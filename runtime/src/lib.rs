--- conflicted
+++ resolved
@@ -14,12 +14,7 @@
 use sp_consensus_aura::sr25519::AuthorityId as AuraId;
 use sp_core::{crypto::KeyTypeId, OpaqueMetadata};
 use sp_runtime::traits::{
-<<<<<<< HEAD
-    BlakeTwo256, Block as BlockT, IdentifyAccount, NumberFor, OpaqueKeys,
-    Saturating, Verify,
-=======
     BlakeTwo256, Block as BlockT, IdentifyAccount, NumberFor, OpaqueKeys, Saturating, Verify,
->>>>>>> 4ae6ba51
 };
 use sp_runtime::{
     create_runtime_str, generic, impl_opaque_keys,
@@ -366,12 +361,12 @@
 impl_runtime_apis! {
 
     impl witness_fetch_runtime_api::WitnessApi<Block> for Runtime {
-        
+
         fn get_confirmed_witnesses() -> Vec<Vec<u8>> {
             WitnessFetcher::get_confirmed_witnesses()
         }
     }
-    
+
     impl sp_api::Core<Block> for Runtime {
         fn version() -> RuntimeVersion {
             VERSION
