--- conflicted
+++ resolved
@@ -395,10 +395,6 @@
 
 lazy_static::lazy_static! {
 	static ref REGISTRY: Registry = Registry::new();
-<<<<<<< HEAD
-	pub static ref DELETE_METRIC_CHANNEL: (Sender<DeleteMetricCommand>, Receiver<DeleteMetricCommand>) = unbounded::<DeleteMetricCommand>();
-=======
->>>>>>> b9ca99ba
 
 	pub static ref P2P_MSG_SENT: IntCounter = register_int_counter_with_registry!(Opts::new("cfe_p2p_msg_sent", "Count all the p2p msgs sent by the engine"), REGISTRY).expect("A duplicate metric collector has already been registered.");
 	pub static ref P2P_MSG_RECEIVED: IntCounter = register_int_counter_with_registry!(Opts::new("cfe_p2p_msg_received", "Count all the p2p msgs received by the engine (raw before any processing)"), REGISTRY).expect("A duplicate metric collector has already been registered.");
@@ -409,13 +405,8 @@
 }
 
 build_gauge_vec!(
-<<<<<<< HEAD
-	UNAUTHORIZED_CEREMONY,
-	"cfe_unauthorized_ceremony",
-=======
 	UNAUTHORIZED_CEREMONIES,
 	"cfe_unauthorized_ceremonies",
->>>>>>> b9ca99ba
 	"Gauge keeping track of the number of unauthorized ceremony currently awaiting authorisation",
 	["chain", "type"]
 );
@@ -457,22 +448,14 @@
 );
 build_counter_vec_struct!(
 	CEREMONY_PROCESSED_MSG,
-<<<<<<< HEAD
-	CeremonyProcessedMsgDrop,
-=======
 	CeremonyProcessedMsg,
->>>>>>> b9ca99ba
 	"cfe_ceremony_msg",
 	"Count all the processed messages for a given ceremony",
 	["chain", "ceremony_type"]
 );
 build_counter_vec_struct!(
 	CEREMONY_BAD_MSG,
-<<<<<<< HEAD
-	CeremonyBadMsgNotDrop,
-=======
 	CeremonyBadMsg,
->>>>>>> b9ca99ba
 	"cfe_ceremony_bad_msg",
 	"Count all the bad msgs processed during a ceremony",
 	["chain", "reason"],
@@ -480,17 +463,6 @@
 );
 build_histogram_vec_struct!(
 	CEREMONY_DURATION,
-<<<<<<< HEAD
-	CeremonyDurationDrop,
-	"cfe_ceremony_duration",
-	"Measure the duration of a ceremony in ms",
-	true,
-	["chain", "ceremony_id", "ceremony_type"]
-);
-build_gauge_vec_struct!(
-	CEREMONY_TIMEOUT_MISSING_MSG,
-	CeremonyTimeoutMissingMsgDrop,
-=======
 	CeremonyDuration,
 	"cfe_ceremony_duration",
 	"Measure the duration of a ceremony in seconds",
@@ -500,7 +472,6 @@
 build_gauge_vec_struct!(
 	CEREMONY_TIMEOUT_MISSING_MSG,
 	CeremonyTimeoutMissingMsg,
->>>>>>> b9ca99ba
 	"cfe_ceremony_timeout_missing_msg",
 	"Measure the number of missing messages when reaching timeout",
 	["chain", "ceremony_type", "stage"],
@@ -508,18 +479,6 @@
 );
 build_histogram_vec_struct!(
 	STAGE_DURATION,
-<<<<<<< HEAD
-	StageDurationDrop,
-	"cfe_stage_duration",
-	"Measure the duration of a stage in ms",
-	true,
-	["chain", "ceremony_id", "stage", "phase"], //phase can be either receiving or processing
-	["chain", "ceremony_id"]
-);
-build_counter_vec_struct!(
-	STAGE_FAILING,
-	StageFailingNotDrop,
-=======
 	StageDuration,
 	"cfe_stage_duration",
 	"Measure the duration of a stage in seconds",
@@ -530,7 +489,6 @@
 build_counter_vec_struct!(
 	STAGE_FAILING,
 	StageFailing,
->>>>>>> b9ca99ba
 	"cfe_stage_failing",
 	"Count the number of stages which are failing with the cause of the failure attached",
 	["chain", "stage", "reason"],
@@ -538,11 +496,7 @@
 );
 build_counter_vec_struct!(
 	STAGE_COMPLETING,
-<<<<<<< HEAD
-	StageCompletingNotDrop,
-=======
 	StageCompleting,
->>>>>>> b9ca99ba
 	"cfe_stage_completing",
 	"Count the number of stages which are completing successfully",
 	["chain", "stage"],
@@ -686,17 +640,6 @@
 r#"# HELP cfe_ceremony_bad_msg Count all the bad msgs processed during a ceremony
 # TYPE cfe_ceremony_bad_msg counter
 cfe_ceremony_bad_msg{chain="Chain1",reason="AA"} 1
-<<<<<<< HEAD
-# HELP cfe_ceremony_duration Measure the duration of a ceremony in ms
-# TYPE cfe_ceremony_duration gauge
-cfe_ceremony_duration{ceremony_id="7",ceremony_type="Keygen",chain="Chain1"} 999
-# HELP cfe_ceremony_msg Count all the processed messages for a given ceremony
-# TYPE cfe_ceremony_msg counter
-cfe_ceremony_msg{ceremony_id="7",ceremony_type="Keygen",chain="Chain1"} 2
-# HELP cfe_ceremony_timeout_missing_msg Measure the number of missing messages when reaching timeout
-# TYPE cfe_ceremony_timeout_missing_msg gauge
-cfe_ceremony_timeout_missing_msg{ceremony_id="7",ceremony_type="Keygen",chain="Chain1",stage="stage1"} 5
-=======
 # HELP cfe_ceremony_duration Measure the duration of a ceremony in seconds
 # TYPE cfe_ceremony_duration histogram
 cfe_ceremony_duration_bucket{ceremony_type="Keygen",chain="Chain1",le="2"} 0
@@ -718,17 +661,10 @@
 # HELP cfe_ceremony_timeout_missing_msg Measure the number of missing messages when reaching timeout
 # TYPE cfe_ceremony_timeout_missing_msg gauge
 cfe_ceremony_timeout_missing_msg{ceremony_type="Keygen",chain="Chain1",stage="stage1"} 5
->>>>>>> b9ca99ba
 # HELP cfe_stage_completing Count the number of stages which are completing successfully
 # TYPE cfe_stage_completing counter
 cfe_stage_completing{chain="Chain1",stage="stage1"} 2
 cfe_stage_completing{chain="Chain1",stage="stage2"} 1
-<<<<<<< HEAD
-# HELP cfe_stage_duration Measure the duration of a stage in ms
-# TYPE cfe_stage_duration gauge
-cfe_stage_duration{ceremony_id="7",chain="Chain1",phase="processing",stage="stage1"} 78
-cfe_stage_duration{ceremony_id="7",chain="Chain1",phase="receiving",stage="stage1"} 780
-=======
 # HELP cfe_stage_duration Measure the duration of a stage in seconds
 # TYPE cfe_stage_duration histogram
 cfe_stage_duration_bucket{chain="Chain1",phase="processing",stage="stage1",le="2"} 0
@@ -755,7 +691,6 @@
 cfe_stage_duration_bucket{chain="Chain1",phase="receiving",stage="stage1",le="+Inf"} 1
 cfe_stage_duration_sum{chain="Chain1",phase="receiving",stage="stage1"} 780
 cfe_stage_duration_count{chain="Chain1",phase="receiving",stage="stage1"} 1
->>>>>>> b9ca99ba
 # HELP cfe_stage_failing Count the number of stages which are failing with the cause of the failure attached
 # TYPE cfe_stage_failing counter
 cfe_stage_failing{chain="Chain1",reason="NotEnoughMessages",stage="stage3"} 1
@@ -764,52 +699,6 @@
 					//End of ceremony
 				}
 
-<<<<<<< HEAD
-				//First request after the ceremony ended we get all the metrics (same as the request above), and after we delete the ones that have no more reason to exists
-				request_test("metrics", reqwest::StatusCode::OK, 
-r#"# HELP cfe_ceremony_bad_msg Count all the bad msgs processed during a ceremony
-# TYPE cfe_ceremony_bad_msg counter
-cfe_ceremony_bad_msg{chain="Chain1",reason="AA"} 1
-# HELP cfe_ceremony_duration Measure the duration of a ceremony in ms
-# TYPE cfe_ceremony_duration gauge
-cfe_ceremony_duration{ceremony_id="7",ceremony_type="Keygen",chain="Chain1"} 999
-# HELP cfe_ceremony_msg Count all the processed messages for a given ceremony
-# TYPE cfe_ceremony_msg counter
-cfe_ceremony_msg{ceremony_id="7",ceremony_type="Keygen",chain="Chain1"} 2
-# HELP cfe_ceremony_timeout_missing_msg Measure the number of missing messages when reaching timeout
-# TYPE cfe_ceremony_timeout_missing_msg gauge
-cfe_ceremony_timeout_missing_msg{ceremony_id="7",ceremony_type="Keygen",chain="Chain1",stage="stage1"} 5
-# HELP cfe_stage_completing Count the number of stages which are completing successfully
-# TYPE cfe_stage_completing counter
-cfe_stage_completing{chain="Chain1",stage="stage1"} 2
-cfe_stage_completing{chain="Chain1",stage="stage2"} 1
-# HELP cfe_stage_duration Measure the duration of a stage in ms
-# TYPE cfe_stage_duration gauge
-cfe_stage_duration{ceremony_id="7",chain="Chain1",phase="processing",stage="stage1"} 78
-cfe_stage_duration{ceremony_id="7",chain="Chain1",phase="receiving",stage="stage1"} 780
-# HELP cfe_stage_failing Count the number of stages which are failing with the cause of the failure attached
-# TYPE cfe_stage_failing counter
-cfe_stage_failing{chain="Chain1",reason="NotEnoughMessages",stage="stage3"} 1
-"#).await;
-
-				//Second request we get only the metrics which don't depend on a specific label like ceremony_id
-				request_test("metrics", reqwest::StatusCode::OK, 
-r#"# HELP cfe_ceremony_bad_msg Count all the bad msgs processed during a ceremony
-# TYPE cfe_ceremony_bad_msg counter
-cfe_ceremony_bad_msg{chain="Chain1",reason="AA"} 1
-# HELP cfe_stage_completing Count the number of stages which are completing successfully
-# TYPE cfe_stage_completing counter
-cfe_stage_completing{chain="Chain1",stage="stage1"} 2
-cfe_stage_completing{chain="Chain1",stage="stage2"} 1
-# HELP cfe_stage_failing Count the number of stages which are failing with the cause of the failure attached
-# TYPE cfe_stage_failing counter
-cfe_stage_failing{chain="Chain1",reason="NotEnoughMessages",stage="stage3"} 1
-"#).await;
-
-				check_deleted_metrics();
-
-=======
->>>>>>> b9ca99ba
 				Ok(())
 			}
 			.boxed()
