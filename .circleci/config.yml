--- conflicted
+++ resolved
@@ -8,11 +8,7 @@
         - /epic\/.*/
         - /release\/.*/
         # Uncomment and add your current branch when testing
-<<<<<<< HEAD
 #        - feature/ch332-rust-doc
-=======
-#        - fix/eth-subscribe
->>>>>>> 81060e9b
 only_main_branches: &only_main_branches
   filters:
     branches:
