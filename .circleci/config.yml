######################## Anchors ########################
only_main_branches: &only_main_branches
  filters:
    branches:
      only:
        - main
        - develop
        - /epic\/.*/
        - /release\/.*/
        # - update/epic-ci-1
ignore_main_branches: &ignore_main_branches
  filters:
    branches:
      ignore:
        - main
        - develop
        - /epic\/.*/
        - /release\/.*/
        # - update/epic-ci-1

auth: &dockerconfig
  username: $DOCKER_USERNAME
  password: $DOCKER_PASSWORD

cargo-base-job: &cargo-base-job
  executor: rust-base
  environment:
    SCCACHE_CACHE_SIZE: 14G
  resource_class: xlarge
######################## /Anchors ########################

######################## Config ########################
version: 2.1
executors:
  chainflip-master:
    docker:
      - image: ghcr.io/chainflip-io/chainflip-infrastructure/chainflip-master:latest
        auth: *dockerconfig
  rust-base:
    docker:
      - image: ghcr.io/chainflip-io/chainflip-backend/rust-base:latest
        auth: *dockerconfig
  #        user: ci
  rust-poetry:
    docker:
      - image: ghcr.io/chainflip-io/chainflip-backend/rust-poetry:latest
        auth: *dockerconfig
orbs:
  docker: circleci/docker@1.7.0
  discord: antonioned/discord@0.1.0
  gh: circleci/github-cli@1.0.4
  doctl: digitalocean/cli@0.1.1
  helm: circleci/helm@1.2.0
parameters:
  rust-base:
    type: boolean
    default: false
  build_testnet:
    type: boolean
    default: false
######################## /Config ########################

######################## Commands ########################
commands:
  install_gh_cli:
    parameters:
      version:
        default: 2.4.0
        type: string
    steps:
      - run: |
          wget https://github.com/cli/cli/releases/download/v<<parameters.version>>/gh_<<parameters.version>>_linux_amd64.tar.gz
          tar -xvf gh_<<parameters.version>>_linux_amd64.tar.gz
          mv ./gh_<<parameters.version>>_linux_amd64/bin/gh /usr/local/bin
  send_notification:
    parameters:
      failure_message:
        type: string
        default: ":red_circle: Pipeline failed for branch `<<pipeline.git.revision>>`"
      fail_only:
        type: boolean
        default: true
      only_for_branches:
        type: string
        default: "develop,main"
    steps:
      - discord/status:
          fail_only: <<parameters.fail_only>>
          failure_message: <<parameters.failure_message>>
          only_for_branches: <<parameters.only_for_branches>>
          webhook: $DW_ALERTS_STAGING
  merge_target:
    steps:
      - run:
          name: Merge target into your branch
          command: |
            # setup the github user
            git config --global user.email $( git log --format='%ae' $CIRCLE_SHA1^! )
            git config --global user.name $( git log --format='%an' $CIRCLE_SHA1^! )

            # if this is a PR, we extract the API URL to grab the PR as JSON from the Github API
            if [[ -n "$CIRCLE_PULL_REQUEST" ]]; then
              url="$(echo "$CIRCLE_PULL_REQUEST" | sed 's/github.com/api.github.com\/repos/' | sed 's/pull/pulls/')"
              target_branch=$(
                curl -H "Authorization: token $GITHUB_TOKEN" "$url" | jq '.base.ref' | tr -d '"'
              )
              echo "$target_branch"

              # this will fail if $target_branch is null
              # if it should pass, wrap this in `if [[ -n "$target_branch" ]]; then`
              git fetch && git merge origin/$target_branch --no-edit
            fi
######################## /Commands ########################

######################## Workflows ########################
workflows:
  create-rust-base:
    jobs:
      - docker-build:
          name: build-rust-base
          extra_build_args: "--build-arg NIGHTLY=nightly-2021-07-05"
          image: chainflip-io/chainflip-backend/rust-base
          tag: latest
          dockerfile: Dockerfile.rust-base
          cache_from: ghcr.io/chainflip-io/chainflip-backend/rust-base:latest
          context:
            - ghcr-credentials
          <<: *only_main_branches
      - docker-build:
          name: build-rust-poetry
          image: chainflip-io/chainflip-backend/rust-poetry
          cache_from: ghcr.io/chainflip-io/chainflip-backend/rust-poetry:latest
          tag: latest
          dockerfile: Dockerfile.rust-poetry
          context:
            - ghcr-credentials
          <<: *only_main_branches

  # We run docs separately to the main flow, so it doesn't slow the process down.
  chainflip-backend-non-blocking:
    when:
      not: <<pipeline.parameters.build_testnet>>
    jobs:
      - cargo-doc:
          context:
            - ghcr-credentials
            - github-credentials
      - update-cargo-audit-log:
          context:
            - ghcr-credentials
            - github-credentials
          <<: *only_main_branches

  chainflip-backend-checks:
    when:
      not: <<pipeline.parameters.build_testnet>>
    jobs:
      - cargo-clippy:
          requires:
            - cargo-fmt
          context:
            - ghcr-credentials
            - github-credentials
          <<: *ignore_main_branches

      # The follow jobs always run, regardless of PR or merge.
      - cargo-check:
          requires:
            - cargo-fmt
          context:
            - ghcr-credentials
            - github-credentials
      - cargo-fmt:
          context:
            - ghcr-credentials
            - github-credentials
      - cargo-build-and-test:
          requires:
            - cargo-fmt
          context:
            - ghcr-credentials
            - github-credentials
            - discord-webhooks
      - test-single-node:
          requires:
            - cargo-build-and-test
          context:
            - ghcr-credentials
            - do-credentials
            - infura-endpoints
            - aws-credentials

      # The follow jobs run on all successful merges to protected branches.
      # Protected branches include main, develop, release/*, epic/*
      - docker-build:
          name: docker-build-chainflip-engine
          image: chainflip-io/chainflip-backend/chainflip-engine
          cache_from: ghcr.io/chainflip-io/chainflip-backend/chainflip-engine:latest
          extra_build_args: "--build-arg SERVICE=chainflip-engine --build-arg REV=<<pipeline.git.revision>>"
          requires:
            - test-single-node
          context:
            - ghcr-credentials
          <<: *only_main_branches
      - docker-build:
          name: docker-build-chainflip-node
          image: chainflip-io/chainflip-backend/chainflip-node
          cache_from: ghcr.io/chainflip-io/chainflip-backend/chainflip-node:latest
          extra_build_args: "--build-arg SERVICE=chainflip-node --build-arg REV=<<pipeline.git.revision>>"
          requires:
            - test-single-node
          context:
            - ghcr-credentials
          <<: *only_main_branches
      - docker-build:
          name: docker-build-insert-genesis-keyshare
          image: chainflip-io/insert-genesis-keyshare
          cache_from: ghcr.io/chainflip-io/insert-genesis-keyshare:latest
          dockerfile: insert-genesis-keyshare.Dockerfile
          requires:
            - test-single-node
          context:
            - ghcr-credentials
          <<: *only_main_branches

  chainflip-testnet:
    when: <<pipeline.parameters.build_testnet>>
    jobs:
      - cargo-build-and-test:
          context:
            - ghcr-credentials
            - discord-webhooks
          <<: *only_main_branches
      - docker-build:
          name: docker-build-chainflip-engine
          image: chainflip-io/chainflip-backend/chainflip-engine
          cache_from: ghcr.io/chainflip-io/chainflip-backend/chainflip-engine:latest
          extra_build_args: "--build-arg SERVICE=chainflip-engine --build-arg REV=<<pipeline.git.revision>>"
          requires:
            - cargo-build-and-test
          context:
            - ghcr-credentials
          <<: *only_main_branches
      - docker-build:
          name: docker-build-chainflip-node
          image: chainflip-io/chainflip-backend/chainflip-node
          cache_from: ghcr.io/chainflip-io/chainflip-backend/chainflip-node:latest
          extra_build_args: "--build-arg SERVICE=chainflip-node --build-arg REV=<<pipeline.git.revision>>"
          requires:
            - cargo-build-and-test
          context:
            - ghcr-credentials
          <<: *only_main_branches
      - clone-cluster-repo:
          context:
            - github-credentials
      - create-testnet:
          requires:
            - clone-cluster-repo
            - docker-build-chainflip-engine
            - docker-build-chainflip-node
          context:
            - ghcr-credentials
            - do-credentials
            - infura-endpoints
          <<: *only_main_branches

######################## /Workflows ########################

######################## Jobs ########################
jobs:
  docker-build:
    executor: docker/docker
    working_directory: /mnt/ramdisk
    parameters:
      image:
        type: string
        description: Name of primary tag without the registry
        default: ""
      extra_build_args:
        type: string
        description: Any extra arguments to pass to the build
        default: ""
      dockerfile:
        type: string
        description: Location of the Dockerfile
        default: Dockerfile
      registry:
        type: string
        description: Registry of Docker images
        default: ghcr.io
      tag:
        type: string
        description: Primary tag of the build
        default: latest,<<pipeline.git.revision>>
      cache_from:
        type: string
        description: Where to derive the build cache
        default: ""
    steps:
      - setup_remote_docker:
          version: 20.10.7
          docker_layer_caching: true
      - checkout
      - attach_workspace:
          at: ./
      - docker/check:
          docker-username: DOCKER_USERNAME
          registry: ghcr.io
      - docker/build:
          image: <<parameters.image>>
          registry: ghcr.io
          extra_build_args: <<parameters.extra_build_args>>
          dockerfile: <<parameters.dockerfile>>
          cache_from: <<parameters.cache_from>>
          tag: <<parameters.tag>>
      - docker/push:
          registry: ghcr.io
          image: <<parameters.image>>
          tag: <<parameters.tag>>

  cargo-fmt:
    executor: rust-base
    steps:
      - checkout
      - merge_target
      - run: >
          cargo fmt --all -- --check

  # Compile and test the entire chainflip-backend.
  # We run sccache --show-stats multiple times;
  # First to check connection, and once after each
  # cargo function to track the performance of the compilation.
  cargo-build-and-test-integration:
    <<: *cargo-base-job
    executor: rust-poetry
    steps:
      - checkout
      - merge_target
      - attach_workspace:
          at: ./
      - run: sccache --show-stats
      - run:
          name: Install dependencies & run Hardhat network
          background: true
          command: |
            cd eth-contracts
            npm install
            npx hardhat node
      - run:
          name: Install dependencies & deploy contracts
          background: true
          command: |
            cd eth-contracts
            poetry install --quiet
            poetry run brownie run deploy_and all_events --network hardhat
      - run: |
          cargo build --locked --release
          sccache --show-stats
      - run: |
          cargo test --locked --release
          sccache --show-stats
      - persist_to_workspace:
          root: ./
          paths:
            - target/release/chainflip-node
            - target/release/chainflip-engine
      - send_notification:
          failure_message: ":red_circle: Build failure on $CIRCLE_BRANCH | $CIRCLE_BUILD_URL"

  cargo-build-and-test:
    <<: *cargo-base-job
    steps:
      - checkout
      - merge_target
      - run: sccache --show-stats
      - run: |
          cargo build --locked --release
          sccache --show-stats
      - run: |
<<<<<<< HEAD
          groupadd ci
          useradd -g ci ci
      - run: |
          su - ci
=======
>>>>>>> 3013a304
          cargo test --lib --locked --release --all-features
          sccache --show-stats
      - persist_to_workspace:
          root: ./
          paths:
            - target/release/chainflip-node
            - target/release/chainflip-engine
            - target/release/chainflip-cli
            - target/release/insert-genesis-keyshare
            - target/release/wbuild/state-chain-runtime/state_chain_runtime.wasm
      - send_notification:
          only_for_branches: "develop"

  # Check and test the entire chainflip-backend.
  # We run sccache --show-stats multiple times;
  # First to check connection, and once after each
  # cargo function to track the performance of the compilation.
  cargo-check:
    <<: *cargo-base-job
    steps:
      - checkout
      - merge_target
      - run: sccache --show-stats
      - run:
          environment:
            RUSTFLAGS: -D warnings
          command: |
            cargo check --all-targets --all-features --locked --release
            sccache --show-stats
  cargo-test:
    <<: *cargo-base-job
    steps:
      - checkout
      - merge_target
      - run: sccache --show-stats
      - run: |
          cargo test --lib --locked --release
          sccache --show-stats
  cargo-clippy:
    <<: *cargo-base-job
    steps:
      - checkout
      - merge_target
      - run: sccache --show-stats
      # TODO: remove the global ignores (#1254)
      - run: |
          cargo clippy --all-targets -- -D warnings -A clippy::boxed_local -A clippy::nonstandard_macro_braces
          sccache --show-stats

  cargo-doc:
    <<: *cargo-base-job
    shell: /bin/bash # Circle's beautiful way of ignoring failures 🙄
    steps:
      - checkout
      - merge_target
      - run: sccache --show-stats
      - run: |
          cargo doc --workspace --document-private-items --no-deps
          sccache --show-stats
      - store_artifacts:
          path: target/doc/

  update-cargo-audit-log:
    <<: *cargo-base-job
    shell: /bin/bash # Circle's beautiful way of ignoring failures 🙄
    steps:
      - checkout
      - merge_target
      - install_gh_cli
      - run: sccache --show-stats
      - run: |
          cargo install --force cargo-audit
          cargo generate-lockfile
      - run: |
          apt-get install -y gettext
          wget https://github.com/cli/cli/releases/download/v2.4.0/gh_2.4.0_linux_amd64.tar.gz
          tar -xvf gh_2.4.0_linux_amd64.tar.gz
          cargo-audit audit --json > audit.json
          export advisory=$(cat audit.json | jq '.vulnerabilities.list[].advisory | {id,package,title,description,date,url}')
          export warnings=$(cat audit.json | jq '.warnings | keys[] as $k| .[$k] | .[] | {kind,package}')
          export date=$(date)
          cat .circleci/templates/audit-log.md | envsubst > /tmp/audit-log.md
          gh issue edit 1175 --body-file /tmp/audit-log.md



  git-clone-contracts-repo:
    resource_class: small
    docker:
      - image: "cimg/base:stable"
    steps:
      - gh/setup
      - gh/clone:
          repo: https://github.com/chainflip-io/chainflip-eth-contracts.git
          dir: eth-contracts
      - persist_to_workspace:
          root: ./
          paths:
            - eth-contracts/*

  clone-cluster-repo:
    resource_class: small
    docker:
      - image: "cimg/base:stable"
    steps:
      - gh/setup
      - gh/clone:
          repo: https://github.com/chainflip-io/chainflip-cluster.git
          dir: cluster
      - persist_to_workspace:
          root: ./
          paths:
            - cluster

  run-integration-tests:
    resource_class: xlarge
    executor: rust-poetry
    environment:
      SCCACHE_CACHE_SIZE: 14G
    steps:
      - checkout
      - merge_target
      - attach_workspace:
          at: ./
      - run:
          name: Install dependencies & run Hardhat network
          background: true
          command: |
            cd eth-contracts
            npm install
            npx hardhat node
      - run:
          name: Install poetry dependencies and deploy contracts
          command: |
            cd eth-contracts
            poetry install --quiet
            poetry run brownie run deploy_and all_events --network hardhat
      - run: sccache --show-stats
      - run: cargo test --locked --release
      - send_notification

  test-single-node:
    parameters:
      cluster_name:
        description: Name of the cluster to authenticate to
        type: string
        default: cluster-staging
    executor: chainflip-master
    steps:
      - checkout
      - attach_workspace:
          at: ./
      - run:
          name: Setup config
          command: |
            mkdir config
            sops -d Default.enc.toml > config/Default.toml
            echo -n $BASHFUL_SIGNING_KEY > signing_key_file
            echo -n $ETH_PRIVATE_KEY > private_key_file
            echo -n $NODE_KEY_FILE > node_key_file
      - run:
          name: Start Node
          background: true
          command: ./target/release/chainflip-node --chain cf-dev --node-key-file=node_key_file
      - run: sleep 3
      - run:
          name: Start Engine
          background: true
          command: ./target/release/chainflip-engine
      - run: sleep 3
      - run:
          name: Check Node Health
          command: >
            curl --request POST -L
            -H "Content-Type:application/json;charset=utf-8"
            --data '{"id":1, "jsonrpc":"2.0", "method": "system_health"}'
            --url 'http://localhost:9933'
            -vv
      - run:
          name: Check Engine Health
          command: >
            curl
            --url 'http://localhost:5555/health'
            -vv
      - store_artifacts:
          path: target/release

  create-testnet:
    parameters:
      cluster_name:
        description: Name of the cluster to authenticate to
        type: string
        default: cluster-staging
    resource_class: small
    executor: chainflip-master
    steps:
      - doctl/initialize
      - run: doctl kubernetes cluster kubeconfig save <<parameters.cluster_name>>
      - attach_workspace:
          at: ./
      - run:
          name: Install cluster
          command: |
            cd cluster
            ./build.sh -b="$CIRCLE_BRANCH" -t="$CIRCLE_SHA1" --reset
######################## /Jobs ########################<|MERGE_RESOLUTION|>--- conflicted
+++ resolved
@@ -378,13 +378,10 @@
           cargo build --locked --release
           sccache --show-stats
       - run: |
-<<<<<<< HEAD
           groupadd ci
           useradd -g ci ci
       - run: |
           su - ci
-=======
->>>>>>> 3013a304
           cargo test --lib --locked --release --all-features
           sccache --show-stats
       - persist_to_workspace:
