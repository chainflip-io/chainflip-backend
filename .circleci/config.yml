--- conflicted
+++ resolved
@@ -369,13 +369,8 @@
       - run: |
           groupadd ci
           useradd -g ci ci
-<<<<<<< HEAD
       - run: |
           su - ci
-=======
-          su - ci
-      - run: |
->>>>>>> 903df136
           cargo test --lib --locked --release --all-features
           sccache --show-stats
       - persist_to_workspace:
