--- conflicted
+++ resolved
@@ -129,12 +129,7 @@
   # We run docs separately to the main flow, so it doesn't slow the process down.
   chainflip-backend-docs:
     when:
-<<<<<<< HEAD
       not: <<pipeline.parameters.build_testnet>>
-=======
-      and:
-        - not: <<pipeline.parameters.build_testnet>>
->>>>>>> ecfb18da
     jobs:
       - cargo-doc-validator-package:
           context:
@@ -143,12 +138,7 @@
 
   chainflip-backend-checks:
     when:
-<<<<<<< HEAD
       not: <<pipeline.parameters.build_testnet>>
-=======
-      condition:
-        - not: <<pipeline.parameters.build_testnet>>
->>>>>>> ecfb18da
     jobs:
       - cargo-clippy-validator-package:
           requires:
@@ -202,10 +192,6 @@
             - ghcr-credentials
           <<: *only_main_branches
       # Deploy new testnet. Coming Soon™
-<<<<<<< HEAD
-=======
-      #/
->>>>>>> ecfb18da
   chainflip-testnet:
     when: <<pipeline.parameters.build_testnet>>
     jobs:
@@ -247,15 +233,7 @@
             - do-credentials
             - infura-endpoints
           <<: *only_main_branches
-<<<<<<< HEAD
-=======
-#/
-#  vault-e2e-rotation-test:
-#    jobs:
-
-
-
->>>>>>> ecfb18da
+
 ######################## /Workflows ########################
 
 ######################## Jobs ########################
@@ -537,11 +515,7 @@
             -vv
       - store_artifacts:
           path: target/release
-<<<<<<< HEAD
-
-=======
-#/
->>>>>>> ecfb18da
+
   create-testnet:
     parameters:
       cluster_name:
@@ -560,13 +534,4 @@
           command: |
             cd cluster
             ./build.sh -b="$CIRCLE_BRANCH" -t="latest" --local --reset
-<<<<<<< HEAD
-=======
-#/
-#  vault-rotation:
-#    parameters:
-#      cluster_name:
-#        description: 
-
->>>>>>> ecfb18da
 ######################## /Jobs ########################