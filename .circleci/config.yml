--- conflicted
+++ resolved
@@ -167,11 +167,16 @@
           context:
             - ghcr-credentials
           <<: *only_main_branches
-
-<<<<<<< HEAD
-
-=======
->>>>>>> d23376d5
+      - test-single-node:
+          requires:
+            - build-chainflip-engine
+            - build-state-chain-node
+          context:
+            - ghcr-credentials
+            - do-credentials
+            - infura-endpoints
+          <<: *only_epic_branches
+
 ######################## /Workflows ########################
 
 ######################## Jobs ########################
