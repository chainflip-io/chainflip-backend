--- conflicted
+++ resolved
@@ -40,13 +40,8 @@
   concurrentTest('CancelOrdersBatch', testCancelOrdersBatch, 240);
   concurrentTest('DepositChannelCreation', depositChannelCreation, 360);
   concurrentTest('BrokerLevelScreening', testBrokerLevelScreening, 800);
-<<<<<<< HEAD
-  concurrentTest('VaultSwapFeeCollection', testVaultSwap, 800);
+  concurrentTest('VaultSwaps', testVaultSwap, 800);
   concurrentTest('AssethubXCM', testAssethubXcm, 240);
-=======
-  concurrentTest('VaultSwaps', testVaultSwap, 800);
-  concurrentTest('AssethubXCM', testAssethubXcm, 120);
->>>>>>> 12856811
 
   // Tests that only work if there is more than one node
   if (numberOfNodes > 1) {
