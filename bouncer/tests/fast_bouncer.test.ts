import { describe } from 'vitest';
import { testBoostingSwap } from 'tests/boost';
import { testVaultSwap } from 'tests/vault_swap_tests';
import { testPolkadotRuntimeUpdate } from 'tests/polkadot_runtime_update';
import { checkSolEventAccountsClosure } from 'shared/sol_vault_swap';
import { checkAvailabilityAllSolanaNonces } from 'shared/utils';
import { swapLessThanED } from 'tests/swap_less_than_existential_deposit_dot';
import { testAllSwaps, testSwapsToAssethub } from 'tests/all_swaps';
import { testEvmDeposits } from 'tests/evm_deposits';
import { testMultipleMembersGovernance } from 'tests/multiple_members_governance';
import { testLpApi } from 'tests/lp_api_test';
import { testBrokerFeeCollection } from 'tests/broker_fee_collection';
import { testFillOrKill } from 'tests/fill_or_kill';
import { testDCASwaps } from 'tests/DCA_test';
import { testCancelOrdersBatch } from 'tests/create_and_delete_multiple_orders';
import { depositChannelCreation } from 'tests/request_swap_deposit_address_with_affiliates';
import { testBrokerLevelScreening } from 'tests/broker_level_screening';
import { testFundRedeem } from 'tests/fund_redeem';
import { concurrentTest, serialTest } from 'shared/utils/vitest';
import { testCcmSwapFundAccount, testDelegate } from './delegate_flip';
import { testSpecialBitcoinSwaps } from './special_btc_swaps';

// Tests that will run in parallel by both the ci-development and the ci-main-merge
describe('ConcurrentTests', () => {
  // Specify the number of nodes via setting the env var.
  // NODE_COUNT="3-node" pnpm vitest --maxConcurrency=100 run -t "ConcurrentTests"
  const match = process.env.NODE_COUNT ? process.env.NODE_COUNT.match(/\d+/) : null;
  const numberOfNodes = match ? parseInt(match[0]) : 1;

  concurrentTest('SwapLessThanED', swapLessThanED, 180);
  testAllSwaps(numberOfNodes === 1 ? 180 : 240); // TODO: find out what the 3-node timeout should be
  concurrentTest('SwapsToAssethub', testSwapsToAssethub, 600);
  concurrentTest('EvmDeposits', testEvmDeposits, 300);
  concurrentTest('FundRedeem', testFundRedeem, 600);
  concurrentTest('LpApi', testLpApi, 240);
  concurrentTest('BrokerFeeCollection', testBrokerFeeCollection, 200);
  concurrentTest('BoostingForAsset', testBoostingSwap, 200);
  concurrentTest('FillOrKill', testFillOrKill, 300);
  concurrentTest('DCASwaps', testDCASwaps, 300);
  concurrentTest('CancelOrdersBatch', testCancelOrdersBatch, 120);
  concurrentTest('DepositChannelCreation', depositChannelCreation, 30);
  concurrentTest('BrokerLevelScreening', testBrokerLevelScreening, 600);
  concurrentTest('VaultSwaps', testVaultSwap, 600);
  // This test times out far too often.
  // TODO: figure out how to make it less flaky.
  // WHEN CHANGING ANYTHING RELATED TO ASSETHUB OR XCM, run this test locally.
  // concurrentTest('AssethubXCM', testAssethubXcm, 200);
<<<<<<< HEAD
  concurrentTest('SpecialBitcoinSwaps', testSpecialBitcoinSwaps, 140);
  concurrentTest('DelegateFlip', testDelegateFlip, 360);
=======
  concurrentTest('SpecialBitcoinSwaps', testSpecialBitcoinSwaps, 60);
  concurrentTest('DelegateFlip', (context) => testDelegate(context.logger), 360);
  concurrentTest(
    'SwapAndFundAccountViaCCM',
    (context) => testCcmSwapFundAccount(context.logger),
    360,
  );
>>>>>>> 1ff85c31

  // Test this separately since some other tests rely on single member governance.
  serialTest('MultipleMembersGovernance', testMultipleMembersGovernance, 120);

  // Tests that only work if there is more than one node
  if (numberOfNodes > 1) {
    concurrentTest('PolkadotRuntimeUpdate', testPolkadotRuntimeUpdate, 1300);
  }

  // Post test checks
  serialTest('CheckSolEventAccountsClosure', checkSolEventAccountsClosure, 150);
  serialTest('CheckAvailabilityAllSolanaNonces', checkAvailabilityAllSolanaNonces, 50);
});

// Run only the broker level screening tests
describe('BrokerLevelScreeningTest', () => {
  concurrentTest('BrokerLevelScreening', (context) => testBrokerLevelScreening(context, true), 600);
});

describe('AllSwaps', () => {
  const match = process.env.NODE_COUNT ? process.env.NODE_COUNT.match(/\d+/) : null;
  const numberOfNodes = match ? parseInt(match[0]) : 1;

  testAllSwaps(numberOfNodes === 1 ? 180 : 240); // Adjust timeout based on node count
});<|MERGE_RESOLUTION|>--- conflicted
+++ resolved
@@ -45,18 +45,13 @@
   // TODO: figure out how to make it less flaky.
   // WHEN CHANGING ANYTHING RELATED TO ASSETHUB OR XCM, run this test locally.
   // concurrentTest('AssethubXCM', testAssethubXcm, 200);
-<<<<<<< HEAD
   concurrentTest('SpecialBitcoinSwaps', testSpecialBitcoinSwaps, 140);
   concurrentTest('DelegateFlip', testDelegateFlip, 360);
-=======
-  concurrentTest('SpecialBitcoinSwaps', testSpecialBitcoinSwaps, 60);
-  concurrentTest('DelegateFlip', (context) => testDelegate(context.logger), 360);
   concurrentTest(
     'SwapAndFundAccountViaCCM',
     (context) => testCcmSwapFundAccount(context.logger),
     360,
   );
->>>>>>> 1ff85c31
 
   // Test this separately since some other tests rely on single member governance.
   serialTest('MultipleMembersGovernance', testMultipleMembersGovernance, 120);
