--- conflicted
+++ resolved
@@ -17,14 +17,9 @@
 import { testBrokerLevelScreening } from 'tests/broker_level_screening';
 import { testFundRedeem } from 'tests/fund_redeem';
 import { concurrentTest, serialTest } from 'shared/utils/vitest';
-<<<<<<< HEAD
-import { testAssethubXcm } from 'tests/assethub_xcm';
-import { testDelegateFlip } from './delegate_flip';
-import { testOffchainSignedAction } from './offchain_signed_action';
-=======
 import { testCcmSwapFundAccount, testDelegate } from './delegate_flip';
 import { testSpecialBitcoinSwaps } from './special_btc_swaps';
->>>>>>> 488ac12f
+import { testOffchainSignedAction } from './offchain_signed_action';
 
 // Tests that will run in parallel by both the ci-development and the ci-main-merge
 describe('ConcurrentTests', () => {
@@ -47,11 +42,6 @@
   concurrentTest('DepositChannelCreation', depositChannelCreation, 30);
   concurrentTest('BrokerLevelScreening', testBrokerLevelScreening, 600);
   concurrentTest('VaultSwaps', testVaultSwap, 600);
-<<<<<<< HEAD
-  concurrentTest('AssethubXCM', testAssethubXcm, 200);
-  concurrentTest('DelegateFlip', testDelegateFlip, 360);
-  concurrentTest('OffchainSignedAction', testOffchainSignedAction, 60);
-=======
   // This test times out far too often.
   // TODO: figure out how to make it less flaky.
   // WHEN CHANGING ANYTHING RELATED TO ASSETHUB OR XCM, run this test locally.
@@ -63,10 +53,10 @@
     (context) => testCcmSwapFundAccount(context.logger),
     360,
   );
+  concurrentTest('OffchainSignedAction', testOffchainSignedAction, 60);
 
   // Test this separately since some other tests rely on single member governance.
   serialTest('MultipleMembersGovernance', testMultipleMembersGovernance, 120);
->>>>>>> 488ac12f
 
   // Tests that only work if there is more than one node
   if (numberOfNodes > 1) {
