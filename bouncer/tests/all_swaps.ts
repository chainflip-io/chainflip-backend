import { InternalAsset as Asset, InternalAssets as Assets } from '@chainflip/cli';
import { ExecutableTest } from '../shared/executable_test';
import { SwapParams } from '../shared/perform_swap';
import {
  newCcmMetadata,
  newVaultSwapCcmMetadata,
  testSwap,
  testVaultSwap,
} from '../shared/swapping';
import { btcAddressTypes } from '../shared/new_btc_address';
import {
  ccmSupportedChains,
  chainFromAsset,
  VaultSwapParams,
  vaultSwapSupportedChains,
} from '../shared/utils';
import { openPrivateBtcChannel } from '../shared/btc_vault_swap';

// This timeout needs to be increased when running 3-nodes
/* eslint-disable @typescript-eslint/no-use-before-define */
export const testAllSwaps = new ExecutableTest('All-Swaps', main, 1200);

export async function initiateSwap(
  sourceAsset: Asset,
  destAsset: Asset,
  functionCall: typeof testSwap | typeof testVaultSwap,
  ccmSwap: boolean = false,
): Promise<SwapParams | VaultSwapParams> {
  let ccmSwapMetadata;
  if (ccmSwap) {
    ccmSwapMetadata =
      functionCall === testSwap
        ? await newCcmMetadata(destAsset)
        : await newVaultSwapCcmMetadata(sourceAsset, destAsset);
  }

  if (destAsset === 'Btc') {
    const btcAddressTypesArray = Object.values(btcAddressTypes);
    return functionCall(
      sourceAsset,
      destAsset,
      btcAddressTypesArray[Math.floor(Math.random() * btcAddressTypesArray.length)],
      ccmSwapMetadata,
      testAllSwaps.swapContext,
    );
  }
  return functionCall(sourceAsset, destAsset, undefined, ccmSwapMetadata, testAllSwaps.swapContext);
}

async function main() {
  const allSwaps: Promise<SwapParams | VaultSwapParams>[] = [];
  let finished: number = 0;
  let total: number = 0;

  // Open a private BTC channel to be used for btc vault swaps
  await openPrivateBtcChannel('//BROKER_1');

  function appendSwap(
    sourceAsset: Asset,
    destAsset: Asset,
    functionCall: typeof testSwap | typeof testVaultSwap,
    ccmSwap: boolean = false,
  ) {
    allSwaps.push(initiateSwap(sourceAsset, destAsset, functionCall, ccmSwap));
  }

  function randomElement<Value>(items: Value[]): Value {
    return items[Math.floor(Math.random() * items.length)];
  }

<<<<<<< HEAD
  // if we include Assethub swaps (HubDot, HubUsdc, HubUsdt) in the all-to-all swaps,
  // the test starts to randomly fail because the assethub node is overloaded.

  const AssetsWithoutAssethub = Object.values(Assets).filter((id) => !id.startsWith('Hub'));

  AssetsWithoutAssethub.forEach((sourceAsset) => {
    AssetsWithoutAssethub.filter((destAsset) => sourceAsset !== destAsset).forEach((destAsset) => {
      // Regular swaps
      appendSwap(sourceAsset, destAsset, testSwap);

      const sourceChain = chainFromAsset(sourceAsset);
      const destChain = chainFromAsset(destAsset);
      if (sourceChain === 'Ethereum' || sourceChain === 'Arbitrum') {
        // Vault Swaps
        appendSwap(sourceAsset, destAsset, testVaultSwap);
=======
        const sourceChain = chainFromAsset(sourceAsset);
        const destChain = chainFromAsset(destAsset);
        if (vaultSwapSupportedChains.includes(sourceChain)) {
          // Vault Swaps
          appendSwap(sourceAsset, destAsset, testVaultSwap);

          // Bitcoin doesn't support CCM Vault swaps due to transaction length limits
          if (ccmSupportedChains.includes(destChain) && sourceChain !== 'Bitcoin') {
            // CCM Vault swaps
            appendSwap(sourceAsset, destAsset, testVaultSwap, true);
          }
        }
>>>>>>> 6673b2de

        if (ccmSupportedChains.includes(destChain)) {
          // CCM Vault swaps
          appendSwap(sourceAsset, destAsset, testVaultSwap, true);
        }
      }

      if (ccmSupportedChains.includes(destChain)) {
        // CCM swaps
        appendSwap(sourceAsset, destAsset, testSwap, true);
      }
    });
  });

<<<<<<< HEAD
  // Not doing BTC due to encoding complexity in vault_swap. Will be fixed once SDK supports it.
  appendSwap('Sol', 'Eth', testVaultSwap);
  appendSwap('Sol', 'Usdc', testVaultSwap, true);
  appendSwap('Sol', 'ArbEth', testVaultSwap);
  appendSwap('Sol', 'ArbEth', testVaultSwap, true);
  appendSwap('Sol', 'Dot', testVaultSwap);
  appendSwap('SolUsdc', 'Eth', testVaultSwap);
  appendSwap('SolUsdc', 'Flip', testVaultSwap, true);

  // Swaps from/to assethub paired with random chains
  const assethubAssets = ['HubDot' as Asset, 'HubUsdc' as Asset, 'HubUsdt' as Asset];
  const assets = Object.values(Assets);
  assethubAssets.forEach((hubAsset) => {
    appendSwap(hubAsset, randomElement(AssetsWithoutAssethub), testSwap);
    appendSwap(randomElement(AssetsWithoutAssethub), hubAsset, testSwap);
  });
  appendSwap('ArbEth', 'HubDot', testVaultSwap);
  appendSwap('ArbEth', 'HubUsdc', testVaultSwap);
  appendSwap('ArbEth', 'HubUsdt', testVaultSwap);

  total = allSwaps.length;

  await Promise.all(
    allSwaps.map((promise) =>
      promise.then(async (result) => {
        finished += 1;
        console.log(`Finished ${finished} of ${total} swaps.`);
        return result;
      }),
    ),
  );
=======
  await Promise.all(allSwaps);
>>>>>>> 6673b2de
}<|MERGE_RESOLUTION|>--- conflicted
+++ resolved
@@ -68,7 +68,6 @@
     return items[Math.floor(Math.random() * items.length)];
   }
 
-<<<<<<< HEAD
   // if we include Assethub swaps (HubDot, HubUsdc, HubUsdt) in the all-to-all swaps,
   // the test starts to randomly fail because the assethub node is overloaded.
 
@@ -81,25 +80,12 @@
 
       const sourceChain = chainFromAsset(sourceAsset);
       const destChain = chainFromAsset(destAsset);
-      if (sourceChain === 'Ethereum' || sourceChain === 'Arbitrum') {
+      if (vaultSwapSupportedChains.includes(sourceChain)) {
         // Vault Swaps
         appendSwap(sourceAsset, destAsset, testVaultSwap);
-=======
-        const sourceChain = chainFromAsset(sourceAsset);
-        const destChain = chainFromAsset(destAsset);
-        if (vaultSwapSupportedChains.includes(sourceChain)) {
-          // Vault Swaps
-          appendSwap(sourceAsset, destAsset, testVaultSwap);
 
-          // Bitcoin doesn't support CCM Vault swaps due to transaction length limits
-          if (ccmSupportedChains.includes(destChain) && sourceChain !== 'Bitcoin') {
-            // CCM Vault swaps
-            appendSwap(sourceAsset, destAsset, testVaultSwap, true);
-          }
-        }
->>>>>>> 6673b2de
-
-        if (ccmSupportedChains.includes(destChain)) {
+        // Bitcoin doesn't support CCM Vault swaps due to transaction length limits
+        if (ccmSupportedChains.includes(destChain) && sourceChain !== 'Bitcoin') {
           // CCM Vault swaps
           appendSwap(sourceAsset, destAsset, testVaultSwap, true);
         }
@@ -112,16 +98,6 @@
     });
   });
 
-<<<<<<< HEAD
-  // Not doing BTC due to encoding complexity in vault_swap. Will be fixed once SDK supports it.
-  appendSwap('Sol', 'Eth', testVaultSwap);
-  appendSwap('Sol', 'Usdc', testVaultSwap, true);
-  appendSwap('Sol', 'ArbEth', testVaultSwap);
-  appendSwap('Sol', 'ArbEth', testVaultSwap, true);
-  appendSwap('Sol', 'Dot', testVaultSwap);
-  appendSwap('SolUsdc', 'Eth', testVaultSwap);
-  appendSwap('SolUsdc', 'Flip', testVaultSwap, true);
-
   // Swaps from/to assethub paired with random chains
   const assethubAssets = ['HubDot' as Asset, 'HubUsdc' as Asset, 'HubUsdt' as Asset];
   const assets = Object.values(Assets);
@@ -133,18 +109,6 @@
   appendSwap('ArbEth', 'HubUsdc', testVaultSwap);
   appendSwap('ArbEth', 'HubUsdt', testVaultSwap);
 
-  total = allSwaps.length;
 
-  await Promise.all(
-    allSwaps.map((promise) =>
-      promise.then(async (result) => {
-        finished += 1;
-        console.log(`Finished ${finished} of ${total} swaps.`);
-        return result;
-      }),
-    ),
-  );
-=======
   await Promise.all(allSwaps);
->>>>>>> 6673b2de
 }