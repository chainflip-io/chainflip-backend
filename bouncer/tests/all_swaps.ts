--- conflicted
+++ resolved
@@ -105,7 +105,6 @@
     });
   });
 
-<<<<<<< HEAD
   // Swaps from/to assethub paired with random chains
   const assethubAssets = ['HubDot' as Asset, 'HubUsdc' as Asset, 'HubUsdt' as Asset];
   const assets = Object.values(Assets);
@@ -117,9 +116,6 @@
   appendSwap('ArbEth', 'HubUsdc', testVaultSwap);
   appendSwap('ArbEth', 'HubUsdt', testVaultSwap);
 
-
-=======
   textContext.logger.info(`🧪 All swaps appended`);
->>>>>>> 1572c9f5
   await Promise.all(allSwaps);
 }