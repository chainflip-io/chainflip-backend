
import { randomAsHex , randomAsNumber } from "@polkadot/util-crypto";
import { Asset } from "@chainflip-io/cli/.";
import Web3 from 'web3';
import { performSwap } from "../shared/perform_swap";
import { getAddress, runWithTimeout, chainFromAsset, getEthContractAddress, encodeBtcAddressForContract, encodeDotAddressForContract } from "../shared/utils";
import { BtcAddressType } from "../shared/new_btc_address";
import { CcmDepositMetadata } from "../shared/new_swap";
import { performSwapViaContract, approveTokenVault } from "../shared/contract_swap";

let swapCount = 1;

async function testSwap(sourceToken: Asset, destToken: Asset, addressType?: BtcAddressType, messageMetadata?: CcmDepositMetadata) {
    // Seed needs to be unique per swap:
    const seed = randomAsHex(32);

    const tag = `[${swapCount++}: ${sourceToken}->${destToken}]`;

    let address;
    // For swaps with a message force the address to be the CF Receiver Mock address.
    if (messageMetadata && chainFromAsset(destToken) === chainFromAsset('ETH')) {
        address = getEthContractAddress('CFRECEIVER');
        console.log(`${tag} Using CF Receiver Mock address: ${address}`);
    } else {
        address = await getAddress(destToken, seed, addressType);
        console.log(`${tag} Created new ${destToken} address: ${address}`);
    }


    await performSwap(sourceToken, destToken, address, tag, messageMetadata);
}

async function testAll() {
<<<<<<< HEAD
    
    const nativeContractSwaps = Promise.all([
        performNativeSwap('DOT'),
        performNativeSwap('USDC'),
        performNativeSwap('BTC'),
    ]); 
=======
    // Single approval of all the tokens swapped in contractsSwaps to avoid overlapping async approvals.
    await approveTokenVault('USDC', (500000000*3).toString());

    const contractSwaps = Promise.all([
        performSwapViaContract('ETH','DOT'),
        performSwapViaContract('ETH','USDC'),
        performSwapViaContract('ETH','BTC'),
        performSwapViaContract('USDC','DOT'),
        performSwapViaContract('USDC','ETH'),
        performSwapViaContract('USDC','BTC'),
    ]);
>>>>>>> 50ffb1f8

    const regularSwaps =
        Promise.all([
            testSwap('DOT', 'BTC', 'P2PKH'),
            testSwap('ETH', 'BTC', 'P2SH'),
            testSwap('USDC', 'BTC', 'P2WPKH'),
            testSwap('DOT', 'BTC', 'P2WSH'),
            testSwap('BTC', 'DOT'),
            testSwap('DOT', 'USDC'),
            testSwap('DOT', 'ETH'),
            testSwap('BTC', 'ETH'),
            testSwap('BTC', 'USDC'),
            testSwap('ETH', 'USDC'),
        ])

    // NOTE: Parallelized ccm swaps with the same sourceToken and destToken won't work because
    // all ccm swaps have the same destination address (cfReceiver) and then it will get a
    // potentially incorrect depositAddress.
    const ccmSwaps = Promise.all([
        testSwap('BTC', 'ETH', undefined, {
            message: new Web3().eth.abi.encodeParameter("string", "BTC to ETH w/ CCM!!"),
            gas_budget: 1000000,
            cf_parameters: "",
            source_address: { 'BTC': {'P2PKH': await getAddress('BTC', randomAsHex(32), 'P2PKH').then((btcAddress) => {encodeBtcAddressForContract(btcAddress)})}},
        }),
        testSwap('BTC', 'USDC', undefined, {
            message: '0x' + Buffer.from("BTC to ETH w/ CCM!!", 'ascii').toString('hex'),
            gas_budget: 600000,
            cf_parameters: getAbiEncodedMessage(["uint256"]),
            source_address: { 'BTC': {'P2SH': await getAddress('BTC', randomAsHex(32), 'P2SH').then((btcAddress) => {encodeBtcAddressForContract(btcAddress)})}},
        }),
        testSwap('DOT', 'ETH', undefined, {
            message: getAbiEncodedMessage(["string","address"]),
            gas_budget: 1000000,
            cf_parameters: getAbiEncodedMessage(["string","string"]),
            source_address: { 'DOT': await getAddress('DOT', randomAsHex(32)).then((dotAddress) => { encodeDotAddressForContract(dotAddress)})},
        }),            
        testSwap('DOT', 'USDC', undefined, {
            message: getAbiEncodedMessage(),
            gas_budget: 1000000,
            cf_parameters: getAbiEncodedMessage(["address","uint256"]),
            source_address: { 'DOT': await getAddress('DOT', randomAsHex(32)).then((dotAddress) => { encodeDotAddressForContract(dotAddress)})},
        }),            
        testSwap('USDC', 'ETH', undefined, {
            message: getAbiEncodedMessage(),
            gas_budget: 5000000,
            cf_parameters: getAbiEncodedMessage(["bytes","uint256"]),
            source_address: {'ETH': await getAddress('ETH', randomAsHex(32))},
        }),    
        testSwap('ETH', 'USDC', undefined, {
            message: getAbiEncodedMessage(["address","uint256","bytes"]),
            gas_budget: 5000000,
            cf_parameters: getAbiEncodedMessage(["address","uint256"]),
            source_address: {'ETH': await getAddress('ETH', randomAsHex(32))},
        })            
    ])   

    await Promise.all([contractSwaps, regularSwaps, ccmSwaps]);

}


function getAbiEncodedMessage(types?: string[]): string {
    const web3 = new Web3(process.env.ETH_ENDPOINT ?? 'http://127.0.0.1:8545');

    const validSolidityTypes = ['uint256', 'string', 'bytes', 'address'];

    if (types === undefined) {
        types = [];
        const numElements = Math.floor(Math.random() * validSolidityTypes.length) + 1
        for (let i = 0; i < numElements; i++) {
            types.push(validSolidityTypes[Math.floor(Math.random() * validSolidityTypes.length)]);
          }
    }
    const variables: any[] = [];
    for (const type of types) {
      switch (type) {
        case 'uint256':
          variables.push(randomAsNumber());
          break;
        case 'string':
          variables.push(Math.random().toString(36).substring(2));
          break;
        case 'bytes':
          variables.push(randomAsHex(Math.floor(Math.random() * 100) + 1));
          break;
        case 'address':
          variables.push(randomAsHex(20));
          break;
        // Add more cases for other Solidity types as needed
        default:
          throw new Error(`Unsupported Solidity type: ${type}`);
      }
    }
    const encodedMessage = web3.eth.abi.encodeParameters(types, variables);
    return encodedMessage;
  }

runWithTimeout(testAll(), 1800000).then(() => {
    // Don't wait for the timeout future to finish:
    process.exit(0);
}).catch((error) => {
    console.error(error);
    process.exit(-1);
});<|MERGE_RESOLUTION|>--- conflicted
+++ resolved
@@ -31,14 +31,6 @@
 }
 
 async function testAll() {
-<<<<<<< HEAD
-    
-    const nativeContractSwaps = Promise.all([
-        performNativeSwap('DOT'),
-        performNativeSwap('USDC'),
-        performNativeSwap('BTC'),
-    ]); 
-=======
     // Single approval of all the tokens swapped in contractsSwaps to avoid overlapping async approvals.
     await approveTokenVault('USDC', (500000000*3).toString());
 
@@ -50,7 +42,6 @@
         performSwapViaContract('USDC','ETH'),
         performSwapViaContract('USDC','BTC'),
     ]);
->>>>>>> 50ffb1f8
 
     const regularSwaps =
         Promise.all([
