#!/usr/bin/env -S pnpm tsx
<<<<<<< HEAD
import { randomAsHex, randomAsNumber } from '@polkadot/util-crypto';
import { Asset, assetDecimals } from '@chainflip-io/cli';
import Web3 from 'web3';
import { performSwap, doPerformSwap, requestNewSwap, SenderType } from '../shared/perform_swap';
import {
  newAddress,
  runWithTimeout,
  chainFromAsset,
  getEthContractAddress,
  encodeBtcAddressForContract,
  decodeDotAddressForContract,
  amountToFineAmount,
  defaultAssetAmounts,
  observeBadEvents,
  observeFetch,
} from '../shared/utils';
import { BtcAddressType } from '../shared/new_btc_address';
import { CcmDepositMetadata } from '../shared/new_swap';
import { performSwapViaContract, approveTokenVault } from '../shared/contract_swap';

let swapCount = 1;

function getAbiEncodedMessage(types?: string[]): string {
  const web3 = new Web3(process.env.ETH_ENDPOINT ?? 'http://127.0.0.1:8545');

  const validSolidityTypes = ['uint256', 'string', 'bytes', 'address'];
  let typesArray: string[] = [];
  if (types === undefined) {
    const numElements = Math.floor(Math.random() * validSolidityTypes.length) + 1;
    for (let i = 0; i < numElements; i++) {
      typesArray.push(validSolidityTypes[Math.floor(Math.random() * validSolidityTypes.length)]);
    }
  } else {
    typesArray = types;
  }
  // eslint-disable-next-line @typescript-eslint/no-explicit-any
  const variables: any[] = [];

  for (let i = 0; i < typesArray.length; i++) {
    switch (typesArray[i]) {
      case 'uint256':
        variables.push(randomAsNumber());
        break;
      case 'string':
        variables.push(Math.random().toString(36).substring(2));
        break;
      case 'bytes':
        variables.push(randomAsHex(Math.floor(Math.random() * 100) + 1));
        break;
      case 'address':
        variables.push(randomAsHex(20));
        break;
      // Add more cases for other Solidity types as needed
      default:
        throw new Error(`Unsupported Solidity type: ${typesArray[i]}`);
    }
  }
  const encodedMessage = web3.eth.abi.encodeParameters(typesArray, variables);
  return encodedMessage;
}

export async function prepareSwap(
  sourceAsset: Asset,
  destAsset: Asset,
  addressType?: BtcAddressType,
  messageMetadata?: CcmDepositMetadata,
  tagSuffix?: string,
) {
  // Seed needs to be unique per swap:
  const seed = randomAsHex(32);

  let destAddress;

  let tag = `[${(swapCount++).toString().padEnd(2, ' ')}: ${sourceAsset}->${destAsset}`;
  tag += messageMetadata ? ' CCM' : '';
  tag += tagSuffix ? `${tagSuffix}]` : ']';

  // For swaps with a message force the address to be the CF Tester address.
  if (messageMetadata && chainFromAsset(destAsset) === chainFromAsset('ETH')) {
    destAddress = getEthContractAddress('CFTESTER');
    console.log(`${tag} Using CF Tester address: ${destAddress}`);
  } else {
    destAddress = await newAddress(destAsset, seed, addressType);
    console.log(`${tag} Created new ${destAsset} address: ${destAddress}`);
  }

  return { destAddress, tag };
}

async function testSwap(
  sourceAsset: Asset,
  destAsset: Asset,
  addressType?: BtcAddressType,
  messageMetadata?: CcmDepositMetadata,
) {
  const { destAddress, tag } = await prepareSwap(
    sourceAsset,
    destAsset,
    addressType,
    messageMetadata,
  );
  await performSwap(sourceAsset, destAsset, destAddress, tag, messageMetadata);
}

async function testSwapViaContract(
  sourceAsset: Asset,
  destAsset: Asset,
  messageMetadata?: CcmDepositMetadata,
) {
  const { destAddress, tag } = await prepareSwap(
    sourceAsset,
    destAsset,
    undefined,
    messageMetadata,
    ' Contract',
  );
  await performSwapViaContract(sourceAsset, destAsset, destAddress, tag, messageMetadata);
}

async function testDepositEthereum(sourceAsset: Asset, destAsset: Asset) {
  const { destAddress, tag } = await prepareSwap(
    sourceAsset,
    destAsset,
    undefined,
    undefined,
    ' AssetWitnessingTest',
  );
  const fee = 100;

  const swapParams = await requestNewSwap(sourceAsset, destAsset, destAddress, fee, tag);

  await doPerformSwap(swapParams, tag, undefined, SenderType.Contract);
  // Check the Deposit contract is deployed. It is assumed that the funds are fetched immediately.
  await observeFetch(sourceAsset, swapParams.depositAddress);
  await doPerformSwap(swapParams, tag, undefined, SenderType.Contract);
}

async function testAll() {
  let stopObserving = false;
  const observingBadEvents = observeBadEvents(':BroadcastAborted', () => stopObserving);

  // Single approval of all the assets swapped in contractsSwaps to avoid overlapping async approvals.
  // Make sure to to set the allowance to the same amount of total asset swapped in contractsSwaps,
  // otherwise in subsequent approvals the broker might not send the transaction confusing the eth nonce.
  await approveTokenVault(
    'USDC',
    (BigInt(amountToFineAmount(defaultAssetAmounts('USDC'), assetDecimals.USDC)) * 5n).toString(),
  );
  await approveTokenVault(
    'FLIP',
    (BigInt(amountToFineAmount(defaultAssetAmounts('FLIP'), assetDecimals.FLIP)) * 5n).toString(),
  );

  const ccmContractSwaps = Promise.all([
    testSwapViaContract('ETH', 'USDC', {
      message: getAbiEncodedMessage(['address', 'uint256', 'bytes']),
      gasBudget: 5000000,
      cfParameters: getAbiEncodedMessage(['address', 'uint256']),
      sourceAddress: { ETH: await newAddress('ETH', randomAsHex(32)) },
    }),
    /*
    testSwapViaContract('USDC', 'ETH', {
      message: getAbiEncodedMessage(),
      gasBudget: 5000000,
      cfParameters: getAbiEncodedMessage(['bytes', 'uint256']),
      sourceAddress: { ETH: await newAddress('ETH', randomAsHex(32)) },
    }),
    testSwapViaContract('FLIP', 'ETH', {
      message: getAbiEncodedMessage(),
      gasBudget: 10000000000000000,
      cfParameters: getAbiEncodedMessage(['bytes', 'uint256']),
      sourceAddress: { ETH: await newAddress('ETH', randomAsHex(32)) },
    }),
    */
  ]);

  const contractSwaps = Promise.all([
    testSwapViaContract('ETH', 'DOT'),
    testSwapViaContract('ETH', 'USDC'),
    testSwapViaContract('ETH', 'BTC'),
    testSwapViaContract('ETH', 'FLIP'),
    /*
    testSwapViaContract('USDC', 'DOT'),
    testSwapViaContract('USDC', 'ETH'),
    testSwapViaContract('USDC', 'BTC'),
    testSwapViaContract('USDC', 'FLIP'),
    testSwapViaContract('FLIP', 'DOT'),
    testSwapViaContract('FLIP', 'ETH'),
    testSwapViaContract('FLIP', 'BTC'),
    testSwapViaContract('FLIP', 'USDC'),
    */
  ]);

  const regularSwaps = Promise.all([
    testSwap('DOT', 'BTC', 'P2PKH'),
    testSwap('ETH', 'BTC', 'P2SH'),
    testSwap('USDC', 'BTC', 'P2WPKH'),
    testSwap('DOT', 'BTC', 'P2WSH'),
    testSwap('FLIP', 'BTC', 'P2SH'),
    testSwap('BTC', 'DOT'),
    testSwap('DOT', 'USDC'),
    testSwap('DOT', 'ETH'),
    testSwap('BTC', 'ETH'),
    testSwap('BTC', 'USDC'),
    testSwap('ETH', 'USDC'),
    testSwap('FLIP', 'DOT'),
    testSwap('BTC', 'FLIP'),
  ]);

  // NOTE: Parallelized ccm swaps with the same sourceAsset and destAsset won't work because
  // all ccm swaps have the same destination address (cfTester) and then it will get a
  // potentially incorrect depositAddress.
  const ccmSwaps = Promise.all([
    testSwap('BTC', 'ETH', undefined, {
      message: new Web3().eth.abi.encodeParameter('string', 'BTC to ETH w/ CCM!!'),
      gasBudget: 1000000,
      cfParameters: '',
      sourceAddress: {
        BTC: {
          P2PKH: await newAddress('BTC', randomAsHex(32), 'P2PKH').then((btcAddress) => {
            encodeBtcAddressForContract(btcAddress);
          }),
        },
      },
    }),
    testSwap('BTC', 'USDC', undefined, {
      message: '0x' + Buffer.from('BTC to ETH w/ CCM!!', 'ascii').toString('hex'),
      gasBudget: 600000,
      cfParameters: getAbiEncodedMessage(['uint256']),
      sourceAddress: {
        BTC: {
          P2SH: await newAddress('BTC', randomAsHex(32), 'P2SH').then((btcAddress) => {
            encodeBtcAddressForContract(btcAddress);
          }),
        },
      },
    }),
    testSwap('DOT', 'ETH', undefined, {
      message: getAbiEncodedMessage(['string', 'address']),
      gasBudget: 1000000,
      cfParameters: getAbiEncodedMessage(['string', 'string']),
      sourceAddress: {
        DOT: await newAddress('DOT', randomAsHex(32)).then((dotAddress) => {
          decodeDotAddressForContract(dotAddress);
        }),
      },
    }),
    testSwap('DOT', 'FLIP', undefined, {
      message: getAbiEncodedMessage(),
      gasBudget: 1000000,
      cfParameters: getAbiEncodedMessage(['address', 'uint256']),
      sourceAddress: {
        DOT: await newAddress('DOT', randomAsHex(32)).then((dotAddress) => {
          decodeDotAddressForContract(dotAddress);
        }),
      },
    }),
    testSwap('USDC', 'ETH', undefined, {
      message: getAbiEncodedMessage(),
      gasBudget: 5000000,
      cfParameters: getAbiEncodedMessage(['bytes', 'uint256']),
      sourceAddress: { ETH: await newAddress('ETH', randomAsHex(32)) },
    }),
    testSwap('ETH', 'USDC', undefined, {
      message: getAbiEncodedMessage(['address', 'uint256', 'bytes']),
      gasBudget: 5000000,
      cfParameters: getAbiEncodedMessage(['address', 'uint256']),
      sourceAddress: { ETH: await newAddress('ETH', randomAsHex(32)) },
    }),
  ]);

  const depositTestSwaps = Promise.all([
    testDepositEthereum('ETH', 'DOT'),
    testDepositEthereum('FLIP', 'BTC'),
  ]);

  await Promise.all([contractSwaps, regularSwaps, ccmSwaps, ccmContractSwaps, depositTestSwaps]);

  // Gracefully exit the broadcast abort observer
  stopObserving = true;
  await observingBadEvents;
}

runWithTimeout(testAll(), 1800000)
=======
import { testAllSwaps } from '../shared/swapping';
import { runWithTimeout } from '../shared/utils';

runWithTimeout(testAllSwaps(), 1800000)
>>>>>>> 7ac1b7f4
  .then(() => {
    // there are some dangling resources that prevent the process from exiting
    process.exit(0);
  })
  .catch((error) => {
    console.error(error);
    process.exit(-1);
  });<|MERGE_RESOLUTION|>--- conflicted
+++ resolved
@@ -1,295 +1,8 @@
 #!/usr/bin/env -S pnpm tsx
-<<<<<<< HEAD
-import { randomAsHex, randomAsNumber } from '@polkadot/util-crypto';
-import { Asset, assetDecimals } from '@chainflip-io/cli';
-import Web3 from 'web3';
-import { performSwap, doPerformSwap, requestNewSwap, SenderType } from '../shared/perform_swap';
-import {
-  newAddress,
-  runWithTimeout,
-  chainFromAsset,
-  getEthContractAddress,
-  encodeBtcAddressForContract,
-  decodeDotAddressForContract,
-  amountToFineAmount,
-  defaultAssetAmounts,
-  observeBadEvents,
-  observeFetch,
-} from '../shared/utils';
-import { BtcAddressType } from '../shared/new_btc_address';
-import { CcmDepositMetadata } from '../shared/new_swap';
-import { performSwapViaContract, approveTokenVault } from '../shared/contract_swap';
-
-let swapCount = 1;
-
-function getAbiEncodedMessage(types?: string[]): string {
-  const web3 = new Web3(process.env.ETH_ENDPOINT ?? 'http://127.0.0.1:8545');
-
-  const validSolidityTypes = ['uint256', 'string', 'bytes', 'address'];
-  let typesArray: string[] = [];
-  if (types === undefined) {
-    const numElements = Math.floor(Math.random() * validSolidityTypes.length) + 1;
-    for (let i = 0; i < numElements; i++) {
-      typesArray.push(validSolidityTypes[Math.floor(Math.random() * validSolidityTypes.length)]);
-    }
-  } else {
-    typesArray = types;
-  }
-  // eslint-disable-next-line @typescript-eslint/no-explicit-any
-  const variables: any[] = [];
-
-  for (let i = 0; i < typesArray.length; i++) {
-    switch (typesArray[i]) {
-      case 'uint256':
-        variables.push(randomAsNumber());
-        break;
-      case 'string':
-        variables.push(Math.random().toString(36).substring(2));
-        break;
-      case 'bytes':
-        variables.push(randomAsHex(Math.floor(Math.random() * 100) + 1));
-        break;
-      case 'address':
-        variables.push(randomAsHex(20));
-        break;
-      // Add more cases for other Solidity types as needed
-      default:
-        throw new Error(`Unsupported Solidity type: ${typesArray[i]}`);
-    }
-  }
-  const encodedMessage = web3.eth.abi.encodeParameters(typesArray, variables);
-  return encodedMessage;
-}
-
-export async function prepareSwap(
-  sourceAsset: Asset,
-  destAsset: Asset,
-  addressType?: BtcAddressType,
-  messageMetadata?: CcmDepositMetadata,
-  tagSuffix?: string,
-) {
-  // Seed needs to be unique per swap:
-  const seed = randomAsHex(32);
-
-  let destAddress;
-
-  let tag = `[${(swapCount++).toString().padEnd(2, ' ')}: ${sourceAsset}->${destAsset}`;
-  tag += messageMetadata ? ' CCM' : '';
-  tag += tagSuffix ? `${tagSuffix}]` : ']';
-
-  // For swaps with a message force the address to be the CF Tester address.
-  if (messageMetadata && chainFromAsset(destAsset) === chainFromAsset('ETH')) {
-    destAddress = getEthContractAddress('CFTESTER');
-    console.log(`${tag} Using CF Tester address: ${destAddress}`);
-  } else {
-    destAddress = await newAddress(destAsset, seed, addressType);
-    console.log(`${tag} Created new ${destAsset} address: ${destAddress}`);
-  }
-
-  return { destAddress, tag };
-}
-
-async function testSwap(
-  sourceAsset: Asset,
-  destAsset: Asset,
-  addressType?: BtcAddressType,
-  messageMetadata?: CcmDepositMetadata,
-) {
-  const { destAddress, tag } = await prepareSwap(
-    sourceAsset,
-    destAsset,
-    addressType,
-    messageMetadata,
-  );
-  await performSwap(sourceAsset, destAsset, destAddress, tag, messageMetadata);
-}
-
-async function testSwapViaContract(
-  sourceAsset: Asset,
-  destAsset: Asset,
-  messageMetadata?: CcmDepositMetadata,
-) {
-  const { destAddress, tag } = await prepareSwap(
-    sourceAsset,
-    destAsset,
-    undefined,
-    messageMetadata,
-    ' Contract',
-  );
-  await performSwapViaContract(sourceAsset, destAsset, destAddress, tag, messageMetadata);
-}
-
-async function testDepositEthereum(sourceAsset: Asset, destAsset: Asset) {
-  const { destAddress, tag } = await prepareSwap(
-    sourceAsset,
-    destAsset,
-    undefined,
-    undefined,
-    ' AssetWitnessingTest',
-  );
-  const fee = 100;
-
-  const swapParams = await requestNewSwap(sourceAsset, destAsset, destAddress, fee, tag);
-
-  await doPerformSwap(swapParams, tag, undefined, SenderType.Contract);
-  // Check the Deposit contract is deployed. It is assumed that the funds are fetched immediately.
-  await observeFetch(sourceAsset, swapParams.depositAddress);
-  await doPerformSwap(swapParams, tag, undefined, SenderType.Contract);
-}
-
-async function testAll() {
-  let stopObserving = false;
-  const observingBadEvents = observeBadEvents(':BroadcastAborted', () => stopObserving);
-
-  // Single approval of all the assets swapped in contractsSwaps to avoid overlapping async approvals.
-  // Make sure to to set the allowance to the same amount of total asset swapped in contractsSwaps,
-  // otherwise in subsequent approvals the broker might not send the transaction confusing the eth nonce.
-  await approveTokenVault(
-    'USDC',
-    (BigInt(amountToFineAmount(defaultAssetAmounts('USDC'), assetDecimals.USDC)) * 5n).toString(),
-  );
-  await approveTokenVault(
-    'FLIP',
-    (BigInt(amountToFineAmount(defaultAssetAmounts('FLIP'), assetDecimals.FLIP)) * 5n).toString(),
-  );
-
-  const ccmContractSwaps = Promise.all([
-    testSwapViaContract('ETH', 'USDC', {
-      message: getAbiEncodedMessage(['address', 'uint256', 'bytes']),
-      gasBudget: 5000000,
-      cfParameters: getAbiEncodedMessage(['address', 'uint256']),
-      sourceAddress: { ETH: await newAddress('ETH', randomAsHex(32)) },
-    }),
-    /*
-    testSwapViaContract('USDC', 'ETH', {
-      message: getAbiEncodedMessage(),
-      gasBudget: 5000000,
-      cfParameters: getAbiEncodedMessage(['bytes', 'uint256']),
-      sourceAddress: { ETH: await newAddress('ETH', randomAsHex(32)) },
-    }),
-    testSwapViaContract('FLIP', 'ETH', {
-      message: getAbiEncodedMessage(),
-      gasBudget: 10000000000000000,
-      cfParameters: getAbiEncodedMessage(['bytes', 'uint256']),
-      sourceAddress: { ETH: await newAddress('ETH', randomAsHex(32)) },
-    }),
-    */
-  ]);
-
-  const contractSwaps = Promise.all([
-    testSwapViaContract('ETH', 'DOT'),
-    testSwapViaContract('ETH', 'USDC'),
-    testSwapViaContract('ETH', 'BTC'),
-    testSwapViaContract('ETH', 'FLIP'),
-    /*
-    testSwapViaContract('USDC', 'DOT'),
-    testSwapViaContract('USDC', 'ETH'),
-    testSwapViaContract('USDC', 'BTC'),
-    testSwapViaContract('USDC', 'FLIP'),
-    testSwapViaContract('FLIP', 'DOT'),
-    testSwapViaContract('FLIP', 'ETH'),
-    testSwapViaContract('FLIP', 'BTC'),
-    testSwapViaContract('FLIP', 'USDC'),
-    */
-  ]);
-
-  const regularSwaps = Promise.all([
-    testSwap('DOT', 'BTC', 'P2PKH'),
-    testSwap('ETH', 'BTC', 'P2SH'),
-    testSwap('USDC', 'BTC', 'P2WPKH'),
-    testSwap('DOT', 'BTC', 'P2WSH'),
-    testSwap('FLIP', 'BTC', 'P2SH'),
-    testSwap('BTC', 'DOT'),
-    testSwap('DOT', 'USDC'),
-    testSwap('DOT', 'ETH'),
-    testSwap('BTC', 'ETH'),
-    testSwap('BTC', 'USDC'),
-    testSwap('ETH', 'USDC'),
-    testSwap('FLIP', 'DOT'),
-    testSwap('BTC', 'FLIP'),
-  ]);
-
-  // NOTE: Parallelized ccm swaps with the same sourceAsset and destAsset won't work because
-  // all ccm swaps have the same destination address (cfTester) and then it will get a
-  // potentially incorrect depositAddress.
-  const ccmSwaps = Promise.all([
-    testSwap('BTC', 'ETH', undefined, {
-      message: new Web3().eth.abi.encodeParameter('string', 'BTC to ETH w/ CCM!!'),
-      gasBudget: 1000000,
-      cfParameters: '',
-      sourceAddress: {
-        BTC: {
-          P2PKH: await newAddress('BTC', randomAsHex(32), 'P2PKH').then((btcAddress) => {
-            encodeBtcAddressForContract(btcAddress);
-          }),
-        },
-      },
-    }),
-    testSwap('BTC', 'USDC', undefined, {
-      message: '0x' + Buffer.from('BTC to ETH w/ CCM!!', 'ascii').toString('hex'),
-      gasBudget: 600000,
-      cfParameters: getAbiEncodedMessage(['uint256']),
-      sourceAddress: {
-        BTC: {
-          P2SH: await newAddress('BTC', randomAsHex(32), 'P2SH').then((btcAddress) => {
-            encodeBtcAddressForContract(btcAddress);
-          }),
-        },
-      },
-    }),
-    testSwap('DOT', 'ETH', undefined, {
-      message: getAbiEncodedMessage(['string', 'address']),
-      gasBudget: 1000000,
-      cfParameters: getAbiEncodedMessage(['string', 'string']),
-      sourceAddress: {
-        DOT: await newAddress('DOT', randomAsHex(32)).then((dotAddress) => {
-          decodeDotAddressForContract(dotAddress);
-        }),
-      },
-    }),
-    testSwap('DOT', 'FLIP', undefined, {
-      message: getAbiEncodedMessage(),
-      gasBudget: 1000000,
-      cfParameters: getAbiEncodedMessage(['address', 'uint256']),
-      sourceAddress: {
-        DOT: await newAddress('DOT', randomAsHex(32)).then((dotAddress) => {
-          decodeDotAddressForContract(dotAddress);
-        }),
-      },
-    }),
-    testSwap('USDC', 'ETH', undefined, {
-      message: getAbiEncodedMessage(),
-      gasBudget: 5000000,
-      cfParameters: getAbiEncodedMessage(['bytes', 'uint256']),
-      sourceAddress: { ETH: await newAddress('ETH', randomAsHex(32)) },
-    }),
-    testSwap('ETH', 'USDC', undefined, {
-      message: getAbiEncodedMessage(['address', 'uint256', 'bytes']),
-      gasBudget: 5000000,
-      cfParameters: getAbiEncodedMessage(['address', 'uint256']),
-      sourceAddress: { ETH: await newAddress('ETH', randomAsHex(32)) },
-    }),
-  ]);
-
-  const depositTestSwaps = Promise.all([
-    testDepositEthereum('ETH', 'DOT'),
-    testDepositEthereum('FLIP', 'BTC'),
-  ]);
-
-  await Promise.all([contractSwaps, regularSwaps, ccmSwaps, ccmContractSwaps, depositTestSwaps]);
-
-  // Gracefully exit the broadcast abort observer
-  stopObserving = true;
-  await observingBadEvents;
-}
-
-runWithTimeout(testAll(), 1800000)
-=======
 import { testAllSwaps } from '../shared/swapping';
 import { runWithTimeout } from '../shared/utils';
 
 runWithTimeout(testAllSwaps(), 1800000)
->>>>>>> 7ac1b7f4
   .then(() => {
     // there are some dangling resources that prevent the process from exiting
     process.exit(0);
