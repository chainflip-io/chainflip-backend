--- conflicted
+++ resolved
@@ -136,20 +136,12 @@
       message: getAbiEncodedMessage(['address', 'uint256', 'bytes']),
       gasBudget: 5000000,
       cfParameters: getAbiEncodedMessage(['address', 'uint256']),
-<<<<<<< HEAD
-=======
-      sourceAddress: { ETH: await newAddress('ETH', randomAsHex(32)) },
->>>>>>> 0a6ae34e
     }),
     /*
     testSwapViaContract('USDC', 'ETH', {
       message: getAbiEncodedMessage(),
       gasBudget: 5000000,
       cfParameters: getAbiEncodedMessage(['bytes', 'uint256']),
-<<<<<<< HEAD
-=======
-      sourceAddress: { ETH: await newAddress('ETH', randomAsHex(32)) },
->>>>>>> 0a6ae34e
     }),
     testSwapViaContract('FLIP', 'ETH', {
       message: getAbiEncodedMessage(),
@@ -191,19 +183,6 @@
     testSwap('USDC', 'BTC', 'P2WSH'),
     testSwap('USDC', 'BTC', 'P2SH'),
     testSwap('USDC', 'BTC', 'P2WPKH'),
-<<<<<<< HEAD
-
-    testSwap('BTC', 'ETH'),
-    testSwap('BTC', 'USDC'),
-    testSwap('BTC', 'DOT'),
-
-    testSwap('DOT', 'ETH'),
-    testSwap('DOT', 'USDC'),
-    testSwap('DOT', 'BTC', 'P2PKH'),
-    testSwap('DOT', 'BTC', 'P2WSH'),
-    testSwap('DOT', 'BTC', 'P2SH'),
-    testSwap('DOT', 'BTC', 'P2WPKH'),
-=======
     testSwap('DOT', 'BTC', 'P2WSH'),
     testSwap('FLIP', 'BTC', 'P2SH'),
     testSwap('BTC', 'DOT'),
@@ -214,14 +193,12 @@
     testSwap('ETH', 'USDC'),
     testSwap('FLIP', 'DOT'),
     testSwap('BTC', 'FLIP'),
->>>>>>> 0a6ae34e
   ]);
 
   // NOTE: Parallelized ccm swaps with the same sourceAsset and destAsset won't work because
   // all ccm swaps have the same destination address (cfTester) and then it will get a
   // potentially incorrect depositAddress.
   const ccmSwaps = Promise.all([
-<<<<<<< HEAD
     // TODO: These two tests will be fixed in https://github.com/chainflip-io/chainflip-backend/pull/3708
     // testSwap('BTC', 'ETH', undefined, {
     //   message: new Web3().eth.abi.encodeParameter('string', 'BTC to ETH w/ CCM!!'),
@@ -233,75 +210,25 @@
     //   gasBudget: 600000,
     //   cfParameters: getAbiEncodedMessage(['uint256']),
     // }),
-=======
-    testSwap('BTC', 'ETH', undefined, {
-      message: new Web3().eth.abi.encodeParameter('string', 'BTC to ETH w/ CCM!!'),
-      gasBudget: 1000000,
-      cfParameters: '',
-      sourceAddress: {
-        BTC: {
-          P2PKH: await newAddress('BTC', randomAsHex(32), 'P2PKH').then((btcAddress) => {
-            encodeBtcAddressForContract(btcAddress);
-          }),
-        },
-      },
-    }),
-    testSwap('BTC', 'USDC', undefined, {
-      message: '0x' + Buffer.from('BTC to ETH w/ CCM!!', 'ascii').toString('hex'),
-      gasBudget: 600000,
-      cfParameters: getAbiEncodedMessage(['uint256']),
-      sourceAddress: {
-        BTC: {
-          P2SH: await newAddress('BTC', randomAsHex(32), 'P2SH').then((btcAddress) => {
-            encodeBtcAddressForContract(btcAddress);
-          }),
-        },
-      },
-    }),
->>>>>>> 0a6ae34e
     testSwap('DOT', 'ETH', undefined, {
       message: getAbiEncodedMessage(['string', 'address']),
       gasBudget: 1000000,
       cfParameters: getAbiEncodedMessage(['string', 'string']),
-<<<<<<< HEAD
-=======
-      sourceAddress: {
-        DOT: await newAddress('DOT', randomAsHex(32)).then((dotAddress) => {
-          decodeDotAddressForContract(dotAddress);
-        }),
-      },
->>>>>>> 0a6ae34e
     }),
     testSwap('DOT', 'FLIP', undefined, {
       message: getAbiEncodedMessage(),
       gasBudget: 1000000,
       cfParameters: getAbiEncodedMessage(['address', 'uint256']),
-<<<<<<< HEAD
-=======
-      sourceAddress: {
-        DOT: await newAddress('DOT', randomAsHex(32)).then((dotAddress) => {
-          decodeDotAddressForContract(dotAddress);
-        }),
-      },
->>>>>>> 0a6ae34e
     }),
     testSwap('USDC', 'ETH', undefined, {
       message: getAbiEncodedMessage(),
       gasBudget: 5000000,
       cfParameters: getAbiEncodedMessage(['bytes', 'uint256']),
-<<<<<<< HEAD
-=======
-      sourceAddress: { ETH: await newAddress('ETH', randomAsHex(32)) },
->>>>>>> 0a6ae34e
     }),
     testSwap('ETH', 'USDC', undefined, {
       message: getAbiEncodedMessage(['address', 'uint256', 'bytes']),
       gasBudget: 5000000,
       cfParameters: getAbiEncodedMessage(['address', 'uint256']),
-<<<<<<< HEAD
-=======
-      sourceAddress: { ETH: await newAddress('ETH', randomAsHex(32)) },
->>>>>>> 0a6ae34e
     }),
   ]);
 
