--- conflicted
+++ resolved
@@ -7,57 +7,6 @@
 import assert from 'assert';
 import { z } from 'zod';
 import { getChainflipApi } from '../shared/utils/substrate';
-<<<<<<< HEAD
-import { deferredPromise, handleSubstrateError, shortChainFromAsset } from '../shared/utils';
-import { ExecutableTest } from '../shared/executable_test';
-
-const keyring = new Keyring({ type: 'sr25519' });
-keyring.setSS58Format(2112);
-
-const account = keyring.addFromUri('//BROKER_2');
-const account2 = keyring.addFromUri('//BROKER_1');
-type NewSwapRequest = Parameters<(typeof broker)['buildExtrinsicPayload']>[0];
-
-const numberSchema = z.string().transform((n) => Number(n.replace(/,/g, '')));
-const bigintSchema = z.string().transform((n) => BigInt(n.replace(/,/g, '')));
-
-const shortChainSchema = z.enum(['Btc', 'Eth', 'Arb', 'Dot', 'Sol', 'Hub']);
-
-const addressTransforms = {
-  Btc: (address: string) => address,
-  Eth: (address: string) => address.toLowerCase(),
-  Arb: (address: string) => address.toLowerCase(),
-  Dot: (address: string) =>
-    isHex(address) ? ss58.encode({ data: address, ss58Format: 0 }) : address,
-  Sol: (address: string) => (isHex(address) ? base58.encode(hexToBytes(address)) : address),
-  Hub: (address: string) =>
-    isHex(address) ? ss58.encode({ data: address, ss58Format: 0 }) : address,
-} as const;
-
-const eventSchema = z
-  .object({
-    event: z.object({
-      data: z.object({
-        destinationAddress: z.record(shortChainSchema, z.string()),
-        sourceAsset: z.string(),
-        destinationAsset: z.string(),
-        brokerCommissionRate: numberSchema,
-        channelMetadata: z
-          .object({ message: z.string(), gasBudget: bigintSchema, ccmAdditionalData: z.string() })
-          .nullable(),
-        boostFee: numberSchema,
-        affiliateFees: z.array(z.object({ account: z.string(), bps: numberSchema })),
-        refundParameters: z
-          .object({
-            retryDuration: numberSchema,
-            refundAddress: z.record(shortChainSchema, z.string()),
-            minPrice: bigintSchema,
-          })
-          .nullable(),
-        dcaParameters: z
-          .object({ numberOfChunks: numberSchema, chunkInterval: numberSchema })
-          .nullable(),
-=======
 import { Chain, deferredPromise, handleSubstrateError, shortChainFromAsset } from '../shared/utils';
 import { TestContext } from '../shared/utils/test_context';
 
@@ -94,10 +43,11 @@
     destAsset: { asset: Asset; chain: Chain };
   };
 
+
   const numberSchema = z.string().transform((n) => Number(n.replace(/,/g, '')));
   const bigintSchema = z.string().transform((n) => BigInt(n.replace(/,/g, '')));
 
-  const shortChainSchema = z.enum(['Btc', 'Eth', 'Arb', 'Dot', 'Sol']);
+  const shortChainSchema = z.enum(['Btc', 'Eth', 'Arb', 'Dot', 'Sol', 'Hub']);
 
   const addressTransforms = {
     Btc: (address: string) => address,
@@ -106,6 +56,8 @@
     Dot: (address: string) =>
       isHex(address) ? ss58.encode({ data: address, ss58Format: 0 }) : address,
     Sol: (address: string) => (isHex(address) ? base58.encode(hexToBytes(address)) : address),
+    Hub: (address: string) =>
+      isHex(address) ? ss58.encode({ data: address, ss58Format: 0 }) : address,
   } as const;
 
   const eventSchema = z
@@ -132,7 +84,6 @@
             .object({ numberOfChunks: numberSchema, chunkInterval: numberSchema })
             .nullable(),
         }),
->>>>>>> 1572c9f5
       }),
     })
     .transform((event) => event.event.data);
@@ -212,17 +163,6 @@
     assert.strictEqual(event.brokerCommissionRate, params.commissionBps ?? 0);
     assert.strictEqual(event.boostFee, params.maxBoostFeeBps ?? 0);
 
-<<<<<<< HEAD
-  if (params.affiliates) {
-    console.log('trying toSorted: ' + JSON.stringify(params.affiliates));
-    assert.deepStrictEqual(
-      params.affiliates
-        .toSorted((a, b) => a.account.localeCompare(b.account))
-        .map((aff) => ({ account: aff.account, bps: aff.commissionBps })),
-      event.affiliateFees.toSorted((a, b) => a.account.localeCompare(b.account)),
-    );
-  }
-=======
     if (params.fillOrKillParams) {
       assert.strictEqual(
         event.refundParameters?.minPrice,
@@ -239,7 +179,6 @@
         transformRefundAddress(params.fillOrKillParams.refundAddress),
       );
     }
->>>>>>> 1572c9f5
 
     if (params.affiliates) {
       assert.deepStrictEqual(
@@ -280,6 +219,7 @@
     Arbitrum: ['0xa56A6be23b6Cf39D9448FF6e897C29c41c8fbDFF'],
     Polkadot: ['1yMmfLti1k3huRQM2c47WugwonQMqTvQ2GUFxnU7Pcs7xPo'],
     Solana: ['3yKDHJgzS2GbZB9qruoadRYtq8597HZifnRju7fHpdRC'],
+    Assethub: ['1yMmfLti1k3huRQM2c47WugwonQMqTvQ2GUFxnU7Pcs7xPo'],
   } as const;
 
   const entries = Object.entries as <T>(o: T) => [keyof T, T[keyof T]][];
@@ -338,98 +278,6 @@
     },
   };
 
-<<<<<<< HEAD
-  if (params.ccmParams) {
-    assert.strictEqual(
-      event.channelMetadata?.message,
-      params.ccmParams.message === '0x' ? '' : params.ccmParams.message,
-    );
-    assert.strictEqual(event.channelMetadata.gasBudget, BigInt(params.ccmParams.gasBudget));
-    assert.strictEqual(
-      event.channelMetadata.ccmAdditionalData,
-      params.ccmParams.ccmAdditionalData === '0x' ? '' : params.ccmParams.ccmAdditionalData,
-    );
-  }
-};
-
-const addresses = {
-  Bitcoin: [
-    'n37AcBDN48pKxBR5DK1fSDFnzFuMhGq9wy', // P2PKH
-    '2MuBZJLi7VdTJgdTkeBfWFMMVvGUJYW9aAt', // P2SH
-    'bcrt1qzhzr5p67ukjyzfmxsh53a8rv3p06nqq0m3md3q', // P2WPKH
-    'bcrt1qqazrtdsvdnl8pv6ypz4jv9h7ud0fs5u4tullapvan2amku7eyujsum5wt8', // P2WSH
-    'bcrt1plrgeugjy6vsehsythzxy4jg5ga2zdvuf4zwjchynd78ldklacs4q52p6g5', // Taproot
-  ],
-  Ethereum: ['0xa56A6be23b6Cf39D9448FF6e897C29c41c8fbDFF'],
-  Arbitrum: ['0xa56A6be23b6Cf39D9448FF6e897C29c41c8fbDFF'],
-  Polkadot: ['1yMmfLti1k3huRQM2c47WugwonQMqTvQ2GUFxnU7Pcs7xPo'],
-  Solana: ['3yKDHJgzS2GbZB9qruoadRYtq8597HZifnRju7fHpdRC'],
-  Assethub: ['1yMmfLti1k3huRQM2c47WugwonQMqTvQ2GUFxnU7Pcs7xPo'],
-} as const;
-
-const entries = Object.entries as <T>(o: T) => [keyof T, T[keyof T]][];
-
-const baseCases = entries(addresses).flatMap(([destChain, addrs]) =>
-  addrs.map(
-    (destAddress) =>
-      ({
-        srcAsset: 'FLIP',
-        srcChain: 'Ethereum',
-        destChain,
-        destAsset: chainConstants[destChain].assets[0],
-        destAddress,
-      }) as NewSwapRequest,
-  ),
-);
-
-const refundCases = entries(addresses).flatMap(([srcChain, addrs]) =>
-  addrs.map(
-    (refundAddress) =>
-      ({
-        destAsset: 'FLIP',
-        destChain: 'Ethereum',
-        destAddress: addresses.Ethereum[0],
-        srcChain,
-        srcAsset: chainConstants[srcChain].assets[0],
-        fillOrKillParams: {
-          refundAddress,
-          minPriceX128: '1',
-          retryDurationBlocks: 100,
-        },
-      }) as NewSwapRequest,
-  ),
-);
-
-const withDca: NewSwapRequest = {
-  ...refundCases[0],
-  dcaParams: {
-    numberOfChunks: 7200,
-    chunkIntervalBlocks: 2,
-  },
-};
-
-const withCommission: NewSwapRequest = {
-  ...baseCases[0],
-  commissionBps: 100,
-};
-
-const withAffiliates: NewSwapRequest = {
-  ...baseCases[0],
-  affiliates: [{ account: account2.address, commissionBps: 100 }],
-};
-
-const withCcm: NewSwapRequest = {
-  ...baseCases.find((c) => c.destChain === 'Arbitrum')!,
-  ccmParams: {
-    message: '0xcafebabe',
-    gasBudget: '1000000',
-    ccmAdditionalData: '0x',
-  },
-};
-
-const main = async () => {
-=======
->>>>>>> 1572c9f5
   await using api = await getChainflipApi();
   let nonce = (await api.rpc.system.accountNextIndex(account1.address)).toJSON() as number;
 
@@ -442,7 +290,6 @@
     if (result.status === 'fulfilled') {
       testContext.debug(`swap channel ${i} opened successfully`);
     } else {
-      throw new Error(`Swap channel ${i} couldn't be opened: ${(result.reason as Error).message}`);
-    }
+      throw new Error(`Swap channel ${i} couldn't be opened: ${(result.reason as Error).message}`);    }
   });
 }