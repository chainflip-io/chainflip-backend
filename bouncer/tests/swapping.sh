#!/bin/bash
<<<<<<< HEAD
=======
set -e
>>>>>>> 4a0fe673

echo "=== Testing all swap combinations ==="
pnpm tsx ./tests/swapping.ts

echo "=== Test complete ==="<|MERGE_RESOLUTION|>--- conflicted
+++ resolved
@@ -1,8 +1,5 @@
 #!/bin/bash
-<<<<<<< HEAD
-=======
 set -e
->>>>>>> 4a0fe673
 
 echo "=== Testing all swap combinations ==="
 pnpm tsx ./tests/swapping.ts
