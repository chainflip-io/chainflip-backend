#!/usr/bin/env -S NODE_OPTIONS=--max-old-space-size=6144 pnpm tsx
import { testEvmDeposits } from './evm_deposits';
import { checkAvailabilityAllSolanaNonces } from '../shared/utils';
import { testFundRedeem } from './fund_redeem';
import { testMultipleMembersGovernance } from './multiple_members_governance';
import { testLpApi } from './lp_api_test';
import { swapLessThanED } from './swap_less_than_existential_deposit_dot';
import { testPolkadotRuntimeUpdate } from './polkadot_runtime_update';
import { testBrokerFeeCollection } from './broker_fee_collection';
import { testBoostingSwap } from './boost';
import { observeBadEvent } from '../shared/utils/substrate';
import { testFillOrKill } from './fill_or_kill';
import { testCancelOrdersBatch } from './create_and_delete_multiple_orders';
import { testAllSwaps } from './all_swaps';
import { depositChannelCreation } from './request_swap_deposit_address_with_affiliates';
import { testDCASwaps } from './DCA_test';
import { testBrokerLevelScreening } from './broker_level_screening';
<<<<<<< HEAD
import { testBtcVaultSwap } from './btc_vault_swap';
import { checkSolEventAccountsClosure } from '../shared/sol_vault_swap';
=======
>>>>>>> 277b1523

async function runAllConcurrentTests() {
  // Specify the number of nodes via providing an argument to this script.
  // Using regex because the localnet script passes in "3-node".
  const match = process.argv[2] ? process.argv[2].match(/\d+/) : null;
  const givenNumberOfNodes = match ? parseInt(match[0]) : null;
  const numberOfNodes = givenNumberOfNodes ?? 1;

  const broadcastAborted = observeBadEvent(':BroadcastAborted', {
    label: 'Concurrent broadcast aborted',
  });
  const feeDeficitRefused = observeBadEvent(':TransactionFeeDeficitRefused', {
    label: 'Concurrent fee deficit refused',
  });

  // Tests that work with any number of nodes and can be run concurrently
  const tests = [
    swapLessThanED.run(),
    testAllSwaps.run(),
    testEvmDeposits.run(),
    testFundRedeem.run('redeem'),
    testMultipleMembersGovernance.run(),
    testLpApi.run(),
    testBrokerFeeCollection.run(),
    testBoostingSwap.run(),
    testFillOrKill.run(),
    testDCASwaps.run(),
    testCancelOrdersBatch.run(),
    depositChannelCreation.run(),
    testBrokerLevelScreening.run(),
  ];

  // Tests that only work if there is more than one node
  if (numberOfNodes > 1) {
    console.log(`Also running multi-node tests (${numberOfNodes} nodes)`);
    const multiNodeTests = [testPolkadotRuntimeUpdate.run()];
    tests.push(...multiNodeTests);
  }

  await Promise.all(tests);

  await Promise.all([broadcastAborted.stop(), feeDeficitRefused.stop()]);

  await checkSolEventAccountsClosure();

  await checkAvailabilityAllSolanaNonces();
}

await runAllConcurrentTests().catch((e) => {
  console.error(e);
  process.exit(-1);
});
process.exit(0);<|MERGE_RESOLUTION|>--- conflicted
+++ resolved
@@ -15,11 +15,7 @@
 import { depositChannelCreation } from './request_swap_deposit_address_with_affiliates';
 import { testDCASwaps } from './DCA_test';
 import { testBrokerLevelScreening } from './broker_level_screening';
-<<<<<<< HEAD
-import { testBtcVaultSwap } from './btc_vault_swap';
 import { checkSolEventAccountsClosure } from '../shared/sol_vault_swap';
-=======
->>>>>>> 277b1523
 
 async function runAllConcurrentTests() {
   // Specify the number of nodes via providing an argument to this script.
