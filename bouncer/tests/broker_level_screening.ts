--- conflicted
+++ resolved
@@ -580,12 +580,6 @@
 async function testBitcoinVaultSwap(testContext: TestContext) {
   const logger = testContext.logger;
 
-<<<<<<< HEAD
-    if (!(await observeBtcAddressBalanceChange(btcRefundAddress))) {
-      throw new Error(`Didn't receive funds refund to address ${btcRefundAddress} within timeout!`);
-    }
-    logger.debug(`Marked Bitcoin transaction was rejected and refunded 👍.`);
-=======
   // -- Test vault swap rejection --
   logger.info('Testing broker level screening for Bitcoin vault swap...');
   const btcRefundAddress = await newAssetAddress('Btc');
@@ -603,31 +597,7 @@
   // await observeEvent('bitcoinIngressEgress:TransactionRejectedByBroker').event;
   if (!(await observeBtcAddressBalanceChange(btcRefundAddress))) {
     throw new Error(`Didn't receive funds refund to address ${btcRefundAddress} within timeout!`);
->>>>>>> f86390e3
-  }
-  // // 3. -- Test boost and late tx report --
-  // // Note: We expect the swap to be executed and not refunded because the tx was reported too late.
-  // testBrokerLevelScreening.log('Testing broker level screening with boost and a late tx report...');
-  // btcRefundAddress = await newAssetAddress('Btc');
-  //
-  // const channelId = await brokerLevelScreeningTestScenario(
-  //   '0.2',
-  //   true,
-  //   btcRefundAddress,
-  //   // We wait 12 seconds (2 localnet btc blocks) before we submit the tx.
-  //   // We submit the extrinsic manually in order to ensure that even though it definitely arrives,
-  //   // the transaction is refunded because the extrinsic is submitted too late.
-  //   async (txId) => {
-  //     await sleep(MILLI_SECS_PER_BLOCK * 2);
-  //     await markTxForRejection(txId);
-  //   },
-  // );
-  //
-  // await observeEvent('bitcoinIngressEgress:DepositFinalised', {
-  //   test: (event) => event.data.channelId === channelId,
-  // }).event;
-  //
-  // testBrokerLevelScreening.log(`Swap was executed and transaction was not refunded 👍.`);
+  }
 
   logger.info(`Bitcoin vault swap was rejected and refunded 👍.`);
 }
