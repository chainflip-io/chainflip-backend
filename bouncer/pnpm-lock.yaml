lockfileVersion: '9.0'

settings:
  autoInstallPeers: true
  excludeLinksFromLockfile: false

importers:

  .:
    dependencies:
      '@chainflip/cli':
<<<<<<< HEAD
        specifier: 1.8.0-assethub.6
        version: 1.8.0-assethub.6(axios@1.7.9)(bufferutil@4.0.8)(ethers@6.13.2(bufferutil@4.0.8)(utf-8-validate@5.0.10))(typescript@5.7.2)(utf-8-validate@5.0.10)
=======
        specifier: 1.8.0-rc.7
        version: 1.8.0-rc.7(axios@1.7.2)(bufferutil@4.0.8)(ethers@6.13.2(bufferutil@4.0.8)(utf-8-validate@5.0.10))(typescript@5.5.3)(utf-8-validate@5.0.10)
>>>>>>> 6673b2de
      '@chainflip/utils':
        specifier: ^0.4.12
        version: 0.4.12
      '@coral-xyz/anchor':
        specifier: ^0.30.1
        version: 0.30.1(bufferutil@4.0.8)(utf-8-validate@5.0.10)
      '@iarna/toml':
        specifier: ^2.2.5
        version: 2.2.5
      '@polkadot/api':
        specifier: ^11.3.1
        version: 11.3.1(bufferutil@4.0.8)(utf-8-validate@5.0.10)
      '@polkadot/keyring':
        specifier: 12.6.2
        version: 12.6.2(@polkadot/util-crypto@12.6.2(@polkadot/util@12.6.2))(@polkadot/util@12.6.2)
      '@polkadot/types':
        specifier: ^11.3.1
        version: 11.3.1
      '@polkadot/util':
        specifier: 12.6.2
        version: 12.6.2
      '@polkadot/util-crypto':
        specifier: 12.6.2
        version: 12.6.2(@polkadot/util@12.6.2)
      '@solana/spl-token':
        specifier: ^0.4.9
        version: 0.4.9(@solana/web3.js@1.95.8(bufferutil@4.0.8)(utf-8-validate@5.0.10))(bufferutil@4.0.8)(fastestsmallesttextencoderdecoder@1.0.22)(typescript@5.7.2)(utf-8-validate@5.0.10)
      '@solana/web3.js':
        specifier: ^1.95.8
        version: 1.95.8(bufferutil@4.0.8)(utf-8-validate@5.0.10)
      '@types/yargs':
        specifier: ^17.0.33
        version: 17.0.33
      async-mutex:
        specifier: ^0.4.1
        version: 0.4.1
      axios:
        specifier: ^1.7.9
        version: 1.7.9
      bignumber.js:
        specifier: ^9.1.2
        version: 9.1.2
      bitcoin-core:
        specifier: ^4.2.0
        version: 4.2.0
      bitcoinjs-lib:
        specifier: ^6.1.7
        version: 6.1.7
      child_process:
        specifier: ^1.0.2
        version: 1.0.2
      disposablestack:
        specifier: ^1.1.6
        version: 1.1.6
      ecpair:
        specifier: ^2.1.0
        version: 2.1.0
      ethers:
        specifier: 6.13.2
        version: 6.13.2(bufferutil@4.0.8)(utf-8-validate@5.0.10)
      md5:
        specifier: ^2.3.0
        version: 2.3.0
      minimist:
        specifier: ^1.2.8
        version: 1.2.8
      rxjs:
        specifier: ^7.8.1
        version: 7.8.1
      scale-ts:
        specifier: 1.6.0
        version: 1.6.0
      tiny-secp256k1:
        specifier: ^2.2.3
        version: 2.2.3
      toml:
        specifier: ^3.0.0
        version: 3.0.0
      web3:
        specifier: ^1.10.4
        version: 1.10.4(bufferutil@4.0.8)(utf-8-validate@5.0.10)
      yargs:
        specifier: ^17.7.2
        version: 17.7.2
      zod:
        specifier: ^3.23.8
        version: 3.23.8
    devDependencies:
      '@types/minimist':
        specifier: ^1.2.5
        version: 1.2.5
      '@types/node':
        specifier: ^20.17.9
        version: 20.17.9
      '@typescript-eslint/eslint-plugin':
        specifier: ^7.18.0
        version: 7.18.0(@typescript-eslint/parser@7.18.0(eslint@8.57.1)(typescript@5.7.2))(eslint@8.57.1)(typescript@5.7.2)
      '@typescript-eslint/parser':
        specifier: ^7.18.0
        version: 7.18.0(eslint@8.57.1)(typescript@5.7.2)
      eslint:
        specifier: ^8.57.1
        version: 8.57.1
      eslint-config-airbnb-base:
        specifier: ^15.0.0
        version: 15.0.0(eslint-plugin-import@2.31.0(@typescript-eslint/parser@7.18.0(eslint@8.57.1)(typescript@5.7.2))(eslint@8.57.1))(eslint@8.57.1)
      eslint-config-prettier:
        specifier: ^9.1.0
        version: 9.1.0(eslint@8.57.1)
      eslint-plugin-import:
        specifier: ^2.31.0
        version: 2.31.0(@typescript-eslint/parser@7.18.0(eslint@8.57.1)(typescript@5.7.2))(eslint@8.57.1)
      prettier:
        specifier: ^3.4.2
        version: 3.4.2
      tsx:
        specifier: ^4.19.2
        version: 4.19.2
      typescript:
        specifier: ^5.7.2
        version: 5.7.2

packages:

  '@adraffy/ens-normalize@1.10.1':
    resolution: {integrity: sha512-96Z2IP3mYmF1Xg2cDm8f1gWGf/HUVedQ3FMifV4kG/PQ4yEP51xDtRAEfhVNt5f/uzpNkZHwWQuUcu6D6K+Ekw==}

  '@babel/runtime@7.26.0':
    resolution: {integrity: sha512-FDSOghenHTiToteC/QRlv2q3DhPZ/oOXTBoirfWNx1Cx3TMVcGWQtMMmQcSvb/JjpNeGzx8Pq/b4fKEJuWm1sw==}
    engines: {node: '>=6.9.0'}

  '@chainflip/bitcoin@1.1.1':
    resolution: {integrity: sha512-Jr6X/0QTSFYpTp23ZPhyioL6wL9x3Xpj6OGjadQKZyhobRN4BZkhLogv20HDYTJcRzVphzrTJArbEaNie04XVA==}

<<<<<<< HEAD
  '@chainflip/cli@1.8.0-assethub.6':
    resolution: {integrity: sha512-XTqZac8a5DHZ5cGJd81FJa7N9UFxeaj7oVgqQM/pgGuSGHcNZH7nQgOAWKG+kAJFpUSoDPR8NheuYU06nHUgFg==}
=======
  '@chainflip/cli@1.8.0-rc.7':
    resolution: {integrity: sha512-EgVvibGesRM773utHiWVb6tHoelasZJP64m6cBVy2/srVHMqTh+KPLRPPJsi6whhTWYhUPS80Qev8NSycX84kA==}
>>>>>>> 6673b2de
    hasBin: true
    peerDependencies:
      axios: ^1.x
      ethers: ^6.13.3

  '@chainflip/extrinsics@1.6.1':
    resolution: {integrity: sha512-sm3v2QguNW4/RiIZYHd+VRSxup2q4cVBY0VjbQJw6xYqhNCzZlt+Hl38Kni+TCHQu3hP/WgIF72yvvSs7/PBdg==}

<<<<<<< HEAD
  '@chainflip/rpc@1.8.0-assethub.1':
    resolution: {integrity: sha512-xGczKgJbyhtd104R1NZI1sQTxspueykarDzC3oP0rztNOCE5FcakUQkei48+R9cmiN1z4v6Vj7i4o6tQrX0UaQ==}
=======
  '@chainflip/rpc@1.6.12':
    resolution: {integrity: sha512-cZM05jcOVijtxutN3ini5R52lYu7vbmszi5n5PEwGi2ueNn4pyikRDlIg6zSwtpMcCDYk17l3HK88Iam1w5/BA==}
>>>>>>> 6673b2de

  '@chainflip/solana@1.0.3':
    resolution: {integrity: sha512-IirKI5Q/PUILAYliq0FbacqGL/u52iHWysIRn0iHf4qJg++o2kdLJnhHDNj6/aUtKZksBjyrPRG8JrUjHaF0NA==}

  '@chainflip/utils@0.4.0':
    resolution: {integrity: sha512-OuMFlgbIbyJ1Kt39zytfGh4HZ5dVY25/a3qb0c1K137+QmhdOuF+R7QSkFPqYAfDG4KhGRqo0rgUtEpaEEcSKA==}

  '@chainflip/utils@0.4.12':
    resolution: {integrity: sha512-yxMj6F/8MAxebuEPxYRYFOZr4dwELoM3i9hgQHmztjjR6ljChC/zuBRnJjJMprOdNJLF/qYLY7RUf/562ZOEpQ==}

  '@chainflip/utils@1.8.0-assethub.1':
    resolution: {integrity: sha512-htxgXa4sfqho9OJC8fcZ4+/zl/EzPEodzYn222AVf3iEwpBT9zJTdUd3YH7oOWknrEztscRu2EWCYelLx+9Clw==}

  '@coral-xyz/anchor-errors@0.30.1':
    resolution: {integrity: sha512-9Mkradf5yS5xiLWrl9WrpjqOrAV+/W2RQHDlbnAZBivoGpOs1ECjoDCkVk4aRG8ZdiFiB8zQEVlxf+8fKkmSfQ==}
    engines: {node: '>=10'}

  '@coral-xyz/anchor@0.30.1':
    resolution: {integrity: sha512-gDXFoF5oHgpriXAaLpxyWBHdCs8Awgf/gLHIo6crv7Aqm937CNdY+x+6hoj7QR5vaJV7MxWSQ0NGFzL3kPbWEQ==}
    engines: {node: '>=11'}

  '@coral-xyz/borsh@0.30.1':
    resolution: {integrity: sha512-aaxswpPrCFKl8vZTbxLssA2RvwX2zmKLlRCIktJOwW+VpVwYtXRtlWiIP+c2pPRKneiTiWCN2GEMSH9j1zTlWQ==}
    engines: {node: '>=10'}
    peerDependencies:
      '@solana/web3.js': ^1.68.0

  '@date-fns/utc@2.1.0':
    resolution: {integrity: sha512-176grgAgU2U303rD2/vcOmNg0kGPbhzckuH1TEP2al7n0AQipZIy9P15usd2TKQCG1g+E1jX/ZVQSzs4sUDwgA==}

  '@esbuild/aix-ppc64@0.23.1':
    resolution: {integrity: sha512-6VhYk1diRqrhBAqpJEdjASR/+WVRtfjpqKuNw11cLiaWpAT/Uu+nokB+UJnevzy/P9C/ty6AOe0dwueMrGh/iQ==}
    engines: {node: '>=18'}
    cpu: [ppc64]
    os: [aix]

  '@esbuild/android-arm64@0.23.1':
    resolution: {integrity: sha512-xw50ipykXcLstLeWH7WRdQuysJqejuAGPd30vd1i5zSyKK3WE+ijzHmLKxdiCMtH1pHz78rOg0BKSYOSB/2Khw==}
    engines: {node: '>=18'}
    cpu: [arm64]
    os: [android]

  '@esbuild/android-arm@0.23.1':
    resolution: {integrity: sha512-uz6/tEy2IFm9RYOyvKl88zdzZfwEfKZmnX9Cj1BHjeSGNuGLuMD1kR8y5bteYmwqKm1tj8m4cb/aKEorr6fHWQ==}
    engines: {node: '>=18'}
    cpu: [arm]
    os: [android]

  '@esbuild/android-x64@0.23.1':
    resolution: {integrity: sha512-nlN9B69St9BwUoB+jkyU090bru8L0NA3yFvAd7k8dNsVH8bi9a8cUAUSEcEEgTp2z3dbEDGJGfP6VUnkQnlReg==}
    engines: {node: '>=18'}
    cpu: [x64]
    os: [android]

  '@esbuild/darwin-arm64@0.23.1':
    resolution: {integrity: sha512-YsS2e3Wtgnw7Wq53XXBLcV6JhRsEq8hkfg91ESVadIrzr9wO6jJDMZnCQbHm1Guc5t/CdDiFSSfWP58FNuvT3Q==}
    engines: {node: '>=18'}
    cpu: [arm64]
    os: [darwin]

  '@esbuild/darwin-x64@0.23.1':
    resolution: {integrity: sha512-aClqdgTDVPSEGgoCS8QDG37Gu8yc9lTHNAQlsztQ6ENetKEO//b8y31MMu2ZaPbn4kVsIABzVLXYLhCGekGDqw==}
    engines: {node: '>=18'}
    cpu: [x64]
    os: [darwin]

  '@esbuild/freebsd-arm64@0.23.1':
    resolution: {integrity: sha512-h1k6yS8/pN/NHlMl5+v4XPfikhJulk4G+tKGFIOwURBSFzE8bixw1ebjluLOjfwtLqY0kewfjLSrO6tN2MgIhA==}
    engines: {node: '>=18'}
    cpu: [arm64]
    os: [freebsd]

  '@esbuild/freebsd-x64@0.23.1':
    resolution: {integrity: sha512-lK1eJeyk1ZX8UklqFd/3A60UuZ/6UVfGT2LuGo3Wp4/z7eRTRYY+0xOu2kpClP+vMTi9wKOfXi2vjUpO1Ro76g==}
    engines: {node: '>=18'}
    cpu: [x64]
    os: [freebsd]

  '@esbuild/linux-arm64@0.23.1':
    resolution: {integrity: sha512-/93bf2yxencYDnItMYV/v116zff6UyTjo4EtEQjUBeGiVpMmffDNUyD9UN2zV+V3LRV3/on4xdZ26NKzn6754g==}
    engines: {node: '>=18'}
    cpu: [arm64]
    os: [linux]

  '@esbuild/linux-arm@0.23.1':
    resolution: {integrity: sha512-CXXkzgn+dXAPs3WBwE+Kvnrf4WECwBdfjfeYHpMeVxWE0EceB6vhWGShs6wi0IYEqMSIzdOF1XjQ/Mkm5d7ZdQ==}
    engines: {node: '>=18'}
    cpu: [arm]
    os: [linux]

  '@esbuild/linux-ia32@0.23.1':
    resolution: {integrity: sha512-VTN4EuOHwXEkXzX5nTvVY4s7E/Krz7COC8xkftbbKRYAl96vPiUssGkeMELQMOnLOJ8k3BY1+ZY52tttZnHcXQ==}
    engines: {node: '>=18'}
    cpu: [ia32]
    os: [linux]

  '@esbuild/linux-loong64@0.23.1':
    resolution: {integrity: sha512-Vx09LzEoBa5zDnieH8LSMRToj7ir/Jeq0Gu6qJ/1GcBq9GkfoEAoXvLiW1U9J1qE/Y/Oyaq33w5p2ZWrNNHNEw==}
    engines: {node: '>=18'}
    cpu: [loong64]
    os: [linux]

  '@esbuild/linux-mips64el@0.23.1':
    resolution: {integrity: sha512-nrFzzMQ7W4WRLNUOU5dlWAqa6yVeI0P78WKGUo7lg2HShq/yx+UYkeNSE0SSfSure0SqgnsxPvmAUu/vu0E+3Q==}
    engines: {node: '>=18'}
    cpu: [mips64el]
    os: [linux]

  '@esbuild/linux-ppc64@0.23.1':
    resolution: {integrity: sha512-dKN8fgVqd0vUIjxuJI6P/9SSSe/mB9rvA98CSH2sJnlZ/OCZWO1DJvxj8jvKTfYUdGfcq2dDxoKaC6bHuTlgcw==}
    engines: {node: '>=18'}
    cpu: [ppc64]
    os: [linux]

  '@esbuild/linux-riscv64@0.23.1':
    resolution: {integrity: sha512-5AV4Pzp80fhHL83JM6LoA6pTQVWgB1HovMBsLQ9OZWLDqVY8MVobBXNSmAJi//Csh6tcY7e7Lny2Hg1tElMjIA==}
    engines: {node: '>=18'}
    cpu: [riscv64]
    os: [linux]

  '@esbuild/linux-s390x@0.23.1':
    resolution: {integrity: sha512-9ygs73tuFCe6f6m/Tb+9LtYxWR4c9yg7zjt2cYkjDbDpV/xVn+68cQxMXCjUpYwEkze2RcU/rMnfIXNRFmSoDw==}
    engines: {node: '>=18'}
    cpu: [s390x]
    os: [linux]

  '@esbuild/linux-x64@0.23.1':
    resolution: {integrity: sha512-EV6+ovTsEXCPAp58g2dD68LxoP/wK5pRvgy0J/HxPGB009omFPv3Yet0HiaqvrIrgPTBuC6wCH1LTOY91EO5hQ==}
    engines: {node: '>=18'}
    cpu: [x64]
    os: [linux]

  '@esbuild/netbsd-x64@0.23.1':
    resolution: {integrity: sha512-aevEkCNu7KlPRpYLjwmdcuNz6bDFiE7Z8XC4CPqExjTvrHugh28QzUXVOZtiYghciKUacNktqxdpymplil1beA==}
    engines: {node: '>=18'}
    cpu: [x64]
    os: [netbsd]

  '@esbuild/openbsd-arm64@0.23.1':
    resolution: {integrity: sha512-3x37szhLexNA4bXhLrCC/LImN/YtWis6WXr1VESlfVtVeoFJBRINPJ3f0a/6LV8zpikqoUg4hyXw0sFBt5Cr+Q==}
    engines: {node: '>=18'}
    cpu: [arm64]
    os: [openbsd]

  '@esbuild/openbsd-x64@0.23.1':
    resolution: {integrity: sha512-aY2gMmKmPhxfU+0EdnN+XNtGbjfQgwZj43k8G3fyrDM/UdZww6xrWxmDkuz2eCZchqVeABjV5BpildOrUbBTqA==}
    engines: {node: '>=18'}
    cpu: [x64]
    os: [openbsd]

  '@esbuild/sunos-x64@0.23.1':
    resolution: {integrity: sha512-RBRT2gqEl0IKQABT4XTj78tpk9v7ehp+mazn2HbUeZl1YMdaGAQqhapjGTCe7uw7y0frDi4gS0uHzhvpFuI1sA==}
    engines: {node: '>=18'}
    cpu: [x64]
    os: [sunos]

  '@esbuild/win32-arm64@0.23.1':
    resolution: {integrity: sha512-4O+gPR5rEBe2FpKOVyiJ7wNDPA8nGzDuJ6gN4okSA1gEOYZ67N8JPk58tkWtdtPeLz7lBnY6I5L3jdsr3S+A6A==}
    engines: {node: '>=18'}
    cpu: [arm64]
    os: [win32]

  '@esbuild/win32-ia32@0.23.1':
    resolution: {integrity: sha512-BcaL0Vn6QwCwre3Y717nVHZbAa4UBEigzFm6VdsVdT/MbZ38xoj1X9HPkZhbmaBGUD1W8vxAfffbDe8bA6AKnQ==}
    engines: {node: '>=18'}
    cpu: [ia32]
    os: [win32]

  '@esbuild/win32-x64@0.23.1':
    resolution: {integrity: sha512-BHpFFeslkWrXWyUPnbKm+xYYVYruCinGcftSBaa8zoF9hZO4BcSCFUvHVTtzpIY6YzUnYtuEhZ+C9iEXjxnasg==}
    engines: {node: '>=18'}
    cpu: [x64]
    os: [win32]

  '@eslint-community/eslint-utils@4.4.1':
    resolution: {integrity: sha512-s3O3waFUrMV8P/XaF/+ZTp1X9XBZW1a4B97ZnjQF2KYWaFD2A8KyFBsrsfSjEmjn3RGWAIuvlneuZm3CUK3jbA==}
    engines: {node: ^12.22.0 || ^14.17.0 || >=16.0.0}
    peerDependencies:
      eslint: ^6.0.0 || ^7.0.0 || >=8.0.0

  '@eslint-community/regexpp@4.12.1':
    resolution: {integrity: sha512-CCZCDJuduB9OUkFkY2IgppNZMi2lBQgD2qzwXkEia16cge2pijY/aXi96CJMquDMn3nJdlPV1A5KrJEXwfLNzQ==}
    engines: {node: ^12.0.0 || ^14.0.0 || >=16.0.0}

  '@eslint/eslintrc@2.1.4':
    resolution: {integrity: sha512-269Z39MS6wVJtsoUl10L60WdkhJVdPG24Q4eZTH3nnF6lpvSShEK3wQjDX9JRWAUPvPh7COouPpU9IrqaZFvtQ==}
    engines: {node: ^12.22.0 || ^14.17.0 || >=16.0.0}

  '@eslint/js@8.57.1':
    resolution: {integrity: sha512-d9zaMRSTIKDLhctzH12MtXvJKSSUhaHcjV+2Z+GK+EEY7XKpP5yR4x+N3TAcHTcu963nIr+TMcCb4DBCYX1z6Q==}
    engines: {node: ^12.22.0 || ^14.17.0 || >=16.0.0}

  '@ethereumjs/common@2.6.5':
    resolution: {integrity: sha512-lRyVQOeCDaIVtgfbowla32pzeDv2Obr8oR8Put5RdUBNRGr1VGPGQNGP6elWIpgK3YdpzqTOh4GyUGOureVeeA==}

  '@ethereumjs/rlp@4.0.1':
    resolution: {integrity: sha512-tqsQiBQDQdmPWE1xkkBq4rlSW5QZpLOUJ5RJh2/9fug+q9tnUhuZoVLk7s0scUIKTOzEtR72DFBXI4WiZcMpvw==}
    engines: {node: '>=14'}
    hasBin: true

  '@ethereumjs/tx@3.5.2':
    resolution: {integrity: sha512-gQDNJWKrSDGu2w7w0PzVXVBNMzb7wwdDOmOqczmhNjqFxFuIbhVJDwiGEnxFNC2/b8ifcZzY7MLcluizohRzNw==}

  '@ethereumjs/util@8.1.0':
    resolution: {integrity: sha512-zQ0IqbdX8FZ9aw11vP+dZkKDkS+kgIvQPHnSAXzP9pLu+Rfu3D3XEeLbicvoXJTYnhZiPmsZUxgdzXwNKxRPbA==}
    engines: {node: '>=14'}

  '@ethersproject/abi@5.7.0':
    resolution: {integrity: sha512-351ktp42TiRcYB3H1OP8yajPeAQstMW/yCFokj/AthP9bLHzQFPlOrxOcwYEDkUAICmOHljvN4K39OMTMUa9RA==}

  '@ethersproject/abstract-provider@5.7.0':
    resolution: {integrity: sha512-R41c9UkchKCpAqStMYUpdunjo3pkEvZC3FAwZn5S5MGbXoMQOHIdHItezTETxAO5bevtMApSyEhn9+CHcDsWBw==}

  '@ethersproject/abstract-signer@5.7.0':
    resolution: {integrity: sha512-a16V8bq1/Cz+TGCkE2OPMTOUDLS3grCpdjoJCYNnVBbdYEMSgKrU0+B90s8b6H+ByYTBZN7a3g76jdIJi7UfKQ==}

  '@ethersproject/address@5.7.0':
    resolution: {integrity: sha512-9wYhYt7aghVGo758POM5nqcOMaE168Q6aRLJZwUmiqSrAungkG74gSSeKEIR7ukixesdRZGPgVqme6vmxs1fkA==}

  '@ethersproject/base64@5.7.0':
    resolution: {integrity: sha512-Dr8tcHt2mEbsZr/mwTPIQAf3Ai0Bks/7gTw9dSqk1mQvhW3XvRlmDJr/4n+wg1JmCl16NZue17CDh8xb/vZ0sQ==}

  '@ethersproject/bignumber@5.7.0':
    resolution: {integrity: sha512-n1CAdIHRWjSucQO3MC1zPSVgV/6dy/fjL9pMrPP9peL+QxEg9wOsVqwD4+818B6LUEtaXzVHQiuivzRoxPxUGw==}

  '@ethersproject/bytes@5.7.0':
    resolution: {integrity: sha512-nsbxwgFXWh9NyYWo+U8atvmMsSdKJprTcICAkvbBffT75qDocbuggBU0SJiVK2MuTrp0q+xvLkTnGMPK1+uA9A==}

  '@ethersproject/constants@5.7.0':
    resolution: {integrity: sha512-DHI+y5dBNvkpYUMiRQyxRBYBefZkJfo70VUkUAsRjcPs47muV9evftfZ0PJVCXYbAiCgght0DtcF9srFQmIgWA==}

  '@ethersproject/hash@5.7.0':
    resolution: {integrity: sha512-qX5WrQfnah1EFnO5zJv1v46a8HW0+E5xuBBDTwMFZLuVTx0tbU2kkx15NqdjxecrLGatQN9FGQKpb1FKdHCt+g==}

  '@ethersproject/keccak256@5.7.0':
    resolution: {integrity: sha512-2UcPboeL/iW+pSg6vZ6ydF8tCnv3Iu/8tUmLLzWWGzxWKFFqOBQFLo6uLUv6BDrLgCDfN28RJ/wtByx+jZ4KBg==}

  '@ethersproject/logger@5.7.0':
    resolution: {integrity: sha512-0odtFdXu/XHtjQXJYA3u9G0G8btm0ND5Cu8M7i5vhEcE8/HmF4Lbdqanwyv4uQTr2tx6b7fQRmgLrsnpQlmnig==}

  '@ethersproject/networks@5.7.1':
    resolution: {integrity: sha512-n/MufjFYv3yFcUyfhnXotyDlNdFb7onmkSy8aQERi2PjNcnWQ66xXxa3XlS8nCcA8aJKJjIIMNJTC7tu80GwpQ==}

  '@ethersproject/properties@5.7.0':
    resolution: {integrity: sha512-J87jy8suntrAkIZtecpxEPxY//szqr1mlBaYlQ0r4RCaiD2hjheqF9s1LVE8vVuJCXisjIP+JgtK/Do54ej4Sw==}

  '@ethersproject/rlp@5.7.0':
    resolution: {integrity: sha512-rBxzX2vK8mVF7b0Tol44t5Tb8gomOHkj5guL+HhzQ1yBh/ydjGnpw6at+X6Iw0Kp3OzzzkcKp8N9r0W4kYSs9w==}

  '@ethersproject/signing-key@5.7.0':
    resolution: {integrity: sha512-MZdy2nL3wO0u7gkB4nA/pEf8lu1TlFswPNmy8AiYkfKTdO6eXBJyUdmHO/ehm/htHw9K/qF8ujnTyUAD+Ry54Q==}

  '@ethersproject/strings@5.7.0':
    resolution: {integrity: sha512-/9nu+lj0YswRNSH0NXYqrh8775XNyEdUQAuf3f+SmOrnVewcJ5SBNAjF7lpgehKi4abvNNXyf+HX86czCdJ8Mg==}

  '@ethersproject/transactions@5.7.0':
    resolution: {integrity: sha512-kmcNicCp1lp8qanMTC3RIikGgoJ80ztTyvtsFvCYpSCfkjhD0jZ2LOrnbcuxuToLIUYYf+4XwD1rP+B/erDIhQ==}

  '@ethersproject/web@5.7.1':
    resolution: {integrity: sha512-Gueu8lSvyjBWL4cYsWsjh6MtMwM0+H4HvqFPZfB6dV8ctbP9zFAO73VG1cMWae0FLPCtz0peKPpZY8/ugJJX2w==}

  '@humanwhocodes/config-array@0.13.0':
    resolution: {integrity: sha512-DZLEEqFWQFiyK6h5YIeynKx7JlvCYWL0cImfSRXZ9l4Sg2efkFGTuFf6vzXjK1cq6IYkU+Eg/JizXw+TD2vRNw==}
    engines: {node: '>=10.10.0'}
    deprecated: Use @eslint/config-array instead

  '@humanwhocodes/module-importer@1.0.1':
    resolution: {integrity: sha512-bxveV4V8v5Yb4ncFTT3rPSgZBOpCkjfK0y4oVVVJwIuDVBRMDXrPyXRL988i5ap9m9bnyEEjWfm5WkBmtffLfA==}
    engines: {node: '>=12.22'}

  '@humanwhocodes/object-schema@2.0.3':
    resolution: {integrity: sha512-93zYdMES/c1D69yZiKDBj0V24vqNzB/koF26KPaagAfd3P/4gUlh3Dys5ogAK+Exi9QyzlD8x/08Zt7wIKcDcA==}
    deprecated: Use @eslint/object-schema instead

  '@iarna/toml@2.2.5':
    resolution: {integrity: sha512-trnsAYxU3xnS1gPHPyU961coFyLkh4gAD/0zQ5mymY4yOZ+CYvsPqUbOFSw0aDM4y0tV7tiFxL/1XfXPNC6IPg==}

  '@ioredis/commands@1.2.0':
    resolution: {integrity: sha512-Sx1pU8EM64o2BrqNpEO1CNLtKQwyhuXuqyfH7oGKCk+1a33d2r5saW8zNwm3j6BTExtjrv2BxTgzzkMwts6vGg==}

  '@noble/curves@1.2.0':
    resolution: {integrity: sha512-oYclrNgRaM9SsBUBVbb8M6DTV7ZHRTKugureoYEncY5c65HOmRzvSiTE3y5CYaPYJA/GVkrhXEoF0M3Ya9PMnw==}

  '@noble/curves@1.4.2':
    resolution: {integrity: sha512-TavHr8qycMChk8UwMld0ZDRvatedkzWfH8IiaeGCfymOP5i0hSCozz9vHOL0nkwk7HRMlFnAiKpS2jrUmSybcw==}

  '@noble/curves@1.7.0':
    resolution: {integrity: sha512-UTMhXK9SeDhFJVrHeUJ5uZlI6ajXg10O6Ddocf9S6GjbSBVZsJo88HzKwXznNfGpMTRDyJkqMjNDPYgf0qFWnw==}
    engines: {node: ^14.21.3 || >=16}

  '@noble/hashes@1.3.2':
    resolution: {integrity: sha512-MVC8EAQp7MvEcm30KWENFjgR+Mkmf+D189XJTkFIlwohU5hcBbn1ZkKq7KVTi2Hme3PMGF390DaL52beVrIihQ==}
    engines: {node: '>= 16'}

  '@noble/hashes@1.4.0':
    resolution: {integrity: sha512-V1JJ1WTRUqHHrOSh597hURcMqVKVGL/ea3kv0gSnEdsEZ0/+VyPghM1lMNGc00z7CIQorSvbKpuJkxvuHbvdbg==}
    engines: {node: '>= 16'}

  '@noble/hashes@1.6.0':
    resolution: {integrity: sha512-YUULf0Uk4/mAA89w+k3+yUYh6NrEvxZa5T6SY3wlMvE2chHkxFUUIDI8/XW1QSC357iA5pSnqt7XEhvFOqmDyQ==}
    engines: {node: ^14.21.3 || >=16}

  '@noble/hashes@1.6.1':
    resolution: {integrity: sha512-pq5D8h10hHBjyqX+cfBm0i8JUXJ0UhczFc4r74zbuT9XgewFo2E3J1cOaGtdZynILNmQ685YWGzGE1Zv6io50w==}
    engines: {node: ^14.21.3 || >=16}

  '@nodelib/fs.scandir@2.1.5':
    resolution: {integrity: sha512-vq24Bq3ym5HEQm2NKCr3yXDwjc7vTsEThRDnkp2DK9p1uqLR+DHurm/NOTo0KG7HYHU7eppKZj3MyqYuMBf62g==}
    engines: {node: '>= 8'}

  '@nodelib/fs.stat@2.0.5':
    resolution: {integrity: sha512-RkhPPp2zrqDAQA/2jNhnztcPAlv64XdhIp7a7454A5ovI7Bukxgt7MX7udwAu3zg1DcpPU0rz3VV1SeaqvY4+A==}
    engines: {node: '>= 8'}

  '@nodelib/fs.walk@1.2.8':
    resolution: {integrity: sha512-oGB+UxlgWcgQkgwo8GcEGwemoTFt3FIO9ababBmaGwXIoBKZ+GTy0pP185beGg7Llih/NSHSV2XAs1lnznocSg==}
    engines: {node: '>= 8'}

  '@polkadot-api/json-rpc-provider-proxy@0.0.1':
    resolution: {integrity: sha512-gmVDUP8LpCH0BXewbzqXF2sdHddq1H1q+XrAW2of+KZj4woQkIGBRGTJHeBEVHe30EB+UejR1N2dT4PO/RvDdg==}

  '@polkadot-api/json-rpc-provider@0.0.1':
    resolution: {integrity: sha512-/SMC/l7foRjpykLTUTacIH05H3mr9ip8b5xxfwXlVezXrNVLp3Cv0GX6uItkKd+ZjzVPf3PFrDF2B2/HLSNESA==}

  '@polkadot-api/metadata-builders@0.0.1':
    resolution: {integrity: sha512-GCI78BHDzXAF/L2pZD6Aod/yl82adqQ7ftNmKg51ixRL02JpWUA+SpUKTJE5MY1p8kiJJIo09P2um24SiJHxNA==}

  '@polkadot-api/observable-client@0.1.0':
    resolution: {integrity: sha512-GBCGDRztKorTLna/unjl/9SWZcRmvV58o9jwU2Y038VuPXZcr01jcw/1O3x+yeAuwyGzbucI/mLTDa1QoEml3A==}
    peerDependencies:
      rxjs: '>=7.8.0'

  '@polkadot-api/substrate-bindings@0.0.1':
    resolution: {integrity: sha512-bAe7a5bOPnuFVmpv7y4BBMRpNTnMmE0jtTqRUw/+D8ZlEHNVEJQGr4wu3QQCl7k1GnSV1wfv3mzIbYjErEBocg==}

  '@polkadot-api/substrate-client@0.0.1':
    resolution: {integrity: sha512-9Bg9SGc3AwE+wXONQoW8GC00N3v6lCZLW74HQzqB6ROdcm5VAHM4CB/xRzWSUF9CXL78ugiwtHx3wBcpx4H4Wg==}

  '@polkadot-api/utils@0.0.1':
    resolution: {integrity: sha512-3j+pRmlF9SgiYDabSdZsBSsN5XHbpXOAce1lWj56IEEaFZVjsiCaxDOA7C9nCcgfVXuvnbxqqEGQvnY+QfBAUw==}

  '@polkadot/api-augment@11.3.1':
    resolution: {integrity: sha512-Yj+6rb6h0WwY3yJ+UGhjGW+tyMRFUMsKQuGw+eFsXdjiNU9UoXsAqA2dG7Q1F+oeX/g+y2gLGBezNoCwbl6HfA==}
    engines: {node: '>=18'}

  '@polkadot/api-base@11.3.1':
    resolution: {integrity: sha512-b8UkNL00NN7+3QaLCwL5cKg+7YchHoKCAhwKusWHNBZkkO6Oo2BWilu0dZkPJOyqV9P389Kbd9+oH+SKs9u2VQ==}
    engines: {node: '>=18'}

  '@polkadot/api-derive@11.3.1':
    resolution: {integrity: sha512-9dopzrh4cRuft1nANmBvMY/hEhFDu0VICMTOGxQLOl8NMfcOFPTLAN0JhSBUoicGZhV+c4vpv01NBx/7/IL1HA==}
    engines: {node: '>=18'}

  '@polkadot/api@11.3.1':
    resolution: {integrity: sha512-q4kFIIHTLvKxM24b0Eo8hJevsPMme+aITJGrDML9BgdZYTRN14+cu5nXiCsQvaEamdyYj+uCXWe2OV9X7pPxsA==}
    engines: {node: '>=18'}

  '@polkadot/keyring@12.6.2':
    resolution: {integrity: sha512-O3Q7GVmRYm8q7HuB3S0+Yf/q/EB2egKRRU3fv9b3B7V+A52tKzA+vIwEmNVaD1g5FKW9oB97rmpggs0zaKFqHw==}
    engines: {node: '>=18'}
    peerDependencies:
      '@polkadot/util': 12.6.2
      '@polkadot/util-crypto': 12.6.2

  '@polkadot/networks@12.6.2':
    resolution: {integrity: sha512-1oWtZm1IvPWqvMrldVH6NI2gBoCndl5GEwx7lAuQWGr7eNL+6Bdc5K3Z9T0MzFvDGoi2/CBqjX9dRKo39pDC/w==}
    engines: {node: '>=18'}

  '@polkadot/rpc-augment@11.3.1':
    resolution: {integrity: sha512-2PaDcKNju4QYQpxwVkWbRU3M0t340nMX9cMo+8awgvgL1LliV/fUDZueMKLuSS910JJMTPQ7y2pK4eQgMt08gQ==}
    engines: {node: '>=18'}

  '@polkadot/rpc-core@11.3.1':
    resolution: {integrity: sha512-KKNepsDd/mpmXcA6v/h14eFFPEzLGd7nrvx2UUXUxoZ0Fq2MH1hplP3s93k1oduNY/vOXJR2K9S4dKManA6GVQ==}
    engines: {node: '>=18'}

  '@polkadot/rpc-provider@11.3.1':
    resolution: {integrity: sha512-pqERChoHo45hd3WAgW8UuzarRF+G/o/eXEbl0PXLubiayw4X4qCmIzmtntUcKYgxGNcYGZaG87ZU8OjN97m6UA==}
    engines: {node: '>=18'}

  '@polkadot/types-augment@11.3.1':
    resolution: {integrity: sha512-eR3HVpvUmB3v7q2jTWVmVfAVfb1/kuNn7ij94Zqadg/fuUq0pKqIOKwkUj3OxRM3A/5BnW3MbgparjKD3r+fyw==}
    engines: {node: '>=18'}

  '@polkadot/types-codec@11.3.1':
    resolution: {integrity: sha512-i7IiiuuL+Z/jFoKTA9xeh4wGQnhnNNjMT0+1ohvlOvnFsoKZKFQQOaDPPntGJVL1JDCV+KjkN2uQKZSeW8tguQ==}
    engines: {node: '>=18'}

  '@polkadot/types-create@11.3.1':
    resolution: {integrity: sha512-pBXtpz5FehcRJ6j5MzFUIUN8ZWM7z6HbqK1GxBmYbJVRElcGcOg7a/rL2pQVphU0Rx1E8bSO4thzGf4wUxSX7w==}
    engines: {node: '>=18'}

  '@polkadot/types-known@11.3.1':
    resolution: {integrity: sha512-3BIof7u6tn9bk3ZCIxA07iNoQ3uj4+vn3DTOjCKECozkRlt6V+kWRvqh16Hc0SHMg/QjcMb2fIu/WZhka1McUQ==}
    engines: {node: '>=18'}

  '@polkadot/types-support@11.3.1':
    resolution: {integrity: sha512-jTFz1GKyF7nI29yIOq4v0NiWTOf5yX4HahJNeFD8TcxoLhF+6tH/XXqrUXJEfbaTlSrRWiW1LZYlb+snctqKHA==}
    engines: {node: '>=18'}

  '@polkadot/types@11.3.1':
    resolution: {integrity: sha512-5c7uRFXQTT11Awi6T0yFIdAfD6xGDAOz06Kp7M5S9OGNZY28wSPk5x6BYfNphWPaIBmHHewYJB5qmnrdYQAWKQ==}
    engines: {node: '>=18'}

  '@polkadot/util-crypto@12.6.2':
    resolution: {integrity: sha512-FEWI/dJ7wDMNN1WOzZAjQoIcCP/3vz3wvAp5QQm+lOrzOLj0iDmaIGIcBkz8HVm3ErfSe/uKP0KS4jgV/ib+Mg==}
    engines: {node: '>=18'}
    peerDependencies:
      '@polkadot/util': 12.6.2

  '@polkadot/util@12.6.2':
    resolution: {integrity: sha512-l8TubR7CLEY47240uki0TQzFvtnxFIO7uI/0GoWzpYD/O62EIAMRsuY01N4DuwgKq2ZWD59WhzsLYmA5K6ksdw==}
    engines: {node: '>=18'}

  '@polkadot/wasm-bridge@7.4.1':
    resolution: {integrity: sha512-tdkJaV453tezBxhF39r4oeG0A39sPKGDJmN81LYLf+Fihb7astzwju+u75BRmDrHZjZIv00un3razJEWCxze6g==}
    engines: {node: '>=18'}
    peerDependencies:
      '@polkadot/util': '*'
      '@polkadot/x-randomvalues': '*'

  '@polkadot/wasm-crypto-asmjs@7.4.1':
    resolution: {integrity: sha512-pwU8QXhUW7IberyHJIQr37IhbB6DPkCG5FhozCiNTq4vFBsFPjm9q8aZh7oX1QHQaiAZa2m2/VjIVE+FHGbvHQ==}
    engines: {node: '>=18'}
    peerDependencies:
      '@polkadot/util': '*'

  '@polkadot/wasm-crypto-init@7.4.1':
    resolution: {integrity: sha512-AVka33+f7MvXEEIGq5U0dhaA2SaXMXnxVCQyhJTaCnJ5bRDj0Xlm3ijwDEQUiaDql7EikbkkRtmlvs95eSUWYQ==}
    engines: {node: '>=18'}
    peerDependencies:
      '@polkadot/util': '*'
      '@polkadot/x-randomvalues': '*'

  '@polkadot/wasm-crypto-wasm@7.4.1':
    resolution: {integrity: sha512-PE1OAoupFR0ZOV2O8tr7D1FEUAwaggzxtfs3Aa5gr+yxlSOaWUKeqsOYe1KdrcjmZVV3iINEAXxgrbzCmiuONg==}
    engines: {node: '>=18'}
    peerDependencies:
      '@polkadot/util': '*'

  '@polkadot/wasm-crypto@7.4.1':
    resolution: {integrity: sha512-kHN/kF7hYxm1y0WeFLWeWir6oTzvcFmR4N8fJJokR+ajYbdmrafPN+6iLgQVbhZnDdxyv9jWDuRRsDnBx8tPMQ==}
    engines: {node: '>=18'}
    peerDependencies:
      '@polkadot/util': '*'
      '@polkadot/x-randomvalues': '*'

  '@polkadot/wasm-util@7.4.1':
    resolution: {integrity: sha512-RAcxNFf3zzpkr+LX/ItAsvj+QyM56TomJ0xjUMo4wKkHjwsxkz4dWJtx5knIgQz/OthqSDMR59VNEycQeNuXzA==}
    engines: {node: '>=18'}
    peerDependencies:
      '@polkadot/util': '*'

  '@polkadot/x-bigint@12.6.2':
    resolution: {integrity: sha512-HSIk60uFPX4GOFZSnIF7VYJz7WZA7tpFJsne7SzxOooRwMTWEtw3fUpFy5cYYOeLh17/kHH1Y7SVcuxzVLc74Q==}
    engines: {node: '>=18'}

  '@polkadot/x-fetch@12.6.2':
    resolution: {integrity: sha512-8wM/Z9JJPWN1pzSpU7XxTI1ldj/AfC8hKioBlUahZ8gUiJaOF7K9XEFCrCDLis/A1BoOu7Ne6WMx/vsJJIbDWw==}
    engines: {node: '>=18'}

  '@polkadot/x-global@12.6.2':
    resolution: {integrity: sha512-a8d6m+PW98jmsYDtAWp88qS4dl8DyqUBsd0S+WgyfSMtpEXu6v9nXDgPZgwF5xdDvXhm+P0ZfVkVTnIGrScb5g==}
    engines: {node: '>=18'}

  '@polkadot/x-randomvalues@12.6.2':
    resolution: {integrity: sha512-Vr8uG7rH2IcNJwtyf5ebdODMcr0XjoCpUbI91Zv6AlKVYOGKZlKLYJHIwpTaKKB+7KPWyQrk4Mlym/rS7v9feg==}
    engines: {node: '>=18'}
    peerDependencies:
      '@polkadot/util': 12.6.2
      '@polkadot/wasm-util': '*'

  '@polkadot/x-textdecoder@12.6.2':
    resolution: {integrity: sha512-M1Bir7tYvNappfpFWXOJcnxUhBUFWkUFIdJSyH0zs5LmFtFdbKAeiDXxSp2Swp5ddOZdZgPac294/o2TnQKN1w==}
    engines: {node: '>=18'}

  '@polkadot/x-textencoder@12.6.2':
    resolution: {integrity: sha512-4N+3UVCpI489tUJ6cv3uf0PjOHvgGp9Dl+SZRLgFGt9mvxnvpW/7+XBADRMtlG4xi5gaRK7bgl5bmY6OMDsNdw==}
    engines: {node: '>=18'}

  '@polkadot/x-ws@12.6.2':
    resolution: {integrity: sha512-cGZWo7K5eRRQCRl2LrcyCYsrc3lRbTlixZh3AzgU8uX4wASVGRlNWi/Hf4TtHNe1ExCDmxabJzdIsABIfrr7xw==}
    engines: {node: '>=18'}

  '@rtsao/scc@1.1.0':
    resolution: {integrity: sha512-zt6OdqaDoOnJ1ZYsCYGt9YmWzDXl4vQdKTyJev62gFhRGKdx7mcT54V9KIjg+d2wi9EXsPvAPKe7i7WjfVWB8g==}

  '@scure/base@1.1.9':
    resolution: {integrity: sha512-8YKhl8GHiNI/pU2VMaofa2Tor7PJRAjwQLBBuilkJ9L5+13yVbC7JO/wS7piioAvPSwR3JKM1IJ/u4xQzbcXKg==}

  '@scure/base@1.2.1':
    resolution: {integrity: sha512-DGmGtC8Tt63J5GfHgfl5CuAXh96VF/LD8K9Hr/Gv0J2lAoRGlPOMpqMpMbCTOoOJMZCk2Xt+DskdDyn6dEFdzQ==}

  '@scure/bip32@1.4.0':
    resolution: {integrity: sha512-sVUpc0Vq3tXCkDGYVWGIZTRfnvu8LoTDaev7vbwh0omSvVORONr960MQWdKqJDCReIEmTj3PAr73O3aoxz7OPg==}

  '@scure/bip39@1.3.0':
    resolution: {integrity: sha512-disdg7gHuTDZtY+ZdkmLpPCk7fxZSu3gBiEGuoC1XYxv9cGx3Z6cpTggCgW6odSOOIXCiDjuGejW+aJKCY/pIQ==}

  '@sindresorhus/is@4.6.0':
    resolution: {integrity: sha512-t09vSN3MdfsyCHoFcTRCH/iUtG7OJ0CsjzB8cjAmKc/va/kIgeDI/TxsigdncE/4be734m0cvIYwNaV4i2XqAw==}
    engines: {node: '>=10'}

  '@solana/buffer-layout-utils@0.2.0':
    resolution: {integrity: sha512-szG4sxgJGktbuZYDg2FfNmkMi0DYQoVjN2h7ta1W1hPrwzarcFLBq9UpX1UjNXsNpT9dn+chgprtWGioUAr4/g==}
    engines: {node: '>= 10'}

  '@solana/buffer-layout@4.0.1':
    resolution: {integrity: sha512-E1ImOIAD1tBZFRdjeM4/pzTiTApC0AOBGwyAMS4fwIodCWArzJ3DWdoh8cKxeFM2fElkxBh2Aqts1BPC373rHA==}
    engines: {node: '>=5.10'}

  '@solana/codecs-core@2.0.0-rc.1':
    resolution: {integrity: sha512-bauxqMfSs8EHD0JKESaNmNuNvkvHSuN3bbWAF5RjOfDu2PugxHrvRebmYauvSumZ3cTfQ4HJJX6PG5rN852qyQ==}
    peerDependencies:
      typescript: '>=5'

  '@solana/codecs-data-structures@2.0.0-rc.1':
    resolution: {integrity: sha512-rinCv0RrAVJ9rE/rmaibWJQxMwC5lSaORSZuwjopSUE6T0nb/MVg6Z1siNCXhh/HFTOg0l8bNvZHgBcN/yvXog==}
    peerDependencies:
      typescript: '>=5'

  '@solana/codecs-numbers@2.0.0-rc.1':
    resolution: {integrity: sha512-J5i5mOkvukXn8E3Z7sGIPxsThRCgSdgTWJDQeZvucQ9PT6Y3HiVXJ0pcWiOWAoQ3RX8e/f4I3IC+wE6pZiJzDQ==}
    peerDependencies:
      typescript: '>=5'

  '@solana/codecs-strings@2.0.0-rc.1':
    resolution: {integrity: sha512-9/wPhw8TbGRTt6mHC4Zz1RqOnuPTqq1Nb4EyuvpZ39GW6O2t2Q7Q0XxiB3+BdoEjwA2XgPw6e2iRfvYgqty44g==}
    peerDependencies:
      fastestsmallesttextencoderdecoder: ^1.0.22
      typescript: '>=5'

  '@solana/codecs@2.0.0-rc.1':
    resolution: {integrity: sha512-qxoR7VybNJixV51L0G1RD2boZTcxmwUWnKCaJJExQ5qNKwbpSyDdWfFJfM5JhGyKe9DnPVOZB+JHWXnpbZBqrQ==}
    peerDependencies:
      typescript: '>=5'

  '@solana/errors@2.0.0-rc.1':
    resolution: {integrity: sha512-ejNvQ2oJ7+bcFAYWj225lyRkHnixuAeb7RQCixm+5mH4n1IA4Qya/9Bmfy5RAAHQzxK43clu3kZmL5eF9VGtYQ==}
    hasBin: true
    peerDependencies:
      typescript: '>=5'

  '@solana/options@2.0.0-rc.1':
    resolution: {integrity: sha512-mLUcR9mZ3qfHlmMnREdIFPf9dpMc/Bl66tLSOOWxw4ml5xMT2ohFn7WGqoKcu/UHkT9CrC6+amEdqCNvUqI7AA==}
    peerDependencies:
      typescript: '>=5'

  '@solana/spl-token-group@0.0.7':
    resolution: {integrity: sha512-V1N/iX7Cr7H0uazWUT2uk27TMqlqedpXHRqqAbVO2gvmJyT0E0ummMEAVQeXZ05ZhQ/xF39DLSdBp90XebWEug==}
    engines: {node: '>=16'}
    peerDependencies:
      '@solana/web3.js': ^1.95.3

  '@solana/spl-token-metadata@0.1.6':
    resolution: {integrity: sha512-7sMt1rsm/zQOQcUWllQX9mD2O6KhSAtY1hFR2hfFwgqfFWzSY9E9GDvFVNYUI1F0iQKcm6HmePU9QbKRXTEBiA==}
    engines: {node: '>=16'}
    peerDependencies:
      '@solana/web3.js': ^1.95.3

  '@solana/spl-token@0.4.9':
    resolution: {integrity: sha512-g3wbj4F4gq82YQlwqhPB0gHFXfgsC6UmyGMxtSLf/BozT/oKd59465DbnlUK8L8EcimKMavxsVAMoLcEdeCicg==}
    engines: {node: '>=16'}
    peerDependencies:
      '@solana/web3.js': ^1.95.3

  '@solana/web3.js@1.95.8':
    resolution: {integrity: sha512-sBHzNh7dHMrmNS5xPD1d0Xa2QffW/RXaxu/OysRXBfwTp+LYqGGmMtCYYwrHPrN5rjAmJCsQRNAwv4FM0t3B6g==}

  '@substrate/connect-extension-protocol@2.2.1':
    resolution: {integrity: sha512-GoafTgm/Jey9E4Xlj4Z5ZBt/H4drH2CNq8VrAro80rtoznrXnFDNVivLQzZN0Xaj2g8YXSn9pC9Oc9IovYZJXw==}

  '@substrate/connect-known-chains@1.8.0':
    resolution: {integrity: sha512-sl7WfeDgnZuPvUl5Xw0XIziOTe8rEBJ3uugyDETGnafxEbjYMv5aJL0ilq5djhnQ7l9OuMJCN3Ckved2yINeeQ==}

  '@substrate/connect@0.8.10':
    resolution: {integrity: sha512-DIyQ13DDlXqVFnLV+S6/JDgiGowVRRrh18kahieJxhgvzcWicw5eLc6jpfQ0moVVLBYkO7rctB5Wreldwpva8w==}
    deprecated: versions below 1.x are no longer maintained

  '@substrate/light-client-extension-helpers@0.0.6':
    resolution: {integrity: sha512-girltEuxQ1BvkJWmc8JJlk4ZxnlGXc/wkLcNguhY+UoDEMBK0LsdtfzQKIfrIehi4QdeSBlFEFBoI4RqPmsZzA==}
    peerDependencies:
      smoldot: 2.x

  '@substrate/ss58-registry@1.51.0':
    resolution: {integrity: sha512-TWDurLiPxndFgKjVavCniytBIw+t4ViOi7TYp9h/D0NMmkEc9klFTo+827eyEJ0lELpqO207Ey7uGxUa+BS1jQ==}

  '@swc/helpers@0.5.15':
    resolution: {integrity: sha512-JQ5TuMi45Owi4/BIMAJBoSQoOJu12oOk/gADqlcUL9JEdHB8vyjUSsxqeNXnmXHjYKMi2WcYtezGEEhqUI/E2g==}

  '@szmarczak/http-timer@4.0.6':
    resolution: {integrity: sha512-4BAffykYOgO+5nzBWYwE3W90sBgLJoUPRWWcL8wlyiM8IB8ipJz3UMJ9KXQd1RKQXpKp8Tutn80HZtWsu2u76w==}
    engines: {node: '>=10'}

  '@szmarczak/http-timer@5.0.1':
    resolution: {integrity: sha512-+PmQX0PiAYPMeVYe237LJAYvOMYW1j2rH5YROyS3b4CTVJum34HfRvKvAzozHAQG0TnHNdUfY9nCeUyRAs//cw==}
    engines: {node: '>=14.16'}

  '@types/bn.js@5.1.6':
    resolution: {integrity: sha512-Xh8vSwUeMKeYYrj3cX4lGQgFSF/N03r+tv4AiLl1SucqV+uTQpxRcnM8AkXKHwYP9ZPXOYXRr2KPXpVlIvqh9w==}

  '@types/cacheable-request@6.0.3':
    resolution: {integrity: sha512-IQ3EbTzGxIigb1I3qPZc1rWJnH0BmSKv5QYTalEwweFvyBDLSAe24zP0le/hyi7ecGfZVlIVAg4BZqb8WBwKqw==}

  '@types/connect@3.4.38':
    resolution: {integrity: sha512-K6uROf1LD88uDQqJCktA4yzL1YYAK6NgfsI0v/mTgyPKWsX1CnJ0XPSDhViejru1GcRkLWb8RlzFYJRqGUbaug==}

  '@types/http-cache-semantics@4.0.4':
    resolution: {integrity: sha512-1m0bIFVc7eJWyve9S0RnuRgcQqF/Xd5QsUZAZeQFr1Q3/p9JWoQQEqmVy+DPTNpGXwhgIetAoYF8JSc33q29QA==}

  '@types/json5@0.0.29':
    resolution: {integrity: sha512-dRLjCWHYg4oaA77cxO64oO+7JwCwnIzkZPdrrC71jQmQtlhM556pwKo5bUzqvZndkVbeFLIIi+9TC40JNF5hNQ==}

  '@types/keyv@3.1.4':
    resolution: {integrity: sha512-BQ5aZNSCpj7D6K2ksrRCTmKRLEpnPvWDiLPfoGyhZ++8YtiK9d/3DBKPJgry359X/P1PfruyYwvnvwFjuEiEIg==}

  '@types/minimist@1.2.5':
    resolution: {integrity: sha512-hov8bUuiLiyFPGyFPE1lwWhmzYbirOXQNNo40+y3zow8aFVTeyn3VWL0VFFfdNddA8S4Vf0Tc062rzyNr7Paag==}

  '@types/node@12.20.55':
    resolution: {integrity: sha512-J8xLz7q2OFulZ2cyGTLE1TbbZcjpno7FaN6zdJNrgAdrJ+DZzh/uFR6YrTb4C+nXakvud8Q4+rbhoIWlYQbUFQ==}

  '@types/node@18.15.13':
    resolution: {integrity: sha512-N+0kuo9KgrUQ1Sn/ifDXsvg0TTleP7rIy4zOBGECxAljqvqfqpTfzx0Q1NUedOixRMBfe2Whhb056a42cWs26Q==}

  '@types/node@20.17.9':
    resolution: {integrity: sha512-0JOXkRyLanfGPE2QRCwgxhzlBAvaRdCNMcvbd7jFfpmD4eEXll7LRwy5ymJmyeZqk7Nh7eD2LeUyQ68BbndmXw==}

  '@types/pbkdf2@3.1.2':
    resolution: {integrity: sha512-uRwJqmiXmh9++aSu1VNEn3iIxWOhd8AHXNSdlaLfdAAdSTY9jYVeGWnzejM3dvrkbqE3/hyQkQQ29IFATEGlew==}

  '@types/responselike@1.0.3':
    resolution: {integrity: sha512-H/+L+UkTV33uf49PH5pCAUBVPNj2nDBXTN+qS1dOwyyg24l3CcicicCA7ca+HMvJBZcFgl5r8e+RR6elsb4Lyw==}

  '@types/secp256k1@4.0.6':
    resolution: {integrity: sha512-hHxJU6PAEUn0TP4S/ZOzuTUvJWuZ6eIKeNKb5RBpODvSl6hp1Wrw4s7ATY50rklRCScUDpHzVA/DQdSjJ3UoYQ==}

  '@types/uuid@8.3.4':
    resolution: {integrity: sha512-c/I8ZRb51j+pYGAu5CrFMRxqZ2ke4y2grEBO5AUjgSkSk+qT2Ea+OdWElz/OiMf5MNpn2b17kuVBwZLQJXzihw==}

  '@types/ws@7.4.7':
    resolution: {integrity: sha512-JQbbmxZTZehdc2iszGKs5oC3NFnjeay7mtAWrdt7qNtAVK0g19muApzAy4bm9byz79xa2ZnO/BOBC2R8RC5Lww==}

  '@types/ws@8.5.13':
    resolution: {integrity: sha512-osM/gWBTPKgHV8XkTunnegTRIsvF6owmf5w+JtAfOw472dptdm0dlGv4xCt6GwQRcC2XVOvvRE/0bAoQcL2QkA==}

  '@types/yargs-parser@21.0.3':
    resolution: {integrity: sha512-I4q9QU9MQv4oEOz4tAHJtNz1cwuLxn2F3xcc2iV5WdqLPpUnj30aUuxt1mAxYTG+oe8CZMV/+6rU4S4gRDzqtQ==}

  '@types/yargs@17.0.33':
    resolution: {integrity: sha512-WpxBCKWPLr4xSsHgz511rFJAM+wS28w2zEO1QDNY5zM/S8ok70NNfztH0xwhqKyaK0OHCbN98LDAZuy1ctxDkA==}

  '@typescript-eslint/eslint-plugin@7.18.0':
    resolution: {integrity: sha512-94EQTWZ40mzBc42ATNIBimBEDltSJ9RQHCC8vc/PDbxi4k8dVwUAv4o98dk50M1zB+JGFxp43FP7f8+FP8R6Sw==}
    engines: {node: ^18.18.0 || >=20.0.0}
    peerDependencies:
      '@typescript-eslint/parser': ^7.0.0
      eslint: ^8.56.0
      typescript: '*'
    peerDependenciesMeta:
      typescript:
        optional: true

  '@typescript-eslint/parser@7.18.0':
    resolution: {integrity: sha512-4Z+L8I2OqhZV8qA132M4wNL30ypZGYOQVBfMgxDH/K5UX0PNqTu1c6za9ST5r9+tavvHiTWmBnKzpCJ/GlVFtg==}
    engines: {node: ^18.18.0 || >=20.0.0}
    peerDependencies:
      eslint: ^8.56.0
      typescript: '*'
    peerDependenciesMeta:
      typescript:
        optional: true

  '@typescript-eslint/scope-manager@7.18.0':
    resolution: {integrity: sha512-jjhdIE/FPF2B7Z1uzc6i3oWKbGcHb87Qw7AWj6jmEqNOfDFbJWtjt/XfwCpvNkpGWlcJaog5vTR+VV8+w9JflA==}
    engines: {node: ^18.18.0 || >=20.0.0}

  '@typescript-eslint/type-utils@7.18.0':
    resolution: {integrity: sha512-XL0FJXuCLaDuX2sYqZUUSOJ2sG5/i1AAze+axqmLnSkNEVMVYLF+cbwlB2w8D1tinFuSikHmFta+P+HOofrLeA==}
    engines: {node: ^18.18.0 || >=20.0.0}
    peerDependencies:
      eslint: ^8.56.0
      typescript: '*'
    peerDependenciesMeta:
      typescript:
        optional: true

  '@typescript-eslint/types@7.18.0':
    resolution: {integrity: sha512-iZqi+Ds1y4EDYUtlOOC+aUmxnE9xS/yCigkjA7XpTKV6nCBd3Hp/PRGGmdwnfkV2ThMyYldP1wRpm/id99spTQ==}
    engines: {node: ^18.18.0 || >=20.0.0}

  '@typescript-eslint/typescript-estree@7.18.0':
    resolution: {integrity: sha512-aP1v/BSPnnyhMHts8cf1qQ6Q1IFwwRvAQGRvBFkWlo3/lH29OXA3Pts+c10nxRxIBrDnoMqzhgdwVe5f2D6OzA==}
    engines: {node: ^18.18.0 || >=20.0.0}
    peerDependencies:
      typescript: '*'
    peerDependenciesMeta:
      typescript:
        optional: true

  '@typescript-eslint/utils@7.18.0':
    resolution: {integrity: sha512-kK0/rNa2j74XuHVcoCZxdFBMF+aq/vH83CXAOHieC+2Gis4mF8jJXT5eAfyD3K0sAxtPuwxaIOIOvhwzVDt/kw==}
    engines: {node: ^18.18.0 || >=20.0.0}
    peerDependencies:
      eslint: ^8.56.0

  '@typescript-eslint/visitor-keys@7.18.0':
    resolution: {integrity: sha512-cDF0/Gf81QpY3xYyJKDV14Zwdmid5+uuENhjH2EqFaF0ni+yAyq/LzMaIJdhNJXZI7uLzwIlA+V7oWoyn6Curg==}
    engines: {node: ^18.18.0 || >=20.0.0}

  '@ungap/structured-clone@1.2.0':
    resolution: {integrity: sha512-zuVdFrMJiuCDQUMCzQaD6KL28MjnqqN8XnAqiEq9PNm/hCPTSGfrXCOfwj1ow4LFb/tNymJPwsNbVePc1xFqrQ==}

  '@uphold/request-logger@2.0.0':
    resolution: {integrity: sha512-UvGS+v87C7VTtQDcFHDLfvfl1zaZaLSwSmAnV35Ne7CzAVvotmZqt9lAIoNpMpaoRpdjVIcnUDwPSeIeA//EoQ==}
    engines: {node: '>=4'}
    peerDependencies:
      request: '>=2.27.0'

  JSONStream@1.3.5:
    resolution: {integrity: sha512-E+iruNOY8VV9s4JEbe1aNEm6MiszPRr/UfcHMz0TQh1BXSxHK+ASV1R6W4HpjBhSeS+54PIsAMCBmwD06LLsqQ==}
    hasBin: true

  abortcontroller-polyfill@1.7.6:
    resolution: {integrity: sha512-Zypm+LjYdWAzvuypZvDN0smUJrhOurcuBWhhMRBExqVLRvdjp3Z9mASxKyq19K+meZMshwjjy5S0lkm388zE4Q==}

  accepts@1.3.8:
    resolution: {integrity: sha512-PYAthTa2m2VKxuvSD3DPC/Gy+U+sOA1LAuT8mkmRuvw+NACSaeXEQ+NHcVF7rONl6qcaxV3Uuemwawk+7+SJLw==}
    engines: {node: '>= 0.6'}

  acorn-jsx@5.3.2:
    resolution: {integrity: sha512-rq9s+JNhf0IChjtDXxllJ7g41oZk5SlXtp0LHwyA5cejwn7vKmKp4pPri6YEePv2PU65sAsegbXtIinmDFDXgQ==}
    peerDependencies:
      acorn: ^6.0.0 || ^7.0.0 || ^8.0.0

  acorn@8.14.0:
    resolution: {integrity: sha512-cl669nCJTZBsL97OF4kUQm5g5hC2uihk0NxY3WENAC0TYdILVkAyHymAntgxGkl7K+t0cXIrH5siy5S4XkFycA==}
    engines: {node: '>=0.4.0'}
    hasBin: true

  aes-js@4.0.0-beta.5:
    resolution: {integrity: sha512-G965FqalsNyrPqgEGON7nIx1e/OVENSgiEIzyC63haUMuvNnwIgIjMs52hlTCKhkBny7A2ORNlfY9Zu+jmGk1Q==}

  agentkeepalive@4.5.0:
    resolution: {integrity: sha512-5GG/5IbQQpC9FpkRGsSvZI5QYeSCzlJHdpBQntCsuTOxhKD8lqKhrleg2Yi7yvMIf82Ycmmqln9U8V9qwEiJew==}
    engines: {node: '>= 8.0.0'}

  ajv@6.12.6:
    resolution: {integrity: sha512-j3fVLgvTo527anyYyJOGTYJbG+vnnQYvE0m5mmkc1TK+nxAppkCLMIL0aZ4dblVCNoGShhm+kzE4ZUykBoMg4g==}

  ansi-regex@5.0.1:
    resolution: {integrity: sha512-quJQXlTSUGL2LH9SUXo8VwsY4soanhgo6LNSm84E1LBcE8s3O0wpdiRzyR9z/ZZJMlMWv37qOOb9pdJlMUEKFQ==}
    engines: {node: '>=8'}

  ansi-styles@4.3.0:
    resolution: {integrity: sha512-zbB9rCJAT1rbjiVDb2hqKFHNYLxgtk8NURxZ3IZwD3F6NtxbXZQCnnSi1Lkx+IDohdPlFp222wVALIheZJQSEg==}
    engines: {node: '>=8'}

  argparse@2.0.1:
    resolution: {integrity: sha512-8+9WqebbFzpX9OR+Wa6O29asIogeRMzcGtAINdpMHHyAg10f05aSFVBbcEqGf/PXw1EjAZ+q2/bEBg3DvurK3Q==}

  array-buffer-byte-length@1.0.1:
    resolution: {integrity: sha512-ahC5W1xgou+KTXix4sAO8Ki12Q+jf4i0+tmk3sC+zgcynshkHxzpXdImBehiUYKKKDwvfFiJl1tZt6ewscS1Mg==}
    engines: {node: '>= 0.4'}

  array-flatten@1.1.1:
    resolution: {integrity: sha512-PCVAQswWemu6UdxsDFFX/+gVeYqKAod3D3UVm91jHwynguOwAvYPhx8nNlM++NqRcK6CxxpUafjmhIdKiHibqg==}

  array-includes@3.1.8:
    resolution: {integrity: sha512-itaWrbYbqpGXkGhZPGUulwnhVf5Hpy1xiCFsGqyIGglbBxmG5vSjxQen3/WGOjPpNEv1RtBLKxbmVXm8HpJStQ==}
    engines: {node: '>= 0.4'}

  array-union@2.1.0:
    resolution: {integrity: sha512-HGyxoOTYUyCM6stUe6EJgnd4EoewAI7zMdfqO+kGjnlZmBDz/cR5pf8r/cR4Wq60sL/p0IkcjUEEPwS3GFrIyw==}
    engines: {node: '>=8'}

  array.prototype.findlastindex@1.2.5:
    resolution: {integrity: sha512-zfETvRFA8o7EiNn++N5f/kaCw221hrpGsDmcpndVupkPzEc1Wuf3VgC0qby1BbHs7f5DVYjgtEU2LLh5bqeGfQ==}
    engines: {node: '>= 0.4'}

  array.prototype.flat@1.3.2:
    resolution: {integrity: sha512-djYB+Zx2vLewY8RWlNCUdHjDXs2XOgm602S9E7P/UpHgfeHL00cRiIF+IN/G/aUJ7kGPb6yO/ErDI5V2s8iycA==}
    engines: {node: '>= 0.4'}

  array.prototype.flatmap@1.3.2:
    resolution: {integrity: sha512-Ewyx0c9PmpcsByhSW4r+9zDU7sGjFc86qf/kKtuSCRdhfbk0SNLLkaT5qvcHnRGgc5NP/ly/y+qkXkqONX54CQ==}
    engines: {node: '>= 0.4'}

  arraybuffer.prototype.slice@1.0.3:
    resolution: {integrity: sha512-bMxMKAjg13EBSVscxTaYA4mRc5t1UAXa2kXiGTNfZ079HIWXEkKmkgFrh/nJqamaLSrXO5H4WFFkPEaLJWbs3A==}
    engines: {node: '>= 0.4'}

  asn1@0.2.6:
    resolution: {integrity: sha512-ix/FxPn0MDjeyJ7i/yoHGFt/EX6LyNbxSEhPPXODPL+KB0VPk86UYfL0lMdy+KCnv+fmvIzySwaK5COwqVbWTQ==}

  assert-plus@1.0.0:
    resolution: {integrity: sha512-NfJ4UzBCcQGLDlQq7nHxH+tv3kyZ0hHQqF5BO6J7tNJeP5do1llPr8dZ8zHonfhAu0PHAdMkSo+8o0wxg9lZWw==}
    engines: {node: '>=0.8'}

  async-limiter@1.0.1:
    resolution: {integrity: sha512-csOlWGAcRFJaI6m+F2WKdnMKr4HhdhFVBk0H/QbJFMCr+uO2kwohwXQPxw/9OCxp05r5ghVBFSyioixx3gfkNQ==}

  async-mutex@0.4.1:
    resolution: {integrity: sha512-WfoBo4E/TbCX1G95XTjbWTE3X2XLG0m1Xbv2cwOtuPdyH9CZvnaA5nCt1ucjaKEgW2A5IF71hxrRhr83Je5xjA==}

  asynckit@0.4.0:
    resolution: {integrity: sha512-Oei9OH4tRh0YqU3GxhX79dM/mwVgvbZJaSNaRk+bshkj0S5cfHcgYakreBjrHwatXKbz+IoIdYLxrKim2MjW0Q==}

  available-typed-arrays@1.0.7:
    resolution: {integrity: sha512-wvUjBtSGN7+7SjNpq/9M2Tg350UZD3q62IFZLbRAR1bSMlCo1ZaeW+BJ+D090e4hIIZLBcTDWe4Mh4jvUDajzQ==}
    engines: {node: '>= 0.4'}

  aws-sign2@0.7.0:
    resolution: {integrity: sha512-08kcGqnYf/YmjoRhfxyu+CLxBjUtHLXLXX/vUfx9l2LYzG3c1m61nrpyFUZI6zeS+Li/wWMMidD9KgrqtGq3mA==}

  aws4@1.13.2:
    resolution: {integrity: sha512-lHe62zvbTB5eEABUVi/AwVh0ZKY9rMMDhmm+eeyuuUQbQ3+J+fONVQOZyj+DdrvD4BY33uYniyRJ4UJIaSKAfw==}

  axios@1.7.9:
    resolution: {integrity: sha512-LhLcE7Hbiryz8oMDdDptSrWowmB4Bl6RCt6sIJKpRB4XtVf0iEgewX3au/pJqm+Py1kCASkb/FFKjxQaLtxJvw==}

  balanced-match@1.0.2:
    resolution: {integrity: sha512-3oSeUO0TMV67hN1AmbXsK4yaqU7tjiHlbxRDZOpH0KW9+CeX4bRAaX0Anxt0tx2MrpRpWwQaPwIlISEJhYU5Pw==}

  base-x@3.0.10:
    resolution: {integrity: sha512-7d0s06rR9rYaIWHkpfLIFICM/tkSVdoPC9qYAQRpxn9DdKNWNsKC0uk++akckyLq16Tx2WIinnZ6WRriAt6njQ==}

  base-x@4.0.0:
    resolution: {integrity: sha512-FuwxlW4H5kh37X/oW59pwTzzTKRzfrrQwhmyspRM7swOEZcHtDZSCt45U6oKgtuFE+WYPblePMVIPR4RZrh/hw==}

  base-x@5.0.0:
    resolution: {integrity: sha512-sMW3VGSX1QWVFA6l8U62MLKz29rRfpTlYdCqLdpLo1/Yd4zZwSbnUaDfciIAowAqvq7YFnWq9hrhdg1KYgc1lQ==}

  base64-js@1.5.1:
    resolution: {integrity: sha512-AKpaYlHn8t4SVbOHCy+b5+KKgvR4vrsD8vbvrbiQJps7fKDTkjkDry6ji0rUJjC0kzbNePLwzxq8iypo41qeWA==}

  bcrypt-pbkdf@1.0.2:
    resolution: {integrity: sha512-qeFIXtP4MSoi6NLqO12WfqARWWuCKi2Rn/9hJLEmtB5yTNr9DqFWkJRCf2qShWzPeAMRnOgCrq0sg/KLv5ES9w==}

  bech32@2.0.0:
    resolution: {integrity: sha512-LcknSilhIGatDAsY1ak2I8VtGaHNhgMSYVxFrGLXv+xLHytaKZKcaUJJUE7qmBr7h33o5YQwP55pMI0xmkpJwg==}

  bigint-buffer@1.1.5:
    resolution: {integrity: sha512-trfYco6AoZ+rKhKnxA0hgX0HAbVP/s808/EuDSe2JDzUnCp/xAsli35Orvk67UrTEcwuxZqYZDmfA2RXJgxVvA==}
    engines: {node: '>= 10.0.0'}

  bignumber.js@9.1.2:
    resolution: {integrity: sha512-2/mKyZH9K85bzOEfhXDBFZTGd1CTs+5IHpeFQo9luiBG7hghdC851Pj2WAhb6E3R6b9tZj/XKhbg4fum+Kepug==}

  bindings@1.5.0:
    resolution: {integrity: sha512-p2q/t/mhvuOj/UeLlV6566GD/guowlr0hHxClI0W9m7MWYkL1F0hLo+0Aexs9HSPCtR1SXQ0TD3MMKrXZajbiQ==}

  bip174@2.1.1:
    resolution: {integrity: sha512-mdFV5+/v0XyNYXjBS6CQPLo9ekCx4gtKZFnJm5PMto7Fs9hTTDpkkzOB7/FtluRI6JbUUAu+snTYfJRgHLZbZQ==}
    engines: {node: '>=8.0.0'}

  bip174@3.0.0-rc.1:
    resolution: {integrity: sha512-+8P3BpSairVNF2Nee6Ksdc1etIjWjBOi/MH0MwKtq9YaYp+S2Hk2uvup0e8hCT4IKlS58nXJyyQVmW92zPoD4Q==}
    engines: {node: '>=18.0.0'}

  bitcoin-core@4.2.0:
    resolution: {integrity: sha512-QFmer//rZhyuYm0mBOVAmMhIG/EFmXDahC3a1LvNTwM8/KszxUGEAjvAT4tzm1FaDj4c7pQWMG/vOWtoKjeR3Q==}
    engines: {node: '>=7'}

  bitcoinjs-lib@6.1.7:
    resolution: {integrity: sha512-tlf/r2DGMbF7ky1MgUqXHzypYHakkEnm0SZP23CJKIqNY/5uNAnMbFhMJdhjrL/7anfb/U8+AlpdjPWjPnAalg==}
    engines: {node: '>=8.0.0'}

  bitcoinjs-lib@7.0.0-rc.0:
    resolution: {integrity: sha512-7CQgOIbREemKR/NT2uc3uO/fkEy+6CM0sLxboVVY6bv6DbZmPt3gg5Y/hhWgQFeZu5lfTbtVAv32MIxf7lMh4g==}
    engines: {node: '>=18.0.0'}

  blakejs@1.2.1:
    resolution: {integrity: sha512-QXUSXI3QVc/gJME0dBpXrag1kbzOqCjCX8/b54ntNyW6sjtoqxqRk3LTmXzaJoh71zMsDCjM+47jS7XiwN/+fQ==}

  bluebird@3.7.2:
    resolution: {integrity: sha512-XpNj6GDQzdfW+r2Wnn7xiSAd7TM3jzkxGXBGTtWKuSXv1xUV+azxAm8jdWZN06QTQk+2N2XB9jRDkvbmQmcRtg==}

  bn.js@4.11.6:
    resolution: {integrity: sha512-XWwnNNFCuuSQ0m3r3C4LE3EiORltHd9M05pq6FOlVeiophzRbMo50Sbz1ehl8K3Z+jw9+vmgnXefY1hz8X+2wA==}

  bn.js@4.12.1:
    resolution: {integrity: sha512-k8TVBiPkPJT9uHLdOKfFpqcfprwBFOAAXXozRubr7R7PfIuKvQlzcI4M0pALeqXN09vdaMbUdUj+pass+uULAg==}

  bn.js@5.2.1:
    resolution: {integrity: sha512-eXRvHzWyYPBuB4NBy0cmYQjGitUrtqwbvlzP3G6VFnNRbsZQIxQ10PbKKHt8gZ/HW/D/747aDl+QkDqg3KQLMQ==}

  body-parser@1.20.3:
    resolution: {integrity: sha512-7rAxByjUMqQ3/bHJy7D6OGXvx/MMc4IqBn/X0fcM1QUcAItpZrBEYhWGem+tzXH90c+G01ypMcYJBO9Y30203g==}
    engines: {node: '>= 0.8', npm: 1.2.8000 || >= 1.4.16}

  borsh@0.7.0:
    resolution: {integrity: sha512-CLCsZGIBCFnPtkNnieW/a8wmreDmfUtjU2m9yHrzPXIlNbqVs0AQrSatSG6vdNYUqdc83tkQi2eHfF98ubzQLA==}

  brace-expansion@1.1.11:
    resolution: {integrity: sha512-iCuPHDFgrHX7H2vEI/5xpz07zSHB00TpugqhmYtVmMO6518mCuRMoOYFldEBl0g187ufozdaHgWKcYFb61qGiA==}

  brace-expansion@2.0.1:
    resolution: {integrity: sha512-XnAIvQ8eM+kC6aULx6wuQiwVsnzsi9d3WxzV3FpWTGA19F621kwdbsAcFKXgKUHZWsy+mY6iL1sHTxWEFCytDA==}

  braces@3.0.3:
    resolution: {integrity: sha512-yQbXgO/OSZVD2IsiLlro+7Hf6Q18EJrKSEsdoMzKePKXct3gvD8oLcOQdIzGupr5Fj+EDe8gO/lxc1BzfMpxvA==}
    engines: {node: '>=8'}

  brorand@1.1.0:
    resolution: {integrity: sha512-cKV8tMCEpQs4hK/ik71d6LrPOnpkpGBR0wzxqr68g2m/LB2GxVYQroAjMJZRVM1Y4BCjCKc3vAamxSzOY2RP+w==}

  browserify-aes@1.2.0:
    resolution: {integrity: sha512-+7CHXqGuspUn/Sl5aO7Ea0xWGAtETPXNSAjHo48JfLdPWcMng33Xe4znFvQweqc/uzk5zSOI3H52CYnjCfb5hA==}

  bs58@4.0.1:
    resolution: {integrity: sha512-Ok3Wdf5vOIlBrgCvTq96gBkJw+JUEzdBgyaza5HLtPm7yTHkjRy8+JzNyHF7BHa0bNWOQIp3m5YF0nnFcOIKLw==}

  bs58@5.0.0:
    resolution: {integrity: sha512-r+ihvQJvahgYT50JD05dyJNKlmmSlMoOGwn1lCcEzanPglg7TxYjioQUYehQ9mAR/+hOSd2jRc/Z2y5UxBymvQ==}

  bs58@6.0.0:
    resolution: {integrity: sha512-PD0wEnEYg6ijszw/u8s+iI3H17cTymlrwkKhDhPZq+Sokl3AU4htyBFTjAeNAlCCmg0f53g6ih3jATyCKftTfw==}

  bs58check@2.1.2:
    resolution: {integrity: sha512-0TS1jicxdU09dwJMNZtVAfzPi6Q6QeN0pM1Fkzrjn+XYHvzMKPU3pHVpva+769iNVSfIYWf7LJ6WR+BuuMf8cA==}

  bs58check@3.0.1:
    resolution: {integrity: sha512-hjuuJvoWEybo7Hn/0xOrczQKKEKD63WguEjlhLExYs2wUBcebDC1jDNK17eEAD2lYfw82d5ASC1d7K3SWszjaQ==}

  bs58check@4.0.0:
    resolution: {integrity: sha512-FsGDOnFg9aVI9erdriULkd/JjEWONV/lQE5aYziB5PoBsXRind56lh8doIZIc9X4HoxT5x4bLjMWN1/NB8Zp5g==}

  buffer-layout@1.2.2:
    resolution: {integrity: sha512-kWSuLN694+KTk8SrYvCqwP2WcgQjoRCiF5b4QDvkkz8EmgD+aWAIceGFKMIAdmF/pH+vpgNV3d3kAKorcdAmWA==}
    engines: {node: '>=4.5'}

  buffer-to-arraybuffer@0.0.5:
    resolution: {integrity: sha512-3dthu5CYiVB1DEJp61FtApNnNndTckcqe4pFcLdvHtrpG+kcyekCJKg4MRiDcFW7A6AODnXB9U4dwQiCW5kzJQ==}

  buffer-xor@1.0.3:
    resolution: {integrity: sha512-571s0T7nZWK6vB67HI5dyUF7wXiNcfaPPPTl6zYCNApANjIvYJTg7hlud/+cJpdAhS7dVzqMLmfhfHR3rAcOjQ==}

  buffer@5.7.1:
    resolution: {integrity: sha512-EHcyIPBQ4BSGlvjB16k5KgAJ27CIsHY/2JBmCRReo48y9rQ3MaUzWX3KVlBa4U7MyX02HdVj0K7C3WaB3ju7FQ==}

  buffer@6.0.3:
    resolution: {integrity: sha512-FTiCpNxtwiZZHEZbcbTIcZjERVICn9yq/pDFkTl95/AxzD1naBctN7YO68riM/gLSDY7sdrMby8hofADYuuqOA==}

  bufferutil@4.0.8:
    resolution: {integrity: sha512-4T53u4PdgsXqKaIctwF8ifXlRTTmEPJ8iEPWFdGZvcf7sbwYo6FKFEX9eNNAnzFZ7EzJAQ3CJeOtCRA4rDp7Pw==}
    engines: {node: '>=6.14.2'}

  bunyan@1.8.15:
    resolution: {integrity: sha512-0tECWShh6wUysgucJcBAoYegf3JJoZWibxdqhTm7OHPeT42qdjkZ29QCMcKwbgU1kiH+auSIasNRXMLWXafXig==}
    engines: {'0': node >=0.10.0}
    hasBin: true

  bytes@3.1.2:
    resolution: {integrity: sha512-/Nf7TyzTx6S3yRJObOAV7956r8cr2+Oj8AC5dt8wSP3BQAoeX58NoHyCU8P8zGkNXStjTSi6fzO6F0pBdcYbEg==}
    engines: {node: '>= 0.8'}

  cacheable-lookup@5.0.4:
    resolution: {integrity: sha512-2/kNscPhpcxrOigMZzbiWF7dz8ilhb/nIHU3EyZiXWXpeq/au8qJ8VhdftMkty3n7Gj6HIGalQG8oiBNB3AJgA==}
    engines: {node: '>=10.6.0'}

  cacheable-lookup@6.1.0:
    resolution: {integrity: sha512-KJ/Dmo1lDDhmW2XDPMo+9oiy/CeqosPguPCrgcVzKyZrL6pM1gU2GmPY/xo6OQPTUaA/c0kwHuywB4E6nmT9ww==}
    engines: {node: '>=10.6.0'}

  cacheable-request@7.0.4:
    resolution: {integrity: sha512-v+p6ongsrp0yTGbJXjgxPow2+DL93DASP4kXCDKb8/bwRtt9OEF3whggkkDkGNzgcWy2XaF4a8nZglC7uElscg==}
    engines: {node: '>=8'}

  call-bind-apply-helpers@1.0.0:
    resolution: {integrity: sha512-CCKAP2tkPau7D3GE8+V8R6sQubA9R5foIzGp+85EXCVSCivuxBNAWqcpn72PKYiIcqoViv/kcUDpaEIMBVi1lQ==}
    engines: {node: '>= 0.4'}

  call-bind@1.0.8:
    resolution: {integrity: sha512-oKlSFMcMwpUg2ednkhQ454wfWiU/ul3CkJe/PEHcTKuiX6RpbehUiFMXu13HalGZxfUwCQzZG747YXBn1im9ww==}
    engines: {node: '>= 0.4'}

  callsites@3.1.0:
    resolution: {integrity: sha512-P8BjAsXvZS+VIDUI11hHCQEv74YT67YUi5JJFNWIqL235sBmjX4+qx9Muvls5ivyNENctx46xQLQ3aTuE7ssaQ==}
    engines: {node: '>=6'}

  camelcase@6.3.0:
    resolution: {integrity: sha512-Gmy6FhYlCY7uOElZUSbxo2UCDH8owEk996gkbrpsgGtrJLM3J7jGxl9Ic7Qwwj4ivOE5AWZWRMecDdF7hqGjFA==}
    engines: {node: '>=10'}

  caseless@0.12.0:
    resolution: {integrity: sha512-4tYFyifaFfGacoiObjJegolkwSU4xQNGbVgUiNYVUxbQ2x2lUsFvY4hVgVzGiIe6WLOPqycWXA40l+PWsxthUw==}

  chalk@4.1.2:
    resolution: {integrity: sha512-oKnbhFyRIXpUuez8iBMmyEa4nbj4IOQyuhc/wy9kY7/WVPcwIO9VA668Pu8RkO7+0G76SLROeyw9CpQ061i4mA==}
    engines: {node: '>=10'}

  chalk@5.3.0:
    resolution: {integrity: sha512-dLitG79d+GV1Nb/VYcCDFivJeK1hiukt9QjRNVOsUtTy1rR1YJsmpGGTZ3qJos+uw7WmWF4wUwBd9jxjocFC2w==}
    engines: {node: ^12.17.0 || ^14.13 || >=16.0.0}

  charenc@0.0.2:
    resolution: {integrity: sha512-yrLQ/yVUFXkzg7EDQsPieE/53+0RlaWTs+wBrvW36cyilJ2SaDWfl4Yj7MtLTXleV9uEKefbAGUPv2/iWSooRA==}

  child_process@1.0.2:
    resolution: {integrity: sha512-Wmza/JzL0SiWz7kl6MhIKT5ceIlnFPJX+lwUGj7Clhy5MMldsSoJR0+uvRzOS5Kv45Mq7t1PoE8TsOA9bzvb6g==}

  chownr@1.1.4:
    resolution: {integrity: sha512-jJ0bqzaylmJtVnNgzTeSOs8DPavpbYgEr/b0YL8/2GO3xJEhInFmhKMUnEJQjZumK7KXGFhUy89PrsJWlakBVg==}

  cids@0.7.5:
    resolution: {integrity: sha512-zT7mPeghoWAu+ppn8+BS1tQ5qGmbMfB4AregnQjA/qHY3GC1m1ptI9GkWNlgeu38r7CuRdXB47uY2XgAYt6QVA==}
    engines: {node: '>=4.0.0', npm: '>=3.0.0'}
    deprecated: This module has been superseded by the multiformats module

  cipher-base@1.0.6:
    resolution: {integrity: sha512-3Ek9H3X6pj5TgenXYtNWdaBon1tgYCaebd+XPg0keyjEbEfkD4KkmAxkQ/i1vYvxdcT5nscLBfq9VJRmCBcFSw==}
    engines: {node: '>= 0.10'}

  class-is@1.1.0:
    resolution: {integrity: sha512-rhjH9AG1fvabIDoGRVH587413LPjTZgmDF9fOFCbFJQV4yuocX1mHxxvXI4g3cGwbVY9wAYIoKlg1N79frJKQw==}

  cliui@8.0.1:
    resolution: {integrity: sha512-BSeNnyus75C4//NQ9gQt1/csTXyo/8Sb+afLAkzAptFuMsod9HFokGNudZpi/oQV73hnVK+sR+5PVRMd+Dr7YQ==}
    engines: {node: '>=12'}

  clone-response@1.0.3:
    resolution: {integrity: sha512-ROoL94jJH2dUVML2Y/5PEDNaSHgeOdSDicUyS7izcF63G6sTc/FTjLub4b8Il9S8S0beOfYt0TaA5qvFK+w0wA==}

  cluster-key-slot@1.1.2:
    resolution: {integrity: sha512-RMr0FhtfXemyinomL4hrWcYJxmX6deFdCxpJzhDttxgO1+bcCnkk+9drydLVDmAMG7NE6aN/fl4F7ucU/90gAA==}
    engines: {node: '>=0.10.0'}

  color-convert@2.0.1:
    resolution: {integrity: sha512-RRECPsj7iu/xb5oKYcsFHSppFNnsj/52OVTRKb4zP5onXwVF3zVmmToNcOfGC+CRDpfK/U584fMg38ZHCaElKQ==}
    engines: {node: '>=7.0.0'}

  color-name@1.1.4:
    resolution: {integrity: sha512-dOy+3AuW3a2wNbZHIuMZpTcgjGuLU/uBL/ubcZF9OXbDo8ff4O8yVp5Bf0efS8uEoYo5q4Fx7dY9OgQGXgAsQA==}

  combined-stream@1.0.8:
    resolution: {integrity: sha512-FQN4MRfuJeHf7cBbBMJFXhKSDq+2kAArBlmRBvcvFE5BB1HZKXtSFASDhdlz9zOYwxh8lDdnvmMOe/+5cdoEdg==}
    engines: {node: '>= 0.8'}

  commander@12.1.0:
    resolution: {integrity: sha512-Vw8qHK3bZM9y/P10u3Vib8o/DdkvA2OtPtZvD871QKjy74Wj1WSKFILMPRPSdUSx5RFK1arlJzEtA4PkFgnbuA==}
    engines: {node: '>=18'}

  commander@2.20.3:
    resolution: {integrity: sha512-GpVkmM8vF2vQUkj2LvZmD35JxeJOLCwJ9cUkugyk2nuhbv3+mJvpLYYt+0+USMxE+oj+ey/lJEnhZw75x/OMcQ==}

  concat-map@0.0.1:
    resolution: {integrity: sha512-/Srv4dswyQNBfohGpz9o6Yb3Gz3SrUDqBH5rTuhGR7ahtlbYKnVxw2bCFMRljaA7EXHaXZ8wsHdodFvbkhKmqg==}

  confusing-browser-globals@1.0.11:
    resolution: {integrity: sha512-JsPKdmh8ZkmnHxDk55FZ1TqVLvEQTvoByJZRN9jzI0UjxK/QgAmsphz7PGtqgPieQZ/CQcHWXCR7ATDNhGe+YA==}

  content-disposition@0.5.4:
    resolution: {integrity: sha512-FveZTNuGw04cxlAiWbzi6zTAL/lhehaWbTtgluJh4/E95DqMwTmha3KZN1aAWA8cFIhHzMZUvLevkw5Rqk+tSQ==}
    engines: {node: '>= 0.6'}

  content-hash@2.5.2:
    resolution: {integrity: sha512-FvIQKy0S1JaWV10sMsA7TRx8bpU+pqPkhbsfvOJAdjRXvYxEckAwQWGwtRjiaJfh+E0DvcWUGqcdjwMGFjsSdw==}

  content-type@1.0.5:
    resolution: {integrity: sha512-nTjqfcBFEipKdXCv4YDQWCfmcLZKm81ldF0pAopTvyrFGVbcR6P/VAAd5G7N+0tTr8QqiU0tFadD6FK4NtJwOA==}
    engines: {node: '>= 0.6'}

  cookie-signature@1.0.6:
    resolution: {integrity: sha512-QADzlaHc8icV8I7vbaJXJwod9HWYp8uCqf1xa4OfNu1T7JVxQIrUgOWtHdNDtPiywmFbiS12VjotIXLrKM3orQ==}

  cookie@0.7.1:
    resolution: {integrity: sha512-6DnInpx7SJ2AK3+CTUE/ZM0vWTUboZCegxhC2xiIydHR9jNuTAASBrfEpHhiGOZw/nX51bHt6YQl8jsGo4y/0w==}
    engines: {node: '>= 0.6'}

  core-util-is@1.0.2:
    resolution: {integrity: sha512-3lqz5YjWTYnW6dlDa5TLaTCcShfar1e40rmcJVwCBJC6mWlFuj0eCHIElmG1g5kyuJ/GD+8Wn4FFCcz4gJPfaQ==}

  cors@2.8.5:
    resolution: {integrity: sha512-KIHbLJqu73RGr/hnbrO9uBeixNGuvSQjul/jdFvS/KFSIH1hWVd1ng7zOHx+YrEfInLG7q4n6GHQ9cDtxv/P6g==}
    engines: {node: '>= 0.10'}

  crc-32@1.2.2:
    resolution: {integrity: sha512-ROmzCKrTnOwybPcJApAA6WBWij23HVfGVNKqqrZpuyZOHqK2CwHSvpGuyt/UNNvaIjEd8X5IFGp4Mh+Ie1IHJQ==}
    engines: {node: '>=0.8'}
    hasBin: true

  create-hash@1.2.0:
    resolution: {integrity: sha512-z00bCGNHDG8mHAkP7CtT1qVu+bFQUPjYq/4Iv3C3kWjTFV10zIjfSoeqXo9Asws8gwSHDGj/hl2u4OGIjapeCg==}

  create-hmac@1.1.7:
    resolution: {integrity: sha512-MJG9liiZ+ogc4TzUwuvbER1JRdgvUFSB5+VR/g5h82fGaIRWMWddtKBHi7/sVhfjQZ6SehlyhvQYrcYkaUIpLg==}

  cross-fetch@3.1.8:
    resolution: {integrity: sha512-cvA+JwZoU0Xq+h6WkMvAUqPEYy92Obet6UdKLfW60qn99ftItKjB5T+BkyWOFWe2pUyfQ+IJHmpOTznqk1M6Kg==}

  cross-fetch@4.0.0:
    resolution: {integrity: sha512-e4a5N8lVvuLgAWgnCrLr2PP0YyDOTHa9H/Rj54dirp61qXnNq46m82bRhNqIA5VccJtWBvPTFRV3TtvHUKPB1g==}

  cross-spawn@7.0.6:
    resolution: {integrity: sha512-uV2QOWP2nWzsy2aMp8aRibhi9dlzF5Hgh5SHaB9OiTGEyDTiJJyx0uy51QXdyWbtAHNua4XJzUKca3OzKUd3vA==}
    engines: {node: '>= 8'}

  crypt@0.0.2:
    resolution: {integrity: sha512-mCxBlsHFYh9C+HVpiEacem8FEBnMXgU9gy4zmNC+SXAZNB/1idgp/aulFJ4FgCi7GPEVbfyng092GqL2k2rmow==}

  crypto-hash@1.3.0:
    resolution: {integrity: sha512-lyAZ0EMyjDkVvz8WOeVnuCPvKVBXcMv1l5SVqO1yC7PzTwrD/pPje/BIRbWhMoPe436U+Y2nD7f5bFx0kt+Sbg==}
    engines: {node: '>=8'}

  d@1.0.2:
    resolution: {integrity: sha512-MOqHvMWF9/9MX6nza0KgvFH4HpMU0EF5uUDXqX/BtxtU8NfB0QzRtJ8Oe/6SuS4kbhyzVJwjd97EA4PKrzJ8bw==}
    engines: {node: '>=0.12'}

  dashdash@1.14.1:
    resolution: {integrity: sha512-jRFi8UDGo6j+odZiEpjazZaWqEal3w/basFjQHQEwVtZJGDpxbH1MeYluwCS8Xq5wmLJooDlMgvVarmWfGM44g==}
    engines: {node: '>=0.10'}

  data-uri-to-buffer@4.0.1:
    resolution: {integrity: sha512-0R9ikRb668HB7QDxT1vkpuUBtqc53YyAwMwGeUFKRojY/NWKvdZ+9UYtRfGmhqNbRkTSVpMbmyhXipFFv2cb/A==}
    engines: {node: '>= 12'}

  data-view-buffer@1.0.1:
    resolution: {integrity: sha512-0lht7OugA5x3iJLOWFhWK/5ehONdprk0ISXqVFn/NFrDu+cuc8iADFrGQz5BnRK7LLU3JmkbXSxaqX+/mXYtUA==}
    engines: {node: '>= 0.4'}

  data-view-byte-length@1.0.1:
    resolution: {integrity: sha512-4J7wRJD3ABAzr8wP+OcIcqq2dlUKp4DVflx++hs5h5ZKydWMI6/D/fAot+yh6g2tHh8fLFTvNOaVN357NvSrOQ==}
    engines: {node: '>= 0.4'}

  data-view-byte-offset@1.0.0:
    resolution: {integrity: sha512-t/Ygsytq+R995EJ5PZlD4Cu56sWa8InXySaViRzw9apusqsOO2bQP+SbYzAhR0pFKoB+43lYy8rWban9JSuXnA==}
    engines: {node: '>= 0.4'}

  date-fns@4.1.0:
    resolution: {integrity: sha512-Ukq0owbQXxa/U3EGtsdVBkR1w7KOQ5gIBqdH2hkvknzZPYvBxb/aa6E8L7tmjFtkwZBu3UXBbjIgPo/Ez4xaNg==}

  debug@2.6.9:
    resolution: {integrity: sha512-bC7ElrdJaJnPbAP+1EotYvqZsb3ecl5wi6Bfi6BJTUcNowp6cvspg0jXznRTKDjm/E7AdgFBVeAPVMNcKGsHMA==}
    peerDependencies:
      supports-color: '*'
    peerDependenciesMeta:
      supports-color:
        optional: true

  debug@3.2.7:
    resolution: {integrity: sha512-CFjzYYAi4ThfiQvizrFQevTTXHtnCqWfe7x1AhgEscTz6ZbLbfoLRLPugTQyBth6f8ZERVUSyWHFD/7Wu4t1XQ==}
    peerDependencies:
      supports-color: '*'
    peerDependenciesMeta:
      supports-color:
        optional: true

  debug@4.3.7:
    resolution: {integrity: sha512-Er2nc/H7RrMXZBFCEim6TCmMk02Z8vLC2Rbi1KEBggpo0fS6l0S1nnapwmIi3yW/+GOJap1Krg4w0Hg80oCqgQ==}
    engines: {node: '>=6.0'}
    peerDependencies:
      supports-color: '*'
    peerDependenciesMeta:
      supports-color:
        optional: true

  debugnyan@1.0.0:
    resolution: {integrity: sha512-dTvKxcLZCammDLFYi31NRVr5g6vjJ33uf1wcdbIPPxPxxnJ9/xj00Mh/YQkhFMw/VGavaG5KpjSC+4o9r/JjRg==}
    engines: {node: '>=4'}

  decode-uri-component@0.2.2:
    resolution: {integrity: sha512-FqUYQ+8o158GyGTrMFJms9qh3CqTKvAqgqsTnkLI8sKu0028orqBhxNMFkFen0zGyg6epACD32pjVk58ngIErQ==}
    engines: {node: '>=0.10'}

  decompress-response@3.3.0:
    resolution: {integrity: sha512-BzRPQuY1ip+qDonAOz42gRm/pg9F768C+npV/4JOsxRC2sq+Rlk+Q4ZCAsOhnIaMrgarILY+RMUIvMmmX1qAEA==}
    engines: {node: '>=4'}

  decompress-response@6.0.0:
    resolution: {integrity: sha512-aW35yZM6Bb/4oJlZncMH2LCoZtJXTRxES17vE3hoRiowU2kWHaJKFkSBDnDR+cm9J+9QhXmREyIfv0pji9ejCQ==}
    engines: {node: '>=10'}

  deep-is@0.1.4:
    resolution: {integrity: sha512-oIPzksmTg4/MriiaYGO+okXDT7ztn/w3Eptv/+gSIdMdKsJo0u4CfYNFJPy+4SKMuCqGw2wxnA+URMg3t8a/bQ==}

  defer-to-connect@2.0.1:
    resolution: {integrity: sha512-4tvttepXG1VaYGrRibk5EwJd1t4udunSOVMdLSAL6mId1ix438oPwPZMALY41FCijukO1L0twNcGsdzS7dHgDg==}
    engines: {node: '>=10'}

  define-data-property@1.1.4:
    resolution: {integrity: sha512-rBMvIzlpA8v6E+SJZoo++HAYqsLrkg7MSfIinMPFhmkorw7X+dOXVJQs+QT69zGkzMyfDnIMN2Wid1+NbL3T+A==}
    engines: {node: '>= 0.4'}

  define-properties@1.2.1:
    resolution: {integrity: sha512-8QmQKqEASLd5nx0U1B1okLElbUuuttJ/AnYmRXbbbGDWh6uS208EjD4Xqq/I9wK7u0v6O08XhTWnt5XtEbR6Dg==}
    engines: {node: '>= 0.4'}

  delay@5.0.0:
    resolution: {integrity: sha512-ReEBKkIfe4ya47wlPYf/gu5ib6yUG0/Aez0JQZQz94kiWtRQvZIQbTiehsnwHvLSWJnQdhVeqYue7Id1dKr0qw==}
    engines: {node: '>=10'}

  delayed-stream@1.0.0:
    resolution: {integrity: sha512-ZySD7Nf91aLB0RxL4KGrKHBXl7Eds1DAmEdcoVawXnLD7SDhpNgtuII2aAkg7a7QS41jxPSZ17p4VdGnMHk3MQ==}
    engines: {node: '>=0.4.0'}

  denque@2.1.0:
    resolution: {integrity: sha512-HVQE3AAb/pxF8fQAoiqpvg9i3evqug3hoiwakOyZAwJm+6vZehbkYXZ0l4JxS+I3QxM97v5aaRNhj8v5oBhekw==}
    engines: {node: '>=0.10'}

  depd@2.0.0:
    resolution: {integrity: sha512-g7nH6P6dyDioJogAAGprGpCtVImJhpPk/roCzdb3fIh61/s/nPsfR6onyMwkCAR/OlC3yBC0lESvUoQEAssIrw==}
    engines: {node: '>= 0.8'}

  destroy@1.2.0:
    resolution: {integrity: sha512-2sJGJTaXIIaR1w4iJSNoN0hnMY7Gpc/n8D4qSCJw8QqFWXf7cuAgnEHxBpweaVcPevC2l3KpjYCx3NypQQgaJg==}
    engines: {node: '>= 0.8', npm: 1.2.8000 || >= 1.4.16}

  dir-glob@3.0.1:
    resolution: {integrity: sha512-WkrWp9GR4KXfKGYzOLmTuGVi1UWFfws377n9cc55/tb6DuqyF6pcQ5AbiHEshaDpY9v6oaSr2XCDidGmMwdzIA==}
    engines: {node: '>=8'}

  disposablestack@1.1.6:
    resolution: {integrity: sha512-bah1d3fXuUrtjWEkS627JTKLejcozm69OVcHgjKBbnwmN2WkHlqVeH3caFmkaEZ6+lIEsIXmz9NLPK+coJFO5w==}
    engines: {node: '>= 0.4'}

  doctrine@2.1.0:
    resolution: {integrity: sha512-35mSku4ZXK0vfCuHEDAwt55dg2jNajHZ1odvF+8SSr82EsZY4QmXfuWso8oEd8zRhVObSN18aM0CjSdoBX7zIw==}
    engines: {node: '>=0.10.0'}

  doctrine@3.0.0:
    resolution: {integrity: sha512-yS+Q5i3hBf7GBkd4KG8a7eBNNWNGLTaEwwYWUijIYM7zrlYDM0BFXHjjPWlWZ1Rg7UaddZeIDmi9jF3HmqiQ2w==}
    engines: {node: '>=6.0.0'}

  dom-walk@0.1.2:
    resolution: {integrity: sha512-6QvTW9mrGeIegrFXdtQi9pk7O/nSK6lSdXW2eqUspN5LWD7UTji2Fqw5V2YLjBpHEoU9Xl/eUWNpDeZvoyOv2w==}

  dot-case@3.0.4:
    resolution: {integrity: sha512-Kv5nKlh6yRrdrGvxeJ2e5y2eRUpkUosIW4A2AS38zwSz27zu7ufDwQPi5Jhs3XAlGNetl3bmnGhQsMtkKJnj3w==}

  dtrace-provider@0.8.8:
    resolution: {integrity: sha512-b7Z7cNtHPhH9EJhNNbbeqTcXB8LGFFZhq1PGgEvpeHlzd36bhbdTWoE/Ba/YguqpBSlAPKnARWhVlhunCMwfxg==}
    engines: {node: '>=0.10'}

  ecc-jsbn@0.1.2:
    resolution: {integrity: sha512-eh9O+hwRHNbG4BLTjEl3nw044CkGm5X6LoaCf7LPp7UU8Qrt47JYNi6nPX8xjW97TKGKm1ouctg0QSpZe9qrnw==}

  ecpair@2.1.0:
    resolution: {integrity: sha512-cL/mh3MtJutFOvFc27GPZE2pWL3a3k4YvzUWEOvilnfZVlH3Jwgx/7d6tlD7/75tNk8TG2m+7Kgtz0SI1tWcqw==}
    engines: {node: '>=8.0.0'}

  ee-first@1.1.1:
    resolution: {integrity: sha512-WMwm9LhRUo+WUaRN+vRuETqG89IgZphVSNkdFgeb6sS/E4OrDIN7t48CAewSHXc6C8lefD8KKfr5vY61brQlow==}

  elliptic@6.5.4:
    resolution: {integrity: sha512-iLhC6ULemrljPZb+QutR5TQGB+pdW6KGD5RSegS+8sorOZT+rdQFbsQFJgvN3eRqNALqJer4oQ16YvJHlU8hzQ==}

  elliptic@6.6.1:
    resolution: {integrity: sha512-RaddvvMatK2LJHqFJ+YA4WysVN5Ita9E35botqIYspQ4TkRAlCicdzKOjlyv/1Za5RyTNn7di//eEV0uTAfe3g==}

  emoji-regex@8.0.0:
    resolution: {integrity: sha512-MSjYzcWNOA0ewAHpz0MxpYFvwg6yjy1NG3xteoqz644VCo/RPgnr1/GGt+ic3iJTzQ8Eu3TdM14SawnVUmGE6A==}

  encodeurl@1.0.2:
    resolution: {integrity: sha512-TPJXq8JqFaVYm2CWmPvnP2Iyo4ZSM7/QKcSmuMLDObfpH5fi7RUGmd/rTDf+rut/saiDiQEeVTNgAmJEdAOx0w==}
    engines: {node: '>= 0.8'}

  encodeurl@2.0.0:
    resolution: {integrity: sha512-Q0n9HRi4m6JuGIV1eFlmvJB7ZEVxu93IrMyiMsGC0lrMJMWzRgx6WGquyfQgZVb31vhGgXnfmPNNXmxnOkRBrg==}
    engines: {node: '>= 0.8'}

  end-of-stream@1.4.4:
    resolution: {integrity: sha512-+uw1inIHVPQoaVuHzRyXd21icM+cnt4CzD5rW+NC1wjOUSTOs+Te7FOv7AhN7vS9x/oIyhLP5PR1H+phQAHu5Q==}

  es-abstract@1.23.5:
    resolution: {integrity: sha512-vlmniQ0WNPwXqA0BnmwV3Ng7HxiGlh6r5U6JcTMNx8OilcAGqVJBHJcPjqOMaczU9fRuRK5Px2BdVyPRnKMMVQ==}
    engines: {node: '>= 0.4'}

  es-define-property@1.0.0:
    resolution: {integrity: sha512-jxayLKShrEqqzJ0eumQbVhTYQM27CfT1T35+gCgDFoL82JLsXqTJ76zv6A0YLOgEnLUMvLzsDsGIrl8NFpT2gQ==}
    engines: {node: '>= 0.4'}

  es-errors@1.3.0:
    resolution: {integrity: sha512-Zf5H2Kxt2xjTvbJvP2ZWLEICxA6j+hAmMzIlypy4xcBg1vKVnx89Wy0GbS+kf5cwCVFFzdCFh2XSCFNULS6csw==}
    engines: {node: '>= 0.4'}

  es-object-atoms@1.0.0:
    resolution: {integrity: sha512-MZ4iQ6JwHOBQjahnjwaC1ZtIBH+2ohjamzAO3oaHcXYup7qxjF2fixyH+Q71voWHeOkI2q/TnJao/KfXYIZWbw==}
    engines: {node: '>= 0.4'}

  es-set-tostringtag@2.0.3:
    resolution: {integrity: sha512-3T8uNMC3OQTHkFUsFq8r/BwAXLHvU/9O9mE0fBc/MY5iq/8H7ncvO947LmYA6ldWw9Uh8Yhf25zu6n7nML5QWQ==}
    engines: {node: '>= 0.4'}

  es-shim-unscopables@1.0.2:
    resolution: {integrity: sha512-J3yBRXCzDu4ULnQwxyToo/OjdMx6akgVC7K6few0a7F/0wLtmKKN7I73AH5T2836UuXRqN7Qg+IIUw/+YJksRw==}

  es-to-primitive@1.3.0:
    resolution: {integrity: sha512-w+5mJ3GuFL+NjVtJlvydShqE1eN3h3PbI7/5LAsYJP/2qtuMXjfL2LpHSRqo4b4eSF5K/DH1JXKUAHSB2UW50g==}
    engines: {node: '>= 0.4'}

  es5-ext@0.10.64:
    resolution: {integrity: sha512-p2snDhiLaXe6dahss1LddxqEm+SkuDvV8dnIQG0MWjyHpcMNfXKPE+/Cc0y+PhxJX3A4xGNeFCj5oc0BUh6deg==}
    engines: {node: '>=0.10'}

  es6-iterator@2.0.3:
    resolution: {integrity: sha512-zw4SRzoUkd+cl+ZoE15A9o1oQd920Bb0iOJMQkQhl3jNc03YqVjAhG7scf9C5KWRU/R13Orf588uCC6525o02g==}

  es6-promise@4.2.8:
    resolution: {integrity: sha512-HJDGx5daxeIvxdBxvG2cb9g4tEvwIk3i8+nhX0yGrYmZUzbkdg8QbDevheDB8gd0//uPj4c1EQua8Q+MViT0/w==}

  es6-promisify@5.0.0:
    resolution: {integrity: sha512-C+d6UdsYDk0lMebHNR4S2NybQMMngAOnOwYBQjTOiv0MkoJMP0Myw2mgpDLBcpfCmRLxyFqYhS/CfOENq4SJhQ==}

  es6-symbol@3.1.4:
    resolution: {integrity: sha512-U9bFFjX8tFiATgtkJ1zg25+KviIXpgRvRHS8sau3GfhVzThRQrOeksPeT0BWW2MNZs1OEWJ1DPXOQMn0KKRkvg==}
    engines: {node: '>=0.12'}

  esbuild@0.23.1:
    resolution: {integrity: sha512-VVNz/9Sa0bs5SELtn3f7qhJCDPCF5oMEl5cO9/SSinpE9hbPVvxbd572HH5AKiP7WD8INO53GgfDDhRjkylHEg==}
    engines: {node: '>=18'}
    hasBin: true

  escalade@3.2.0:
    resolution: {integrity: sha512-WUj2qlxaQtO4g6Pq5c29GTcWGDyd8itL8zTlipgECz3JesAiiOKotd8JU6otB3PACgG6xkJUyVhboMS+bje/jA==}
    engines: {node: '>=6'}

  escape-html@1.0.3:
    resolution: {integrity: sha512-NiSupZ4OeuGwr68lGIeym/ksIZMJodUGOSCZ/FSnTxcrekbvqrgdUxlJOMpijaKZVjAJrWrGs/6Jy8OMuyj9ow==}

  escape-string-regexp@4.0.0:
    resolution: {integrity: sha512-TtpcNJ3XAzx3Gq8sWRzJaVajRs0uVxA2YAkdb1jm2YkPz4G6egUFAyA3n5vtEIZefPk5Wa4UXbKuS5fKkJWdgA==}
    engines: {node: '>=10'}

  eslint-config-airbnb-base@15.0.0:
    resolution: {integrity: sha512-xaX3z4ZZIcFLvh2oUNvcX5oEofXda7giYmuplVxoOg5A7EXJMrUyqRgR+mhDhPK8LZ4PttFOBvCYDbX3sUoUig==}
    engines: {node: ^10.12.0 || >=12.0.0}
    peerDependencies:
      eslint: ^7.32.0 || ^8.2.0
      eslint-plugin-import: ^2.25.2

  eslint-config-prettier@9.1.0:
    resolution: {integrity: sha512-NSWl5BFQWEPi1j4TjVNItzYV7dZXZ+wP6I6ZhrBGpChQhZRUaElihE9uRRkcbRnNb76UMKDF3r+WTmNcGPKsqw==}
    hasBin: true
    peerDependencies:
      eslint: '>=7.0.0'

  eslint-import-resolver-node@0.3.9:
    resolution: {integrity: sha512-WFj2isz22JahUv+B788TlO3N6zL3nNJGU8CcZbPZvVEkBPaJdCV4vy5wyghty5ROFbCRnm132v8BScu5/1BQ8g==}

  eslint-module-utils@2.12.0:
    resolution: {integrity: sha512-wALZ0HFoytlyh/1+4wuZ9FJCD/leWHQzzrxJ8+rebyReSLk7LApMyd3WJaLVoN+D5+WIdJyDK1c6JnE65V4Zyg==}
    engines: {node: '>=4'}
    peerDependencies:
      '@typescript-eslint/parser': '*'
      eslint: '*'
      eslint-import-resolver-node: '*'
      eslint-import-resolver-typescript: '*'
      eslint-import-resolver-webpack: '*'
    peerDependenciesMeta:
      '@typescript-eslint/parser':
        optional: true
      eslint:
        optional: true
      eslint-import-resolver-node:
        optional: true
      eslint-import-resolver-typescript:
        optional: true
      eslint-import-resolver-webpack:
        optional: true

  eslint-plugin-import@2.31.0:
    resolution: {integrity: sha512-ixmkI62Rbc2/w8Vfxyh1jQRTdRTF52VxwRVHl/ykPAmqG+Nb7/kNn+byLP0LxPgI7zWA16Jt82SybJInmMia3A==}
    engines: {node: '>=4'}
    peerDependencies:
      '@typescript-eslint/parser': '*'
      eslint: ^2 || ^3 || ^4 || ^5 || ^6 || ^7.2.0 || ^8 || ^9
    peerDependenciesMeta:
      '@typescript-eslint/parser':
        optional: true

  eslint-scope@7.2.2:
    resolution: {integrity: sha512-dOt21O7lTMhDM+X9mB4GX+DZrZtCUJPL/wlcTqxyrx5IvO0IYtILdtrQGQp+8n5S0gwSVmOf9NQrjMOgfQZlIg==}
    engines: {node: ^12.22.0 || ^14.17.0 || >=16.0.0}

  eslint-visitor-keys@3.4.3:
    resolution: {integrity: sha512-wpc+LXeiyiisxPlEkUzU6svyS1frIO3Mgxj1fdy7Pm8Ygzguax2N3Fa/D/ag1WqbOprdI+uY6wMUl8/a2G+iag==}
    engines: {node: ^12.22.0 || ^14.17.0 || >=16.0.0}

  eslint@8.57.1:
    resolution: {integrity: sha512-ypowyDxpVSYpkXr9WPv2PAZCtNip1Mv5KTW0SCurXv/9iOpcrH9PaqUElksqEB6pChqHGDRCFTyrZlGhnLNGiA==}
    engines: {node: ^12.22.0 || ^14.17.0 || >=16.0.0}
    deprecated: This version is no longer supported. Please see https://eslint.org/version-support for other options.
    hasBin: true

  esniff@2.0.1:
    resolution: {integrity: sha512-kTUIGKQ/mDPFoJ0oVfcmyJn4iBDRptjNVIzwIFR7tqWXdVI9xfA2RMwY/gbSpJG3lkdWNEjLap/NqVHZiJsdfg==}
    engines: {node: '>=0.10'}

  espree@9.6.1:
    resolution: {integrity: sha512-oruZaFkjorTpF32kDSI5/75ViwGeZginGGy2NoOSg3Q9bnwlnmDm4HLnkl0RE3n+njDXR037aY1+x58Z/zFdwQ==}
    engines: {node: ^12.22.0 || ^14.17.0 || >=16.0.0}

  esquery@1.6.0:
    resolution: {integrity: sha512-ca9pw9fomFcKPvFLXhBKUK90ZvGibiGOvRJNbjljY7s7uq/5YO4BOzcYtJqExdx99rF6aAcnRxHmcUHcz6sQsg==}
    engines: {node: '>=0.10'}

  esrecurse@4.3.0:
    resolution: {integrity: sha512-KmfKL3b6G+RXvP8N1vr3Tq1kL/oCFgn2NYXEtqP8/L3pKapUA4G8cFVaoF3SU323CD4XypR/ffioHmkti6/Tag==}
    engines: {node: '>=4.0'}

  estraverse@5.3.0:
    resolution: {integrity: sha512-MMdARuVEQziNTeJD8DgMqmhwR11BRQ/cBP+pLtYdSTnf3MIO8fFeiINEbX36ZdNlfU/7A9f3gUw49B3oQsvwBA==}
    engines: {node: '>=4.0'}

  esutils@2.0.3:
    resolution: {integrity: sha512-kVscqXk4OCp68SZ0dkgEKVi6/8ij300KBWTJq32P/dYeWTSwK41WyTxalN1eRmA5Z9UU/LX9D7FWSmV9SAYx6g==}
    engines: {node: '>=0.10.0'}

  etag@1.8.1:
    resolution: {integrity: sha512-aIL5Fx7mawVa300al2BnEE4iNvo1qETxLrPI/o05L7z6go7fCw1J6EQmbK4FmJ2AS7kgVF/KEZWufBfdClMcPg==}
    engines: {node: '>= 0.6'}

  eth-ens-namehash@2.0.8:
    resolution: {integrity: sha512-VWEI1+KJfz4Km//dadyvBBoBeSQ0MHTXPvr8UIXiLW6IanxvAV+DmlZAijZwAyggqGUfwQBeHf7tc9wzc1piSw==}

  eth-lib@0.1.29:
    resolution: {integrity: sha512-bfttrr3/7gG4E02HoWTDUcDDslN003OlOoBxk9virpAZQ1ja/jDgwkWB8QfJF7ojuEowrqy+lzp9VcJG7/k5bQ==}

  eth-lib@0.2.8:
    resolution: {integrity: sha512-ArJ7x1WcWOlSpzdoTBX8vkwlkSQ85CjjifSZtV4co64vWxSV8geWfPI9x4SVYu3DSxnX4yWFVTtGL+j9DUFLNw==}

  ethereum-bloom-filters@1.2.0:
    resolution: {integrity: sha512-28hyiE7HVsWubqhpVLVmZXFd4ITeHi+BUu05o9isf0GUpMtzBUi+8/gFrGaGYzvGAJQmJ3JKj77Mk9G98T84rA==}

  ethereum-cryptography@0.1.3:
    resolution: {integrity: sha512-w8/4x1SGGzc+tO97TASLja6SLd3fRIK2tLVcV2Gx4IB21hE19atll5Cq9o3d0ZmAYC/8aw0ipieTSiekAea4SQ==}

  ethereum-cryptography@2.2.1:
    resolution: {integrity: sha512-r/W8lkHSiTLxUxW8Rf3u4HGB0xQweG2RyETjywylKZSzLWoWAijRz8WCuOtJ6wah+avllXBqZuk29HCCvhEIRg==}

  ethereumjs-util@7.1.5:
    resolution: {integrity: sha512-SDl5kKrQAudFBUe5OJM9Ac6WmMyYmXX/6sTmLZ3ffG2eY6ZIGBes3pEDxNN6V72WyOw4CPD5RomKdsa8DAAwLg==}
    engines: {node: '>=10.0.0'}

  ethers@6.13.2:
    resolution: {integrity: sha512-9VkriTTed+/27BGuY1s0hf441kqwHJ1wtN2edksEtiRvXx+soxRX3iSXTfFqq2+YwrOqbDoTHjIhQnjJRlzKmg==}
    engines: {node: '>=14.0.0'}

  ethjs-unit@0.1.6:
    resolution: {integrity: sha512-/Sn9Y0oKl0uqQuvgFk/zQgR7aw1g36qX/jzSQ5lSwlO0GigPymk4eGQfeNTD03w1dPOqfz8V77Cy43jH56pagw==}
    engines: {node: '>=6.5.0', npm: '>=3'}

  event-emitter@0.3.5:
    resolution: {integrity: sha512-D9rRn9y7kLPnJ+hMq7S/nhvoKwwvVJahBi2BPmx3bvbsEdK3W9ii8cBSGjP+72/LnM4n6fo3+dkCX5FeTQruXA==}

  eventemitter3@4.0.4:
    resolution: {integrity: sha512-rlaVLnVxtxvoyLsQQFBx53YmXHDxRIzzTLbdfxqi4yocpSjAxXwkU0cScM5JgSKMqEhrZpnvQ2D9gjylR0AimQ==}

  eventemitter3@4.0.7:
    resolution: {integrity: sha512-8guHBZCwKnFhYdHr2ysuRWErTwhoN2X8XELRlrRwpmfeY2jjuUN4taQMsULKUVo1K4DvZl+0pgfyoysHxvmvEw==}

  eventemitter3@5.0.1:
    resolution: {integrity: sha512-GWkBvjiSZK87ELrYOSESUYeVIc9mvLLf/nXalMOS5dYrgZq9o5OVkbZAVM06CVxYsCwH9BDZFPlQTlPA1j4ahA==}

  evp_bytestokey@1.0.3:
    resolution: {integrity: sha512-/f2Go4TognH/KvCISP7OUsHn85hT9nUkxxA9BEWxFn+Oj9o8ZNLm/40hdlgSLyuOimsrTKLUMEorQexp/aPQeA==}

  express@4.21.2:
    resolution: {integrity: sha512-28HqgMZAmih1Czt9ny7qr6ek2qddF4FclbMzwhCREB6OFfH+rXAnuNCwo1/wFvrtbgsQDb4kSbX9de9lFbrXnA==}
    engines: {node: '>= 0.10.0'}

  ext@1.7.0:
    resolution: {integrity: sha512-6hxeJYaL110a9b5TEJSj0gojyHQAmA2ch5Os+ySCiA1QGdS697XWY1pzsrSjqA9LDEEgdB/KypIlR59RcLuHYw==}

  extend@3.0.2:
    resolution: {integrity: sha512-fjquC59cD7CyW6urNXK0FBufkZcoiGG80wTuPujX590cB5Ttln20E2UB4S/WARVqhXffZl2LNgS+gQdPIIim/g==}

  extsprintf@1.3.0:
    resolution: {integrity: sha512-11Ndz7Nv+mvAC1j0ktTa7fAb0vLyGGX+rMHNBYQviQDGU0Hw7lhctJANqbPhu9nV9/izT/IntTgZ7Im/9LJs9g==}
    engines: {'0': node >=0.6.0}

  eyes@0.1.8:
    resolution: {integrity: sha512-GipyPsXO1anza0AOZdy69Im7hGFCNB7Y/NGjDlZGJ3GJJLtwNSb2vrzYrTYJRrRloVx7pl+bhUaTB8yiccPvFQ==}
    engines: {node: '> 0.1.90'}

  fast-deep-equal@3.1.3:
    resolution: {integrity: sha512-f3qQ9oQy9j2AhBe/H9VC91wLmKBCCU/gDOnKNAYG5hswO7BLKj09Hc5HYNz9cGI++xlpDCIgDaitVs03ATR84Q==}

  fast-glob@3.3.2:
    resolution: {integrity: sha512-oX2ruAFQwf/Orj8m737Y5adxDQO0LAB7/S5MnxCdTNDd4p6BsyIVsv9JQsATbTSq8KHRpLwIHbVlUNatxd+1Ow==}
    engines: {node: '>=8.6.0'}

  fast-json-stable-stringify@2.1.0:
    resolution: {integrity: sha512-lhd/wF+Lk98HZoTCtlVraHtfh5XYijIjalXck7saUtuanSDyLMxnHhSXEDJqHxD7msR8D0uCmqlkwjCV8xvwHw==}

  fast-levenshtein@2.0.6:
    resolution: {integrity: sha512-DCXu6Ifhqcks7TZKY3Hxp3y6qphY5SJZmrWMDrKcERSOXWQdMhU9Ig/PYrzyw/ul9jOIyh0N4M0tbC5hodg8dw==}

  fast-stable-stringify@1.0.0:
    resolution: {integrity: sha512-wpYMUmFu5f00Sm0cj2pfivpmawLZ0NKdviQ4w9zJeR8JVtOpOxHmLaJuj0vxvGqMJQWyP/COUkF75/57OKyRag==}

  fastestsmallesttextencoderdecoder@1.0.22:
    resolution: {integrity: sha512-Pb8d48e+oIuY4MaM64Cd7OW1gt4nxCHs7/ddPPZ/Ic3sg8yVGM7O9wDvZ7us6ScaUupzM+pfBolwtYhN1IxBIw==}

  fastq@1.17.1:
    resolution: {integrity: sha512-sRVD3lWVIXWg6By68ZN7vho9a1pQcN/WBFaAAsDDFzlJjvoGx0P8z7V1t72grFJfJhu3YPZBuu25f7Kaw2jN1w==}

  fetch-blob@3.2.0:
    resolution: {integrity: sha512-7yAQpD2UMJzLi1Dqv7qFYnPbaPx7ZfFK6PiIxQ4PfkGPyNyl2Ugx+a/umUonmKqjhM4DnfbMvdX6otXq83soQQ==}
    engines: {node: ^12.20 || >= 14.13}

  file-entry-cache@6.0.1:
    resolution: {integrity: sha512-7Gps/XWymbLk2QLYK4NzpMOrYjMhdIxXuIvy2QBsLE6ljuodKvdkWs/cpyJJ3CVIVpH0Oi1Hvg1ovbMzLdFBBg==}
    engines: {node: ^10.12.0 || >=12.0.0}

  file-uri-to-path@1.0.0:
    resolution: {integrity: sha512-0Zt+s3L7Vf1biwWZ29aARiVYLx7iMGnEUl9x33fbB/j3jR81u/O2LbqK+Bm1CDSNDKVtJ/YjwY7TUd5SkeLQLw==}

  fill-range@7.1.1:
    resolution: {integrity: sha512-YsGpe3WHLK8ZYi4tWDg2Jy3ebRz2rXowDxnld4bkQB00cc/1Zw9AWnC0i9ztDJitivtQvaI9KaLyKrc+hBW0yg==}
    engines: {node: '>=8'}

  finalhandler@1.3.1:
    resolution: {integrity: sha512-6BN9trH7bp3qvnrRyzsBz+g3lZxTNZTbVO2EV1CS0WIcDbawYVdYvGflME/9QP0h0pYlCDBCTjYa9nZzMDpyxQ==}
    engines: {node: '>= 0.8'}

  find-up@5.0.0:
    resolution: {integrity: sha512-78/PXT1wlLLDgTzDs7sjq9hzz0vXD+zn+7wypEe4fXQxCmdmqfGsEPQxmiCSQI3ajFV91bVSsvNtrJRiW6nGng==}
    engines: {node: '>=10'}

  flat-cache@3.2.0:
    resolution: {integrity: sha512-CYcENa+FtcUKLmhhqyctpclsq7QF38pKjZHsGNiSQF5r4FtoKDWabFDl3hzaEQMvT1LHEysw5twgLvpYYb4vbw==}
    engines: {node: ^10.12.0 || >=12.0.0}

  flatted@3.3.2:
    resolution: {integrity: sha512-AiwGJM8YcNOaobumgtng+6NHuOqC3A7MixFeDafM3X9cIUM+xUXoS5Vfgf+OihAYe20fxqNM9yPBXJzRtZ/4eA==}

  follow-redirects@1.15.9:
    resolution: {integrity: sha512-gew4GsXizNgdoRyqmyfMHyAmXsZDk6mHkSxZFCzW9gwlbtOW44CDtYavM+y+72qD/Vq2l550kMF52DT8fOLJqQ==}
    engines: {node: '>=4.0'}
    peerDependencies:
      debug: '*'
    peerDependenciesMeta:
      debug:
        optional: true

  for-each@0.3.3:
    resolution: {integrity: sha512-jqYfLp7mo9vIyQf8ykW2v7A+2N4QjeCeI5+Dz9XraiO1ign81wjiH7Fb9vSOWvQfNtmSa4H2RoQTrrXivdUZmw==}

  forever-agent@0.6.1:
    resolution: {integrity: sha512-j0KLYPhm6zeac4lz3oJ3o65qvgQCcPubiyotZrXqEaG4hNagNYO8qdlUrX5vwqv9ohqeT/Z3j6+yW067yWWdUw==}

  form-data-encoder@1.7.1:
    resolution: {integrity: sha512-EFRDrsMm/kyqbTQocNvRXMLjc7Es2Vk+IQFx/YW7hkUH1eBl4J1fqiP34l74Yt0pFLCNpc06fkbVk00008mzjg==}

  form-data@2.3.3:
    resolution: {integrity: sha512-1lLKB2Mu3aGP1Q/2eCOx0fNbRMe7XdwktwOruhfqqd0rIJWwN4Dh+E3hrPSlDCXnSR7UtZ1N38rVXm+6+MEhJQ==}
    engines: {node: '>= 0.12'}

  form-data@4.0.1:
    resolution: {integrity: sha512-tzN8e4TX8+kkxGPK8D5u0FNmjPUjw3lwC9lSLxxoB/+GtsJG91CO8bSWy73APlgAZzZbXEYZJuxjkHH2w+Ezhw==}
    engines: {node: '>= 6'}

  formdata-polyfill@4.0.10:
    resolution: {integrity: sha512-buewHzMvYL29jdeQTVILecSaZKnt/RJWjoZCF5OW60Z67/GmSLBkOFM7qh1PI3zFNtJbaZL5eQu1vLfazOwj4g==}
    engines: {node: '>=12.20.0'}

  forwarded@0.2.0:
    resolution: {integrity: sha512-buRG0fpBtRHSTCOASe6hD258tEubFoRLb4ZNA6NxMVHNw2gOcwHo9wyablzMzOA5z9xA9L1KNjk/Nt6MT9aYow==}
    engines: {node: '>= 0.6'}

  fresh@0.5.2:
    resolution: {integrity: sha512-zJ2mQYM18rEFOudeV4GShTGIQ7RbzA7ozbU9I/XBpm7kqgMywgmylMwXHxZJmkVoYkna9d2pVXVXPdYTP9ej8Q==}
    engines: {node: '>= 0.6'}

  fs-extra@4.0.3:
    resolution: {integrity: sha512-q6rbdDd1o2mAnQreO7YADIxf/Whx4AHBiRf6d+/cVT8h44ss+lHgxf1FemcqDnQt9X3ct4McHr+JMGlYSsK7Cg==}

  fs-minipass@1.2.7:
    resolution: {integrity: sha512-GWSSJGFy4e9GUeCcbIkED+bgAoFyj7XF1mV8rma3QW4NIqX9Kyx79N/PF61H5udOV3aY1IaMLs6pGbH71nlCTA==}

  fs.realpath@1.0.0:
    resolution: {integrity: sha512-OO0pH2lK6a0hZnAdau5ItzHPI6pUlvI7jMVnxUQRtw4owF2wk8lOSabtGDCTP4Ggrg2MbGnWO9X8K1t4+fGMDw==}

  fsevents@2.3.3:
    resolution: {integrity: sha512-5xoDfX+fL7faATnagmWPpbFtwh/R77WmMMqqHGS65C3vvB0YHrgF+B1YmZ3441tMj5n63k0212XNoJwzlhffQw==}
    engines: {node: ^8.16.0 || ^10.6.0 || >=11.0.0}
    os: [darwin]

  function-bind@1.1.2:
    resolution: {integrity: sha512-7XHNxH7qX9xG5mIwxkhumTox/MIRNcOgDrxWsMt2pAr23WHp6MrRlN7FBSFpCpr+oVO0F744iUgR82nJMfG2SA==}

  function.prototype.name@1.1.6:
    resolution: {integrity: sha512-Z5kx79swU5P27WEayXM1tBi5Ze/lbIyiNgU3qyXUOf9b2rgXYyF9Dy9Cx+IQv/Lc8WCG6L82zwUPpSS9hGehIg==}
    engines: {node: '>= 0.4'}

  functions-have-names@1.2.3:
    resolution: {integrity: sha512-xckBUXyTIqT97tq2x2AMb+g163b5JFysYk0x4qxNFwbfQkmNZoiRHb6sPzI9/QV33WeuvVYBUIiD4NzNIyqaRQ==}

  get-caller-file@2.0.5:
    resolution: {integrity: sha512-DyFP3BM/3YHTQOCUL/w0OZHR0lpKeGrxotcHWcqNEdnltqFwXVfhEBQ94eIo34AfQpo0rGki4cyIiftY06h2Fg==}
    engines: {node: 6.* || 8.* || >= 10.*}

  get-intrinsic@1.2.4:
    resolution: {integrity: sha512-5uYhsJH8VJBTv7oslg4BznJYhDoRI6waYCxMmCdnTrcCrHA/fCFKoTFz2JKKE0HdDFUF7/oQuhzumXJK7paBRQ==}
    engines: {node: '>= 0.4'}

  get-stream@5.2.0:
    resolution: {integrity: sha512-nBF+F1rAZVCu/p7rjzgA+Yb4lfYXrpl7a6VmJrU8wF9I1CKvP/QwPNZHnOlwbTkY6dvtFIzFMSyQXbLoTQPRpA==}
    engines: {node: '>=8'}

  get-stream@6.0.1:
    resolution: {integrity: sha512-ts6Wi+2j3jQjqi70w5AlN8DFnkSwC+MqmxEzdEALB2qXZYV3X/b1CTfgPLGJNMeAWxdPfU8FO1ms3NUfaHCPYg==}
    engines: {node: '>=10'}

  get-symbol-description@1.0.2:
    resolution: {integrity: sha512-g0QYk1dZBxGwk+Ngc+ltRH2IBp2f7zBkBMBJZCDerh6EhlhSR6+9irMCuT/09zD6qkarHUSn529sK/yL4S27mg==}
    engines: {node: '>= 0.4'}

  get-tsconfig@4.8.1:
    resolution: {integrity: sha512-k9PN+cFBmaLWtVz29SkUoqU5O0slLuHJXt/2P+tMVFT+phsSGXGkp9t3rQIqdz0e+06EHNGs3oM6ZX1s2zHxRg==}

  getpass@0.1.7:
    resolution: {integrity: sha512-0fzj9JxOLfJ+XGLhR8ze3unN0KZCgZwiSSDz168VERjK8Wl8kVSdcu2kspd4s4wtAa1y/qrVRiAA0WclVsu0ng==}

  glob-parent@5.1.2:
    resolution: {integrity: sha512-AOIgSQCepiJYwP3ARnGx+5VnTu2HBYdzbGP45eLw1vr3zB3vZLeyed1sC9hnbcOc9/SrMyM5RPQrkGz4aS9Zow==}
    engines: {node: '>= 6'}

  glob-parent@6.0.2:
    resolution: {integrity: sha512-XxwI8EOhVQgWp6iDL+3b0r86f4d6AX6zSU55HfB4ydCEuXLXc5FcYeOu+nnGftS4TEju/11rt4KJPTMgbfmv4A==}
    engines: {node: '>=10.13.0'}

  glob@6.0.4:
    resolution: {integrity: sha512-MKZeRNyYZAVVVG1oZeLaWie1uweH40m9AZwIwxyPbTSX4hHrVYSzLg0Ro5Z5R7XKkIX+Cc6oD1rqeDJnwsB8/A==}
    deprecated: Glob versions prior to v9 are no longer supported

  glob@7.2.3:
    resolution: {integrity: sha512-nFR0zLpU2YCaRxwoCJvL6UvCH2JFyFVIvwTLsIf21AuHlMskA1hhTdk+LlYJtOlYt9v6dvszD2BGRqBL+iQK9Q==}
    deprecated: Glob versions prior to v9 are no longer supported

  global@4.4.0:
    resolution: {integrity: sha512-wv/LAoHdRE3BeTGz53FAamhGlPLhlssK45usmGFThIi4XqnBmjKQ16u+RNbP7WvigRZDxUsM0J3gcQ5yicaL0w==}

  globals@13.24.0:
    resolution: {integrity: sha512-AhO5QUcj8llrbG09iWhPU2B204J1xnPeL8kQmVorSsy+Sjj1sk8gIyh6cUocGmH4L0UuhAJy+hJMRA4mgA4mFQ==}
    engines: {node: '>=8'}

  globalthis@1.0.4:
    resolution: {integrity: sha512-DpLKbNU4WylpxJykQujfCcwYWiV/Jhm50Goo0wrVILAv5jOr9d+H+UR3PhSCD2rCCEIg0uc+G+muBTwD54JhDQ==}
    engines: {node: '>= 0.4'}

  globby@11.1.0:
    resolution: {integrity: sha512-jhIXaOzy1sb8IyocaruWSn1TjmnBVs8Ayhcy83rmxNJ8q2uWKCAj3CnJY+KpGSXCueAPc0i05kVvVKtP1t9S3g==}
    engines: {node: '>=10'}

  gopd@1.2.0:
    resolution: {integrity: sha512-ZUKRh6/kUFoAiTAtTYPZJ3hw9wNxx+BIBOijnlG9PnrJsCcSjs1wyyD6vJpaYtgnzDrKYRSqf3OO6Rfa93xsRg==}
    engines: {node: '>= 0.4'}

  got@11.8.6:
    resolution: {integrity: sha512-6tfZ91bOr7bOXnK7PRDCGBLa1H4U080YHNaAQ2KsMGlLEzRbk44nsZF2E1IeRc3vtJHPVbKCYgdFbaGO2ljd8g==}
    engines: {node: '>=10.19.0'}

  got@12.1.0:
    resolution: {integrity: sha512-hBv2ty9QN2RdbJJMK3hesmSkFTjVIHyIDDbssCKnSmq62edGgImJWD10Eb1k77TiV1bxloxqcFAVK8+9pkhOig==}
    engines: {node: '>=14.16'}

  graceful-fs@4.2.11:
    resolution: {integrity: sha512-RbJ5/jmFcNNCcDV5o9eTnBLJ/HszWV0P73bc+Ff4nS/rJj+YaS6IGyiOL0VoBYX+l1Wrl3k63h/KrH+nhJ0XvQ==}

  graphemer@1.4.0:
    resolution: {integrity: sha512-EtKwoO6kxCL9WO5xipiHTZlSzBm7WLT627TqC/uVRd0HKmq8NXyebnNYxDoBi7wt8eTWrUrKXCOVaFq9x1kgag==}

  har-schema@2.0.0:
    resolution: {integrity: sha512-Oqluz6zhGX8cyRaTQlFMPw80bSJVG2x/cFb8ZPhUILGgHka9SsokCCOQgpveePerqidZOrT14ipqfJb7ILcW5Q==}
    engines: {node: '>=4'}

  har-validator@5.1.5:
    resolution: {integrity: sha512-nmT2T0lljbxdQZfspsno9hgrG3Uir6Ks5afism62poxqBM6sDnMEuPmzTq8XN0OEwqKLLdh1jQI3qyE66Nzb3w==}
    engines: {node: '>=6'}
    deprecated: this library is no longer supported

  has-bigints@1.0.2:
    resolution: {integrity: sha512-tSvCKtBr9lkF0Ex0aQiP9N+OpV4zi2r/Nee5VkRDbaqv35RLYMzbwQfFSZZH0kR+Rd6302UJZ2p/bJCEoR3VoQ==}

  has-flag@4.0.0:
    resolution: {integrity: sha512-EykJT/Q1KjTWctppgIAgfSO0tKVuZUjhgMr17kqTumMl6Afv3EISleU7qZUzoXDFTAHTDC4NOoG/ZxU3EvlMPQ==}
    engines: {node: '>=8'}

  has-property-descriptors@1.0.2:
    resolution: {integrity: sha512-55JNKuIW+vq4Ke1BjOTjM2YctQIvCT7GFzHwmfZPGo5wnrgkid0YQtnAleFSqumZm4az3n2BS+erby5ipJdgrg==}

  has-proto@1.1.0:
    resolution: {integrity: sha512-QLdzI9IIO1Jg7f9GT1gXpPpXArAn6cS31R1eEZqz08Gc+uQ8/XiqHWt17Fiw+2p6oTTIq5GXEpQkAlA88YRl/Q==}
    engines: {node: '>= 0.4'}

  has-symbols@1.1.0:
    resolution: {integrity: sha512-1cDNdwJ2Jaohmb3sg4OmKaMBwuC48sYni5HUw2DvsC8LjGTLK9h+eb1X6RyuOHe4hT0ULCW68iomhjUoKUqlPQ==}
    engines: {node: '>= 0.4'}

  has-tostringtag@1.0.2:
    resolution: {integrity: sha512-NqADB8VjPFLM2V0VvHUewwwsw0ZWBaIdgo+ieHtK3hasLz4qeCRjYcqfB6AQrBggRKppKF8L52/VqdVsO47Dlw==}
    engines: {node: '>= 0.4'}

  hash-base@3.1.0:
    resolution: {integrity: sha512-1nmYp/rhMDiE7AYkDw+lLwlAzz0AntGIe51F3RfFfEqyQ3feY2eI/NcwC6umIQVOASPMsWJLJScWKSSvzL9IVA==}
    engines: {node: '>=4'}

  hash.js@1.1.7:
    resolution: {integrity: sha512-taOaskGt4z4SOANNseOviYDvjEJinIkRgmp7LbKP2YTTmVxWBl87s/uzK9r+44BclBSp2X7K1hqeNfz9JbBeXA==}

  hasown@2.0.2:
    resolution: {integrity: sha512-0hJU9SCPvmMzIBdZFqNPXWa6dqh7WdH0cII9y+CyS8rG3nL48Bclra9HmKhVVUHyPWNH5Y7xDwAB7bfgSjkUMQ==}
    engines: {node: '>= 0.4'}

  hmac-drbg@1.0.1:
    resolution: {integrity: sha512-Tti3gMqLdZfhOQY1Mzf/AanLiqh1WTiJgEj26ZuYQ9fbkLomzGchCws4FyrSd4VkpBfiNhaE1On+lOz894jvXg==}

  http-cache-semantics@4.1.1:
    resolution: {integrity: sha512-er295DKPVsV82j5kw1Gjt+ADA/XYHsajl82cGNQG2eyoPkvgUhX+nDIyelzhIWbbsXP39EHcI6l5tYs2FYqYXQ==}

  http-errors@2.0.0:
    resolution: {integrity: sha512-FtwrG/euBzaEjYeRqOgly7G0qviiXoJWnvEH2Z1plBdXgbyjv34pHTSb9zoeHMyDy33+DWy5Wt9Wo+TURtOYSQ==}
    engines: {node: '>= 0.8'}

  http-https@1.0.0:
    resolution: {integrity: sha512-o0PWwVCSp3O0wS6FvNr6xfBCHgt0m1tvPLFOCc2iFDKTRAXhB7m8klDf7ErowFH8POa6dVdGatKU5I1YYwzUyg==}

  http-signature@1.2.0:
    resolution: {integrity: sha512-CAbnr6Rz4CYQkLYUtSNXxQPUH2gK8f3iWexVlsnMeD+GjlsQ0Xsy1cOX+mN3dtxYomRy21CiOzU8Uhw6OwncEQ==}
    engines: {node: '>=0.8', npm: '>=1.3.7'}

  http2-wrapper@1.0.3:
    resolution: {integrity: sha512-V+23sDMr12Wnz7iTcDeJr3O6AIxlnvT/bmaAAAP/Xda35C90p9599p0F1eHR/N1KILWSoWVAiOMFjBBXaXSMxg==}
    engines: {node: '>=10.19.0'}

  http2-wrapper@2.2.1:
    resolution: {integrity: sha512-V5nVw1PAOgfI3Lmeaj2Exmeg7fenjhRUgz1lPSezy1CuhPYbgQtbQj4jZfEAEMlaL+vupsvhjqCyjzob0yxsmQ==}
    engines: {node: '>=10.19.0'}

  humanize-ms@1.2.1:
    resolution: {integrity: sha512-Fl70vYtsAFb/C06PTS9dZBo7ihau+Tu/DNCk/OyHhea07S+aeMWpFFkUaXRa8fI+ScZbEI8dfSxwY7gxZ9SAVQ==}

  iconv-lite@0.4.24:
    resolution: {integrity: sha512-v3MXnZAcvnywkTUEZomIActle7RXXeedOR31wwl7VlyoXO4Qi9arvSenNQWne1TcRwhCL1HwLI21bEqdpj8/rA==}
    engines: {node: '>=0.10.0'}

  idna-uts46-hx@2.3.1:
    resolution: {integrity: sha512-PWoF9Keq6laYdIRwwCdhTPl60xRqAloYNMQLiyUnG42VjT53oW07BXIRM+NK7eQjzXjAk2gUvX9caRxlnF9TAA==}
    engines: {node: '>=4.0.0'}

  ieee754@1.2.1:
    resolution: {integrity: sha512-dcyqhDvX1C46lXZcVqCpK+FtMRQVdIMN6/Df5js2zouUsqG7I6sFxitIC+7KYK29KdXOLHdu9zL4sFnoVQnqaA==}

  ignore@5.3.2:
    resolution: {integrity: sha512-hsBTNUqQTDwkWtcdYI2i06Y/nUBEsNEDJKjWdigLvegy8kDuJAS8uRlpkkcQpyEXL0Z/pjDy5HBmMjRCJ2gq+g==}
    engines: {node: '>= 4'}

  import-fresh@3.3.0:
    resolution: {integrity: sha512-veYYhQa+D1QBKznvhUHxb8faxlrwUnxseDAbAp457E0wLNio2bOSKnjYDhMj+YiAq61xrMGhQk9iXVk5FzgQMw==}
    engines: {node: '>=6'}

  imurmurhash@0.1.4:
    resolution: {integrity: sha512-JmXMZ6wuvDmLiHEml9ykzqO6lwFbof0GG4IkcGaENdCRDDmMVnny7s5HsIgHCbaq0w2MyPhDqkhTUgS2LU2PHA==}
    engines: {node: '>=0.8.19'}

  inflight@1.0.6:
    resolution: {integrity: sha512-k92I/b08q4wvFscXCLvqfsHCrjrF7yiXsQuIVvVE7N82W3+aqpzuUdBbfhWcy/FZR3/4IgflMgKLOsvPDrGCJA==}
    deprecated: This module is not supported, and leaks memory. Do not use it. Check out lru-cache if you want a good and tested way to coalesce async requests by a key value, which is much more comprehensive and powerful.

  inherits@2.0.4:
    resolution: {integrity: sha512-k/vGaX4/Yla3WzyMCvTQOXYeIHvqOKtnqBduzTHpzpQZzAskKMhZ2K+EnBiSM9zGSoIFeMpXKxa4dYeZIQqewQ==}

  internal-slot@1.0.7:
    resolution: {integrity: sha512-NGnrKwXzSms2qUUih/ILZ5JBqNTSa1+ZmP6flaIp6KmSElgE9qdndzS3cqjrDovwFdmwsGsLdeFgB6suw+1e9g==}
    engines: {node: '>= 0.4'}

  ioredis@5.4.1:
    resolution: {integrity: sha512-2YZsvl7jopIa1gaePkeMtd9rAcSjOOjPtpcLlOeusyO+XH2SK5ZcT+UCrElPP+WVIInh2TzeI4XW9ENaSLVVHA==}
    engines: {node: '>=12.22.0'}

  ipaddr.js@1.9.1:
    resolution: {integrity: sha512-0KI/607xoxSToH7GjN1FfSbLoU0+btTicjsQSWQlh/hZykN8KpmMf7uYwPW3R+akZ6R/w18ZlXSHBYXiYUPO3g==}
    engines: {node: '>= 0.10'}

  is-arguments@1.1.1:
    resolution: {integrity: sha512-8Q7EARjzEnKpt/PCD7e1cgUS0a6X8u5tdSiMqXhojOdoV9TsMsiO+9VLC5vAmO8N7/GmXn7yjR8qnA6bVAEzfA==}
    engines: {node: '>= 0.4'}

  is-array-buffer@3.0.4:
    resolution: {integrity: sha512-wcjaerHw0ydZwfhiKbXJWLDY8A7yV7KhjQOpb83hGgGfId/aQa4TOvwyzn2PuswW2gPCYEL/nEAiSVpdOj1lXw==}
    engines: {node: '>= 0.4'}

  is-async-function@2.0.0:
    resolution: {integrity: sha512-Y1JXKrfykRJGdlDwdKlLpLyMIiWqWvuSd17TvZk68PLAOGOoF4Xyav1z0Xhoi+gCYjZVeC5SI+hYFOfvXmGRCA==}
    engines: {node: '>= 0.4'}

  is-bigint@1.1.0:
    resolution: {integrity: sha512-n4ZT37wG78iz03xPRKJrHTdZbe3IicyucEtdRsV5yglwc3GyUfbAfpSeD0FJ41NbUNSt5wbhqfp1fS+BgnvDFQ==}
    engines: {node: '>= 0.4'}

  is-boolean-object@1.2.0:
    resolution: {integrity: sha512-kR5g0+dXf/+kXnqI+lu0URKYPKgICtHGGNCDSB10AaUFj3o/HkB3u7WfpRBJGFopxxY0oH3ux7ZsDjLtK7xqvw==}
    engines: {node: '>= 0.4'}

  is-buffer@1.1.6:
    resolution: {integrity: sha512-NcdALwpXkTm5Zvvbk7owOUSvVvBKDgKP5/ewfXEznmQFfs4ZRmanOeKBTjRVjka3QFoN6XJ+9F3USqfHqTaU5w==}

  is-callable@1.2.7:
    resolution: {integrity: sha512-1BC0BVFhS/p0qtw6enp8e+8OD0UrK0oFLztSjNzhcKA3WDuJxxAPXzPuPtKkjEY9UUoEWlX/8fgKeu2S8i9JTA==}
    engines: {node: '>= 0.4'}

  is-core-module@2.15.1:
    resolution: {integrity: sha512-z0vtXSwucUJtANQWldhbtbt7BnL0vxiFjIdDLAatwhDYty2bad6s+rijD6Ri4YuYJubLzIJLUidCh09e1djEVQ==}
    engines: {node: '>= 0.4'}

  is-data-view@1.0.1:
    resolution: {integrity: sha512-AHkaJrsUVW6wq6JS8y3JnM/GJF/9cf+k20+iDzlSaJrinEo5+7vRiteOSwBhHRiAyQATN1AmY4hwzxJKPmYf+w==}
    engines: {node: '>= 0.4'}

  is-date-object@1.0.5:
    resolution: {integrity: sha512-9YQaSxsAiSwcvS33MBk3wTCVnWK+HhF8VZR2jRxehM16QcVOdHqPn4VPHmRK4lSr38n9JriurInLcP90xsYNfQ==}
    engines: {node: '>= 0.4'}

  is-extglob@2.1.1:
    resolution: {integrity: sha512-SbKbANkN603Vi4jEZv49LeVJMn4yGwsbzZworEoyEiutsN3nJYdbO36zfhGJ6QEDpOZIFkDtnq5JRxmvl3jsoQ==}
    engines: {node: '>=0.10.0'}

  is-finalizationregistry@1.1.0:
    resolution: {integrity: sha512-qfMdqbAQEwBw78ZyReKnlA8ezmPdb9BemzIIip/JkjaZUhitfXDkkr+3QTboW0JrSXT1QWyYShpvnNHGZ4c4yA==}
    engines: {node: '>= 0.4'}

  is-fullwidth-code-point@3.0.0:
    resolution: {integrity: sha512-zymm5+u+sCsSWyD9qNaejV3DFvhCKclKdizYaJUuHA83RLjb7nSuGnddCHGv0hk+KY7BMAlsWeK4Ueg6EV6XQg==}
    engines: {node: '>=8'}

  is-function@1.0.2:
    resolution: {integrity: sha512-lw7DUp0aWXYg+CBCN+JKkcE0Q2RayZnSvnZBlwgxHBQhqt5pZNVy4Ri7H9GmmXkdu7LUthszM+Tor1u/2iBcpQ==}

  is-generator-function@1.0.10:
    resolution: {integrity: sha512-jsEjy9l3yiXEQ+PsXdmBwEPcOxaXWLspKdplFUVI9vq1iZgIekeC0L167qeu86czQaxed3q/Uzuw0swL0irL8A==}
    engines: {node: '>= 0.4'}

  is-glob@4.0.3:
    resolution: {integrity: sha512-xelSayHH36ZgE7ZWhli7pW34hNbNl8Ojv5KVmkJD4hBdD3th8Tfk9vYasLM+mXWOZhFkgZfxhLSnrwRr4elSSg==}
    engines: {node: '>=0.10.0'}

  is-hex-prefixed@1.0.0:
    resolution: {integrity: sha512-WvtOiug1VFrE9v1Cydwm+FnXd3+w9GaeVUss5W4v/SLy3UW00vP+6iNF2SdnfiBoLy4bTqVdkftNGTUeOFVsbA==}
    engines: {node: '>=6.5.0', npm: '>=3'}

  is-map@2.0.3:
    resolution: {integrity: sha512-1Qed0/Hr2m+YqxnM09CjA2d/i6YZNfF6R2oRAOj36eUdS6qIV/huPJNSEpKbupewFs+ZsJlxsjjPbc0/afW6Lw==}
    engines: {node: '>= 0.4'}

  is-negative-zero@2.0.3:
    resolution: {integrity: sha512-5KoIu2Ngpyek75jXodFvnafB6DJgr3u8uuK0LEZJjrU19DrMD3EVERaR8sjz8CCGgpZvxPl9SuE1GMVPFHx1mw==}
    engines: {node: '>= 0.4'}

  is-number-object@1.1.0:
    resolution: {integrity: sha512-KVSZV0Dunv9DTPkhXwcZ3Q+tUc9TsaE1ZwX5J2WMvsSGS6Md8TFPun5uwh0yRdrNerI6vf/tbJxqSx4c1ZI1Lw==}
    engines: {node: '>= 0.4'}

  is-number@7.0.0:
    resolution: {integrity: sha512-41Cifkg6e8TylSpdtTpeLVMqvSBEVzTttHvERD741+pnZ8ANv0004MRL43QKPDlK9cGvNp6NZWZUBlbGXYxxng==}
    engines: {node: '>=0.12.0'}

  is-path-inside@3.0.3:
    resolution: {integrity: sha512-Fd4gABb+ycGAmKou8eMftCupSir5lRxqf4aD/vd0cD2qc4HL07OjCeuHMr8Ro4CoMaeCKDB0/ECBOVWjTwUvPQ==}
    engines: {node: '>=8'}

  is-regex@1.2.0:
    resolution: {integrity: sha512-B6ohK4ZmoftlUe+uvenXSbPJFo6U37BH7oO1B3nQH8f/7h27N56s85MhUtbFJAziz5dcmuR3i8ovUl35zp8pFA==}
    engines: {node: '>= 0.4'}

  is-set@2.0.3:
    resolution: {integrity: sha512-iPAjerrse27/ygGLxw+EBR9agv9Y6uLeYVJMu+QNCoouJ1/1ri0mGrcWpfCqFZuzzx3WjtwxG098X+n4OuRkPg==}
    engines: {node: '>= 0.4'}

  is-shared-array-buffer@1.0.3:
    resolution: {integrity: sha512-nA2hv5XIhLR3uVzDDfCIknerhx8XUKnstuOERPNNIinXG7v9u+ohXF67vxm4TPTEPU6lm61ZkwP3c9PCB97rhg==}
    engines: {node: '>= 0.4'}

  is-string@1.1.0:
    resolution: {integrity: sha512-PlfzajuF9vSo5wErv3MJAKD/nqf9ngAs1NFQYm16nUYFO2IzxJ2hcm+IOCg+EEopdykNNUhVq5cz35cAUxU8+g==}
    engines: {node: '>= 0.4'}

  is-symbol@1.1.0:
    resolution: {integrity: sha512-qS8KkNNXUZ/I+nX6QT8ZS1/Yx0A444yhzdTKxCzKkNjQ9sHErBxJnJAgh+f5YhusYECEcjo4XcyH87hn6+ks0A==}
    engines: {node: '>= 0.4'}

  is-typed-array@1.1.13:
    resolution: {integrity: sha512-uZ25/bUAlUY5fR4OKT4rZQEBrzQWYV9ZJYGGsUmEJ6thodVJ1HX64ePQ6Z0qPWP+m+Uq6e9UugrE38jeYsDSMw==}
    engines: {node: '>= 0.4'}

  is-typedarray@1.0.0:
    resolution: {integrity: sha512-cyA56iCMHAh5CdzjJIa4aohJyeO1YbwLi3Jc35MmRU6poroFjIGZzUzupGiRPOjgHg9TLu43xbpwXk523fMxKA==}

  is-weakmap@2.0.2:
    resolution: {integrity: sha512-K5pXYOm9wqY1RgjpL3YTkF39tni1XajUIkawTLUo9EZEVUFga5gSQJF8nNS7ZwJQ02y+1YCNYcMh+HIf1ZqE+w==}
    engines: {node: '>= 0.4'}

  is-weakref@1.0.2:
    resolution: {integrity: sha512-qctsuLZmIQ0+vSSMfoVvyFe2+GSEvnmZ2ezTup1SBse9+twCCeial6EEi3Nc2KFcf6+qz2FBPnjXsk8xhKSaPQ==}

  is-weakset@2.0.3:
    resolution: {integrity: sha512-LvIm3/KWzS9oRFHugab7d+M/GcBXuXX5xZkzPmN+NxihdQlZUQ4dWuSV1xR/sq6upL1TJEDrfBgRepHFdBtSNQ==}
    engines: {node: '>= 0.4'}

  isarray@2.0.5:
    resolution: {integrity: sha512-xHjhDr3cNBK0BzdUJSPXZntQUx/mwMS5Rw4A7lPJ90XGAO6ISP/ePDNuo0vhqOZU+UD5JoodwCAAoZQd3FeAKw==}

  isexe@2.0.0:
    resolution: {integrity: sha512-RHxMLp9lnKHGHRng9QFhRCMbYAcVpn69smSGcq3f36xjgVVWThj4qqLbTLlq7Ssj8B+fIQ1EuCEGI2lKsyQeIw==}

  isomorphic-ws@4.0.1:
    resolution: {integrity: sha512-BhBvN2MBpWTaSHdWRb/bwdZJ1WaehQ2L1KngkCkfLUGF0mAWAT1sQUQacEmQ0jXkFw/czDXPNQSL5u2/Krsz1w==}
    peerDependencies:
      ws: '*'

  isstream@0.1.2:
    resolution: {integrity: sha512-Yljz7ffyPbrLpLngrMtZ7NduUgVvi6wG9RJ9IUcyCd59YQ911PBJphODUcbOVbqYfxe1wuYf/LJ8PauMRwsM/g==}

  jayson@4.1.3:
    resolution: {integrity: sha512-LtXh5aYZodBZ9Fc3j6f2w+MTNcnxteMOrb+QgIouguGOulWi0lieEkOUg+HkjjFs0DGoWDds6bi4E9hpNFLulQ==}
    engines: {node: '>=8'}
    hasBin: true

  js-sha3@0.5.7:
    resolution: {integrity: sha512-GII20kjaPX0zJ8wzkTbNDYMY7msuZcTWk8S5UOh6806Jq/wz1J8/bnr8uGU0DAUmYDjj2Mr4X1cW8v/GLYnR+g==}

  js-sha3@0.8.0:
    resolution: {integrity: sha512-gF1cRrHhIzNfToc802P800N8PpXS+evLLXfsVpowqmAFR9uwbi89WvXg2QspOmXL8QL86J4T1EpFu+yUkwJY3Q==}

  js-yaml@4.1.0:
    resolution: {integrity: sha512-wpxZs9NoxZaJESJGIZTyDEaYpl0FKSA+FB9aJiyemKhMwkxQg63h4T1KJgUGHpTqPDNRcmmYLugrRjJlBtWvRA==}
    hasBin: true

  jsbn@0.1.1:
    resolution: {integrity: sha512-UVU9dibq2JcFWxQPA6KCqj5O42VOmAY3zQUfEKxU0KpTGXwNoCjkX1e13eHNvw/xPynt6pU0rZ1htjWTNTSXsg==}

  json-bigint@1.0.0:
    resolution: {integrity: sha512-SiPv/8VpZuWbvLSMtTDU8hEfrZWg/mH/nV/b4o0CYbSxu1UIQPLdwKOCIyLQX+VIPO5vrLX3i8qtqFyhdPSUSQ==}

  json-buffer@3.0.1:
    resolution: {integrity: sha512-4bV5BfR2mqfQTJm+V5tPPdf+ZpuhiIvTuAB5g8kcrXOZpTT/QwwVRWBywX1ozr6lEuPdbHxwaJlm9G6mI2sfSQ==}

  json-schema-traverse@0.4.1:
    resolution: {integrity: sha512-xbbCH5dCYU5T8LcEhhuh7HJ88HXuW3qsI3Y0zOZFKfZEHcpWiHU/Jxzk629Brsab/mMiHQti9wMP+845RPe3Vg==}

  json-schema@0.4.0:
    resolution: {integrity: sha512-es94M3nTIfsEPisRafak+HDLfHXnKBhV3vU5eqPcS3flIWqcxJWgXHXiey3YrpaNsanY5ei1VoYEbOzijuq9BA==}

  json-stable-stringify-without-jsonify@1.0.1:
    resolution: {integrity: sha512-Bdboy+l7tA3OGW6FjyFHWkP5LuByj1Tk33Ljyq0axyzdk9//JSi2u3fP1QSmd1KNwq6VOKYGlAu87CisVir6Pw==}

  json-stringify-safe@5.0.1:
    resolution: {integrity: sha512-ZClg6AaYvamvYEE82d3Iyd3vSSIjQ+odgjaTzRuO3s7toCdFKczob2i0zCh7JE8kWn17yvAWhUVxvqGwUalsRA==}

  json5@1.0.2:
    resolution: {integrity: sha512-g1MWMLBiz8FKi1e4w0UyVL3w+iJceWAFBAaBnnGKOpNa5f8TLktkbre1+s6oICydWAm+HRUGTmI+//xv2hvXYA==}
    hasBin: true

  jsonfile@4.0.0:
    resolution: {integrity: sha512-m6F1R3z8jjlf2imQHS2Qez5sjKWQzbuuhuJ/FKYFRZvPE3PuHcSMVZzfsLhGVOkfd20obL5SWEBew5ShlquNxg==}

  jsonparse@1.3.1:
    resolution: {integrity: sha512-POQXvpdL69+CluYsillJ7SUhKvytYjW9vG/GKpnf+xP8UWgYEM/RaMzHHofbALDiKbbP1W8UEYmgGl39WkPZsg==}
    engines: {'0': node >= 0.2.0}

  jsprim@1.4.2:
    resolution: {integrity: sha512-P2bSOMAc/ciLz6DzgjVlGJP9+BrJWu5UDGK70C2iweC5QBIeFf0ZXRvGjEj2uYgrY2MkAAhsSWHDWlFtEroZWw==}
    engines: {node: '>=0.6.0'}

  keccak@3.0.4:
    resolution: {integrity: sha512-3vKuW0jV8J3XNTzvfyicFR5qvxrSAGl7KIhvgOu5cmWwM7tZRj3fMbj/pfIf4be7aznbc+prBWGjywox/g2Y6Q==}
    engines: {node: '>=10.0.0'}

  keyv@4.5.4:
    resolution: {integrity: sha512-oxVHkHR/EJf2CNXnWxRLW6mg7JyCCUcG0DtEGmL2ctUo1PNTin1PUil+r/+4r5MpVgC/fn1kjsx7mjSujKqIpw==}

  levn@0.4.1:
    resolution: {integrity: sha512-+bT2uH4E5LGE7h/n3evcS/sQlJXCpIp6ym8OWJ5eV6+67Dsql/LaaT7qJBAt2rzfoa/5QBGBhxDix1dMt2kQKQ==}
    engines: {node: '>= 0.8.0'}

  locate-path@6.0.0:
    resolution: {integrity: sha512-iPZK6eYjbxRu3uB4/WZ3EsEIMJFMqAoopl3R+zuq0UjcAm/MO6KCweDgPfP3elTztoKP3KtnVHxTn2NHBSDVUw==}
    engines: {node: '>=10'}

  lodash.defaults@4.2.0:
    resolution: {integrity: sha512-qjxPLHd3r5DnsdGacqOMU6pb/avJzdh9tFX2ymgoZE27BmjXrNy/y4LoaiTeAb+O3gL8AfpJGtqfX/ae2leYYQ==}

  lodash.isarguments@3.1.0:
    resolution: {integrity: sha512-chi4NHZlZqZD18a0imDHnZPrDeBbTtVN7GXMwuGdRH9qotxAjYs3aVLKc7zNOG9eddR5Ksd8rvFEBc9SsggPpg==}

  lodash.merge@4.6.2:
    resolution: {integrity: sha512-0KpjqXRVvrYyCsX1swR/XTK0va6VQkQM6MNo7PqW77ByjAhoARA8EfrP1N4+KlKj8YS0ZUCtRT/YUuhyYDujIQ==}

  lodash@4.17.21:
    resolution: {integrity: sha512-v2kDEe57lecTulaDIuNTPy3Ry4gLGJ6Z1O3vE1krgXZNrsQ+LFTGHVxVjcXPs17LhbZVGedAJv8XZ1tvj5FvSg==}

  lower-case@2.0.2:
    resolution: {integrity: sha512-7fm3l3NAF9WfN6W3JOmf5drwpVqX78JtoGJ3A6W0a6ZnldM41w2fV5D490psKFTpMds8TJse/eHLFFsNHHjHgg==}

  lowercase-keys@2.0.0:
    resolution: {integrity: sha512-tqNXrS78oMOE73NMxK4EMLQsQowWf8jKooH9g7xPavRT706R6bkQJ6DY2Te7QukaZsulxa30wQ7bk0pm4XiHmA==}
    engines: {node: '>=8'}

  lowercase-keys@3.0.0:
    resolution: {integrity: sha512-ozCC6gdQ+glXOQsveKD0YsDy8DSQFjDTz4zyzEHNV5+JP5D62LmfDZ6o1cycFx9ouG940M5dE8C8CTewdj2YWQ==}
    engines: {node: ^12.20.0 || ^14.13.1 || >=16.0.0}

  md5.js@1.3.5:
    resolution: {integrity: sha512-xitP+WxNPcTTOgnTJcrhM0xvdPepipPSf3I8EIpGKeFLjt3PlJLIDG3u8EX53ZIubkb+5U2+3rELYpEhHhzdkg==}

  md5@2.3.0:
    resolution: {integrity: sha512-T1GITYmFaKuO91vxyoQMFETst+O71VUPEU3ze5GNzDm0OWdP8v1ziTaAEPUr/3kLsY3Sftgz242A1SetQiDL7g==}

  media-typer@0.3.0:
    resolution: {integrity: sha512-dq+qelQ9akHpcOl/gUVRTxVIOkAJ1wR3QAvb4RsVjS8oVoFjDGTc679wJYmUmknUF5HwMLOgb5O+a3KxfWapPQ==}
    engines: {node: '>= 0.6'}

  merge-descriptors@1.0.3:
    resolution: {integrity: sha512-gaNvAS7TZ897/rVaZ0nMtAyxNyi/pdbjbAwUpFQpN70GqnVfOiXpeUUMKRBmzXaSQ8DdTX4/0ms62r2K+hE6mQ==}

  merge2@1.4.1:
    resolution: {integrity: sha512-8q7VEgMJW4J8tcfVPy8g09NcQwZdbwFEqhe/WZkoIzjn/3TGDwtOCYtXGxA3O8tPzpczCCDgv+P2P5y00ZJOOg==}
    engines: {node: '>= 8'}

  methods@1.1.2:
    resolution: {integrity: sha512-iclAHeNqNm68zFtnZ0e+1L2yUIdvzNoauKU4WBA3VvH/vPFieF7qfRlwUZU+DA9P9bPXIS90ulxoUoCH23sV2w==}
    engines: {node: '>= 0.6'}

  micro-ftch@0.3.1:
    resolution: {integrity: sha512-/0LLxhzP0tfiR5hcQebtudP56gUurs2CLkGarnCiB/OqEyUFQ6U3paQi/tgLv0hBJYt2rnr9MNpxz4fiiugstg==}

  micromatch@4.0.8:
    resolution: {integrity: sha512-PXwfBhYu0hBCPw8Dn0E+WDYb7af3dSLVWKi3HGv84IdF4TyFoC0ysxFd0Goxw7nSv4T/PzEJQxsYsEiFCKo2BA==}
    engines: {node: '>=8.6'}

  mime-db@1.52.0:
    resolution: {integrity: sha512-sPU4uV7dYlvtWJxwwxHD0PuihVNiE7TyAbQ5SWxDCB9mUYvOgroQOwYQQOKPJ8CIbE+1ETVlOoK1UC2nU3gYvg==}
    engines: {node: '>= 0.6'}

  mime-types@2.1.35:
    resolution: {integrity: sha512-ZDY+bPm5zTTF+YpCrAU9nK0UgICYPT0QtT1NZWFv4s++TNkcgVaT0g6+4R2uI4MjQjzysHB1zxuWL50hzaeXiw==}
    engines: {node: '>= 0.6'}

  mime@1.6.0:
    resolution: {integrity: sha512-x0Vn8spI+wuJ1O6S7gnbaQg8Pxh4NNHb7KSINmEWKiPE4RKOplvijn+NkmYmmRgP68mc70j2EbeTFRsrswaQeg==}
    engines: {node: '>=4'}
    hasBin: true

  mimic-response@1.0.1:
    resolution: {integrity: sha512-j5EctnkH7amfV/q5Hgmoal1g2QHFJRraOtmx0JpIqkxhBhI/lJSl1nMpQ45hVarwNETOoWEimndZ4QK0RHxuxQ==}
    engines: {node: '>=4'}

  mimic-response@3.1.0:
    resolution: {integrity: sha512-z0yWI+4FDrrweS8Zmt4Ej5HdJmky15+L2e6Wgn3+iK5fWzb6T3fhNFq2+MeTRb064c6Wr4N/wv0DzQTjNzHNGQ==}
    engines: {node: '>=10'}

  min-document@2.19.0:
    resolution: {integrity: sha512-9Wy1B3m3f66bPPmU5hdA4DR4PB2OfDU/+GS3yAB7IQozE3tqXaVv2zOjgla7MEGSRv95+ILmOuvhLkOK6wJtCQ==}

  minimalistic-assert@1.0.1:
    resolution: {integrity: sha512-UtJcAD4yEaGtjPezWuO9wC4nwUnVH/8/Im3yEHQP4b67cXlD/Qr9hdITCU1xDbSEXg2XKNaP8jsReV7vQd00/A==}

  minimalistic-crypto-utils@1.0.1:
    resolution: {integrity: sha512-JIYlbt6g8i5jKfJ3xz7rF0LXmv2TkDxBLUkiBeZ7bAx4GnnNMr8xFpGnOxn6GhTEHx3SjRrZEoU+j04prX1ktg==}

  minimatch@3.1.2:
    resolution: {integrity: sha512-J7p63hRiAjw1NDEww1W7i37+ByIrOWO5XQQAzZ3VOcL0PNybwpfmV/N05zFAzwQ9USyEcX6t3UO+K5aqBQOIHw==}

  minimatch@9.0.5:
    resolution: {integrity: sha512-G6T0ZX48xgozx7587koeX9Ys2NYy6Gmv//P89sEte9V9whIapMNF4idKxnW2QtCcLiTWlb/wfCabAtAFWhhBow==}
    engines: {node: '>=16 || 14 >=14.17'}

  minimist@1.2.8:
    resolution: {integrity: sha512-2yyAR8qBkN3YuheJanUpWC5U3bb5osDywNB8RzDVlDwDHbocAJveqqj1u8+SVD7jkWT4yvsHCpWqqWqAxb0zCA==}

  minipass@2.9.0:
    resolution: {integrity: sha512-wxfUjg9WebH+CUDX/CdbRlh5SmfZiy/hpkxaRI16Y9W56Pa75sWgd/rvFilSgrauD9NyFymP/+JFV3KwzIsJeg==}

  minizlib@1.3.3:
    resolution: {integrity: sha512-6ZYMOEnmVsdCeTJVE0W9ZD+pVnE8h9Hma/iOwwRDsdQoePpoX56/8B6z3P9VNwppJuBKNRuFDRNRqRWexT9G9Q==}

  mkdirp-promise@5.0.1:
    resolution: {integrity: sha512-Hepn5kb1lJPtVW84RFT40YG1OddBNTOVUZR2bzQUHc+Z03en8/3uX0+060JDhcEzyO08HmipsN9DcnFMxhIL9w==}
    engines: {node: '>=4'}
    deprecated: This package is broken and no longer maintained. 'mkdirp' itself supports promises now, please switch to that.

  mkdirp@0.5.6:
    resolution: {integrity: sha512-FP+p8RB8OWpF3YZBCrP5gtADmtXApB5AMLn+vdyA+PyxCjrCs00mjyUozssO33cwDeT3wNGdLxJ5M//YqtHAJw==}
    hasBin: true

  mkdirp@3.0.1:
    resolution: {integrity: sha512-+NsyUUAZDmo6YVHzL/stxSu3t9YS1iljliy3BSDrXJ/dkn1KYdmtZODGGjLcc9XLgVVpH4KshHB8XmZgMhaBXg==}
    engines: {node: '>=10'}
    hasBin: true

  mock-fs@4.14.0:
    resolution: {integrity: sha512-qYvlv/exQ4+svI3UOvPUpLDF0OMX5euvUH0Ny4N5QyRyhNdgAgUrVH3iUINSzEPLvx0kbo/Bp28GJKIqvE7URw==}

  mock-socket@9.3.1:
    resolution: {integrity: sha512-qxBgB7Qa2sEQgHFjj0dSigq7fX4k6Saisd5Nelwp2q8mlbAFh5dHV9JTTlF8viYJLSSWgMCZFUom8PJcMNBoJw==}
    engines: {node: '>= 8'}

  moment@2.30.1:
    resolution: {integrity: sha512-uEmtNhbDOrWPFS+hdjFCBfy9f2YoyzRpwcl+DqpC6taX21FzsTLQVbMV/W7PzNSX6x/bhC1zA3c2UQ5NzH6how==}

  ms@2.0.0:
    resolution: {integrity: sha512-Tpp60P6IUJDTuOq/5Z8cdskzJujfwqfOTkrwIwj7IRISpnkJnT6SyJ4PCPnGMoFjC9ddhal5KVIYtAt97ix05A==}

  ms@2.1.3:
    resolution: {integrity: sha512-6FlzubTLZG3J2a/NVCAleEhjzq5oxgHyaCU9yYXvcLsvoVaHJq/s5xXI6/XXP6tz7R9xAOtHnSO/tXtF3WRTlA==}

  multibase@0.6.1:
    resolution: {integrity: sha512-pFfAwyTjbbQgNc3G7D48JkJxWtoJoBMaR4xQUOuB8RnCgRqaYmWNFeJTTvrJ2w51bjLq2zTby6Rqj9TQ9elSUw==}
    deprecated: This module has been superseded by the multiformats module

  multibase@0.7.0:
    resolution: {integrity: sha512-TW8q03O0f6PNFTQDvh3xxH03c8CjGaaYrjkl9UQPG6rz53TQzzxJVCIWVjzcbN/Q5Y53Zd0IBQBMVktVgNx4Fg==}
    deprecated: This module has been superseded by the multiformats module

  multicodec@0.5.7:
    resolution: {integrity: sha512-PscoRxm3f+88fAtELwUnZxGDkduE2HD9Q6GHUOywQLjOGT/HAdhjLDYNZ1e7VR0s0TP0EwZ16LNUTFpoBGivOA==}
    deprecated: This module has been superseded by the multiformats module

  multicodec@1.0.4:
    resolution: {integrity: sha512-NDd7FeS3QamVtbgfvu5h7fd1IlbaC4EQ0/pgU4zqE2vdHCmBGsUa0TiM8/TdSeG6BMPC92OOCf8F1ocE/Wkrrg==}
    deprecated: This module has been superseded by the multiformats module

  multihashes@0.4.21:
    resolution: {integrity: sha512-uVSvmeCWf36pU2nB4/1kzYZjsXD9vofZKpgudqkceYY5g2aZZXJ5r9lxuzoRLl1OAp28XljXsEJ/X/85ZsKmKw==}

  mv@2.1.1:
    resolution: {integrity: sha512-at/ZndSy3xEGJ8i0ygALh8ru9qy7gWW1cmkaqBN29JmMlIvM//MEO9y1sk/avxuwnPcfhkejkLsuPxH81BrkSg==}
    engines: {node: '>=0.8.0'}

  nan@2.22.0:
    resolution: {integrity: sha512-nbajikzWTMwsW+eSsNm3QwlOs7het9gGJU5dDZzRTQGk03vyBOauxgI4VakDzE0PtsGTmXPsXTbbjVhRwR5mpw==}

  nano-json-stream-parser@0.1.2:
    resolution: {integrity: sha512-9MqxMH/BSJC7dnLsEMPyfN5Dvoo49IsPFYMcHw3Bcfc2kN0lpHRBSzlMSVx4HGyJ7s9B31CyBTVehWJoQ8Ctew==}

  natural-compare@1.4.0:
    resolution: {integrity: sha512-OWND8ei3VtNC9h7V60qff3SVobHr996CTwgxubgyQYEpg290h9J0buyECNNJexkFm5sOajh5G116RYA1c8ZMSw==}

  ncp@2.0.0:
    resolution: {integrity: sha512-zIdGUrPRFTUELUvr3Gmc7KZ2Sw/h1PiVM0Af/oHB6zgnV1ikqSfRk+TOufi79aHYCW3NiOXmr1BP5nWbzojLaA==}
    hasBin: true

  negotiator@0.6.3:
    resolution: {integrity: sha512-+EUsqGPLsM+j/zdChZjsnX51g4XrHFOIXwfnCVPGlQk/k5giakcKsuxCObBRu6DSm9opw/O6slWbJdghQM4bBg==}
    engines: {node: '>= 0.6'}

  next-tick@1.1.0:
    resolution: {integrity: sha512-CXdUiJembsNjuToQvxayPZF9Vqht7hewsvy2sOWafLvi2awflj9mOC6bHIg50orX8IJvWKY9wYQ/zB2kogPslQ==}

  no-case@3.0.4:
    resolution: {integrity: sha512-fgAN3jGAh+RoxUGZHTSOLJIqUc2wmoBwGR4tbpNAKmmovFoWq0OdRkb0VkldReO2a2iBT/OEulG9XSUc10r3zg==}

  nock@13.5.6:
    resolution: {integrity: sha512-o2zOYiCpzRqSzPj0Zt/dQ/DqZeYoaQ7TUonc/xUPjCGl9WeHpNbxgVvOquXYAaJzI0M9BXV3HTzG0p8IUAbBTQ==}
    engines: {node: '>= 10.13'}

  node-addon-api@2.0.2:
    resolution: {integrity: sha512-Ntyt4AIXyaLIuMHF6IOoTakB3K+RWxwtsHNRxllEoA6vPwP9o4866g6YWDLUdnucilZhmkxiHwHr11gAENw+QA==}

  node-addon-api@5.1.0:
    resolution: {integrity: sha512-eh0GgfEkpnoWDq+VY8OyvYhFEzBk6jIYbRKdIlyTiAXIVJ8PyBaKb0rp7oDtoddbdoHWhq8wwr+XZ81F1rpNdA==}

  node-domexception@1.0.0:
    resolution: {integrity: sha512-/jKZoMpw0F8GRwl4/eLROPA3cfcXtLApP0QzLmUT/HuPCZWyB7IY9ZrMeKw2O/nFIqPQB3PVM9aYm0F312AXDQ==}
    engines: {node: '>=10.5.0'}

  node-fetch@2.7.0:
    resolution: {integrity: sha512-c4FRfUm/dbcWZ7U+1Wq0AwCyFL+3nt2bEw05wfxSz+DWpWsitgmSgYmy2dQdWyKC1694ELPqMs/YzUSNozLt8A==}
    engines: {node: 4.x || >=6.0.0}
    peerDependencies:
      encoding: ^0.1.0
    peerDependenciesMeta:
      encoding:
        optional: true

  node-fetch@3.3.2:
    resolution: {integrity: sha512-dRB78srN/l6gqWulah9SrxeYnxeddIG30+GOqK/9OlLVyLg3HPnr6SqOWTWOXKRwC2eGYCkZ59NNuSgvSrpgOA==}
    engines: {node: ^12.20.0 || ^14.13.1 || >=16.0.0}

  node-gyp-build@4.8.4:
    resolution: {integrity: sha512-LA4ZjwlnUblHVgq0oBF3Jl/6h/Nvs5fzBLwdEF4nuxnFdsfajde4WfxtJr3CaiH+F6ewcIB/q4jQ4UzPyid+CQ==}
    hasBin: true

  normalize-url@6.1.0:
    resolution: {integrity: sha512-DlL+XwOy3NxAQ8xuC0okPgK46iuVNAK01YN7RueYBqqFeGsBjV9XmCAzAdgt+667bCl5kPh9EqKKDwnaPG1I7A==}
    engines: {node: '>=10'}

  number-to-bn@1.7.0:
    resolution: {integrity: sha512-wsJ9gfSz1/s4ZsJN01lyonwuxA1tml6X1yBDnfpMglypcBRFZZkus26EdPSlqS5GJfYddVZa22p3VNb3z5m5Ig==}
    engines: {node: '>=6.5.0', npm: '>=3'}

  oauth-sign@0.9.0:
    resolution: {integrity: sha512-fexhUFFPTGV8ybAtSIGbV6gOkSv8UtRbDBnAyLQw4QPKkgNlsH2ByPGtMUqdWkos6YCRmAqViwgZrJc/mRDzZQ==}

  object-assign@4.1.1:
    resolution: {integrity: sha512-rJgTQnkUnH1sFw8yT6VSU3zD3sWmu6sZhIseY8VX+GRu3P6F7Fu+JNDoXfklElbLJSnc3FUQHVe4cU5hj+BcUg==}
    engines: {node: '>=0.10.0'}

  object-inspect@1.13.3:
    resolution: {integrity: sha512-kDCGIbxkDSXE3euJZZXzc6to7fCrKHNI/hSRQnRuQ+BWjFNzZwiFF8fj/6o2t2G9/jTj8PSIYTfCLelLZEeRpA==}
    engines: {node: '>= 0.4'}

  object-keys@1.1.1:
    resolution: {integrity: sha512-NuAESUOUMrlIXOfHKzD6bpPu3tYt3xvjNdRIQ+FeT0lNb4K8WR70CaDxhuNguS2XG+GjkyMwOzsN5ZktImfhLA==}
    engines: {node: '>= 0.4'}

  object.assign@4.1.5:
    resolution: {integrity: sha512-byy+U7gp+FVwmyzKPYhW2h5l3crpmGsxl7X2s8y43IgxvG4g3QZ6CffDtsNQy1WsmZpQbO+ybo0AlW7TY6DcBQ==}
    engines: {node: '>= 0.4'}

  object.entries@1.1.8:
    resolution: {integrity: sha512-cmopxi8VwRIAw/fkijJohSfpef5PdN0pMQJN6VC/ZKvn0LIknWD8KtgY6KlQdEc4tIjcQ3HxSMmnvtzIscdaYQ==}
    engines: {node: '>= 0.4'}

  object.fromentries@2.0.8:
    resolution: {integrity: sha512-k6E21FzySsSK5a21KRADBd/NGneRegFO5pLHfdQLpRDETUNJueLXs3WCzyQ3tFRDYgbq3KHGXfTbi2bs8WQ6rQ==}
    engines: {node: '>= 0.4'}

  object.groupby@1.0.3:
    resolution: {integrity: sha512-+Lhy3TQTuzXI5hevh8sBGqbmurHbbIjAi0Z4S63nthVLmLxfbj4T54a4CfZrXIrt9iP4mVAPYMo/v99taj3wjQ==}
    engines: {node: '>= 0.4'}

  object.values@1.2.0:
    resolution: {integrity: sha512-yBYjY9QX2hnRmZHAjG/f13MzmBzxzYgQhFrke06TTyKY5zSTEqkOeukBzIdVA3j3ulu8Qa3MbVFShV7T2RmGtQ==}
    engines: {node: '>= 0.4'}

  oboe@2.1.5:
    resolution: {integrity: sha512-zRFWiF+FoicxEs3jNI/WYUrVEgA7DeET/InK0XQuudGHRg8iIob3cNPrJTKaz4004uaA9Pbe+Dwa8iluhjLZWA==}

  on-finished@2.4.1:
    resolution: {integrity: sha512-oVlzkg3ENAhCk2zdv7IJwd/QUD4z2RxRwpkcGY8psCVcCYZNq4wYnVWALHM+brtuJjePWiYF/ClmuDr8Ch5+kg==}
    engines: {node: '>= 0.8'}

  once@1.4.0:
    resolution: {integrity: sha512-lNaJgI+2Q5URQBkccEKHTQOPaXdUxnZZElQTZY0MFUAuaEqe1E+Nyvgdz/aIyNi6Z9MzO5dv1H8n58/GELp3+w==}

  optionator@0.9.4:
    resolution: {integrity: sha512-6IpQ7mKUxRcZNLIObR0hz7lxsapSSIYNZJwXPGeF0mTVqGKFIXj1DQcMoT22S3ROcLyY/rz0PWaWZ9ayWmad9g==}
    engines: {node: '>= 0.8.0'}

  p-cancelable@2.1.1:
    resolution: {integrity: sha512-BZOr3nRQHOntUjTrH8+Lh54smKHoHyur8We1V8DSMVrl5A2malOOwuJRnKRDjSnkoeBh4at6BwEnb5I7Jl31wg==}
    engines: {node: '>=8'}

  p-cancelable@3.0.0:
    resolution: {integrity: sha512-mlVgR3PGuzlo0MmTdk4cXqXWlwQDLnONTAg6sm62XkMJEiRxN3GL3SffkYvqwonbkJBcrI7Uvv5Zh9yjvn2iUw==}
    engines: {node: '>=12.20'}

  p-limit@3.1.0:
    resolution: {integrity: sha512-TYOanM3wGwNGsZN2cVTYPArw454xnXj5qmWF1bEoAc4+cU/ol7GVh7odevjp1FNHduHc3KZMcFduxU5Xc6uJRQ==}
    engines: {node: '>=10'}

  p-locate@5.0.0:
    resolution: {integrity: sha512-LaNjtRWUBY++zB5nE/NwcaoMylSPk+S+ZHNB1TzdbMJMny6dynpAGt7X/tl/QYq3TIeE6nxHppbo2LGymrG5Pw==}
    engines: {node: '>=10'}

  pako@2.1.0:
    resolution: {integrity: sha512-w+eufiZ1WuJYgPXbV/PO3NCMEc3xqylkKHzp8bxp1uW4qaSNQUkwmLLEc3kKsfz8lpV1F8Ht3U1Cm+9Srog2ug==}

  parent-module@1.0.1:
    resolution: {integrity: sha512-GQ2EWRpQV8/o+Aw8YqtfZZPfNRWZYkbidE9k5rpl/hC3vtHHBfGm2Ifi6qWV+coDGkrUKZAxE3Lot5kcsRlh+g==}
    engines: {node: '>=6'}

  parse-headers@2.0.5:
    resolution: {integrity: sha512-ft3iAoLOB/MlwbNXgzy43SWGP6sQki2jQvAyBg/zDFAgr9bfNWZIUj42Kw2eJIl8kEi4PbgE6U1Zau/HwI75HA==}

  parseurl@1.3.3:
    resolution: {integrity: sha512-CiyeOxFT/JZyN5m0z9PfXw4SCBJ6Sygz1Dpl0wqjlhDEGGBP1GnsUVEL0p63hoG1fcj3fHynXi9NYO4nWOL+qQ==}
    engines: {node: '>= 0.8'}

  path-exists@4.0.0:
    resolution: {integrity: sha512-ak9Qy5Q7jYb2Wwcey5Fpvg2KoAc/ZIhLSLOSBmRmygPsGwkVVt0fZa0qrtMz+m6tJTAHfZQ8FnmB4MG4LWy7/w==}
    engines: {node: '>=8'}

  path-is-absolute@1.0.1:
    resolution: {integrity: sha512-AVbw3UJ2e9bq64vSaS9Am0fje1Pa8pbGqTTsmXfaIiMpnr5DlDhfJOuLj9Sf95ZPVDAUerDfEk88MPmPe7UCQg==}
    engines: {node: '>=0.10.0'}

  path-key@3.1.1:
    resolution: {integrity: sha512-ojmeN0qd+y0jszEtoY48r0Peq5dwMEkIlCOu6Q5f41lfkswXuKtYrhgoTpLnyIcHm24Uhqx+5Tqm2InSwLhE6Q==}
    engines: {node: '>=8'}

  path-parse@1.0.7:
    resolution: {integrity: sha512-LDJzPVEEEPR+y48z93A0Ed0yXb8pAByGWo/k5YYdYgpY2/2EsOsksJrq7lOHxryrVOn1ejG6oAp8ahvOIQD8sw==}

  path-to-regexp@0.1.12:
    resolution: {integrity: sha512-RA1GjUVMnvYFxuqovrEqZoxxW5NUZqbwKtYz/Tt7nXerk0LbLblQmrsgdeOxV5SFHf0UDggjS/bSeOZwt1pmEQ==}

  path-type@4.0.0:
    resolution: {integrity: sha512-gDKb8aZMDeD/tZWs9P6+q0J9Mwkdl6xMV8TjnGP3qJVJ06bdMgkbBlLU8IdfOsIsFz2BW1rNVT3XuNEl8zPAvw==}
    engines: {node: '>=8'}

  pbkdf2@3.1.2:
    resolution: {integrity: sha512-iuh7L6jA7JEGu2WxDwtQP1ddOpaJNC4KlDEFfdQajSGgGPNi4OyDc2R7QnbY2bR9QjBVGwgvTdNJZoE7RaxUMA==}
    engines: {node: '>=0.12'}

  performance-now@2.1.0:
    resolution: {integrity: sha512-7EAHlyLHI56VEIdK57uwHdHKIaAGbnXPiw0yWbarQZOKaKpvUIgW0jWRVLiatnM+XXlSwsanIBH/hzGMJulMow==}

  picomatch@2.3.1:
    resolution: {integrity: sha512-JU3teHTNjmE2VCGFzuY8EXzCDVwEqB2a8fsIvwaStHhAWJEeVd1o1QD80CU6+ZdEXXSLbSsuLwJjkCBWqRQUVA==}
    engines: {node: '>=8.6'}

  possible-typed-array-names@1.0.0:
    resolution: {integrity: sha512-d7Uw+eZoloe0EHDIYoe+bQ5WXnGMOpmiZFTuMWCwpjzzkL2nTjcKiAk4hh8TjnGye2TwWOk3UXucZ+3rbmBa8Q==}
    engines: {node: '>= 0.4'}

  prelude-ls@1.2.1:
    resolution: {integrity: sha512-vkcDPrRZo1QZLbn5RLGPpg/WmIQ65qoWWhcGKf/b5eplkkarX0m9z8ppCat4mlOqUsWpyNuYgO3VRyrYHSzX5g==}
    engines: {node: '>= 0.8.0'}

  prettier@3.4.2:
    resolution: {integrity: sha512-e9MewbtFo+Fevyuxn/4rrcDAaq0IYxPGLvObpQjiZBMAzB9IGmzlnG9RZy3FFas+eBMu2vA0CszMeduow5dIuQ==}
    engines: {node: '>=14'}
    hasBin: true

  process@0.11.10:
    resolution: {integrity: sha512-cdGef/drWFoydD1JsMzuFf8100nZl+GT+yacc2bEced5f9Rjk4z+WtFUTBu9PhOi9j/jfmBPu0mMEY4wIdAF8A==}
    engines: {node: '>= 0.6.0'}

  propagate@2.0.1:
    resolution: {integrity: sha512-vGrhOavPSTz4QVNuBNdcNXePNdNMaO1xj9yBeH1ScQPjk/rhg9sSlCXPhMkFuaNNW/syTvYqsnbIJxMBfRbbag==}
    engines: {node: '>= 8'}

  proxy-addr@2.0.7:
    resolution: {integrity: sha512-llQsMLSUDUPT44jdrU/O37qlnifitDP+ZwrmmZcoSKyLKvtZxpyV0n2/bD/N4tBAAZ/gJEdZU7KMraoK1+XYAg==}
    engines: {node: '>= 0.10'}

  proxy-from-env@1.1.0:
    resolution: {integrity: sha512-D+zkORCbA9f1tdWRK0RaCR3GPv50cMxcrz4X8k5LTSUD1Dkw47mKJEZQNunItRTkWwgtaUSo1RVFRIG9ZXiFYg==}

  psl@1.15.0:
    resolution: {integrity: sha512-JZd3gMVBAVQkSs6HdNZo9Sdo0LNcQeMNP3CozBJb3JYC/QUYZTnKxP+f8oWRX4rHP5EurWxqAHTSwUCjlNKa1w==}

  pump@3.0.2:
    resolution: {integrity: sha512-tUPXtzlGM8FE3P0ZL6DVs/3P58k9nk8/jZeQCurTJylQA8qFYzHFfhBJkuqyE0FifOsQ0uKWekiZ5g8wtr28cw==}

  punycode@2.1.0:
    resolution: {integrity: sha512-Yxz2kRwT90aPiWEMHVYnEf4+rhwF1tBmmZ4KepCP+Wkium9JxtWnUm1nqGwpiAHr/tnTSeHqr3wb++jgSkXjhA==}
    engines: {node: '>=6'}

  punycode@2.3.1:
    resolution: {integrity: sha512-vYt7UD1U9Wg6138shLtLOvdAu+8DsC/ilFtEVHcH+wydcSpNE20AfSOduf6MkRFahL5FY7X1oU7nKVZFtfq8Fg==}
    engines: {node: '>=6'}

  qs@6.13.0:
    resolution: {integrity: sha512-+38qI9SOr8tfZ4QmJNplMUxqjbe7LKvvZgWdExBOmd+egZTtjLB67Gu0HRX3u/XOq7UU2Nx6nsjvS16Z9uwfpg==}
    engines: {node: '>=0.6'}

  qs@6.5.3:
    resolution: {integrity: sha512-qxXIEh4pCGfHICj1mAJQ2/2XVZkjCDTcEgfoSQxc/fYivUZxTkk7L3bDBJSoNrEzXI17oUO5Dp07ktqE5KzczA==}
    engines: {node: '>=0.6'}

  query-string@5.1.1:
    resolution: {integrity: sha512-gjWOsm2SoGlgLEdAGt7a6slVOk9mGiXmPFMqrEhLQ68rhQuBnpfs3+EmlvqKyxnCo9/PPlF+9MtY02S1aFg+Jw==}
    engines: {node: '>=0.10.0'}

  queue-microtask@1.2.3:
    resolution: {integrity: sha512-NuaNSa6flKT5JaSYQzJok04JzTL1CA6aGhv5rfLW3PgqA+M2ChpZQnAC8h8i4ZFkBS8X5RqkDBHA7r4hej3K9A==}

  quick-lru@5.1.1:
    resolution: {integrity: sha512-WuyALRjWPDGtt/wzJiadO5AXY+8hZ80hVpe6MyivgraREW751X3SbhRvG3eLKOYN+8VEvqLcf3wdnt44Z4S4SA==}
    engines: {node: '>=10'}

  randombytes@2.1.0:
    resolution: {integrity: sha512-vYl3iOX+4CKUWuxGi9Ukhie6fsqXqS9FE2Zaic4tNFD2N2QQaXOMFbuKK4QmDHC0JO6B1Zp41J0LpT0oR68amQ==}

  range-parser@1.2.1:
    resolution: {integrity: sha512-Hrgsx+orqoygnmhFbKaHE6c296J+HTAQXoxEF6gNupROmmGJRoyzfG3ccAveqCBrwr/2yxQ5BVd/GTl5agOwSg==}
    engines: {node: '>= 0.6'}

  raw-body@2.5.2:
    resolution: {integrity: sha512-8zGqypfENjCIqGhgXToC8aB2r7YrBX+AQAfIPs/Mlk+BtPTztOvTS01NRW/3Eh60J+a48lt8qsCzirQ6loCVfA==}
    engines: {node: '>= 0.8'}

  readable-stream@3.6.2:
    resolution: {integrity: sha512-9u/sniCrY3D5WdsERHzHE4G2YCXqoG5FTHUiCC4SIbr6XcLZBY05ya9EKjYek9O5xOAwjGq+1JdGBAS7Q9ScoA==}
    engines: {node: '>= 6'}

  redis-errors@1.2.0:
    resolution: {integrity: sha512-1qny3OExCf0UvUV/5wpYKf2YwPcOqXzkwKKSmKHiE6ZMQs5heeE/c8eXK+PNllPvmjgAbfnsbpkGZWy8cBpn9w==}
    engines: {node: '>=4'}

  redis-parser@3.0.0:
    resolution: {integrity: sha512-DJnGAeenTdpMEH6uAJRK/uiyEIH9WVsUmoLwzudwGJUwZPp80PDBWPHXSAGNPwNvIXAbe7MSUB1zQFugFml66A==}
    engines: {node: '>=4'}

  reflect.getprototypeof@1.0.7:
    resolution: {integrity: sha512-bMvFGIUKlc/eSfXNX+aZ+EL95/EgZzuwA0OBPTbZZDEJw/0AkentjMuM1oiRfwHrshqk4RzdgiTg5CcDalXN5g==}
    engines: {node: '>= 0.4'}

  regenerator-runtime@0.14.1:
    resolution: {integrity: sha512-dYnhHh0nJoMfnkZs6GmmhFknAGRrLznOu5nc9ML+EJxGvrx6H7teuevqVqCuPcPK//3eDrrjQhehXVx9cnkGdw==}

  regexp.prototype.flags@1.5.3:
    resolution: {integrity: sha512-vqlC04+RQoFalODCbCumG2xIOvapzVMHwsyIGM/SIE8fRhFFsXeH8/QQ+s0T0kDAhKc4k30s73/0ydkHQz6HlQ==}
    engines: {node: '>= 0.4'}

  request@2.88.2:
    resolution: {integrity: sha512-MsvtOrfG9ZcrOwAW+Qi+F6HbD0CWXEh9ou77uOb7FM2WPhwT7smM833PzanhJLsgXjN89Ir6V2PczXNnMpwKhw==}
    engines: {node: '>= 6'}
    deprecated: request has been deprecated, see https://github.com/request/request/issues/3142

  require-directory@2.1.1:
    resolution: {integrity: sha512-fGxEI7+wsG9xrvdjsrlmL22OMTTiHRwAMroiEeMgq8gzoLC/PQr7RsRDSTLUg/bZAZtF+TVIkHc6/4RIKrui+Q==}
    engines: {node: '>=0.10.0'}

  resolve-alpn@1.2.1:
    resolution: {integrity: sha512-0a1F4l73/ZFZOakJnQ3FvkJ2+gSTQWz/r2KE5OdDY0TxPm5h4GkqkWWfM47T7HsbnOtcJVEF4epCVy6u7Q3K+g==}

  resolve-from@4.0.0:
    resolution: {integrity: sha512-pb/MYmXstAkysRFx8piNI1tGFNQIFA3vkE3Gq4EuA1dF6gHp/+vgZqsCGJapvy8N3Q+4o7FwvquPJcnZ7RYy4g==}
    engines: {node: '>=4'}

  resolve-pkg-maps@1.0.0:
    resolution: {integrity: sha512-seS2Tj26TBVOC2NIc2rOe2y2ZO7efxITtLZcGSOnHHNOQ7CkiUBfw0Iw2ck6xkIhPwLhKNLS8BO+hEpngQlqzw==}

  resolve@1.22.8:
    resolution: {integrity: sha512-oKWePCxqpd6FlLvGV1VU0x7bkPmmCNolxzjMf4NczoDnQcIWrAF+cPtZn5i6n+RfD2d9i0tzpKnG6Yk168yIyw==}
    hasBin: true

  responselike@2.0.1:
    resolution: {integrity: sha512-4gl03wn3hj1HP3yzgdI7d3lCkF95F21Pz4BPGvKHinyQzALR5CapwC8yIi0Rh58DEMQ/SguC03wFj2k0M/mHhw==}

  reusify@1.0.4:
    resolution: {integrity: sha512-U9nH88a3fc/ekCF1l0/UP1IosiuIjyTh7hBvXVMHYgVcfGvt897Xguj2UOLDeI5BG2m7/uwyaLVT6fbtCwTyzw==}
    engines: {iojs: '>=1.0.0', node: '>=0.10.0'}

  rimraf@2.4.5:
    resolution: {integrity: sha512-J5xnxTyqaiw06JjMftq7L9ouA448dw/E7dKghkP9WpKNuwmARNNg+Gk8/u5ryb9N/Yo2+z3MCwuqFK/+qPOPfQ==}
    deprecated: Rimraf versions prior to v4 are no longer supported
    hasBin: true

  rimraf@3.0.2:
    resolution: {integrity: sha512-JZkJMZkAGFFPP2YqXZXPbMlMBgsxzE8ILs4lMIX/2o0L9UBw9O/Y3o6wFw/i9YLapcUJWwqbi3kdxIPdC62TIA==}
    deprecated: Rimraf versions prior to v4 are no longer supported
    hasBin: true

  ripemd160@2.0.2:
    resolution: {integrity: sha512-ii4iagi25WusVoiC4B4lq7pbXfAp3D9v5CwfkY33vffw2+pkDjY1D8GaN7spsxvCSx8dkPqOZCEZyfxcmJG2IA==}

  rlp@2.2.7:
    resolution: {integrity: sha512-d5gdPmgQ0Z+AklL2NVXr/IoSjNZFfTVvQWzL/AM2AOcSzYP2xjlb0AC8YyCLc41MSNf6P6QVtjgPdmVtzb+4lQ==}
    hasBin: true

  rpc-websockets@9.0.4:
    resolution: {integrity: sha512-yWZWN0M+bivtoNLnaDbtny4XchdAIF5Q4g/ZsC5UC61Ckbp0QczwO8fg44rV3uYmY4WHd+EZQbn90W1d8ojzqQ==}

  run-parallel@1.2.0:
    resolution: {integrity: sha512-5l4VyZR86LZ/lDxZTR6jqL8AFE2S0IFLMP26AbjsLVADxHdhB/c0GUsH+y39UfCi3dzz8OlQuPmnaJOMoDHQBA==}

  rxjs@7.8.1:
    resolution: {integrity: sha512-AA3TVj+0A2iuIoQkWEK/tqFjBq2j+6PO6Y0zJcvzLAFhEFIO3HL0vls9hWLncZbAAbK0mar7oZ4V079I/qPMxg==}

  safe-array-concat@1.1.2:
    resolution: {integrity: sha512-vj6RsCsWBCf19jIeHEfkRMw8DPiBb+DMXklQ/1SGDHOMlHdPUkZXFQ2YdplS23zESTijAcurb1aSgJA3AgMu1Q==}
    engines: {node: '>=0.4'}

  safe-buffer@5.1.2:
    resolution: {integrity: sha512-Gd2UZBJDkXlY7GbJxfsE8/nvKkUEU1G38c1siN6QP6a9PT9MmHB8GnpscSmMJSoF8LOIrt8ud/wPtojys4G6+g==}

  safe-buffer@5.2.1:
    resolution: {integrity: sha512-rp3So07KcdmmKbGvgaNxQSJr7bGVSVk5S9Eq1F+ppbRo70+YeaDxkw5Dd8NPN+GD6bjnYm2VuPuCXmpuYvmCXQ==}

  safe-json-stringify@1.2.0:
    resolution: {integrity: sha512-gH8eh2nZudPQO6TytOvbxnuhYBOvDBBLW52tz5q6X58lJcd/tkmqFR+5Z9adS8aJtURSXWThWy/xJtJwixErvg==}

  safe-regex-test@1.0.3:
    resolution: {integrity: sha512-CdASjNJPvRa7roO6Ra/gLYBTzYzzPyyBXxIMdGW3USQLyjWEls2RgW5UBTXaQVp+OrpeCK3bLem8smtmheoRuw==}
    engines: {node: '>= 0.4'}

  safer-buffer@2.1.2:
    resolution: {integrity: sha512-YZo3K82SD7Riyi0E1EQPojLz7kpepnSQI9IyPbHHg1XXXevb5dJI7tpyN2ADxGcQbHG7vcyRHk0cbwqcQriUtg==}

  scale-ts@1.6.0:
    resolution: {integrity: sha512-Ja5VCjNZR8TGKhUumy9clVVxcDpM+YFjAnkMuwQy68Hixio3VRRvWdE3g8T/yC+HXA0ZDQl2TGyUmtmbcVl40Q==}

  scrypt-js@3.0.1:
    resolution: {integrity: sha512-cdwTTnqPu0Hyvf5in5asVdZocVDTNRmR7XEcJuIzMjJeSHybHl7vpB66AzwTaIg6CLSbtjcxc8fqcySfnTkccA==}

  secp256k1@4.0.4:
    resolution: {integrity: sha512-6JfvwvjUOn8F/jUoBY2Q1v5WY5XS+rj8qSe0v8Y4ezH4InLgTEeOOPQsRll9OV429Pvo6BCHGavIyJfr3TAhsw==}
    engines: {node: '>=18.0.0'}

  semver@5.7.2:
    resolution: {integrity: sha512-cBznnQ9KjJqU67B52RMC65CMarK2600WFnbkcaiwWq3xy/5haFJlshgnpjovMVJ+Hff49d8GEn0b87C5pDQ10g==}
    hasBin: true

  semver@6.3.1:
    resolution: {integrity: sha512-BR7VvDCVHO+q2xBEWskxS6DJE1qRnb7DxzUrogb71CWoSficBxYsiAGd+Kl0mmq/MprG9yArRkyrQxTO6XjMzA==}
    hasBin: true

  semver@7.6.3:
    resolution: {integrity: sha512-oVekP1cKtI+CTDvHWYFUcMtsK/00wmAEfyqKfNdARm8u1wNVhSgaX7A8d4UuIlUI5e84iEwOhs7ZPYRmzU9U6A==}
    engines: {node: '>=10'}
    hasBin: true

  send@0.19.0:
    resolution: {integrity: sha512-dW41u5VfLXu8SJh5bwRmyYUbAoSB3c9uQh6L8h/KtsFREPWpbX1lrljJo186Jc4nmci/sGUZ9a0a0J2zgfq2hw==}
    engines: {node: '>= 0.8.0'}

  serve-static@1.16.2:
    resolution: {integrity: sha512-VqpjJZKadQB/PEbEwvFdO43Ax5dFBZ2UECszz8bQ7pi7wt//PWe1P6MN7eCnjsatYtBT6EuiClbjSWP2WrIoTw==}
    engines: {node: '>= 0.8.0'}

  servify@0.1.12:
    resolution: {integrity: sha512-/xE6GvsKKqyo1BAY+KxOWXcLpPsUUyji7Qg3bVD7hh1eRze5bR1uYiuDA/k3Gof1s9BTzQZEJK8sNcNGFIzeWw==}
    engines: {node: '>=6'}

  set-function-length@1.2.2:
    resolution: {integrity: sha512-pgRc4hJ4/sNjWCSS9AmnS40x3bNMDTknHgL5UaMBTMyJnU90EgWh1Rz+MC9eFu4BuN/UwZjKQuY/1v3rM7HMfg==}
    engines: {node: '>= 0.4'}

  set-function-name@2.0.2:
    resolution: {integrity: sha512-7PGFlmtwsEADb0WYyvCMa1t+yke6daIG4Wirafur5kcf+MhUnPms1UeR0CKQdTZD81yESwMHbtn+TR+dMviakQ==}
    engines: {node: '>= 0.4'}

  setimmediate@1.0.5:
    resolution: {integrity: sha512-MATJdZp8sLqDl/68LfQmbP8zKPLQNV6BIZoIgrscFDQ+RsvK/BxeDQOgyxKKoh0y/8h3BqVFnCqQ/gd+reiIXA==}

  setprototypeof@1.2.0:
    resolution: {integrity: sha512-E5LDX7Wrp85Kil5bhZv46j8jOeboKq5JMmYM3gVGdGH8xFpPWXUMsNrlODCrkoxMEeNi/XZIwuRvY4XNwYMJpw==}

  sha.js@2.4.11:
    resolution: {integrity: sha512-QMEp5B7cftE7APOjk5Y6xgrbWu+WkLVQwk8JNjZ8nKRciZaByEW6MubieAiToS7+dwvrjGhH8jRXz3MVd0AYqQ==}
    hasBin: true

  shebang-command@2.0.0:
    resolution: {integrity: sha512-kHxr2zZpYtdmrN1qDjrrX/Z1rR1kG8Dx+gkpK1G4eXmvXswmcE1hTWBWYUzlraYw1/yZp6YuDY77YtvbN0dmDA==}
    engines: {node: '>=8'}

  shebang-regex@3.0.0:
    resolution: {integrity: sha512-7++dFhtcx3353uBaq8DDR4NuxBetBzC7ZQOhmTQInHEd6bSrXdiEyzCvG07Z44UYdLShWUyXt5M/yhz8ekcb1A==}
    engines: {node: '>=8'}

  side-channel@1.0.6:
    resolution: {integrity: sha512-fDW/EZ6Q9RiO8eFG8Hj+7u/oW+XrPTIChwCOM2+th2A6OblDtYYIpve9m+KvI9Z4C9qSEXlaGR6bTEYHReuglA==}
    engines: {node: '>= 0.4'}

  simple-concat@1.0.1:
    resolution: {integrity: sha512-cSFtAPtRhljv69IK0hTVZQ+OfE9nePi/rtJmw5UjHeVyVroEqJXP1sFztKUy1qU+xvz3u/sfYJLa947b7nAN2Q==}

  simple-get@2.8.2:
    resolution: {integrity: sha512-Ijd/rV5o+mSBBs4F/x9oDPtTx9Zb6X9brmnXvMW4J7IR15ngi9q5xxqWBKU744jTZiaXtxaPL7uHG6vtN8kUkw==}

  slash@3.0.0:
    resolution: {integrity: sha512-g9Q1haeby36OSStwb4ntCGGGaKsaVSjQ68fBxoQcutl5fS1vuY18H3wSt3jFyFtrkx+Kz0V1G85A4MyAdDMi2Q==}
    engines: {node: '>=8'}

  smoldot@2.0.22:
    resolution: {integrity: sha512-B50vRgTY6v3baYH6uCgL15tfaag5tcS2o/P5q1OiXcKGv1axZDfz2dzzMuIkVpyMR2ug11F6EAtQlmYBQd292g==}

  snake-case@3.0.4:
    resolution: {integrity: sha512-LAOh4z89bGQvl9pFfNF8V146i7o7/CqFPbqzYgP+yYzDIDeS9HaNFtXABamRW+AQzEVODcvE79ljJ+8a9YSdMg==}

  sshpk@1.18.0:
    resolution: {integrity: sha512-2p2KJZTSqQ/I3+HX42EpYOa2l3f8Erv8MWKsy2I9uf4wA7yFIkXRffYdsx86y6z4vHtV8u7g+pPlr8/4ouAxsQ==}
    engines: {node: '>=0.10.0'}
    hasBin: true

  standard-as-callback@2.1.0:
    resolution: {integrity: sha512-qoRRSyROncaz1z0mvYqIE4lCd9p2R90i6GxW3uZv5ucSu8tU7B5HXUP1gG8pVZsYNVaXjk8ClXHPttLyxAL48A==}

  standard-error@1.1.0:
    resolution: {integrity: sha512-4v7qzU7oLJfMI5EltUSHCaaOd65J6S4BqKRWgzMi4EYaE5fvNabPxmAPGdxpGXqrcWjhDGI/H09CIdEuUOUeXg==}

  statuses@2.0.1:
    resolution: {integrity: sha512-RwNA9Z/7PrK06rYLIzFMlaF+l73iwpzsqRIFgbMLbTcLD6cOao82TaWefPXQvB2fOC4AjuYSEndS7N/mTCbkdQ==}
    engines: {node: '>= 0.8'}

  strict-uri-encode@1.1.0:
    resolution: {integrity: sha512-R3f198pcvnB+5IpnBlRkphuE9n46WyVl8I39W/ZUTZLz4nqSP/oLYUrcnJrw462Ds8he4YKMov2efsTIw1BDGQ==}
    engines: {node: '>=0.10.0'}

  string-width@4.2.3:
    resolution: {integrity: sha512-wKyQRQpjJ0sIp62ErSZdGsjMJWsap5oRNihHhu6G7JVO/9jIB6UyevL+tXuOqrng8j/cxKTWyWUwvSTriiZz/g==}
    engines: {node: '>=8'}

  string.prototype.trim@1.2.9:
    resolution: {integrity: sha512-klHuCNxiMZ8MlsOihJhJEBJAiMVqU3Z2nEXWfWnIqjN0gEFS9J9+IxKozWWtQGcgoa1WUZzLjKPTr4ZHNFTFxw==}
    engines: {node: '>= 0.4'}

  string.prototype.trimend@1.0.8:
    resolution: {integrity: sha512-p73uL5VCHCO2BZZ6krwwQE3kCzM7NKmis8S//xEC6fQonchbum4eP6kR4DLEjQFO3Wnj3Fuo8NM0kOSjVdHjZQ==}

  string.prototype.trimstart@1.0.8:
    resolution: {integrity: sha512-UXSH262CSZY1tfu3G3Secr6uGLCFVPMhIqHjlgCUtCCcgihYc/xKs9djMTMUOb2j1mVSeU8EU6NWc/iQKU6Gfg==}
    engines: {node: '>= 0.4'}

  string_decoder@1.3.0:
    resolution: {integrity: sha512-hkRX8U1WjJFd8LsDJ2yQ/wWWxaopEsABU1XfkM8A+j0+85JAGppt16cr1Whg6KIbb4okU6Mql6BOj+uup/wKeA==}

  strip-ansi@6.0.1:
    resolution: {integrity: sha512-Y38VPSHcqkFrCpFnQ9vuSXmquuv5oXOKpGeT6aGrr3o3Gc9AlVa6JBfUSOCnbxGGZF+/0ooI7KrPuUSztUdU5A==}
    engines: {node: '>=8'}

  strip-bom@3.0.0:
    resolution: {integrity: sha512-vavAMRXOgBVNF6nyEEmL3DBK19iRpDcoIwW+swQ+CbGiu7lju6t+JklA1MHweoWtadgt4ISVUsXLyDq34ddcwA==}
    engines: {node: '>=4'}

  strip-hex-prefix@1.0.0:
    resolution: {integrity: sha512-q8d4ue7JGEiVcypji1bALTos+0pWtyGlivAWyPuTkHzuTCJqrK9sWxYQZUq6Nq3cuyv3bm734IhHvHtGGURU6A==}
    engines: {node: '>=6.5.0', npm: '>=3'}

  strip-json-comments@3.1.1:
    resolution: {integrity: sha512-6fPc+R4ihwqP6N/aIv2f1gMH8lOVtWQHoqC4yK6oSDVVocumAsfCqjkXnqiYMhmMwS/mEHLp7Vehlt3ql6lEig==}
    engines: {node: '>=8'}

  superstruct@0.15.5:
    resolution: {integrity: sha512-4AOeU+P5UuE/4nOUkmcQdW5y7i9ndt1cQd/3iUe+LTz3RxESf/W/5lg4B74HbDMMv8PHnPnGCQFH45kBcrQYoQ==}

  superstruct@2.0.2:
    resolution: {integrity: sha512-uV+TFRZdXsqXTL2pRvujROjdZQ4RAlBUS5BTh9IGm+jTqQntYThciG/qu57Gs69yjnVUSqdxF9YLmSnpupBW9A==}
    engines: {node: '>=14.0.0'}

  supports-color@7.2.0:
    resolution: {integrity: sha512-qpCAvRl9stuOHveKsn7HncJRvv501qIacKzQlO/+Lwxc9+0q2wLyv4Dfvt80/DPn2pqOBsJdDiogXGR9+OvwRw==}
    engines: {node: '>=8'}

  supports-preserve-symlinks-flag@1.0.0:
    resolution: {integrity: sha512-ot0WnXS9fgdkgIcePe6RHNk1WA8+muPa6cSjeR3V8K27q9BB1rTE3R1p7Hv0z1ZyAc8s6Vvv8DIyWf681MAt0w==}
    engines: {node: '>= 0.4'}

  suppressed-error@1.0.3:
    resolution: {integrity: sha512-6+ZiCVUmDLFRyYRswTrDTYWaM/IT01W/cqQBLnnyg8T0njVrWj3tP+EXFevXk6qK61yDXnmZsOFVzFfYoUy/KA==}
    engines: {node: '>= 0.4'}

  swarm-js@0.1.42:
    resolution: {integrity: sha512-BV7c/dVlA3R6ya1lMlSSNPLYrntt0LUq4YMgy3iwpCIc6rZnS5W2wUoctarZ5pXlpKtxDDf9hNziEkcfrxdhqQ==}

  tar@4.4.19:
    resolution: {integrity: sha512-a20gEsvHnWe0ygBY8JbxoM4w3SJdhc7ZAuxkLqh+nvNQN2IOt0B5lLgM490X5Hl8FF0dl0tOf2ewFYAlIFgzVA==}
    engines: {node: '>=4.5'}

  text-encoding-utf-8@1.0.2:
    resolution: {integrity: sha512-8bw4MY9WjdsD2aMtO0OzOCY3pXGYNx2d2FfHRVUKkiCPDWjKuOlhLVASS+pD7VkLTVjW268LYJHwsnPFlBpbAg==}

  text-table@0.2.0:
    resolution: {integrity: sha512-N+8UisAXDGk8PFXP4HAzVR9nbfmVJ3zYLAWiTIoqC5v5isinhr+r5uaO8+7r3BMfuNIufIsA7RdpVgacC2cSpw==}

  through@2.3.8:
    resolution: {integrity: sha512-w89qg7PI8wAdvX60bMDP+bFoD5Dvhm9oLheFp5O4a2QF0cSBGsBX4qZmadPMvVqlLJBBci+WqGGOAPvcDeNSVg==}

  timed-out@4.0.1:
    resolution: {integrity: sha512-G7r3AhovYtr5YKOWQkta8RKAPb+J9IsO4uVmzjl8AZwfhs8UcUwTiD6gcJYSgOtzyjvQKrKYn41syHbUWMkafA==}
    engines: {node: '>=0.10.0'}

  tiny-secp256k1@2.2.3:
    resolution: {integrity: sha512-SGcL07SxcPN2nGKHTCvRMkQLYPSoeFcvArUSCYtjVARiFAWU44cCIqYS0mYAU6nY7XfvwURuTIGo2Omt3ZQr0Q==}
    engines: {node: '>=14.0.0'}

  to-regex-range@5.0.1:
    resolution: {integrity: sha512-65P7iz6X5yEr1cwcgvQxbbIw7Uk3gOy5dIdtZ4rDveLqhrdJP+Li/Hx6tyK0NEb+2GCyneCMJiGqrADCSNk8sQ==}
    engines: {node: '>=8.0'}

  toidentifier@1.0.1:
    resolution: {integrity: sha512-o5sSPKEkg/DIQNmH43V0/uerLrpzVedkUh8tGNvaeXpfpuwjKenlSox/2O/BTlZUtEe+JG7s5YhEz608PlAHRA==}
    engines: {node: '>=0.6'}

  toml@3.0.0:
    resolution: {integrity: sha512-y/mWCZinnvxjTKYhJ+pYxwD0mRLVvOtdS2Awbgxln6iEnt4rk0yBxeSBHkGJcPucRiG0e55mwWp+g/05rsrd6w==}

  tough-cookie@2.5.0:
    resolution: {integrity: sha512-nlLsUzgm1kfLXSXfRZMc1KLAugd4hqJHDTvc2hDIwS3mZAfMEuMbc03SujMF+GEcpaX/qboeycw6iO8JwVv2+g==}
    engines: {node: '>=0.8'}

  tr46@0.0.3:
    resolution: {integrity: sha512-N3WMsuqV66lT30CrXNbEjx4GEwlow3v6rr4mCcv6prnfwhS01rkgyFdjPNBYd9br7LpXV1+Emh01fHnq2Gdgrw==}

  ts-api-utils@1.4.3:
    resolution: {integrity: sha512-i3eMG77UTMD0hZhgRS562pv83RC6ukSAC2GMNWc+9dieh/+jDM5u5YG+NHX6VNDRHQcHwmsTHctP9LhbC3WxVw==}
    engines: {node: '>=16'}
    peerDependencies:
      typescript: '>=4.2.0'

  tsconfig-paths@3.15.0:
    resolution: {integrity: sha512-2Ac2RgzDe/cn48GvOe3M+o82pEFewD3UPbyoUHHdKasHwJKjds4fLXWf/Ux5kATBKN20oaFGu+jbElp1pos0mg==}

  tslib@2.4.0:
    resolution: {integrity: sha512-d6xOpEDfsi2CZVlPQzGeux8XMwLT9hssAsaPYExaQMuYskwb+x1x7J371tWlbBdWHroy99KnVB6qIkUbs5X3UQ==}

  tslib@2.8.1:
    resolution: {integrity: sha512-oJFu94HQb+KVduSUQL7wnpmqnfmLsOA/nAh6b6EH0wCEoK0/mPeXU6c3wKDV83MkOuHPRHtSXKKU99IBazS/2w==}

  tsx@4.19.2:
    resolution: {integrity: sha512-pOUl6Vo2LUq/bSa8S5q7b91cgNSjctn9ugq/+Mvow99qW6x/UZYwzxy/3NmqoT66eHYfCVvFvACC58UBPFf28g==}
    engines: {node: '>=18.0.0'}
    hasBin: true

  tunnel-agent@0.6.0:
    resolution: {integrity: sha512-McnNiV1l8RYeY8tBgEpuodCC1mLUdbSN+CYBL7kJsJNInOP8UjDDEwdk6Mw60vdLLrr5NHKZhMAOSrR2NZuQ+w==}

  tweetnacl@0.14.5:
    resolution: {integrity: sha512-KXXFFdAbFXY4geFIwoyNK+f5Z1b7swfXABfL7HXCmoIWMKU3dmS26672A4EeQtDzLKy7SXmfBu51JolvEKwtGA==}

  type-check@0.4.0:
    resolution: {integrity: sha512-XleUoc9uwGXqjWwXaUTZAmzMcFZ5858QA2vvx1Ur5xIcixXIP+8LnFDgRplU30us6teqdlskFfu+ae4K79Ooew==}
    engines: {node: '>= 0.8.0'}

  type-fest@0.20.2:
    resolution: {integrity: sha512-Ne+eE4r0/iWnpAxD852z3A+N0Bt5RN//NjJwRd2VFHEmrywxf5vsZlh4R6lixl6B+wz/8d+maTSAkN1FIkI3LQ==}
    engines: {node: '>=10'}

  type-is@1.6.18:
    resolution: {integrity: sha512-TkRKr9sUTxEH8MdfuCSP7VizJyzRNMjj2J2do2Jr3Kym598JVdEksuzPQCnlFPW4ky9Q+iA+ma9BGm06XQBy8g==}
    engines: {node: '>= 0.6'}

  type@2.7.3:
    resolution: {integrity: sha512-8j+1QmAbPvLZow5Qpi6NCaN8FB60p/6x8/vfNqOk/hC+HuvFZhL4+WfekuhQLiqFZXOgQdrs3B+XxEmCc6b3FQ==}

  typed-array-buffer@1.0.2:
    resolution: {integrity: sha512-gEymJYKZtKXzzBzM4jqa9w6Q1Jjm7x2d+sh19AdsD4wqnMPDYyvwpsIc2Q/835kHuo3BEQ7CjelGhfTsoBb2MQ==}
    engines: {node: '>= 0.4'}

  typed-array-byte-length@1.0.1:
    resolution: {integrity: sha512-3iMJ9q0ao7WE9tWcaYKIptkNBuOIcZCCT0d4MRvuuH88fEoEH62IuQe0OtraD3ebQEoTRk8XCBoknUNc1Y67pw==}
    engines: {node: '>= 0.4'}

  typed-array-byte-offset@1.0.3:
    resolution: {integrity: sha512-GsvTyUHTriq6o/bHcTd0vM7OQ9JEdlvluu9YISaA7+KzDzPaIzEeDFNkTfhdE3MYcNhNi0vq/LlegYgIs5yPAw==}
    engines: {node: '>= 0.4'}

  typed-array-length@1.0.7:
    resolution: {integrity: sha512-3KS2b+kL7fsuk/eJZ7EQdnEmQoaho/r6KUef7hxvltNA5DR8NAUM+8wJMbJyZ4G9/7i3v5zPBIMN5aybAh2/Jg==}
    engines: {node: '>= 0.4'}

  typedarray-to-buffer@3.1.5:
    resolution: {integrity: sha512-zdu8XMNEDepKKR+XYOXAVPtWui0ly0NtohUscw+UmaHiAWT8hrV1rr//H6V+0DvJ3OQ19S979M0laLfX8rm82Q==}

  typeforce@1.18.0:
    resolution: {integrity: sha512-7uc1O8h1M1g0rArakJdf0uLRSSgFcYexrVoKo+bzJd32gd4gDy2L/Z+8/FjPnU9ydY3pEnVPtr9FyscYY60K1g==}

  typescript@5.7.2:
    resolution: {integrity: sha512-i5t66RHxDvVN40HfDd1PsEThGNnlMCMT3jMUuoh9/0TaqWevNontacunWyN02LA9/fIbEWlcHZcgTKb9QoaLfg==}
    engines: {node: '>=14.17'}
    hasBin: true

  uint8array-tools@0.0.7:
    resolution: {integrity: sha512-vrrNZJiusLWoFWBqz5Y5KMCgP9W9hnjZHzZiZRT8oNAkq3d5Z5Oe76jAvVVSRh4U8GGR90N2X1dWtrhvx6L8UQ==}
    engines: {node: '>=14.0.0'}

  uint8array-tools@0.0.8:
    resolution: {integrity: sha512-xS6+s8e0Xbx++5/0L+yyexukU7pz//Yg6IHg3BKhXotg1JcYtgxVcUctQ0HxLByiJzpAkNFawz1Nz5Xadzo82g==}
    engines: {node: '>=14.0.0'}

  uint8array-tools@0.0.9:
    resolution: {integrity: sha512-9vqDWmoSXOoi+K14zNaf6LBV51Q8MayF0/IiQs3GlygIKUYtog603e6virExkjjFosfJUBI4LhbQK1iq8IG11A==}
    engines: {node: '>=14.0.0'}

  ultron@1.1.1:
    resolution: {integrity: sha512-UIEXBNeYmKptWH6z8ZnqTeS8fV74zG0/eRU9VGkpzz+LIJNs8W/zM/L+7ctCkRrgbNnnR0xxw4bKOr0cW0N0Og==}

  unbox-primitive@1.0.2:
    resolution: {integrity: sha512-61pPlCD9h51VoreyJ0BReideM3MDKMKnh6+V9L08331ipq6Q8OFXZYiqP6n/tbHx4s5I9uRhcye6BrbkizkBDw==}

  undici-types@6.19.8:
    resolution: {integrity: sha512-ve2KP6f/JnbPBFyobGHuerC9g1FYGn/F8n1LWTwNxCEzd6IfqTwUQcNXgEtmmQ6DlRrC1hrSrBnCZPokRrDHjw==}

  universalify@0.1.2:
    resolution: {integrity: sha512-rBJeI5CXAlmy1pV+617WB9J63U6XcazHHF2f2dbJix4XzpUF0RS3Zbj0FGIOCAva5P/d/GBOYaACQ1w+0azUkg==}
    engines: {node: '>= 4.0.0'}

  unpipe@1.0.0:
    resolution: {integrity: sha512-pjy2bYhSsufwWlKwPc+l3cN7+wuJlK6uz0YdJEOlQDbl6jo/YlPi4mb8agUkVC8BF7V8NuzeyPNqRksA3hztKQ==}
    engines: {node: '>= 0.8'}

  uri-js@4.4.1:
    resolution: {integrity: sha512-7rKUyy33Q1yc98pQ1DAmLtwX109F7TIfWlW1Ydo8Wl1ii1SeHieeh0HHfPeL2fMXK6z0s8ecKs9frCuLJvndBg==}

  url-set-query@1.0.0:
    resolution: {integrity: sha512-3AChu4NiXquPfeckE5R5cGdiHCMWJx1dwCWOmWIL4KHAziJNOFIYJlpGFeKDvwLPHovZRCxK3cYlwzqI9Vp+Gg==}

  utf-8-validate@5.0.10:
    resolution: {integrity: sha512-Z6czzLq4u8fPOyx7TU6X3dvUZVvoJmxSQ+IcrlmagKhilxlhZgxPK6C5Jqbkw1IDUmFTM+cz9QDnnLTwDz/2gQ==}
    engines: {node: '>=6.14.2'}

  utf8@3.0.0:
    resolution: {integrity: sha512-E8VjFIQ/TyQgp+TZfS6l8yp/xWppSAHzidGiRrqe4bK4XP9pTRyKFgGJpO3SN7zdX4DeomTrwaseCHovfpFcqQ==}

  util-deprecate@1.0.2:
    resolution: {integrity: sha512-EPD5q1uXyFxJpCrLnCc1nHnq3gOa6DZBocAIiI2TaSCA7VCJ1UJDMagCzIkXNsUYfD1daK//LTEQ8xiIbrHtcw==}

  util@0.12.5:
    resolution: {integrity: sha512-kZf/K6hEIrWHI6XqOFUiiMa+79wE/D8Q+NCNAWclkyg3b4d2k7s0QGepNjiABc+aR3N1PAyHL7p6UcLY6LmrnA==}

  utils-merge@1.0.1:
    resolution: {integrity: sha512-pMZTvIkT1d+TFGvDOqodOclx0QWkkgi6Tdoa8gC8ffGAAqz9pzPTZWAybbsHHoED/ztMtkv/VoYTYyShUn81hA==}
    engines: {node: '>= 0.4.0'}

  uuid@3.4.0:
    resolution: {integrity: sha512-HjSDRw6gZE5JMggctHBcjVak08+KEVhSIiDzFnT9S9aegmp85S/bReBVTb4QTFaRNptJ9kuYaNhnbNEOkbKb/A==}
    deprecated: Please upgrade  to version 7 or higher.  Older versions may use Math.random() in certain circumstances, which is known to be problematic.  See https://v8.dev/blog/math-random for details.
    hasBin: true

  uuid@8.3.2:
    resolution: {integrity: sha512-+NYs2QeMWy+GWFOEm9xnn6HCDp0l7QBD7ml8zLUmJ+93Q5NF0NocErnwkTkXVFNiX3/fpC6afS8Dhb/gz7R7eg==}
    hasBin: true

  uuid@9.0.1:
    resolution: {integrity: sha512-b+1eJOlsR9K8HJpow9Ok3fiWOWSIcIzXodvv0rQjVoOVNpWMpxf1wZNpt4y9h10odCNrqnYp1OBzRktckBe3sA==}
    hasBin: true

  valibot@0.38.0:
    resolution: {integrity: sha512-RCJa0fetnzp+h+KN9BdgYOgtsMAG9bfoJ9JSjIhFHobKWVWyzM3jjaeNTdpFK9tQtf3q1sguXeERJ/LcmdFE7w==}
    peerDependencies:
      typescript: '>=5'
    peerDependenciesMeta:
      typescript:
        optional: true

  varint@5.0.2:
    resolution: {integrity: sha512-lKxKYG6H03yCZUpAGOPOsMcGxd1RHCu1iKvEHYDPmTyq2HueGhD73ssNBqqQWfvYs04G9iUFRvmAVLW20Jw6ow==}

  varuint-bitcoin@1.1.2:
    resolution: {integrity: sha512-4EVb+w4rx+YfVM32HQX42AbbT7/1f5zwAYhIujKXKk8NQK+JfRVl3pqT3hjNn/L+RstigmGGKVwHA/P0wgITZw==}

  varuint-bitcoin@2.0.0:
    resolution: {integrity: sha512-6QZbU/rHO2ZQYpWFDALCDSRsXbAs1VOEmXAxtbtjLtKuMJ/FQ8YbhfxlaiKv5nklci0M6lZtlZyxo9Q+qNnyog==}

  vary@1.1.2:
    resolution: {integrity: sha512-BNGbWLfd0eUPabhkXUVm0j8uuvREyTh5ovRa/dyow/BqAbZJyC+5fU+IzQOzmAKzYqYRAISoRhdQr3eIZ/PXqg==}
    engines: {node: '>= 0.8'}

  verror@1.10.0:
    resolution: {integrity: sha512-ZZKSmDAEFOijERBLkmYfJ+vmk3w+7hOLYDNkRCuRuMJGEmqYNCNLyBBFwWKVMhfwaEF3WOd0Zlw86U/WC/+nYw==}
    engines: {'0': node >=0.6.0}

  web-streams-polyfill@3.3.3:
    resolution: {integrity: sha512-d2JWLCivmZYTSIoge9MsgFCZrt571BikcWGYkjC1khllbTeDlGqZ2D8vD8E/lJa8WGWbb7Plm8/XJYV7IJHZZw==}
    engines: {node: '>= 8'}

  web3-bzz@1.10.4:
    resolution: {integrity: sha512-ZZ/X4sJ0Uh2teU9lAGNS8EjveEppoHNQiKlOXAjedsrdWuaMErBPdLQjXfcrYvN6WM6Su9PMsAxf3FXXZ+HwQw==}
    engines: {node: '>=8.0.0'}

  web3-core-helpers@1.10.4:
    resolution: {integrity: sha512-r+L5ylA17JlD1vwS8rjhWr0qg7zVoVMDvWhajWA5r5+USdh91jRUYosp19Kd1m2vE034v7Dfqe1xYRoH2zvG0g==}
    engines: {node: '>=8.0.0'}

  web3-core-method@1.10.4:
    resolution: {integrity: sha512-uZTb7flr+Xl6LaDsyTeE2L1TylokCJwTDrIVfIfnrGmnwLc6bmTWCCrm71sSrQ0hqs6vp/MKbQYIYqUN0J8WyA==}
    engines: {node: '>=8.0.0'}

  web3-core-promievent@1.10.4:
    resolution: {integrity: sha512-2de5WnJQ72YcIhYwV/jHLc4/cWJnznuoGTJGD29ncFQHAfwW/MItHFSVKPPA5v8AhJe+r6y4Y12EKvZKjQVBvQ==}
    engines: {node: '>=8.0.0'}

  web3-core-requestmanager@1.10.4:
    resolution: {integrity: sha512-vqP6pKH8RrhT/2MoaU+DY/OsYK9h7HmEBNCdoMj+4ZwujQtw/Mq2JifjwsJ7gits7Q+HWJwx8q6WmQoVZAWugg==}
    engines: {node: '>=8.0.0'}

  web3-core-subscriptions@1.10.4:
    resolution: {integrity: sha512-o0lSQo/N/f7/L76C0HV63+S54loXiE9fUPfHFcTtpJRQNDBVsSDdWRdePbWwR206XlsBqD5VHApck1//jEafTw==}
    engines: {node: '>=8.0.0'}

  web3-core@1.10.4:
    resolution: {integrity: sha512-B6elffYm81MYZDTrat7aEhnhdtVE3lDBUZft16Z8awYMZYJDbnykEbJVS+l3mnA7AQTnSDr/1MjWofGDLBJPww==}
    engines: {node: '>=8.0.0'}

  web3-eth-abi@1.10.4:
    resolution: {integrity: sha512-cZ0q65eJIkd/jyOlQPDjr8X4fU6CRL1eWgdLwbWEpo++MPU/2P4PFk5ZLAdye9T5Sdp+MomePPJ/gHjLMj2VfQ==}
    engines: {node: '>=8.0.0'}

  web3-eth-accounts@1.10.4:
    resolution: {integrity: sha512-ysy5sVTg9snYS7tJjxVoQAH6DTOTkRGR8emEVCWNGLGiB9txj+qDvSeT0izjurS/g7D5xlMAgrEHLK1Vi6I3yg==}
    engines: {node: '>=8.0.0'}

  web3-eth-contract@1.10.4:
    resolution: {integrity: sha512-Q8PfolOJ4eV9TvnTj1TGdZ4RarpSLmHnUnzVxZ/6/NiTfe4maJz99R0ISgwZkntLhLRtw0C7LRJuklzGYCNN3A==}
    engines: {node: '>=8.0.0'}

  web3-eth-ens@1.10.4:
    resolution: {integrity: sha512-LLrvxuFeVooRVZ9e5T6OWKVflHPFgrVjJ/jtisRWcmI7KN/b64+D/wJzXqgmp6CNsMQcE7rpmf4CQmJCrTdsgg==}
    engines: {node: '>=8.0.0'}

  web3-eth-iban@1.10.4:
    resolution: {integrity: sha512-0gE5iNmOkmtBmbKH2aTodeompnNE8jEyvwFJ6s/AF6jkw9ky9Op9cqfzS56AYAbrqEFuClsqB/AoRves7LDELw==}
    engines: {node: '>=8.0.0'}

  web3-eth-personal@1.10.4:
    resolution: {integrity: sha512-BRa/hs6jU1hKHz+AC/YkM71RP3f0Yci1dPk4paOic53R4ZZG4MgwKRkJhgt3/GPuPliwS46f/i5A7fEGBT4F9w==}
    engines: {node: '>=8.0.0'}

  web3-eth@1.10.4:
    resolution: {integrity: sha512-Sql2kYKmgt+T/cgvg7b9ce24uLS7xbFrxE4kuuor1zSCGrjhTJ5rRNG8gTJUkAJGKJc7KgnWmgW+cOfMBPUDSA==}
    engines: {node: '>=8.0.0'}

  web3-net@1.10.4:
    resolution: {integrity: sha512-mKINnhOOnZ4koA+yV2OT5s5ztVjIx7IY9a03w6s+yao/BUn+Luuty0/keNemZxTr1E8Ehvtn28vbOtW7Ids+Ow==}
    engines: {node: '>=8.0.0'}

  web3-providers-http@1.10.4:
    resolution: {integrity: sha512-m2P5Idc8hdiO0l60O6DSCPw0kw64Zgi0pMjbEFRmxKIck2Py57RQMu4bxvkxJwkF06SlGaEQF8rFZBmuX7aagQ==}
    engines: {node: '>=8.0.0'}

  web3-providers-ipc@1.10.4:
    resolution: {integrity: sha512-YRF/bpQk9z3WwjT+A6FI/GmWRCASgd+gC0si7f9zbBWLXjwzYAKG73bQBaFRAHex1hl4CVcM5WUMaQXf3Opeuw==}
    engines: {node: '>=8.0.0'}

  web3-providers-ws@1.10.4:
    resolution: {integrity: sha512-j3FBMifyuFFmUIPVQR4pj+t5ILhAexAui0opgcpu9R5LxQrLRUZxHSnU+YO25UycSOa/NAX8A+qkqZNpcFAlxA==}
    engines: {node: '>=8.0.0'}

  web3-shh@1.10.4:
    resolution: {integrity: sha512-cOH6iFFM71lCNwSQrC3niqDXagMqrdfFW85hC9PFUrAr3PUrIem8TNstTc3xna2bwZeWG6OBy99xSIhBvyIACw==}
    engines: {node: '>=8.0.0'}

  web3-utils@1.10.4:
    resolution: {integrity: sha512-tsu8FiKJLk2PzhDl9fXbGUWTkkVXYhtTA+SmEFkKft+9BgwLxfCRpU96sWv7ICC8zixBNd3JURVoiR3dUXgP8A==}
    engines: {node: '>=8.0.0'}

  web3@1.10.4:
    resolution: {integrity: sha512-kgJvQZjkmjOEKimx/tJQsqWfRDPTTcBfYPa9XletxuHLpHcXdx67w8EFn5AW3eVxCutE9dTVHgGa9VYe8vgsEA==}
    engines: {node: '>=8.0.0'}

  webidl-conversions@3.0.1:
    resolution: {integrity: sha512-2JAn3z8AR6rjK8Sm8orRC0h/bcl/DqL7tRPdGZ4I1CjdF+EaMLmYxBHyXuKL849eucPFhvBoxMsflfOb8kxaeQ==}

  websocket@1.0.35:
    resolution: {integrity: sha512-/REy6amwPZl44DDzvRCkaI1q1bIiQB0mEFQLUrhz3z2EK91cp3n72rAjUlrTP0zV22HJIUOVHQGPxhFRjxjt+Q==}
    engines: {node: '>=4.0.0'}

  whatwg-url@5.0.0:
    resolution: {integrity: sha512-saE57nupxk6v3HY35+jzBwYa0rKSy0XR8JSxZPwgLr7ys0IBzhGviA1/TUGJLmSVqs8pb9AnvICXEuOHLprYTw==}

  which-boxed-primitive@1.1.0:
    resolution: {integrity: sha512-Ei7Miu/AXe2JJ4iNF5j/UphAgRoma4trE6PtisM09bPygb3egMH3YLW/befsWb1A1AxvNSFidOFTB18XtnIIng==}
    engines: {node: '>= 0.4'}

  which-builtin-type@1.2.0:
    resolution: {integrity: sha512-I+qLGQ/vucCby4tf5HsLmGueEla4ZhwTBSqaooS+Y0BuxN4Cp+okmGuV+8mXZ84KDI9BA+oklo+RzKg0ONdSUA==}
    engines: {node: '>= 0.4'}

  which-collection@1.0.2:
    resolution: {integrity: sha512-K4jVyjnBdgvc86Y6BkaLZEN933SwYOuBFkdmBu9ZfkcAbdVbpITnDmjvZ/aQjRXQrv5EPkTnD1s39GiiqbngCw==}
    engines: {node: '>= 0.4'}

  which-typed-array@1.1.16:
    resolution: {integrity: sha512-g+N+GAWiRj66DngFwHvISJd+ITsyphZvD1vChfVg6cEdnzy53GzB3oy0fUNlvhz7H7+MiqhYr26qxQShCpKTTQ==}
    engines: {node: '>= 0.4'}

  which@2.0.2:
    resolution: {integrity: sha512-BLI3Tl1TW3Pvl70l3yq3Y64i+awpwXqsGBYWkkqMtnbXgrMD+yj7rhW0kuEDxzJaYXGjEW5ogapKNMEKNMjibA==}
    engines: {node: '>= 8'}
    hasBin: true

  wif@2.0.6:
    resolution: {integrity: sha512-HIanZn1zmduSF+BQhkE+YXIbEiH0xPr1012QbFEGB0xsKqJii0/SqJjyn8dFv6y36kOznMgMB+LGcbZTJ1xACQ==}

  word-wrap@1.2.5:
    resolution: {integrity: sha512-BN22B5eaMMI9UMtjrGd5g5eCYPpCPDUy0FJXbYsaT5zYxjFOckS53SQDE3pWkVoWpHXVb3BrYcEN4Twa55B5cA==}
    engines: {node: '>=0.10.0'}

  wrap-ansi@7.0.0:
    resolution: {integrity: sha512-YVGIj2kamLSTxw6NsZjoBxfSwsn0ycdesmc4p+Q21c5zPuZ1pl+NfxVdxPtdHvmNVOQ6XSYG4AUtyt/Fi7D16Q==}
    engines: {node: '>=10'}

  wrappy@1.0.2:
    resolution: {integrity: sha512-l4Sp/DRseor9wL6EvV2+TuQn63dMkPjZ/sp9XkghTEbV9KlPS1xUsZ3u7/IQO4wxtcFB4bgpQPRcR3QCvezPcQ==}

  ws@3.3.3:
    resolution: {integrity: sha512-nnWLa/NwZSt4KQJu51MYlCcSQ5g7INpOrOMt4XV8j4dqTXdmlUmSHQ8/oLC069ckre0fRsgfvsKwbTdtKLCDkA==}
    peerDependencies:
      bufferutil: ^4.0.1
      utf-8-validate: ^5.0.2
    peerDependenciesMeta:
      bufferutil:
        optional: true
      utf-8-validate:
        optional: true

  ws@7.5.10:
    resolution: {integrity: sha512-+dbF1tHwZpXcbOJdVOkzLDxZP1ailvSxM6ZweXTegylPny803bFhA+vqBYw4s31NSAk4S2Qz+AKXK9a4wkdjcQ==}
    engines: {node: '>=8.3.0'}
    peerDependencies:
      bufferutil: ^4.0.1
      utf-8-validate: ^5.0.2
    peerDependenciesMeta:
      bufferutil:
        optional: true
      utf-8-validate:
        optional: true

  ws@8.17.1:
    resolution: {integrity: sha512-6XQFvXTkbfUOZOKKILFG1PDK2NDQs4azKQl26T0YS5CxqWLgXajbPZ+h4gZekJyRqFU8pvnbAbbs/3TgRPy+GQ==}
    engines: {node: '>=10.0.0'}
    peerDependencies:
      bufferutil: ^4.0.1
      utf-8-validate: '>=5.0.2'
    peerDependenciesMeta:
      bufferutil:
        optional: true
      utf-8-validate:
        optional: true

  ws@8.18.0:
    resolution: {integrity: sha512-8VbfWfHLbbwu3+N6OKsOMpBdT4kXPDDB9cJk2bJ6mh9ucxdlnNvH1e+roYkKmN9Nxw2yjz7VzeO9oOz2zJ04Pw==}
    engines: {node: '>=10.0.0'}
    peerDependencies:
      bufferutil: ^4.0.1
      utf-8-validate: '>=5.0.2'
    peerDependenciesMeta:
      bufferutil:
        optional: true
      utf-8-validate:
        optional: true

  xhr-request-promise@0.1.3:
    resolution: {integrity: sha512-YUBytBsuwgitWtdRzXDDkWAXzhdGB8bYm0sSzMPZT7Z2MBjMSTHFsyCT1yCRATY+XC69DUrQraRAEgcoCRaIPg==}

  xhr-request@1.1.0:
    resolution: {integrity: sha512-Y7qzEaR3FDtL3fP30k9wO/e+FBnBByZeybKOhASsGP30NIkRAAkKD/sCnLvgEfAIEC1rcmK7YG8f4oEnIrrWzA==}

  xhr@2.6.0:
    resolution: {integrity: sha512-/eCGLb5rxjx5e3mF1A7s+pLlR6CGyqWN91fv1JgER5mVWg1MZmlhBvy9kjcsOdRk8RrIujotWyJamfyrp+WIcA==}

  xtend@4.0.2:
    resolution: {integrity: sha512-LKYU1iAXJXUgAXn9URjiu+MWhyUXHsvfp7mcuYm9dSUKK0/CjtrUwFAxD82/mCWbtLsGjFIad0wIsod4zrTAEQ==}
    engines: {node: '>=0.4'}

  y18n@5.0.8:
    resolution: {integrity: sha512-0pfFzegeDWJHJIAmTLRP2DwHjdF5s7jo9tuztdQxAhINCdvS+3nGINqPd00AphqJR/0LhANUS6/+7SCb98YOfA==}
    engines: {node: '>=10'}

  yaeti@0.0.6:
    resolution: {integrity: sha512-MvQa//+KcZCUkBTIC9blM+CU9J2GzuTytsOUwf2lidtvkx/6gnEp1QvJv34t9vdjhFmha/mUiNDbN0D0mJWdug==}
    engines: {node: '>=0.10.32'}

  yallist@3.1.1:
    resolution: {integrity: sha512-a4UGQaWPH59mOXUYnAG2ewncQS4i4F43Tv3JoAM+s2VDAmS9NsK8GpDMLrCHPksFT7h3K6TOoUNn2pb7RoXx4g==}

  yargs-parser@21.1.1:
    resolution: {integrity: sha512-tVpsJW7DdjecAiFpbIB1e3qxIQsE6NoPc5/eTdrbbIC4h0LVsWhnoa3g+m2HclBIujHzsxZ4VJVA+GUuc2/LBw==}
    engines: {node: '>=12'}

  yargs@17.7.2:
    resolution: {integrity: sha512-7dSzzRQ++CKnNI/krKnYRV7JKKPUXMEh61soaHKg9mrWEhzFWhFnxPxGl+69cD1Ou63C13NUPCnmIcrvqCuM6w==}
    engines: {node: '>=12'}

  yocto-queue@0.1.0:
    resolution: {integrity: sha512-rVksvsnNCdJ/ohGc6xgPwyN8eheCxsiLM8mxuE/t/mOVqJewPuO1miLpTHQiRgTKCLexL4MeAFVagts7HmNZ2Q==}
    engines: {node: '>=10'}

  zod@3.23.8:
    resolution: {integrity: sha512-XBx9AXhXktjUqnepgTiE5flcKIYWi/rme0Eaj+5Y0lftuGBq+jyRu/md4WnuxqgP1ubdpNCsYEYPxrzVHD8d6g==}

  zod@3.24.1:
    resolution: {integrity: sha512-muH7gBL9sI1nciMZV67X5fTKKBLtwpZ5VBp1vsOQzj1MhrBZ4wlVCm3gedKZWLp0Oyel8sIGfeiz54Su+OVT+A==}

snapshots:

  '@adraffy/ens-normalize@1.10.1': {}

  '@babel/runtime@7.26.0':
    dependencies:
      regenerator-runtime: 0.14.1

  '@chainflip/bitcoin@1.1.1(typescript@5.7.2)':
    dependencies:
      '@chainflip/utils': 0.4.12
      bitcoinjs-lib: 7.0.0-rc.0(typescript@5.7.2)
    transitivePeerDependencies:
      - typescript

<<<<<<< HEAD
  '@chainflip/cli@1.8.0-assethub.6(axios@1.7.9)(bufferutil@4.0.8)(ethers@6.13.2(bufferutil@4.0.8)(utf-8-validate@5.0.10))(typescript@5.7.2)(utf-8-validate@5.0.10)':
=======
  '@chainflip/cli@1.8.0-rc.7(axios@1.7.2)(bufferutil@4.0.8)(ethers@6.13.2(bufferutil@4.0.8)(utf-8-validate@5.0.10))(typescript@5.5.3)(utf-8-validate@5.0.10)':
>>>>>>> 6673b2de
    dependencies:
      '@chainflip/bitcoin': 1.1.1(typescript@5.7.2)
      '@chainflip/extrinsics': 1.6.1
<<<<<<< HEAD
      '@chainflip/rpc': 1.8.0-assethub.1
      '@chainflip/solana': 1.0.3(bufferutil@4.0.8)(utf-8-validate@5.0.10)
      '@chainflip/utils': 1.8.0-assethub.1
      axios: 1.7.9
=======
      '@chainflip/rpc': 1.6.12
      '@chainflip/solana': 1.0.2
      '@chainflip/utils': 0.4.0
      axios: 1.7.2
>>>>>>> 6673b2de
      ethers: 6.13.2(bufferutil@4.0.8)(utf-8-validate@5.0.10)
      ioredis: 5.4.1
      ws: 8.18.0(bufferutil@4.0.8)(utf-8-validate@5.0.10)
      yargs: 17.7.2
    transitivePeerDependencies:
      - bufferutil
      - encoding
      - supports-color
      - typescript
      - utf-8-validate

  '@chainflip/extrinsics@1.6.1': {}

<<<<<<< HEAD
  '@chainflip/rpc@1.8.0-assethub.1':
=======
  '@chainflip/rpc@1.6.12':
>>>>>>> 6673b2de
    dependencies:
      '@chainflip/utils': 0.4.0
      zod: 3.24.1

  '@chainflip/solana@1.0.3(bufferutil@4.0.8)(utf-8-validate@5.0.10)':
    dependencies:
      '@chainflip/utils': 0.4.0
      '@solana/web3.js': 1.95.8(bufferutil@4.0.8)(utf-8-validate@5.0.10)
    transitivePeerDependencies:
      - bufferutil
      - encoding
      - utf-8-validate

  '@chainflip/utils@0.4.0': {}

  '@chainflip/utils@0.4.12':
    dependencies:
      '@date-fns/utc': 2.1.0
      bignumber.js: 9.1.2
      date-fns: 4.1.0

  '@chainflip/utils@1.8.0-assethub.1':
    dependencies:
      '@date-fns/utc': 2.1.0
      bignumber.js: 9.1.2
      date-fns: 4.1.0

  '@coral-xyz/anchor-errors@0.30.1': {}

  '@coral-xyz/anchor@0.30.1(bufferutil@4.0.8)(utf-8-validate@5.0.10)':
    dependencies:
      '@coral-xyz/anchor-errors': 0.30.1
      '@coral-xyz/borsh': 0.30.1(@solana/web3.js@1.95.8(bufferutil@4.0.8)(utf-8-validate@5.0.10))
      '@noble/hashes': 1.6.1
      '@solana/web3.js': 1.95.8(bufferutil@4.0.8)(utf-8-validate@5.0.10)
      bn.js: 5.2.1
      bs58: 4.0.1
      buffer-layout: 1.2.2
      camelcase: 6.3.0
      cross-fetch: 3.1.8
      crypto-hash: 1.3.0
      eventemitter3: 4.0.7
      pako: 2.1.0
      snake-case: 3.0.4
      superstruct: 0.15.5
      toml: 3.0.0
    transitivePeerDependencies:
      - bufferutil
      - encoding
      - utf-8-validate

  '@coral-xyz/borsh@0.30.1(@solana/web3.js@1.95.8(bufferutil@4.0.8)(utf-8-validate@5.0.10))':
    dependencies:
      '@solana/web3.js': 1.95.8(bufferutil@4.0.8)(utf-8-validate@5.0.10)
      bn.js: 5.2.1
      buffer-layout: 1.2.2

  '@date-fns/utc@2.1.0': {}

  '@esbuild/aix-ppc64@0.23.1':
    optional: true

  '@esbuild/android-arm64@0.23.1':
    optional: true

  '@esbuild/android-arm@0.23.1':
    optional: true

  '@esbuild/android-x64@0.23.1':
    optional: true

  '@esbuild/darwin-arm64@0.23.1':
    optional: true

  '@esbuild/darwin-x64@0.23.1':
    optional: true

  '@esbuild/freebsd-arm64@0.23.1':
    optional: true

  '@esbuild/freebsd-x64@0.23.1':
    optional: true

  '@esbuild/linux-arm64@0.23.1':
    optional: true

  '@esbuild/linux-arm@0.23.1':
    optional: true

  '@esbuild/linux-ia32@0.23.1':
    optional: true

  '@esbuild/linux-loong64@0.23.1':
    optional: true

  '@esbuild/linux-mips64el@0.23.1':
    optional: true

  '@esbuild/linux-ppc64@0.23.1':
    optional: true

  '@esbuild/linux-riscv64@0.23.1':
    optional: true

  '@esbuild/linux-s390x@0.23.1':
    optional: true

  '@esbuild/linux-x64@0.23.1':
    optional: true

  '@esbuild/netbsd-x64@0.23.1':
    optional: true

  '@esbuild/openbsd-arm64@0.23.1':
    optional: true

  '@esbuild/openbsd-x64@0.23.1':
    optional: true

  '@esbuild/sunos-x64@0.23.1':
    optional: true

  '@esbuild/win32-arm64@0.23.1':
    optional: true

  '@esbuild/win32-ia32@0.23.1':
    optional: true

  '@esbuild/win32-x64@0.23.1':
    optional: true

  '@eslint-community/eslint-utils@4.4.1(eslint@8.57.1)':
    dependencies:
      eslint: 8.57.1
      eslint-visitor-keys: 3.4.3

  '@eslint-community/regexpp@4.12.1': {}

  '@eslint/eslintrc@2.1.4':
    dependencies:
      ajv: 6.12.6
      debug: 4.3.7
      espree: 9.6.1
      globals: 13.24.0
      ignore: 5.3.2
      import-fresh: 3.3.0
      js-yaml: 4.1.0
      minimatch: 3.1.2
      strip-json-comments: 3.1.1
    transitivePeerDependencies:
      - supports-color

  '@eslint/js@8.57.1': {}

  '@ethereumjs/common@2.6.5':
    dependencies:
      crc-32: 1.2.2
      ethereumjs-util: 7.1.5

  '@ethereumjs/rlp@4.0.1': {}

  '@ethereumjs/tx@3.5.2':
    dependencies:
      '@ethereumjs/common': 2.6.5
      ethereumjs-util: 7.1.5

  '@ethereumjs/util@8.1.0':
    dependencies:
      '@ethereumjs/rlp': 4.0.1
      ethereum-cryptography: 2.2.1
      micro-ftch: 0.3.1

  '@ethersproject/abi@5.7.0':
    dependencies:
      '@ethersproject/address': 5.7.0
      '@ethersproject/bignumber': 5.7.0
      '@ethersproject/bytes': 5.7.0
      '@ethersproject/constants': 5.7.0
      '@ethersproject/hash': 5.7.0
      '@ethersproject/keccak256': 5.7.0
      '@ethersproject/logger': 5.7.0
      '@ethersproject/properties': 5.7.0
      '@ethersproject/strings': 5.7.0

  '@ethersproject/abstract-provider@5.7.0':
    dependencies:
      '@ethersproject/bignumber': 5.7.0
      '@ethersproject/bytes': 5.7.0
      '@ethersproject/logger': 5.7.0
      '@ethersproject/networks': 5.7.1
      '@ethersproject/properties': 5.7.0
      '@ethersproject/transactions': 5.7.0
      '@ethersproject/web': 5.7.1

  '@ethersproject/abstract-signer@5.7.0':
    dependencies:
      '@ethersproject/abstract-provider': 5.7.0
      '@ethersproject/bignumber': 5.7.0
      '@ethersproject/bytes': 5.7.0
      '@ethersproject/logger': 5.7.0
      '@ethersproject/properties': 5.7.0

  '@ethersproject/address@5.7.0':
    dependencies:
      '@ethersproject/bignumber': 5.7.0
      '@ethersproject/bytes': 5.7.0
      '@ethersproject/keccak256': 5.7.0
      '@ethersproject/logger': 5.7.0
      '@ethersproject/rlp': 5.7.0

  '@ethersproject/base64@5.7.0':
    dependencies:
      '@ethersproject/bytes': 5.7.0

  '@ethersproject/bignumber@5.7.0':
    dependencies:
      '@ethersproject/bytes': 5.7.0
      '@ethersproject/logger': 5.7.0
      bn.js: 5.2.1

  '@ethersproject/bytes@5.7.0':
    dependencies:
      '@ethersproject/logger': 5.7.0

  '@ethersproject/constants@5.7.0':
    dependencies:
      '@ethersproject/bignumber': 5.7.0

  '@ethersproject/hash@5.7.0':
    dependencies:
      '@ethersproject/abstract-signer': 5.7.0
      '@ethersproject/address': 5.7.0
      '@ethersproject/base64': 5.7.0
      '@ethersproject/bignumber': 5.7.0
      '@ethersproject/bytes': 5.7.0
      '@ethersproject/keccak256': 5.7.0
      '@ethersproject/logger': 5.7.0
      '@ethersproject/properties': 5.7.0
      '@ethersproject/strings': 5.7.0

  '@ethersproject/keccak256@5.7.0':
    dependencies:
      '@ethersproject/bytes': 5.7.0
      js-sha3: 0.8.0

  '@ethersproject/logger@5.7.0': {}

  '@ethersproject/networks@5.7.1':
    dependencies:
      '@ethersproject/logger': 5.7.0

  '@ethersproject/properties@5.7.0':
    dependencies:
      '@ethersproject/logger': 5.7.0

  '@ethersproject/rlp@5.7.0':
    dependencies:
      '@ethersproject/bytes': 5.7.0
      '@ethersproject/logger': 5.7.0

  '@ethersproject/signing-key@5.7.0':
    dependencies:
      '@ethersproject/bytes': 5.7.0
      '@ethersproject/logger': 5.7.0
      '@ethersproject/properties': 5.7.0
      bn.js: 5.2.1
      elliptic: 6.5.4
      hash.js: 1.1.7

  '@ethersproject/strings@5.7.0':
    dependencies:
      '@ethersproject/bytes': 5.7.0
      '@ethersproject/constants': 5.7.0
      '@ethersproject/logger': 5.7.0

  '@ethersproject/transactions@5.7.0':
    dependencies:
      '@ethersproject/address': 5.7.0
      '@ethersproject/bignumber': 5.7.0
      '@ethersproject/bytes': 5.7.0
      '@ethersproject/constants': 5.7.0
      '@ethersproject/keccak256': 5.7.0
      '@ethersproject/logger': 5.7.0
      '@ethersproject/properties': 5.7.0
      '@ethersproject/rlp': 5.7.0
      '@ethersproject/signing-key': 5.7.0

  '@ethersproject/web@5.7.1':
    dependencies:
      '@ethersproject/base64': 5.7.0
      '@ethersproject/bytes': 5.7.0
      '@ethersproject/logger': 5.7.0
      '@ethersproject/properties': 5.7.0
      '@ethersproject/strings': 5.7.0

  '@humanwhocodes/config-array@0.13.0':
    dependencies:
      '@humanwhocodes/object-schema': 2.0.3
      debug: 4.3.7
      minimatch: 3.1.2
    transitivePeerDependencies:
      - supports-color

  '@humanwhocodes/module-importer@1.0.1': {}

  '@humanwhocodes/object-schema@2.0.3': {}

  '@iarna/toml@2.2.5': {}

  '@ioredis/commands@1.2.0': {}

  '@noble/curves@1.2.0':
    dependencies:
      '@noble/hashes': 1.3.2

  '@noble/curves@1.4.2':
    dependencies:
      '@noble/hashes': 1.4.0

  '@noble/curves@1.7.0':
    dependencies:
      '@noble/hashes': 1.6.0

  '@noble/hashes@1.3.2': {}

  '@noble/hashes@1.4.0': {}

  '@noble/hashes@1.6.0': {}

  '@noble/hashes@1.6.1': {}

  '@nodelib/fs.scandir@2.1.5':
    dependencies:
      '@nodelib/fs.stat': 2.0.5
      run-parallel: 1.2.0

  '@nodelib/fs.stat@2.0.5': {}

  '@nodelib/fs.walk@1.2.8':
    dependencies:
      '@nodelib/fs.scandir': 2.1.5
      fastq: 1.17.1

  '@polkadot-api/json-rpc-provider-proxy@0.0.1':
    optional: true

  '@polkadot-api/json-rpc-provider@0.0.1':
    optional: true

  '@polkadot-api/metadata-builders@0.0.1':
    dependencies:
      '@polkadot-api/substrate-bindings': 0.0.1
      '@polkadot-api/utils': 0.0.1
    optional: true

  '@polkadot-api/observable-client@0.1.0(rxjs@7.8.1)':
    dependencies:
      '@polkadot-api/metadata-builders': 0.0.1
      '@polkadot-api/substrate-bindings': 0.0.1
      '@polkadot-api/substrate-client': 0.0.1
      '@polkadot-api/utils': 0.0.1
      rxjs: 7.8.1
    optional: true

  '@polkadot-api/substrate-bindings@0.0.1':
    dependencies:
      '@noble/hashes': 1.6.1
      '@polkadot-api/utils': 0.0.1
      '@scure/base': 1.2.1
      scale-ts: 1.6.0
    optional: true

  '@polkadot-api/substrate-client@0.0.1':
    optional: true

  '@polkadot-api/utils@0.0.1':
    optional: true

  '@polkadot/api-augment@11.3.1(bufferutil@4.0.8)(utf-8-validate@5.0.10)':
    dependencies:
      '@polkadot/api-base': 11.3.1(bufferutil@4.0.8)(utf-8-validate@5.0.10)
      '@polkadot/rpc-augment': 11.3.1(bufferutil@4.0.8)(utf-8-validate@5.0.10)
      '@polkadot/types': 11.3.1
      '@polkadot/types-augment': 11.3.1
      '@polkadot/types-codec': 11.3.1
      '@polkadot/util': 12.6.2
      tslib: 2.8.1
    transitivePeerDependencies:
      - bufferutil
      - supports-color
      - utf-8-validate

  '@polkadot/api-base@11.3.1(bufferutil@4.0.8)(utf-8-validate@5.0.10)':
    dependencies:
      '@polkadot/rpc-core': 11.3.1(bufferutil@4.0.8)(utf-8-validate@5.0.10)
      '@polkadot/types': 11.3.1
      '@polkadot/util': 12.6.2
      rxjs: 7.8.1
      tslib: 2.8.1
    transitivePeerDependencies:
      - bufferutil
      - supports-color
      - utf-8-validate

  '@polkadot/api-derive@11.3.1(bufferutil@4.0.8)(utf-8-validate@5.0.10)':
    dependencies:
      '@polkadot/api': 11.3.1(bufferutil@4.0.8)(utf-8-validate@5.0.10)
      '@polkadot/api-augment': 11.3.1(bufferutil@4.0.8)(utf-8-validate@5.0.10)
      '@polkadot/api-base': 11.3.1(bufferutil@4.0.8)(utf-8-validate@5.0.10)
      '@polkadot/rpc-core': 11.3.1(bufferutil@4.0.8)(utf-8-validate@5.0.10)
      '@polkadot/types': 11.3.1
      '@polkadot/types-codec': 11.3.1
      '@polkadot/util': 12.6.2
      '@polkadot/util-crypto': 12.6.2(@polkadot/util@12.6.2)
      rxjs: 7.8.1
      tslib: 2.8.1
    transitivePeerDependencies:
      - bufferutil
      - supports-color
      - utf-8-validate

  '@polkadot/api@11.3.1(bufferutil@4.0.8)(utf-8-validate@5.0.10)':
    dependencies:
      '@polkadot/api-augment': 11.3.1(bufferutil@4.0.8)(utf-8-validate@5.0.10)
      '@polkadot/api-base': 11.3.1(bufferutil@4.0.8)(utf-8-validate@5.0.10)
      '@polkadot/api-derive': 11.3.1(bufferutil@4.0.8)(utf-8-validate@5.0.10)
      '@polkadot/keyring': 12.6.2(@polkadot/util-crypto@12.6.2(@polkadot/util@12.6.2))(@polkadot/util@12.6.2)
      '@polkadot/rpc-augment': 11.3.1(bufferutil@4.0.8)(utf-8-validate@5.0.10)
      '@polkadot/rpc-core': 11.3.1(bufferutil@4.0.8)(utf-8-validate@5.0.10)
      '@polkadot/rpc-provider': 11.3.1(bufferutil@4.0.8)(utf-8-validate@5.0.10)
      '@polkadot/types': 11.3.1
      '@polkadot/types-augment': 11.3.1
      '@polkadot/types-codec': 11.3.1
      '@polkadot/types-create': 11.3.1
      '@polkadot/types-known': 11.3.1
      '@polkadot/util': 12.6.2
      '@polkadot/util-crypto': 12.6.2(@polkadot/util@12.6.2)
      eventemitter3: 5.0.1
      rxjs: 7.8.1
      tslib: 2.8.1
    transitivePeerDependencies:
      - bufferutil
      - supports-color
      - utf-8-validate

  '@polkadot/keyring@12.6.2(@polkadot/util-crypto@12.6.2(@polkadot/util@12.6.2))(@polkadot/util@12.6.2)':
    dependencies:
      '@polkadot/util': 12.6.2
      '@polkadot/util-crypto': 12.6.2(@polkadot/util@12.6.2)
      tslib: 2.8.1

  '@polkadot/networks@12.6.2':
    dependencies:
      '@polkadot/util': 12.6.2
      '@substrate/ss58-registry': 1.51.0
      tslib: 2.8.1

  '@polkadot/rpc-augment@11.3.1(bufferutil@4.0.8)(utf-8-validate@5.0.10)':
    dependencies:
      '@polkadot/rpc-core': 11.3.1(bufferutil@4.0.8)(utf-8-validate@5.0.10)
      '@polkadot/types': 11.3.1
      '@polkadot/types-codec': 11.3.1
      '@polkadot/util': 12.6.2
      tslib: 2.8.1
    transitivePeerDependencies:
      - bufferutil
      - supports-color
      - utf-8-validate

  '@polkadot/rpc-core@11.3.1(bufferutil@4.0.8)(utf-8-validate@5.0.10)':
    dependencies:
      '@polkadot/rpc-augment': 11.3.1(bufferutil@4.0.8)(utf-8-validate@5.0.10)
      '@polkadot/rpc-provider': 11.3.1(bufferutil@4.0.8)(utf-8-validate@5.0.10)
      '@polkadot/types': 11.3.1
      '@polkadot/util': 12.6.2
      rxjs: 7.8.1
      tslib: 2.8.1
    transitivePeerDependencies:
      - bufferutil
      - supports-color
      - utf-8-validate

  '@polkadot/rpc-provider@11.3.1(bufferutil@4.0.8)(utf-8-validate@5.0.10)':
    dependencies:
      '@polkadot/keyring': 12.6.2(@polkadot/util-crypto@12.6.2(@polkadot/util@12.6.2))(@polkadot/util@12.6.2)
      '@polkadot/types': 11.3.1
      '@polkadot/types-support': 11.3.1
      '@polkadot/util': 12.6.2
      '@polkadot/util-crypto': 12.6.2(@polkadot/util@12.6.2)
      '@polkadot/x-fetch': 12.6.2
      '@polkadot/x-global': 12.6.2
      '@polkadot/x-ws': 12.6.2(bufferutil@4.0.8)(utf-8-validate@5.0.10)
      eventemitter3: 5.0.1
      mock-socket: 9.3.1
      nock: 13.5.6
      tslib: 2.8.1
    optionalDependencies:
      '@substrate/connect': 0.8.10(bufferutil@4.0.8)(utf-8-validate@5.0.10)
    transitivePeerDependencies:
      - bufferutil
      - supports-color
      - utf-8-validate

  '@polkadot/types-augment@11.3.1':
    dependencies:
      '@polkadot/types': 11.3.1
      '@polkadot/types-codec': 11.3.1
      '@polkadot/util': 12.6.2
      tslib: 2.8.1

  '@polkadot/types-codec@11.3.1':
    dependencies:
      '@polkadot/util': 12.6.2
      '@polkadot/x-bigint': 12.6.2
      tslib: 2.8.1

  '@polkadot/types-create@11.3.1':
    dependencies:
      '@polkadot/types-codec': 11.3.1
      '@polkadot/util': 12.6.2
      tslib: 2.8.1

  '@polkadot/types-known@11.3.1':
    dependencies:
      '@polkadot/networks': 12.6.2
      '@polkadot/types': 11.3.1
      '@polkadot/types-codec': 11.3.1
      '@polkadot/types-create': 11.3.1
      '@polkadot/util': 12.6.2
      tslib: 2.8.1

  '@polkadot/types-support@11.3.1':
    dependencies:
      '@polkadot/util': 12.6.2
      tslib: 2.8.1

  '@polkadot/types@11.3.1':
    dependencies:
      '@polkadot/keyring': 12.6.2(@polkadot/util-crypto@12.6.2(@polkadot/util@12.6.2))(@polkadot/util@12.6.2)
      '@polkadot/types-augment': 11.3.1
      '@polkadot/types-codec': 11.3.1
      '@polkadot/types-create': 11.3.1
      '@polkadot/util': 12.6.2
      '@polkadot/util-crypto': 12.6.2(@polkadot/util@12.6.2)
      rxjs: 7.8.1
      tslib: 2.8.1

  '@polkadot/util-crypto@12.6.2(@polkadot/util@12.6.2)':
    dependencies:
      '@noble/curves': 1.7.0
      '@noble/hashes': 1.6.1
      '@polkadot/networks': 12.6.2
      '@polkadot/util': 12.6.2
      '@polkadot/wasm-crypto': 7.4.1(@polkadot/util@12.6.2)(@polkadot/x-randomvalues@12.6.2(@polkadot/util@12.6.2)(@polkadot/wasm-util@7.4.1(@polkadot/util@12.6.2)))
      '@polkadot/wasm-util': 7.4.1(@polkadot/util@12.6.2)
      '@polkadot/x-bigint': 12.6.2
      '@polkadot/x-randomvalues': 12.6.2(@polkadot/util@12.6.2)(@polkadot/wasm-util@7.4.1(@polkadot/util@12.6.2))
      '@scure/base': 1.2.1
      tslib: 2.8.1

  '@polkadot/util@12.6.2':
    dependencies:
      '@polkadot/x-bigint': 12.6.2
      '@polkadot/x-global': 12.6.2
      '@polkadot/x-textdecoder': 12.6.2
      '@polkadot/x-textencoder': 12.6.2
      '@types/bn.js': 5.1.6
      bn.js: 5.2.1
      tslib: 2.8.1

  '@polkadot/wasm-bridge@7.4.1(@polkadot/util@12.6.2)(@polkadot/x-randomvalues@12.6.2(@polkadot/util@12.6.2)(@polkadot/wasm-util@7.4.1(@polkadot/util@12.6.2)))':
    dependencies:
      '@polkadot/util': 12.6.2
      '@polkadot/wasm-util': 7.4.1(@polkadot/util@12.6.2)
      '@polkadot/x-randomvalues': 12.6.2(@polkadot/util@12.6.2)(@polkadot/wasm-util@7.4.1(@polkadot/util@12.6.2))
      tslib: 2.8.1

  '@polkadot/wasm-crypto-asmjs@7.4.1(@polkadot/util@12.6.2)':
    dependencies:
      '@polkadot/util': 12.6.2
      tslib: 2.8.1

  '@polkadot/wasm-crypto-init@7.4.1(@polkadot/util@12.6.2)(@polkadot/x-randomvalues@12.6.2(@polkadot/util@12.6.2)(@polkadot/wasm-util@7.4.1(@polkadot/util@12.6.2)))':
    dependencies:
      '@polkadot/util': 12.6.2
      '@polkadot/wasm-bridge': 7.4.1(@polkadot/util@12.6.2)(@polkadot/x-randomvalues@12.6.2(@polkadot/util@12.6.2)(@polkadot/wasm-util@7.4.1(@polkadot/util@12.6.2)))
      '@polkadot/wasm-crypto-asmjs': 7.4.1(@polkadot/util@12.6.2)
      '@polkadot/wasm-crypto-wasm': 7.4.1(@polkadot/util@12.6.2)
      '@polkadot/wasm-util': 7.4.1(@polkadot/util@12.6.2)
      '@polkadot/x-randomvalues': 12.6.2(@polkadot/util@12.6.2)(@polkadot/wasm-util@7.4.1(@polkadot/util@12.6.2))
      tslib: 2.8.1

  '@polkadot/wasm-crypto-wasm@7.4.1(@polkadot/util@12.6.2)':
    dependencies:
      '@polkadot/util': 12.6.2
      '@polkadot/wasm-util': 7.4.1(@polkadot/util@12.6.2)
      tslib: 2.8.1

  '@polkadot/wasm-crypto@7.4.1(@polkadot/util@12.6.2)(@polkadot/x-randomvalues@12.6.2(@polkadot/util@12.6.2)(@polkadot/wasm-util@7.4.1(@polkadot/util@12.6.2)))':
    dependencies:
      '@polkadot/util': 12.6.2
      '@polkadot/wasm-bridge': 7.4.1(@polkadot/util@12.6.2)(@polkadot/x-randomvalues@12.6.2(@polkadot/util@12.6.2)(@polkadot/wasm-util@7.4.1(@polkadot/util@12.6.2)))
      '@polkadot/wasm-crypto-asmjs': 7.4.1(@polkadot/util@12.6.2)
      '@polkadot/wasm-crypto-init': 7.4.1(@polkadot/util@12.6.2)(@polkadot/x-randomvalues@12.6.2(@polkadot/util@12.6.2)(@polkadot/wasm-util@7.4.1(@polkadot/util@12.6.2)))
      '@polkadot/wasm-crypto-wasm': 7.4.1(@polkadot/util@12.6.2)
      '@polkadot/wasm-util': 7.4.1(@polkadot/util@12.6.2)
      '@polkadot/x-randomvalues': 12.6.2(@polkadot/util@12.6.2)(@polkadot/wasm-util@7.4.1(@polkadot/util@12.6.2))
      tslib: 2.8.1

  '@polkadot/wasm-util@7.4.1(@polkadot/util@12.6.2)':
    dependencies:
      '@polkadot/util': 12.6.2
      tslib: 2.8.1

  '@polkadot/x-bigint@12.6.2':
    dependencies:
      '@polkadot/x-global': 12.6.2
      tslib: 2.8.1

  '@polkadot/x-fetch@12.6.2':
    dependencies:
      '@polkadot/x-global': 12.6.2
      node-fetch: 3.3.2
      tslib: 2.8.1

  '@polkadot/x-global@12.6.2':
    dependencies:
      tslib: 2.8.1

  '@polkadot/x-randomvalues@12.6.2(@polkadot/util@12.6.2)(@polkadot/wasm-util@7.4.1(@polkadot/util@12.6.2))':
    dependencies:
      '@polkadot/util': 12.6.2
      '@polkadot/wasm-util': 7.4.1(@polkadot/util@12.6.2)
      '@polkadot/x-global': 12.6.2
      tslib: 2.8.1

  '@polkadot/x-textdecoder@12.6.2':
    dependencies:
      '@polkadot/x-global': 12.6.2
      tslib: 2.8.1

  '@polkadot/x-textencoder@12.6.2':
    dependencies:
      '@polkadot/x-global': 12.6.2
      tslib: 2.8.1

  '@polkadot/x-ws@12.6.2(bufferutil@4.0.8)(utf-8-validate@5.0.10)':
    dependencies:
      '@polkadot/x-global': 12.6.2
      tslib: 2.8.1
      ws: 8.18.0(bufferutil@4.0.8)(utf-8-validate@5.0.10)
    transitivePeerDependencies:
      - bufferutil
      - utf-8-validate

  '@rtsao/scc@1.1.0': {}

  '@scure/base@1.1.9': {}

  '@scure/base@1.2.1': {}

  '@scure/bip32@1.4.0':
    dependencies:
      '@noble/curves': 1.4.2
      '@noble/hashes': 1.4.0
      '@scure/base': 1.1.9

  '@scure/bip39@1.3.0':
    dependencies:
      '@noble/hashes': 1.4.0
      '@scure/base': 1.1.9

  '@sindresorhus/is@4.6.0': {}

  '@solana/buffer-layout-utils@0.2.0(bufferutil@4.0.8)(utf-8-validate@5.0.10)':
    dependencies:
      '@solana/buffer-layout': 4.0.1
      '@solana/web3.js': 1.95.8(bufferutil@4.0.8)(utf-8-validate@5.0.10)
      bigint-buffer: 1.1.5
      bignumber.js: 9.1.2
    transitivePeerDependencies:
      - bufferutil
      - encoding
      - utf-8-validate

  '@solana/buffer-layout@4.0.1':
    dependencies:
      buffer: 6.0.3

  '@solana/codecs-core@2.0.0-rc.1(typescript@5.7.2)':
    dependencies:
      '@solana/errors': 2.0.0-rc.1(typescript@5.7.2)
      typescript: 5.7.2

  '@solana/codecs-data-structures@2.0.0-rc.1(typescript@5.7.2)':
    dependencies:
      '@solana/codecs-core': 2.0.0-rc.1(typescript@5.7.2)
      '@solana/codecs-numbers': 2.0.0-rc.1(typescript@5.7.2)
      '@solana/errors': 2.0.0-rc.1(typescript@5.7.2)
      typescript: 5.7.2

  '@solana/codecs-numbers@2.0.0-rc.1(typescript@5.7.2)':
    dependencies:
      '@solana/codecs-core': 2.0.0-rc.1(typescript@5.7.2)
      '@solana/errors': 2.0.0-rc.1(typescript@5.7.2)
      typescript: 5.7.2

  '@solana/codecs-strings@2.0.0-rc.1(fastestsmallesttextencoderdecoder@1.0.22)(typescript@5.7.2)':
    dependencies:
      '@solana/codecs-core': 2.0.0-rc.1(typescript@5.7.2)
      '@solana/codecs-numbers': 2.0.0-rc.1(typescript@5.7.2)
      '@solana/errors': 2.0.0-rc.1(typescript@5.7.2)
      fastestsmallesttextencoderdecoder: 1.0.22
      typescript: 5.7.2

  '@solana/codecs@2.0.0-rc.1(fastestsmallesttextencoderdecoder@1.0.22)(typescript@5.7.2)':
    dependencies:
      '@solana/codecs-core': 2.0.0-rc.1(typescript@5.7.2)
      '@solana/codecs-data-structures': 2.0.0-rc.1(typescript@5.7.2)
      '@solana/codecs-numbers': 2.0.0-rc.1(typescript@5.7.2)
      '@solana/codecs-strings': 2.0.0-rc.1(fastestsmallesttextencoderdecoder@1.0.22)(typescript@5.7.2)
      '@solana/options': 2.0.0-rc.1(fastestsmallesttextencoderdecoder@1.0.22)(typescript@5.7.2)
      typescript: 5.7.2
    transitivePeerDependencies:
      - fastestsmallesttextencoderdecoder

  '@solana/errors@2.0.0-rc.1(typescript@5.7.2)':
    dependencies:
      chalk: 5.3.0
      commander: 12.1.0
      typescript: 5.7.2

  '@solana/options@2.0.0-rc.1(fastestsmallesttextencoderdecoder@1.0.22)(typescript@5.7.2)':
    dependencies:
      '@solana/codecs-core': 2.0.0-rc.1(typescript@5.7.2)
      '@solana/codecs-data-structures': 2.0.0-rc.1(typescript@5.7.2)
      '@solana/codecs-numbers': 2.0.0-rc.1(typescript@5.7.2)
      '@solana/codecs-strings': 2.0.0-rc.1(fastestsmallesttextencoderdecoder@1.0.22)(typescript@5.7.2)
      '@solana/errors': 2.0.0-rc.1(typescript@5.7.2)
      typescript: 5.7.2
    transitivePeerDependencies:
      - fastestsmallesttextencoderdecoder

  '@solana/spl-token-group@0.0.7(@solana/web3.js@1.95.8(bufferutil@4.0.8)(utf-8-validate@5.0.10))(fastestsmallesttextencoderdecoder@1.0.22)(typescript@5.7.2)':
    dependencies:
      '@solana/codecs': 2.0.0-rc.1(fastestsmallesttextencoderdecoder@1.0.22)(typescript@5.7.2)
      '@solana/web3.js': 1.95.8(bufferutil@4.0.8)(utf-8-validate@5.0.10)
    transitivePeerDependencies:
      - fastestsmallesttextencoderdecoder
      - typescript

  '@solana/spl-token-metadata@0.1.6(@solana/web3.js@1.95.8(bufferutil@4.0.8)(utf-8-validate@5.0.10))(fastestsmallesttextencoderdecoder@1.0.22)(typescript@5.7.2)':
    dependencies:
      '@solana/codecs': 2.0.0-rc.1(fastestsmallesttextencoderdecoder@1.0.22)(typescript@5.7.2)
      '@solana/web3.js': 1.95.8(bufferutil@4.0.8)(utf-8-validate@5.0.10)
    transitivePeerDependencies:
      - fastestsmallesttextencoderdecoder
      - typescript

  '@solana/spl-token@0.4.9(@solana/web3.js@1.95.8(bufferutil@4.0.8)(utf-8-validate@5.0.10))(bufferutil@4.0.8)(fastestsmallesttextencoderdecoder@1.0.22)(typescript@5.7.2)(utf-8-validate@5.0.10)':
    dependencies:
      '@solana/buffer-layout': 4.0.1
      '@solana/buffer-layout-utils': 0.2.0(bufferutil@4.0.8)(utf-8-validate@5.0.10)
      '@solana/spl-token-group': 0.0.7(@solana/web3.js@1.95.8(bufferutil@4.0.8)(utf-8-validate@5.0.10))(fastestsmallesttextencoderdecoder@1.0.22)(typescript@5.7.2)
      '@solana/spl-token-metadata': 0.1.6(@solana/web3.js@1.95.8(bufferutil@4.0.8)(utf-8-validate@5.0.10))(fastestsmallesttextencoderdecoder@1.0.22)(typescript@5.7.2)
      '@solana/web3.js': 1.95.8(bufferutil@4.0.8)(utf-8-validate@5.0.10)
      buffer: 6.0.3
    transitivePeerDependencies:
      - bufferutil
      - encoding
      - fastestsmallesttextencoderdecoder
      - typescript
      - utf-8-validate

  '@solana/web3.js@1.95.8(bufferutil@4.0.8)(utf-8-validate@5.0.10)':
    dependencies:
      '@babel/runtime': 7.26.0
      '@noble/curves': 1.7.0
      '@noble/hashes': 1.6.1
      '@solana/buffer-layout': 4.0.1
      agentkeepalive: 4.5.0
      bigint-buffer: 1.1.5
      bn.js: 5.2.1
      borsh: 0.7.0
      bs58: 4.0.1
      buffer: 6.0.3
      fast-stable-stringify: 1.0.0
      jayson: 4.1.3(bufferutil@4.0.8)(utf-8-validate@5.0.10)
      node-fetch: 2.7.0
      rpc-websockets: 9.0.4
      superstruct: 2.0.2
    transitivePeerDependencies:
      - bufferutil
      - encoding
      - utf-8-validate

  '@substrate/connect-extension-protocol@2.2.1':
    optional: true

  '@substrate/connect-known-chains@1.8.0':
    optional: true

  '@substrate/connect@0.8.10(bufferutil@4.0.8)(utf-8-validate@5.0.10)':
    dependencies:
      '@substrate/connect-extension-protocol': 2.2.1
      '@substrate/connect-known-chains': 1.8.0
      '@substrate/light-client-extension-helpers': 0.0.6(smoldot@2.0.22(bufferutil@4.0.8)(utf-8-validate@5.0.10))
      smoldot: 2.0.22(bufferutil@4.0.8)(utf-8-validate@5.0.10)
    transitivePeerDependencies:
      - bufferutil
      - utf-8-validate
    optional: true

  '@substrate/light-client-extension-helpers@0.0.6(smoldot@2.0.22(bufferutil@4.0.8)(utf-8-validate@5.0.10))':
    dependencies:
      '@polkadot-api/json-rpc-provider': 0.0.1
      '@polkadot-api/json-rpc-provider-proxy': 0.0.1
      '@polkadot-api/observable-client': 0.1.0(rxjs@7.8.1)
      '@polkadot-api/substrate-client': 0.0.1
      '@substrate/connect-extension-protocol': 2.2.1
      '@substrate/connect-known-chains': 1.8.0
      rxjs: 7.8.1
      smoldot: 2.0.22(bufferutil@4.0.8)(utf-8-validate@5.0.10)
    optional: true

  '@substrate/ss58-registry@1.51.0': {}

  '@swc/helpers@0.5.15':
    dependencies:
      tslib: 2.8.1

  '@szmarczak/http-timer@4.0.6':
    dependencies:
      defer-to-connect: 2.0.1

  '@szmarczak/http-timer@5.0.1':
    dependencies:
      defer-to-connect: 2.0.1

  '@types/bn.js@5.1.6':
    dependencies:
      '@types/node': 20.17.9

  '@types/cacheable-request@6.0.3':
    dependencies:
      '@types/http-cache-semantics': 4.0.4
      '@types/keyv': 3.1.4
      '@types/node': 20.17.9
      '@types/responselike': 1.0.3

  '@types/connect@3.4.38':
    dependencies:
      '@types/node': 20.17.9

  '@types/http-cache-semantics@4.0.4': {}

  '@types/json5@0.0.29': {}

  '@types/keyv@3.1.4':
    dependencies:
      '@types/node': 20.17.9

  '@types/minimist@1.2.5': {}

  '@types/node@12.20.55': {}

  '@types/node@18.15.13': {}

  '@types/node@20.17.9':
    dependencies:
      undici-types: 6.19.8

  '@types/pbkdf2@3.1.2':
    dependencies:
      '@types/node': 20.17.9

  '@types/responselike@1.0.3':
    dependencies:
      '@types/node': 20.17.9

  '@types/secp256k1@4.0.6':
    dependencies:
      '@types/node': 20.17.9

  '@types/uuid@8.3.4': {}

  '@types/ws@7.4.7':
    dependencies:
      '@types/node': 20.17.9

  '@types/ws@8.5.13':
    dependencies:
      '@types/node': 20.17.9

  '@types/yargs-parser@21.0.3': {}

  '@types/yargs@17.0.33':
    dependencies:
      '@types/yargs-parser': 21.0.3

  '@typescript-eslint/eslint-plugin@7.18.0(@typescript-eslint/parser@7.18.0(eslint@8.57.1)(typescript@5.7.2))(eslint@8.57.1)(typescript@5.7.2)':
    dependencies:
      '@eslint-community/regexpp': 4.12.1
      '@typescript-eslint/parser': 7.18.0(eslint@8.57.1)(typescript@5.7.2)
      '@typescript-eslint/scope-manager': 7.18.0
      '@typescript-eslint/type-utils': 7.18.0(eslint@8.57.1)(typescript@5.7.2)
      '@typescript-eslint/utils': 7.18.0(eslint@8.57.1)(typescript@5.7.2)
      '@typescript-eslint/visitor-keys': 7.18.0
      eslint: 8.57.1
      graphemer: 1.4.0
      ignore: 5.3.2
      natural-compare: 1.4.0
      ts-api-utils: 1.4.3(typescript@5.7.2)
    optionalDependencies:
      typescript: 5.7.2
    transitivePeerDependencies:
      - supports-color

  '@typescript-eslint/parser@7.18.0(eslint@8.57.1)(typescript@5.7.2)':
    dependencies:
      '@typescript-eslint/scope-manager': 7.18.0
      '@typescript-eslint/types': 7.18.0
      '@typescript-eslint/typescript-estree': 7.18.0(typescript@5.7.2)
      '@typescript-eslint/visitor-keys': 7.18.0
      debug: 4.3.7
      eslint: 8.57.1
    optionalDependencies:
      typescript: 5.7.2
    transitivePeerDependencies:
      - supports-color

  '@typescript-eslint/scope-manager@7.18.0':
    dependencies:
      '@typescript-eslint/types': 7.18.0
      '@typescript-eslint/visitor-keys': 7.18.0

  '@typescript-eslint/type-utils@7.18.0(eslint@8.57.1)(typescript@5.7.2)':
    dependencies:
      '@typescript-eslint/typescript-estree': 7.18.0(typescript@5.7.2)
      '@typescript-eslint/utils': 7.18.0(eslint@8.57.1)(typescript@5.7.2)
      debug: 4.3.7
      eslint: 8.57.1
      ts-api-utils: 1.4.3(typescript@5.7.2)
    optionalDependencies:
      typescript: 5.7.2
    transitivePeerDependencies:
      - supports-color

  '@typescript-eslint/types@7.18.0': {}

  '@typescript-eslint/typescript-estree@7.18.0(typescript@5.7.2)':
    dependencies:
      '@typescript-eslint/types': 7.18.0
      '@typescript-eslint/visitor-keys': 7.18.0
      debug: 4.3.7
      globby: 11.1.0
      is-glob: 4.0.3
      minimatch: 9.0.5
      semver: 7.6.3
      ts-api-utils: 1.4.3(typescript@5.7.2)
    optionalDependencies:
      typescript: 5.7.2
    transitivePeerDependencies:
      - supports-color

  '@typescript-eslint/utils@7.18.0(eslint@8.57.1)(typescript@5.7.2)':
    dependencies:
      '@eslint-community/eslint-utils': 4.4.1(eslint@8.57.1)
      '@typescript-eslint/scope-manager': 7.18.0
      '@typescript-eslint/types': 7.18.0
      '@typescript-eslint/typescript-estree': 7.18.0(typescript@5.7.2)
      eslint: 8.57.1
    transitivePeerDependencies:
      - supports-color
      - typescript

  '@typescript-eslint/visitor-keys@7.18.0':
    dependencies:
      '@typescript-eslint/types': 7.18.0
      eslint-visitor-keys: 3.4.3

  '@ungap/structured-clone@1.2.0': {}

  '@uphold/request-logger@2.0.0(request@2.88.2)':
    dependencies:
      request: 2.88.2
      uuid: 3.4.0

  JSONStream@1.3.5:
    dependencies:
      jsonparse: 1.3.1
      through: 2.3.8

  abortcontroller-polyfill@1.7.6: {}

  accepts@1.3.8:
    dependencies:
      mime-types: 2.1.35
      negotiator: 0.6.3

  acorn-jsx@5.3.2(acorn@8.14.0):
    dependencies:
      acorn: 8.14.0

  acorn@8.14.0: {}

  aes-js@4.0.0-beta.5: {}

  agentkeepalive@4.5.0:
    dependencies:
      humanize-ms: 1.2.1

  ajv@6.12.6:
    dependencies:
      fast-deep-equal: 3.1.3
      fast-json-stable-stringify: 2.1.0
      json-schema-traverse: 0.4.1
      uri-js: 4.4.1

  ansi-regex@5.0.1: {}

  ansi-styles@4.3.0:
    dependencies:
      color-convert: 2.0.1

  argparse@2.0.1: {}

  array-buffer-byte-length@1.0.1:
    dependencies:
      call-bind: 1.0.8
      is-array-buffer: 3.0.4

  array-flatten@1.1.1: {}

  array-includes@3.1.8:
    dependencies:
      call-bind: 1.0.8
      define-properties: 1.2.1
      es-abstract: 1.23.5
      es-object-atoms: 1.0.0
      get-intrinsic: 1.2.4
      is-string: 1.1.0

  array-union@2.1.0: {}

  array.prototype.findlastindex@1.2.5:
    dependencies:
      call-bind: 1.0.8
      define-properties: 1.2.1
      es-abstract: 1.23.5
      es-errors: 1.3.0
      es-object-atoms: 1.0.0
      es-shim-unscopables: 1.0.2

  array.prototype.flat@1.3.2:
    dependencies:
      call-bind: 1.0.8
      define-properties: 1.2.1
      es-abstract: 1.23.5
      es-shim-unscopables: 1.0.2

  array.prototype.flatmap@1.3.2:
    dependencies:
      call-bind: 1.0.8
      define-properties: 1.2.1
      es-abstract: 1.23.5
      es-shim-unscopables: 1.0.2

  arraybuffer.prototype.slice@1.0.3:
    dependencies:
      array-buffer-byte-length: 1.0.1
      call-bind: 1.0.8
      define-properties: 1.2.1
      es-abstract: 1.23.5
      es-errors: 1.3.0
      get-intrinsic: 1.2.4
      is-array-buffer: 3.0.4
      is-shared-array-buffer: 1.0.3

  asn1@0.2.6:
    dependencies:
      safer-buffer: 2.1.2

  assert-plus@1.0.0: {}

  async-limiter@1.0.1: {}

  async-mutex@0.4.1:
    dependencies:
      tslib: 2.8.1

  asynckit@0.4.0: {}

  available-typed-arrays@1.0.7:
    dependencies:
      possible-typed-array-names: 1.0.0

  aws-sign2@0.7.0: {}

  aws4@1.13.2: {}

  axios@1.7.9:
    dependencies:
      follow-redirects: 1.15.9
      form-data: 4.0.1
      proxy-from-env: 1.1.0
    transitivePeerDependencies:
      - debug

  balanced-match@1.0.2: {}

  base-x@3.0.10:
    dependencies:
      safe-buffer: 5.2.1

  base-x@4.0.0: {}

  base-x@5.0.0: {}

  base64-js@1.5.1: {}

  bcrypt-pbkdf@1.0.2:
    dependencies:
      tweetnacl: 0.14.5

  bech32@2.0.0: {}

  bigint-buffer@1.1.5:
    dependencies:
      bindings: 1.5.0

  bignumber.js@9.1.2: {}

  bindings@1.5.0:
    dependencies:
      file-uri-to-path: 1.0.0

  bip174@2.1.1: {}

  bip174@3.0.0-rc.1:
    dependencies:
      uint8array-tools: 0.0.9
      varuint-bitcoin: 2.0.0

  bitcoin-core@4.2.0:
    dependencies:
      '@uphold/request-logger': 2.0.0(request@2.88.2)
      debugnyan: 1.0.0
      json-bigint: 1.0.0
      lodash: 4.17.21
      request: 2.88.2
      semver: 5.7.2
      standard-error: 1.1.0
    transitivePeerDependencies:
      - supports-color

  bitcoinjs-lib@6.1.7:
    dependencies:
      '@noble/hashes': 1.6.1
      bech32: 2.0.0
      bip174: 2.1.1
      bs58check: 3.0.1
      typeforce: 1.18.0
      varuint-bitcoin: 1.1.2

  bitcoinjs-lib@7.0.0-rc.0(typescript@5.7.2):
    dependencies:
      '@noble/hashes': 1.6.1
      bech32: 2.0.0
      bip174: 3.0.0-rc.1
      bs58check: 4.0.0
      uint8array-tools: 0.0.9
      valibot: 0.38.0(typescript@5.7.2)
      varuint-bitcoin: 2.0.0
    transitivePeerDependencies:
      - typescript

  blakejs@1.2.1: {}

  bluebird@3.7.2: {}

  bn.js@4.11.6: {}

  bn.js@4.12.1: {}

  bn.js@5.2.1: {}

  body-parser@1.20.3:
    dependencies:
      bytes: 3.1.2
      content-type: 1.0.5
      debug: 2.6.9
      depd: 2.0.0
      destroy: 1.2.0
      http-errors: 2.0.0
      iconv-lite: 0.4.24
      on-finished: 2.4.1
      qs: 6.13.0
      raw-body: 2.5.2
      type-is: 1.6.18
      unpipe: 1.0.0
    transitivePeerDependencies:
      - supports-color

  borsh@0.7.0:
    dependencies:
      bn.js: 5.2.1
      bs58: 4.0.1
      text-encoding-utf-8: 1.0.2

  brace-expansion@1.1.11:
    dependencies:
      balanced-match: 1.0.2
      concat-map: 0.0.1

  brace-expansion@2.0.1:
    dependencies:
      balanced-match: 1.0.2

  braces@3.0.3:
    dependencies:
      fill-range: 7.1.1

  brorand@1.1.0: {}

  browserify-aes@1.2.0:
    dependencies:
      buffer-xor: 1.0.3
      cipher-base: 1.0.6
      create-hash: 1.2.0
      evp_bytestokey: 1.0.3
      inherits: 2.0.4
      safe-buffer: 5.2.1

  bs58@4.0.1:
    dependencies:
      base-x: 3.0.10

  bs58@5.0.0:
    dependencies:
      base-x: 4.0.0

  bs58@6.0.0:
    dependencies:
      base-x: 5.0.0

  bs58check@2.1.2:
    dependencies:
      bs58: 4.0.1
      create-hash: 1.2.0
      safe-buffer: 5.2.1

  bs58check@3.0.1:
    dependencies:
      '@noble/hashes': 1.6.1
      bs58: 5.0.0

  bs58check@4.0.0:
    dependencies:
      '@noble/hashes': 1.6.1
      bs58: 6.0.0

  buffer-layout@1.2.2: {}

  buffer-to-arraybuffer@0.0.5: {}

  buffer-xor@1.0.3: {}

  buffer@5.7.1:
    dependencies:
      base64-js: 1.5.1
      ieee754: 1.2.1

  buffer@6.0.3:
    dependencies:
      base64-js: 1.5.1
      ieee754: 1.2.1

  bufferutil@4.0.8:
    dependencies:
      node-gyp-build: 4.8.4

  bunyan@1.8.15:
    optionalDependencies:
      dtrace-provider: 0.8.8
      moment: 2.30.1
      mv: 2.1.1
      safe-json-stringify: 1.2.0

  bytes@3.1.2: {}

  cacheable-lookup@5.0.4: {}

  cacheable-lookup@6.1.0: {}

  cacheable-request@7.0.4:
    dependencies:
      clone-response: 1.0.3
      get-stream: 5.2.0
      http-cache-semantics: 4.1.1
      keyv: 4.5.4
      lowercase-keys: 2.0.0
      normalize-url: 6.1.0
      responselike: 2.0.1

  call-bind-apply-helpers@1.0.0:
    dependencies:
      es-errors: 1.3.0
      function-bind: 1.1.2

  call-bind@1.0.8:
    dependencies:
      call-bind-apply-helpers: 1.0.0
      es-define-property: 1.0.0
      get-intrinsic: 1.2.4
      set-function-length: 1.2.2

  callsites@3.1.0: {}

  camelcase@6.3.0: {}

  caseless@0.12.0: {}

  chalk@4.1.2:
    dependencies:
      ansi-styles: 4.3.0
      supports-color: 7.2.0

  chalk@5.3.0: {}

  charenc@0.0.2: {}

  child_process@1.0.2: {}

  chownr@1.1.4: {}

  cids@0.7.5:
    dependencies:
      buffer: 5.7.1
      class-is: 1.1.0
      multibase: 0.6.1
      multicodec: 1.0.4
      multihashes: 0.4.21

  cipher-base@1.0.6:
    dependencies:
      inherits: 2.0.4
      safe-buffer: 5.2.1

  class-is@1.1.0: {}

  cliui@8.0.1:
    dependencies:
      string-width: 4.2.3
      strip-ansi: 6.0.1
      wrap-ansi: 7.0.0

  clone-response@1.0.3:
    dependencies:
      mimic-response: 1.0.1

  cluster-key-slot@1.1.2: {}

  color-convert@2.0.1:
    dependencies:
      color-name: 1.1.4

  color-name@1.1.4: {}

  combined-stream@1.0.8:
    dependencies:
      delayed-stream: 1.0.0

  commander@12.1.0: {}

  commander@2.20.3: {}

  concat-map@0.0.1: {}

  confusing-browser-globals@1.0.11: {}

  content-disposition@0.5.4:
    dependencies:
      safe-buffer: 5.2.1

  content-hash@2.5.2:
    dependencies:
      cids: 0.7.5
      multicodec: 0.5.7
      multihashes: 0.4.21

  content-type@1.0.5: {}

  cookie-signature@1.0.6: {}

  cookie@0.7.1: {}

  core-util-is@1.0.2: {}

  cors@2.8.5:
    dependencies:
      object-assign: 4.1.1
      vary: 1.1.2

  crc-32@1.2.2: {}

  create-hash@1.2.0:
    dependencies:
      cipher-base: 1.0.6
      inherits: 2.0.4
      md5.js: 1.3.5
      ripemd160: 2.0.2
      sha.js: 2.4.11

  create-hmac@1.1.7:
    dependencies:
      cipher-base: 1.0.6
      create-hash: 1.2.0
      inherits: 2.0.4
      ripemd160: 2.0.2
      safe-buffer: 5.2.1
      sha.js: 2.4.11

  cross-fetch@3.1.8:
    dependencies:
      node-fetch: 2.7.0
    transitivePeerDependencies:
      - encoding

  cross-fetch@4.0.0:
    dependencies:
      node-fetch: 2.7.0
    transitivePeerDependencies:
      - encoding

  cross-spawn@7.0.6:
    dependencies:
      path-key: 3.1.1
      shebang-command: 2.0.0
      which: 2.0.2

  crypt@0.0.2: {}

  crypto-hash@1.3.0: {}

  d@1.0.2:
    dependencies:
      es5-ext: 0.10.64
      type: 2.7.3

  dashdash@1.14.1:
    dependencies:
      assert-plus: 1.0.0

  data-uri-to-buffer@4.0.1: {}

  data-view-buffer@1.0.1:
    dependencies:
      call-bind: 1.0.8
      es-errors: 1.3.0
      is-data-view: 1.0.1

  data-view-byte-length@1.0.1:
    dependencies:
      call-bind: 1.0.8
      es-errors: 1.3.0
      is-data-view: 1.0.1

  data-view-byte-offset@1.0.0:
    dependencies:
      call-bind: 1.0.8
      es-errors: 1.3.0
      is-data-view: 1.0.1

  date-fns@4.1.0: {}

  debug@2.6.9:
    dependencies:
      ms: 2.0.0

  debug@3.2.7:
    dependencies:
      ms: 2.1.3

  debug@4.3.7:
    dependencies:
      ms: 2.1.3

  debugnyan@1.0.0:
    dependencies:
      bunyan: 1.8.15
      debug: 2.6.9
    transitivePeerDependencies:
      - supports-color

  decode-uri-component@0.2.2: {}

  decompress-response@3.3.0:
    dependencies:
      mimic-response: 1.0.1

  decompress-response@6.0.0:
    dependencies:
      mimic-response: 3.1.0

  deep-is@0.1.4: {}

  defer-to-connect@2.0.1: {}

  define-data-property@1.1.4:
    dependencies:
      es-define-property: 1.0.0
      es-errors: 1.3.0
      gopd: 1.2.0

  define-properties@1.2.1:
    dependencies:
      define-data-property: 1.1.4
      has-property-descriptors: 1.0.2
      object-keys: 1.1.1

  delay@5.0.0: {}

  delayed-stream@1.0.0: {}

  denque@2.1.0: {}

  depd@2.0.0: {}

  destroy@1.2.0: {}

  dir-glob@3.0.1:
    dependencies:
      path-type: 4.0.0

  disposablestack@1.1.6:
    dependencies:
      call-bind: 1.0.8
      define-properties: 1.2.1
      es-abstract: 1.23.5
      es-errors: 1.3.0
      es-set-tostringtag: 2.0.3
      get-intrinsic: 1.2.4
      globalthis: 1.0.4
      has-symbols: 1.1.0
      hasown: 2.0.2
      internal-slot: 1.0.7
      suppressed-error: 1.0.3

  doctrine@2.1.0:
    dependencies:
      esutils: 2.0.3

  doctrine@3.0.0:
    dependencies:
      esutils: 2.0.3

  dom-walk@0.1.2: {}

  dot-case@3.0.4:
    dependencies:
      no-case: 3.0.4
      tslib: 2.8.1

  dtrace-provider@0.8.8:
    dependencies:
      nan: 2.22.0
    optional: true

  ecc-jsbn@0.1.2:
    dependencies:
      jsbn: 0.1.1
      safer-buffer: 2.1.2

  ecpair@2.1.0:
    dependencies:
      randombytes: 2.1.0
      typeforce: 1.18.0
      wif: 2.0.6

  ee-first@1.1.1: {}

  elliptic@6.5.4:
    dependencies:
      bn.js: 4.12.1
      brorand: 1.1.0
      hash.js: 1.1.7
      hmac-drbg: 1.0.1
      inherits: 2.0.4
      minimalistic-assert: 1.0.1
      minimalistic-crypto-utils: 1.0.1

  elliptic@6.6.1:
    dependencies:
      bn.js: 4.12.1
      brorand: 1.1.0
      hash.js: 1.1.7
      hmac-drbg: 1.0.1
      inherits: 2.0.4
      minimalistic-assert: 1.0.1
      minimalistic-crypto-utils: 1.0.1

  emoji-regex@8.0.0: {}

  encodeurl@1.0.2: {}

  encodeurl@2.0.0: {}

  end-of-stream@1.4.4:
    dependencies:
      once: 1.4.0

  es-abstract@1.23.5:
    dependencies:
      array-buffer-byte-length: 1.0.1
      arraybuffer.prototype.slice: 1.0.3
      available-typed-arrays: 1.0.7
      call-bind: 1.0.8
      data-view-buffer: 1.0.1
      data-view-byte-length: 1.0.1
      data-view-byte-offset: 1.0.0
      es-define-property: 1.0.0
      es-errors: 1.3.0
      es-object-atoms: 1.0.0
      es-set-tostringtag: 2.0.3
      es-to-primitive: 1.3.0
      function.prototype.name: 1.1.6
      get-intrinsic: 1.2.4
      get-symbol-description: 1.0.2
      globalthis: 1.0.4
      gopd: 1.2.0
      has-property-descriptors: 1.0.2
      has-proto: 1.1.0
      has-symbols: 1.1.0
      hasown: 2.0.2
      internal-slot: 1.0.7
      is-array-buffer: 3.0.4
      is-callable: 1.2.7
      is-data-view: 1.0.1
      is-negative-zero: 2.0.3
      is-regex: 1.2.0
      is-shared-array-buffer: 1.0.3
      is-string: 1.1.0
      is-typed-array: 1.1.13
      is-weakref: 1.0.2
      object-inspect: 1.13.3
      object-keys: 1.1.1
      object.assign: 4.1.5
      regexp.prototype.flags: 1.5.3
      safe-array-concat: 1.1.2
      safe-regex-test: 1.0.3
      string.prototype.trim: 1.2.9
      string.prototype.trimend: 1.0.8
      string.prototype.trimstart: 1.0.8
      typed-array-buffer: 1.0.2
      typed-array-byte-length: 1.0.1
      typed-array-byte-offset: 1.0.3
      typed-array-length: 1.0.7
      unbox-primitive: 1.0.2
      which-typed-array: 1.1.16

  es-define-property@1.0.0:
    dependencies:
      get-intrinsic: 1.2.4

  es-errors@1.3.0: {}

  es-object-atoms@1.0.0:
    dependencies:
      es-errors: 1.3.0

  es-set-tostringtag@2.0.3:
    dependencies:
      get-intrinsic: 1.2.4
      has-tostringtag: 1.0.2
      hasown: 2.0.2

  es-shim-unscopables@1.0.2:
    dependencies:
      hasown: 2.0.2

  es-to-primitive@1.3.0:
    dependencies:
      is-callable: 1.2.7
      is-date-object: 1.0.5
      is-symbol: 1.1.0

  es5-ext@0.10.64:
    dependencies:
      es6-iterator: 2.0.3
      es6-symbol: 3.1.4
      esniff: 2.0.1
      next-tick: 1.1.0

  es6-iterator@2.0.3:
    dependencies:
      d: 1.0.2
      es5-ext: 0.10.64
      es6-symbol: 3.1.4

  es6-promise@4.2.8: {}

  es6-promisify@5.0.0:
    dependencies:
      es6-promise: 4.2.8

  es6-symbol@3.1.4:
    dependencies:
      d: 1.0.2
      ext: 1.7.0

  esbuild@0.23.1:
    optionalDependencies:
      '@esbuild/aix-ppc64': 0.23.1
      '@esbuild/android-arm': 0.23.1
      '@esbuild/android-arm64': 0.23.1
      '@esbuild/android-x64': 0.23.1
      '@esbuild/darwin-arm64': 0.23.1
      '@esbuild/darwin-x64': 0.23.1
      '@esbuild/freebsd-arm64': 0.23.1
      '@esbuild/freebsd-x64': 0.23.1
      '@esbuild/linux-arm': 0.23.1
      '@esbuild/linux-arm64': 0.23.1
      '@esbuild/linux-ia32': 0.23.1
      '@esbuild/linux-loong64': 0.23.1
      '@esbuild/linux-mips64el': 0.23.1
      '@esbuild/linux-ppc64': 0.23.1
      '@esbuild/linux-riscv64': 0.23.1
      '@esbuild/linux-s390x': 0.23.1
      '@esbuild/linux-x64': 0.23.1
      '@esbuild/netbsd-x64': 0.23.1
      '@esbuild/openbsd-arm64': 0.23.1
      '@esbuild/openbsd-x64': 0.23.1
      '@esbuild/sunos-x64': 0.23.1
      '@esbuild/win32-arm64': 0.23.1
      '@esbuild/win32-ia32': 0.23.1
      '@esbuild/win32-x64': 0.23.1

  escalade@3.2.0: {}

  escape-html@1.0.3: {}

  escape-string-regexp@4.0.0: {}

  eslint-config-airbnb-base@15.0.0(eslint-plugin-import@2.31.0(@typescript-eslint/parser@7.18.0(eslint@8.57.1)(typescript@5.7.2))(eslint@8.57.1))(eslint@8.57.1):
    dependencies:
      confusing-browser-globals: 1.0.11
      eslint: 8.57.1
      eslint-plugin-import: 2.31.0(@typescript-eslint/parser@7.18.0(eslint@8.57.1)(typescript@5.7.2))(eslint@8.57.1)
      object.assign: 4.1.5
      object.entries: 1.1.8
      semver: 6.3.1

  eslint-config-prettier@9.1.0(eslint@8.57.1):
    dependencies:
      eslint: 8.57.1

  eslint-import-resolver-node@0.3.9:
    dependencies:
      debug: 3.2.7
      is-core-module: 2.15.1
      resolve: 1.22.8
    transitivePeerDependencies:
      - supports-color

  eslint-module-utils@2.12.0(@typescript-eslint/parser@7.18.0(eslint@8.57.1)(typescript@5.7.2))(eslint-import-resolver-node@0.3.9)(eslint@8.57.1):
    dependencies:
      debug: 3.2.7
    optionalDependencies:
      '@typescript-eslint/parser': 7.18.0(eslint@8.57.1)(typescript@5.7.2)
      eslint: 8.57.1
      eslint-import-resolver-node: 0.3.9
    transitivePeerDependencies:
      - supports-color

  eslint-plugin-import@2.31.0(@typescript-eslint/parser@7.18.0(eslint@8.57.1)(typescript@5.7.2))(eslint@8.57.1):
    dependencies:
      '@rtsao/scc': 1.1.0
      array-includes: 3.1.8
      array.prototype.findlastindex: 1.2.5
      array.prototype.flat: 1.3.2
      array.prototype.flatmap: 1.3.2
      debug: 3.2.7
      doctrine: 2.1.0
      eslint: 8.57.1
      eslint-import-resolver-node: 0.3.9
      eslint-module-utils: 2.12.0(@typescript-eslint/parser@7.18.0(eslint@8.57.1)(typescript@5.7.2))(eslint-import-resolver-node@0.3.9)(eslint@8.57.1)
      hasown: 2.0.2
      is-core-module: 2.15.1
      is-glob: 4.0.3
      minimatch: 3.1.2
      object.fromentries: 2.0.8
      object.groupby: 1.0.3
      object.values: 1.2.0
      semver: 6.3.1
      string.prototype.trimend: 1.0.8
      tsconfig-paths: 3.15.0
    optionalDependencies:
      '@typescript-eslint/parser': 7.18.0(eslint@8.57.1)(typescript@5.7.2)
    transitivePeerDependencies:
      - eslint-import-resolver-typescript
      - eslint-import-resolver-webpack
      - supports-color

  eslint-scope@7.2.2:
    dependencies:
      esrecurse: 4.3.0
      estraverse: 5.3.0

  eslint-visitor-keys@3.4.3: {}

  eslint@8.57.1:
    dependencies:
      '@eslint-community/eslint-utils': 4.4.1(eslint@8.57.1)
      '@eslint-community/regexpp': 4.12.1
      '@eslint/eslintrc': 2.1.4
      '@eslint/js': 8.57.1
      '@humanwhocodes/config-array': 0.13.0
      '@humanwhocodes/module-importer': 1.0.1
      '@nodelib/fs.walk': 1.2.8
      '@ungap/structured-clone': 1.2.0
      ajv: 6.12.6
      chalk: 4.1.2
      cross-spawn: 7.0.6
      debug: 4.3.7
      doctrine: 3.0.0
      escape-string-regexp: 4.0.0
      eslint-scope: 7.2.2
      eslint-visitor-keys: 3.4.3
      espree: 9.6.1
      esquery: 1.6.0
      esutils: 2.0.3
      fast-deep-equal: 3.1.3
      file-entry-cache: 6.0.1
      find-up: 5.0.0
      glob-parent: 6.0.2
      globals: 13.24.0
      graphemer: 1.4.0
      ignore: 5.3.2
      imurmurhash: 0.1.4
      is-glob: 4.0.3
      is-path-inside: 3.0.3
      js-yaml: 4.1.0
      json-stable-stringify-without-jsonify: 1.0.1
      levn: 0.4.1
      lodash.merge: 4.6.2
      minimatch: 3.1.2
      natural-compare: 1.4.0
      optionator: 0.9.4
      strip-ansi: 6.0.1
      text-table: 0.2.0
    transitivePeerDependencies:
      - supports-color

  esniff@2.0.1:
    dependencies:
      d: 1.0.2
      es5-ext: 0.10.64
      event-emitter: 0.3.5
      type: 2.7.3

  espree@9.6.1:
    dependencies:
      acorn: 8.14.0
      acorn-jsx: 5.3.2(acorn@8.14.0)
      eslint-visitor-keys: 3.4.3

  esquery@1.6.0:
    dependencies:
      estraverse: 5.3.0

  esrecurse@4.3.0:
    dependencies:
      estraverse: 5.3.0

  estraverse@5.3.0: {}

  esutils@2.0.3: {}

  etag@1.8.1: {}

  eth-ens-namehash@2.0.8:
    dependencies:
      idna-uts46-hx: 2.3.1
      js-sha3: 0.5.7

  eth-lib@0.1.29(bufferutil@4.0.8)(utf-8-validate@5.0.10):
    dependencies:
      bn.js: 4.12.1
      elliptic: 6.6.1
      nano-json-stream-parser: 0.1.2
      servify: 0.1.12
      ws: 3.3.3(bufferutil@4.0.8)(utf-8-validate@5.0.10)
      xhr-request-promise: 0.1.3
    transitivePeerDependencies:
      - bufferutil
      - supports-color
      - utf-8-validate

  eth-lib@0.2.8:
    dependencies:
      bn.js: 4.12.1
      elliptic: 6.6.1
      xhr-request-promise: 0.1.3

  ethereum-bloom-filters@1.2.0:
    dependencies:
      '@noble/hashes': 1.6.1

  ethereum-cryptography@0.1.3:
    dependencies:
      '@types/pbkdf2': 3.1.2
      '@types/secp256k1': 4.0.6
      blakejs: 1.2.1
      browserify-aes: 1.2.0
      bs58check: 2.1.2
      create-hash: 1.2.0
      create-hmac: 1.1.7
      hash.js: 1.1.7
      keccak: 3.0.4
      pbkdf2: 3.1.2
      randombytes: 2.1.0
      safe-buffer: 5.2.1
      scrypt-js: 3.0.1
      secp256k1: 4.0.4
      setimmediate: 1.0.5

  ethereum-cryptography@2.2.1:
    dependencies:
      '@noble/curves': 1.4.2
      '@noble/hashes': 1.4.0
      '@scure/bip32': 1.4.0
      '@scure/bip39': 1.3.0

  ethereumjs-util@7.1.5:
    dependencies:
      '@types/bn.js': 5.1.6
      bn.js: 5.2.1
      create-hash: 1.2.0
      ethereum-cryptography: 0.1.3
      rlp: 2.2.7

  ethers@6.13.2(bufferutil@4.0.8)(utf-8-validate@5.0.10):
    dependencies:
      '@adraffy/ens-normalize': 1.10.1
      '@noble/curves': 1.2.0
      '@noble/hashes': 1.3.2
      '@types/node': 18.15.13
      aes-js: 4.0.0-beta.5
      tslib: 2.4.0
      ws: 8.17.1(bufferutil@4.0.8)(utf-8-validate@5.0.10)
    transitivePeerDependencies:
      - bufferutil
      - utf-8-validate

  ethjs-unit@0.1.6:
    dependencies:
      bn.js: 4.11.6
      number-to-bn: 1.7.0

  event-emitter@0.3.5:
    dependencies:
      d: 1.0.2
      es5-ext: 0.10.64

  eventemitter3@4.0.4: {}

  eventemitter3@4.0.7: {}

  eventemitter3@5.0.1: {}

  evp_bytestokey@1.0.3:
    dependencies:
      md5.js: 1.3.5
      safe-buffer: 5.2.1

  express@4.21.2:
    dependencies:
      accepts: 1.3.8
      array-flatten: 1.1.1
      body-parser: 1.20.3
      content-disposition: 0.5.4
      content-type: 1.0.5
      cookie: 0.7.1
      cookie-signature: 1.0.6
      debug: 2.6.9
      depd: 2.0.0
      encodeurl: 2.0.0
      escape-html: 1.0.3
      etag: 1.8.1
      finalhandler: 1.3.1
      fresh: 0.5.2
      http-errors: 2.0.0
      merge-descriptors: 1.0.3
      methods: 1.1.2
      on-finished: 2.4.1
      parseurl: 1.3.3
      path-to-regexp: 0.1.12
      proxy-addr: 2.0.7
      qs: 6.13.0
      range-parser: 1.2.1
      safe-buffer: 5.2.1
      send: 0.19.0
      serve-static: 1.16.2
      setprototypeof: 1.2.0
      statuses: 2.0.1
      type-is: 1.6.18
      utils-merge: 1.0.1
      vary: 1.1.2
    transitivePeerDependencies:
      - supports-color

  ext@1.7.0:
    dependencies:
      type: 2.7.3

  extend@3.0.2: {}

  extsprintf@1.3.0: {}

  eyes@0.1.8: {}

  fast-deep-equal@3.1.3: {}

  fast-glob@3.3.2:
    dependencies:
      '@nodelib/fs.stat': 2.0.5
      '@nodelib/fs.walk': 1.2.8
      glob-parent: 5.1.2
      merge2: 1.4.1
      micromatch: 4.0.8

  fast-json-stable-stringify@2.1.0: {}

  fast-levenshtein@2.0.6: {}

  fast-stable-stringify@1.0.0: {}

  fastestsmallesttextencoderdecoder@1.0.22: {}

  fastq@1.17.1:
    dependencies:
      reusify: 1.0.4

  fetch-blob@3.2.0:
    dependencies:
      node-domexception: 1.0.0
      web-streams-polyfill: 3.3.3

  file-entry-cache@6.0.1:
    dependencies:
      flat-cache: 3.2.0

  file-uri-to-path@1.0.0: {}

  fill-range@7.1.1:
    dependencies:
      to-regex-range: 5.0.1

  finalhandler@1.3.1:
    dependencies:
      debug: 2.6.9
      encodeurl: 2.0.0
      escape-html: 1.0.3
      on-finished: 2.4.1
      parseurl: 1.3.3
      statuses: 2.0.1
      unpipe: 1.0.0
    transitivePeerDependencies:
      - supports-color

  find-up@5.0.0:
    dependencies:
      locate-path: 6.0.0
      path-exists: 4.0.0

  flat-cache@3.2.0:
    dependencies:
      flatted: 3.3.2
      keyv: 4.5.4
      rimraf: 3.0.2

  flatted@3.3.2: {}

  follow-redirects@1.15.9: {}

  for-each@0.3.3:
    dependencies:
      is-callable: 1.2.7

  forever-agent@0.6.1: {}

  form-data-encoder@1.7.1: {}

  form-data@2.3.3:
    dependencies:
      asynckit: 0.4.0
      combined-stream: 1.0.8
      mime-types: 2.1.35

  form-data@4.0.1:
    dependencies:
      asynckit: 0.4.0
      combined-stream: 1.0.8
      mime-types: 2.1.35

  formdata-polyfill@4.0.10:
    dependencies:
      fetch-blob: 3.2.0

  forwarded@0.2.0: {}

  fresh@0.5.2: {}

  fs-extra@4.0.3:
    dependencies:
      graceful-fs: 4.2.11
      jsonfile: 4.0.0
      universalify: 0.1.2

  fs-minipass@1.2.7:
    dependencies:
      minipass: 2.9.0

  fs.realpath@1.0.0: {}

  fsevents@2.3.3:
    optional: true

  function-bind@1.1.2: {}

  function.prototype.name@1.1.6:
    dependencies:
      call-bind: 1.0.8
      define-properties: 1.2.1
      es-abstract: 1.23.5
      functions-have-names: 1.2.3

  functions-have-names@1.2.3: {}

  get-caller-file@2.0.5: {}

  get-intrinsic@1.2.4:
    dependencies:
      es-errors: 1.3.0
      function-bind: 1.1.2
      has-proto: 1.1.0
      has-symbols: 1.1.0
      hasown: 2.0.2

  get-stream@5.2.0:
    dependencies:
      pump: 3.0.2

  get-stream@6.0.1: {}

  get-symbol-description@1.0.2:
    dependencies:
      call-bind: 1.0.8
      es-errors: 1.3.0
      get-intrinsic: 1.2.4

  get-tsconfig@4.8.1:
    dependencies:
      resolve-pkg-maps: 1.0.0

  getpass@0.1.7:
    dependencies:
      assert-plus: 1.0.0

  glob-parent@5.1.2:
    dependencies:
      is-glob: 4.0.3

  glob-parent@6.0.2:
    dependencies:
      is-glob: 4.0.3

  glob@6.0.4:
    dependencies:
      inflight: 1.0.6
      inherits: 2.0.4
      minimatch: 3.1.2
      once: 1.4.0
      path-is-absolute: 1.0.1
    optional: true

  glob@7.2.3:
    dependencies:
      fs.realpath: 1.0.0
      inflight: 1.0.6
      inherits: 2.0.4
      minimatch: 3.1.2
      once: 1.4.0
      path-is-absolute: 1.0.1

  global@4.4.0:
    dependencies:
      min-document: 2.19.0
      process: 0.11.10

  globals@13.24.0:
    dependencies:
      type-fest: 0.20.2

  globalthis@1.0.4:
    dependencies:
      define-properties: 1.2.1
      gopd: 1.2.0

  globby@11.1.0:
    dependencies:
      array-union: 2.1.0
      dir-glob: 3.0.1
      fast-glob: 3.3.2
      ignore: 5.3.2
      merge2: 1.4.1
      slash: 3.0.0

  gopd@1.2.0: {}

  got@11.8.6:
    dependencies:
      '@sindresorhus/is': 4.6.0
      '@szmarczak/http-timer': 4.0.6
      '@types/cacheable-request': 6.0.3
      '@types/responselike': 1.0.3
      cacheable-lookup: 5.0.4
      cacheable-request: 7.0.4
      decompress-response: 6.0.0
      http2-wrapper: 1.0.3
      lowercase-keys: 2.0.0
      p-cancelable: 2.1.1
      responselike: 2.0.1

  got@12.1.0:
    dependencies:
      '@sindresorhus/is': 4.6.0
      '@szmarczak/http-timer': 5.0.1
      '@types/cacheable-request': 6.0.3
      '@types/responselike': 1.0.3
      cacheable-lookup: 6.1.0
      cacheable-request: 7.0.4
      decompress-response: 6.0.0
      form-data-encoder: 1.7.1
      get-stream: 6.0.1
      http2-wrapper: 2.2.1
      lowercase-keys: 3.0.0
      p-cancelable: 3.0.0
      responselike: 2.0.1

  graceful-fs@4.2.11: {}

  graphemer@1.4.0: {}

  har-schema@2.0.0: {}

  har-validator@5.1.5:
    dependencies:
      ajv: 6.12.6
      har-schema: 2.0.0

  has-bigints@1.0.2: {}

  has-flag@4.0.0: {}

  has-property-descriptors@1.0.2:
    dependencies:
      es-define-property: 1.0.0

  has-proto@1.1.0:
    dependencies:
      call-bind: 1.0.8

  has-symbols@1.1.0: {}

  has-tostringtag@1.0.2:
    dependencies:
      has-symbols: 1.1.0

  hash-base@3.1.0:
    dependencies:
      inherits: 2.0.4
      readable-stream: 3.6.2
      safe-buffer: 5.2.1

  hash.js@1.1.7:
    dependencies:
      inherits: 2.0.4
      minimalistic-assert: 1.0.1

  hasown@2.0.2:
    dependencies:
      function-bind: 1.1.2

  hmac-drbg@1.0.1:
    dependencies:
      hash.js: 1.1.7
      minimalistic-assert: 1.0.1
      minimalistic-crypto-utils: 1.0.1

  http-cache-semantics@4.1.1: {}

  http-errors@2.0.0:
    dependencies:
      depd: 2.0.0
      inherits: 2.0.4
      setprototypeof: 1.2.0
      statuses: 2.0.1
      toidentifier: 1.0.1

  http-https@1.0.0: {}

  http-signature@1.2.0:
    dependencies:
      assert-plus: 1.0.0
      jsprim: 1.4.2
      sshpk: 1.18.0

  http2-wrapper@1.0.3:
    dependencies:
      quick-lru: 5.1.1
      resolve-alpn: 1.2.1

  http2-wrapper@2.2.1:
    dependencies:
      quick-lru: 5.1.1
      resolve-alpn: 1.2.1

  humanize-ms@1.2.1:
    dependencies:
      ms: 2.1.3

  iconv-lite@0.4.24:
    dependencies:
      safer-buffer: 2.1.2

  idna-uts46-hx@2.3.1:
    dependencies:
      punycode: 2.1.0

  ieee754@1.2.1: {}

  ignore@5.3.2: {}

  import-fresh@3.3.0:
    dependencies:
      parent-module: 1.0.1
      resolve-from: 4.0.0

  imurmurhash@0.1.4: {}

  inflight@1.0.6:
    dependencies:
      once: 1.4.0
      wrappy: 1.0.2

  inherits@2.0.4: {}

  internal-slot@1.0.7:
    dependencies:
      es-errors: 1.3.0
      hasown: 2.0.2
      side-channel: 1.0.6

  ioredis@5.4.1:
    dependencies:
      '@ioredis/commands': 1.2.0
      cluster-key-slot: 1.1.2
      debug: 4.3.7
      denque: 2.1.0
      lodash.defaults: 4.2.0
      lodash.isarguments: 3.1.0
      redis-errors: 1.2.0
      redis-parser: 3.0.0
      standard-as-callback: 2.1.0
    transitivePeerDependencies:
      - supports-color

  ipaddr.js@1.9.1: {}

  is-arguments@1.1.1:
    dependencies:
      call-bind: 1.0.8
      has-tostringtag: 1.0.2

  is-array-buffer@3.0.4:
    dependencies:
      call-bind: 1.0.8
      get-intrinsic: 1.2.4

  is-async-function@2.0.0:
    dependencies:
      has-tostringtag: 1.0.2

  is-bigint@1.1.0:
    dependencies:
      has-bigints: 1.0.2

  is-boolean-object@1.2.0:
    dependencies:
      call-bind: 1.0.8
      has-tostringtag: 1.0.2

  is-buffer@1.1.6: {}

  is-callable@1.2.7: {}

  is-core-module@2.15.1:
    dependencies:
      hasown: 2.0.2

  is-data-view@1.0.1:
    dependencies:
      is-typed-array: 1.1.13

  is-date-object@1.0.5:
    dependencies:
      has-tostringtag: 1.0.2

  is-extglob@2.1.1: {}

  is-finalizationregistry@1.1.0:
    dependencies:
      call-bind: 1.0.8

  is-fullwidth-code-point@3.0.0: {}

  is-function@1.0.2: {}

  is-generator-function@1.0.10:
    dependencies:
      has-tostringtag: 1.0.2

  is-glob@4.0.3:
    dependencies:
      is-extglob: 2.1.1

  is-hex-prefixed@1.0.0: {}

  is-map@2.0.3: {}

  is-negative-zero@2.0.3: {}

  is-number-object@1.1.0:
    dependencies:
      call-bind: 1.0.8
      has-tostringtag: 1.0.2

  is-number@7.0.0: {}

  is-path-inside@3.0.3: {}

  is-regex@1.2.0:
    dependencies:
      call-bind: 1.0.8
      gopd: 1.2.0
      has-tostringtag: 1.0.2
      hasown: 2.0.2

  is-set@2.0.3: {}

  is-shared-array-buffer@1.0.3:
    dependencies:
      call-bind: 1.0.8

  is-string@1.1.0:
    dependencies:
      call-bind: 1.0.8
      has-tostringtag: 1.0.2

  is-symbol@1.1.0:
    dependencies:
      call-bind: 1.0.8
      has-symbols: 1.1.0
      safe-regex-test: 1.0.3

  is-typed-array@1.1.13:
    dependencies:
      which-typed-array: 1.1.16

  is-typedarray@1.0.0: {}

  is-weakmap@2.0.2: {}

  is-weakref@1.0.2:
    dependencies:
      call-bind: 1.0.8

  is-weakset@2.0.3:
    dependencies:
      call-bind: 1.0.8
      get-intrinsic: 1.2.4

  isarray@2.0.5: {}

  isexe@2.0.0: {}

  isomorphic-ws@4.0.1(ws@7.5.10(bufferutil@4.0.8)(utf-8-validate@5.0.10)):
    dependencies:
      ws: 7.5.10(bufferutil@4.0.8)(utf-8-validate@5.0.10)

  isstream@0.1.2: {}

  jayson@4.1.3(bufferutil@4.0.8)(utf-8-validate@5.0.10):
    dependencies:
      '@types/connect': 3.4.38
      '@types/node': 12.20.55
      '@types/ws': 7.4.7
      JSONStream: 1.3.5
      commander: 2.20.3
      delay: 5.0.0
      es6-promisify: 5.0.0
      eyes: 0.1.8
      isomorphic-ws: 4.0.1(ws@7.5.10(bufferutil@4.0.8)(utf-8-validate@5.0.10))
      json-stringify-safe: 5.0.1
      uuid: 8.3.2
      ws: 7.5.10(bufferutil@4.0.8)(utf-8-validate@5.0.10)
    transitivePeerDependencies:
      - bufferutil
      - utf-8-validate

  js-sha3@0.5.7: {}

  js-sha3@0.8.0: {}

  js-yaml@4.1.0:
    dependencies:
      argparse: 2.0.1

  jsbn@0.1.1: {}

  json-bigint@1.0.0:
    dependencies:
      bignumber.js: 9.1.2

  json-buffer@3.0.1: {}

  json-schema-traverse@0.4.1: {}

  json-schema@0.4.0: {}

  json-stable-stringify-without-jsonify@1.0.1: {}

  json-stringify-safe@5.0.1: {}

  json5@1.0.2:
    dependencies:
      minimist: 1.2.8

  jsonfile@4.0.0:
    optionalDependencies:
      graceful-fs: 4.2.11

  jsonparse@1.3.1: {}

  jsprim@1.4.2:
    dependencies:
      assert-plus: 1.0.0
      extsprintf: 1.3.0
      json-schema: 0.4.0
      verror: 1.10.0

  keccak@3.0.4:
    dependencies:
      node-addon-api: 2.0.2
      node-gyp-build: 4.8.4
      readable-stream: 3.6.2

  keyv@4.5.4:
    dependencies:
      json-buffer: 3.0.1

  levn@0.4.1:
    dependencies:
      prelude-ls: 1.2.1
      type-check: 0.4.0

  locate-path@6.0.0:
    dependencies:
      p-locate: 5.0.0

  lodash.defaults@4.2.0: {}

  lodash.isarguments@3.1.0: {}

  lodash.merge@4.6.2: {}

  lodash@4.17.21: {}

  lower-case@2.0.2:
    dependencies:
      tslib: 2.8.1

  lowercase-keys@2.0.0: {}

  lowercase-keys@3.0.0: {}

  md5.js@1.3.5:
    dependencies:
      hash-base: 3.1.0
      inherits: 2.0.4
      safe-buffer: 5.2.1

  md5@2.3.0:
    dependencies:
      charenc: 0.0.2
      crypt: 0.0.2
      is-buffer: 1.1.6

  media-typer@0.3.0: {}

  merge-descriptors@1.0.3: {}

  merge2@1.4.1: {}

  methods@1.1.2: {}

  micro-ftch@0.3.1: {}

  micromatch@4.0.8:
    dependencies:
      braces: 3.0.3
      picomatch: 2.3.1

  mime-db@1.52.0: {}

  mime-types@2.1.35:
    dependencies:
      mime-db: 1.52.0

  mime@1.6.0: {}

  mimic-response@1.0.1: {}

  mimic-response@3.1.0: {}

  min-document@2.19.0:
    dependencies:
      dom-walk: 0.1.2

  minimalistic-assert@1.0.1: {}

  minimalistic-crypto-utils@1.0.1: {}

  minimatch@3.1.2:
    dependencies:
      brace-expansion: 1.1.11

  minimatch@9.0.5:
    dependencies:
      brace-expansion: 2.0.1

  minimist@1.2.8: {}

  minipass@2.9.0:
    dependencies:
      safe-buffer: 5.2.1
      yallist: 3.1.1

  minizlib@1.3.3:
    dependencies:
      minipass: 2.9.0

  mkdirp-promise@5.0.1:
    dependencies:
      mkdirp: 3.0.1

  mkdirp@0.5.6:
    dependencies:
      minimist: 1.2.8

  mkdirp@3.0.1: {}

  mock-fs@4.14.0: {}

  mock-socket@9.3.1: {}

  moment@2.30.1:
    optional: true

  ms@2.0.0: {}

  ms@2.1.3: {}

  multibase@0.6.1:
    dependencies:
      base-x: 3.0.10
      buffer: 5.7.1

  multibase@0.7.0:
    dependencies:
      base-x: 3.0.10
      buffer: 5.7.1

  multicodec@0.5.7:
    dependencies:
      varint: 5.0.2

  multicodec@1.0.4:
    dependencies:
      buffer: 5.7.1
      varint: 5.0.2

  multihashes@0.4.21:
    dependencies:
      buffer: 5.7.1
      multibase: 0.7.0
      varint: 5.0.2

  mv@2.1.1:
    dependencies:
      mkdirp: 0.5.6
      ncp: 2.0.0
      rimraf: 2.4.5
    optional: true

  nan@2.22.0:
    optional: true

  nano-json-stream-parser@0.1.2: {}

  natural-compare@1.4.0: {}

  ncp@2.0.0:
    optional: true

  negotiator@0.6.3: {}

  next-tick@1.1.0: {}

  no-case@3.0.4:
    dependencies:
      lower-case: 2.0.2
      tslib: 2.8.1

  nock@13.5.6:
    dependencies:
      debug: 4.3.7
      json-stringify-safe: 5.0.1
      propagate: 2.0.1
    transitivePeerDependencies:
      - supports-color

  node-addon-api@2.0.2: {}

  node-addon-api@5.1.0: {}

  node-domexception@1.0.0: {}

  node-fetch@2.7.0:
    dependencies:
      whatwg-url: 5.0.0

  node-fetch@3.3.2:
    dependencies:
      data-uri-to-buffer: 4.0.1
      fetch-blob: 3.2.0
      formdata-polyfill: 4.0.10

  node-gyp-build@4.8.4: {}

  normalize-url@6.1.0: {}

  number-to-bn@1.7.0:
    dependencies:
      bn.js: 4.11.6
      strip-hex-prefix: 1.0.0

  oauth-sign@0.9.0: {}

  object-assign@4.1.1: {}

  object-inspect@1.13.3: {}

  object-keys@1.1.1: {}

  object.assign@4.1.5:
    dependencies:
      call-bind: 1.0.8
      define-properties: 1.2.1
      has-symbols: 1.1.0
      object-keys: 1.1.1

  object.entries@1.1.8:
    dependencies:
      call-bind: 1.0.8
      define-properties: 1.2.1
      es-object-atoms: 1.0.0

  object.fromentries@2.0.8:
    dependencies:
      call-bind: 1.0.8
      define-properties: 1.2.1
      es-abstract: 1.23.5
      es-object-atoms: 1.0.0

  object.groupby@1.0.3:
    dependencies:
      call-bind: 1.0.8
      define-properties: 1.2.1
      es-abstract: 1.23.5

  object.values@1.2.0:
    dependencies:
      call-bind: 1.0.8
      define-properties: 1.2.1
      es-object-atoms: 1.0.0

  oboe@2.1.5:
    dependencies:
      http-https: 1.0.0

  on-finished@2.4.1:
    dependencies:
      ee-first: 1.1.1

  once@1.4.0:
    dependencies:
      wrappy: 1.0.2

  optionator@0.9.4:
    dependencies:
      deep-is: 0.1.4
      fast-levenshtein: 2.0.6
      levn: 0.4.1
      prelude-ls: 1.2.1
      type-check: 0.4.0
      word-wrap: 1.2.5

  p-cancelable@2.1.1: {}

  p-cancelable@3.0.0: {}

  p-limit@3.1.0:
    dependencies:
      yocto-queue: 0.1.0

  p-locate@5.0.0:
    dependencies:
      p-limit: 3.1.0

  pako@2.1.0: {}

  parent-module@1.0.1:
    dependencies:
      callsites: 3.1.0

  parse-headers@2.0.5: {}

  parseurl@1.3.3: {}

  path-exists@4.0.0: {}

  path-is-absolute@1.0.1: {}

  path-key@3.1.1: {}

  path-parse@1.0.7: {}

  path-to-regexp@0.1.12: {}

  path-type@4.0.0: {}

  pbkdf2@3.1.2:
    dependencies:
      create-hash: 1.2.0
      create-hmac: 1.1.7
      ripemd160: 2.0.2
      safe-buffer: 5.2.1
      sha.js: 2.4.11

  performance-now@2.1.0: {}

  picomatch@2.3.1: {}

  possible-typed-array-names@1.0.0: {}

  prelude-ls@1.2.1: {}

  prettier@3.4.2: {}

  process@0.11.10: {}

  propagate@2.0.1: {}

  proxy-addr@2.0.7:
    dependencies:
      forwarded: 0.2.0
      ipaddr.js: 1.9.1

  proxy-from-env@1.1.0: {}

  psl@1.15.0:
    dependencies:
      punycode: 2.3.1

  pump@3.0.2:
    dependencies:
      end-of-stream: 1.4.4
      once: 1.4.0

  punycode@2.1.0: {}

  punycode@2.3.1: {}

  qs@6.13.0:
    dependencies:
      side-channel: 1.0.6

  qs@6.5.3: {}

  query-string@5.1.1:
    dependencies:
      decode-uri-component: 0.2.2
      object-assign: 4.1.1
      strict-uri-encode: 1.1.0

  queue-microtask@1.2.3: {}

  quick-lru@5.1.1: {}

  randombytes@2.1.0:
    dependencies:
      safe-buffer: 5.2.1

  range-parser@1.2.1: {}

  raw-body@2.5.2:
    dependencies:
      bytes: 3.1.2
      http-errors: 2.0.0
      iconv-lite: 0.4.24
      unpipe: 1.0.0

  readable-stream@3.6.2:
    dependencies:
      inherits: 2.0.4
      string_decoder: 1.3.0
      util-deprecate: 1.0.2

  redis-errors@1.2.0: {}

  redis-parser@3.0.0:
    dependencies:
      redis-errors: 1.2.0

  reflect.getprototypeof@1.0.7:
    dependencies:
      call-bind: 1.0.8
      define-properties: 1.2.1
      es-abstract: 1.23.5
      es-errors: 1.3.0
      get-intrinsic: 1.2.4
      gopd: 1.2.0
      which-builtin-type: 1.2.0

  regenerator-runtime@0.14.1: {}

  regexp.prototype.flags@1.5.3:
    dependencies:
      call-bind: 1.0.8
      define-properties: 1.2.1
      es-errors: 1.3.0
      set-function-name: 2.0.2

  request@2.88.2:
    dependencies:
      aws-sign2: 0.7.0
      aws4: 1.13.2
      caseless: 0.12.0
      combined-stream: 1.0.8
      extend: 3.0.2
      forever-agent: 0.6.1
      form-data: 2.3.3
      har-validator: 5.1.5
      http-signature: 1.2.0
      is-typedarray: 1.0.0
      isstream: 0.1.2
      json-stringify-safe: 5.0.1
      mime-types: 2.1.35
      oauth-sign: 0.9.0
      performance-now: 2.1.0
      qs: 6.5.3
      safe-buffer: 5.2.1
      tough-cookie: 2.5.0
      tunnel-agent: 0.6.0
      uuid: 3.4.0

  require-directory@2.1.1: {}

  resolve-alpn@1.2.1: {}

  resolve-from@4.0.0: {}

  resolve-pkg-maps@1.0.0: {}

  resolve@1.22.8:
    dependencies:
      is-core-module: 2.15.1
      path-parse: 1.0.7
      supports-preserve-symlinks-flag: 1.0.0

  responselike@2.0.1:
    dependencies:
      lowercase-keys: 2.0.0

  reusify@1.0.4: {}

  rimraf@2.4.5:
    dependencies:
      glob: 6.0.4
    optional: true

  rimraf@3.0.2:
    dependencies:
      glob: 7.2.3

  ripemd160@2.0.2:
    dependencies:
      hash-base: 3.1.0
      inherits: 2.0.4

  rlp@2.2.7:
    dependencies:
      bn.js: 5.2.1

  rpc-websockets@9.0.4:
    dependencies:
      '@swc/helpers': 0.5.15
      '@types/uuid': 8.3.4
      '@types/ws': 8.5.13
      buffer: 6.0.3
      eventemitter3: 5.0.1
      uuid: 8.3.2
      ws: 8.18.0(bufferutil@4.0.8)(utf-8-validate@5.0.10)
    optionalDependencies:
      bufferutil: 4.0.8
      utf-8-validate: 5.0.10

  run-parallel@1.2.0:
    dependencies:
      queue-microtask: 1.2.3

  rxjs@7.8.1:
    dependencies:
      tslib: 2.8.1

  safe-array-concat@1.1.2:
    dependencies:
      call-bind: 1.0.8
      get-intrinsic: 1.2.4
      has-symbols: 1.1.0
      isarray: 2.0.5

  safe-buffer@5.1.2: {}

  safe-buffer@5.2.1: {}

  safe-json-stringify@1.2.0:
    optional: true

  safe-regex-test@1.0.3:
    dependencies:
      call-bind: 1.0.8
      es-errors: 1.3.0
      is-regex: 1.2.0

  safer-buffer@2.1.2: {}

  scale-ts@1.6.0: {}

  scrypt-js@3.0.1: {}

  secp256k1@4.0.4:
    dependencies:
      elliptic: 6.6.1
      node-addon-api: 5.1.0
      node-gyp-build: 4.8.4

  semver@5.7.2: {}

  semver@6.3.1: {}

  semver@7.6.3: {}

  send@0.19.0:
    dependencies:
      debug: 2.6.9
      depd: 2.0.0
      destroy: 1.2.0
      encodeurl: 1.0.2
      escape-html: 1.0.3
      etag: 1.8.1
      fresh: 0.5.2
      http-errors: 2.0.0
      mime: 1.6.0
      ms: 2.1.3
      on-finished: 2.4.1
      range-parser: 1.2.1
      statuses: 2.0.1
    transitivePeerDependencies:
      - supports-color

  serve-static@1.16.2:
    dependencies:
      encodeurl: 2.0.0
      escape-html: 1.0.3
      parseurl: 1.3.3
      send: 0.19.0
    transitivePeerDependencies:
      - supports-color

  servify@0.1.12:
    dependencies:
      body-parser: 1.20.3
      cors: 2.8.5
      express: 4.21.2
      request: 2.88.2
      xhr: 2.6.0
    transitivePeerDependencies:
      - supports-color

  set-function-length@1.2.2:
    dependencies:
      define-data-property: 1.1.4
      es-errors: 1.3.0
      function-bind: 1.1.2
      get-intrinsic: 1.2.4
      gopd: 1.2.0
      has-property-descriptors: 1.0.2

  set-function-name@2.0.2:
    dependencies:
      define-data-property: 1.1.4
      es-errors: 1.3.0
      functions-have-names: 1.2.3
      has-property-descriptors: 1.0.2

  setimmediate@1.0.5: {}

  setprototypeof@1.2.0: {}

  sha.js@2.4.11:
    dependencies:
      inherits: 2.0.4
      safe-buffer: 5.2.1

  shebang-command@2.0.0:
    dependencies:
      shebang-regex: 3.0.0

  shebang-regex@3.0.0: {}

  side-channel@1.0.6:
    dependencies:
      call-bind: 1.0.8
      es-errors: 1.3.0
      get-intrinsic: 1.2.4
      object-inspect: 1.13.3

  simple-concat@1.0.1: {}

  simple-get@2.8.2:
    dependencies:
      decompress-response: 3.3.0
      once: 1.4.0
      simple-concat: 1.0.1

  slash@3.0.0: {}

  smoldot@2.0.22(bufferutil@4.0.8)(utf-8-validate@5.0.10):
    dependencies:
      ws: 8.18.0(bufferutil@4.0.8)(utf-8-validate@5.0.10)
    transitivePeerDependencies:
      - bufferutil
      - utf-8-validate
    optional: true

  snake-case@3.0.4:
    dependencies:
      dot-case: 3.0.4
      tslib: 2.8.1

  sshpk@1.18.0:
    dependencies:
      asn1: 0.2.6
      assert-plus: 1.0.0
      bcrypt-pbkdf: 1.0.2
      dashdash: 1.14.1
      ecc-jsbn: 0.1.2
      getpass: 0.1.7
      jsbn: 0.1.1
      safer-buffer: 2.1.2
      tweetnacl: 0.14.5

  standard-as-callback@2.1.0: {}

  standard-error@1.1.0: {}

  statuses@2.0.1: {}

  strict-uri-encode@1.1.0: {}

  string-width@4.2.3:
    dependencies:
      emoji-regex: 8.0.0
      is-fullwidth-code-point: 3.0.0
      strip-ansi: 6.0.1

  string.prototype.trim@1.2.9:
    dependencies:
      call-bind: 1.0.8
      define-properties: 1.2.1
      es-abstract: 1.23.5
      es-object-atoms: 1.0.0

  string.prototype.trimend@1.0.8:
    dependencies:
      call-bind: 1.0.8
      define-properties: 1.2.1
      es-object-atoms: 1.0.0

  string.prototype.trimstart@1.0.8:
    dependencies:
      call-bind: 1.0.8
      define-properties: 1.2.1
      es-object-atoms: 1.0.0

  string_decoder@1.3.0:
    dependencies:
      safe-buffer: 5.2.1

  strip-ansi@6.0.1:
    dependencies:
      ansi-regex: 5.0.1

  strip-bom@3.0.0: {}

  strip-hex-prefix@1.0.0:
    dependencies:
      is-hex-prefixed: 1.0.0

  strip-json-comments@3.1.1: {}

  superstruct@0.15.5: {}

  superstruct@2.0.2: {}

  supports-color@7.2.0:
    dependencies:
      has-flag: 4.0.0

  supports-preserve-symlinks-flag@1.0.0: {}

  suppressed-error@1.0.3:
    dependencies:
      define-data-property: 1.1.4
      define-properties: 1.2.1
      es-abstract: 1.23.5
      es-errors: 1.3.0
      function-bind: 1.1.2
      globalthis: 1.0.4
      has-property-descriptors: 1.0.2
      set-function-name: 2.0.2

  swarm-js@0.1.42(bufferutil@4.0.8)(utf-8-validate@5.0.10):
    dependencies:
      bluebird: 3.7.2
      buffer: 5.7.1
      eth-lib: 0.1.29(bufferutil@4.0.8)(utf-8-validate@5.0.10)
      fs-extra: 4.0.3
      got: 11.8.6
      mime-types: 2.1.35
      mkdirp-promise: 5.0.1
      mock-fs: 4.14.0
      setimmediate: 1.0.5
      tar: 4.4.19
      xhr-request: 1.1.0
    transitivePeerDependencies:
      - bufferutil
      - supports-color
      - utf-8-validate

  tar@4.4.19:
    dependencies:
      chownr: 1.1.4
      fs-minipass: 1.2.7
      minipass: 2.9.0
      minizlib: 1.3.3
      mkdirp: 0.5.6
      safe-buffer: 5.2.1
      yallist: 3.1.1

  text-encoding-utf-8@1.0.2: {}

  text-table@0.2.0: {}

  through@2.3.8: {}

  timed-out@4.0.1: {}

  tiny-secp256k1@2.2.3:
    dependencies:
      uint8array-tools: 0.0.7

  to-regex-range@5.0.1:
    dependencies:
      is-number: 7.0.0

  toidentifier@1.0.1: {}

  toml@3.0.0: {}

  tough-cookie@2.5.0:
    dependencies:
      psl: 1.15.0
      punycode: 2.3.1

  tr46@0.0.3: {}

  ts-api-utils@1.4.3(typescript@5.7.2):
    dependencies:
      typescript: 5.7.2

  tsconfig-paths@3.15.0:
    dependencies:
      '@types/json5': 0.0.29
      json5: 1.0.2
      minimist: 1.2.8
      strip-bom: 3.0.0

  tslib@2.4.0: {}

  tslib@2.8.1: {}

  tsx@4.19.2:
    dependencies:
      esbuild: 0.23.1
      get-tsconfig: 4.8.1
    optionalDependencies:
      fsevents: 2.3.3

  tunnel-agent@0.6.0:
    dependencies:
      safe-buffer: 5.2.1

  tweetnacl@0.14.5: {}

  type-check@0.4.0:
    dependencies:
      prelude-ls: 1.2.1

  type-fest@0.20.2: {}

  type-is@1.6.18:
    dependencies:
      media-typer: 0.3.0
      mime-types: 2.1.35

  type@2.7.3: {}

  typed-array-buffer@1.0.2:
    dependencies:
      call-bind: 1.0.8
      es-errors: 1.3.0
      is-typed-array: 1.1.13

  typed-array-byte-length@1.0.1:
    dependencies:
      call-bind: 1.0.8
      for-each: 0.3.3
      gopd: 1.2.0
      has-proto: 1.1.0
      is-typed-array: 1.1.13

  typed-array-byte-offset@1.0.3:
    dependencies:
      available-typed-arrays: 1.0.7
      call-bind: 1.0.8
      for-each: 0.3.3
      gopd: 1.2.0
      has-proto: 1.1.0
      is-typed-array: 1.1.13
      reflect.getprototypeof: 1.0.7

  typed-array-length@1.0.7:
    dependencies:
      call-bind: 1.0.8
      for-each: 0.3.3
      gopd: 1.2.0
      is-typed-array: 1.1.13
      possible-typed-array-names: 1.0.0
      reflect.getprototypeof: 1.0.7

  typedarray-to-buffer@3.1.5:
    dependencies:
      is-typedarray: 1.0.0

  typeforce@1.18.0: {}

  typescript@5.7.2: {}

  uint8array-tools@0.0.7: {}

  uint8array-tools@0.0.8: {}

  uint8array-tools@0.0.9: {}

  ultron@1.1.1: {}

  unbox-primitive@1.0.2:
    dependencies:
      call-bind: 1.0.8
      has-bigints: 1.0.2
      has-symbols: 1.1.0
      which-boxed-primitive: 1.1.0

  undici-types@6.19.8: {}

  universalify@0.1.2: {}

  unpipe@1.0.0: {}

  uri-js@4.4.1:
    dependencies:
      punycode: 2.3.1

  url-set-query@1.0.0: {}

  utf-8-validate@5.0.10:
    dependencies:
      node-gyp-build: 4.8.4

  utf8@3.0.0: {}

  util-deprecate@1.0.2: {}

  util@0.12.5:
    dependencies:
      inherits: 2.0.4
      is-arguments: 1.1.1
      is-generator-function: 1.0.10
      is-typed-array: 1.1.13
      which-typed-array: 1.1.16

  utils-merge@1.0.1: {}

  uuid@3.4.0: {}

  uuid@8.3.2: {}

  uuid@9.0.1: {}

  valibot@0.38.0(typescript@5.7.2):
    optionalDependencies:
      typescript: 5.7.2

  varint@5.0.2: {}

  varuint-bitcoin@1.1.2:
    dependencies:
      safe-buffer: 5.2.1

  varuint-bitcoin@2.0.0:
    dependencies:
      uint8array-tools: 0.0.8

  vary@1.1.2: {}

  verror@1.10.0:
    dependencies:
      assert-plus: 1.0.0
      core-util-is: 1.0.2
      extsprintf: 1.3.0

  web-streams-polyfill@3.3.3: {}

  web3-bzz@1.10.4(bufferutil@4.0.8)(utf-8-validate@5.0.10):
    dependencies:
      '@types/node': 12.20.55
      got: 12.1.0
      swarm-js: 0.1.42(bufferutil@4.0.8)(utf-8-validate@5.0.10)
    transitivePeerDependencies:
      - bufferutil
      - supports-color
      - utf-8-validate

  web3-core-helpers@1.10.4:
    dependencies:
      web3-eth-iban: 1.10.4
      web3-utils: 1.10.4

  web3-core-method@1.10.4:
    dependencies:
      '@ethersproject/transactions': 5.7.0
      web3-core-helpers: 1.10.4
      web3-core-promievent: 1.10.4
      web3-core-subscriptions: 1.10.4
      web3-utils: 1.10.4

  web3-core-promievent@1.10.4:
    dependencies:
      eventemitter3: 4.0.4

  web3-core-requestmanager@1.10.4:
    dependencies:
      util: 0.12.5
      web3-core-helpers: 1.10.4
      web3-providers-http: 1.10.4
      web3-providers-ipc: 1.10.4
      web3-providers-ws: 1.10.4
    transitivePeerDependencies:
      - encoding
      - supports-color

  web3-core-subscriptions@1.10.4:
    dependencies:
      eventemitter3: 4.0.4
      web3-core-helpers: 1.10.4

  web3-core@1.10.4:
    dependencies:
      '@types/bn.js': 5.1.6
      '@types/node': 12.20.55
      bignumber.js: 9.1.2
      web3-core-helpers: 1.10.4
      web3-core-method: 1.10.4
      web3-core-requestmanager: 1.10.4
      web3-utils: 1.10.4
    transitivePeerDependencies:
      - encoding
      - supports-color

  web3-eth-abi@1.10.4:
    dependencies:
      '@ethersproject/abi': 5.7.0
      web3-utils: 1.10.4

  web3-eth-accounts@1.10.4:
    dependencies:
      '@ethereumjs/common': 2.6.5
      '@ethereumjs/tx': 3.5.2
      '@ethereumjs/util': 8.1.0
      eth-lib: 0.2.8
      scrypt-js: 3.0.1
      uuid: 9.0.1
      web3-core: 1.10.4
      web3-core-helpers: 1.10.4
      web3-core-method: 1.10.4
      web3-utils: 1.10.4
    transitivePeerDependencies:
      - encoding
      - supports-color

  web3-eth-contract@1.10.4:
    dependencies:
      '@types/bn.js': 5.1.6
      web3-core: 1.10.4
      web3-core-helpers: 1.10.4
      web3-core-method: 1.10.4
      web3-core-promievent: 1.10.4
      web3-core-subscriptions: 1.10.4
      web3-eth-abi: 1.10.4
      web3-utils: 1.10.4
    transitivePeerDependencies:
      - encoding
      - supports-color

  web3-eth-ens@1.10.4:
    dependencies:
      content-hash: 2.5.2
      eth-ens-namehash: 2.0.8
      web3-core: 1.10.4
      web3-core-helpers: 1.10.4
      web3-core-promievent: 1.10.4
      web3-eth-abi: 1.10.4
      web3-eth-contract: 1.10.4
      web3-utils: 1.10.4
    transitivePeerDependencies:
      - encoding
      - supports-color

  web3-eth-iban@1.10.4:
    dependencies:
      bn.js: 5.2.1
      web3-utils: 1.10.4

  web3-eth-personal@1.10.4:
    dependencies:
      '@types/node': 12.20.55
      web3-core: 1.10.4
      web3-core-helpers: 1.10.4
      web3-core-method: 1.10.4
      web3-net: 1.10.4
      web3-utils: 1.10.4
    transitivePeerDependencies:
      - encoding
      - supports-color

  web3-eth@1.10.4:
    dependencies:
      web3-core: 1.10.4
      web3-core-helpers: 1.10.4
      web3-core-method: 1.10.4
      web3-core-subscriptions: 1.10.4
      web3-eth-abi: 1.10.4
      web3-eth-accounts: 1.10.4
      web3-eth-contract: 1.10.4
      web3-eth-ens: 1.10.4
      web3-eth-iban: 1.10.4
      web3-eth-personal: 1.10.4
      web3-net: 1.10.4
      web3-utils: 1.10.4
    transitivePeerDependencies:
      - encoding
      - supports-color

  web3-net@1.10.4:
    dependencies:
      web3-core: 1.10.4
      web3-core-method: 1.10.4
      web3-utils: 1.10.4
    transitivePeerDependencies:
      - encoding
      - supports-color

  web3-providers-http@1.10.4:
    dependencies:
      abortcontroller-polyfill: 1.7.6
      cross-fetch: 4.0.0
      es6-promise: 4.2.8
      web3-core-helpers: 1.10.4
    transitivePeerDependencies:
      - encoding

  web3-providers-ipc@1.10.4:
    dependencies:
      oboe: 2.1.5
      web3-core-helpers: 1.10.4

  web3-providers-ws@1.10.4:
    dependencies:
      eventemitter3: 4.0.4
      web3-core-helpers: 1.10.4
      websocket: 1.0.35
    transitivePeerDependencies:
      - supports-color

  web3-shh@1.10.4:
    dependencies:
      web3-core: 1.10.4
      web3-core-method: 1.10.4
      web3-core-subscriptions: 1.10.4
      web3-net: 1.10.4
    transitivePeerDependencies:
      - encoding
      - supports-color

  web3-utils@1.10.4:
    dependencies:
      '@ethereumjs/util': 8.1.0
      bn.js: 5.2.1
      ethereum-bloom-filters: 1.2.0
      ethereum-cryptography: 2.2.1
      ethjs-unit: 0.1.6
      number-to-bn: 1.7.0
      randombytes: 2.1.0
      utf8: 3.0.0

  web3@1.10.4(bufferutil@4.0.8)(utf-8-validate@5.0.10):
    dependencies:
      web3-bzz: 1.10.4(bufferutil@4.0.8)(utf-8-validate@5.0.10)
      web3-core: 1.10.4
      web3-eth: 1.10.4
      web3-eth-personal: 1.10.4
      web3-net: 1.10.4
      web3-shh: 1.10.4
      web3-utils: 1.10.4
    transitivePeerDependencies:
      - bufferutil
      - encoding
      - supports-color
      - utf-8-validate

  webidl-conversions@3.0.1: {}

  websocket@1.0.35:
    dependencies:
      bufferutil: 4.0.8
      debug: 2.6.9
      es5-ext: 0.10.64
      typedarray-to-buffer: 3.1.5
      utf-8-validate: 5.0.10
      yaeti: 0.0.6
    transitivePeerDependencies:
      - supports-color

  whatwg-url@5.0.0:
    dependencies:
      tr46: 0.0.3
      webidl-conversions: 3.0.1

  which-boxed-primitive@1.1.0:
    dependencies:
      is-bigint: 1.1.0
      is-boolean-object: 1.2.0
      is-number-object: 1.1.0
      is-string: 1.1.0
      is-symbol: 1.1.0

  which-builtin-type@1.2.0:
    dependencies:
      call-bind: 1.0.8
      function.prototype.name: 1.1.6
      has-tostringtag: 1.0.2
      is-async-function: 2.0.0
      is-date-object: 1.0.5
      is-finalizationregistry: 1.1.0
      is-generator-function: 1.0.10
      is-regex: 1.2.0
      is-weakref: 1.0.2
      isarray: 2.0.5
      which-boxed-primitive: 1.1.0
      which-collection: 1.0.2
      which-typed-array: 1.1.16

  which-collection@1.0.2:
    dependencies:
      is-map: 2.0.3
      is-set: 2.0.3
      is-weakmap: 2.0.2
      is-weakset: 2.0.3

  which-typed-array@1.1.16:
    dependencies:
      available-typed-arrays: 1.0.7
      call-bind: 1.0.8
      for-each: 0.3.3
      gopd: 1.2.0
      has-tostringtag: 1.0.2

  which@2.0.2:
    dependencies:
      isexe: 2.0.0

  wif@2.0.6:
    dependencies:
      bs58check: 2.1.2

  word-wrap@1.2.5: {}

  wrap-ansi@7.0.0:
    dependencies:
      ansi-styles: 4.3.0
      string-width: 4.2.3
      strip-ansi: 6.0.1

  wrappy@1.0.2: {}

  ws@3.3.3(bufferutil@4.0.8)(utf-8-validate@5.0.10):
    dependencies:
      async-limiter: 1.0.1
      safe-buffer: 5.1.2
      ultron: 1.1.1
    optionalDependencies:
      bufferutil: 4.0.8
      utf-8-validate: 5.0.10

  ws@7.5.10(bufferutil@4.0.8)(utf-8-validate@5.0.10):
    optionalDependencies:
      bufferutil: 4.0.8
      utf-8-validate: 5.0.10

  ws@8.17.1(bufferutil@4.0.8)(utf-8-validate@5.0.10):
    optionalDependencies:
      bufferutil: 4.0.8
      utf-8-validate: 5.0.10

  ws@8.18.0(bufferutil@4.0.8)(utf-8-validate@5.0.10):
    optionalDependencies:
      bufferutil: 4.0.8
      utf-8-validate: 5.0.10

  xhr-request-promise@0.1.3:
    dependencies:
      xhr-request: 1.1.0

  xhr-request@1.1.0:
    dependencies:
      buffer-to-arraybuffer: 0.0.5
      object-assign: 4.1.1
      query-string: 5.1.1
      simple-get: 2.8.2
      timed-out: 4.0.1
      url-set-query: 1.0.0
      xhr: 2.6.0

  xhr@2.6.0:
    dependencies:
      global: 4.4.0
      is-function: 1.0.2
      parse-headers: 2.0.5
      xtend: 4.0.2

  xtend@4.0.2: {}

  y18n@5.0.8: {}

  yaeti@0.0.6: {}

  yallist@3.1.1: {}

  yargs-parser@21.1.1: {}

  yargs@17.7.2:
    dependencies:
      cliui: 8.0.1
      escalade: 3.2.0
      get-caller-file: 2.0.5
      require-directory: 2.1.1
      string-width: 4.2.3
      y18n: 5.0.8
      yargs-parser: 21.1.1

  yocto-queue@0.1.0: {}

  zod@3.23.8: {}

  zod@3.24.1: {}<|MERGE_RESOLUTION|>--- conflicted
+++ resolved
@@ -9,13 +9,8 @@
   .:
     dependencies:
       '@chainflip/cli':
-<<<<<<< HEAD
         specifier: 1.8.0-assethub.6
         version: 1.8.0-assethub.6(axios@1.7.9)(bufferutil@4.0.8)(ethers@6.13.2(bufferutil@4.0.8)(utf-8-validate@5.0.10))(typescript@5.7.2)(utf-8-validate@5.0.10)
-=======
-        specifier: 1.8.0-rc.7
-        version: 1.8.0-rc.7(axios@1.7.2)(bufferutil@4.0.8)(ethers@6.13.2(bufferutil@4.0.8)(utf-8-validate@5.0.10))(typescript@5.5.3)(utf-8-validate@5.0.10)
->>>>>>> 6673b2de
       '@chainflip/utils':
         specifier: ^0.4.12
         version: 0.4.12
@@ -150,13 +145,8 @@
   '@chainflip/bitcoin@1.1.1':
     resolution: {integrity: sha512-Jr6X/0QTSFYpTp23ZPhyioL6wL9x3Xpj6OGjadQKZyhobRN4BZkhLogv20HDYTJcRzVphzrTJArbEaNie04XVA==}
 
-<<<<<<< HEAD
   '@chainflip/cli@1.8.0-assethub.6':
     resolution: {integrity: sha512-XTqZac8a5DHZ5cGJd81FJa7N9UFxeaj7oVgqQM/pgGuSGHcNZH7nQgOAWKG+kAJFpUSoDPR8NheuYU06nHUgFg==}
-=======
-  '@chainflip/cli@1.8.0-rc.7':
-    resolution: {integrity: sha512-EgVvibGesRM773utHiWVb6tHoelasZJP64m6cBVy2/srVHMqTh+KPLRPPJsi6whhTWYhUPS80Qev8NSycX84kA==}
->>>>>>> 6673b2de
     hasBin: true
     peerDependencies:
       axios: ^1.x
@@ -165,13 +155,8 @@
   '@chainflip/extrinsics@1.6.1':
     resolution: {integrity: sha512-sm3v2QguNW4/RiIZYHd+VRSxup2q4cVBY0VjbQJw6xYqhNCzZlt+Hl38Kni+TCHQu3hP/WgIF72yvvSs7/PBdg==}
 
-<<<<<<< HEAD
   '@chainflip/rpc@1.8.0-assethub.1':
     resolution: {integrity: sha512-xGczKgJbyhtd104R1NZI1sQTxspueykarDzC3oP0rztNOCE5FcakUQkei48+R9cmiN1z4v6Vj7i4o6tQrX0UaQ==}
-=======
-  '@chainflip/rpc@1.6.12':
-    resolution: {integrity: sha512-cZM05jcOVijtxutN3ini5R52lYu7vbmszi5n5PEwGi2ueNn4pyikRDlIg6zSwtpMcCDYk17l3HK88Iam1w5/BA==}
->>>>>>> 6673b2de
 
   '@chainflip/solana@1.0.3':
     resolution: {integrity: sha512-IirKI5Q/PUILAYliq0FbacqGL/u52iHWysIRn0iHf4qJg++o2kdLJnhHDNj6/aUtKZksBjyrPRG8JrUjHaF0NA==}
@@ -3238,25 +3223,14 @@
     transitivePeerDependencies:
       - typescript
 
-<<<<<<< HEAD
   '@chainflip/cli@1.8.0-assethub.6(axios@1.7.9)(bufferutil@4.0.8)(ethers@6.13.2(bufferutil@4.0.8)(utf-8-validate@5.0.10))(typescript@5.7.2)(utf-8-validate@5.0.10)':
-=======
-  '@chainflip/cli@1.8.0-rc.7(axios@1.7.2)(bufferutil@4.0.8)(ethers@6.13.2(bufferutil@4.0.8)(utf-8-validate@5.0.10))(typescript@5.5.3)(utf-8-validate@5.0.10)':
->>>>>>> 6673b2de
     dependencies:
       '@chainflip/bitcoin': 1.1.1(typescript@5.7.2)
       '@chainflip/extrinsics': 1.6.1
-<<<<<<< HEAD
       '@chainflip/rpc': 1.8.0-assethub.1
       '@chainflip/solana': 1.0.3(bufferutil@4.0.8)(utf-8-validate@5.0.10)
       '@chainflip/utils': 1.8.0-assethub.1
       axios: 1.7.9
-=======
-      '@chainflip/rpc': 1.6.12
-      '@chainflip/solana': 1.0.2
-      '@chainflip/utils': 0.4.0
-      axios: 1.7.2
->>>>>>> 6673b2de
       ethers: 6.13.2(bufferutil@4.0.8)(utf-8-validate@5.0.10)
       ioredis: 5.4.1
       ws: 8.18.0(bufferutil@4.0.8)(utf-8-validate@5.0.10)
@@ -3270,11 +3244,7 @@
 
   '@chainflip/extrinsics@1.6.1': {}
 
-<<<<<<< HEAD
   '@chainflip/rpc@1.8.0-assethub.1':
-=======
-  '@chainflip/rpc@1.6.12':
->>>>>>> 6673b2de
     dependencies:
       '@chainflip/utils': 0.4.0
       zod: 3.24.1
