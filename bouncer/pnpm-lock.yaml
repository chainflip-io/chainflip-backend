--- conflicted
+++ resolved
@@ -9,13 +9,8 @@
   .:
     dependencies:
       '@chainflip/cli':
-<<<<<<< HEAD
         specifier: 1.8.0-assethub.6
         version: 1.8.0-assethub.6(axios@1.7.9)(bufferutil@4.0.8)(ethers@6.13.2(bufferutil@4.0.8)(utf-8-validate@5.0.10))(typescript@5.7.2)(utf-8-validate@5.0.10)
-=======
-        specifier: 1.8.0-rc.8
-        version: 1.8.0-rc.8(axios@1.7.2)(bufferutil@4.0.8)(ethers@6.13.2(bufferutil@4.0.8)(utf-8-validate@5.0.10))(typescript@5.5.3)(utf-8-validate@5.0.10)
->>>>>>> 1c5548f1
       '@chainflip/utils':
         specifier: ^0.4.12
         version: 0.4.12
@@ -150,13 +145,8 @@
   '@chainflip/bitcoin@1.1.1':
     resolution: {integrity: sha512-Jr6X/0QTSFYpTp23ZPhyioL6wL9x3Xpj6OGjadQKZyhobRN4BZkhLogv20HDYTJcRzVphzrTJArbEaNie04XVA==}
 
-<<<<<<< HEAD
   '@chainflip/cli@1.8.0-assethub.6':
     resolution: {integrity: sha512-XTqZac8a5DHZ5cGJd81FJa7N9UFxeaj7oVgqQM/pgGuSGHcNZH7nQgOAWKG+kAJFpUSoDPR8NheuYU06nHUgFg==}
-=======
-  '@chainflip/cli@1.8.0-rc.8':
-    resolution: {integrity: sha512-dz24n7oSsyr0/64Qul+FRRZxJ238YlO3N0xFhA7aW5m+3XWNtggRzO/sjyWHaqjWHSXUscwbPQQVZ0kPBRvSow==}
->>>>>>> 1c5548f1
     hasBin: true
     peerDependencies:
       axios: ^1.x
@@ -3233,11 +3223,8 @@
     transitivePeerDependencies:
       - typescript
 
-<<<<<<< HEAD
+
   '@chainflip/cli@1.8.0-assethub.6(axios@1.7.9)(bufferutil@4.0.8)(ethers@6.13.2(bufferutil@4.0.8)(utf-8-validate@5.0.10))(typescript@5.7.2)(utf-8-validate@5.0.10)':
-=======
-  '@chainflip/cli@1.8.0-rc.8(axios@1.7.2)(bufferutil@4.0.8)(ethers@6.13.2(bufferutil@4.0.8)(utf-8-validate@5.0.10))(typescript@5.5.3)(utf-8-validate@5.0.10)':
->>>>>>> 1c5548f1
     dependencies:
       '@chainflip/bitcoin': 1.1.1(typescript@5.7.2)
       '@chainflip/extrinsics': 1.6.1
