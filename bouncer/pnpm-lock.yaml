--- conflicted
+++ resolved
@@ -6,13 +6,8 @@
 
 dependencies:
   '@chainflip-io/cli':
-<<<<<<< HEAD
-    specifier: ^0.0.26
-    version: 0.0.26
-=======
     specifier: ^0.0.28
     version: 0.0.28
->>>>>>> 0a6ae34e
   '@polkadot/api':
     specifier: 10.7.2
     version: 10.7.2
@@ -96,18 +91,8 @@
 
 packages:
 
-<<<<<<< HEAD
-  /@aashutoshrathi/word-wrap@1.2.6:
-    resolution: {integrity: sha512-1Yjs2SvM8TflER/OD3cOjhWWOZb58A2t7wpE2S9XfBYTiIl+XFhQG2bjy4Pu1I+EAlCNUzRDYDdFwFYUKvXcIA==}
-    engines: {node: '>=0.10.0'}
-    dev: true
-
-  /@chainflip-io/cli@0.0.26:
-    resolution: {integrity: sha512-9bn2plWNYNqcZMtX8Bk5Evf/2s8jpEyJf8Yk993qhNvV9+SnF6iZvJKIJv2JeuMEJaeZKFzfqha2ktEQlpX3ZQ==, tarball: https://npm.pkg.github.com/download/@chainflip-io/cli/0.0.26/6bea3bc49bf4ba2e770d421db449ebcced3e62c6}
-=======
   /@chainflip-io/cli@0.0.28:
     resolution: {integrity: sha512-WAauteUXA6x3CHuagotZgZGs9yMF5sWJK+gXSDGJceeTGeHwPu1tUut+7sKf7Y9d/GiAQiQLZBtYBHuLE0+F4w==, tarball: https://npm.pkg.github.com/download/@chainflip-io/cli/0.0.28/ddf00a4e88c036d2370d9042113aceff8c4eeed5}
->>>>>>> 0a6ae34e
     hasBin: true
     dependencies:
       ethers: 5.7.2
