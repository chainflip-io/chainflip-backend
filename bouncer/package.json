{
  "scripts": {
    "eslint:check": "eslint .",
    "eslint:fix": "eslint --fix .",
    "prettier:check": "prettier --check .",
    "prettier:write": "prettier --write ."
  },
  "dependencies": {
<<<<<<< HEAD
    "@chainflip/cli": "^1.2.1-alpha.3",
=======
    "@chainflip/cli": "^1.2.1",
>>>>>>> cde90d85
    "@iarna/toml": "^2.2.5",
    "@polkadot/api": "10.7.2",
    "@polkadot/keyring": "12.2.1",
    "@polkadot/util": "12.2.1",
    "@polkadot/util-crypto": "12.2.1",
    "@solana/web3.js": "^1.89.1",
    "@types/yargs": "^17.0.29",
    "async-mutex": "^0.4.0",
    "axios": "^1.3.5",
    "bitcoin-core": "^4.1.0",
    "bitcoinjs-lib": "^6.1.0",
    "child_process": "^1.0.2",
    "ecpair": "^2.1.0",
    "ethers": "6.8.0",
    "md5": "^2.3.0",
    "minimist": "^1.2.8",
    "tiny-secp256k1": "^2.2.1",
    "toml": "^3.0.0",
    "web3": "^1.9.0",
    "yargs": "^17.7.2",
    "zod": "^3.22.4"
  },
  "devDependencies": {
    "@types/minimist": "^1.2.2",
    "@types/node": "18",
    "@typescript-eslint/eslint-plugin": "^5.43.0",
    "@typescript-eslint/parser": "^5.59.7",
    "eslint": "^8.41.0",
    "eslint-config-airbnb-base": "^15.0.0",
    "eslint-config-prettier": "^8.8.0",
    "eslint-plugin-import": "^2.25.2",
    "prettier": "^2.8.8",
    "tsx": "^3.12.7",
    "typescript": "^5.0.4"
  },
  "type": "module"
}<|MERGE_RESOLUTION|>--- conflicted
+++ resolved
@@ -6,11 +6,7 @@
     "prettier:write": "prettier --write ."
   },
   "dependencies": {
-<<<<<<< HEAD
-    "@chainflip/cli": "^1.2.1-alpha.3",
-=======
     "@chainflip/cli": "^1.2.1",
->>>>>>> cde90d85
     "@iarna/toml": "^2.2.5",
     "@polkadot/api": "10.7.2",
     "@polkadot/keyring": "12.2.1",
