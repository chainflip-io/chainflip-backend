{
  "scripts": {
    "eslint:check": "eslint .",
    "eslint:fix": "eslint --fix .",
    "prettier:check": "prettier --check .",
    "prettier:write": "prettier --write ."
  },
  "dependencies": {
    "@chainflip/cli": "1.3.0",
    "@iarna/toml": "^2.2.5",
<<<<<<< HEAD
    "@polkadot/api": "10.7.2",
    "@polkadot/keyring": "12.2.1",
    "@polkadot/util": "12.2.1",
    "@polkadot/util-crypto": "12.2.1",
    "@solana/spl-token": "^0.4.1",
    "@solana/web3.js": "^1.90.2",
=======
    "@polkadot/api": "^11.0.2",
    "@polkadot/keyring": "12.6.2",
    "@polkadot/util": "12.6.2",
    "@polkadot/util-crypto": "12.6.2",
    "@solana/spl-token": "^0.4.6",
    "@solana/web3.js": "^1.91.7",
>>>>>>> ec74d5c7
    "@types/yargs": "^17.0.29",
    "async-mutex": "^0.4.0",
    "axios": "^1.3.5",
    "bignumber.js": "^9.1.2",
    "bitcoin-core": "^4.1.0",
    "bitcoinjs-lib": "^6.1.0",
    "child_process": "^1.0.2",
    "disposablestack": "^1.1.4",
    "ecpair": "^2.1.0",
    "ethers": "6.8.0",
    "md5": "^2.3.0",
    "minimist": "^1.2.8",
    "tiny-secp256k1": "^2.2.1",
    "toml": "^3.0.0",
    "web3": "^1.9.0",
    "yargs": "^17.7.2",
    "zod": "^3.22.4"
  },
  "devDependencies": {
    "@types/minimist": "^1.2.2",
    "@types/node": "18",
    "@typescript-eslint/eslint-plugin": "^7.7.0",
    "@typescript-eslint/parser": "^7.7.0",
    "eslint": "^8.57.0",
    "eslint-config-airbnb-base": "^15.0.0",
    "eslint-config-prettier": "^9.1.0",
    "eslint-plugin-import": "^2.29.1",
    "prettier": "^3.2.5",
    "tsx": "^4.7.2",
    "typescript": "^5.4.5"
  },
  "type": "module"
}<|MERGE_RESOLUTION|>--- conflicted
+++ resolved
@@ -8,21 +8,12 @@
   "dependencies": {
     "@chainflip/cli": "1.3.0",
     "@iarna/toml": "^2.2.5",
-<<<<<<< HEAD
-    "@polkadot/api": "10.7.2",
-    "@polkadot/keyring": "12.2.1",
-    "@polkadot/util": "12.2.1",
-    "@polkadot/util-crypto": "12.2.1",
-    "@solana/spl-token": "^0.4.1",
-    "@solana/web3.js": "^1.90.2",
-=======
     "@polkadot/api": "^11.0.2",
     "@polkadot/keyring": "12.6.2",
     "@polkadot/util": "12.6.2",
     "@polkadot/util-crypto": "12.6.2",
     "@solana/spl-token": "^0.4.6",
     "@solana/web3.js": "^1.91.7",
->>>>>>> ec74d5c7
     "@types/yargs": "^17.0.29",
     "async-mutex": "^0.4.0",
     "axios": "^1.3.5",
