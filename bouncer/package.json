--- conflicted
+++ resolved
@@ -6,12 +6,8 @@
     "prettier:write": "prettier --write ."
   },
   "dependencies": {
-<<<<<<< HEAD
     "@chainflip/cli": "1.4.0-solana.11",
     "@coral-xyz/anchor": "^0.30.1",
-=======
-    "@chainflip/cli": "1.5.0-fok.1",
->>>>>>> 6ef97efb
     "@iarna/toml": "^2.2.5",
     "@polkadot/api": "^11.3.1",
     "@polkadot/keyring": "12.6.2",
