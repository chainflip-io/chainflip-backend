--- conflicted
+++ resolved
@@ -15,11 +15,7 @@
   const ethereumAddress = process.argv[2];
   const flipAmount = process.argv[3].trim();
 
-<<<<<<< HEAD
-  const contractAddress = getContractAddress('Ethereum', 'FLIP');
-=======
-  const contractAddress = getEvmContractAddress('Ethereum', 'Flip');
->>>>>>> 70f65eec
+  const contractAddress = getContractAddress('Ethereum', 'Flip');
   await sendErc20('Ethereum', ethereumAddress, contractAddress, flipAmount);
 
   process.exit(0);
