--- conflicted
+++ resolved
@@ -5,58 +5,14 @@
 // initial price in USDC
 // For example: pnpm tsx ./commands/create_pool.ts btc 10000
 
-<<<<<<< HEAD
-import { Keyring } from '@polkadot/keyring';
-import { cryptoWaitReady } from '@polkadot/util-crypto';
-import { Asset } from '@chainflip-io/cli';
-import {
-  observeEvent,
-  getChainflipApi,
-  handleSubstrateError,
-  assetToDecimals,
-  runWithTimeout,
-} from '../shared/utils';
-
-async function createLpPool() {
-  const ccy = process.argv[2].toUpperCase() as Asset;
-  const initialPrice = parseFloat(process.argv[3]);
-  const chainflip = await getChainflipApi(process.env.CF_NODE_ENDPOINT);
-  await cryptoWaitReady();
-
-  const keyring = new Keyring({ type: 'sr25519' });
-  const snowwhiteUri =
-    process.env.SNOWWHITE_URI ||
-    'market outdoor rubber basic simple banana resist quarter lab random hurdle cruise';
-  const snowwhite = keyring.createFromUri(snowwhiteUri);
-
-  const price = BigInt(
-    Math.round(
-      Math.sqrt(initialPrice / 10 ** (assetToDecimals.get(ccy)! - assetToDecimals.get('USDC')!)) *
-        2 ** 96,
-    ),
-  );
-  console.log(
-    'Setting up ' + ccy + ' pool with an initial price of ' + initialPrice + ' USDC/' + ccy,
-  );
-  const event = observeEvent(
-    'liquidityPools:NewPoolCreated',
-    chainflip,
-    (data) => data[0].toUpperCase() === ccy,
-  );
-  await chainflip.tx.governance
-    .proposeGovernanceExtrinsic(chainflip.tx.liquidityPools.newPool(ccy.toLowerCase(), 0, price))
-    .signAndSend(snowwhite, { nonce: -1 }, handleSubstrateError(chainflip));
-  await event;
-=======
+import { Asset } from '@chainflip-io/cli/.';
 import { createLpPool } from '../shared/create_lp_pool';
 import { runWithTimeout } from '../shared/utils';
-import { Asset } from '@chainflip-io/cli/.';
 
 async function main() {
   const ccy = process.argv[2].toUpperCase() as Asset;
-  const initial_price = parseFloat(process.argv[3]);
-  await createLpPool(ccy, initial_price);
->>>>>>> b5e5b97a
+  const initialPrice = parseFloat(process.argv[3]);
+  await createLpPool(ccy, initialPrice);
   process.exit(0);
 }
 
