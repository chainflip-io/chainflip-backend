--- conflicted
+++ resolved
@@ -7,12 +7,8 @@
 
 import { Keyring } from '@polkadot/keyring';
 import { cryptoWaitReady } from '@polkadot/util-crypto';
-<<<<<<< HEAD
-import { getChainflipApi, getPolkadotApi, sleep } from '../shared/utils';
+import { getChainflipApi, getPolkadotApi, sleep, handleSubstrateError } from '../shared/utils';
 import { submitGovernanceExtrinsic } from '../shared/cf_governance';
-=======
-import { getChainflipApi, getPolkadotApi, sleep, handleSubstrateError } from '../shared/utils';
->>>>>>> 39899615
 
 async function main(): Promise<void> {
   await cryptoWaitReady();
@@ -27,13 +23,7 @@
 
   // Step 1
   console.log('Forcing rotation');
-<<<<<<< HEAD
   await submitGovernanceExtrinsic(chainflip.tx.validator.forceRotation());
-=======
-  await chainflip.tx.governance
-    .proposeGovernanceExtrinsic(chainflip.tx.validator.forceRotation())
-    .signAndSend(snowwhite, {nonce: -1}, handleSubstrateError(chainflip));
->>>>>>> 39899615
 
   // Step 2
   console.log('Waiting for new keys');
@@ -74,13 +64,7 @@
 
   // Step 4
   console.log('Requesting Polkadot Vault creation');
-<<<<<<< HEAD
   await submitGovernanceExtrinsic(chainflip.tx.environment.createPolkadotVault(dotKey));
-=======
-  const createCommand = chainflip.tx.environment.createPolkadotVault(dotKey);
-  const mytx = chainflip.tx.governance.proposeGovernanceExtrinsic(createCommand);
-  await mytx.signAndSend(snowwhite, {nonce: -1}, handleSubstrateError(chainflip));
->>>>>>> 39899615
 
   // Step 5
   console.log('Waiting for Vault address on Polkadot chain');
@@ -123,17 +107,8 @@
       1
     )
   );
-<<<<<<< HEAD
 
   await submitGovernanceExtrinsic(chainflip.tx.environment.witnessCurrentBitcoinBlockNumberForKey(1, btcKey));
-=======
-  const myDotTx = chainflip.tx.governance.proposeGovernanceExtrinsic(dotWitnessing);
-  await myDotTx.signAndSend(snowwhite, { nonce: -1 }, handleSubstrateError(chainflip));
-
-  const btcWitnessing = chainflip.tx.environment.witnessCurrentBitcoinBlockNumberForKey(1, btcKey);
-  const myBtcTx = chainflip.tx.governance.proposeGovernanceExtrinsic(btcWitnessing);
-  await myBtcTx.signAndSend(snowwhite, { nonce: -1 }, handleSubstrateError(chainflip));
->>>>>>> 39899615
 
   // Confirmation
   console.log('Waiting for new epoch');
