--- conflicted
+++ resolved
@@ -24,7 +24,7 @@
   initializeSolanaPrograms,
   initializeAssethubChain,
 } from '../shared/initialize_new_chains';
-<<<<<<< HEAD
+import { globalLogger, loggerChild } from '../shared/utils/logger';
 import {
   getPolkadotApi,
   getAssethubApi,
@@ -46,7 +46,7 @@
         handleSubstrateError(api)(result);
       }
       if (result.isInBlock) {
-        console.log('Polkadot Vault created');
+        logger.info('Polkadot Vault created');
         // TODO: figure out type inference so we don't have to coerce using `any`
         const pureCreated = result.findRecord('proxy', 'PureCreated')!;
         resolve({
@@ -99,10 +99,6 @@
 
   await promise;
 }
-=======
-import { globalLogger, loggerChild } from '../shared/utils/logger';
-import { getPolkadotApi, observeEvent } from '../shared/utils/substrate';
->>>>>>> 1572c9f5
 
 async function main(): Promise<void> {
   const logger = loggerChild(globalLogger, 'setup_vaults');
@@ -117,29 +113,15 @@
   logger.info('Performing initial Vault setup');
 
   // Step 1
-<<<<<<< HEAD
-  await initializeArbitrumChain();
-  await initializeSolanaChain();
-  await initializeAssethubChain();
-=======
   await initializeArbitrumChain(logger);
   await initializeSolanaChain(logger);
->>>>>>> 1572c9f5
+  await initializeAssethubChain(logger);
 
   // Step 2
   logger.info('Forcing rotation');
   await submitGovernanceExtrinsic((api) => api.tx.validator.forceRotation());
 
   // Step 3
-<<<<<<< HEAD
-  console.log('Waiting for new keys');
-
-  const dotActivationRequest = observeEvent('polkadotVault:AwaitingGovernanceActivation').event;
-  const btcActivationRequest = observeEvent('bitcoinVault:AwaitingGovernanceActivation').event;
-  const arbActivationRequest = observeEvent('arbitrumVault:AwaitingGovernanceActivation').event;
-  const solActivationRequest = observeEvent('solanaVault:AwaitingGovernanceActivation').event;
-  const hubActivationRequest = observeEvent('assethubVault:AwaitingGovernanceActivation').event;
-=======
   logger.info('Waiting for new keys');
 
   const dotActivationRequest = observeEvent(
@@ -158,7 +140,11 @@
     logger,
     'solanaVault:AwaitingGovernanceActivation',
   ).event;
->>>>>>> 1572c9f5
+  const hubActivationRequest = observeEvent(
+    logger,
+    'assethubVault:AwaitingGovernanceActivation'
+  ).event;
+
   const dotKey = (await dotActivationRequest).data.newPublicKey;
   const btcKey = (await btcActivationRequest).data.newPublicKey;
   const arbKey = (await arbActivationRequest).data.newPublicKey;
@@ -166,98 +152,22 @@
   const hubKey = (await hubActivationRequest).data.newPublicKey;
 
   // Step 4
-<<<<<<< HEAD
-  console.log('Requesting Polkadot Vault creation');
+  logger.info('Requesting Polkadot Vault creation');
   const { vaultAddress: dotVaultAddress } = await createPolkadotVault(polkadot);
   const dotProxyAdded = observeEvent('proxy:ProxyAdded', { chain: 'polkadot' }).event;
 
-  console.log('Requesting Assethub Vault creation');
+  logger.info('Requesting Assethub Vault creation');
   const { vaultAddress: hubVaultAddress } = await createPolkadotVault(assethub);
   const hubProxyAdded = observeEvent('proxy:ProxyAdded', { chain: 'assethub' }).event;
 
   // Step 5
-  console.log('Rotating Proxy and Funding Accounts on Polkadot and Assethub');
+  logger.info('Rotating Proxy and Funding Accounts on Polkadot and Assethub');
   const [, , dotVaultEvent, hubVaultEvent] = await Promise.all([
     rotateAndFund(polkadot, dotVaultAddress, dotKey),
     rotateAndFund(assethub, hubVaultAddress, hubKey),
     dotProxyAdded,
     hubProxyAdded,
   ]);
-=======
-  logger.info('Requesting Polkadot Vault creation');
-  const createPolkadotVault = async () => {
-    const { promise, resolve } = deferredPromise<{
-      vaultAddress: AddressOrPair;
-      vaultExtrinsicIndex: number;
-    }>();
-
-    const unsubscribe = await polkadot.tx.proxy
-      .createPure(polkadot.createType('ProxyType', 'Any'), 0, 0)
-      .signAndSend(alice, { nonce: -1 }, (result) => {
-        if (result.isError) {
-          handleSubstrateError(polkadot)(result);
-        }
-        if (result.isInBlock) {
-          logger.info('Polkadot Vault created');
-          // TODO: figure out type inference so we don't have to coerce using `any`
-          const pureCreated = result.findRecord('proxy', 'PureCreated')!;
-          resolve({
-            vaultAddress: pureCreated.event.data[0] as AddressOrPair,
-            vaultExtrinsicIndex: result.txIndex!,
-          });
-          unsubscribe();
-        }
-      });
-
-    return promise;
-  };
-  const { vaultAddress, vaultExtrinsicIndex } = await createPolkadotVault();
-
-  const proxyAdded = observeEvent(logger, 'proxy:ProxyAdded', { chain: 'polkadot' }).event;
-
-  // Step 5
-  logger.info('Rotating Proxy and Funding Accounts.');
-  const rotateAndFund = async () => {
-    const { promise, resolve } = deferredPromise<void>();
-    const rotation = polkadot.tx.proxy.proxy(
-      polkadot.createType('MultiAddress', vaultAddress),
-      null,
-      polkadot.tx.utility.batchAll([
-        polkadot.tx.proxy.addProxy(
-          polkadot.createType('MultiAddress', dotKey),
-          polkadot.createType('ProxyType', 'Any'),
-          0,
-        ),
-        polkadot.tx.proxy.removeProxy(
-          polkadot.createType('MultiAddress', alice.address),
-          polkadot.createType('ProxyType', 'Any'),
-          0,
-        ),
-      ]),
-    );
-
-    const unsubscribe = await polkadot.tx.utility
-      .batchAll([
-        // Note the vault needs to be funded before we rotate.
-        polkadot.tx.balances.transferKeepAlive(vaultAddress, 1000000000000),
-        polkadot.tx.balances.transferKeepAlive(dotKey, 1000000000000),
-        rotation,
-      ])
-      .signAndSend(alice, { nonce: -1 }, (result) => {
-        if (result.isError) {
-          handleSubstrateError(polkadot)(result);
-        }
-        if (result.isInBlock) {
-          unsubscribe();
-          resolve();
-        }
-      });
-
-    await promise;
-  };
-  await rotateAndFund();
-  const vaultBlockNumber = (await proxyAdded).block;
->>>>>>> 1572c9f5
 
   // Step 6
   logger.info('Inserting Arbitrum key in the contracts');
