#!/usr/bin/env -S pnpm tsx
// INSTRUCTIONS
//
// This command takes no arguments.
// It will perform the initial polkadot vault setup procedure described here
// https://www.notion.so/chainflip/Polkadot-Vault-Initialisation-Steps-36d6ab1a24ed4343b91f58deed547559
// For example: ./commands/setup_vaults.ts

import { AddressOrPair } from '@polkadot/api/types';
import Web3 from 'web3';
import { submitGovernanceExtrinsic } from 'shared/cf_governance';
import {
  getBtcClient,
  handleSubstrateError,
  getEvmEndpoint,
  getSolConnection,
  deferredPromise,
} from 'shared/utils';
import { aliceKeyringPair } from 'shared/polkadot_keyring';
import {
  initializeArbitrumChain,
  initializeArbitrumContracts,
  initializeSolanaChain,
  initializeSolanaPrograms,
  initializeAssethubChain,
} from 'shared/initialize_new_chains';
import { globalLogger, loggerChild, Logger } from 'shared/utils/logger';
import {
  getPolkadotApi,
  getAssethubApi,
  observeEvent,
  DisposableApiPromise,
<<<<<<< HEAD
} from 'shared/utils/substrate';
import { brokerApiEndpoint, lpApiEndpoint } from 'shared/json_rpc';
=======
} from '../shared/utils/substrate';
import { brokerApiEndpoint, lpApiEndpoint } from '../shared/json_rpc';
import { updatePriceFeed } from '../shared/update_price_feed';
import { price } from '../shared/setup_swaps';
>>>>>>> 33883203

async function createPolkadotVault(logger: Logger, api: DisposableApiPromise) {
  const { promise, resolve } = deferredPromise<{
    vaultAddress: AddressOrPair;
    vaultExtrinsicIndex: number;
  }>();

  const alice = await aliceKeyringPair();
  const unsubscribe = await api.tx.proxy
    .createPure(api.createType('ProxyType', 'Any'), 0, 0)
    .signAndSend(alice, { nonce: -1 }, (result) => {
      if (result.isError) {
        handleSubstrateError(api)(result);
      }
      if (result.isInBlock) {
        logger.info('Polkadot Vault created');
        // TODO: figure out type inference so we don't have to coerce using `any`
        const pureCreated = result.findRecord('proxy', 'PureCreated')!;
        resolve({
          vaultAddress: pureCreated.event.data[0] as AddressOrPair,
          vaultExtrinsicIndex: result.txIndex!,
        });
        unsubscribe();
      }
    });

  return promise;
}

async function rotateAndFund(api: DisposableApiPromise, vault: AddressOrPair, key: AddressOrPair) {
  const { promise, resolve } = deferredPromise<void>();
  const alice = await aliceKeyringPair();
  const rotation = api.tx.proxy.proxy(
    api.createType('MultiAddress', vault),
    null,
    api.tx.utility.batchAll([
      api.tx.proxy.addProxy(
        api.createType('MultiAddress', key),
        api.createType('ProxyType', 'Any'),
        0,
      ),
      api.tx.proxy.removeProxy(
        api.createType('MultiAddress', alice.address),
        api.createType('ProxyType', 'Any'),
        0,
      ),
    ]),
  );

  const unsubscribe = await api.tx.utility
    .batchAll([
      // Note the vault needs to be funded before we rotate.
      api.tx.balances.transferKeepAlive(vault, 1000000000000),
      api.tx.balances.transferKeepAlive(key, 1000000000000),
      rotation,
    ])
    .signAndSend(alice, { nonce: -1 }, (result) => {
      if (result.isError) {
        handleSubstrateError(api)(result);
      }
      if (result.isInBlock) {
        unsubscribe();
        resolve();
      }
    });

  await promise;
}

async function main(): Promise<void> {
  const logger = loggerChild(globalLogger, 'setup_vaults');
  const btcClient = getBtcClient();
  const arbClient = new Web3(getEvmEndpoint('Arbitrum'));
  const solClient = getSolConnection();

  await using polkadot = await getPolkadotApi();
  await using assethub = await getAssethubApi();

  logger.info(`LP endpoint set to: ${lpApiEndpoint}`);
  logger.info(`Broker endpoint set to: ${brokerApiEndpoint}`);

  logger.info('Performing initial Vault setup');

  // Step 1
  await initializeArbitrumChain(logger);
  await initializeSolanaChain(logger);
  await initializeAssethubChain(logger);

  // Step 2
  logger.info('Forcing rotation');
  await submitGovernanceExtrinsic((api) => api.tx.validator.forceRotation());

  // Step 3
  logger.info('Waiting for new keys');

  const dotActivationRequest = observeEvent(
    logger,
    'polkadotVault:AwaitingGovernanceActivation',
  ).event;
  const btcActivationRequest = observeEvent(
    logger,
    'bitcoinVault:AwaitingGovernanceActivation',
  ).event;
  const arbActivationRequest = observeEvent(
    logger,
    'arbitrumVault:AwaitingGovernanceActivation',
  ).event;
  const solActivationRequest = observeEvent(
    logger,
    'solanaVault:AwaitingGovernanceActivation',
  ).event;
  const hubActivationRequest = observeEvent(
    logger,
    'assethubVault:AwaitingGovernanceActivation',
  ).event;

  const dotKey = (await dotActivationRequest).data.newPublicKey;
  const btcKey = (await btcActivationRequest).data.newPublicKey;
  const arbKey = (await arbActivationRequest).data.newPublicKey;
  const solKey = (await solActivationRequest).data.newPublicKey;
  const hubKey = (await hubActivationRequest).data.newPublicKey;

  // Step 4
  logger.info('Requesting Polkadot Vault creation');
  const { vaultAddress: dotVaultAddress } = await createPolkadotVault(logger, polkadot);
  const dotProxyAdded = observeEvent(logger, 'proxy:ProxyAdded', { chain: 'polkadot' }).event;

  logger.info('Requesting Assethub Vault creation');
  const { vaultAddress: hubVaultAddress } = await createPolkadotVault(logger, assethub);
  const hubProxyAdded = observeEvent(logger, 'proxy:ProxyAdded', { chain: 'assethub' }).event;

  // Step 5
  logger.info('Rotating Proxy and Funding Accounts on Polkadot and Assethub');
  const [, , dotVaultEvent, hubVaultEvent] = await Promise.all([
    rotateAndFund(polkadot, dotVaultAddress, dotKey),
    rotateAndFund(assethub, hubVaultAddress, hubKey),
    dotProxyAdded,
    hubProxyAdded,
  ]);

  // Step 6
  logger.info('Inserting Arbitrum key in the contracts');
  await initializeArbitrumContracts(logger, arbClient, arbKey);

  // Using arbitrary key for now, we will use solKey generated by SC
  logger.info('Inserting Solana key in the programs');
  await initializeSolanaPrograms(logger, solKey);

  // Step 7
  logger.info('Registering Vaults with state chain');
  await submitGovernanceExtrinsic((chainflip) =>
    chainflip.tx.environment.witnessPolkadotVaultCreation(dotVaultAddress, {
      blockNumber: dotVaultEvent.block,
      extrinsicIndex: dotVaultEvent.eventIndex,
    }),
  );
  await submitGovernanceExtrinsic((chainflip) =>
    chainflip.tx.environment.witnessAssethubVaultCreation(hubVaultAddress, {
      blockNumber: hubVaultEvent.block,
      extrinsicIndex: hubVaultEvent.eventIndex,
    }),
  );
  await submitGovernanceExtrinsic(async (chainflip) =>
    chainflip.tx.environment.witnessCurrentBitcoinBlockNumberForKey(
      await btcClient.getBlockCount(),
      btcKey,
    ),
  );

  await submitGovernanceExtrinsic(async (chainflip) =>
    chainflip.tx.environment.witnessInitializeArbitrumVault(await arbClient.eth.getBlockNumber()),
  );

  await submitGovernanceExtrinsic(async (chainflip) =>
    chainflip.tx.environment.witnessInitializeSolanaVault(await solClient.getSlot()),
  );

  // Step 8
  logger.info('Setting up price feeds');
  await updatePriceFeed(logger, 'Ethereum', 'BTC', price.get('Btc')!.toString());
  await updatePriceFeed(logger, 'Ethereum', 'ETH', price.get('Eth')!.toString());
  await updatePriceFeed(logger, 'Ethereum', 'SOL', price.get('Sol')!.toString());
  await updatePriceFeed(logger, 'Solana', 'BTC', price.get('Btc')!.toString());
  await updatePriceFeed(logger, 'Solana', 'ETH', price.get('Eth')!.toString());
  await updatePriceFeed(logger, 'Solana', 'SOL', price.get('Sol')!.toString());

  // Confirmation
  logger.info('Waiting for new epoch...');
  await observeEvent(logger, 'validator:NewEpoch', {
    historicalCheckBlocks: 10,
  }).event;

  logger.info('New Epoch');
  logger.info('Vault Setup completed');
  process.exit(0);
}

main().catch((error) => {
  console.error(error);
  process.exit(-1);
});<|MERGE_RESOLUTION|>--- conflicted
+++ resolved
@@ -30,15 +30,10 @@
   getAssethubApi,
   observeEvent,
   DisposableApiPromise,
-<<<<<<< HEAD
 } from 'shared/utils/substrate';
 import { brokerApiEndpoint, lpApiEndpoint } from 'shared/json_rpc';
-=======
-} from '../shared/utils/substrate';
-import { brokerApiEndpoint, lpApiEndpoint } from '../shared/json_rpc';
-import { updatePriceFeed } from '../shared/update_price_feed';
-import { price } from '../shared/setup_swaps';
->>>>>>> 33883203
+import { updatePriceFeed } from 'shared/update_price_feed';
+import { price } from 'shared/setup_swaps';
 
 async function createPolkadotVault(logger: Logger, api: DisposableApiPromise) {
   const { promise, resolve } = deferredPromise<{
