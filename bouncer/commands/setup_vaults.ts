--- conflicted
+++ resolved
@@ -24,16 +24,12 @@
   initializeSolanaPrograms,
   initializeAssethubChain,
 } from '../shared/initialize_new_chains';
-<<<<<<< HEAD
 import {
   getPolkadotApi,
   getAssethubApi,
   observeEvent,
   DisposableApiPromise,
 } from '../shared/utils/substrate';
-=======
-import { getPolkadotApi, getAssethubApi, observeEvent, DisposableApiPromise } from '../shared/utils/substrate';
->>>>>>> 7ad45d46
 
 async function createPolkadotVault(api: DisposableApiPromise) {
   const { promise, resolve } = deferredPromise<{
@@ -61,11 +57,7 @@
     });
 
   return promise;
-<<<<<<< HEAD
 }
-=======
-};
->>>>>>> 7ad45d46
 
 async function rotateAndFund(api: DisposableApiPromise, vault: AddressOrPair, key: AddressOrPair) {
   const { promise, resolve } = deferredPromise<void>();
@@ -105,11 +97,7 @@
     });
 
   await promise;
-<<<<<<< HEAD
 }
-=======
-};
->>>>>>> 7ad45d46
 
 async function main(): Promise<void> {
   const btcClient = getBtcClient();
@@ -147,19 +135,11 @@
 
   // Step 4
   console.log('Requesting Polkadot Vault creation');
-<<<<<<< HEAD
   const { vaultAddress: dotVaultAddress } = await createPolkadotVault(polkadot);
   const dotProxyAdded = observeEvent('proxy:ProxyAdded', { chain: 'polkadot' }).event;
 
   console.log('Requesting Assethub Vault creation');
   const { vaultAddress: hubVaultAddress } = await createPolkadotVault(assethub);
-=======
-  const { vaultAddress: dotVaultAddress, vaultExtrinsicIndex: dotVaultExtrinsicIndex } = await createPolkadotVault(polkadot);
-  const dotProxyAdded = observeEvent('proxy:ProxyAdded', { chain: 'polkadot' }).event;
-
-  console.log('Requesting Assethub Vault creation');
-  const { vaultAddress: hubVaultAddress, vaultExtrinsicIndex: hubVaultExtrinsicIndex } = await createPolkadotVault(assethub);
->>>>>>> 7ad45d46
   const hubProxyAdded = observeEvent('proxy:ProxyAdded', { chain: 'assethub' }).event;
 
   // Step 5
@@ -210,24 +190,6 @@
 
   // Step 8
   console.log('Creating USDC and USDT tokens on Assethub');
-<<<<<<< HEAD
-  const createUsdc = assethub.tx.assets.forceCreate(1337, alice.address, true, 10000);
-  const createUsdt = assethub.tx.assets.forceCreate(1984, alice.address, true, 10000);
-  await assethub.tx.sudo.sudo(createUsdc).signAndSend(alice, { nonce: -1 });
-  await assethub.tx.sudo.sudo(createUsdt).signAndSend(alice, { nonce: -1 });
-  await assethub.tx.assets
-    .setMetadata(1337, 'USD Coin', 'USDC', 6)
-    .signAndSend(alice, { nonce: -1 });
-  await assethub.tx.assets
-    .setMetadata(1984, 'Tether USD', 'USDT', 6)
-    .signAndSend(alice, { nonce: -1 });
-  await assethub.tx.assets
-    .mint(1337, alice.address, 100000000000000)
-    .signAndSend(alice, { nonce: -1 });
-  await assethub.tx.assets
-    .mint(1984, alice.address, 100000000000000)
-    .signAndSend(alice, { nonce: -1 });
-=======
   let batch = [
     assethub.tx.sudo.sudo(assethub.tx.assets.forceCreate(1337, alice.address, true, 10000)),
     assethub.tx.sudo.sudo(assethub.tx.assets.forceCreate(1984, alice.address, true, 10000)),
@@ -237,7 +199,6 @@
     assethub.tx.assets.mint(1984, alice.address, 100000000000000)
   ];
   await assethub.tx.utility.batchAll(batch).signAndSend(alice, {nonce: -1});
->>>>>>> 7ad45d46
 
   // Confirmation
   console.log('Waiting for new epoch...');
