--- conflicted
+++ resolved
@@ -243,18 +243,7 @@
 
   // Step 8
   logger.info('Setting up price feeds');
-<<<<<<< HEAD
-  await Promise.all([
-    updatePriceFeed(logger, 'Ethereum', 'BTC', price.get('Btc')!.toString()),
-    updatePriceFeed(logger, 'Ethereum', 'ETH', price.get('Eth')!.toString()),
-    updatePriceFeed(logger, 'Ethereum', 'SOL', price.get('Sol')!.toString()),
-    updatePriceFeed(logger, 'Solana', 'BTC', price.get('Btc')!.toString()),
-    updatePriceFeed(logger, 'Solana', 'ETH', price.get('Eth')!.toString()),
-    updatePriceFeed(logger, 'Solana', 'SOL', price.get('Sol')!.toString()),
-  ]);
-=======
   await updateDefaultPriceFeeds(logger);
->>>>>>> d9eafbd3
 
   // Confirmation
   logger.info('Waiting for new epoch...');
