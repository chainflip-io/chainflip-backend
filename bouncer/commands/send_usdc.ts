--- conflicted
+++ resolved
@@ -15,11 +15,7 @@
   const ethereumAddress = process.argv[2];
   const usdcAmount = process.argv[3].trim();
 
-<<<<<<< HEAD
-  const contractAddress = getContractAddress('Ethereum', 'USDC');
-=======
-  const contractAddress = getEvmContractAddress('Ethereum', 'Usdc');
->>>>>>> 70f65eec
+  const contractAddress = getContractAddress('Ethereum', 'Usdc');
   await sendErc20('Ethereum', ethereumAddress, contractAddress, usdcAmount);
 
   process.exit(0);
