#!/usr/bin/env -S pnpm tsx
// INSTRUCTIONS
//
// This command takes two arguments.
// It will fund the solana address provided as the first argument with the amount
// provided in the second argument. The asset amount is interpreted in Sol
//
// For example: ./commands/send_sol.ts 7QQGNm3ptwinipDCyaCF7jY5katgmFUu1ieP2f7nwLpE 1.2
<<<<<<< HEAD
// will send 1.2 SOL to account 7QQGNm3ptwinipDCyaCF7jY5katgmFUu1ieP2f7nwLpE
// It also accepts non-encoded bs58 address representations:
// ./commands/send_sol.ts 0x2f3fcadf740018f6037513959bab60d0dbef26888d264d54fc4d3d36c8cf5c91 1.2
=======
// will send 1.2 Sol to account 7QQGNm3ptwinipDCyaCF7jY5katgmFUu1ieP2f7nwLpE
>>>>>>> 70f65eec

import { runWithTimeout } from '../shared/utils';
import { sendSol } from '../shared/send_sol';

async function main() {
  const solanaAddress = process.argv[2];
  const solAmount = process.argv[3].trim();

  console.log('Transferring ' + solAmount + ' Sol to ' + solanaAddress);
  await sendSol(solanaAddress, solAmount);

  process.exit(0);
}

runWithTimeout(main(), 20000).catch((error) => {
  console.error(error);
  process.exit(-1);
});<|MERGE_RESOLUTION|>--- conflicted
+++ resolved
@@ -6,13 +6,9 @@
 // provided in the second argument. The asset amount is interpreted in Sol
 //
 // For example: ./commands/send_sol.ts 7QQGNm3ptwinipDCyaCF7jY5katgmFUu1ieP2f7nwLpE 1.2
-<<<<<<< HEAD
-// will send 1.2 SOL to account 7QQGNm3ptwinipDCyaCF7jY5katgmFUu1ieP2f7nwLpE
+// will send 1.2 Sol to account 7QQGNm3ptwinipDCyaCF7jY5katgmFUu1ieP2f7nwLpE
 // It also accepts non-encoded bs58 address representations:
 // ./commands/send_sol.ts 0x2f3fcadf740018f6037513959bab60d0dbef26888d264d54fc4d3d36c8cf5c91 1.2
-=======
-// will send 1.2 Sol to account 7QQGNm3ptwinipDCyaCF7jY5katgmFUu1ieP2f7nwLpE
->>>>>>> 70f65eec
 
 import { runWithTimeout } from '../shared/utils';
 import { sendSol } from '../shared/send_sol';
