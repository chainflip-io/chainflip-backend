#!/usr/bin/env -S pnpm tsx
// INSTRUCTIONS
//
// This command takes one argument.
// It will print the Usdc balance of the address provided as the first argument.
//
// For example: ./commands/get_arbusdc_balance.ts 0xcf1dc766fc2c62bef0b67a8de666c8e67acf35f6
// might print: 100.2

import { runWithTimeout, getContractAddress } from '../shared/utils';
import { getErc20Balance } from '../shared/get_erc20_balance';

async function getUsdcBalanceCommand(arbitrumAddress: string) {
<<<<<<< HEAD
  const contractAddress = getContractAddress('Arbitrum', 'ARBUSDC');
=======
  const contractAddress = getEvmContractAddress('Arbitrum', 'ArbUsdc');
>>>>>>> 70f65eec
  const balance = await getErc20Balance('Arbitrum', arbitrumAddress, contractAddress);
  console.log(balance);
  process.exit(0);
}

const arbitrumAddress = process.argv[2] ?? '0';

runWithTimeout(getUsdcBalanceCommand(arbitrumAddress), 5000).catch((error) => {
  console.error(error);
  process.exit(-1);
});<|MERGE_RESOLUTION|>--- conflicted
+++ resolved
@@ -11,11 +11,7 @@
 import { getErc20Balance } from '../shared/get_erc20_balance';
 
 async function getUsdcBalanceCommand(arbitrumAddress: string) {
-<<<<<<< HEAD
-  const contractAddress = getContractAddress('Arbitrum', 'ARBUSDC');
-=======
-  const contractAddress = getEvmContractAddress('Arbitrum', 'ArbUsdc');
->>>>>>> 70f65eec
+  const contractAddress = getContractAddress('Arbitrum', 'ArbUsdc');
   const balance = await getErc20Balance('Arbitrum', arbitrumAddress, contractAddress);
   console.log(balance);
   process.exit(0);
