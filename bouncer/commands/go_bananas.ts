--- conflicted
+++ resolved
@@ -1,10 +1,6 @@
 #!/usr/bin/env -S pnpm tsx
 import axios from 'axios';
-<<<<<<< HEAD
-import { InternalAsset as Asset, Asset as SDKAsset, Chain, getInternalAsset } from '@chainflip/cli';
-=======
 import { InternalAsset as Asset, Asset as RpcAsset, Chain, getInternalAsset } from '@chainflip/cli';
->>>>>>> 6ef97efb
 import bitcoin from 'bitcoinjs-lib';
 import { Tapleaf } from 'bitcoinjs-lib/src/types';
 import * as ecc from 'tiny-secp256k1';
@@ -119,7 +115,7 @@
   }
 
   return getInternalAsset({
-    asset: stateChainAsset.asset as SDKAsset,
+    asset: stateChainAsset.asset as RpcAsset,
     chain: stateChainAsset.chain as Chain,
   });
 }
