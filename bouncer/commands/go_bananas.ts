--- conflicted
+++ resolved
@@ -1,6 +1,6 @@
 #!/usr/bin/env -S pnpm tsx
 import axios from 'axios';
-import { InternalAsset as Asset } from '@chainflip/cli';
+import { InternalAsset as Asset, Chain, getInternalAsset } from '@chainflip/cli';
 import bitcoin from 'bitcoinjs-lib';
 import { Tapleaf } from 'bitcoinjs-lib/src/types';
 import { blake2AsHex } from '@polkadot/util-crypto';
@@ -13,10 +13,7 @@
   fineAmountToAmount,
   assetDecimals,
   chainFromAsset,
-<<<<<<< HEAD
   stateChainAssetFromAsset,
-=======
->>>>>>> f6bddec5
 } from '../shared/utils';
 import { requestNewSwap } from '../shared/perform_swap';
 import { testSwap } from '../shared/swapping';
@@ -44,14 +41,15 @@
   Increase?: number;
 };
 
-type ComplexAsset = {
-  chain: string;
-  asset: string;
-};
-
 type LimitOrderResponse = {
-  base_asset: string | ComplexAsset;
-  quote_asset: string | ComplexAsset;
+  base_asset: {
+    chain: string;
+    asset: Asset;
+  };
+  quote_asset: {
+    chain: string;
+    asset: Asset;
+  };
   side: string;
   id: number;
   tick: number;
@@ -102,6 +100,33 @@
   return Math.round(Math.log(Math.sqrt(price)) / Math.log(Math.sqrt(1.0001)));
 }
 
+// Workaround needed because legacy assets are returned as strings.
+export function assetFromStateChainAsset(
+  stateChainAsset:
+    | {
+        asset: Asset | string;
+        chain: Chain | string;
+      }
+    | string,
+): Asset {
+  //  DOT, BTC and Ethereum assets
+  if (typeof stateChainAsset === 'string') {
+    return (stateChainAsset.charAt(0) + stateChainAsset.slice(1).toLowerCase()) as Asset;
+  }
+
+  // TODO: Temporal workaround: To remove once SDK supports Arbitrum
+  if (stateChainAsset.chain === 'Arbitrum') {
+    if (stateChainAsset.asset === 'ETH') {
+      return 'ArbEth' as Asset;
+    }
+    if (stateChainAsset.asset === 'USDC') {
+      return 'ArbUsdc' as Asset;
+    }
+  }
+
+  return getInternalAsset(stateChainAsset);
+}
+
 async function playLp(asset: Asset, price: number, liquidity: number) {
   const spread = 0.01 * price;
   const liquidityFine = liquidity * 1e6;
@@ -113,7 +138,6 @@
       call(
         'lp_set_limit_order',
         [
-<<<<<<< HEAD
           {
             chain: chainFromAsset(asset),
             asset: stateChainAssetFromAsset(asset),
@@ -122,10 +146,6 @@
             chain: 'Ethereum',
             asset: 'USDC',
           },
-=======
-          { chain: chainFromAsset(asset), asset },
-          'USDC',
->>>>>>> f6bddec5
           'buy',
           1,
           buyTick,
@@ -136,7 +156,6 @@
       call(
         'lp_set_limit_order',
         [
-<<<<<<< HEAD
           {
             chain: chainFromAsset(asset),
             asset: stateChainAssetFromAsset(asset),
@@ -145,10 +164,6 @@
             chain: 'Ethereum',
             asset: 'USDC',
           },
-=======
-          { chain: chainFromAsset(asset), asset },
-          'USDC',
->>>>>>> f6bddec5
           'sell',
           1,
           sellTick,
@@ -165,21 +180,9 @@
           if (BigInt(update.collected_fees) > BigInt(0)) {
             let ccy;
             if (update.side === 'buy') {
-<<<<<<< HEAD
-              ccy = update.base_asset as Asset;
+              ccy = assetFromStateChainAsset(update.base_asset);
             } else {
-              ccy = update.quote_asset as Asset;
-=======
-              if (typeof update.base_asset === 'string') {
-                ccy = update.base_asset.toUpperCase() as Asset;
-              } else {
-                ccy = update.base_asset.asset.toUpperCase() as Asset;
-              }
-            } else if (typeof update.base_asset === 'string') {
-              ccy = update.base_asset.toUpperCase() as Asset;
-            } else {
-              ccy = update.base_asset.asset.toUpperCase() as Asset;
->>>>>>> f6bddec5
+              ccy = assetFromStateChainAsset(update.quote_asset);
             }
             const fees = fineAmountToAmount(
               BigInt(update.collected_fees.toString()).toString(10),
@@ -191,35 +194,11 @@
             let buyCcy;
             let sellCcy;
             if (update.side === 'buy') {
-<<<<<<< HEAD
-              buyCcy = update.base_asset as Asset;
-              sellCcy = update.quote_asset as Asset;
+              buyCcy = assetFromStateChainAsset(update.base_asset);
+              sellCcy = assetFromStateChainAsset(update.quote_asset);
             } else {
-              buyCcy = update.quote_asset as Asset;
-              sellCcy = update.base_asset as Asset;
-=======
-              if (typeof update.base_asset === 'string') {
-                buyCcy = update.base_asset.toUpperCase() as Asset;
-              } else {
-                buyCcy = update.base_asset.asset.toUpperCase() as Asset;
-              }
-              if (typeof update.quote_asset === 'string') {
-                sellCcy = update.quote_asset.toUpperCase() as Asset;
-              } else {
-                sellCcy = update.quote_asset.asset.toUpperCase() as Asset;
-              }
-            } else {
-              if (typeof update.quote_asset === 'string') {
-                buyCcy = update.quote_asset.toUpperCase() as Asset;
-              } else {
-                buyCcy = update.quote_asset.asset.toUpperCase() as Asset;
-              }
-              if (typeof update.base_asset === 'string') {
-                sellCcy = update.base_asset.toUpperCase() as Asset;
-              } else {
-                sellCcy = update.base_asset.asset.toUpperCase() as Asset;
-              }
->>>>>>> f6bddec5
+              buyCcy = assetFromStateChainAsset(update.quote_asset);
+              sellCcy = assetFromStateChainAsset(update.base_asset);
             }
             const amount = fineAmountToAmount(
               BigInt(update.bought_amount.toString()).toString(10),
@@ -246,11 +225,7 @@
     ((await chainflip.query.bitcoinIngressEgress.channelIdCounter()).toJSON()! as number) + 1;
   const btcAddress = predictBtcAddress(pubkey, salt);
   // shuffle
-<<<<<<< HEAD
-  const assets: Asset[] = ['Eth', 'Usdc', 'Flip', 'Dot'];
-=======
-  const assets: Asset[] = ['ETH', 'USDC', 'FLIP', 'DOT', 'USDT'];
->>>>>>> f6bddec5
+  const assets: Asset[] = ['Eth', 'Usdc', 'Flip', 'Dot', 'Usdt', 'ArbEth', 'ArbUsdc'];
   for (let i = 0; i < 10; i++) {
     const index1 = Math.floor(Math.random() * assets.length);
     const index2 = Math.floor(Math.random() * assets.length);
@@ -268,28 +243,18 @@
 }
 
 const swapAmount = new Map<Asset, string>([
-<<<<<<< HEAD
   ['Dot', '3'],
   ['Eth', '0.03'],
   ['Btc', '0.006'],
   ['Usdc', '30'],
+  ['Usdt', '12'],
   ['Flip', '3'],
+  ['ArbEth', '0.03'],
+  ['ArbUsdc', '30'],
 ]);
 
 async function playSwapper() {
-  const assets: Asset[] = ['Eth', 'Btc', 'Usdc', 'Flip', 'Dot'];
-=======
-  ['DOT', '3'],
-  ['ETH', '0.03'],
-  ['BTC', '0.006'],
-  ['USDC', '30'],
-  ['USDT', '12'],
-  ['FLIP', '3'],
-]);
-
-async function playSwapper() {
-  const assets: Asset[] = ['ETH', 'BTC', 'USDC', 'FLIP', 'DOT', 'USDT'];
->>>>>>> f6bddec5
+  const assets: Asset[] = ['Eth', 'Btc', 'Usdc', 'Flip', 'Dot', 'Usdt', 'ArbEth', 'ArbUsdc'];
   for (;;) {
     const src = assets.at(Math.floor(Math.random() * assets.length))!;
     const dest = assets
@@ -301,31 +266,27 @@
 }
 
 const price = new Map<Asset, number>([
-<<<<<<< HEAD
   ['Dot', 10],
   ['Eth', 1000],
   ['Btc', 10000],
   ['Usdc', 1],
+  ['Usdt', 1],
   ['Flip', 10],
-=======
-  ['DOT', 10],
-  ['ETH', 1000],
-  ['BTC', 10000],
-  ['USDC', 1],
-  ['USDT', 1],
-  ['FLIP', 10],
->>>>>>> f6bddec5
+  ['ArbEth', 1000],
+  ['ArbUsdc', 1],
 ]);
 
 async function bananas() {
   const liquidityUsdc = 10000;
 
   await Promise.all([
-<<<<<<< HEAD
     createLpPool('Eth', price.get('Eth')!),
     createLpPool('Dot', price.get('Dot')!),
     createLpPool('Btc', price.get('Btc')!),
     createLpPool('Flip', price.get('Flip')!),
+    createLpPool('Usdt', price.get('Usdt')!),
+    createLpPool('ArbEth', price.get('ArbEth')!),
+    createLpPool('ArbUsdc', price.get('ArbUsdc')!),
   ]);
 
   await Promise.all([
@@ -334,22 +295,9 @@
     provideLiquidity('Dot', (2 * liquidityUsdc) / price.get('Dot')!),
     provideLiquidity('Btc', (2 * liquidityUsdc) / price.get('Btc')!),
     provideLiquidity('Flip', (2 * liquidityUsdc) / price.get('Flip')!),
-=======
-    createLpPool('ETH', price.get('ETH')!),
-    createLpPool('DOT', price.get('DOT')!),
-    createLpPool('BTC', price.get('BTC')!),
-    createLpPool('USDT', price.get('USDT')!),
-    createLpPool('FLIP', price.get('FLIP')!),
-  ]);
-
-  await Promise.all([
-    provideLiquidity('USDC', 8 * liquidityUsdc),
-    provideLiquidity('ETH', (2 * liquidityUsdc) / price.get('ETH')!),
-    provideLiquidity('DOT', (2 * liquidityUsdc) / price.get('DOT')!),
-    provideLiquidity('BTC', (2 * liquidityUsdc) / price.get('BTC')!),
-    provideLiquidity('FLIP', (2 * liquidityUsdc) / price.get('FLIP')!),
-    provideLiquidity('USDT', (2 * liquidityUsdc) / price.get('USDT')!),
->>>>>>> f6bddec5
+    provideLiquidity('Usdt', (2 * liquidityUsdc) / price.get('Usdt')!),
+    provideLiquidity('ArbEth', (2 * liquidityUsdc) / price.get('ArbEth')!),
+    provideLiquidity('ArbUsdc', (2 * liquidityUsdc) / price.get('ArbUsdc')!),
   ]);
 
   await Promise.all([
@@ -374,8 +322,18 @@
       liquidityUsdc,
     ),
     playLp(
-      'USDT',
-      price.get('USDT')! * 10 ** (assetDecimals('USDC') - assetDecimals('USDT')),
+      'Usdt',
+      price.get('Usdt')! * 10 ** (assetDecimals('Usdc') - assetDecimals('Usdt')),
+      liquidityUsdc,
+    ),
+    playLp(
+      'ArbEth',
+      price.get('ArbEth')! * 10 ** (assetDecimals('Usdc') - assetDecimals('ArbEth')),
+      liquidityUsdc,
+    ),
+    playLp(
+      'ArbUsdc',
+      price.get('ArbUsdc')! * 10 ** (assetDecimals('Usdc') - assetDecimals('ArbUsdc')),
       liquidityUsdc,
     ),
     playSwapper(),
