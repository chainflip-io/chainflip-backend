#!/usr/bin/env -S pnpm tsx
// INSTRUCTIONS
//
// This command takes no arguments.
// It will setup pools and zero to infinity range orders for all currencies
// For example: ./commands/setup_swaps.ts

import { cryptoWaitReady } from '@polkadot/util-crypto';
import { InternalAsset as Asset } from '@chainflip/cli';
import { runWithTimeout } from '../shared/utils';
import { createLpPool } from '../shared/create_lp_pool';
import { provideLiquidity } from '../shared/provide_liquidity';
import { rangeOrder } from '../shared/range_order';

const deposits = new Map<Asset, number>([
<<<<<<< HEAD
  ['DOT', 10000],
  ['ETH', 100],
  ['ARBETH', 100],
  ['BTC', 10],
  ['USDC', 1000000],
  ['ARBUSDC', 100000],
  ['USDT', 100000],
  ['FLIP', 10000],
  ['SOL', 100],
  ['SOLUSDC', 100000],
]);

const price = new Map<Asset, number>([
  ['DOT', 10],
  ['ETH', 1000],
  ['ARBETH', 1000],
  ['BTC', 10000],
  ['USDC', 1],
  ['USDT', 1],
  ['ARBUSDC', 1],
  ['FLIP', 10],
  ['SOL', 100],
  ['SOLUSDC', 1],
=======
  ['Dot', 10000],
  ['Eth', 100],
  ['ArbEth', 100],
  ['Btc', 10],
  ['Usdc', 1000000],
  ['ArbUsdc', 100000],
  ['Usdt', 100000],
  ['Flip', 10000],
]);

const price = new Map<Asset, number>([
  ['Dot', 10],
  ['Eth', 1000],
  ['ArbEth', 1000],
  ['Btc', 10000],
  ['Usdc', 1],
  ['Usdt', 1],
  ['ArbUsdc', 1],
  ['Flip', 10],
>>>>>>> 70f65eec
]);

async function main(): Promise<void> {
  await cryptoWaitReady();

  await Promise.all([
<<<<<<< HEAD
    createLpPool('ETH', price.get('ETH')!),
    createLpPool('DOT', price.get('DOT')!),
    createLpPool('BTC', price.get('BTC')!),
    createLpPool('FLIP', price.get('FLIP')!),
    createLpPool('USDT', price.get('USDT')!),
    createLpPool('ARBETH', price.get('ARBETH')!),
    createLpPool('ARBUSDC', price.get('ARBUSDC')!),
    // createLpPool('SOL', price.get('SOL')!),
    // createLpPool('SOLUSDC', price.get('SOLUSDC')!),
  ]);

  await Promise.all([
    provideLiquidity('USDC', deposits.get('USDC')!),
    provideLiquidity('ETH', deposits.get('ETH')!),
    provideLiquidity('DOT', deposits.get('DOT')!),
    provideLiquidity('BTC', deposits.get('BTC')!),
    provideLiquidity('FLIP', deposits.get('FLIP')!),
    provideLiquidity('USDT', deposits.get('USDT')!),
    provideLiquidity('ARBETH', deposits.get('ARBETH')!),
    provideLiquidity('ARBUSDC', deposits.get('ARBUSDC')!),
    // provideLiquidity('SOL', deposits.get('SOL')!),
    // provideLiquidity('SOLUSDC', deposits.get('SOLUSDC')!),
=======
    createLpPool('Eth', price.get('Eth')!),
    createLpPool('Dot', price.get('Dot')!),
    createLpPool('Btc', price.get('Btc')!),
    createLpPool('Flip', price.get('Flip')!),
    createLpPool('Usdt', price.get('Usdt')!),
    createLpPool('ArbEth', price.get('ArbEth')!),
    createLpPool('ArbUsdc', price.get('ArbUsdc')!),
  ]);

  await Promise.all([
    provideLiquidity('Usdc', deposits.get('Usdc')!),
    provideLiquidity('Eth', deposits.get('Eth')!),
    provideLiquidity('Dot', deposits.get('Dot')!),
    provideLiquidity('Btc', deposits.get('Btc')!),
    provideLiquidity('Flip', deposits.get('Flip')!),
    provideLiquidity('Usdt', deposits.get('Usdt')!),
    provideLiquidity('ArbEth', deposits.get('ArbEth')!),
    provideLiquidity('ArbUsdc', deposits.get('ArbUsdc')!),
>>>>>>> 70f65eec
  ]);

  // also fund the boost account
  await Promise.all([
<<<<<<< HEAD
    provideLiquidity('USDC', deposits.get('USDC')!, false, '//LP_BOOST'),
    provideLiquidity('ETH', deposits.get('ETH')!, false, '//LP_BOOST'),
    provideLiquidity('DOT', deposits.get('DOT')!, false, '//LP_BOOST'),
    provideLiquidity('BTC', deposits.get('BTC')!, false, '//LP_BOOST'),
    provideLiquidity('FLIP', deposits.get('FLIP')!, false, '//LP_BOOST'),
    provideLiquidity('USDT', deposits.get('USDT')!, false, '//LP_BOOST'),
    provideLiquidity('ARBETH', deposits.get('ARBETH')!, false, '//LP_BOOST'),
    provideLiquidity('ARBUSDC', deposits.get('ARBUSDC')!, false, '//LP_BOOST'),
    // provideLiquidity('SOL', deposits.get('SOL')!, false, '//LP_BOOST'),
    // provideLiquidity('SOLUSDC', deposits.get('SOLUSDC')!, false, '//LP_BOOST'),
  ]);

  await Promise.all([
    rangeOrder('ETH', deposits.get('ETH')! * 0.9999),
    rangeOrder('DOT', deposits.get('DOT')! * 0.9999),
    rangeOrder('BTC', deposits.get('BTC')! * 0.9999),
    rangeOrder('FLIP', deposits.get('FLIP')! * 0.9999),
    rangeOrder('USDT', deposits.get('USDT')! * 0.9999),
    rangeOrder('ARBETH', deposits.get('ARBETH')! * 0.9999),
    rangeOrder('ARBUSDC', deposits.get('ARBUSDC')! * 0.9999),
    // rangeOrder('SOL', deposits.get('SOL')! * 0.9999),
    // rangeOrder('SOLUSDC', deposits.get('SOLUSDC')! * 0.9999),
=======
    provideLiquidity('Usdc', deposits.get('Usdc')!, false, '//LP_BOOST'),
    provideLiquidity('Eth', deposits.get('Eth')!, false, '//LP_BOOST'),
    provideLiquidity('Dot', deposits.get('Dot')!, false, '//LP_BOOST'),
    provideLiquidity('Btc', deposits.get('Btc')!, false, '//LP_BOOST'),
    provideLiquidity('Flip', deposits.get('Flip')!, false, '//LP_BOOST'),
    provideLiquidity('Usdt', deposits.get('Usdt')!, false, '//LP_BOOST'),
    provideLiquidity('ArbEth', deposits.get('ArbEth')!, false, '//LP_BOOST'),
    provideLiquidity('ArbUsdc', deposits.get('ArbUsdc')!, false, '//LP_BOOST'),
  ]);

  await Promise.all([
    rangeOrder('Eth', deposits.get('Eth')! * 0.9999),
    rangeOrder('Dot', deposits.get('Dot')! * 0.9999),
    rangeOrder('Btc', deposits.get('Btc')! * 0.9999),
    rangeOrder('Flip', deposits.get('Flip')! * 0.9999),
    rangeOrder('Usdt', deposits.get('Usdt')! * 0.9999),
    rangeOrder('ArbEth', deposits.get('ArbEth')! * 0.9999),
    rangeOrder('ArbUsdc', deposits.get('ArbUsdc')! * 0.9999),
>>>>>>> 70f65eec
  ]);

  console.log('=== Swaps Setup completed ===');
  process.exit(0);
}

runWithTimeout(main(), 2400000).catch((error) => {
  console.error(error);
  process.exit(-1);
});<|MERGE_RESOLUTION|>--- conflicted
+++ resolved
@@ -13,31 +13,6 @@
 import { rangeOrder } from '../shared/range_order';
 
 const deposits = new Map<Asset, number>([
-<<<<<<< HEAD
-  ['DOT', 10000],
-  ['ETH', 100],
-  ['ARBETH', 100],
-  ['BTC', 10],
-  ['USDC', 1000000],
-  ['ARBUSDC', 100000],
-  ['USDT', 100000],
-  ['FLIP', 10000],
-  ['SOL', 100],
-  ['SOLUSDC', 100000],
-]);
-
-const price = new Map<Asset, number>([
-  ['DOT', 10],
-  ['ETH', 1000],
-  ['ARBETH', 1000],
-  ['BTC', 10000],
-  ['USDC', 1],
-  ['USDT', 1],
-  ['ARBUSDC', 1],
-  ['FLIP', 10],
-  ['SOL', 100],
-  ['SOLUSDC', 1],
-=======
   ['Dot', 10000],
   ['Eth', 100],
   ['ArbEth', 100],
@@ -46,6 +21,8 @@
   ['ArbUsdc', 100000],
   ['Usdt', 100000],
   ['Flip', 10000],
+  ['Sol', 100],
+  ['SolUsdc', 100000],
 ]);
 
 const price = new Map<Asset, number>([
@@ -57,37 +34,14 @@
   ['Usdt', 1],
   ['ArbUsdc', 1],
   ['Flip', 10],
->>>>>>> 70f65eec
+  ['Sol', 100],
+  ['SolUsdc', 1],
 ]);
 
 async function main(): Promise<void> {
   await cryptoWaitReady();
 
   await Promise.all([
-<<<<<<< HEAD
-    createLpPool('ETH', price.get('ETH')!),
-    createLpPool('DOT', price.get('DOT')!),
-    createLpPool('BTC', price.get('BTC')!),
-    createLpPool('FLIP', price.get('FLIP')!),
-    createLpPool('USDT', price.get('USDT')!),
-    createLpPool('ARBETH', price.get('ARBETH')!),
-    createLpPool('ARBUSDC', price.get('ARBUSDC')!),
-    // createLpPool('SOL', price.get('SOL')!),
-    // createLpPool('SOLUSDC', price.get('SOLUSDC')!),
-  ]);
-
-  await Promise.all([
-    provideLiquidity('USDC', deposits.get('USDC')!),
-    provideLiquidity('ETH', deposits.get('ETH')!),
-    provideLiquidity('DOT', deposits.get('DOT')!),
-    provideLiquidity('BTC', deposits.get('BTC')!),
-    provideLiquidity('FLIP', deposits.get('FLIP')!),
-    provideLiquidity('USDT', deposits.get('USDT')!),
-    provideLiquidity('ARBETH', deposits.get('ARBETH')!),
-    provideLiquidity('ARBUSDC', deposits.get('ARBUSDC')!),
-    // provideLiquidity('SOL', deposits.get('SOL')!),
-    // provideLiquidity('SOLUSDC', deposits.get('SOLUSDC')!),
-=======
     createLpPool('Eth', price.get('Eth')!),
     createLpPool('Dot', price.get('Dot')!),
     createLpPool('Btc', price.get('Btc')!),
@@ -95,6 +49,8 @@
     createLpPool('Usdt', price.get('Usdt')!),
     createLpPool('ArbEth', price.get('ArbEth')!),
     createLpPool('ArbUsdc', price.get('ArbUsdc')!),
+    // createLpPool('Sol', price.get('Sol')!),
+    // createLpPool('SolUsdc', price.get('SolUsdc')!),
   ]);
 
   await Promise.all([
@@ -106,35 +62,12 @@
     provideLiquidity('Usdt', deposits.get('Usdt')!),
     provideLiquidity('ArbEth', deposits.get('ArbEth')!),
     provideLiquidity('ArbUsdc', deposits.get('ArbUsdc')!),
->>>>>>> 70f65eec
+    // provideLiquidity('Sol', deposits.get('Sol')!),
+    // provideLiquidity('SolUsdc', deposits.get('SolUsdc')!),
   ]);
 
   // also fund the boost account
   await Promise.all([
-<<<<<<< HEAD
-    provideLiquidity('USDC', deposits.get('USDC')!, false, '//LP_BOOST'),
-    provideLiquidity('ETH', deposits.get('ETH')!, false, '//LP_BOOST'),
-    provideLiquidity('DOT', deposits.get('DOT')!, false, '//LP_BOOST'),
-    provideLiquidity('BTC', deposits.get('BTC')!, false, '//LP_BOOST'),
-    provideLiquidity('FLIP', deposits.get('FLIP')!, false, '//LP_BOOST'),
-    provideLiquidity('USDT', deposits.get('USDT')!, false, '//LP_BOOST'),
-    provideLiquidity('ARBETH', deposits.get('ARBETH')!, false, '//LP_BOOST'),
-    provideLiquidity('ARBUSDC', deposits.get('ARBUSDC')!, false, '//LP_BOOST'),
-    // provideLiquidity('SOL', deposits.get('SOL')!, false, '//LP_BOOST'),
-    // provideLiquidity('SOLUSDC', deposits.get('SOLUSDC')!, false, '//LP_BOOST'),
-  ]);
-
-  await Promise.all([
-    rangeOrder('ETH', deposits.get('ETH')! * 0.9999),
-    rangeOrder('DOT', deposits.get('DOT')! * 0.9999),
-    rangeOrder('BTC', deposits.get('BTC')! * 0.9999),
-    rangeOrder('FLIP', deposits.get('FLIP')! * 0.9999),
-    rangeOrder('USDT', deposits.get('USDT')! * 0.9999),
-    rangeOrder('ARBETH', deposits.get('ARBETH')! * 0.9999),
-    rangeOrder('ARBUSDC', deposits.get('ARBUSDC')! * 0.9999),
-    // rangeOrder('SOL', deposits.get('SOL')! * 0.9999),
-    // rangeOrder('SOLUSDC', deposits.get('SOLUSDC')! * 0.9999),
-=======
     provideLiquidity('Usdc', deposits.get('Usdc')!, false, '//LP_BOOST'),
     provideLiquidity('Eth', deposits.get('Eth')!, false, '//LP_BOOST'),
     provideLiquidity('Dot', deposits.get('Dot')!, false, '//LP_BOOST'),
@@ -143,6 +76,8 @@
     provideLiquidity('Usdt', deposits.get('Usdt')!, false, '//LP_BOOST'),
     provideLiquidity('ArbEth', deposits.get('ArbEth')!, false, '//LP_BOOST'),
     provideLiquidity('ArbUsdc', deposits.get('ArbUsdc')!, false, '//LP_BOOST'),
+    // provideLiquidity('Sol', deposits.get('Sol')!, false, '//LP_BOOST'),
+    // provideLiquidity('SolUsdc', deposits.get('SolUsdc')!, false, '//LP_BOOST'),
   ]);
 
   await Promise.all([
@@ -153,7 +88,8 @@
     rangeOrder('Usdt', deposits.get('Usdt')! * 0.9999),
     rangeOrder('ArbEth', deposits.get('ArbEth')! * 0.9999),
     rangeOrder('ArbUsdc', deposits.get('ArbUsdc')! * 0.9999),
->>>>>>> 70f65eec
+    // rangeOrder('Sol', deposits.get('Sol')! * 0.9999),
+    // rangeOrder('SolUsdc', deposits.get('SolUsdc')! * 0.9999),
   ]);
 
   console.log('=== Swaps Setup completed ===');
