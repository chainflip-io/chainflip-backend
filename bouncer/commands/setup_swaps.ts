--- conflicted
+++ resolved
@@ -18,12 +18,8 @@
   ['ARBETH', 100],
   ['BTC', 10],
   ['USDC', 1000000],
-<<<<<<< HEAD
   ['ARBUSDC', 100000],
-=======
   ['USDT', 100000],
-  ['ARBUSDC', 1000000],
->>>>>>> dd8150b7
   ['FLIP', 10000],
 ]);
 
@@ -46,14 +42,9 @@
     createLpPool('DOT', price.get('DOT')!),
     createLpPool('BTC', price.get('BTC')!),
     createLpPool('FLIP', price.get('FLIP')!),
-<<<<<<< HEAD
+    createLpPool('USDT', price.get('USDT')!),
     createLpPool('ARBETH', price.get('ARBETH')!),
     createLpPool('ARBUSDC', price.get('ARBUSDC')!),
-=======
-    createLpPool('USDT', price.get('USDT')!),
-    // createLpPool('ARBETH', price.get('ARBETH')!),
-    // createLpPool('ARBUSDC', price.get('ARBUSDC')!),
->>>>>>> dd8150b7
   ]);
 
   await Promise.all([
@@ -62,14 +53,9 @@
     provideLiquidity('DOT', deposits.get('DOT')!),
     provideLiquidity('BTC', deposits.get('BTC')!),
     provideLiquidity('FLIP', deposits.get('FLIP')!),
-<<<<<<< HEAD
+    provideLiquidity('USDT', deposits.get('USDT')!),
     provideLiquidity('ARBETH', deposits.get('ARBETH')!),
     provideLiquidity('ARBUSDC', deposits.get('ARBUSDC')!),
-=======
-    provideLiquidity('USDT', deposits.get('USDT')!),
-    // provideLiquidity('ARBETH', deposits.get('ARBETH')!),
-    // provideLiquidity('ARBUSDC', deposits.get('ARBUSDC')!),
->>>>>>> dd8150b7
   ]);
 
   // also fund the boost account
@@ -79,12 +65,9 @@
     provideLiquidity('DOT', deposits.get('DOT')!, false, '//LP_BOOST'),
     provideLiquidity('BTC', deposits.get('BTC')!, false, '//LP_BOOST'),
     provideLiquidity('FLIP', deposits.get('FLIP')!, false, '//LP_BOOST'),
-<<<<<<< HEAD
+    provideLiquidity('USDT', deposits.get('USDT')!, false, '//LP_BOOST'),
     provideLiquidity('ARBETH', deposits.get('ARBETH')!, false, '//LP_BOOST'),
     provideLiquidity('ARBUSDC', deposits.get('ARBUSDC')!, false, '//LP_BOOST'),
-=======
-    provideLiquidity('USDT', deposits.get('USDT')!, false, '//LP_BOOST'),
->>>>>>> dd8150b7
   ]);
 
   await Promise.all([
@@ -92,14 +75,9 @@
     rangeOrder('DOT', deposits.get('DOT')! * 0.9999),
     rangeOrder('BTC', deposits.get('BTC')! * 0.9999),
     rangeOrder('FLIP', deposits.get('FLIP')! * 0.9999),
-<<<<<<< HEAD
+    rangeOrder('USDT', deposits.get('USDT')! * 0.9999),
     rangeOrder('ARBETH', deposits.get('ARBETH')! * 0.9999),
     rangeOrder('ARBUSDC', deposits.get('ARBUSDC')! * 0.9999),
-=======
-    rangeOrder('USDT', deposits.get('USDT')! * 0.9999),
-    // rangeOrder('ARBETH', deposits.get('ARBETH')! * 0.9999),
-    // rangeOrder('ARBUSDC', deposits.get('ARBUSDC')! * 0.9999),
->>>>>>> dd8150b7
   ]);
 
   console.log('=== Swaps Setup completed ===');
