// INSTRUCTIONS
//
// This command takes no arguments.
// It will setup pools and zero to infinity range orders for all currencies
// For example: pnpm tsx ./commands/setup_swaps.ts

import { cryptoWaitReady } from '@polkadot/util-crypto';
<<<<<<< HEAD
import { exec } from 'child_process';
import { Mutex } from 'async-mutex';
import type { KeyringPair } from '@polkadot/keyring/types';
import { Asset } from '@chainflip-io/cli/.';
import { submitGovernanceExtrinsic } from '../shared/cf_governance';
import {
  runWithTimeout,
  sleep,
  getAddress,
  hexStringToBytesArray,
  asciiStringToBytesArray,
  assetToDecimals,
  handleSubstrateError,
} from '../shared/utils';
=======
import { runWithTimeout } from '../shared/utils';
import { Asset } from '@chainflip-io/cli/.';
import { createLpPool } from '../shared/create_lp_pool';
import { provideLiquidity } from '../shared/provide_liquidity';
import { rangeOrder } from '../shared/range_order';
>>>>>>> b5e5b97a

const deposits = new Map<Asset, number>([
  ['DOT', 10000],
  ['ETH', 100],
  ['BTC', 10],
  ['USDC', 1000000],
  ['FLIP', 10000],
]);

const price = new Map<Asset, number>([
  ['DOT', 10],
  ['ETH', 1000],
  ['BTC', 10000],
  ['USDC', 1],
  ['FLIP', 10],
]);

const chain = new Map<Asset, string>([
  ['DOT', 'dot'],
  ['ETH', 'eth'],
  ['BTC', 'btc'],
  ['USDC', 'eth'],
  ['FLIP', 'eth'],
]);

<<<<<<< HEAD
const cfNodeEndpoint = process.env.CF_NODE_ENDPOINT ?? 'ws://127.0.0.1:9944';
let chainflip: ApiPromise;
let keyring: Keyring;
let lp: KeyringPair;
const mutex = new Mutex();

// eslint-disable-next-line @typescript-eslint/no-explicit-any
async function observeEvent(eventName: string, dataCheck: (data: any) => boolean): Promise<any> {
  let result;
  let waiting = true;
  // eslint-disable-next-line @typescript-eslint/no-explicit-any
  const unsubscribe: any = await chainflip.query.system.events((events: any[]) => {
    events.forEach((record) => {
      const { event } = record;
      if (event.section === eventName.split(':')[0] && event.method === eventName.split(':')[1]) {
        if (dataCheck(event.data)) {
          result = event.data;
          waiting = false;
          unsubscribe();
        }
      }
    });
  });
  while (waiting) {
    await sleep(1000);
  }
  return result;
}

// eslint-disable-next-line @typescript-eslint/no-explicit-any
export async function setupEmergencyWithdrawalAddress(address: any): Promise<void> {
  console.log('Registering Emergency Withdrawal Address. Address:' + address);
  await mutex.runExclusive(async () => {
    await chainflip.tx.liquidityProvider
      .registerEmergencyWithdrawalAddress(address)
      .signAndSend(lp, { nonce: -1 }, handleSubstrateError(chainflip));
  });
}

async function setupCurrency(ccy: Asset): Promise<void> {
  console.log('Requesting ' + ccy + ' deposit address');
  await mutex.runExclusive(async () => {
    await chainflip.tx.liquidityProvider
      .requestLiquidityDepositAddress(ccy.toLowerCase())
      .signAndSend(lp, { nonce: -1 }, handleSubstrateError(chainflip));
  });
  // eslint-disable-next-line @typescript-eslint/no-explicit-any
  const checkCcy = (data: any): boolean => {
    const result = data[1].toJSON()[chain.get(ccy)!];
    return result !== null && result !== undefined;
  };

  const ingressKey = (
    await observeEvent('liquidityProvider:LiquidityDepositAddressReady', checkCcy)
  )[1].toJSON()[chain.get(ccy)!] as string;
  let ingressAddress = ingressKey;
  if (ccy === 'BTC') {
    ingressAddress = '';
    for (let n = 2; n < ingressKey.length; n += 2) {
      ingressAddress += String.fromCharCode(parseInt(ingressKey.substr(n, 2), 16));
    }
  }
  console.log('Received ' + ccy + ' address: ' + ingressAddress);
  exec(
    'pnpm tsx ./commands/send_' +
      ccy.toLowerCase() +
      '.ts' +
      ' ' +
      ingressAddress +
      ' ' +
      deposits.get(ccy),
    { timeout: 30000 },
    (err, stdout, stderr) => {
      if (stderr !== '') process.stdout.write(stderr);
      if (err !== null) {
        console.error(err);
        process.exit(1);
      }
      if (stdout !== '') process.stdout.write(stdout);
    },
  );
  // eslint-disable-next-line @typescript-eslint/no-explicit-any
  const checkDeposit = (data: any): boolean => data.asset.toJSON().toUpperCase() === ccy;

  await observeEvent('liquidityProvider:AccountCredited', checkDeposit);
  if (ccy === 'USDC') {
    return;
  }
  const price = BigInt(
    Math.round(
      Math.sqrt(
        values.get(ccy)! / 10 ** (assetToDecimals.get(ccy)! - assetToDecimals.get('USDC')!),
      ) *
        2 ** 96,
    ),
  );
  console.log('Setting up ' + ccy + ' pool');

  await submitGovernanceExtrinsic(chainflip.tx.liquidityPools.newPool(ccy, 100, price));

  // eslint-disable-next-line @typescript-eslint/no-explicit-any
  const checkPool = (data: any): boolean => data.unstableAsset.toJSON().toUpperCase() === ccy;

  await observeEvent('liquidityPools:NewPoolCreated', checkPool);
  const priceTick = Math.round(
    Math.log(
      Math.sqrt(
        values.get(ccy)! / 10 ** (assetToDecimals.get(ccy)! - assetToDecimals.get('USDC')!),
      ),
    ) / Math.log(Math.sqrt(1.0001)),
  );
  const buyPosition = deposits.get(ccy)! * values.get(ccy)! * 1000000;
  console.log(
    'Placing Buy Limit order for ' +
      deposits.get(ccy)! +
      ' ' +
      ccy +
      ' at ' +
      values.get(ccy)! +
      ' USDC.',
  );
  await mutex.runExclusive(async () => {
    await chainflip.tx.liquidityPools
      .collectAndMintLimitOrder(ccy.toLowerCase(), 'Buy', priceTick, buyPosition)
      .signAndSend(lp, { nonce: -1 }, handleSubstrateError(chainflip));
  });
  console.log(
    'Placing Sell Limit order for ' +
      deposits.get(ccy)! +
      ' ' +
      ccy +
      ' at ' +
      values.get(ccy)! +
      ' USDC.',
  );
  const sellPosition = BigInt(deposits.get(ccy)! * 10 ** assetToDecimals.get(ccy)!);
  await mutex.runExclusive(async () => {
    await chainflip.tx.liquidityPools
      .collectAndMintLimitOrder(ccy.toLowerCase(), 'Sell', priceTick, sellPosition)
      .signAndSend(lp, { nonce: -1 }, handleSubstrateError(chainflip));
  });
}

=======
>>>>>>> b5e5b97a
async function main(): Promise<void> {
  await cryptoWaitReady();

  await Promise.all([
    createLpPool('ETH', price.get('ETH')!),
    createLpPool('DOT', price.get('DOT')!),
    createLpPool('BTC', price.get('BTC')!),
    createLpPool('FLIP', price.get('FLIP')!),
  ]);

  await Promise.all([
    provideLiquidity('USDC', deposits.get('USDC')!),
    provideLiquidity('ETH', deposits.get('ETH')!),
    provideLiquidity('DOT', deposits.get('DOT')!),
    provideLiquidity('BTC', deposits.get('BTC')!),
    provideLiquidity('FLIP', deposits.get('FLIP')!),
  ]);

  await Promise.all([
    rangeOrder('ETH', deposits.get('ETH')! * 0.9999),
    rangeOrder('DOT', deposits.get('DOT')! * 0.9999),
    rangeOrder('BTC', deposits.get('BTC')! * 0.9999),
    rangeOrder('FLIP', deposits.get('FLIP')! * 0.9999),
  ]);
  process.exit(0);
}

runWithTimeout(main(), 2400000).catch((error) => {
  console.error(error);
  process.exit(-1);
});<|MERGE_RESOLUTION|>--- conflicted
+++ resolved
@@ -5,28 +5,11 @@
 // For example: pnpm tsx ./commands/setup_swaps.ts
 
 import { cryptoWaitReady } from '@polkadot/util-crypto';
-<<<<<<< HEAD
-import { exec } from 'child_process';
-import { Mutex } from 'async-mutex';
-import type { KeyringPair } from '@polkadot/keyring/types';
 import { Asset } from '@chainflip-io/cli/.';
-import { submitGovernanceExtrinsic } from '../shared/cf_governance';
-import {
-  runWithTimeout,
-  sleep,
-  getAddress,
-  hexStringToBytesArray,
-  asciiStringToBytesArray,
-  assetToDecimals,
-  handleSubstrateError,
-} from '../shared/utils';
-=======
 import { runWithTimeout } from '../shared/utils';
-import { Asset } from '@chainflip-io/cli/.';
 import { createLpPool } from '../shared/create_lp_pool';
 import { provideLiquidity } from '../shared/provide_liquidity';
 import { rangeOrder } from '../shared/range_order';
->>>>>>> b5e5b97a
 
 const deposits = new Map<Asset, number>([
   ['DOT', 10000],
@@ -44,160 +27,6 @@
   ['FLIP', 10],
 ]);
 
-const chain = new Map<Asset, string>([
-  ['DOT', 'dot'],
-  ['ETH', 'eth'],
-  ['BTC', 'btc'],
-  ['USDC', 'eth'],
-  ['FLIP', 'eth'],
-]);
-
-<<<<<<< HEAD
-const cfNodeEndpoint = process.env.CF_NODE_ENDPOINT ?? 'ws://127.0.0.1:9944';
-let chainflip: ApiPromise;
-let keyring: Keyring;
-let lp: KeyringPair;
-const mutex = new Mutex();
-
-// eslint-disable-next-line @typescript-eslint/no-explicit-any
-async function observeEvent(eventName: string, dataCheck: (data: any) => boolean): Promise<any> {
-  let result;
-  let waiting = true;
-  // eslint-disable-next-line @typescript-eslint/no-explicit-any
-  const unsubscribe: any = await chainflip.query.system.events((events: any[]) => {
-    events.forEach((record) => {
-      const { event } = record;
-      if (event.section === eventName.split(':')[0] && event.method === eventName.split(':')[1]) {
-        if (dataCheck(event.data)) {
-          result = event.data;
-          waiting = false;
-          unsubscribe();
-        }
-      }
-    });
-  });
-  while (waiting) {
-    await sleep(1000);
-  }
-  return result;
-}
-
-// eslint-disable-next-line @typescript-eslint/no-explicit-any
-export async function setupEmergencyWithdrawalAddress(address: any): Promise<void> {
-  console.log('Registering Emergency Withdrawal Address. Address:' + address);
-  await mutex.runExclusive(async () => {
-    await chainflip.tx.liquidityProvider
-      .registerEmergencyWithdrawalAddress(address)
-      .signAndSend(lp, { nonce: -1 }, handleSubstrateError(chainflip));
-  });
-}
-
-async function setupCurrency(ccy: Asset): Promise<void> {
-  console.log('Requesting ' + ccy + ' deposit address');
-  await mutex.runExclusive(async () => {
-    await chainflip.tx.liquidityProvider
-      .requestLiquidityDepositAddress(ccy.toLowerCase())
-      .signAndSend(lp, { nonce: -1 }, handleSubstrateError(chainflip));
-  });
-  // eslint-disable-next-line @typescript-eslint/no-explicit-any
-  const checkCcy = (data: any): boolean => {
-    const result = data[1].toJSON()[chain.get(ccy)!];
-    return result !== null && result !== undefined;
-  };
-
-  const ingressKey = (
-    await observeEvent('liquidityProvider:LiquidityDepositAddressReady', checkCcy)
-  )[1].toJSON()[chain.get(ccy)!] as string;
-  let ingressAddress = ingressKey;
-  if (ccy === 'BTC') {
-    ingressAddress = '';
-    for (let n = 2; n < ingressKey.length; n += 2) {
-      ingressAddress += String.fromCharCode(parseInt(ingressKey.substr(n, 2), 16));
-    }
-  }
-  console.log('Received ' + ccy + ' address: ' + ingressAddress);
-  exec(
-    'pnpm tsx ./commands/send_' +
-      ccy.toLowerCase() +
-      '.ts' +
-      ' ' +
-      ingressAddress +
-      ' ' +
-      deposits.get(ccy),
-    { timeout: 30000 },
-    (err, stdout, stderr) => {
-      if (stderr !== '') process.stdout.write(stderr);
-      if (err !== null) {
-        console.error(err);
-        process.exit(1);
-      }
-      if (stdout !== '') process.stdout.write(stdout);
-    },
-  );
-  // eslint-disable-next-line @typescript-eslint/no-explicit-any
-  const checkDeposit = (data: any): boolean => data.asset.toJSON().toUpperCase() === ccy;
-
-  await observeEvent('liquidityProvider:AccountCredited', checkDeposit);
-  if (ccy === 'USDC') {
-    return;
-  }
-  const price = BigInt(
-    Math.round(
-      Math.sqrt(
-        values.get(ccy)! / 10 ** (assetToDecimals.get(ccy)! - assetToDecimals.get('USDC')!),
-      ) *
-        2 ** 96,
-    ),
-  );
-  console.log('Setting up ' + ccy + ' pool');
-
-  await submitGovernanceExtrinsic(chainflip.tx.liquidityPools.newPool(ccy, 100, price));
-
-  // eslint-disable-next-line @typescript-eslint/no-explicit-any
-  const checkPool = (data: any): boolean => data.unstableAsset.toJSON().toUpperCase() === ccy;
-
-  await observeEvent('liquidityPools:NewPoolCreated', checkPool);
-  const priceTick = Math.round(
-    Math.log(
-      Math.sqrt(
-        values.get(ccy)! / 10 ** (assetToDecimals.get(ccy)! - assetToDecimals.get('USDC')!),
-      ),
-    ) / Math.log(Math.sqrt(1.0001)),
-  );
-  const buyPosition = deposits.get(ccy)! * values.get(ccy)! * 1000000;
-  console.log(
-    'Placing Buy Limit order for ' +
-      deposits.get(ccy)! +
-      ' ' +
-      ccy +
-      ' at ' +
-      values.get(ccy)! +
-      ' USDC.',
-  );
-  await mutex.runExclusive(async () => {
-    await chainflip.tx.liquidityPools
-      .collectAndMintLimitOrder(ccy.toLowerCase(), 'Buy', priceTick, buyPosition)
-      .signAndSend(lp, { nonce: -1 }, handleSubstrateError(chainflip));
-  });
-  console.log(
-    'Placing Sell Limit order for ' +
-      deposits.get(ccy)! +
-      ' ' +
-      ccy +
-      ' at ' +
-      values.get(ccy)! +
-      ' USDC.',
-  );
-  const sellPosition = BigInt(deposits.get(ccy)! * 10 ** assetToDecimals.get(ccy)!);
-  await mutex.runExclusive(async () => {
-    await chainflip.tx.liquidityPools
-      .collectAndMintLimitOrder(ccy.toLowerCase(), 'Sell', priceTick, sellPosition)
-      .signAndSend(lp, { nonce: -1 }, handleSubstrateError(chainflip));
-  });
-}
-
-=======
->>>>>>> b5e5b97a
 async function main(): Promise<void> {
   await cryptoWaitReady();
 
