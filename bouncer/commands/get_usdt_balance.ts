#!/usr/bin/env -S pnpm tsx
// INSTRUCTIONS
//
// This command takes one argument.
// It will print the Usdt balance of the address provided as the first argument.
//
// For example: ./commands/get_usdt_balance.ts 0xcf1dc766fc2c62bef0b67a8de666c8e67acf35f6
// might print: 100.2

import { runWithTimeout, getContractAddress } from '../shared/utils';
import { getErc20Balance } from '../shared/get_erc20_balance';

async function getUsdtBalanceCommand(ethereumAddress: string) {
<<<<<<< HEAD
  const contractAddress = getContractAddress('Ethereum', 'USDT');
=======
  const contractAddress = getEvmContractAddress('Ethereum', 'Usdt');
>>>>>>> 70f65eec
  const balance = await getErc20Balance('Ethereum', ethereumAddress, contractAddress);
  console.log(balance);
  process.exit(0);
}

const ethereumAddress = process.argv[2] ?? '0';

runWithTimeout(getUsdtBalanceCommand(ethereumAddress), 5000).catch((error) => {
  console.error(error);
  process.exit(-1);
});<|MERGE_RESOLUTION|>--- conflicted
+++ resolved
@@ -11,11 +11,7 @@
 import { getErc20Balance } from '../shared/get_erc20_balance';
 
 async function getUsdtBalanceCommand(ethereumAddress: string) {
-<<<<<<< HEAD
-  const contractAddress = getContractAddress('Ethereum', 'USDT');
-=======
-  const contractAddress = getEvmContractAddress('Ethereum', 'Usdt');
->>>>>>> 70f65eec
+  const contractAddress = getContractAddress('Ethereum', 'Usdt');
   const balance = await getErc20Balance('Ethereum', ethereumAddress, contractAddress);
   console.log(balance);
   process.exit(0);
