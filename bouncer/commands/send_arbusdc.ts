--- conflicted
+++ resolved
@@ -15,11 +15,7 @@
   const arbitrumAddress = process.argv[2];
   const arbusdcAmount = process.argv[3].trim();
 
-<<<<<<< HEAD
-  const contractAddress = getContractAddress('Arbitrum', 'ARBUSDC');
-=======
-  const contractAddress = getEvmContractAddress('Arbitrum', 'ArbUsdc');
->>>>>>> 70f65eec
+  const contractAddress = getContractAddress('Arbitrum', 'ArbUsdc');
   await sendErc20('Arbitrum', arbitrumAddress, contractAddress, arbusdcAmount);
 
   process.exit(0);
