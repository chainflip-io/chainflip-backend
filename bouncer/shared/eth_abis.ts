import fs from 'fs/promises';

async function loadContract(abiPath: string): Promise<JSON> {
  const abi = await fs.readFile(abiPath, 'utf-8');
  return JSON.parse(abi);
}

function loadContractCached(abiPath: string) {
  let cached: JSON | undefined;
  return async () => {
    if (!cached) {
      cached = await loadContract(abiPath);
    }
    return cached;
  };
}
<<<<<<< HEAD
const CF_ETH_CONTRACT_ABI_TAG = 'v1.1.0';
=======
const CF_ETH_CONTRACT_ABI_TAG = 'v1.1.2';
>>>>>>> 68292246
export const getErc20abi = loadContractCached(
  '../contract-interfaces/eth-contract-abis/IERC20.json',
);
export const getGatewayAbi = loadContractCached(
  `../contract-interfaces/eth-contract-abis/${CF_ETH_CONTRACT_ABI_TAG}/IStateChainGateway.json`,
);
export const getCFTesterAbi = loadContractCached(
  `../contract-interfaces/eth-contract-abis/${CF_ETH_CONTRACT_ABI_TAG}/CFTester.json`,
);
export const getKeyManagerAbi = loadContractCached(
  `../contract-interfaces/eth-contract-abis/${CF_ETH_CONTRACT_ABI_TAG}/IKeyManager.json`,
);<|MERGE_RESOLUTION|>--- conflicted
+++ resolved
@@ -14,11 +14,7 @@
     return cached;
   };
 }
-<<<<<<< HEAD
-const CF_ETH_CONTRACT_ABI_TAG = 'v1.1.0';
-=======
 const CF_ETH_CONTRACT_ABI_TAG = 'v1.1.2';
->>>>>>> 68292246
 export const getErc20abi = loadContractCached(
   '../contract-interfaces/eth-contract-abis/IERC20.json',
 );
