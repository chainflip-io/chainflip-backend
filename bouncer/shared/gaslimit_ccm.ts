--- conflicted
+++ resolved
@@ -357,34 +357,23 @@
   }
 
   const gasLimitSwapsDefault = [
-<<<<<<< HEAD
     testGasLimitSwap('DOT', 'FLIP', undefined, getRandomGasConsumption('Ethereum')),
     testGasLimitSwap('ETH', 'USDC', undefined, getRandomGasConsumption('Ethereum')),
+    testGasLimitSwap('ETH', 'USDT', undefined, getRandomGasConsumption('Ethereum')),
     testGasLimitSwap('FLIP', 'ETH', undefined, getRandomGasConsumption('Ethereum')),
     testGasLimitSwap('BTC', 'ETH', undefined, getRandomGasConsumption('Ethereum')),
     testGasLimitSwap('DOT', 'ARBETH', undefined, getRandomGasConsumption('Arbitrum')),
     testGasLimitSwap('ETH', 'ARBUSDC', undefined, getRandomGasConsumption('Arbitrum')),
     testGasLimitSwap('FLIP', 'ARBETH', undefined, getRandomGasConsumption('Arbitrum')),
     testGasLimitSwap('ARBETH', 'ETH', undefined, getRandomGasConsumption('Arbitrum')),
-=======
-    testGasLimitSwap('DOT', 'FLIP', undefined, getRandomGasConsumption()),
-    testGasLimitSwap('ETH', 'USDC', undefined, getRandomGasConsumption()),
-    testGasLimitSwap('ETH', 'USDT', undefined, getRandomGasConsumption()),
-    testGasLimitSwap('FLIP', 'ETH', undefined, getRandomGasConsumption()),
-    testGasLimitSwap('BTC', 'ETH', undefined, getRandomGasConsumption()),
->>>>>>> dd8150b7
   ];
 
   // reducing gas budget input amount used for gas to achieve a gasLimitBudget ~= 4-500k (ETH) and ~8M (ARB).
   const gasLimitSwapsSufBudget = [
     testGasLimitSwap('DOT', 'FLIP', ' sufBudget', undefined, 750),
     testGasLimitSwap('ETH', 'USDC', ' sufBudget', undefined, 7500),
-<<<<<<< HEAD
     testGasLimitSwap('FLIP', 'ETH', ' sufBudget', undefined, 5000),
-=======
     testGasLimitSwap('ETH', 'USDT', ' sufBudget', undefined, 7500),
-    testGasLimitSwap('FLIP', 'ETH', ' sufBudget', undefined, 6000),
->>>>>>> dd8150b7
     testGasLimitSwap('BTC', 'ETH', ' sufBudget', undefined, 750),
     testGasLimitSwap('DOT', 'ARBUSDC', ' sufBudget', undefined, 100),
     testGasLimitSwap('ETH', 'ARBUSDC', ' sufBudget', undefined, 2000),
