import Web3 from 'web3';
import { sendDot } from './send_dot';
import { sendBtc } from './send_btc';
import { sendErc20 } from './send_erc20';
import { sendEvmNative, signAndSendTxEvm } from './send_evm';
import {
  getContractAddress,
  defaultAssetAmounts,
  amountToFineAmount,
  chainFromAsset,
  getEvmEndpoint,
  assetDecimals,
  Asset,
} from './utils';
import { approveErc20 } from './approve_erc20';
import { getCFTesterAbi } from './contract_interfaces';
import { sendSol } from './send_sol';
import { sendSolUsdc } from './send_solusdc';
import { sendHubDot } from './send_hubdot';
import { sendHubAsset } from './send_hubasset';
import { Logger } from './utils/logger';

const cfTesterAbi = await getCFTesterAbi();

export async function send(
  logger: Logger,
  asset: Asset,
  address: string,
  amount?: string,
  // eslint-disable-next-line @typescript-eslint/no-explicit-any
): Promise<any> {
  switch (asset) {
    case 'Btc':
      return sendBtc(logger, address, amount ?? defaultAssetAmounts(asset));
    case 'Eth':
      return sendEvmNative(logger, 'Ethereum', address, amount ?? defaultAssetAmounts(asset));
    case 'ArbEth':
      return sendEvmNative(logger, 'Arbitrum', address, amount ?? defaultAssetAmounts(asset));
    case 'Dot':
      return sendDot(address, amount ?? defaultAssetAmounts(asset));
    case 'Sol':
      return sendSol(logger, address, amount ?? defaultAssetAmounts(asset));
    case 'Usdc':
    case 'Usdt':
    case 'Flip': {
      const contractAddress = getContractAddress('Ethereum', asset);
      return sendErc20(
        logger,
        'Ethereum',
        address,
        contractAddress,
        amount ?? defaultAssetAmounts(asset),
      );
    }
    case 'ArbUsdc': {
      const contractAddress = getContractAddress('Arbitrum', asset);
      return sendErc20(
        logger,
        'Arbitrum',
        address,
        contractAddress,
        amount ?? defaultAssetAmounts(asset),
      );
    }
    case 'SolUsdc':
<<<<<<< HEAD
      await sendSolUsdc(logger, address, amount ?? defaultAssetAmounts(asset));
      break;
    case 'HubDot':
      await sendHubDot(address, amount ?? defaultAssetAmounts(asset));
      break;
    case 'HubUsdc':
    case 'HubUsdt':
      await sendHubAsset(asset, address, amount ?? defaultAssetAmounts(asset));
      break;
=======
      return sendSolUsdc(logger, address, amount ?? defaultAssetAmounts(asset));
>>>>>>> affb069e
    default:
      throw new Error(`Unsupported asset type: ${asset}`);
  }
}

export async function sendViaCfTester(
  logger: Logger,
  asset: Asset,
  toAddress: string,
  amount?: string,
) {
  const chain = chainFromAsset(asset);

  const web3 = new Web3(getEvmEndpoint(chain));

  const cfTesterAddress = getContractAddress(chain, 'CFTESTER');
  // eslint-disable-next-line @typescript-eslint/no-explicit-any
  const cfTesterContract = new web3.eth.Contract(cfTesterAbi as any, cfTesterAddress);

  let txData;
  let value = '0';
  switch (asset) {
    case 'Eth':
      txData = cfTesterContract.methods.transferEth(toAddress).encodeABI();
      value = amountToFineAmount(amount ?? defaultAssetAmounts(asset), assetDecimals(asset));
      break;
    case 'Usdc':
    case 'Flip': {
      await approveErc20(logger, asset, cfTesterAddress, amount ?? defaultAssetAmounts(asset));
      txData = cfTesterContract.methods
        .transferToken(
          toAddress,
          getContractAddress(chain, asset),
          amountToFineAmount(amount ?? defaultAssetAmounts(asset), assetDecimals(asset)),
        )
        .encodeABI();
      break;
    }
    default:
      throw new Error(`Unsupported asset type: ${asset}`);
  }

  await signAndSendTxEvm(logger, chain, cfTesterAddress, value, txData);
}<|MERGE_RESOLUTION|>--- conflicted
+++ resolved
@@ -63,19 +63,12 @@
       );
     }
     case 'SolUsdc':
-<<<<<<< HEAD
-      await sendSolUsdc(logger, address, amount ?? defaultAssetAmounts(asset));
-      break;
+      return sendSolUsdc(logger, address, amount ?? defaultAssetAmounts(asset));
     case 'HubDot':
-      await sendHubDot(address, amount ?? defaultAssetAmounts(asset));
-      break;
+      return sendHubDot(address, amount ?? defaultAssetAmounts(asset));
     case 'HubUsdc':
     case 'HubUsdt':
-      await sendHubAsset(asset, address, amount ?? defaultAssetAmounts(asset));
-      break;
-=======
-      return sendSolUsdc(logger, address, amount ?? defaultAssetAmounts(asset));
->>>>>>> affb069e
+      return sendHubAsset(asset, address, amount ?? defaultAssetAmounts(asset));
     default:
       throw new Error(`Unsupported asset type: ${asset}`);
   }
