// This requirse the try-runtime cli to be installed globally
// https://github.com/paritytech/try-runtime-cli

import { ApiPromise } from '@polkadot/api';
import { execSync } from 'child_process';
import path from 'path';
import os from 'os';
import fs from 'fs';
import { compileBinaries } from './utils/compile_binaries';

function tryRuntimeCommand(runtimePath: string, blockParam: string, networkUrl: string) {
  // Create a temporary file for capturing stderr
  const stderrFile = path.join(os.tmpdir(), `cmd-stderr-${Date.now()}`);
  try {
    execSync(
<<<<<<< HEAD
      `try-runtime --runtime ${runtimePath} on-runtime-upgrade --disable-spec-version-check --disable-idempotency-checks --checks all ${blockParam} --uri ${networkUrl} 2> ${stderrFile}`,
=======
      // TODO: Replace pre-and-post with all after the SDK issue paritytech/polkadot-sdk#2560 is merged.
      `try-runtime --runtime ${runtimePath} on-runtime-upgrade --disable-spec-version-check --disable-idempotency-checks --checks pre-and-post ${blockParam} --uri ${networkUrl} 2> ${stderrFile}`,
>>>>>>> 68292246
      { env: { ...process.env, RUST_LOG: 'runtime::executive=debug' } },
    );
    console.log(`try-runtime success for blockParam ${blockParam}`);
  } catch (e) {
    console.error(`try-runtime failed for blockParam ${blockParam}`);
    const stderrOutput = fs.readFileSync(stderrFile, 'utf8');
    console.error(e);
    console.error('Command failed: Command output:', stderrOutput);

    fs.unlinkSync(stderrFile);

    process.exit(-1);
  }
}

// 4 options:
// - Live chain,
// - Specific block
// - All - goes from block 0 to the latest block when the script was started - this is useful for testing the upgrade on a local chain.
// - last-n, must also specify a number of blocks. This goes backwards from the latest block, running the migration on each block down the chain.
export async function tryRuntimeUpgrade(
  block: number | 'latest' | 'all' | 'last-n',
  api: ApiPromise,
  networkUrl: string,
  runtimePath: string,
  lastN = 50,
) {
  if (block === 'all') {
    const latestBlock = await api.rpc.chain.getBlockHash();

    console.log('Running migrations until we reach block with hash: ' + latestBlock);

    let blockNumber = 1;
    let blockHash = await api.rpc.chain.getBlockHash(blockNumber);
    while (!blockHash.eq(latestBlock)) {
      blockHash = await api.rpc.chain.getBlockHash(blockNumber);
      tryRuntimeCommand(runtimePath, `live --at ${blockHash}`, networkUrl);

      blockNumber++;
    }
    console.log(`Block ${latestBlock} has been reached, exiting.`);
  } else if (block === 'last-n') {
    console.log(`Running migrations for the last ${lastN} blocks.`);
    let blocksProcessed = 0;

    let nextHash = await api.rpc.chain.getBlockHash();

    while (blocksProcessed < lastN) {
      tryRuntimeCommand(runtimePath, `live --at ${nextHash}`, networkUrl);

      const currentBlockHeader = await api.rpc.chain.getHeader(nextHash);
      nextHash = currentBlockHeader.parentHash;
      blocksProcessed++;
    }
  } else if (block === 'latest') {
    tryRuntimeCommand(runtimePath, 'live', networkUrl);
  } else {
    const blockHash = await api.rpc.chain.getBlockHash(block);
    tryRuntimeCommand(runtimePath, `live --at ${blockHash}`, networkUrl);
  }

  console.log('try-runtime upgrade successful.');
}

export async function tryRuntimeUpgradeWithCompileRuntime(
  block: number | 'latest' | 'all' | 'last-n',
  api: ApiPromise,
  projectRoot: string,
  networkUrl: string,
  lastN = 50,
) {
  await compileBinaries('runtime', projectRoot);
  await tryRuntimeUpgrade(
    block,
    api,
    networkUrl,
    `${projectRoot}/target/release/wbuild/state-chain-runtime/state_chain_runtime.compact.compressed.wasm`,
    lastN,
  );
}<|MERGE_RESOLUTION|>--- conflicted
+++ resolved
@@ -13,12 +13,8 @@
   const stderrFile = path.join(os.tmpdir(), `cmd-stderr-${Date.now()}`);
   try {
     execSync(
-<<<<<<< HEAD
-      `try-runtime --runtime ${runtimePath} on-runtime-upgrade --disable-spec-version-check --disable-idempotency-checks --checks all ${blockParam} --uri ${networkUrl} 2> ${stderrFile}`,
-=======
       // TODO: Replace pre-and-post with all after the SDK issue paritytech/polkadot-sdk#2560 is merged.
       `try-runtime --runtime ${runtimePath} on-runtime-upgrade --disable-spec-version-check --disable-idempotency-checks --checks pre-and-post ${blockParam} --uri ${networkUrl} 2> ${stderrFile}`,
->>>>>>> 68292246
       { env: { ...process.env, RUST_LOG: 'runtime::executive=debug' } },
     );
     console.log(`try-runtime success for blockParam ${blockParam}`);
