import Client from 'bitcoin-core';
import { sleep, btcClientMutex } from './utils';

<<<<<<< HEAD
export const BTC_ENDPOINT = process.env.BTC_ENDPOINT || 'http://127.0.0.1:8332';

export const btcClient = new Client({
  host: BTC_ENDPOINT.split(':')[1].slice(2),
  port: Number(BTC_ENDPOINT.split(':')[2]),
  username: 'flip',
  password: 'flip',
  wallet: 'whale',
});

export async function selectInputs(amount: number) {
  // List unspent UTXOs
  const utxos = await btcClient.listUnspent();

  // Find a UTXO with enough funds
  const utxo = utxos.find((u) => u.amount >= amount);
  if (!utxo) throw new Error('Insufficient funds');
  // TODO: be able to select more than one UTXO

  const change = utxo.amount - amount;

  // Prepare the transaction inputs and outputs
  const inputs = [
    {
      txid: utxo.txid,
      vout: utxo.vout,
    },
  ];
=======
export async function sendBtcAndReturnTxId(
  address: string,
  amount: number | string,
): Promise<string> {
  const BTC_ENDPOINT = process.env.BTC_ENDPOINT || 'http://127.0.0.1:8332';
  const client = new Client({
    host: BTC_ENDPOINT.split(':')[1].slice(2),
    port: Number(BTC_ENDPOINT.split(':')[2]),
    username: 'flip',
    password: 'flip',
    wallet: 'whale',
  });

  // Btc client has a limit on the number of concurrent requests
  const txId = (await btcClientMutex.runExclusive(async () =>
    client.sendToAddress(address, amount, '', '', false, true, null, 'unset', null, 1),
  )) as string;

  for (let i = 0; i < 50; i++) {
    const transactionDetails = await client.getTransaction(txId);
>>>>>>> 9842deac

  return { inputs, change };
}

export async function waitForBtcTransaction(txid: string, confirmations = 1) {
  for (let i = 0; i < 50; i++) {
    const transactionDetails = await btcClient.getTransaction(txid);

    if (transactionDetails.confirmations < confirmations) {
      await sleep(1000);
    } else {
      break;
    }
  }
<<<<<<< HEAD
}

export async function sendBtc(address: string, amount: number | string) {
  // Btc client has a limit on the number of concurrent requests
  const txid = (await btcClientMutex.runExclusive(async () =>
    btcClient.sendToAddress(address, amount, '', '', false, true, null, 'unset', null, 1),
  )) as string;

  await waitForBtcTransaction(txid);
=======
  return Promise.resolve(txId);
}

export async function sendBtc(address: string, amount: number | string) {
  await sendBtcAndReturnTxId(address, amount);
>>>>>>> 9842deac
}<|MERGE_RESOLUTION|>--- conflicted
+++ resolved
@@ -1,7 +1,6 @@
 import Client from 'bitcoin-core';
 import { sleep, btcClientMutex } from './utils';
 
-<<<<<<< HEAD
 export const BTC_ENDPOINT = process.env.BTC_ENDPOINT || 'http://127.0.0.1:8332';
 
 export const btcClient = new Client({
@@ -30,28 +29,6 @@
       vout: utxo.vout,
     },
   ];
-=======
-export async function sendBtcAndReturnTxId(
-  address: string,
-  amount: number | string,
-): Promise<string> {
-  const BTC_ENDPOINT = process.env.BTC_ENDPOINT || 'http://127.0.0.1:8332';
-  const client = new Client({
-    host: BTC_ENDPOINT.split(':')[1].slice(2),
-    port: Number(BTC_ENDPOINT.split(':')[2]),
-    username: 'flip',
-    password: 'flip',
-    wallet: 'whale',
-  });
-
-  // Btc client has a limit on the number of concurrent requests
-  const txId = (await btcClientMutex.runExclusive(async () =>
-    client.sendToAddress(address, amount, '', '', false, true, null, 'unset', null, 1),
-  )) as string;
-
-  for (let i = 0; i < 50; i++) {
-    const transactionDetails = await client.getTransaction(txId);
->>>>>>> 9842deac
 
   return { inputs, change };
 }
@@ -63,24 +40,18 @@
     if (transactionDetails.confirmations < confirmations) {
       await sleep(1000);
     } else {
-      break;
+      return;
     }
   }
-<<<<<<< HEAD
 }
 
-export async function sendBtc(address: string, amount: number | string) {
+export async function sendBtc(address: string, amount: number | string): Promise<string> {
   // Btc client has a limit on the number of concurrent requests
   const txid = (await btcClientMutex.runExclusive(async () =>
     btcClient.sendToAddress(address, amount, '', '', false, true, null, 'unset', null, 1),
   )) as string;
 
   await waitForBtcTransaction(txid);
-=======
-  return Promise.resolve(txId);
-}
 
-export async function sendBtc(address: string, amount: number | string) {
-  await sendBtcAndReturnTxId(address, amount);
->>>>>>> 9842deac
+  return txid;
 }