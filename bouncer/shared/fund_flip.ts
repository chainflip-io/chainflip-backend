--- conflicted
+++ resolved
@@ -18,20 +18,12 @@
   const chainflip = await getChainflipApi();
   await cryptoWaitReady();
 
-<<<<<<< HEAD
-  await approveErc20('FLIP', getContractAddress('Ethereum', 'GATEWAY'), flipAmount);
-=======
-  await approveErc20('Flip', getEvmContractAddress('Ethereum', 'GATEWAY'), flipAmount);
->>>>>>> 70f65eec
+  await approveErc20('Flip', getContractAddress('Ethereum', 'GATEWAY'), flipAmount);
 
   const flipperinoAmount = amountToFineAmount(flipAmount, assetDecimals('Flip'));
 
   const flipContractAddress =
-<<<<<<< HEAD
-    process.env.ETH_FLIP_ADDRESS ?? getContractAddress('Ethereum', 'FLIP');
-=======
-    process.env.ETH_FLIP_ADDRESS ?? getEvmContractAddress('Ethereum', 'Flip');
->>>>>>> 70f65eec
+    process.env.ETH_FLIP_ADDRESS ?? getContractAddress('Ethereum', 'Flip');
 
   const gatewayContractAddress =
     process.env.ETH_GATEWAY_ADDRESS ?? getContractAddress('Ethereum', 'GATEWAY');
