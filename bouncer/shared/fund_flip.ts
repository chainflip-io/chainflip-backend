--- conflicted
+++ resolved
@@ -29,11 +29,6 @@
 
   // eslint-disable-next-line @typescript-eslint/no-explicit-any
   const flipContract = new web3.eth.Contract(erc20abi as any, flipContractAddress);
-<<<<<<< HEAD
-=======
-  // eslint-disable-next-line @typescript-eslint/no-explicit-any
-  const gatewayContract = new web3.eth.Contract(gatewayabi as any, gatewayContractAddress);
->>>>>>> 4ef02af5
 
   const txData = flipContract.methods.approve(gatewayContractAddress, flipperinoAmount).encodeABI();
   const whaleKey =
@@ -41,28 +36,18 @@
     '0xac0974bec39a17e36ba4a6b4d238ff944bacb478cbed5efcae784d7bf4f2ff80';
   console.log('Approving ' + flipAmount + ' FLIP to State Chain Gateway');
 
-<<<<<<< HEAD
   const nonce = await getNextEthNonce();
   const tx = { to: flipContractAddress, data: txData, gas: 2000000, nonce };
   const signedTx = await web3.eth.accounts.signTransaction(tx, whaleKey);
   const receipt = await web3.eth.sendSignedTransaction(
     signedTx.rawTransaction as string,
-    (error, hash) => {
+    (error) => {
       if (error) {
         console.error('Ethereum transaction failure:', error);
       }
     },
   );
-=======
-  let nonce = await getNextEthNonce();
-  let tx = { to: flipContractAddress, data: txData, gas: 2000000, nonce };
-  let signedTx = await web3.eth.accounts.signTransaction(tx, whaleKey);
-  let receipt = await web3.eth.sendSignedTransaction(signedTx.rawTransaction as string, (error) => {
-    if (error) {
-      console.error('Ethereum transaction failure:', error);
-    }
-  });
->>>>>>> 4ef02af5
+
   console.log(
     'Transaction complete, tx_hash: ' +
       receipt.transactionHash +
@@ -77,11 +62,12 @@
       'test test test test test test test test test test test junk',
   ).connect(ethers.getDefaultProvider(process.env.ETH_ENDPOINT ?? 'http://127.0.0.1:8545'));
 
+  // eslint-disable-next-line @typescript-eslint/no-explicit-any
   const options: any = {
     signer: wallet,
     network: 'localnet',
-    stateChainGatewayContractAddress: getEthContractAddress('GATEWAY'),
-    flipContractAddress: getEthContractAddress('FLIP'),
+    stateChainGatewayContractAddress: gatewayContractAddress,
+    flipContractAddress,
   };
 
   // TODO: provide nonce manually once it is supported in the SDK/CLI
@@ -89,17 +75,6 @@
 
   console.log('Funding ' + flipAmount + ' FLIP to ' + pubkey);
 
-<<<<<<< HEAD
-=======
-  nonce = await getNextEthNonce();
-  tx = { to: gatewayContractAddress, data: txData, gas: 2000000, nonce };
-  signedTx = await web3.eth.accounts.signTransaction(tx, whaleKey);
-  receipt = await web3.eth.sendSignedTransaction(signedTx.rawTransaction as string, (error) => {
-    if (error) {
-      console.error('Ethereum transaction failure:', error);
-    }
-  });
->>>>>>> 4ef02af5
   console.log(
     'Transaction complete, tx_hash: ' +
       receipt2.transactionHash +
@@ -113,14 +88,4 @@
     chainflip,
     (data) => hexPubkeyToFlipAddress(pubkey) === data[0],
   );
-<<<<<<< HEAD
-=======
-  await observeEvent(
-    'funding:Funded',
-    chainflip,
-    (data) =>
-      Array.from(keyring.decodeAddress(data[0])).toString() ===
-      hexStringToBytesArray(pubkey).toString(),
-  );
->>>>>>> 4ef02af5
 }