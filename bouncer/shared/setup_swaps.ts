--- conflicted
+++ resolved
@@ -40,52 +40,6 @@
   logger.info('Setting up for swaps');
 
   await Promise.all([
-<<<<<<< HEAD
-    createLpPool('Eth', price.get('Eth')!),
-    createLpPool('Dot', price.get('Dot')!),
-    createLpPool('Btc', price.get('Btc')!),
-    createLpPool('Flip', price.get('Flip')!),
-    createLpPool('Usdt', price.get('Usdt')!),
-    createLpPool('ArbEth', price.get('ArbEth')!),
-    createLpPool('ArbUsdc', price.get('ArbUsdc')!),
-    createLpPool('Sol', price.get('Sol')!),
-    createLpPool('SolUsdc', price.get('SolUsdc')!),
-    createLpPool('HubDot', price.get('HubDot')!),
-    createLpPool('HubUsdc', price.get('HubUsdc')!),
-    createLpPool('HubUsdt', price.get('HubUsdt')!),
-  ]);
-
-  await Promise.all([
-    depositLiquidity('Usdc', deposits.get('Usdc')!, false, '//LP_1'),
-    depositLiquidity('Eth', deposits.get('Eth')!, false, '//LP_1'),
-    depositLiquidity('Dot', deposits.get('Dot')!, false, '//LP_1'),
-    depositLiquidity('Btc', deposits.get('Btc')!, false, '//LP_1'),
-    depositLiquidity('Flip', deposits.get('Flip')!, false, '//LP_1'),
-    depositLiquidity('Usdt', deposits.get('Usdt')!, false, '//LP_1'),
-    depositLiquidity('ArbEth', deposits.get('ArbEth')!, false, '//LP_1'),
-    depositLiquidity('ArbUsdc', deposits.get('ArbUsdc')!, false, '//LP_1'),
-    depositLiquidity('Sol', deposits.get('Sol')!, false, '//LP_1'),
-    depositLiquidity('SolUsdc', deposits.get('SolUsdc')!, false, '//LP_1'),
-    depositLiquidity('HubDot', deposits.get('HubDot')!, false, '//LP_1'),
-    depositLiquidity('HubUsdc', deposits.get('HubUsdc')!, false, '//LP_1'),
-    depositLiquidity('HubUsdt', deposits.get('HubUsdt')!, false, '//LP_1'),
-  ]);
-
-  await Promise.all([
-    depositLiquidity('Usdc', 1000, false, '//LP_API'),
-    depositLiquidity('Eth', 100, false, '//LP_API'),
-    depositLiquidity('Dot', 2000, false, '//LP_API'),
-    depositLiquidity('Btc', 10, false, '//LP_API'),
-    depositLiquidity('Flip', 10000, false, '//LP_API'),
-    depositLiquidity('Usdt', 1000, false, '//LP_API'),
-    depositLiquidity('ArbEth', 10, false, '//LP_API'),
-    depositLiquidity('ArbUsdc', 1000, false, '//LP_API'),
-    depositLiquidity('Sol', 500, false, '//LP_API'),
-    depositLiquidity('SolUsdc', 1000, false, '//LP_API'),
-    depositLiquidity('HubDot', 2000, false, '//LP_API'),
-    depositLiquidity('HubUsdc', 1000, false, '//LP_API'),
-    depositLiquidity('HubUsdt', 1000, false, '//LP_API'),
-=======
     createLpPool(logger, 'Eth', price.get('Eth')!),
     createLpPool(logger, 'Dot', price.get('Dot')!),
     createLpPool(logger, 'Btc', price.get('Btc')!),
@@ -95,6 +49,9 @@
     createLpPool(logger, 'ArbUsdc', price.get('ArbUsdc')!),
     createLpPool(logger, 'Sol', price.get('Sol')!),
     createLpPool(logger, 'SolUsdc', price.get('SolUsdc')!),
+    createLpPool(logger, 'HubDot', price.get('HubDot')!),
+    createLpPool(logger, 'HubUsdc', price.get('HubUsdc')!),
+    createLpPool(logger, 'HubUsdt', price.get('HubUsdt')!),
   ]);
 
   const lp1Deposits = Promise.all([
@@ -108,6 +65,9 @@
     depositLiquidity(logger, 'ArbUsdc', deposits.get('ArbUsdc')!, false, '//LP_1'),
     depositLiquidity(logger, 'Sol', deposits.get('Sol')!, false, '//LP_1'),
     depositLiquidity(logger, 'SolUsdc', deposits.get('SolUsdc')!, false, '//LP_1'),
+    depositLiquidity(logger, 'HubDot', deposits.get('HubDot')!, false, '//LP_1'),
+    depositLiquidity(logger, 'HubUsdc', deposits.get('HubUsdc')!, false, '//LP_1'),
+    depositLiquidity(logger, 'HubUsdt', deposits.get('HubUsdt')!, false, '//LP_1'),
   ]);
 
   const lpApiDeposits = Promise.all([
@@ -121,24 +81,12 @@
     depositLiquidity(logger, 'ArbUsdc', 1000, false, '//LP_API'),
     depositLiquidity(logger, 'Sol', 500, false, '//LP_API'),
     depositLiquidity(logger, 'SolUsdc', 1000, false, '//LP_API'),
->>>>>>> 1572c9f5
+    depositLiquidity(logger, 'HubDot', 2000, false, '//LP_API'),
+    depositLiquidity(logger, 'HubUsdc', 1000, false, '//LP_API'),
+    depositLiquidity(logger, 'HubUsdt', 1000, false, '//LP_API'),
   ]);
 
   await Promise.all([
-<<<<<<< HEAD
-    rangeOrder('Eth', deposits.get('Eth')! * 0.9999),
-    rangeOrder('Dot', deposits.get('Dot')! * 0.9999),
-    rangeOrder('Btc', deposits.get('Btc')! * 0.9999),
-    rangeOrder('Flip', deposits.get('Flip')! * 0.9999),
-    rangeOrder('Usdt', deposits.get('Usdt')! * 0.9999),
-    rangeOrder('ArbEth', deposits.get('ArbEth')! * 0.9999),
-    rangeOrder('ArbUsdc', deposits.get('ArbUsdc')! * 0.9999),
-    rangeOrder('Sol', deposits.get('Sol')! * 0.9999),
-    rangeOrder('SolUsdc', deposits.get('SolUsdc')! * 0.9999),
-    rangeOrder('HubDot', deposits.get('HubDot')! * 0.9999),
-    rangeOrder('HubUsdc', deposits.get('HubUsdc')! * 0.9999),
-    rangeOrder('HubUsdt', deposits.get('HubUsdt')! * 0.9999),
-=======
     rangeOrder(logger, 'Eth', deposits.get('Eth')! * 0.9999),
     rangeOrder(logger, 'Dot', deposits.get('Dot')! * 0.9999),
     rangeOrder(logger, 'Btc', deposits.get('Btc')! * 0.9999),
@@ -148,7 +96,9 @@
     rangeOrder(logger, 'ArbUsdc', deposits.get('ArbUsdc')! * 0.9999),
     rangeOrder(logger, 'Sol', deposits.get('Sol')! * 0.9999),
     rangeOrder(logger, 'SolUsdc', deposits.get('SolUsdc')! * 0.9999),
->>>>>>> 1572c9f5
+    rangeOrder(logger, 'HubDot', deposits.get('HubDot')! * 0.9999),
+    rangeOrder(logger, 'HubUsdc', deposits.get('HubUsdc')! * 0.9999),
+    rangeOrder(logger, 'HubUsdt', deposits.get('HubUsdt')! * 0.9999),
   ]);
 
   logger.debug('Range orders placed');
