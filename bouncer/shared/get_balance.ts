<<<<<<< HEAD
import { Asset } from "@chainflip-io/cli/.";
import { getBtcBalance } from "./get_btc_balance";
import { getDotBalance } from "./get_dot_balance";
import { getEthBalance } from "./get_eth_balance";
import { getUsdcBalance } from "./get_usdc_balance";
import { BigNumber, ethers } from "ethers";
import erc20abi from '../../eth-contract-abis/IERC20.json';

export type Token = 'USDC' | 'ETH' | 'DOT' | 'FLIP' | 'BTC';

export async function getFlipBalance(address: string): Promise<BigNumber> {
    const flipContractAddress = "10C6E9530F1C1AF873a391030a1D9E8ed0630D26".toLowerCase();
    const provider = ethers.getDefaultProvider(process.env.ETH_ENDPOINT ?? 'http://127.0.0.1:8545');

    const flipContract = new ethers.Contract(flipContractAddress, erc20abi, provider);

    return flipContract.balanceOf(address);
}

=======
import { getEthContractAddress } from "./utils";
import { getBtcBalance } from "./get_btc_balance";
import { getDotBalance } from "./get_dot_balance";
import { getEthBalance } from "./get_eth_balance";
import { getErc20Balance } from "./get_erc20_balance";
import { Asset } from '@chainflip-io/cli';

>>>>>>> 739e595f
export async function getBalance(token: Asset, address: string): Promise<number> {
    address = address.trim();
    let result: any;
    switch (token) {
        case 'FLIP':
        case 'USDC':
            const contractAddress = getEthContractAddress(token);
            result = await getErc20Balance(address, contractAddress);
            break;
        case 'ETH':
            result = await getEthBalance(address);
            break;
        case 'DOT':
            result = await getDotBalance(address);
            break;
        case "BTC":
            result = await getBtcBalance(address);
            break;
        case 'FLIP':
            result = await getFlipBalance(address);
            break;
        default:
            throw new Error(`Unexpected token: ${token}`);
    }
    return result.toString().trim();
}<|MERGE_RESOLUTION|>--- conflicted
+++ resolved
@@ -1,24 +1,3 @@
-<<<<<<< HEAD
-import { Asset } from "@chainflip-io/cli/.";
-import { getBtcBalance } from "./get_btc_balance";
-import { getDotBalance } from "./get_dot_balance";
-import { getEthBalance } from "./get_eth_balance";
-import { getUsdcBalance } from "./get_usdc_balance";
-import { BigNumber, ethers } from "ethers";
-import erc20abi from '../../eth-contract-abis/IERC20.json';
-
-export type Token = 'USDC' | 'ETH' | 'DOT' | 'FLIP' | 'BTC';
-
-export async function getFlipBalance(address: string): Promise<BigNumber> {
-    const flipContractAddress = "10C6E9530F1C1AF873a391030a1D9E8ed0630D26".toLowerCase();
-    const provider = ethers.getDefaultProvider(process.env.ETH_ENDPOINT ?? 'http://127.0.0.1:8545');
-
-    const flipContract = new ethers.Contract(flipContractAddress, erc20abi, provider);
-
-    return flipContract.balanceOf(address);
-}
-
-=======
 import { getEthContractAddress } from "./utils";
 import { getBtcBalance } from "./get_btc_balance";
 import { getDotBalance } from "./get_dot_balance";
@@ -26,7 +5,6 @@
 import { getErc20Balance } from "./get_erc20_balance";
 import { Asset } from '@chainflip-io/cli';
 
->>>>>>> 739e595f
 export async function getBalance(token: Asset, address: string): Promise<number> {
     address = address.trim();
     let result: any;
@@ -45,9 +23,6 @@
         case "BTC":
             result = await getBtcBalance(address);
             break;
-        case 'FLIP':
-            result = await getFlipBalance(address);
-            break;
         default:
             throw new Error(`Unexpected token: ${token}`);
     }
