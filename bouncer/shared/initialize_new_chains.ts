import Web3 from 'web3';
import {
  PublicKey,
  SystemProgram,
  Transaction,
  TransactionInstruction,
  LAMPORTS_PER_SOL,
} from '@solana/web3.js';
import {
  getContractAddress,
  getSolWhaleKeyPair,
  encodeSolAddress,
  solanaNumberOfNonces,
  solanaNumberOfAdditionalNonces,
<<<<<<< HEAD
  decodeSolAddress,
} from 'shared/utils';
import { sendSol, signAndSendTxSol } from 'shared/send_sol';
import { getSolanaVaultIdl, getKeyManagerAbi } from 'shared/contract_interfaces';
import { signAndSendTxEvm } from 'shared/send_evm';
import { submitGovernanceExtrinsic } from 'shared/cf_governance';
import { observeEvent } from 'shared/utils/substrate';
import { Logger } from 'shared/utils/logger';
=======
} from '../shared/utils';
import { sendSol, signAndSendTxSol } from '../shared/send_sol';
import { getSolanaVaultIdl, getKeyManagerAbi } from '../shared/contract_interfaces';
import { signAndSendTxEvm } from '../shared/send_evm';
import { submitGovernanceExtrinsic } from './cf_governance';
import { observeEvent } from './utils/substrate';
import { Logger } from './utils/logger';
>>>>>>> 33883203

export async function initializeArbitrumChain(logger: Logger) {
  logger.info('Initializing Arbitrum');
  const arbInitializationRequest = observeEvent(logger, 'arbitrumVault:ChainInitialized').event;
  await submitGovernanceExtrinsic((chainflip) => chainflip.tx.arbitrumVault.initializeChain());
  await arbInitializationRequest;
}

export async function initializeSolanaChain(logger: Logger) {
  logger.info('Initializing Solana');
  const solInitializationRequest = observeEvent(logger, 'solanaVault:ChainInitialized').event;
  await submitGovernanceExtrinsic((chainflip) => chainflip.tx.solanaVault.initializeChain());
  await solInitializationRequest;
}

export async function initializeAssethubChain(logger: Logger) {
  logger.info('Initializing Assethub');
  const hubInitializationRequest = observeEvent(logger, 'assethubVault:ChainInitialized').event;
  await submitGovernanceExtrinsic((chainflip) => chainflip.tx.assethubVault.initializeChain());
  await hubInitializationRequest;
}

export async function initializeArbitrumContracts(
  logger: Logger,
  arbClient: Web3,
  arbKey: { pubKeyX: string; pubKeyYParity: string },
) {
  const keyManagerAddress = getContractAddress('Arbitrum', 'KEY_MANAGER');

  const keyManagerContract = new arbClient.eth.Contract(
    // eslint-disable-next-line @typescript-eslint/no-explicit-any
    (await getKeyManagerAbi()) as any,
    keyManagerAddress,
  );
  const txData = keyManagerContract.methods
    .setAggKeyWithGovKey({
      pubKeyX: arbKey.pubKeyX,
      pubKeyYParity: arbKey.pubKeyYParity === 'Odd' ? 1 : 0,
    })
    .encodeABI();
  await signAndSendTxEvm(logger, 'Arbitrum', keyManagerAddress, '0', txData);
}

function numberToBuffer(bytes: number, number: number): Buffer {
  const buf = Buffer.alloc(bytes);
  if (bytes === 2) {
    buf.writeUInt16LE(number, 0);
  } else if (bytes === 4) {
    buf.writeUInt32LE(number, 0);
  } else {
    throw new Error('Unsupported byte length');
  }
  return buf;
}

function bigNumberToU64Buffer(number: bigint): Buffer {
  const buf = Buffer.alloc(8);
  buf.writeBigUInt64LE(number, 0);
  return buf;
}

export async function initializeSolanaPrograms(logger: Logger, solKey: string) {
  function createUpgradeAuthorityInstruction(
    programId: PublicKey,
    upgradeAuthority: PublicKey,
    newUpgradeAuthority: PublicKey,
  ): TransactionInstruction {
    const BPF_UPGRADE_LOADER_ID = new PublicKey('BPFLoaderUpgradeab1e11111111111111111111111');
    const [programDataAddress] = PublicKey.findProgramAddressSync(
      [programId.toBuffer()],
      BPF_UPGRADE_LOADER_ID,
    );

    const keys = [
      {
        pubkey: programDataAddress,
        isWritable: true,
        isSigner: false,
      },
      {
        pubkey: upgradeAuthority,
        isWritable: false,
        isSigner: true,
      },
      {
        pubkey: newUpgradeAuthority,
        isWritable: false,
        isSigner: false,
      },
    ];
    return new TransactionInstruction({
      keys,
      programId: BPF_UPGRADE_LOADER_ID,
      data: Buffer.from([4, 0, 0, 0]), // SetAuthority instruction bincode
    });
  }

  const solanaVaultProgramId = new PublicKey(getContractAddress('Solana', 'VAULT'));
  const dataAccount = new PublicKey(getContractAddress('Solana', 'DATA_ACCOUNT'));
  const whaleKeypair = getSolWhaleKeyPair();

  // eslint-disable-next-line @typescript-eslint/no-explicit-any
  const vaultIdl: any = await getSolanaVaultIdl();

  const initializeDiscriminatorString = vaultIdl.instructions.find(
    (instruction: { name: string }) => instruction.name === 'initialize',
  ).discriminator;
  const initializeDiscriminator = new Uint8Array(initializeDiscriminatorString.map(Number));

  const solKeyBuffer = Buffer.from(solKey.slice(2), 'hex');
  const newAggKey = new PublicKey(encodeSolAddress(solKey));
  const tokenVaultPda = new PublicKey(getContractAddress('Solana', 'TOKEN_VAULT_PDA'));
  const upgradeSignerPda = new PublicKey('H7G2avdmRSQyVxPcgZJPGXVCPhC61TMAKdvYBRF42zJ9');

  // Fund new Solana Agg key
  logger.info('Funding Solana new aggregate key:', newAggKey.toString());
  await sendSol(logger, solKey, '100');

  // Initialize Vault program
  let tx = new Transaction().add(
    new TransactionInstruction({
      data: Buffer.concat([
        Buffer.from(initializeDiscriminator.buffer),
        solKeyBuffer,
        whaleKeypair.publicKey.toBuffer(), // govkey
        tokenVaultPda.toBuffer(),
        Buffer.from([255]), // tokenVaultPda bump
        upgradeSignerPda.toBuffer(),
        Buffer.from([255]), // upgradeSignerPda bump
        Buffer.from([0]), // suspendedVault (false)
        Buffer.from([1]), // suspendedLegacySwaps (true)
        Buffer.from([0]), // suspendedEventSwaps (false)
        bigNumberToU64Buffer(5n * (BigInt(LAMPORTS_PER_SOL) / 10n)), // minNativeSwapAmount
        numberToBuffer(2, 64), // maxDstAddressLen
        numberToBuffer(4, 10000), // maxCcmMessageLen
        numberToBuffer(4, 1000), // maxCfParametersLen
        numberToBuffer(4, 500), // max_event_accounts
      ]),
      keys: [
        { pubkey: dataAccount, isSigner: false, isWritable: true },
        { pubkey: whaleKeypair.publicKey, isSigner: true, isWritable: false },
        { pubkey: SystemProgram.programId, isSigner: false, isWritable: false },
      ],
      programId: solanaVaultProgramId,
    }),
  );
  await signAndSendTxSol(logger, tx);

  // Set nonce authority to the new AggKey
  for (const [nonceNumber, prefix] of [
    [solanaNumberOfNonces, ''],
    [solanaNumberOfAdditionalNonces, '-add-nonce'],
  ]) {
    for (let i = 0; i < Number(nonceNumber); i++) {
      const seed = prefix + i.toString();
      const nonceAccountPubKey = await PublicKey.createWithSeed(
        whaleKeypair.publicKey,
        seed,
        SystemProgram.programId,
      );

      tx = new Transaction().add(
        SystemProgram.nonceAuthorize({
          noncePubkey: new PublicKey(nonceAccountPubKey),
          authorizedPubkey: whaleKeypair.publicKey,
          newAuthorizedPubkey: newAggKey,
        }),
      );
      await signAndSendTxSol(logger, tx);
    }
  }

  // Set Vault's upgrade authority to upgradeSignerPda and enable token support
  tx = new Transaction().add(
    createUpgradeAuthorityInstruction(
      solanaVaultProgramId,
      whaleKeypair.publicKey,
      upgradeSignerPda,
    ),
  );

  // Add token support
  const enableTokenSupportDiscriminatorString = vaultIdl.instructions.find(
    (instruction: { name: string }) => instruction.name === 'enable_token_support',
  ).discriminator;
  const enableTokenSupportDiscriminator = new Uint8Array(
    enableTokenSupportDiscriminatorString.map(Number),
  );

  const solUsdcMintPubkey = new PublicKey(getContractAddress('Solana', 'SolUsdc'));

  const tokenSupportedAccount = new PublicKey(getContractAddress('Solana', 'SolUsdcTokenSupport'));

  tx.add(
    new TransactionInstruction({
      data: Buffer.concat([
        Buffer.from(enableTokenSupportDiscriminator.buffer),
        bigNumberToU64Buffer(5n * 10n ** 6n), // minTokenSwapAmount
      ]),
      keys: [
        { pubkey: dataAccount, isSigner: false, isWritable: true },
        { pubkey: whaleKeypair.publicKey, isSigner: true, isWritable: false },
        { pubkey: tokenSupportedAccount, isSigner: false, isWritable: true },
        { pubkey: solUsdcMintPubkey, isSigner: false, isWritable: false },
        { pubkey: SystemProgram.programId, isSigner: false, isWritable: false },
      ],
      programId: solanaVaultProgramId,
    }),
  );
  await signAndSendTxSol(logger, tx);

  // Set Governance authority to the new AggKey (State Chain)
  const setGovKeyWithGovKeyDiscriminatorString = vaultIdl.instructions.find(
    (instruction: { name: string }) => instruction.name === 'set_gov_key_with_gov_key',
  ).discriminator;
  const setGovKeyWithGovKeyDiscriminator = new Uint8Array(
    setGovKeyWithGovKeyDiscriminatorString.map(Number),
  );
  tx = new Transaction().add(
    new TransactionInstruction({
      data: Buffer.concat([
        Buffer.from(setGovKeyWithGovKeyDiscriminator.buffer),
        newAggKey.toBuffer(), // newGovKey
      ]),
      keys: [
        { pubkey: dataAccount, isSigner: false, isWritable: true },
        { pubkey: whaleKeypair.publicKey, isSigner: true, isWritable: false },
      ],
      programId: solanaVaultProgramId,
    }),
  );
  await signAndSendTxSol(logger, tx);
}<|MERGE_RESOLUTION|>--- conflicted
+++ resolved
@@ -12,8 +12,6 @@
   encodeSolAddress,
   solanaNumberOfNonces,
   solanaNumberOfAdditionalNonces,
-<<<<<<< HEAD
-  decodeSolAddress,
 } from 'shared/utils';
 import { sendSol, signAndSendTxSol } from 'shared/send_sol';
 import { getSolanaVaultIdl, getKeyManagerAbi } from 'shared/contract_interfaces';
@@ -21,15 +19,6 @@
 import { submitGovernanceExtrinsic } from 'shared/cf_governance';
 import { observeEvent } from 'shared/utils/substrate';
 import { Logger } from 'shared/utils/logger';
-=======
-} from '../shared/utils';
-import { sendSol, signAndSendTxSol } from '../shared/send_sol';
-import { getSolanaVaultIdl, getKeyManagerAbi } from '../shared/contract_interfaces';
-import { signAndSendTxEvm } from '../shared/send_evm';
-import { submitGovernanceExtrinsic } from './cf_governance';
-import { observeEvent } from './utils/substrate';
-import { Logger } from './utils/logger';
->>>>>>> 33883203
 
 export async function initializeArbitrumChain(logger: Logger) {
   logger.info('Initializing Arbitrum');
