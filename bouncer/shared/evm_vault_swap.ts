--- conflicted
+++ resolved
@@ -12,12 +12,9 @@
 } from '@chainflip/cli';
 import { HDNodeWallet } from 'ethers';
 import { randomBytes } from 'crypto';
-<<<<<<< HEAD
 import Keyring from '../polkadot/keyring';
-=======
 import { PublicKey, sendAndConfirmTransaction, Keypair } from '@solana/web3.js';
 import { getAssociatedTokenAddressSync, TOKEN_PROGRAM_ID } from '@solana/spl-token';
->>>>>>> c22b70a1
 import {
   observeBalanceIncrease,
   getContractAddress,
