import * as crypto from 'crypto';
import { setTimeout as sleep } from 'timers/promises';
import Client from 'bitcoin-core';
import { ApiPromise, WsProvider, Keyring } from '@polkadot/api';
import { Mutex } from 'async-mutex';
import {
  Chain,
  Asset,
  assetChains,
  chainContractIds,
  assetDecimals,
  Assets,
} from '@chainflip-io/cli';
import Web3 from 'web3';
import { u8aToHex } from '@polkadot/util';
import { newDotAddress } from './new_dot_address';
import { BtcAddressType, newBtcAddress } from './new_btc_address';
import { getBalance } from './get_balance';
import { newEvmAddress } from './new_evm_address';
import { CcmDepositMetadata } from './new_swap';
import { getCFTesterAbi } from './eth_abis';
import { SwapParams } from './perform_swap';

const cfTesterAbi = await getCFTesterAbi();

export const lpMutex = new Mutex();
export const ethNonceMutex = new Mutex();
export const arbNonceMutex = new Mutex();
export const btcClientMutex = new Mutex();
export const brokerMutex = new Mutex();
export const snowWhiteMutex = new Mutex();

export function getEvmContractAddress(chain: Chain, contract: string): string {
  switch (chain) {
    case 'Ethereum':
      switch (contract) {
        case 'VAULT':
          return '0xb7a5bd0345ef1cc5e66bf61bdec17d2461fbd968';
        case 'ETH':
          return '0xEeeeeEeeeEeEeeEeEeEeeEEEeeeeEeeeeeeeEEeE';
        case 'FLIP':
          return process.env.ETH_FLIP_ADDRESS ?? '0x10C6E9530F1C1AF873a391030a1D9E8ed0630D26';
        case 'USDC':
          return process.env.ETH_USDC_ADDRESS ?? '0x9fE46736679d2D9a65F0992F2272dE9f3c7fa6e0';
        case 'CFTESTER':
          return '0xA51c1fc2f0D1a1b8494Ed1FE312d7C3a78Ed91C0';
        case 'GATEWAY':
          return process.env.ETH_GATEWAY_ADDRESS ?? '0xeEBe00Ac0756308ac4AaBfD76c05c4F3088B8883';
        default:
          throw new Error(`Unsupported contract: ${contract}`);
      }
    case 'Arbitrum':
      switch (contract) {
        case 'VAULT':
          return '0xe7f1725E7734CE288F8367e1Bb143E90bb3F0512';
        case 'ARBETH':
          return '0xEeeeeEeeeEeEeeEeEeEeeEEEeeeeEeeeeeeeEEeE';
        case 'ARBUSDC':
          return process.env.ARB_USDC_ADDRESS ?? '0xCf7Ed3AccA5a467e9e704C703E8D87F634fB0Fc9';
        case 'CFTESTER':
          return '0x0DCd1Bf9A1b36cE34237eEaFef220932846BCD82';
        default:
          throw new Error(`Unsupported contract: ${contract}`);
      }
    default:
      throw new Error(`Unsupported chain: ${chain}`);
  }
}

// We use this instead of assetChains[asset] from the SDK because the SC strings are lowercase
export function assetToChain(asset: Asset): string {
  switch (asset) {
    case 'DOT':
      return 'Dot';
    case 'ETH':
    case 'FLIP':
    case 'USDC':
      return 'Eth';
    case 'BTC':
      return 'Btc';
    case 'ARBUSDC':
    case 'ARBETH':
      return 'Arbitrum';
    default:
      return '';
  }
}

export function amountToFineAmount(amount: string, decimals: number): string {
  let fineAmount = '';
  if (amount.indexOf('.') === -1) {
    fineAmount = amount + '0'.repeat(decimals);
  } else {
    const amountParts = amount.split('.');
    fineAmount = amountParts[0] + amountParts[1].padEnd(decimals, '0').substr(0, decimals);
  }
  return fineAmount;
}

export function fineAmountToAmount(fineAmount: string, decimals: number): string {
  let balance = '';
  if (fineAmount.length > decimals) {
    const decimalLocation = fineAmount.length - decimals;
    balance = fineAmount.slice(0, decimalLocation) + '.' + fineAmount.slice(decimalLocation);
  } else {
    balance = '0.' + fineAmount.padStart(decimals, '0');
  }
  return balance;
}

export function defaultAssetAmounts(asset: Asset): string {
  switch (asset) {
    case 'BTC':
      return '0.05';
    case 'ETH':
    case 'ARBETH':
      return '5';
    case 'DOT':
      return '50';
    case 'USDC':
    case 'ARBUSDC':
    case 'FLIP':
      return '500';
    default:
      throw new Error(`Unsupported asset: ${asset}`);
  }
}

export const runWithTimeout = async <T>(promise: Promise<T>, millis: number): Promise<T> => {
  const controller = new AbortController();
  const result = await Promise.race([
    promise,
    sleep(millis, { signal: AbortController }).then(() => {
      throw new Error(`Timed out after ${millis} ms.`);
    }),
  ]);
  controller.abort();
  return result;
};

export const sha256 = (data: string): Buffer => crypto.createHash('sha256').update(data).digest();

export { sleep };

// It is important to cache WS connections because nodes seem to have a
// limit on how many can be opened at the same time (from the same IP presumably)
function getCachedSubstrateApi(defaultEndpoint: string) {
  let api: ApiPromise | undefined;

  return async (providedEndpoint?: string): Promise<ApiPromise> => {
    if (api) return api;

    const endpoint = providedEndpoint ?? defaultEndpoint;

    api = await ApiPromise.create({
      provider: new WsProvider(endpoint),
      noInitWarn: true,
    });

    return api;
  };
}

export const getChainflipApi = getCachedSubstrateApi(
  process.env.CF_NODE_ENDPOINT ?? 'ws://127.0.0.1:9944',
);
export const getPolkadotApi = getCachedSubstrateApi(
  process.env.POLKADOT_ENDPOINT ?? 'ws://127.0.0.1:9947',
);

export const polkadotSigningMutex = new Mutex();

export function getBtcClient(): Client {
  const endpoint = process.env.BTC_ENDPOINT || 'http://127.0.0.1:8332';

  return new Client({
    host: endpoint.split(':')[1].slice(2),
    port: Number(endpoint.split(':')[2]),
    username: 'flip',
    password: 'flip',
    wallet: 'watch',
  });
}

// eslint-disable-next-line @typescript-eslint/no-explicit-any
type EventQuery = (data: any) => boolean;
// eslint-disable-next-line @typescript-eslint/no-explicit-any
export type Event = { name: any; data: any; block: number; event_index: number };
export async function observeEvent(
  eventName: string,
  api: ApiPromise,
  eventQuery?: EventQuery,
  stopObserveEvent?: () => boolean,
  finalized = false,
): Promise<Event> {
  let result: Event | undefined;
  let eventFound = false;

  const query = eventQuery ?? (() => true);
  const stopObserve = stopObserveEvent ?? (() => false);

  const [expectedSection, expectedMethod] = eventName.split(':');

  const subscribeMethod = finalized
    ? api.rpc.chain.subscribeFinalizedHeads
    : api.rpc.chain.subscribeNewHeads;

  // eslint-disable-next-line @typescript-eslint/no-explicit-any
  const unsubscribe: any = await subscribeMethod(async (header) => {
    // eslint-disable-next-line @typescript-eslint/no-explicit-any
    const events: any[] = await api.query.system.events.at(header.hash);
    events.forEach((record, index) => {
      const { event } = record;
      if (
        !eventFound &&
        event.section.includes(expectedSection) &&
        event.method.includes(expectedMethod)
      ) {
        const expectedEvent = {
          name: { section: event.section, method: event.method },
          data: event.toHuman().data,
          block: header.number.toNumber(),
          event_index: index,
        };
        if (query(expectedEvent)) {
          result = expectedEvent;
          eventFound = true;
          unsubscribe();
        }
      }
    });
  });
  while (!eventFound && !stopObserve()) {
    await sleep(1000);
  }
  return result as Event;
}

export type EgressId = [Chain, number];
type BroadcastId = [Chain, number];
// Observe multiple events related to the same swap that could be emitted in the same block
export async function observeSwapEvents(
  { sourceAsset, destAsset, depositAddress, channelId }: SwapParams,
  api: ApiPromise,
  tag?: string,
  swapType?: SwapType,
  finalized = false,
): Promise<BroadcastId | undefined> {
  let eventFound = false;
  const subscribeMethod = finalized
    ? api.rpc.chain.subscribeFinalizedHeads
    : api.rpc.chain.subscribeNewHeads;

  const swapScheduledEvent = 'SwapScheduled';
  const swapExecutedEvent = 'SwapExecuted';
  const swapEgressScheduled = 'SwapEgressScheduled';
  const batchBroadcastRequested = 'BatchBroadcastRequested';
  let expectedMethod = swapScheduledEvent;

  let swapId = 0;
  let egressId: EgressId;
  let broadcastId;

  // eslint-disable-next-line @typescript-eslint/no-explicit-any
  const unsubscribe: any = await subscribeMethod(async (header) => {
    // eslint-disable-next-line @typescript-eslint/no-explicit-any
    const events: any[] = await api.query.system.events.at(header.hash);
    events.forEach((record) => {
      const { event } = record;
      if (!eventFound && event.method.includes(expectedMethod)) {
        const expectedEvent = {
          data: event.toHuman().data,
        };

        switch (expectedMethod) {
          case swapScheduledEvent:
            if ('DepositChannel' in expectedEvent.data.origin) {
              if (
                Number(expectedEvent.data.origin.DepositChannel.channelId) === channelId &&
                sourceAsset === (expectedEvent.data.sourceAsset.toUpperCase() as Asset) &&
                destAsset === (expectedEvent.data.destinationAsset.toUpperCase() as Asset) &&
                swapType
                  ? expectedEvent.data.swapType[swapType] !== undefined
                  : true &&
                    depositAddress ===
                      (Object.values(
                        expectedEvent.data.origin.DepositChannel.depositAddress,
                      )[0] as string)
              ) {
                expectedMethod = swapExecutedEvent;
                swapId = expectedEvent.data.swapId;
                console.log(`${tag} swap scheduled with swapId: ${swapId}`);
              }
            }
            break;
          case swapExecutedEvent:
            if (Number(expectedEvent.data.swapId) === Number(swapId)) {
              expectedMethod = swapEgressScheduled;
              console.log(`${tag} swap executed, with id: ${swapId}`);
            }
            break;
          case swapEgressScheduled:
            if (Number(expectedEvent.data.swapId) === Number(swapId)) {
              expectedMethod = batchBroadcastRequested;
              egressId = expectedEvent.data.egressId as EgressId;
              console.log(`${tag} swap egress scheduled with id: (${egressId[0]}, ${egressId[1]})`);
            }
            break;
          case batchBroadcastRequested:
            expectedEvent.data.egressIds.forEach((eventEgressId: EgressId) => {
              if (egressId[0] === eventEgressId[0] && egressId[1] === eventEgressId[1]) {
                broadcastId = [egressId[0], Number(expectedEvent.data.broadcastId)] as BroadcastId;
                console.log(`${tag} broadcast requested, with id: (${broadcastId})`);
                eventFound = true;
                unsubscribe();
              }
            });
            break;
          default:
            break;
        }
      }
    });
  });
  while (!eventFound) {
    await sleep(1000);
  }
  return broadcastId;
}

// TODO: To import from the SDK once it's exported
export enum SwapType {
  Swap = 'Swap',
  CcmPrincipal = 'CcmPrincipal',
  CcmGas = 'CcmGas',
}

export async function observeSwapScheduled(
  sourceAsset: Asset,
  destAsset: Asset,
  channelId: number,
  swapType?: SwapType,
) {
  const chainflipApi = await getChainflipApi();

  return observeEvent('swapping:SwapScheduled', chainflipApi, (event) => {
    if ('DepositChannel' in event.data.origin) {
      const channelMatches = Number(event.data.origin.DepositChannel.channelId) === channelId;
      const sourceAssetMatches = sourceAsset === (event.data.sourceAsset.toUpperCase() as Asset);
      const destAssetMatches = destAsset === (event.data.destinationAsset.toUpperCase() as Asset);
      const swapTypeMatches = swapType ? event.data.swapType[swapType] !== undefined : true;
      return channelMatches && sourceAssetMatches && destAssetMatches && swapTypeMatches;
    }
    // Otherwise it was a swap scheduled by interacting with the ETH smart contract
    return false;
  });
}

// Make sure the stopObserveEvent returns true before the end of the test
export async function observeBadEvents(
  eventName: string,
  stopObserveEvent: () => boolean,
  eventQuery?: EventQuery,
) {
  const event = await observeEvent(
    eventName,
    await getChainflipApi(),
    eventQuery,
    stopObserveEvent,
  );
  if (event) {
    throw new Error(
      `Unexpected event emitted ${event.name.section}:${event.name.method} in block ${event.block}`,
    );
  }
}

export async function observeBroadcastSuccess(broadcastId: BroadcastId) {
  const chainflipApi = await getChainflipApi();
  const broadcaster = broadcastId[0].toLowerCase() + 'Broadcaster';
  const broadcastIdNumber = broadcastId[1];

  let stopObserving = false;
  const observeBroadcastFailure = observeBadEvents(
    broadcaster + ':BroadcastAborted',
    () => stopObserving,
    (event) => {
      if (broadcastIdNumber === Number(event.data.broadcastId)) return true;
      return false;
    },
  );

  await observeEvent(broadcaster + ':BroadcastSuccess', chainflipApi, (event) => {
    if (broadcastIdNumber === Number(event.data.broadcastId)) return true;
    return false;
  });

  stopObserving = true;
  await observeBroadcastFailure;
}

export async function newAddress(
  asset: Asset,
  seed: string,
  type?: BtcAddressType,
): Promise<string> {
  let rawAddress;

  switch (asset) {
<<<<<<< HEAD
    case 'FLIP':
    case 'ETH':
    case 'USDC':
      rawAddress = newEvmAddress(seed);
=======
    case Assets.FLIP:
    case Assets.ETH:
    case Assets.USDC:
      rawAddress = newEthAddress(seed);
>>>>>>> 8d0823c3
      break;
    case Assets.DOT:
      rawAddress = await newDotAddress(seed);
      break;
    case Assets.BTC:
      rawAddress = await newBtcAddress(seed, type ?? 'P2PKH');
      break;
    default:
      throw new Error('unexpected asset');
  }

  return String(rawAddress).trim();
}

export function chainFromAsset(asset: Asset): Chain {
  if (asset in assetChains) {
    return assetChains[asset];
  }

  throw new Error('unexpected asset');
}

<<<<<<< HEAD
export function getEvmEndpoint(chain: Chain): string {
  switch (chain) {
    case 'Ethereum':
      return process.env.ETH_ENDPOINT ?? 'http://127.0.0.1:8545';
    case 'Arbitrum':
      return process.env.ARB_ENDPOINT ?? 'http://127.0.0.1:8547';
    default:
      throw new Error(`${chain} is not a supported EVM chain`);
  }
}

export function getWhaleMnemonic(chain: Chain): string {
  switch (chain) {
    case 'Ethereum':
      return (
        process.env.ETH_USDC_WHALE_MNEMONIC ??
        'test test test test test test test test test test test junk'
      );
    case 'Arbitrum':
      return (
        process.env.ARB_WHALE_MNEMONIC ??
        'indoor dish desk flag debris potato excuse depart ticket judge file exit'
      );
    default:
      throw new Error(`${chain} does not have a whale mnemonic`);
  }
}

export function getWhaleKey(chain: Chain): string {
  switch (chain) {
    case 'Ethereum':
      return (
        process.env.ETH_USDC_WHALE ??
        '0xac0974bec39a17e36ba4a6b4d238ff944bacb478cbed5efcae784d7bf4f2ff80'
      );
    case 'Arbitrum':
      return (
        process.env.ARB_WHALE ??
        '0xb6b15c8cb491557369f3c7d2c287b053eb229daa9c22138887752191c9520659'
      );
    default:
      throw new Error(`${chain} does not have a whale key`);
=======
export function chainShortNameFromAsset(asset: Asset): string {
  switch (asset) {
    case Assets.FLIP:
    case Assets.ETH:
    case Assets.USDC:
      return 'Eth';
    case Assets.DOT:
      return 'Dot';
    case Assets.BTC:
      return 'Btc';
    default:
      throw new Error('unexpected asset');
>>>>>>> 8d0823c3
  }
}

export async function observeBalanceIncrease(
  dstCcy: string,
  address: string,
  oldBalance: string,
): Promise<number> {
  for (let i = 0; i < 1200; i++) {
    const newBalance = Number(await getBalance(dstCcy as Asset, address));
    if (newBalance > Number(oldBalance)) {
      return newBalance;
    }

    await sleep(1000);
  }

  return Promise.reject(new Error('Failed to observe balance increase'));
}

export async function observeFetch(asset: Asset, address: string): Promise<void> {
  for (let i = 0; i < 120; i++) {
    const balance = Number(await getBalance(asset as Asset, address));
    if (balance === 0) {
      const chain = chainFromAsset(asset);
      if (chain === 'Ethereum' || chain === 'Arbitrum') {
        const web3 = new Web3(getEvmEndpoint(chain));
        if ((await web3.eth.getCode(address)) === '0x') {
          throw new Error('Eth address has no bytecode');
        }
      }
      return;
    }
    await sleep(1000);
  }

  throw new Error('Failed to observe the fetch');
}

type EVMEvent = {
  name: string;
  address: string;
  txHash: string;
  // eslint-disable-next-line @typescript-eslint/no-explicit-any
  returnValues: any;
};
export async function observeEVMEvent(
  chain: Chain,
  // eslint-disable-next-line @typescript-eslint/no-explicit-any
  contractAbi: any,
  address: string,
  eventName: string,
  eventParametersExpected: (string | null)[],
  stopObserveEvent?: () => boolean,
  initialBlockNumber?: number,
): Promise<EVMEvent | undefined> {
  const web3 = new Web3(getEvmEndpoint(chain));
  const contract = new web3.eth.Contract(contractAbi, address);
  let initBlockNumber = initialBlockNumber ?? (await web3.eth.getBlockNumber());
  const stopObserve = stopObserveEvent ?? (() => false);

  // Gets all the event parameter as an array
  const eventAbi = contractAbi.find((item) => item.type === 'event' && item.name === eventName)!;

  // Get the parameter names of the event
  const parameterNames = eventAbi.inputs.map((input) => input.name);

  for (let i = 0; i < 1200; i++) {
    if (stopObserve()) return undefined;
    const currentBlockNumber = await web3.eth.getBlockNumber();
    if (currentBlockNumber >= initBlockNumber) {
      const events = await contract.getPastEvents(eventName, {
        fromBlock: initBlockNumber,
        toBlock: currentBlockNumber,
      });
      for (let j = 0; j < events.length; j++) {
        if (Object.keys(events[j].returnValues).length / 2 !== parameterNames.length)
          throw new Error('Unexpected event length');
        for (let k = 0; k < parameterNames.length; k++) {
          // Allow for wildcard matching
          if (
            events[j].returnValues[k] !== eventParametersExpected[k] &&
            eventParametersExpected[k] !== '*'
          ) {
            break;
          } else if (k === parameterNames.length - 1) {
            return {
              name: events[j].event,
              address: events[j].address,
              txHash: events[j].transactionHash,
              returnValues: events[j].returnValues,
            };
          }
        }
      }
      initBlockNumber = currentBlockNumber + 1;
    }
    await sleep(2500);
  }

  throw new Error(`Failed to observe the ${eventName} event`);
}

export async function observeCcmReceived(
  sourceAsset: Asset,
  destAsset: Asset,
  address: string,
  messageMetadata: CcmDepositMetadata,
  sourceAddress?: string,
  stopObserveEvent?: () => boolean,
): Promise<EVMEvent | undefined> {
  return observeEVMEvent(
    chainFromAsset(destAsset),
    cfTesterAbi,
    address,
    'ReceivedxSwapAndCall',
    [
      chainContractIds[chainFromAsset(sourceAsset)].toString(),
      sourceAddress ?? null,
      messageMetadata.message,
      getEvmContractAddress(chainFromAsset(destAsset), destAsset.toString()),
      '*',
      '*',
      '*',
    ],
    stopObserveEvent,
  );
}

// Converts a hex string into a bytes array. Support hex strings start with and without 0x
export function hexStringToBytesArray(hex: string) {
  return Array.from(Buffer.from(hex.replace(/^0x/, ''), 'hex'));
}

export function asciiStringToBytesArray(str: string) {
  return Array.from(Buffer.from(str.replace(/^0x/, '')));
}

export function encodeBtcAddressForContract(address: string) {
  const addressHex = address.replace(/^0x/, '');
  return Buffer.from(addressHex, 'hex').toString();
}

export function decodeDotAddressForContract(address: string) {
  const keyring = new Keyring({ type: 'sr25519' });
  return u8aToHex(keyring.decodeAddress(address));
}

export function decodeFlipAddressForContract(address: string) {
  const keyring = new Keyring({ type: 'sr25519' });
  keyring.setSS58Format(2112);
  return u8aToHex(keyring.decodeAddress(address));
}

export function hexPubkeyToFlipAddress(hexPubkey: string) {
  const keyring = new Keyring({ type: 'sr25519' });
  keyring.setSS58Format(2112);
  return keyring.encodeAddress(hexPubkey);
}

// eslint-disable-next-line @typescript-eslint/no-explicit-any
export function handleSubstrateError(api: any) {
  // eslint-disable-next-line @typescript-eslint/no-explicit-any
  return (arg: any) => {
    const { dispatchError } = arg;
    if (dispatchError) {
      let error;
      if (dispatchError.isModule) {
        const { docs, name, section } = api.registry.findMetaError(dispatchError.asModule);
        error = section + '.' + name + ': ' + docs;
      } else {
        error = dispatchError.toString();
      }
      console.log('Extrinsic failed: ' + error);
      process.exit(1);
    }
  };
}

export function isValidHexHash(hash: string): boolean {
  const hexHashRegex = /^0x[0-9a-fA-F]{64}$/;
  return hexHashRegex.test(hash);
}

export function isValidEthAddress(address: string): boolean {
  const ethRegex = /^0x[a-fA-F0-9]{40}$/;
  return ethRegex.test(address);
}

export function isWithinOnePercent(value1: bigint, value2: bigint): boolean {
  if (value1 < value2) {
    return value2 - value1 <= value2 / BigInt(100);
  }
  if (value2 < value1) {
    return value1 - value2 <= value1 / BigInt(100);
  }
  return true;
}

// "v1 is greater than v2" -> "greater"
export function compareSemVer(version1: string, version2: string) {
  const v1 = version1.split('.').map(Number);
  const v2 = version2.split('.').map(Number);

  for (let i = 0; i < 3; i++) {
    if (v1[i] > v2[i]) return 'greater';
    if (v1[i] < v2[i]) return 'less';
  }

  return 'equal';
}

type SwapRate = {
  intermediary: string;
  output: string;
};
export async function getSwapRate(from: Asset, to: Asset, fromAmount: string) {
  const chainflipApi = await getChainflipApi();

  const fineFromAmount = amountToFineAmount(fromAmount, assetDecimals[from]);
  const hexPrice = (await chainflipApi.rpc(
    'cf_swap_rate',
    from,
    to,
    Number(fineFromAmount).toString(16),
  )) as SwapRate;

  const finePriceOutput = parseInt(hexPrice.output);
  const outputPrice = fineAmountToAmount(finePriceOutput.toString(), assetDecimals[to]);

  return outputPrice;
}<|MERGE_RESOLUTION|>--- conflicted
+++ resolved
@@ -407,17 +407,12 @@
   let rawAddress;
 
   switch (asset) {
-<<<<<<< HEAD
-    case 'FLIP':
-    case 'ETH':
-    case 'USDC':
-      rawAddress = newEvmAddress(seed);
-=======
     case Assets.FLIP:
     case Assets.ETH:
     case Assets.USDC:
-      rawAddress = newEthAddress(seed);
->>>>>>> 8d0823c3
+    case 'ARBETH':
+    case 'ARBUSDC':
+      rawAddress = newEvmAddress(seed);
       break;
     case Assets.DOT:
       rawAddress = await newDotAddress(seed);
@@ -440,7 +435,6 @@
   throw new Error('unexpected asset');
 }
 
-<<<<<<< HEAD
 export function getEvmEndpoint(chain: Chain): string {
   switch (chain) {
     case 'Ethereum':
@@ -483,7 +477,9 @@
       );
     default:
       throw new Error(`${chain} does not have a whale key`);
-=======
+  }
+}
+
 export function chainShortNameFromAsset(asset: Asset): string {
   switch (asset) {
     case Assets.FLIP:
@@ -494,9 +490,11 @@
       return 'Dot';
     case Assets.BTC:
       return 'Btc';
+    case 'ARBETH':
+    case 'ARBUSDC':
+      return 'Arb';
     default:
       throw new Error('unexpected asset');
->>>>>>> 8d0823c3
   }
 }
 
