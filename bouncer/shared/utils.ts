--- conflicted
+++ resolved
@@ -320,7 +320,6 @@
   return u8aToHex(keyring.decodeAddress(address));
 }
 
-<<<<<<< HEAD
 export function encodeFlipAddressForContract(address: string) {
   const keyring = new Keyring({ type: 'sr25519' });
   keyring.setSS58Format(2112);
@@ -333,9 +332,7 @@
   return keyring.encodeAddress(hexPubkey);
 }
 
-=======
 // eslint-disable-next-line @typescript-eslint/no-explicit-any
->>>>>>> 4ef02af5
 export function handleSubstrateError(api: any) {
   // eslint-disable-next-line @typescript-eslint/no-explicit-any
   return (arg: any) => {
