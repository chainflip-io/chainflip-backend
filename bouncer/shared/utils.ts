import * as crypto from 'crypto';
import { setTimeout as sleep } from 'timers/promises';
import Module from "node:module";

import { ApiPromise, WsProvider } from '@polkadot/api';
import { Mutex } from 'async-mutex';
import { Chain, Asset, assetChains } from '@chainflip-io/cli';
import { newDotAddress } from './new_dot_address';
import { BtcAddressType, newBtcAddress } from './new_btc_address';
import { getBalance } from './get_balance';
import { newEthAddress } from './new_eth_address';
import { CcmDepositMetadata } from './new_swap';
import Web3 from 'web3';
import cfReceiverMockAbi from '../../eth-contract-abis/perseverance-rc17/CFReceiverMock.json';

// TODO: Import this from the chainflip-io/cli package once it's exported in future versions.
export function assetToChain(asset: Asset): number {
  switch (asset) {
    case 'ETH':
    case 'FLIP': 
    case 'USDC': 
      return 1; // Ethereum
    case 'DOT': 
      return 2; // Polkadot
    case 'BTC':
      return 3; // Bitcoin
    default:
      throw new Error(`Unsupported asset: ${asset}`);
  }
}

// TODO: Import this from the chainflip-io/cli package once it's exported in future versions.
export function getEthContractAddress(contract: string): string {
  switch (contract) {
    case 'ETH':
      return '0xEeeeeEeeeEeEeeEeEeEeeEEEeeeeEeeeeeeeEEeE';
    case 'FLIP': 
      return '0x10C6E9530F1C1AF873a391030a1D9E8ed0630D26'; 
    case 'USDC': 
      return '0x9fE46736679d2D9a65F0992F2272dE9f3c7fa6e0';
    case 'CFRECEIVER': 
      return '0xA51c1fc2f0D1a1b8494Ed1FE312d7C3a78Ed91C0';
    default:
      throw new Error(`Unsupported contract: ${contract}`);
  }
}

export const runWithTimeout = <T>(promise: Promise<T>, millis: number): Promise<T> =>
  Promise.race([
    promise,
    sleep(millis).then(() => {
      throw new Error(`Timed out after ${millis} ms.`);
    }),
  ]);

export const sha256 = (data: string): Buffer => crypto.createHash('sha256').update(data).digest();

export { sleep };

// It is important to cache WS connections because nodes seem to have a
// limit on how many can be opened at the same time (from the same IP presumably)
function getCachedSubstrateApi(defaultEndpoint: string) {
  let api: ApiPromise | undefined;

  return async (providedEndpoint?: string): Promise<ApiPromise> => {
    if (api) return api;

    const endpoint = providedEndpoint ?? defaultEndpoint;

    api = await ApiPromise.create({
      provider: new WsProvider(endpoint),
      noInitWarn: true,
    });

    return api;
  };
};

export const getChainflipApi = getCachedSubstrateApi(
  process.env.CF_NODE_ENDPOINT ?? 'ws://127.0.0.1:9944',
);
export const getPolkadotApi = getCachedSubstrateApi(
  process.env.POLKADOT_ENDPOINT ?? 'ws://127.0.0.1:9945'
  );

export const polkadotSigningMutex = new Mutex();

export function getBtcClient(btcEndpoint?: string): any {

  const require = Module.createRequire(import.meta.url);

  const BTC_ENDPOINT = btcEndpoint || 'http://127.0.0.1:8332';

  const Client = require('bitcoin-core');

  return new Client({
    host: BTC_ENDPOINT.split(':')[1].slice(2),
    port: Number(BTC_ENDPOINT.split(':')[2]),
    username: 'flip',
    password: 'flip',
    wallet: 'watch',
  });
}

// eslint-disable-next-line @typescript-eslint/no-explicit-any
type EventQuery = (data: any) => boolean;

// eslint-disable-next-line @typescript-eslint/no-explicit-any
export async function observeEvent(eventName: string, chainflip: ApiPromise, eventQuery?: EventQuery): Promise<any> {
  let result;
  let waiting = true;

  const query = eventQuery ?? (() => true);

  const [expectedSection, expectedMethod] = eventName.split(':');
  // eslint-disable-next-line @typescript-eslint/no-explicit-any
  const unsubscribe: any = await chainflip.query.system.events((events: any[]) => {
    events.forEach((record) => {
      const { event } = record;

      if (event.section === expectedSection && event.method === expectedMethod) {

        const data = event.data.toJSON();

        if (query(data)) {
          result = event.data;
          waiting = false;
          unsubscribe();
        }

      }

    });
  });
  while (waiting) {
    await sleep(1000);
  }
  return result;
}

export async function getAddress(asset: Asset, seed: string, type?: BtcAddressType): Promise<string> {
  let rawAddress;

  switch (asset) {
    case 'ETH':
    case 'USDC':
    case 'FLIP':
      rawAddress = newEthAddress(seed);
      break;
    case 'DOT':
      rawAddress = await newDotAddress(seed);
      break;
    case 'BTC':
      rawAddress = await newBtcAddress(seed, type ?? 'P2PKH')
      break;
    default:
      throw new Error("unexpected token");
  }

  return String(rawAddress).trim();
}

export function chainFromAsset(asset: Asset): Chain {
  if (asset in assetChains) {
    return assetChains[asset];
  }

  throw new Error('unexpected asset');
}

export async function observeBalanceIncrease(dstCcy: string, address: string, oldBalance: number): Promise<number> {

  for (let i = 0; i < 120; i++) {
    const newBalance = await getBalance(dstCcy as Asset, address);

    if (newBalance > oldBalance) {
      return Number(newBalance);
    }

    await sleep(1000);
  }

  return Promise.reject(new Error("Failed to observe balance increase"));
}

<<<<<<< HEAD
export async function observeCcmReceived(sourceToken: Asset, destToken: Asset, address: string, messageMetadata: CcmDepositMetadata): Promise<void> {
  await observeEVMEvent(cfReceiverMockAbi, address, "ReceivedxSwapAndCall", [assetToChain(sourceToken).toString(),'*',messageMetadata.message,getEthContractAddress(destToken.toString()),'*','*'])
}

export async function observeEVMEvent(contractAbi: any, address: string, eventName: string, eventParametersExpected: string[], initialBlockNumber?:number): Promise<void> {
  const web3 = new Web3(process.env.ETH_ENDPOINT ?? 'http://127.0.0.1:8545');
  const contract = new web3.eth.Contract(contractAbi, address);
  initialBlockNumber = initialBlockNumber ?? await web3.eth.getBlockNumber();

  // Gets all the event parameter as an array
  const eventAbi = cfReceiverMockAbi.find((item) => item.type === 'event' && item.name === eventName);

  // Get the parameter names of the event
  const parameterNames = eventAbi.inputs.map((input) => input.name);

  let eventWitnessed = false;
  
  for (let i = 0; i < 120 && !eventWitnessed; i++) {
    let currentBlockNumber = await web3.eth.getBlockNumber();
    if (currentBlockNumber > initialBlockNumber) {
      const events = await contract.getPastEvents(eventName, {fromBlock: initialBlockNumber, toBlock: currentBlockNumber});
      for (let j = 0; j < events.length && !eventWitnessed; j++) {
        for (let k = 0; k < parameterNames.length; k++) {
          // Allow for wildcard matching
          if (events[j].returnValues[k] != eventParametersExpected[k] && eventParametersExpected[k] != '*') {
            break;
          } else if (k === parameterNames.length - 1) {
            eventWitnessed = true;
            break;
          }
        }
      }    
      initialBlockNumber = currentBlockNumber + 1;
    }
    await sleep(2500);
  }

  if (eventWitnessed) {
    return Promise.resolve();
  } else {
    return Promise.reject(new Error(`Failed to observe the ${eventName} event`));
  }

}
=======
// Converts s hex string into a bytes array. Support hex strings start with and without 0x
export function hexStringToBytesArray(hex: string) {
  return Array.from(Buffer.from(hex.replace(/^0x/, ''), 'hex'));
};

export function asciiStringToBytesArray(str: string) {
  return Array.from(Buffer.from(str.replace(/^0x/, '')));
}
>>>>>>> f1e363af
<|MERGE_RESOLUTION|>--- conflicted
+++ resolved
@@ -183,7 +183,6 @@
   return Promise.reject(new Error("Failed to observe balance increase"));
 }
 
-<<<<<<< HEAD
 export async function observeCcmReceived(sourceToken: Asset, destToken: Asset, address: string, messageMetadata: CcmDepositMetadata): Promise<void> {
   await observeEVMEvent(cfReceiverMockAbi, address, "ReceivedxSwapAndCall", [assetToChain(sourceToken).toString(),'*',messageMetadata.message,getEthContractAddress(destToken.toString()),'*','*'])
 }
@@ -191,7 +190,7 @@
 export async function observeEVMEvent(contractAbi: any, address: string, eventName: string, eventParametersExpected: string[], initialBlockNumber?:number): Promise<void> {
   const web3 = new Web3(process.env.ETH_ENDPOINT ?? 'http://127.0.0.1:8545');
   const contract = new web3.eth.Contract(contractAbi, address);
-  initialBlockNumber = initialBlockNumber ?? await web3.eth.getBlockNumber();
+  let initBlockNumber = initialBlockNumber ?? await web3.eth.getBlockNumber();
 
   // Gets all the event parameter as an array
   const eventAbi = cfReceiverMockAbi.find((item) => item.type === 'event' && item.name === eventName);
@@ -203,8 +202,8 @@
   
   for (let i = 0; i < 120 && !eventWitnessed; i++) {
     let currentBlockNumber = await web3.eth.getBlockNumber();
-    if (currentBlockNumber > initialBlockNumber) {
-      const events = await contract.getPastEvents(eventName, {fromBlock: initialBlockNumber, toBlock: currentBlockNumber});
+    if (currentBlockNumber > initBlockNumber) {
+      const events = await contract.getPastEvents(eventName, {fromBlock: initBlockNumber, toBlock: currentBlockNumber});
       for (let j = 0; j < events.length && !eventWitnessed; j++) {
         for (let k = 0; k < parameterNames.length; k++) {
           // Allow for wildcard matching
@@ -216,7 +215,7 @@
           }
         }
       }    
-      initialBlockNumber = currentBlockNumber + 1;
+      initBlockNumber = currentBlockNumber + 1;
     }
     await sleep(2500);
   }
@@ -228,7 +227,7 @@
   }
 
 }
-=======
+
 // Converts s hex string into a bytes array. Support hex strings start with and without 0x
 export function hexStringToBytesArray(hex: string) {
   return Array.from(Buffer.from(hex.replace(/^0x/, ''), 'hex'));
@@ -236,5 +235,4 @@
 
 export function asciiStringToBytesArray(str: string) {
   return Array.from(Buffer.from(str.replace(/^0x/, '')));
-}
->>>>>>> f1e363af
+}