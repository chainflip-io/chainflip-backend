import { execSync } from 'child_process';
import * as crypto from 'crypto';
import { HDNodeWallet, Wallet, getDefaultProvider } from 'ethers';
import { setTimeout as sleep } from 'timers/promises';
import Client from 'bitcoin-core';
import { ApiPromise, Keyring } from '@polkadot/api';
// eslint-disable-next-line no-restricted-imports
import { KeyringPair } from '@polkadot/keyring/types';
import { Mutex } from 'async-mutex';
import {
  Chain as SDKChain,
  InternalAsset as SDKAsset,
  InternalAssets as Assets,
  assetConstants,
  chainConstants,
} from '@chainflip/cli';
import Web3 from 'web3';
import { Connection, Keypair, PublicKey } from '@solana/web3.js';
import { hexToU8a, u8aToHex, BN } from '@polkadot/util';
import { Vector, bool, Struct, Bytes as TsBytes } from 'scale-ts';
import BigNumber from 'bignumber.js';
import { EventParser, BorshCoder } from '@coral-xyz/anchor';
import { ISubmittableResult } from '@polkadot/types/types';
import { base58Decode, base58Encode } from '../polkadot/util-crypto';
import { newDotAddress } from './new_dot_address';
import { BtcAddressType, newBtcAddress } from './new_btc_address';
import { getBalance } from './get_balance';
import { newEvmAddress } from './new_evm_address';
import { CcmDepositMetadata } from './new_swap';
import { getCFTesterAbi, getCfTesterIdl } from './contract_interfaces';
import { SwapParams } from './perform_swap';
import { newSolAddress } from './new_sol_address';
import { getChainflipApi, observeBadEvent, observeEvent } from './utils/substrate';
import { execWithLog } from './utils/exec_with_log';
import { send } from './send';

const cfTesterAbi = await getCFTesterAbi();
const cfTesterIdl = await getCfTesterIdl();

export const lpMutex = new Mutex();
export const ethNonceMutex = new Mutex();
export const arbNonceMutex = new Mutex();
export const btcClientMutex = new Mutex();
export const brokerMutex = new Mutex();
export const snowWhiteMutex = new Mutex();

export const ccmSupportedChains = ['Ethereum', 'Arbitrum', 'Solana'] as Chain[];

export type Asset = SDKAsset;
export type Chain = SDKChain;

const isSDKAsset = (asset: Asset): asset is SDKAsset => asset in assetConstants;
const isSDKChain = (chain: Chain): chain is SDKChain => chain in chainConstants;

export const solanaNumberOfNonces = 10;

export const solCfParamsCodec = Struct({
  cf_receiver: Struct({
    pubkey: TsBytes(32),
    is_writable: bool,
  }),
  remaining_accounts: Vector(
    Struct({
      pubkey: TsBytes(32),
      is_writable: bool,
    }),
  ),
  fallback_address: TsBytes(32),
});

export function getContractAddress(chain: Chain, contract: string): string {
  switch (chain) {
    case 'Ethereum':
      switch (contract) {
        case 'VAULT':
          return '0xb7a5bd0345ef1cc5e66bf61bdec17d2461fbd968';
        case 'KEY_MANAGER':
          return '0xa16E02E87b7454126E5E10d957A927A7F5B5d2be';
        case 'Eth':
          return '0xEeeeeEeeeEeEeeEeEeEeeEEEeeeeEeeeeeeeEEeE';
        case 'Flip':
          return process.env.ETH_FLIP_ADDRESS ?? '0x10C6E9530F1C1AF873a391030a1D9E8ed0630D26';
        case 'Usdc':
          return process.env.ETH_USDC_ADDRESS ?? '0x9fE46736679d2D9a65F0992F2272dE9f3c7fa6e0';
        case 'Usdt':
          return process.env.ETH_USDT_ADDRESS ?? '0x0DCd1Bf9A1b36cE34237eEaFef220932846BCD82';
        case 'CFTESTER':
          return '0xA51c1fc2f0D1a1b8494Ed1FE312d7C3a78Ed91C0';
        case 'GATEWAY':
          return process.env.ETH_GATEWAY_ADDRESS ?? '0xeEBe00Ac0756308ac4AaBfD76c05c4F3088B8883';
        default:
          throw new Error(`Unsupported contract: ${contract}`);
      }
    case 'Arbitrum':
      switch (contract) {
        case 'VAULT':
          return '0xe7f1725E7734CE288F8367e1Bb143E90bb3F0512';
        case 'KEY_MANAGER':
          return '0x5FbDB2315678afecb367f032d93F642f64180aa3';
        case 'ADDRESS_CHECKER':
          return '0x9fE46736679d2D9a65F0992F2272dE9f3c7fa6e0';
        case 'ArbEth':
          return '0xEeeeeEeeeEeEeeEeEeEeeEEEeeeeEeeeeeeeEEeE';
        case 'ArbUsdc':
          return process.env.ARB_USDC_ADDRESS ?? '0xCf7Ed3AccA5a467e9e704C703E8D87F634fB0Fc9';
        case 'CFTESTER':
          return '0x0DCd1Bf9A1b36cE34237eEaFef220932846BCD82';
        default:
          throw new Error(`Unsupported contract: ${contract}`);
      }
    case 'Solana':
      switch (contract) {
        case 'VAULT':
          return '8inHGLHXegST3EPLcpisQe9D1hDT9r7DJjS395L3yuYf';
        case 'TOKEN_VAULT_PDA':
          return '7B13iu7bUbBX88eVBqTZkQqrErnTMazPmGLdE5RqdyKZ';
        case 'DATA_ACCOUNT':
          return 'BttvFNSRKrkHugwDP6SpnBejCKKskHowJif1HGgBtTfG';
        case 'SolUsdc':
          return process.env.SOL_USDC_ADDRESS ?? '24PNhTaNtomHhoy3fTRaMhAFCRj4uHqhZEEoWrKDbR5p';
        case 'CFTESTER':
          return '8pBPaVfTAcjLeNfC187Fkvi9b1XEFhRNJ95BQXXVksmH';
        case 'SWAP_ENDPOINT':
          return '35uYgHdfZQT4kHkaaXQ6ZdCkK5LFrsk43btTLbGCRCNT';
        default:
          throw new Error(`Unsupported contract: ${contract}`);
      }
    default:
      throw new Error(`Unsupported chain: ${chain}`);
  }
}

export function shortChainFromAsset(asset: Asset) {
  switch (asset) {
    case 'Dot':
      return 'Dot';
    case 'Eth':
    case 'Flip':
    case 'Usdc':
    case 'Usdt':
      return 'Eth';
    case 'Btc':
      return 'Btc';
    case 'ArbUsdc':
    case 'ArbEth':
      return 'Arb';
    case 'Sol':
    case 'SolUsdc':
      return 'Sol';
    default:
      throw new Error(`Unsupported asset: ${asset}`);
  }
}

export function amountToFineAmount(amount: string, decimals: number | string): string {
  return new BigNumber(amount).shiftedBy(Number(decimals)).toFixed();
}

export function fineAmountToAmount(fineAmount: string, decimals: number | string): string {
  return new BigNumber(fineAmount).shiftedBy(-Number(decimals)).toFixed();
}

export function defaultAssetAmounts(asset: Asset): string {
  switch (asset) {
    case 'Btc':
      return '0.05';
    case 'Eth':
    case 'ArbEth':
      return '5';
    case 'Dot':
      return '50';
    case 'Usdc':
    case 'Usdt':
    case 'ArbUsdc':
    case 'Flip':
    case 'SolUsdc':
      return '500';
    case 'Sol':
      return '100';
    default:
      throw new Error(`Unsupported asset: ${asset}`);
  }
}

export function assetContractId(asset: Asset): number {
  if (isSDKAsset(asset)) return assetConstants[asset].contractId;
  throw new Error(`Unsupported asset: ${asset}`);
}

export function assetDecimals(asset: Asset): number {
  if (isSDKAsset(asset)) return assetConstants[asset].decimals;
  throw new Error(`Unsupported asset: ${asset}`);
}

export function chainContractId(chain: Chain): number {
  if (isSDKChain(chain)) return chainConstants[chain].contractId;
  throw new Error(`Unsupported chain: ${chain}`);
}

export function chainGasAsset(chain: Chain): Asset {
  switch (chain) {
    case 'Ethereum':
      return Assets.Eth;
    case 'Bitcoin':
      return Assets.Btc;
    case 'Polkadot':
      return Assets.Dot;
    case 'Arbitrum':
      return Assets.ArbEth;
    case 'Solana':
      return Assets.Sol;
    default:
      throw new Error(`Unsupported chain: ${chain}`);
  }
}

/// Simplified color logging with reset, so only a single line will be colored.
/// Example: console.log(ConsoleLogColors.Red, 'message');
export enum ConsoleLogColors {
  WhiteBold = '\x1b[1m%s\x1b[0m',
  DarkGrey = '\x1b[2m%s\x1b[0m',
  Underline = '\x1b[4m%s\x1b[0m',
  Grey = '\x1b[30m%s\x1b[0m',
  Green = '\x1b[32m%s\x1b[0m',
  Red = '\x1b[31m%s\x1b[0m',
  Yellow = '\x1b[33m%s\x1b[0m',
  Blue = '\x1b[34m%s\x1b[0m',
  Purple = '\x1b[35m%s\x1b[0m',
  LightBlue = '\x1b[36m%s\x1b[0m',
  RedSolid = '\x1b[41m%s\x1b[0m',
}

export const ConsoleColors = {
  Reset: '\x1b[0m',
  Bright: '\x1b[1m',
  Dim: '\x1b[2m',
  Underscore: '\x1b[4m',
  Blink: '\x1b[5m',
  Reverse: '\x1b[7m',
  Hidden: '\x1b[8m',

  FgBlack: '\x1b[30m',
  FgRed: '\x1b[31m',
  FgGreen: '\x1b[32m',
  FgYellow: '\x1b[33m',
  FgBlue: '\x1b[34m',
  FgMagenta: '\x1b[35m',
  FgCyan: '\x1b[36m',
  FgWhite: '\x1b[37m',

  BgBlack: '\x1b[40m',
  BgRed: '\x1b[41m',
  BgGreen: '\x1b[42m',
  BgYellow: '\x1b[43m',
  BgBlue: '\x1b[44m',
  BgMagenta: '\x1b[45m',
  BgCyan: '\x1b[46m',
  BgWhite: '\x1b[47m',
};

export function amountToFineAmountBigInt(amount: number | string, asset: Asset): bigint {
  const stringAmount = typeof amount === 'number' ? amount.toString() : amount;
  return BigInt(amountToFineAmount(stringAmount, assetDecimals(asset)));
}

// State Chain uses non-unique string identifiers for assets.
export function stateChainAssetFromAsset(asset: Asset): string {
  if (isSDKAsset(asset)) {
    return assetConstants[asset].asset;
  }
  throw new Error(`Unsupported asset: ${asset}`);
}

export const runWithTimeout = async <T>(promise: Promise<T>, seconds: number): Promise<T> =>
  Promise.race([
    promise,
    sleep(seconds * 1000, new Error(`Timed out after ${seconds}s.`), { ref: false }).then(
      (error) => {
        throw error;
      },
    ),
  ]);

/// Runs the given promise with a timeout and handles exiting the process. Used for running commands.
export async function runWithTimeoutAndExit<T>(
  promise: Promise<T>,
  seconds: number,
): Promise<void> {
  const start = Date.now();
  await runWithTimeout(promise, seconds).catch((error) => {
    console.error(error);
    process.exit(-1);
  });
  const executionTime = (Date.now() - start) / 1000;

  if (executionTime > seconds * 0.9) {
    console.warn(
      ConsoleLogColors.Yellow,
      `Warning: Execution time was close to the timeout: ${executionTime}/${seconds}s`,
    );
  } else {
    console.log(`Execution time: ${executionTime}/${seconds}s`);
  }
  process.exit(0);
}

export const sha256 = (data: string): Buffer => crypto.createHash('sha256').update(data).digest();

export const deferredPromise = <T>(): {
  promise: Promise<T>;
  resolve: (value: T) => void;
  reject: (error: Error) => void;
} => {
  let resolve: (value: T) => void;
  let reject: (error: Error) => void;

  const promise = new Promise<T>((res, rej) => {
    resolve = res;
    reject = rej;
  });

  return { promise, resolve: resolve!, reject: reject! };
};

export { sleep };

export const polkadotSigningMutex = new Mutex();

const toLowerCase = <const T extends string>(string: T) => string.toLowerCase() as Lowercase<T>;

export function ingressEgressPalletForChain(chain: Chain) {
  switch (chain) {
    case 'Ethereum':
    case 'Bitcoin':
    case 'Polkadot':
    case 'Arbitrum':
      return `${toLowerCase(chain)}IngressEgress` as const;
    case 'Solana':
      return `${toLowerCase(chain)}IngressEgress` as const;
    default:
      throw new Error(`Unsupported chain: ${chain}`);
  }
}

export function getBtcClient(): Client {
  const endpoint = process.env.BTC_ENDPOINT || 'http://127.0.0.1:8332';

  return new Client({
    host: endpoint.split(':')[1].slice(2),
    port: Number(endpoint.split(':')[2]),
    username: 'flip',
    password: 'flip',
    wallet: 'watch',
  });
}

// eslint-disable-next-line @typescript-eslint/no-explicit-any
export type Event = { name: any; data: any; block: number; event_index: number };

export type EgressId = [Chain, number];
type BroadcastChainAndId = [Chain, number];
// Observe multiple events related to the same swap that could be emitted in the same block
export async function observeSwapEvents(
  { sourceAsset, destAsset, depositAddress, channelId }: SwapParams,
  api: ApiPromise,
  tag?: string,
  finalized = false,
): Promise<BroadcastChainAndId | undefined> {
  let broadcastEventFound = false;
  const subscribeMethod = finalized
    ? api.rpc.chain.subscribeFinalizedHeads
    : api.rpc.chain.subscribeNewHeads;

  const swapRequestedEvent = 'SwapRequested';
  const swapScheduledEvent = 'SwapScheduled';
  const swapExecutedEvent = 'SwapExecuted';
  const swapEgressScheduled = 'SwapEgressScheduled';
  const batchBroadcastRequested = 'BatchBroadcastRequested';
  let expectedEvent = swapRequestedEvent;

  let swapId: number | undefined;
  let swapRequestId: number | undefined;
  let egressId: EgressId;
  let broadcastId;

  // eslint-disable-next-line @typescript-eslint/no-explicit-any
  const unsubscribe: any = await subscribeMethod(async (header) => {
    // eslint-disable-next-line @typescript-eslint/no-explicit-any
    const events: any[] = await api.query.system.events.at(header.hash);

    for (const record of events) {
      const { event } = record;
      if (broadcastEventFound || !event.method.includes(expectedEvent)) {
        // eslint-disable-next-line no-continue
        continue;
      }

      const data = event.toHuman().data;

      switch (expectedEvent) {
        case swapRequestedEvent: {
          const channel = data.origin.DepositChannel;

          if (
            channel &&
            Number(channel.channelId) === channelId &&
            Object.values(channel.depositAddress)[0] === depositAddress &&
            sourceAsset === (data.inputAsset as Asset) &&
            destAsset === (data.outputAsset as Asset)
          ) {
            swapRequestId = data.swapRequestId;
            expectedEvent = swapScheduledEvent;
          }

          break;
        }
        case swapScheduledEvent:
          if (data.swapRequestId === swapRequestId) {
            swapId = data.swapId;
            expectedEvent = swapExecutedEvent;
          }

          break;
        case swapExecutedEvent:
          if (data.swapId === swapId) {
            expectedEvent = swapEgressScheduled;
            console.log(`${tag} swap executed, with id: ${swapId}`);
          }
          break;
        case swapEgressScheduled:
          if (data.swapRequestId === swapRequestId) {
            expectedEvent = batchBroadcastRequested;
            egressId = data.egressId as EgressId;
            console.log(`${tag} swap egress scheduled with id: (${egressId[0]}, ${egressId[1]})`);
          }
          break;
        case batchBroadcastRequested:
          for (const eventEgressId of data.egressIds) {
            if (egressId[0] === eventEgressId[0] && egressId[1] === eventEgressId[1]) {
              broadcastId = [egressId[0], Number(data.broadcastId)] as BroadcastChainAndId;
              console.log(`${tag} broadcast requested, with id: (${broadcastId})`);
              broadcastEventFound = true;
              unsubscribe();
              break;
            }
          }
          break;
        default:
          break;
      }
    }
  });
  while (!broadcastEventFound) {
    if (!api.isConnected) {
      throw new Error('API is not connected');
    }
    await sleep(1000);
  }
  return broadcastId;
}

// TODO: To import from the SDK once it's exported
export enum SwapType {
  Swap = 'Swap',
  CcmPrincipal = 'CcmPrincipal',
  CcmGas = 'CcmGas',
  NetworkFee = 'NetworkFee',
  IngressEgressFee = 'IngressEgressFee',
}

export enum SwapRequestType {
  Regular = 'Regular',
  Ccm = 'Ccm',
  NetworkFee = 'NetworkFee',
  IngressEgressFee = 'IngressEgressFee',
}

function checkRequestTypeMatches(actual: object | string, expected: SwapRequestType) {
  if (typeof actual === 'object') {
    return expected in actual;
  }

  return expected === actual;
}

export async function observeSwapRequested(
  sourceAsset: Asset,
  destAsset: Asset,
  id: number | string,
  swapRequestType: SwapRequestType,
) {
  // need to await this to prevent the chainflip api from being disposed prematurely
  return observeEvent('swapping:SwapRequested', {
    test: (event) => {
      const data = event.data;

      if (typeof data.origin === 'object') {
        const channelMatches =
          (typeof id === 'number' &&
            'DepositChannel' in data.origin &&
            Number(data.origin.DepositChannel.channelId.replaceAll(',', '')) === id) ||
          (typeof id === 'string' && 'Vault' in data.origin && data.origin.Vault.txHash === id);
        const sourceAssetMatches = sourceAsset === (data.inputAsset as Asset);
        const destAssetMatches = destAsset === (data.outputAsset as Asset);
        const requestTypeMatches = checkRequestTypeMatches(data.requestType, swapRequestType);

        return channelMatches && sourceAssetMatches && destAssetMatches && requestTypeMatches;
      }
      // Otherwise it was a swap scheduled by interacting with the Eth smart contract
      return false;
    },
  }).event;
}

export async function observeBroadcastSuccess(broadcastId: BroadcastChainAndId, testTag?: string) {
  const broadcaster = broadcastId[0].toLowerCase() + 'Broadcaster';
  const broadcastIdNumber = broadcastId[1];

  const observeBroadcastFailure = observeBadEvent(`${broadcaster}:BroadcastAborted`, {
    test: (event) => broadcastIdNumber === Number(event.data.broadcastId),
    label: testTag ? `observe BroadcastSuccess test tag: ${testTag}` : 'observe BroadcastSuccess',
  });

  await observeEvent(`${broadcaster}:BroadcastSuccess`, {
    test: (event) => broadcastIdNumber === Number(event.data.broadcastId),
  }).event;

  await observeBroadcastFailure.stop();
}

export async function newAddress(
  asset: Asset,
  seed: string,
  type?: BtcAddressType,
): Promise<string> {
  let rawAddress;

  switch (asset) {
    case Assets.Flip:
    case Assets.Eth:
    case Assets.Usdc:
    case Assets.Usdt:
    case Assets.ArbEth:
    case Assets.ArbUsdc:
      rawAddress = newEvmAddress(seed);
      break;
    case Assets.Dot:
      rawAddress = await newDotAddress(seed);
      break;
    case Assets.Btc:
      rawAddress = await newBtcAddress(seed, type ?? 'P2PKH');
      break;
    case 'Sol':
    case 'SolUsdc':
      rawAddress = newSolAddress(seed);
      break;
    default:
      throw new Error(`Unsupported asset: ${asset}`);
  }

  return String(rawAddress).trim();
}

export function chainFromAsset(asset: Asset): Chain {
  if (isSDKAsset(asset)) return assetConstants[asset].chain;
  if (asset === 'Sol' || asset === 'SolUsdc') return 'Solana';
  throw new Error(`Unsupported asset: ${asset}`);
}

export function getEvmEndpoint(chain: Chain): string {
  switch (chain) {
    case 'Ethereum':
      return process.env.ETH_ENDPOINT ?? 'http://127.0.0.1:8545';
    case 'Arbitrum':
      return process.env.ARB_ENDPOINT ?? 'http://127.0.0.1:8547';
    default:
      throw new Error(`${chain} is not a supported EVM chain`);
  }
}

export function getSolConnection(): Connection {
  return new Connection(process.env.SOL_HTTP_ENDPOINT ?? 'http://0.0.0.0:8899', {
    commitment: 'confirmed',
    wsEndpoint: `${process.env.SOL_WS_ENDPOINT ?? 'ws://0.0.0.0:8900'}`,
  });
}

export function getWhaleMnemonic(chain: Chain): string {
  switch (chain) {
    case 'Ethereum':
    case 'Arbitrum':
      return (
        process.env.ETH_USDC_WHALE_MNEMONIC ??
        'test test test test test test test test test test test junk'
      );
    default:
      throw new Error(`${chain} does not have a whale mnemonic`);
  }
}
export function getSolWhaleKeyPair(): Keypair {
  const secretKey = [
    6, 151, 150, 20, 145, 210, 176, 113, 98, 200, 192, 80, 73, 63, 133, 232, 208, 124, 81, 213, 117,
    199, 196, 243, 219, 33, 79, 217, 157, 69, 205, 140, 247, 157, 94, 2, 111, 18, 237, 198, 68, 58,
    83, 75, 44, 221, 80, 114, 35, 57, 137, 180, 21, 215, 89, 101, 115, 231, 67, 243, 229, 179, 134,
    251,
  ];
  return Keypair.fromSecretKey(new Uint8Array(secretKey));
}

export function getWhaleKey(chain: Chain): string {
  switch (chain) {
    case 'Ethereum':
    case 'Arbitrum':
      return (
        process.env.ETH_USDC_WHALE ??
        '0xac0974bec39a17e36ba4a6b4d238ff944bacb478cbed5efcae784d7bf4f2ff80'
      );
    default:
      throw new Error(`${chain} does not have a whale key`);
  }
}

export async function observeBalanceIncrease(
  dstCcy: Asset,
  address: string,
  oldBalance: string,
): Promise<number> {
  for (let i = 0; i < 2400; i++) {
    const newBalance = Number(await getBalance(dstCcy, address));
    if (newBalance > Number(oldBalance)) {
      return newBalance;
    }

    await sleep(3000);
  }

  return Promise.reject(new Error('Failed to observe balance increase'));
}

export async function observeFetch(asset: Asset, address: string): Promise<void> {
  for (let i = 0; i < 360; i++) {
    const balance = Number(await getBalance(asset, address));
    if (balance === 0) {
      const chain = chainFromAsset(asset);
      if (chain === 'Ethereum' || chain === 'Arbitrum') {
        const web3 = new Web3(getEvmEndpoint(chain));
        if ((await web3.eth.getCode(address)) === '0x') {
          throw new Error('EVM address has no bytecode');
        }
      }
      return;
    }
    await sleep(3000);
  }

  throw new Error('Failed to observe the fetch');
}

type ContractEvent = {
  name: string;
  address: string;
  txHash: string;
  // eslint-disable-next-line @typescript-eslint/no-explicit-any
  returnValues: any;
};
export async function observeEVMEvent(
  chain: Chain,
  // eslint-disable-next-line @typescript-eslint/no-explicit-any
  contractAbi: any,
  destAddress: string,
  eventName: string,
  eventParametersExpected: (string | null)[],
  stopObserveEvent?: () => boolean,
  initialBlockNumber?: number,
): Promise<ContractEvent | undefined> {
  const web3 = new Web3(getEvmEndpoint(chain));
  const contract = new web3.eth.Contract(contractAbi, destAddress);
  let initBlockNumber = initialBlockNumber ?? (await web3.eth.getBlockNumber());
  const stopObserve = stopObserveEvent ?? (() => false);

  // Gets all the event parameter as an array
  const eventAbi = contractAbi.find(
    // eslint-disable-next-line @typescript-eslint/no-explicit-any
    (item: any) => item.type === 'event' && item.name === eventName,
  )!;

  // Get the parameter names of the event
  // eslint-disable-next-line @typescript-eslint/no-explicit-any
  const parameterNames = eventAbi.inputs.map((input: any) => input.name);

  for (let i = 0; i < 1200; i++) {
    if (stopObserve()) return undefined;
    const currentBlockNumber = await web3.eth.getBlockNumber();
    if (currentBlockNumber >= initBlockNumber) {
      const events = await contract.getPastEvents(eventName, {
        fromBlock: initBlockNumber,
        toBlock: currentBlockNumber,
      });
      for (let j = 0; j < events.length; j++) {
        if (Object.keys(events[j].returnValues).length / 2 !== parameterNames.length)
          throw new Error('Unexpected event length');
        for (let k = 0; k < parameterNames.length; k++) {
          // Allow for wildcard matching
          if (
            events[j].returnValues[k] !== eventParametersExpected[k] &&
            eventParametersExpected[k] !== '*'
          ) {
            break;
          } else if (k === parameterNames.length - 1) {
            return {
              name: events[j].event,
              address: events[j].address,
              txHash: events[j].transactionHash,
              returnValues: events[j].returnValues,
            };
          }
        }
      }
      initBlockNumber = currentBlockNumber + 1;
    }
    await sleep(2500);
  }

  throw new Error(`Failed to observe the ${eventName} event`);
}

export async function observeSolanaCcmEvent(
  eventName: string,
  sourceChain: string,
  sourceAddress: string | null,
  messageMetadata: CcmDepositMetadata,
): Promise<ContractEvent> {
<<<<<<< HEAD
  function decodeExpectedCcmAdditionalData(ccmAdditionalDataHex: string) {
    // Convert the hexadecimal string back to a byte array
    const ccmAdditionalData = new Uint8Array(
      ccmAdditionalDataHex
        .slice(2)
        .match(/.{1,2}/g)
        ?.map((byte) => parseInt(byte, 16)) ?? [],
    );

    const publicKeySize = 32;
    const remainingAccountSize = publicKeySize + 1;

    // Extra byte for the encoded length
    const remainingAccountsBytes = ccmAdditionalData.slice(
      remainingAccountSize + 1,
      -publicKeySize,
    );

    const remainingAccounts = [];
    const remainingIsWritable = [];

    // Extract the remaining bytes in groups of publicKeySize + 1
    for (let i = 0; i < remainingAccountsBytes.length; i += remainingAccountSize) {
      const publicKeyBytes = remainingAccountsBytes.slice(i, i + publicKeySize);
      const isWritable = remainingAccountsBytes[i + publicKeySize];

      remainingAccounts.push(new PublicKey(publicKeyBytes));
      remainingIsWritable.push(Boolean(isWritable));
    }

    // fallback account
    const fallbackAccount = ccmAdditionalData.slice(-publicKeySize);

    return { remainingAccounts, remainingIsWritable, fallbackAccount };
  }

=======
>>>>>>> 2902103b
  const connection = getSolConnection();
  const idl = cfTesterIdl;
  const cfTesterAddress = new PublicKey(getContractAddress('Solana', 'CFTESTER'));

  for (let i = 0; i < 300; i++) {
    const txSignatures = await connection.getSignaturesForAddress(cfTesterAddress);
    for (const txSignature of txSignatures) {
      const tx = await connection.getTransaction(txSignature.signature);
      if (tx) {
        // eslint-disable-next-line @typescript-eslint/no-explicit-any
        const eventParser = new EventParser(cfTesterAddress, new BorshCoder(idl as any));
        const events = eventParser.parseLogs(tx.meta?.logMessages ?? []);
        for (const event of events) {
          const matchEventName = event.name === eventName;
          const matchSourceChain = event.data.source_chain.toString() === sourceChain;

          const hexMessage = '0x' + (event.data.message as Buffer).toString('hex');
          const matchMessage = hexMessage === messageMetadata.message;

          // The message is being used as the main discriminator
          if (matchEventName && matchSourceChain && matchMessage) {
<<<<<<< HEAD
            const {
              remainingAccounts: expectedRemainingAccounts,
              remainingIsWritable: expectedRemainingIsWritable,
            } = decodeExpectedCcmAdditionalData(messageMetadata.ccmAdditionalData!);
=======
            const { remaining_accounts: expectedRemainingAccounts } = solCfParamsCodec.dec(
              messageMetadata.cfParameters!,
            );
>>>>>>> 2902103b

            if (
              expectedRemainingAccounts.length !== event.data.remaining_is_writable.length ||
              expectedRemainingAccounts.length !== event.data.remaining_pubkeys.length
            ) {
              throw new Error(
                `Unexpected remaining accounts length: ${expectedRemainingAccounts.length}, expecting ${event.data.remaining_is_writable.length}, ${event.data.remaining_pubkeys.length}`,
              );
            }

            for (let index = 0; index < expectedRemainingAccounts.length; index++) {
              if (
                expectedRemainingAccounts[index].is_writable.toString() !==
                event.data.remaining_is_writable[index].toString()
              ) {
                throw new Error(
                  `Unexpected remaining account is_writable: ${event.data.remaining_is_writable[index]}, expecting ${expectedRemainingAccounts[index].is_writable}`,
                );
              }
              const expectedPubkey = new PublicKey(
                expectedRemainingAccounts[index].pubkey,
              ).toString();
              if (expectedPubkey !== event.data.remaining_pubkeys[index].toString()) {
                throw new Error(
                  `Unexpected remaining account pubkey: ${event.data.remaining_pubkeys[index].toString()}, expecting ${expectedPubkey}`,
                );
              }
            }

            if (event.data.remaining_is_signer.some((value: boolean) => value === true)) {
              throw new Error(`Expected all remaining accounts to be read-only`);
            }

            if (sourceAddress !== null) {
              const hexSourceAddress = '0x' + (event.data.source_address as Buffer).toString('hex');
              if (hexSourceAddress !== sourceAddress) {
                throw new Error(
                  `Unexpected source address: ${event.data.source_address}, expecting ${sourceAddress}`,
                );
              }
            } else if (event.data.source_address.toString() !== Buffer.from([]).toString()) {
              throw new Error(
                `Unexpected source address: ${event.data.source_address}, expecting empty ${Buffer.from([0])}`,
              );
            }
            return {
              name: event.name,
              address: cfTesterAddress.toString(),
              txHash: txSignature.signature,
              returnValues: event.data,
            };
          }
        }
      }
    }
    await sleep(10000);
  }
  throw new Error(`Failed to observe Solana's ${eventName} event`);
}

export async function observeCcmReceived(
  sourceAsset: Asset,
  destAsset: Asset,
  destAddress: string,
  messageMetadata: CcmDepositMetadata,
  sourceAddress?: string,
  stopObserveEvent?: () => boolean,
): Promise<ContractEvent | undefined> {
  const destChain = chainFromAsset(destAsset);
  switch (destChain) {
    case 'Ethereum':
    case 'Arbitrum':
      return observeEVMEvent(
        destChain,
        cfTesterAbi,
        destAddress,
        'ReceivedxSwapAndCall',
        [
          chainContractId(chainFromAsset(sourceAsset)).toString(),
          sourceAddress ?? null,
          messageMetadata.message,
          getContractAddress(destChain, destAsset.toString()),
          '*',
          '*',
          '*',
        ],
        stopObserveEvent,
      );
    case 'Solana':
      return observeSolanaCcmEvent(
        'ReceivedCcm',
        chainContractId(chainFromAsset(sourceAsset)).toString(),
        sourceAddress ?? null,
        messageMetadata,
      );
    default:
      throw new Error(`Unsupported chain: ${destChain}`);
  }
}

// Converts a hex string into a bytes array. Support hex strings start with and without 0x
export function hexStringToBytesArray(hex: string) {
  return Array.from(Buffer.from(hex.replace(/^0x/, ''), 'hex'));
}

export function asciiStringToBytesArray(str: string) {
  return Array.from(Buffer.from(str.replace(/^0x/, '')));
}

export function encodeBtcAddressForContract(address: string) {
  const addressHex = address.replace(/^0x/, '');
  return Buffer.from(addressHex, 'hex').toString();
}

export function decodeDotAddressForContract(address: string) {
  const keyring = new Keyring({ type: 'sr25519' });
  return u8aToHex(keyring.decodeAddress(address));
}

export function decodeFlipAddressForContract(address: string) {
  const keyring = new Keyring({ type: 'sr25519' });
  keyring.setSS58Format(2112);
  return u8aToHex(keyring.decodeAddress(address));
}

export function hexPubkeyToFlipAddress(hexPubkey: string) {
  const keyring = new Keyring({ type: 'sr25519' });
  keyring.setSS58Format(2112);
  return keyring.encodeAddress(hexPubkey);
}

export function decodeSolAddress(address: string): string {
  return u8aToHex(base58Decode(address));
}

export function encodeSolAddress(address: string): string {
  return base58Encode(hexToU8a(address));
}

export function getEncodedSolAddress(address: string): string {
  return /^0x[a-fA-F0-9]+$/.test(address) ? encodeSolAddress(address) : address;
}

export function handleSubstrateError(api: ApiPromise, exit = true) {
  return (arg: ISubmittableResult) => {
    const { dispatchError } = arg;
    if (dispatchError) {
      let error;
      if (dispatchError.isModule) {
        const { docs, name, section } = api.registry.findMetaError(dispatchError.asModule);
        error = section + '.' + name + ': ' + docs;
      } else {
        error = dispatchError.toString();
      }
      if (exit) {
        console.log('Dispatch error:' + error);
        process.exit(-1);
      } else {
        throw new Error('Dispatch error: ' + error);
      }
    }
  };
}

// eslint-disable-next-line @typescript-eslint/no-explicit-any
export function decodeModuleError(module: any, api: any): string {
  const errorIndex = {
    index: new BN(module.index),
    error: new Uint8Array(Buffer.from(module.error.slice(2), 'hex')),
  };
  const { docs, name, section } = api.registry.findMetaError(errorIndex);
  return `${section}.${name}: ${docs}`;
}

export function isValidHexHash(hash: string): boolean {
  const hexHashRegex = /^0x[0-9a-fA-F]{64}$/;
  return hexHashRegex.test(hash);
}

export function isValidEthAddress(address: string): boolean {
  const ethRegex = /^0x[a-fA-F0-9]{40}$/;
  return ethRegex.test(address);
}

export function isWithinOnePercent(value1: bigint, value2: bigint): boolean {
  if (value1 < value2) {
    return value2 - value1 <= value2 / BigInt(100);
  }
  if (value2 < value1) {
    return value1 - value2 <= value1 / BigInt(100);
  }
  return true;
}

// "v1 is greater than v2" -> "greater"
export function compareSemVer(version1: string, version2: string) {
  const v1 = version1.split('.').map(Number);
  const v2 = version2.split('.').map(Number);

  for (let i = 0; i < 3; i++) {
    if (v1[i] > v2[i]) return 'greater';
    if (v1[i] < v2[i]) return 'less';
  }

  return 'equal';
}

export function parseAssetString(input: string): Asset {
  const foundAsset = Object.values(Assets).find(
    (asset) => asset.toLowerCase() === input.toLowerCase(),
  );

  if (foundAsset) {
    return foundAsset as Asset;
  }
  throw new Error(`Unsupported asset: ${input}`);
}

type SwapRate = {
  intermediary: string;
  output: string;
};
export async function getSwapRate(from: Asset, to: Asset, fromAmount: string) {
  await using chainflipApi = await getChainflipApi();

  const fineFromAmount = amountToFineAmount(fromAmount, assetDecimals(from));
  const hexPrice = (await chainflipApi.rpc(
    'cf_swap_rate',
    {
      chain: chainFromAsset(from),
      asset: stateChainAssetFromAsset(from),
    },
    {
      chain: chainFromAsset(to),
      asset: stateChainAssetFromAsset(to),
    },
    Number(fineFromAmount).toString(16),
  )) as SwapRate;

  const finePriceOutput = parseInt(hexPrice.output);
  const outputPrice = fineAmountToAmount(finePriceOutput.toString(), assetDecimals(to));

  return outputPrice;
}

/// Submits an extrinsic and waits for it to be included in a block.
/// Returning the extrinsic result or throwing the dispatchError.
export async function submitChainflipExtrinsic(
  account: KeyringPair,
  // eslint-disable-next-line @typescript-eslint/no-explicit-any
  extrinsic: any,
  errorOnFail = true,
  // eslint-disable-next-line @typescript-eslint/no-explicit-any
): Promise<any> {
  await using chainflipApi = await getChainflipApi();

  // eslint-disable-next-line @typescript-eslint/no-explicit-any
  let extrinsicResult: any;
  // eslint-disable-next-line @typescript-eslint/no-explicit-any
  await extrinsic.signAndSend(account, { nonce: -1 }, (arg: any) => {
    if (arg.blockNumber !== undefined || arg.dispatchError !== undefined) {
      extrinsicResult = arg;
    }
  });
  while (!extrinsicResult) {
    await sleep(100);
  }
  if (extrinsicResult.dispatchError && errorOnFail) {
    let error;
    if (extrinsicResult.dispatchError.isModule) {
      const { docs, name, section } = chainflipApi.registry.findMetaError(
        extrinsicResult.dispatchError.asModule,
      );
      error = section + '.' + name + ': ' + docs;
    } else {
      error = extrinsicResult.dispatchError.toString();
    }
    throw new Error(`Extrinsic failed: ${error}`);
  }
  return extrinsicResult;
}

export class ChainflipExtrinsicSubmitter {
  private keyringPair: KeyringPair;

  private mutex: Mutex;

  constructor(keyringPair: KeyringPair, mutex: Mutex = new Mutex()) {
    this.keyringPair = keyringPair;
    this.mutex = mutex;
  }

  // eslint-disable-next-line @typescript-eslint/no-explicit-any
  async submit(extrinsic: any, errorOnFail: boolean = true) {
    let extrinsicResult;
    await this.mutex.runExclusive(async () => {
      extrinsicResult = await submitChainflipExtrinsic(this.keyringPair, extrinsic, errorOnFail);
    });
    return extrinsicResult;
  }
}

/// Calculate the fee using the given bps. Used for broker & boost fee calculation.
export function calculateFeeWithBps(fineAmount: bigint, bps: number): bigint {
  // Using some strange math here because the SC rounds down on 0.5 instead of up.
  const divisor = BigInt(10000 / bps);
  return fineAmount / divisor + (fineAmount % divisor > divisor / 2n ? 1n : 0n);
}

// Throws error if unsuccessful.
export async function tryUntilSuccess(
  closure: () => Promise<boolean>,
  pollTime: number,
  maxAttempts: number,
  logTag?: string,
) {
  for (let i = 0; i < maxAttempts; i++) {
    if (await closure()) {
      return;
    }
    await sleep(pollTime);
  }
  throw new Error('tryUntilSuccess failed: ' + logTag);
}

export async function getNodesInfo(numberOfNodes: 1 | 3) {
  const SELECTED_NODES = numberOfNodes === 1 ? 'bashful' : 'bashful doc dopey';
  const nodeCount = numberOfNodes + '-node';
  return { SELECTED_NODES, nodeCount };
}

export async function killEngines() {
  execSync(`kill $(ps aux | grep engine-runner | grep -v grep | awk '{print $2}')`);
}

export async function startEngines(
  localnetInitPath: string,
  binaryPath: string,
  numberOfNodes: 1 | 3,
) {
  console.log('Starting all the engines');

  const { SELECTED_NODES, nodeCount } = await getNodesInfo(numberOfNodes);
  execWithLog(`${localnetInitPath}/scripts/start-all-engines.sh`, 'start-all-engines-pre-upgrade', {
    INIT_RUN: 'false',
    LOG_SUFFIX: '-pre-upgrade',
    NODE_COUNT: nodeCount,
    SELECTED_NODES,
    LOCALNET_INIT_DIR: localnetInitPath,
    BINARY_ROOT_PATH: binaryPath,
  });

  await sleep(7000);

  console.log('Engines started');
}

// Check that all Solana Nonces are available
export async function checkAvailabilityAllSolanaNonces() {
  // Check that all Solana nonces are available
  await using chainflip = await getChainflipApi();
  const maxRetries = 5; // 30 seconds
  for (let attempt = 0; attempt < maxRetries; attempt++) {
    const availableNonces = (await chainflip.query.environment.solanaAvailableNonceAccounts())
      // eslint-disable-next-line @typescript-eslint/no-explicit-any
      .toJSON() as any[];
    if (availableNonces.length === solanaNumberOfNonces) {
      break;
    } else if (attempt === maxRetries - 1) {
      throw new Error(
        `Unexpected number of available nonces: ${availableNonces.length}, expected ${solanaNumberOfNonces}`,
      );
    } else {
      await sleep(6000);
    }
  }
}

export function createStateChainKeypair(lpUri: string) {
  const keyring = new Keyring({ type: 'sr25519' });
  keyring.setSS58Format(2112);
  return keyring.createFromUri(lpUri);
}

/// Takes the user friendly price of an "asset per asset" and converts it to the internal price format.
export function assetPriceToInternalAssetPrice(
  baseAsset: Asset,
  quoteAsset: Asset,
  price: number,
): string {
  return BigInt(
    Math.round((price / 10 ** (assetDecimals(baseAsset) - assetDecimals(quoteAsset))) * 2 ** 128),
  ).toString();
}

// Get the current time in the format HH:MM:SS
export function getTimeStamp(): string {
  const now = new Date();
  const hours = now.getHours().toString().padStart(2, '0');
  const minutes = now.getMinutes().toString().padStart(2, '0');
  const seconds = now.getSeconds().toString().padStart(2, '0');
  return `${hours}:${minutes}:${seconds}`;
}

export async function createEvmWalletAndFund(asset: Asset): Promise<HDNodeWallet> {
  const chain = chainFromAsset(asset);

  const mnemonic = Wallet.createRandom().mnemonic?.phrase ?? '';
  if (mnemonic === '') {
    throw new Error('Failed to create random mnemonic');
  }
  const wallet = Wallet.fromPhrase(mnemonic).connect(getDefaultProvider(getEvmEndpoint(chain)));
  await send(chainGasAsset(chain) as SDKAsset, wallet.address);
  await send(asset, wallet.address);
  return wallet;
}<|MERGE_RESOLUTION|>--- conflicted
+++ resolved
@@ -730,45 +730,6 @@
   sourceAddress: string | null,
   messageMetadata: CcmDepositMetadata,
 ): Promise<ContractEvent> {
-<<<<<<< HEAD
-  function decodeExpectedCcmAdditionalData(ccmAdditionalDataHex: string) {
-    // Convert the hexadecimal string back to a byte array
-    const ccmAdditionalData = new Uint8Array(
-      ccmAdditionalDataHex
-        .slice(2)
-        .match(/.{1,2}/g)
-        ?.map((byte) => parseInt(byte, 16)) ?? [],
-    );
-
-    const publicKeySize = 32;
-    const remainingAccountSize = publicKeySize + 1;
-
-    // Extra byte for the encoded length
-    const remainingAccountsBytes = ccmAdditionalData.slice(
-      remainingAccountSize + 1,
-      -publicKeySize,
-    );
-
-    const remainingAccounts = [];
-    const remainingIsWritable = [];
-
-    // Extract the remaining bytes in groups of publicKeySize + 1
-    for (let i = 0; i < remainingAccountsBytes.length; i += remainingAccountSize) {
-      const publicKeyBytes = remainingAccountsBytes.slice(i, i + publicKeySize);
-      const isWritable = remainingAccountsBytes[i + publicKeySize];
-
-      remainingAccounts.push(new PublicKey(publicKeyBytes));
-      remainingIsWritable.push(Boolean(isWritable));
-    }
-
-    // fallback account
-    const fallbackAccount = ccmAdditionalData.slice(-publicKeySize);
-
-    return { remainingAccounts, remainingIsWritable, fallbackAccount };
-  }
-
-=======
->>>>>>> 2902103b
   const connection = getSolConnection();
   const idl = cfTesterIdl;
   const cfTesterAddress = new PublicKey(getContractAddress('Solana', 'CFTESTER'));
@@ -790,16 +751,9 @@
 
           // The message is being used as the main discriminator
           if (matchEventName && matchSourceChain && matchMessage) {
-<<<<<<< HEAD
-            const {
-              remainingAccounts: expectedRemainingAccounts,
-              remainingIsWritable: expectedRemainingIsWritable,
-            } = decodeExpectedCcmAdditionalData(messageMetadata.ccmAdditionalData!);
-=======
             const { remaining_accounts: expectedRemainingAccounts } = solCfParamsCodec.dec(
-              messageMetadata.cfParameters!,
+              messageMetadata.ccmAdditionalData!,
             );
->>>>>>> 2902103b
 
             if (
               expectedRemainingAccounts.length !== event.data.remaining_is_writable.length ||
