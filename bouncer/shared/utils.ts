import { execSync } from 'child_process';
import * as crypto from 'crypto';
import { HDNodeWallet, Wallet, getDefaultProvider } from 'ethers';
import { setTimeout as sleep } from 'timers/promises';
import Client from 'bitcoin-core';
import { ApiPromise, Keyring } from '@polkadot/api';
// eslint-disable-next-line no-restricted-imports
import { KeyringPair } from '@polkadot/keyring/types';
import { Mutex } from 'async-mutex';
import {
  Chain as SDKChain,
  InternalAsset as SDKAsset,
  InternalAssets as Assets,
  assetConstants,
  chainConstants,
} from '@chainflip/cli';
import Web3 from 'web3';
import { Connection, Keypair, PublicKey } from '@solana/web3.js';
import { hexToU8a, u8aToHex, BN } from '@polkadot/util';
import { Vector, bool, Struct, Bytes as TsBytes } from 'scale-ts';
import BigNumber from 'bignumber.js';
import { EventParser, BorshCoder } from '@coral-xyz/anchor';
import { ISubmittableResult } from '@polkadot/types/types';
import { base58Decode, base58Encode } from '../polkadot/util-crypto';
import { newDotAddress } from './new_dot_address';
import { BtcAddressType, newBtcAddress } from './new_btc_address';
import { getBalance } from './get_balance';
import { newEvmAddress } from './new_evm_address';
import { CcmDepositMetadata } from './new_swap';
import { getCFTesterAbi, getCfTesterIdl } from './contract_interfaces';
import { SwapParams } from './perform_swap';
import { newSolAddress } from './new_sol_address';
import { getChainflipApi, observeBadEvent, observeEvent } from './utils/substrate';
import { execWithLog } from './utils/exec_with_log';
import { send } from './send';

const cfTesterAbi = await getCFTesterAbi();
const cfTesterIdl = await getCfTesterIdl();

export const lpMutex = new Mutex();
export const ethNonceMutex = new Mutex();
export const arbNonceMutex = new Mutex();
export const btcClientMutex = new Mutex();
export const brokerMutex = new Mutex();
export const snowWhiteMutex = new Mutex();

export const ccmSupportedChains = ['Ethereum', 'Arbitrum', 'Solana'] as Chain[];
export const evmChains = ['Ethereum', 'Arbitrum'] as Chain[];

export type Asset = SDKAsset;
export type Chain = SDKChain;

export type VaultSwapParams = {
  sourceAsset: Asset;
  destAsset: Asset;
  destAddress: string;
  transactionId: TransactionOriginId;
};

const isSDKAsset = (asset: Asset): asset is SDKAsset => asset in assetConstants;
const isSDKChain = (chain: Chain): chain is SDKChain => chain in chainConstants;

<<<<<<< HEAD
export type HubAsset = 'HubUsdc' | 'HubUsdt';

export function isPolkadotAsset(asset: string): boolean {
  return asset === 'Dot' || asset === 'HubDot' || asset === 'HubUsdc' || asset === 'HubUsdt';
}
=======
export type HubAsset = 'HubUsdc' | 'HubUsdt'
>>>>>>> 7ad45d46

export function getHubAssetId(asset: HubAsset) {
  switch (asset) {
    case 'HubUsdc':
      return 1337;
    case 'HubUsdt':
      return 1984;
<<<<<<< HEAD
    default:
      throw new Error(`Unsupported Assethub asset: ${asset}`);
=======
>>>>>>> 7ad45d46
  }
}

export const solanaNumberOfNonces = 10;

export const solCcmAdditionalDataCodec = Struct({
  cf_receiver: Struct({
    pubkey: TsBytes(32),
    is_writable: bool,
  }),
  remaining_accounts: Vector(
    Struct({
      pubkey: TsBytes(32),
      is_writable: bool,
    }),
  ),
  fallback_address: TsBytes(32),
});

export function getContractAddress(chain: Chain, contract: string): string {
  switch (chain) {
    case 'Ethereum':
      switch (contract) {
        case 'VAULT':
          return '0xb7a5bd0345ef1cc5e66bf61bdec17d2461fbd968';
        case 'KEY_MANAGER':
          return '0xa16E02E87b7454126E5E10d957A927A7F5B5d2be';
        case 'Eth':
          return '0xEeeeeEeeeEeEeeEeEeEeeEEEeeeeEeeeeeeeEEeE';
        case 'Flip':
          return process.env.ETH_FLIP_ADDRESS ?? '0x10C6E9530F1C1AF873a391030a1D9E8ed0630D26';
        case 'Usdc':
          return process.env.ETH_USDC_ADDRESS ?? '0x9fE46736679d2D9a65F0992F2272dE9f3c7fa6e0';
        case 'Usdt':
          return process.env.ETH_USDT_ADDRESS ?? '0x0DCd1Bf9A1b36cE34237eEaFef220932846BCD82';
        case 'CFTESTER':
          return '0xA51c1fc2f0D1a1b8494Ed1FE312d7C3a78Ed91C0';
        case 'GATEWAY':
          return process.env.ETH_GATEWAY_ADDRESS ?? '0xeEBe00Ac0756308ac4AaBfD76c05c4F3088B8883';
        default:
          throw new Error(`Unsupported contract: ${contract}`);
      }
    case 'Arbitrum':
      switch (contract) {
        case 'VAULT':
          return '0xe7f1725E7734CE288F8367e1Bb143E90bb3F0512';
        case 'KEY_MANAGER':
          return '0x5FbDB2315678afecb367f032d93F642f64180aa3';
        case 'ADDRESS_CHECKER':
          return '0x9fE46736679d2D9a65F0992F2272dE9f3c7fa6e0';
        case 'ArbEth':
          return '0xEeeeeEeeeEeEeeEeEeEeeEEEeeeeEeeeeeeeEEeE';
        case 'ArbUsdc':
          return process.env.ARB_USDC_ADDRESS ?? '0xCf7Ed3AccA5a467e9e704C703E8D87F634fB0Fc9';
        case 'CFTESTER':
          return '0x0DCd1Bf9A1b36cE34237eEaFef220932846BCD82';
        default:
          throw new Error(`Unsupported contract: ${contract}`);
      }
    case 'Solana':
      switch (contract) {
        case 'VAULT':
          return '8inHGLHXegST3EPLcpisQe9D1hDT9r7DJjS395L3yuYf';
        case 'TOKEN_VAULT_PDA':
          return '7B13iu7bUbBX88eVBqTZkQqrErnTMazPmGLdE5RqdyKZ';
        case 'TOKEN_VAULT_ATA':
          return '9CGLwcPknpYs3atgwtjMX7RhgvBgaqK8wwCvXnmjEoL9';
        case 'DATA_ACCOUNT':
          return 'BttvFNSRKrkHugwDP6SpnBejCKKskHowJif1HGgBtTfG';
        case 'SolUsdc':
          return process.env.SOL_USDC_ADDRESS ?? '24PNhTaNtomHhoy3fTRaMhAFCRj4uHqhZEEoWrKDbR5p';
        case 'SolUsdcTokenSupport':
          return PublicKey.findProgramAddressSync(
            [
              Buffer.from('supported_token'),
              new PublicKey(getContractAddress('Solana', 'SolUsdc')).toBuffer(),
            ],
            new PublicKey(getContractAddress('Solana', 'VAULT')),
          )[0].toBase58();
        case 'CFTESTER':
          return '8pBPaVfTAcjLeNfC187Fkvi9b1XEFhRNJ95BQXXVksmH';
        case 'SWAP_ENDPOINT':
          return '35uYgHdfZQT4kHkaaXQ6ZdCkK5LFrsk43btTLbGCRCNT';
        case 'SWAP_ENDPOINT_DATA_ACCOUNT':
          return '2tmtGLQcBd11BMiE9B1tAkQXwmPNgR79Meki2Eme4Ec9';
        default:
          throw new Error(`Unsupported contract: ${contract}`);
      }
    default:
      throw new Error(`Unsupported chain: ${chain}`);
  }
}

export function shortChainFromAsset(asset: Asset) {
  switch (asset) {
    case 'Dot':
      return 'Dot';
    case 'Eth':
    case 'Flip':
    case 'Usdc':
    case 'Usdt':
      return 'Eth';
    case 'Btc':
      return 'Btc';
    case 'ArbUsdc':
    case 'ArbEth':
      return 'Arb';
    case 'Sol':
    case 'SolUsdc':
      return 'Sol';
    case 'HubDot':
    case 'HubUsdc':
    case 'HubUsdt':
      return 'Hub';
    default:
      throw new Error(`Unsupported asset: ${asset}`);
  }
}

export function amountToFineAmount(amount: string, decimals: number | string): string {
  return new BigNumber(amount).shiftedBy(Number(decimals)).toFixed();
}

export function fineAmountToAmount(fineAmount: string, decimals: number | string): string {
  return new BigNumber(fineAmount).shiftedBy(-Number(decimals)).toFixed();
}

export function defaultAssetAmounts(asset: Asset): string {
  switch (asset) {
    case 'Btc':
      return '0.05';
    case 'Eth':
    case 'ArbEth':
      return '5';
    case 'Dot':
    case 'HubDot':
      return '50';
    case 'Usdc':
    case 'Usdt':
    case 'ArbUsdc':
    case 'Flip':
    case 'SolUsdc':
    case 'HubUsdc':
    case 'HubUsdt':
      return '500';
    case 'Sol':
      return '100';
    default:
      throw new Error(`Unsupported asset: ${asset}`);
  }
}

export function assetContractId(asset: Asset): number {
  if (isSDKAsset(asset)) return assetConstants[asset].contractId;
  throw new Error(`Unsupported asset: ${asset}`);
}

export function assetDecimals(asset: Asset): number {
  if (isSDKAsset(asset)) return assetConstants[asset].decimals;
  throw new Error(`Unsupported asset: ${asset}`);
}

export function chainContractId(chain: Chain): number {
  if (isSDKChain(chain)) return chainConstants[chain].contractId;
  throw new Error(`Unsupported chain: ${chain}`);
}

export function chainGasAsset(chain: Chain): Asset {
  switch (chain) {
    case 'Ethereum':
      return Assets.Eth;
    case 'Bitcoin':
      return Assets.Btc;
    case 'Polkadot':
      return Assets.Dot;
    case 'Arbitrum':
      return Assets.ArbEth;
    case 'Solana':
      return Assets.Sol;
    case 'Assethub':
      return Assets.HubDot;
    default:
      throw new Error(`Unsupported chain: ${chain}`);
  }
}

/// Simplified color logging with reset, so only a single line will be colored.
/// Example: console.log(ConsoleLogColors.Red, 'message');
export enum ConsoleLogColors {
  WhiteBold = '\x1b[1m%s\x1b[0m',
  DarkGrey = '\x1b[2m%s\x1b[0m',
  Underline = '\x1b[4m%s\x1b[0m',
  Grey = '\x1b[30m%s\x1b[0m',
  Green = '\x1b[32m%s\x1b[0m',
  Red = '\x1b[31m%s\x1b[0m',
  Yellow = '\x1b[33m%s\x1b[0m',
  Blue = '\x1b[34m%s\x1b[0m',
  Purple = '\x1b[35m%s\x1b[0m',
  LightBlue = '\x1b[36m%s\x1b[0m',
  RedSolid = '\x1b[41m%s\x1b[0m',
}

export const ConsoleColors = {
  Reset: '\x1b[0m',
  Bright: '\x1b[1m',
  Dim: '\x1b[2m',
  Underscore: '\x1b[4m',
  Blink: '\x1b[5m',
  Reverse: '\x1b[7m',
  Hidden: '\x1b[8m',

  FgBlack: '\x1b[30m',
  FgRed: '\x1b[31m',
  FgGreen: '\x1b[32m',
  FgYellow: '\x1b[33m',
  FgBlue: '\x1b[34m',
  FgMagenta: '\x1b[35m',
  FgCyan: '\x1b[36m',
  FgWhite: '\x1b[37m',

  BgBlack: '\x1b[40m',
  BgRed: '\x1b[41m',
  BgGreen: '\x1b[42m',
  BgYellow: '\x1b[43m',
  BgBlue: '\x1b[44m',
  BgMagenta: '\x1b[45m',
  BgCyan: '\x1b[46m',
  BgWhite: '\x1b[47m',
};

export function amountToFineAmountBigInt(amount: number | string, asset: Asset): bigint {
  const stringAmount = typeof amount === 'number' ? amount.toString() : amount;
  return BigInt(amountToFineAmount(stringAmount, assetDecimals(asset)));
}

// State Chain uses non-unique string identifiers for assets.
export function stateChainAssetFromAsset(asset: Asset): string {
  if (isSDKAsset(asset)) {
    return assetConstants[asset].asset;
  }
  throw new Error(`Unsupported asset: ${asset}`);
}

export const runWithTimeout = async <T>(promise: Promise<T>, seconds: number): Promise<T> =>
  Promise.race([
    promise,
    sleep(seconds * 1000, new Error(`Timed out after ${seconds}s.`), { ref: false }).then(
      (error) => {
        throw error;
      },
    ),
  ]);

/// Runs the given promise with a timeout and handles exiting the process. Used for running commands.
export async function runWithTimeoutAndExit<T>(
  promise: Promise<T>,
  seconds: number,
): Promise<void> {
  const start = Date.now();
  await runWithTimeout(promise, seconds).catch((error) => {
    console.error(error);
    process.exit(-1);
  });
  const executionTime = (Date.now() - start) / 1000;

  if (executionTime > seconds * 0.9) {
    console.warn(
      ConsoleLogColors.Yellow,
      `Warning: Execution time was close to the timeout: ${executionTime}/${seconds}s`,
    );
  } else {
    console.log(`Execution time: ${executionTime}/${seconds}s`);
  }
  process.exit(0);
}

export const sha256 = (data: string): Buffer => crypto.createHash('sha256').update(data).digest();

export const deferredPromise = <T>(): {
  promise: Promise<T>;
  resolve: (value: T) => void;
  reject: (error: Error) => void;
} => {
  let resolve: (value: T) => void;
  let reject: (error: Error) => void;

  const promise = new Promise<T>((res, rej) => {
    resolve = res;
    reject = rej;
  });

  return { promise, resolve: resolve!, reject: reject! };
};

export { sleep };

export const polkadotSigningMutex = new Mutex();
export const assethubSigningMutex = new Mutex();

const toLowerCase = <const T extends string>(string: T) => string.toLowerCase() as Lowercase<T>;

export function ingressEgressPalletForChain(chain: Chain) {
  switch (chain) {
    case 'Ethereum':
    case 'Bitcoin':
    case 'Polkadot':
    case 'Arbitrum':
    case 'Assethub':
    case 'Solana':
      return `${toLowerCase(chain)}IngressEgress` as const;
    default:
      throw new Error(`Unsupported chain: ${chain}`);
  }
}

export function getBtcClient(): Client {
  const endpoint = process.env.BTC_ENDPOINT || 'http://127.0.0.1:8332';

  return new Client({
    host: endpoint.split(':')[1].slice(2),
    port: Number(endpoint.split(':')[2]),
    username: 'flip',
    password: 'flip',
    wallet: 'watch',
  });
}

// eslint-disable-next-line @typescript-eslint/no-explicit-any
export type Event = { name: any; data: any; block: number; event_index: number };

export type EgressId = [Chain, number];
type BroadcastChainAndId = [Chain, number];
// Observe multiple events related to the same swap that could be emitted in the same block
export async function observeSwapEvents(
  { sourceAsset, destAsset, depositAddress, channelId }: SwapParams,
  api: ApiPromise,
  tag?: string,
  finalized = false,
): Promise<BroadcastChainAndId | undefined> {
  let broadcastEventFound = false;
  const subscribeMethod = finalized
    ? api.rpc.chain.subscribeFinalizedHeads
    : api.rpc.chain.subscribeNewHeads;

  const swapRequestedEvent = 'SwapRequested';
  const swapScheduledEvent = 'SwapScheduled';
  const swapExecutedEvent = 'SwapExecuted';
  const swapEgressScheduled = 'SwapEgressScheduled';
  const batchBroadcastRequested = 'BatchBroadcastRequested';
  let expectedEvent = swapRequestedEvent;

  let swapId: number | undefined;
  let swapRequestId: number | undefined;
  let egressId: EgressId;
  let broadcastId;

  // eslint-disable-next-line @typescript-eslint/no-explicit-any
  const unsubscribe: any = await subscribeMethod(async (header) => {
    // eslint-disable-next-line @typescript-eslint/no-explicit-any
    const events: any[] = await api.query.system.events.at(header.hash);

    for (const record of events) {
      const { event } = record;
      if (broadcastEventFound || !event.method.includes(expectedEvent)) {
        // eslint-disable-next-line no-continue
        continue;
      }

      const data = event.toHuman().data;

      switch (expectedEvent) {
        case swapRequestedEvent: {
          const channel = data.origin.DepositChannel;

          if (
            channel &&
            Number(channel.channelId) === channelId &&
            Object.values(channel.depositAddress)[0] === depositAddress &&
            sourceAsset === (data.inputAsset as Asset) &&
            destAsset === (data.outputAsset as Asset)
          ) {
            swapRequestId = data.swapRequestId;
            expectedEvent = swapScheduledEvent;
          }

          break;
        }
        case swapScheduledEvent:
          if (data.swapRequestId === swapRequestId) {
            swapId = data.swapId;
            expectedEvent = swapExecutedEvent;
          }

          break;
        case swapExecutedEvent:
          if (data.swapId === swapId) {
            expectedEvent = swapEgressScheduled;
            console.log(`${tag} swap executed, with id: ${swapId}`);
          }
          break;
        case swapEgressScheduled:
          if (data.swapRequestId === swapRequestId) {
            expectedEvent = batchBroadcastRequested;
            egressId = data.egressId as EgressId;
            console.log(`${tag} swap egress scheduled with id: (${egressId[0]}, ${egressId[1]})`);
          }
          break;
        case batchBroadcastRequested:
          for (const eventEgressId of data.egressIds) {
            if (egressId[0] === eventEgressId[0] && egressId[1] === eventEgressId[1]) {
              broadcastId = [egressId[0], Number(data.broadcastId)] as BroadcastChainAndId;
              console.log(`${tag} broadcast requested, with id: (${broadcastId})`);
              broadcastEventFound = true;
              unsubscribe();
              break;
            }
          }
          break;
        default:
          break;
      }
    }
  });
  while (!broadcastEventFound) {
    if (!api.isConnected) {
      throw new Error('API is not connected');
    }
    await sleep(1000);
  }
  return broadcastId;
}

// TODO: To import from the SDK once it's exported
export enum SwapType {
  Swap = 'Swap',
  CcmPrincipal = 'CcmPrincipal',
  CcmGas = 'CcmGas',
  NetworkFee = 'NetworkFee',
  IngressEgressFee = 'IngressEgressFee',
}

export enum SwapRequestType {
  Regular = 'Regular',
  Ccm = 'Ccm',
  NetworkFee = 'NetworkFee',
  IngressEgressFee = 'IngressEgressFee',
}

export enum TransactionOrigin {
  DepositChannel = 'DepositChannel',
  VaultSwapEvm = 'VaultSwapEvm',
  VaultSwapSolana = 'VaultSwapSolana',
}

export type TransactionOriginId =
  | { type: TransactionOrigin.DepositChannel; channelId: number }
  | { type: TransactionOrigin.VaultSwapEvm; txHash: string }
  | { type: TransactionOrigin.VaultSwapSolana; addressAndSlot: [string, number] };

function checkRequestTypeMatches(actual: object | string, expected: SwapRequestType) {
  if (typeof actual === 'object') {
    return expected in actual;
  }
  return expected === actual;
}

// eslint-disable-next-line @typescript-eslint/no-explicit-any
function checkTransactionInMatches(actual: any, expected: TransactionOriginId): boolean {
  if ('DepositChannel' in actual) {
    return (
      expected.type === TransactionOrigin.DepositChannel &&
      Number(actual.DepositChannel.channelId.replaceAll(',', '')) === expected.channelId
    );
  }
  if ('Vault' in actual) {
    return (
      ('Evm' in actual.Vault.txId &&
        expected.type === TransactionOrigin.VaultSwapEvm &&
        actual.Vault.txId.Evm === expected.txHash) ||
      ('Solana' in actual.Vault.txId &&
        expected.type === TransactionOrigin.VaultSwapSolana &&
        actual.Vault.txId.Solana[1].replaceAll(',', '') === expected.addressAndSlot[1].toString() &&
        actual.Vault.txId.Solana[0].toString() === expected.addressAndSlot[0].toString())
    );
  }
  throw new Error(`Unsupported transaction origin type ${actual}`);
}

export async function observeSwapRequested(
  sourceAsset: Asset,
  destAsset: Asset,
  id: TransactionOriginId,
  swapRequestType: SwapRequestType,
) {
  // need to await this to prevent the chainflip api from being disposed prematurely
  return observeEvent('swapping:SwapRequested', {
    test: (event) => {
      const data = event.data;

      if (typeof data.origin === 'object') {
        const channelMatches = checkTransactionInMatches(data.origin, id);
        const sourceAssetMatches = sourceAsset === (data.inputAsset as Asset);
        const destAssetMatches = destAsset === (data.outputAsset as Asset);
        const requestTypeMatches = checkRequestTypeMatches(data.requestType, swapRequestType);

        return channelMatches && sourceAssetMatches && destAssetMatches && requestTypeMatches;
      }
      // Otherwise it was a swap scheduled by interacting with the Eth smart contract
      return false;
    },
  }).event;
}

export async function observeBroadcastSuccess(broadcastId: BroadcastChainAndId, testTag?: string) {
  const broadcaster = broadcastId[0].toLowerCase() + 'Broadcaster';
  const broadcastIdNumber = broadcastId[1];

  const observeBroadcastFailure = observeBadEvent(`${broadcaster}:BroadcastAborted`, {
    test: (event) => broadcastIdNumber === Number(event.data.broadcastId),
    label: testTag ? `observe BroadcastSuccess test tag: ${testTag}` : 'observe BroadcastSuccess',
  });

  await observeEvent(`${broadcaster}:BroadcastSuccess`, {
    test: (event) => broadcastIdNumber === Number(event.data.broadcastId),
  }).event;

  await observeBroadcastFailure.stop();
}

export async function newAddress(
  asset: Asset,
  seed: string,
  type?: BtcAddressType,
): Promise<string> {
  let rawAddress;

  switch (asset) {
    case Assets.Flip:
    case Assets.Eth:
    case Assets.Usdc:
    case Assets.Usdt:
    case Assets.ArbEth:
    case Assets.ArbUsdc:
      rawAddress = newEvmAddress(seed);
      break;
    case Assets.Dot:
    case Assets.HubDot:
    case Assets.HubUsdc:
    case Assets.HubUsdt:
      rawAddress = await newDotAddress(seed);
      break;
    case Assets.Btc:
      rawAddress = await newBtcAddress(seed, type ?? 'P2PKH');
      break;
    case 'Sol':
    case 'SolUsdc':
      rawAddress = newSolAddress(seed);
      break;
    default:
      throw new Error(`Unsupported asset: ${asset}`);
  }

  return String(rawAddress).trim();
}

export function chainFromAsset(asset: Asset): Chain {
  if (isSDKAsset(asset)) return assetConstants[asset].chain;
  else if (asset === 'Sol' || asset === 'SolUsdc') return 'Solana';
  throw new Error(`Unsupported asset: ${asset}`);
}

export function getEvmEndpoint(chain: Chain): string {
  switch (chain) {
    case 'Ethereum':
      return process.env.ETH_ENDPOINT ?? 'http://127.0.0.1:8545';
    case 'Arbitrum':
      return process.env.ARB_ENDPOINT ?? 'http://127.0.0.1:8547';
    default:
      throw new Error(`${chain} is not a supported EVM chain`);
  }
}

export function getSolConnection(): Connection {
  return new Connection(process.env.SOL_HTTP_ENDPOINT ?? 'http://0.0.0.0:8899', {
    commitment: 'confirmed',
    wsEndpoint: `${process.env.SOL_WS_ENDPOINT ?? 'ws://0.0.0.0:8900'}`,
  });
}

export function getWhaleMnemonic(chain: Chain): string {
  switch (chain) {
    case 'Ethereum':
    case 'Arbitrum':
      return (
        process.env.ETH_USDC_WHALE_MNEMONIC ??
        'test test test test test test test test test test test junk'
      );
    default:
      throw new Error(`${chain} does not have a whale mnemonic`);
  }
}
export function getSolWhaleKeyPair(): Keypair {
  const secretKey = [
    6, 151, 150, 20, 145, 210, 176, 113, 98, 200, 192, 80, 73, 63, 133, 232, 208, 124, 81, 213, 117,
    199, 196, 243, 219, 33, 79, 217, 157, 69, 205, 140, 247, 157, 94, 2, 111, 18, 237, 198, 68, 58,
    83, 75, 44, 221, 80, 114, 35, 57, 137, 180, 21, 215, 89, 101, 115, 231, 67, 243, 229, 179, 134,
    251,
  ];
  return Keypair.fromSecretKey(new Uint8Array(secretKey));
}

export function getWhaleKey(chain: Chain): string {
  switch (chain) {
    case 'Ethereum':
    case 'Arbitrum':
      return (
        process.env.ETH_USDC_WHALE ??
        '0xac0974bec39a17e36ba4a6b4d238ff944bacb478cbed5efcae784d7bf4f2ff80'
      );
    default:
      throw new Error(`${chain} does not have a whale key`);
  }
}

export async function observeBalanceIncrease(
  dstCcy: Asset,
  address: string,
  oldBalance: string,
): Promise<number> {
  for (let i = 0; i < 2400; i++) {
    const newBalance = Number(await getBalance(dstCcy, address));
    if (newBalance > Number(oldBalance)) {
      return newBalance;
    }

    await sleep(3000);
  }

  return Promise.reject(new Error('Failed to observe balance increase'));
}

export async function observeFetch(asset: Asset, address: string): Promise<void> {
  for (let i = 0; i < 360; i++) {
    const balance = Number(await getBalance(asset, address));
    if (balance === 0) {
      const chain = chainFromAsset(asset);
      if (chain === 'Ethereum' || chain === 'Arbitrum') {
        const web3 = new Web3(getEvmEndpoint(chain));
        if ((await web3.eth.getCode(address)) === '0x') {
          throw new Error('EVM address has no bytecode');
        }
      }
      return;
    }
    await sleep(3000);
  }

  throw new Error('Failed to observe the fetch');
}

type ContractEvent = {
  name: string;
  address: string;
  txHash: string;
  // eslint-disable-next-line @typescript-eslint/no-explicit-any
  returnValues: any;
};
export async function observeEVMEvent(
  chain: Chain,
  // eslint-disable-next-line @typescript-eslint/no-explicit-any
  contractAbi: any,
  destAddress: string,
  eventName: string,
  eventParametersExpected: (string | null)[],
  stopObserveEvent?: () => boolean,
  initialBlockNumber?: number,
): Promise<ContractEvent | undefined> {
  const web3 = new Web3(getEvmEndpoint(chain));
  const contract = new web3.eth.Contract(contractAbi, destAddress);
  let initBlockNumber = initialBlockNumber ?? (await web3.eth.getBlockNumber());
  const stopObserve = stopObserveEvent ?? (() => false);

  // Gets all the event parameter as an array
  const eventAbi = contractAbi.find(
    // eslint-disable-next-line @typescript-eslint/no-explicit-any
    (item: any) => item.type === 'event' && item.name === eventName,
  )!;

  // Get the parameter names of the event
  // eslint-disable-next-line @typescript-eslint/no-explicit-any
  const parameterNames = eventAbi.inputs.map((input: any) => input.name);

  for (let i = 0; i < 1200; i++) {
    if (stopObserve()) return undefined;
    const currentBlockNumber = await web3.eth.getBlockNumber();
    if (currentBlockNumber >= initBlockNumber) {
      const events = await contract.getPastEvents(eventName, {
        fromBlock: initBlockNumber,
        toBlock: currentBlockNumber,
      });
      for (let j = 0; j < events.length; j++) {
        if (Object.keys(events[j].returnValues).length / 2 !== parameterNames.length)
          throw new Error('Unexpected event length');
        for (let k = 0; k < parameterNames.length; k++) {
          // Allow for wildcard matching
          if (
            events[j].returnValues[k] !== eventParametersExpected[k] &&
            eventParametersExpected[k] !== '*'
          ) {
            break;
          } else if (k === parameterNames.length - 1) {
            return {
              name: events[j].event,
              address: events[j].address,
              txHash: events[j].transactionHash,
              returnValues: events[j].returnValues,
            };
          }
        }
      }
      initBlockNumber = currentBlockNumber + 1;
    }
    await sleep(2500);
  }

  throw new Error(`Failed to observe the ${eventName} event`);
}

export async function observeSolanaCcmEvent(
  eventName: string,
  sourceChain: string,
  sourceAddress: string | null,
  messageMetadata: CcmDepositMetadata,
): Promise<ContractEvent> {
  const connection = getSolConnection();
  const idl = cfTesterIdl;
  const cfTesterAddress = new PublicKey(getContractAddress('Solana', 'CFTESTER'));

  for (let i = 0; i < 300; i++) {
    const txSignatures = await connection.getSignaturesForAddress(cfTesterAddress);
    for (const txSignature of txSignatures) {
      const tx = await connection.getTransaction(txSignature.signature);
      if (tx) {
        // eslint-disable-next-line @typescript-eslint/no-explicit-any
        const eventParser = new EventParser(cfTesterAddress, new BorshCoder(idl as any));
        const events = eventParser.parseLogs(tx.meta?.logMessages ?? []);
        for (const event of events) {
          const matchEventName = event.name === eventName;
          const matchSourceChain = event.data.source_chain.toString() === sourceChain;

          const hexMessage = '0x' + (event.data.message as Buffer).toString('hex');
          const matchMessage = hexMessage === messageMetadata.message;

          // The message is being used as the main discriminator
          if (matchEventName && matchSourceChain && matchMessage) {
            const { remaining_accounts: expectedRemainingAccounts } = solCcmAdditionalDataCodec.dec(
              messageMetadata.ccmAdditionalData!,
            );

            if (
              expectedRemainingAccounts.length !== event.data.remaining_is_writable.length ||
              expectedRemainingAccounts.length !== event.data.remaining_pubkeys.length
            ) {
              throw new Error(
                `Unexpected remaining accounts length: ${expectedRemainingAccounts.length}, expecting ${event.data.remaining_is_writable.length}, ${event.data.remaining_pubkeys.length}`,
              );
            }

            for (let index = 0; index < expectedRemainingAccounts.length; index++) {
              if (
                expectedRemainingAccounts[index].is_writable.toString() !==
                event.data.remaining_is_writable[index].toString()
              ) {
                throw new Error(
                  `Unexpected remaining account is_writable: ${event.data.remaining_is_writable[index]}, expecting ${expectedRemainingAccounts[index].is_writable}`,
                );
              }
              const expectedPubkey = new PublicKey(
                expectedRemainingAccounts[index].pubkey,
              ).toString();
              if (expectedPubkey !== event.data.remaining_pubkeys[index].toString()) {
                throw new Error(
                  `Unexpected remaining account pubkey: ${event.data.remaining_pubkeys[index].toString()}, expecting ${expectedPubkey}`,
                );
              }
            }

            if (event.data.remaining_is_signer.some((value: boolean) => value === true)) {
              throw new Error(`Expected all remaining accounts to be read-only`);
            }

            if (sourceAddress !== null) {
              const hexSourceAddress = '0x' + (event.data.source_address as Buffer).toString('hex');
              if (hexSourceAddress !== sourceAddress) {
                throw new Error(
                  `Unexpected source address: ${event.data.source_address}, expecting ${sourceAddress}`,
                );
              }
            } else if (event.data.source_address.toString() !== Buffer.from([]).toString()) {
              throw new Error(
                `Unexpected source address: ${event.data.source_address}, expecting empty ${Buffer.from([0])}`,
              );
            }
            return {
              name: event.name,
              address: cfTesterAddress.toString(),
              txHash: txSignature.signature,
              returnValues: event.data,
            };
          }
        }
      }
    }
    await sleep(10000);
  }
  throw new Error(`Failed to observe Solana's ${eventName} event`);
}

export async function observeCcmReceived(
  sourceAsset: Asset,
  destAsset: Asset,
  destAddress: string,
  messageMetadata: CcmDepositMetadata,
  sourceAddress?: string,
  stopObserveEvent?: () => boolean,
): Promise<ContractEvent | undefined> {
  const destChain = chainFromAsset(destAsset);
  switch (destChain) {
    case 'Ethereum':
    case 'Arbitrum':
      return observeEVMEvent(
        destChain,
        cfTesterAbi,
        destAddress,
        'ReceivedxSwapAndCall',
        [
          chainContractId(chainFromAsset(sourceAsset)).toString(),
          sourceAddress ?? null,
          messageMetadata.message,
          getContractAddress(destChain, destAsset.toString()),
          '*',
          '*',
          '*',
        ],
        stopObserveEvent,
      );
    case 'Solana':
      return observeSolanaCcmEvent(
        'ReceivedCcm',
        chainContractId(chainFromAsset(sourceAsset)).toString(),
        sourceAddress ?? null,
        messageMetadata,
      );
    default:
      throw new Error(`Unsupported chain: ${destChain}`);
  }
}

// Converts a hex string into a bytes array. Support hex strings start with and without 0x
export function hexStringToBytesArray(hex: string) {
  return Array.from(Buffer.from(hex.replace(/^0x/, ''), 'hex'));
}

export function asciiStringToBytesArray(str: string) {
  return Array.from(Buffer.from(str.replace(/^0x/, '')));
}

export function encodeBtcAddressForContract(address: string) {
  const addressHex = address.replace(/^0x/, '');
  return Buffer.from(addressHex, 'hex').toString();
}

export function decodeDotAddressForContract(address: string) {
  const keyring = new Keyring({ type: 'sr25519' });
  return u8aToHex(keyring.decodeAddress(address));
}

export function decodeFlipAddressForContract(address: string) {
  const keyring = new Keyring({ type: 'sr25519' });
  keyring.setSS58Format(2112);
  return u8aToHex(keyring.decodeAddress(address));
}

export function hexPubkeyToFlipAddress(hexPubkey: string) {
  const keyring = new Keyring({ type: 'sr25519' });
  keyring.setSS58Format(2112);
  return keyring.encodeAddress(hexPubkey);
}

export function decodeSolAddress(address: string): string {
  return u8aToHex(base58Decode(address));
}

export function encodeSolAddress(address: string): string {
  return base58Encode(hexToU8a(address));
}

export function getEncodedSolAddress(address: string): string {
  return /^0x[a-fA-F0-9]+$/.test(address) ? encodeSolAddress(address) : address;
}

export function handleSubstrateError(api: ApiPromise, exit = true) {
  return (arg: ISubmittableResult) => {
    const { dispatchError } = arg;
    if (dispatchError) {
      let error;
      if (dispatchError.isModule) {
        const { docs, name, section } = api.registry.findMetaError(dispatchError.asModule);
        error = section + '.' + name + ': ' + docs;
      } else {
        error = dispatchError.toString();
      }
      if (exit) {
        console.log('Dispatch error:' + error);
        process.exit(-1);
      } else {
        throw new Error('Dispatch error: ' + error);
      }
    }
  };
}

// eslint-disable-next-line @typescript-eslint/no-explicit-any
export function decodeModuleError(module: any, api: any): string {
  const errorIndex = {
    index: new BN(module.index),
    error: new Uint8Array(Buffer.from(module.error.slice(2), 'hex')),
  };
  const { docs, name, section } = api.registry.findMetaError(errorIndex);
  return `${section}.${name}: ${docs}`;
}

export function isValidHexHash(hash: string): boolean {
  const hexHashRegex = /^0x[0-9a-fA-F]{64}$/;
  return hexHashRegex.test(hash);
}

export function isValidEthAddress(address: string): boolean {
  const ethRegex = /^0x[a-fA-F0-9]{40}$/;
  return ethRegex.test(address);
}

export function isWithinOnePercent(value1: bigint, value2: bigint): boolean {
  if (value1 < value2) {
    return value2 - value1 <= value2 / BigInt(100);
  }
  if (value2 < value1) {
    return value1 - value2 <= value1 / BigInt(100);
  }
  return true;
}

// "v1 is greater than v2" -> "greater"
export function compareSemVer(version1: string, version2: string) {
  const v1 = version1.split('.').map(Number);
  const v2 = version2.split('.').map(Number);

  for (let i = 0; i < 3; i++) {
    if (v1[i] > v2[i]) return 'greater';
    if (v1[i] < v2[i]) return 'less';
  }

  return 'equal';
}

export function parseAssetString(input: string): Asset {
  const foundAsset = Object.values(Assets).find(
    (asset) => asset.toLowerCase() === input.toLowerCase(),
  );

  if (foundAsset) {
    return foundAsset as Asset;
  }
  throw new Error(`Unsupported asset: ${input}`);
}

type SwapRate = {
  intermediary: string;
  output: string;
};
export async function getSwapRate(from: Asset, to: Asset, fromAmount: string) {
  await using chainflipApi = await getChainflipApi();

  const fineFromAmount = amountToFineAmount(fromAmount, assetDecimals(from));
  const hexPrice = (await chainflipApi.rpc(
    'cf_swap_rate',
    {
      chain: chainFromAsset(from),
      asset: stateChainAssetFromAsset(from),
    },
    {
      chain: chainFromAsset(to),
      asset: stateChainAssetFromAsset(to),
    },
    Number(fineFromAmount).toString(16),
  )) as SwapRate;

  const finePriceOutput = parseInt(hexPrice.output);
  const outputPrice = fineAmountToAmount(finePriceOutput.toString(), assetDecimals(to));

  return outputPrice;
}

/// Submits an extrinsic and waits for it to be included in a block.
/// Returning the extrinsic result or throwing the dispatchError.
export async function submitChainflipExtrinsic(
  account: KeyringPair,
  // eslint-disable-next-line @typescript-eslint/no-explicit-any
  extrinsic: any,
  errorOnFail = true,
  // eslint-disable-next-line @typescript-eslint/no-explicit-any
): Promise<any> {
  await using chainflipApi = await getChainflipApi();

  // eslint-disable-next-line @typescript-eslint/no-explicit-any
  let extrinsicResult: any;
  // eslint-disable-next-line @typescript-eslint/no-explicit-any
  await extrinsic.signAndSend(account, { nonce: -1 }, (arg: any) => {
    if (arg.blockNumber !== undefined || arg.dispatchError !== undefined) {
      extrinsicResult = arg;
    }
  });
  while (!extrinsicResult) {
    await sleep(100);
  }
  if (extrinsicResult.dispatchError && errorOnFail) {
    let error;
    if (extrinsicResult.dispatchError.isModule) {
      const { docs, name, section } = chainflipApi.registry.findMetaError(
        extrinsicResult.dispatchError.asModule,
      );
      error = section + '.' + name + ': ' + docs;
    } else {
      error = extrinsicResult.dispatchError.toString();
    }
    throw new Error(`Extrinsic failed: ${error}`);
  }
  return extrinsicResult;
}

export class ChainflipExtrinsicSubmitter {
  private keyringPair: KeyringPair;

  private mutex: Mutex;

  constructor(keyringPair: KeyringPair, mutex: Mutex = new Mutex()) {
    this.keyringPair = keyringPair;
    this.mutex = mutex;
  }

  // eslint-disable-next-line @typescript-eslint/no-explicit-any
  async submit(extrinsic: any, errorOnFail: boolean = true) {
    let extrinsicResult;
    await this.mutex.runExclusive(async () => {
      extrinsicResult = await submitChainflipExtrinsic(this.keyringPair, extrinsic, errorOnFail);
    });
    return extrinsicResult;
  }
}

/// Calculate the fee using the given bps. Used for broker & boost fee calculation.
export function calculateFeeWithBps(fineAmount: bigint, bps: number): bigint {
  // Using some strange math here because the SC rounds down on 0.5 instead of up.
  const divisor = BigInt(10000 / bps);
  return fineAmount / divisor + (fineAmount % divisor > divisor / 2n ? 1n : 0n);
}

// Throws error if unsuccessful.
export async function tryUntilSuccess(
  closure: () => Promise<boolean>,
  pollTime: number,
  maxAttempts: number,
  logTag?: string,
) {
  for (let i = 0; i < maxAttempts; i++) {
    if (await closure()) {
      return;
    }
    await sleep(pollTime);
  }
  throw new Error('tryUntilSuccess failed: ' + logTag);
}

export async function getNodesInfo(numberOfNodes: 1 | 3) {
  const SELECTED_NODES = numberOfNodes === 1 ? 'bashful' : 'bashful doc dopey';
  const nodeCount = numberOfNodes + '-node';
  return { SELECTED_NODES, nodeCount };
}

export async function killEngines() {
  execSync(`kill $(ps aux | grep engine-runner | grep -v grep | awk '{print $2}')`);
}

export async function startEngines(
  localnetInitPath: string,
  binaryPath: string,
  numberOfNodes: 1 | 3,
) {
  console.log('Starting all the engines');

  const { SELECTED_NODES, nodeCount } = await getNodesInfo(numberOfNodes);
  execWithLog(`${localnetInitPath}/scripts/start-all-engines.sh`, 'start-all-engines-pre-upgrade', {
    INIT_RUN: 'false',
    LOG_SUFFIX: '-pre-upgrade',
    NODE_COUNT: nodeCount,
    SELECTED_NODES,
    LOCALNET_INIT_DIR: localnetInitPath,
    BINARY_ROOT_PATH: binaryPath,
  });

  await sleep(7000);

  console.log('Engines started');
}

// Check that all Solana Nonces are available
export async function checkAvailabilityAllSolanaNonces() {
  // Check that all Solana nonces are available
  await using chainflip = await getChainflipApi();
  const maxRetries = 5; // 30 seconds
  for (let attempt = 0; attempt < maxRetries; attempt++) {
    const availableNonces = (await chainflip.query.environment.solanaAvailableNonceAccounts())
      // eslint-disable-next-line @typescript-eslint/no-explicit-any
      .toJSON() as any[];
    if (availableNonces.length === solanaNumberOfNonces) {
      break;
    } else if (attempt === maxRetries - 1) {
      throw new Error(
        `Unexpected number of available nonces: ${availableNonces.length}, expected ${solanaNumberOfNonces}`,
      );
    } else {
      await sleep(6000);
    }
  }
}

export function createStateChainKeypair(uri: string) {
  const keyring = new Keyring({ type: 'sr25519' });
  keyring.setSS58Format(2112);
  return keyring.createFromUri(uri);
}

/// Takes the user friendly price of an "asset per asset" and converts it to the internal price format.
export function assetPriceToInternalAssetPrice(
  baseAsset: Asset,
  quoteAsset: Asset,
  price: number,
): string {
  return BigInt(
    Math.round((price / 10 ** (assetDecimals(baseAsset) - assetDecimals(quoteAsset))) * 2 ** 128),
  ).toString();
}

// Get the current time in the format HH:MM:SS
export function getTimeStamp(): string {
  const now = new Date();
  const hours = now.getHours().toString().padStart(2, '0');
  const minutes = now.getMinutes().toString().padStart(2, '0');
  const seconds = now.getSeconds().toString().padStart(2, '0');
  return `${hours}:${minutes}:${seconds}`;
}

export async function createEvmWalletAndFund(asset: Asset): Promise<HDNodeWallet> {
  const chain = chainFromAsset(asset);

  const mnemonic = Wallet.createRandom().mnemonic?.phrase ?? '';
  if (mnemonic === '') {
    throw new Error('Failed to create random mnemonic');
  }
  const wallet = Wallet.fromPhrase(mnemonic).connect(getDefaultProvider(getEvmEndpoint(chain)));
  await send(chainGasAsset(chain) as SDKAsset, wallet.address, undefined, false);
  await send(asset, wallet.address, undefined, false);
  return wallet;
}<|MERGE_RESOLUTION|>--- conflicted
+++ resolved
@@ -60,15 +60,11 @@
 const isSDKAsset = (asset: Asset): asset is SDKAsset => asset in assetConstants;
 const isSDKChain = (chain: Chain): chain is SDKChain => chain in chainConstants;
 
-<<<<<<< HEAD
 export type HubAsset = 'HubUsdc' | 'HubUsdt';
 
 export function isPolkadotAsset(asset: string): boolean {
   return asset === 'Dot' || asset === 'HubDot' || asset === 'HubUsdc' || asset === 'HubUsdt';
 }
-=======
-export type HubAsset = 'HubUsdc' | 'HubUsdt'
->>>>>>> 7ad45d46
 
 export function getHubAssetId(asset: HubAsset) {
   switch (asset) {
@@ -76,11 +72,8 @@
       return 1337;
     case 'HubUsdt':
       return 1984;
-<<<<<<< HEAD
     default:
       throw new Error(`Unsupported Assethub asset: ${asset}`);
-=======
->>>>>>> 7ad45d46
   }
 }
 
