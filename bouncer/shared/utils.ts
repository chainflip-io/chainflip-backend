--- conflicted
+++ resolved
@@ -26,7 +26,7 @@
 import { SwapParams } from './perform_swap';
 import { newSolAddress } from './new_sol_address';
 import { getChainflipApi, observeBadEvent, observeEvent } from './utils/substrate';
-import {EventParser, BorshCoder} from '@coral-xyz/anchor';
+import { EventParser, BorshCoder } from '@coral-xyz/anchor';
 
 const cfTesterAbi = await getCFTesterAbi();
 const cfTesterIdl = await getCfTesterIdl();
@@ -622,7 +622,6 @@
   throw new Error(`Failed to observe the ${eventName} event`);
 }
 
-<<<<<<< HEAD
 export async function observeSolanaCcmEvent(
   eventName: string,
   sourceChain: string,
@@ -631,26 +630,31 @@
 ): Promise<undefined> {
   function decodeCfParameters(cfParametersHex: string) {
     // Convert the hexadecimal string back to a byte array
-    const cfParameters = new Uint8Array((cfParametersHex.slice(2).match(/.{1,2}/g)?.map(byte => parseInt(byte, 16))) ?? []);
-      
+    const cfParameters = new Uint8Array(
+      cfParametersHex
+        .slice(2)
+        .match(/.{1,2}/g)
+        ?.map((byte) => parseInt(byte, 16)) ?? [],
+    );
+
     const publicKeySize = 32;
     const remainingAccountSize = publicKeySize + 1;
-  
+
     // Extra byte for the encoded length
     const remainingAccountsBytes = cfParameters.slice(remainingAccountSize + 1);
-  
+
     const remainingAccounts = [];
     const remainingIsWritable = [];
-  
+
     // Extract the remaining bytes in groups of publicKeySize + 1
     for (let i = 0; i < remainingAccountsBytes.length; i += remainingAccountSize) {
       const publicKeyBytes = remainingAccountsBytes.slice(i, i + publicKeySize);
       const isWritable = remainingAccountsBytes[i + publicKeySize];
-  
+
       remainingAccounts.push(new PublicKey(publicKeyBytes));
       remainingIsWritable.push(Boolean(isWritable));
     }
-  
+
     return { remainingAccounts, remainingIsWritable };
   }
 
@@ -659,7 +663,9 @@
   const cfTesterAddress = new PublicKey(getContractAddress('Solana', 'CFTESTER'));
 
   for (let i = 0; i < 300; i++) {
-    const txSignatures = await connection.getSignaturesForAddress(new PublicKey(getContractAddress('Solana', 'CFTESTER')));
+    const txSignatures = await connection.getSignaturesForAddress(
+      new PublicKey(getContractAddress('Solana', 'CFTESTER')),
+    );
     for (const txSignature of txSignatures) {
       const tx = await connection.getTransaction(txSignature.signature);
       if (tx) {
@@ -669,13 +675,17 @@
           const matchEventName = event.name === eventName;
           const matchSourceChain = event.data.source_chain.toString() === sourceChain;
 
-          if (sourceAddress!== null) {
+          if (sourceAddress !== null) {
             if (event.data.source_address !== sourceAddress) {
-              throw new Error(`Unexpected source address: ${event.data.source_address}, expecting ${sourceAddress}`);
+              throw new Error(
+                `Unexpected source address: ${event.data.source_address}, expecting ${sourceAddress}`,
+              );
             }
           } else {
             if (event.data.source_address.toString() !== Buffer.from([0]).toString()) {
-              throw new Error(`Unexpected source address: ${event.data.source_address}, expecting ${Buffer.from([0])}`);
+              throw new Error(
+                `Unexpected source address: ${event.data.source_address}, expecting ${Buffer.from([0])}`,
+              );
             }
           }
           const hexMessage = '0x' + (event.data.message as Buffer).toString('hex');
@@ -683,20 +693,33 @@
 
           // The message is being used as the main discriminator
           if (matchEventName && matchSourceChain && matchMessage) {
-            const {remainingAccounts: expectedRemainingAccounts, remainingIsWritable: expectedRemainingIsWritable} = decodeCfParameters(messageMetadata.cfParameters);
-            if (expectedRemainingIsWritable.length !== event.data.remaining_is_writable.length || expectedRemainingIsWritable.toString() !== event.data.remaining_is_writable.toString()) {
-              throw new Error(`Unexpected remaining is writable: ${event.data.remaining_is_writable}, expecting ${expectedRemainingIsWritable}`);
+            const {
+              remainingAccounts: expectedRemainingAccounts,
+              remainingIsWritable: expectedRemainingIsWritable,
+            } = decodeCfParameters(messageMetadata.cfParameters);
+            if (
+              expectedRemainingIsWritable.length !== event.data.remaining_is_writable.length ||
+              expectedRemainingIsWritable.toString() !== event.data.remaining_is_writable.toString()
+            ) {
+              throw new Error(
+                `Unexpected remaining is writable: ${event.data.remaining_is_writable}, expecting ${expectedRemainingIsWritable}`,
+              );
             }
 
             if (event.data.remaining_is_signer.some((value: boolean) => value === true)) {
               throw new Error(`Expected all remaining accounts to be read-only`);
             }
 
-            if (expectedRemainingAccounts.length !== event.data.remaining_pubkeys.length || expectedRemainingAccounts.toString() !== event.data.remaining_pubkeys.toString()) {
-              throw new Error(`Unexpected remaining accounts: ${event.data.remaining_accounts}, expecting ${expectedRemainingAccounts}`);
+            if (
+              expectedRemainingAccounts.length !== event.data.remaining_pubkeys.length ||
+              expectedRemainingAccounts.toString() !== event.data.remaining_pubkeys.toString()
+            ) {
+              throw new Error(
+                `Unexpected remaining accounts: ${event.data.remaining_accounts}, expecting ${expectedRemainingAccounts}`,
+              );
             }
 
-            return undefined
+            return undefined;
           }
         }
       }
@@ -704,23 +727,6 @@
     await sleep(10000);
   }
   throw new Error(`Failed to observe Solana's ${eventName} event`);
-
-
-=======
-/* eslint-disable @typescript-eslint/no-unused-vars */
-export async function observeSolanaEvent(
-  chain: Chain,
-  // eslint-disable-next-line @typescript-eslint/no-explicit-any
-  contractAbi: any,
-  address: string,
-  eventName: string,
-  eventParametersExpected: (string | null)[],
-  stopObserveEvent?: () => boolean,
-  initialBlockNumber?: number,
-): Promise<EVMEvent | undefined> {
-  // TODO: Add logic to witness the event on the Solana CfTester
-  return undefined;
->>>>>>> e948086b
 }
 /* eslint-enable @typescript-eslint/no-unused-vars */
 
@@ -739,11 +745,7 @@
       return observeEVMEvent(
         destChain,
         cfTesterAbi,
-<<<<<<< HEAD
         destAddress,
-=======
-        address,
->>>>>>> e948086b
         'ReceivedxSwapAndCall',
         [
           chainContractId(chainFromAsset(sourceAsset)).toString(),
@@ -757,29 +759,11 @@
         stopObserveEvent,
       );
     case 'Solana':
-<<<<<<< HEAD
       return observeSolanaCcmEvent(
         'ReceivedCcm',
         chainContractId(chainFromAsset(sourceAsset)).toString(),
         sourceAddress ?? null,
         messageMetadata,
-=======
-      return observeSolanaEvent(
-        destChain,
-        cfTesterAbi,
-        address,
-        'ReceivedxSwapAndCall',
-        [
-          chainContractId(chainFromAsset(sourceAsset)).toString(),
-          sourceAddress ?? null,
-          messageMetadata.message,
-          '*',
-          '*',
-          '*',
-          '*',
-        ],
-        stopObserveEvent,
->>>>>>> e948086b
       );
     default:
       throw new Error(`Unsupported chain: ${destChain}`);
