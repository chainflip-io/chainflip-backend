--- conflicted
+++ resolved
@@ -194,9 +194,6 @@
   return result as Event;
 }
 
-<<<<<<< HEAD
-export async function newAddress(
-=======
 // Make sure the stopObserveEvent returns true before the end of the test
 export async function observeBadEvents(
   eventName: string,
@@ -214,8 +211,7 @@
   }
 }
 
-export async function getAddress(
->>>>>>> 346283df
+export async function newAddress(
   asset: Asset,
   seed: string,
   type?: BtcAddressType,
