import { randomAsHex, randomAsNumber } from '@polkadot/util-crypto';
import { Asset, Assets } from '@chainflip/cli';
import Web3 from 'web3';
import { performSwap, SwapParams } from '../shared/perform_swap';
import {
  newAddress,
  chainFromAsset,
  getEvmContractAddress,
  amountToFineAmount,
  defaultAssetAmounts,
  ccmSupportedChains,
  assetDecimals,
} from '../shared/utils';
import { BtcAddressType, btcAddressTypes } from '../shared/new_btc_address';
import { CcmDepositMetadata } from '../shared/new_swap';
import {
  performSwapViaContract,
  ContractSwapParams,
  approveTokenVault,
} from '../shared/contract_swap';

enum SolidityType {
  Uint256 = 'uint256',
  String = 'string',
  Bytes = 'bytes',
  Address = 'address',
}

let swapCount = 1;

function newAbiEncodedMessage(types?: SolidityType[]): string {
  const web3 = new Web3();

  let typesArray: SolidityType[] = [];
  if (types === undefined) {
    const numElements = Math.floor(Math.random() * (Object.keys(SolidityType).length / 2)) + 1;
    for (let i = 0; i < numElements; i++) {
      typesArray.push(
        Object.values(SolidityType)[
          Math.floor(Math.random() * (Object.keys(SolidityType).length / 2))
        ],
      );
    }
  } else {
    typesArray = types;
  }
  // eslint-disable-next-line @typescript-eslint/no-explicit-any
  const variables: any[] = [];

  for (let i = 0; i < typesArray.length; i++) {
    switch (typesArray[i]) {
      case SolidityType.Uint256:
        variables.push(randomAsNumber());
        break;
      case SolidityType.String:
        variables.push(Math.random().toString(36).substring(2));
        break;
      case SolidityType.Bytes:
        variables.push(randomAsHex(Math.floor(Math.random() * 100) + 1));
        break;
      case SolidityType.Address:
        variables.push(randomAsHex(20));
        break;
      // Add more cases for other Solidity types as needed
      default:
        throw new Error(`Unsupported Solidity type: ${typesArray[i]}`);
    }
  }
  return web3.eth.abi.encodeParameters(typesArray, variables);
}

export function newCcmMetadata(
  sourceAsset: Asset,
  ccmMessage?: string,
  gasBudgetFraction?: number,
  cfParamsArray?: SolidityType[],
) {
  const message = ccmMessage ?? newAbiEncodedMessage();
  const cfParameters = newAbiEncodedMessage(cfParamsArray);
  const gasDiv = gasBudgetFraction ?? 2;

  const gasBudget = Math.floor(
    Number(amountToFineAmount(defaultAssetAmounts(sourceAsset), assetDecimals(sourceAsset))) /
      gasDiv,
  );

  return {
    message,
    gasBudget,
    cfParameters,
  };
}

export async function prepareSwap(
  sourceAsset: Asset,
  destAsset: Asset,
  addressType?: BtcAddressType,
  messageMetadata?: CcmDepositMetadata,
  tagSuffix?: string,
  log = true,
) {
  // Seed needs to be unique per swap:
  const seed = randomAsHex(32);

  let destAddress;

  let tag = `[${(swapCount++).toString().padEnd(2, ' ')}: ${sourceAsset}->${destAsset}`;
  tag += messageMetadata ? ' CCM' : '';
  tag += tagSuffix ? `${tagSuffix}]` : ']';

  // For swaps with a message force the address to be the CF Tester address.
  if (messageMetadata && ccmSupportedChains.includes(chainFromAsset(destAsset))) {
    destAddress = getEvmContractAddress(chainFromAsset(destAsset), 'CFTESTER');
    if (log) console.log(`${tag} Using CF Tester address: ${destAddress}`);
  } else {
    destAddress = await newAddress(destAsset, seed, addressType);
    if (log) console.log(`${tag} Created new ${destAsset} address: ${destAddress}`);
  }

  return { destAddress, tag };
}

export async function testSwap(
  sourceAsset: Asset,
  destAsset: Asset,
  addressType?: BtcAddressType,
  messageMetadata?: CcmDepositMetadata,
  tagSuffix?: string,
  amount?: string,
  log = true,
) {
  const { destAddress, tag } = await prepareSwap(
    sourceAsset,
    destAsset,
    addressType,
    messageMetadata,
    tagSuffix,
    log,
  );
  return performSwap(
    sourceAsset,
    destAsset,
    destAddress,
    tag,
    messageMetadata,
    undefined,
    amount,
    undefined,
    log,
  );
}
async function testSwapViaContract(
  sourceAsset: Asset,
  destAsset: Asset,
  addressType?: BtcAddressType,
  messageMetadata?: CcmDepositMetadata,
  tagSuffix?: string,
) {
  const { destAddress, tag } = await prepareSwap(
    sourceAsset,
    destAsset,
    addressType,
    messageMetadata,
    (tagSuffix ?? '') + ' Contract',
  );
  return performSwapViaContract(sourceAsset, destAsset, destAddress, tag, messageMetadata);
}

export async function testAllSwaps() {
  const allSwaps: Promise<SwapParams | ContractSwapParams>[] = [];

  function appendSwap(
    sourceAsset: Asset,
    destAsset: Asset,
    functionCall: typeof testSwap | typeof testSwapViaContract,
    messageMetadata?: CcmDepositMetadata,
  ) {
    if (destAsset === 'BTC') {
      Object.values(btcAddressTypes).forEach((btcAddrType) => {
        allSwaps.push(functionCall(sourceAsset, destAsset, btcAddrType, messageMetadata));
      });
    } else {
      allSwaps.push(functionCall(sourceAsset, destAsset, undefined, messageMetadata));
    }
  }

  console.log('=== Testing all swaps ===');

<<<<<<< HEAD
  // TODO: To update this once SDK supports Arbitrum
=======
  // Doing effectively infinite approvals to make sure it doesn't fail.
>>>>>>> dd8150b7
  await approveTokenVault(
    'USDC',
    (
      BigInt(amountToFineAmount(defaultAssetAmounts('USDC'), assetDecimals('USDC'))) * 100n
    ).toString(),
  );
  await approveTokenVault(
    'FLIP',
    (
      BigInt(amountToFineAmount(defaultAssetAmounts('FLIP'), assetDecimals('FLIP'))) * 100n
<<<<<<< HEAD
    ).toString(),
  );

  // TODO: Remove this when SDK supports Arbitrum assets
  const allAssets = [...Object.values(Assets), 'ARBETH', 'ARBUSDC'];

  Object.values(allAssets).forEach((sourceAsset) => {
    Object.values(allAssets)
=======
    ).toString(),
  );
  await approveTokenVault(
    'USDT',
    (
      BigInt(amountToFineAmount(defaultAssetAmounts('USDT'), assetDecimals('USDT'))) * 100n
    ).toString(),
  );

  Object.values(Assets).forEach((sourceAsset) => {
    Object.values(Assets)
>>>>>>> dd8150b7
      .filter((destAsset) => sourceAsset !== destAsset)
      .forEach((destAsset) => {
        // Regular swaps
        appendSwap(sourceAsset, destAsset, testSwap);

        if (
          chainFromAsset(sourceAsset) === chainFromAsset('ETH') &&
          // TODO: Update this when SDK supports Arbitrum assets
          chainFromAsset(destAsset) === chainFromAsset('ETH')
          // || chainFromAsset(sourceAsset) === chainFromAsset('ARBETH')
        ) {
          // Contract Swaps
          appendSwap(sourceAsset, destAsset, testSwapViaContract);
          // TODO: Update to add Arbitrum contract swaps:
          if (
            chainFromAsset(destAsset) === chainFromAsset('ETH')
            // TODO: Update this when SDK supports Arbitrum assets
            // || chainFromAsset(destAsset) === chainFromAsset('ARBETH')
          ) {
            // CCM contract swaps
            appendSwap(sourceAsset, destAsset, testSwapViaContract, newCcmMetadata(sourceAsset));
          }
        }

        if (ccmSupportedChains.includes(chainFromAsset(destAsset))) {
          // CCM swaps
          appendSwap(sourceAsset, destAsset, testSwap, newCcmMetadata(sourceAsset));
        }
      });
  });

  await Promise.all(allSwaps);

  console.log('=== Swapping test complete ===');
}<|MERGE_RESOLUTION|>--- conflicted
+++ resolved
@@ -186,11 +186,7 @@
 
   console.log('=== Testing all swaps ===');
 
-<<<<<<< HEAD
-  // TODO: To update this once SDK supports Arbitrum
-=======
   // Doing effectively infinite approvals to make sure it doesn't fail.
->>>>>>> dd8150b7
   await approveTokenVault(
     'USDC',
     (
@@ -201,7 +197,6 @@
     'FLIP',
     (
       BigInt(amountToFineAmount(defaultAssetAmounts('FLIP'), assetDecimals('FLIP'))) * 100n
-<<<<<<< HEAD
     ).toString(),
   );
 
@@ -210,19 +205,6 @@
 
   Object.values(allAssets).forEach((sourceAsset) => {
     Object.values(allAssets)
-=======
-    ).toString(),
-  );
-  await approveTokenVault(
-    'USDT',
-    (
-      BigInt(amountToFineAmount(defaultAssetAmounts('USDT'), assetDecimals('USDT'))) * 100n
-    ).toString(),
-  );
-
-  Object.values(Assets).forEach((sourceAsset) => {
-    Object.values(Assets)
->>>>>>> dd8150b7
       .filter((destAsset) => sourceAsset !== destAsset)
       .forEach((destAsset) => {
         // Regular swaps
