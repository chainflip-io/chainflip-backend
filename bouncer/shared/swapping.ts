import { randomAsHex, randomAsNumber } from '@polkadot/util-crypto';
import { Asset, assetDecimals, Assets } from '@chainflip-io/cli';
import Web3 from 'web3';
import { performSwap } from '../shared/perform_swap';
import {
  newAddress,
  chainFromAsset,
  getEthContractAddress,
  amountToFineAmount,
  defaultAssetAmounts,
} from '../shared/utils';
import { BtcAddressType, btcAddressTypes } from '../shared/new_btc_address';
import { CcmDepositMetadata } from '../shared/new_swap';
import { performSwapViaContract, approveTokenVault } from '../shared/contract_swap';

enum SolidityType {
  Uint256 = 'uint256',
  String = 'string',
  Bytes = 'bytes',
  Address = 'address',
}

let swapCount = 1;

function newAbiEncodedMessage(types?: SolidityType[]): string {
  const web3 = new Web3(process.env.ETH_ENDPOINT ?? 'http://127.0.0.1:8545');

  let typesArray: SolidityType[] = [];
  if (types === undefined) {
    const numElements = Math.floor(Math.random() * (Object.keys(SolidityType).length / 2)) + 1;
    for (let i = 0; i < numElements; i++) {
      typesArray.push(
        Object.values(SolidityType)[
          Math.floor(Math.random() * (Object.keys(SolidityType).length / 2))
        ],
      );
    }
  } else {
    typesArray = types;
  }
  // eslint-disable-next-line @typescript-eslint/no-explicit-any
  const variables: any[] = [];

  for (let i = 0; i < typesArray.length; i++) {
    switch (typesArray[i]) {
      case SolidityType.Uint256:
        variables.push(randomAsNumber());
        break;
      case SolidityType.String:
        variables.push(Math.random().toString(36).substring(2));
        break;
      case SolidityType.Bytes:
        variables.push(randomAsHex(Math.floor(Math.random() * 100) + 1));
        break;
      case SolidityType.Address:
        variables.push(randomAsHex(20));
        break;
      // Add more cases for other Solidity types as needed
      default:
        throw new Error(`Unsupported Solidity type: ${typesArray[i]}`);
    }
  }
  const encodedMessage = web3.eth.abi.encodeParameters(typesArray, variables);
  return encodedMessage;
}

function newCcmMetadata(
  sourceAsset: Asset,
  gas?: number,
  messageTypesArray?: SolidityType[],
  cfParamsArray?: SolidityType[],
) {
  const message = newAbiEncodedMessage(messageTypesArray);
  const cfParameters = newAbiEncodedMessage(cfParamsArray);
  const gasBudget =
    gas ??
    Math.floor(
      Number(amountToFineAmount(defaultAssetAmounts(sourceAsset), assetDecimals[sourceAsset])) /
        100,
    );

  return {
    message,
    gasBudget,
    cfParameters,
  };
}

export async function prepareSwap(
  sourceAsset: Asset,
  destAsset: Asset,
  addressType?: BtcAddressType,
  messageMetadata?: CcmDepositMetadata,
  tagSuffix?: string,
) {
  // Seed needs to be unique per swap:
  const seed = randomAsHex(32);

  let destAddress;

  let tag = `[${(swapCount++).toString().padEnd(2, ' ')}: ${sourceAsset}->${destAsset}`;
  tag += messageMetadata ? ' CCM' : '';
  tag += tagSuffix ? `${tagSuffix}]` : ']';

  // For swaps with a message force the address to be the CF Tester address.
  if (messageMetadata && chainFromAsset(destAsset) === chainFromAsset('ETH')) {
    destAddress = getEthContractAddress('CFTESTER');
    console.log(`${tag} Using CF Tester address: ${destAddress}`);
  } else {
    destAddress = await newAddress(destAsset, seed, addressType);
    console.log(`${tag} Created new ${destAsset} address: ${destAddress}`);
  }

  return { destAddress, tag };
}

export async function testSwap(
  sourceAsset: Asset,
  destAsset: Asset,
  addressType?: BtcAddressType,
  messageMetadata?: CcmDepositMetadata,
  tagSuffix?: string,
) {
  const { destAddress, tag } = await prepareSwap(
    sourceAsset,
    destAsset,
    addressType,
    messageMetadata,
    tagSuffix,
  );
  return performSwap(sourceAsset, destAsset, destAddress, tag, messageMetadata);
}
async function testSwapViaContract(
  sourceAsset: Asset,
  destAsset: Asset,
  addressType?: BtcAddressType,
  messageMetadata?: CcmDepositMetadata,
  tagSuffix?: string,
) {
  const { destAddress, tag } = await prepareSwap(
    sourceAsset,
    destAsset,
    addressType,
    messageMetadata,
    (tagSuffix ?? '') + ' Contract',
  );
  return performSwapViaContract(sourceAsset, destAsset, destAddress, tag, messageMetadata);
}

export async function testAllSwaps() {
<<<<<<< HEAD
  function appendSwap(
    swapArray: Promise<void>[],
    sourceAsset: Asset,
    destAsset: Asset,
    functionCall: (
      sourceAsset: Asset,
      destAsset: Asset,
      addressType?: BtcAddressType,
      messageMetadata?: CcmDepositMetadata,
    ) => Promise<void>,
    messageMetadata?: CcmDepositMetadata,
  ) {
    if (destAsset === 'BTC') {
      Object.values(btcAddressTypes).forEach((btcAddrType) => {
        swapArray.push(functionCall(sourceAsset, destAsset, btcAddrType, messageMetadata));
      });
    } else {
      swapArray.push(functionCall(sourceAsset, destAsset, undefined, messageMetadata));
    }
  }

  let stopObserving = false;
  const observingBadEvents = observeBadEvents(':BroadcastAborted', () => stopObserving);
=======
  console.log('=== Testing all swaps ===');
>>>>>>> aad7a947

  // Single approval of all the assets swapped in contractsSwaps to avoid overlapping async approvals.
  // Set the allowance to the same amount of total asset swapped in contractsSwaps to avoid nonce issues.
  // Total contract swap per ERC20 token = ccmContractSwaps + contractSwaps =
  //     (numberAssetsEthereum - 1) + (numberAssets (BTC has 4 different types) - 1) = 2 + 7 = 9
  await approveTokenVault(
    'USDC',
    (BigInt(amountToFineAmount(defaultAssetAmounts('USDC'), assetDecimals.USDC)) * 9n).toString(),
  );
  await approveTokenVault(
    'FLIP',
    (BigInt(amountToFineAmount(defaultAssetAmounts('FLIP'), assetDecimals.FLIP)) * 9n).toString(),
  );

  const regularSwaps: Promise<void>[] = [];
  const contractSwaps: Promise<void>[] = [];
  const ccmSwaps: Promise<void>[] = [];
  const ccmContractSwaps: Promise<void>[] = [];

  Object.values(Assets).forEach((sourceAsset) => {
    Object.values(Assets).forEach((destAsset) => {
      // SDK prevents swaps from the same asset to the same asset
      if (sourceAsset !== destAsset) {
        appendSwap(regularSwaps, sourceAsset, destAsset, testSwap);

        if (chainFromAsset(sourceAsset) === chainFromAsset('ETH')) {
          appendSwap(contractSwaps, sourceAsset, destAsset, testSwapViaContract);

          if (chainFromAsset(destAsset) === chainFromAsset('ETH')) {
            appendSwap(
              ccmContractSwaps,
              sourceAsset,
              destAsset,
              testSwapViaContract,
              newCcmMetadata(sourceAsset),
            );
          }
        }
        if (chainFromAsset(destAsset) === chainFromAsset('ETH')) {
          appendSwap(ccmSwaps, sourceAsset, destAsset, testSwap, newCcmMetadata(sourceAsset));
        }
      }
    });
  });

  await Promise.all([contractSwaps, regularSwaps, ccmSwaps, ccmContractSwaps]);
}<|MERGE_RESOLUTION|>--- conflicted
+++ resolved
@@ -1,7 +1,7 @@
 import { randomAsHex, randomAsNumber } from '@polkadot/util-crypto';
 import { Asset, assetDecimals, Assets } from '@chainflip-io/cli';
 import Web3 from 'web3';
-import { performSwap } from '../shared/perform_swap';
+import { performSwap, SwapParams } from '../shared/perform_swap';
 import {
   newAddress,
   chainFromAsset,
@@ -11,7 +11,11 @@
 } from '../shared/utils';
 import { BtcAddressType, btcAddressTypes } from '../shared/new_btc_address';
 import { CcmDepositMetadata } from '../shared/new_swap';
-import { performSwapViaContract, approveTokenVault } from '../shared/contract_swap';
+import {
+  performSwapViaContract,
+  approveTokenVault,
+  ContractSwapParams,
+} from '../shared/contract_swap';
 
 enum SolidityType {
   Uint256 = 'uint256',
@@ -148,9 +152,8 @@
 }
 
 export async function testAllSwaps() {
-<<<<<<< HEAD
   function appendSwap(
-    swapArray: Promise<void>[],
+    swapArray: Promise<SwapParams | ContractSwapParams>[],
     sourceAsset: Asset,
     destAsset: Asset,
     functionCall: (
@@ -158,7 +161,8 @@
       destAsset: Asset,
       addressType?: BtcAddressType,
       messageMetadata?: CcmDepositMetadata,
-    ) => Promise<void>,
+      tagSuffix?: string,
+    ) => Promise<SwapParams | ContractSwapParams>,
     messageMetadata?: CcmDepositMetadata,
   ) {
     if (destAsset === 'BTC') {
@@ -170,11 +174,7 @@
     }
   }
 
-  let stopObserving = false;
-  const observingBadEvents = observeBadEvents(':BroadcastAborted', () => stopObserving);
-=======
   console.log('=== Testing all swaps ===');
->>>>>>> aad7a947
 
   // Single approval of all the assets swapped in contractsSwaps to avoid overlapping async approvals.
   // Set the allowance to the same amount of total asset swapped in contractsSwaps to avoid nonce issues.
@@ -189,10 +189,10 @@
     (BigInt(amountToFineAmount(defaultAssetAmounts('FLIP'), assetDecimals.FLIP)) * 9n).toString(),
   );
 
-  const regularSwaps: Promise<void>[] = [];
-  const contractSwaps: Promise<void>[] = [];
-  const ccmSwaps: Promise<void>[] = [];
-  const ccmContractSwaps: Promise<void>[] = [];
+  const regularSwaps: Promise<SwapParams>[] = [];
+  const contractSwaps: Promise<ContractSwapParams>[] = [];
+  const ccmSwaps: Promise<SwapParams>[] = [];
+  const ccmContractSwaps: Promise<ContractSwapParams>[] = [];
 
   Object.values(Assets).forEach((sourceAsset) => {
     Object.values(Assets).forEach((destAsset) => {
