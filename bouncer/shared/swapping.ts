--- conflicted
+++ resolved
@@ -72,7 +72,7 @@
 export function newSolanaCfParameters(maxAccounts: number) {
   const cfReceiverAddress = getContractAddress('Solana', 'CFTESTER');
 
-  const fallbackAddrBytes = new PublicKey(getContractAddress('Solana', 'FALLBACK')).toBytes();
+  const fallbackAddress = Keypair.generate().publicKey.toBytes();
 
   const remainingAccounts = [];
   const numRemainingAccounts = Math.floor(Math.random() * maxAccounts);
@@ -84,24 +84,14 @@
     });
   }
 
-<<<<<<< HEAD
   const cfParameters = {
     cf_receiver: {
       pubkey: new PublicKey(cfReceiverAddress).toBytes(),
       is_writable: false,
     },
     remaining_accounts: remainingAccounts,
+    fallback_address: fallbackAddress,
   };
-=======
-  // Concatenate the byte arrays
-  const cfParameters = new Uint8Array([
-    ...cfReceiverBytes,
-    // Inserted by the codec::Encode
-    4 * remainingAccounts.length,
-    ...remainingAccounts.flatMap((account) => Array.from(account)),
-    ...fallbackAddrBytes,
-  ]);
->>>>>>> 6311f8c4
 
   return u8aToHex(solCfParamsCodec.enc(cfParameters));
 }
