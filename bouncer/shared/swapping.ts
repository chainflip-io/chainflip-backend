--- conflicted
+++ resolved
@@ -78,10 +78,6 @@
   return web3.eth.abi.encodeParameters(typesArray, variables);
 }
 
-function newArbitraryBytes(maxLength: number): string {
-  return randomAsHex(Math.floor(Math.random() * maxLength) + 1);
-}
-
 function newSolanaCfParameters(maxAccounts: number) {
   function arrayToHexString(byteArray: Uint8Array): string {
     return (
@@ -105,11 +101,7 @@
   ]);
 
   const remainingAccounts = [];
-<<<<<<< HEAD
   const numRemainingAccounts = Math.floor(Math.random() * maxAccounts);
-=======
-  const numRemainingAccounts = Math.floor(Math.random() * 10);
->>>>>>> 26b04332
 
   for (let i = 0; i < numRemainingAccounts; i++) {
     remainingAccounts.push(
@@ -134,11 +126,16 @@
 const bytesPerAccount = 33;
 
 function newCcmMessageAndCfParameters(destAsset: Asset): { message: string; cfParameters: string } {
+  // Generate random bytes. Setting a minimum length of 10 because very short messages can end up
+  // with the SC returning an ASCII character in SwapDepositAddressReady.
+  function newArbitraryBytes(maxLength: number): string {
+    return randomAsHex(Math.floor(Math.random() * Math.max(0, maxLength - 10)) + 10);
+  }
+
   const destChain = chainFromAsset(destAsset);
   switch (destChain) {
     case 'Ethereum':
     case 'Arbitrum':
-<<<<<<< HEAD
       // Cf Parameters should be ignored by the protocol for any chain other than Solana
       return { message: newAbiEncodedMessage(), cfParameters: newArbitraryBytes(100) };
     case 'Solana': {
@@ -156,11 +153,6 @@
         cfParameters: newSolanaCfParameters(maxAccounts),
       };
     }
-=======
-      return newAbiEncodedMessage();
-    case 'Solana':
-      return randomAsHex(Math.floor(Math.random() * 90) + 10);
->>>>>>> 26b04332
     default:
       throw new Error(`Unsupported chain: ${destChain}`);
   }
