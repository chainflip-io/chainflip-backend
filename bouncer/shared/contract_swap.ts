import {
  InternalAsset as Asset,
  executeSwap,
  ExecuteSwapParams,
  approveVault,
  Asset as SCAsset,
  Chains,
  InternalAsset,
  Chain,
} from '@chainflip/cli';
import { HDNodeWallet, Wallet, getDefaultProvider } from 'ethers';
import {
  observeBalanceIncrease,
  getContractAddress,
  observeCcmReceived,
  amountToFineAmount,
  defaultAssetAmounts,
  chainFromAsset,
  getEvmEndpoint,
  assetDecimals,
  stateChainAssetFromAsset,
  chainGasAsset,
} from './utils';
import { getBalance } from './get_balance';
import { CcmDepositMetadata } from '../shared/new_swap';
import { send } from './send';
import { SwapContext, SwapStatus } from './swapping';

const erc20Assets: Asset[] = ['Flip', 'Usdc', 'Usdt', 'ArbUsdc'];

export async function executeContractSwap(
  srcAsset: Asset,
  destAsset: Asset,
  destAddress: string,
  wallet: HDNodeWallet,
  messageMetadata?: CcmDepositMetadata,
): ReturnType<typeof executeSwap> {
  const srcChain = chainFromAsset(srcAsset);
  const destChain = chainFromAsset(destAsset);

  const networkOptions = {
    signer: wallet,
    network: 'localnet',
    vaultContractAddress: getContractAddress(srcChain, 'VAULT'),
    srcTokenContractAddress: getContractAddress(srcChain, srcAsset),
  } as const;
  const txOptions = {
    // This is run with fresh addresses to prevent nonce issues. Will be 1 for ERC20s.
    gasLimit: srcChain === Chains.Arbitrum ? 10000000n : 200000n,
  } as const;

  const receipt = await executeSwap(
    {
      destChain,
      destAsset: stateChainAssetFromAsset(destAsset),
      // It is important that this is large enough to result in
      // an amount larger than existential (e.g. on Polkadot):
      amount: amountToFineAmount(defaultAssetAmounts(srcAsset), assetDecimals(srcAsset)),
      destAddress,
      srcAsset: stateChainAssetFromAsset(srcAsset),
      srcChain,
      ccmMetadata: messageMetadata && {
        gasBudget: messageMetadata.gasBudget.toString(),
        message: messageMetadata.message,
      },
    } as ExecuteSwapParams,
    networkOptions,
    txOptions,
  );

  return receipt;
}
export type ContractSwapParams = {
  sourceAsset: Asset;
  destAsset: Asset;
  destAddress: string;
  txHash: string;
};

export async function performSwapViaContract(
  sourceAsset: Asset,
  destAsset: Asset,
  destAddress: string,
  swapTag = '',
  messageMetadata?: CcmDepositMetadata,
  swapContext?: SwapContext,
  log = true,
): Promise<ContractSwapParams> {
  const tag = swapTag ?? '';

  const srcChain = chainFromAsset(sourceAsset);

  // Generate a new wallet for each contract swap to prevent nonce issues when running in parallel
  // with other swaps via deposit channels.
  const mnemonic = Wallet.createRandom().mnemonic?.phrase ?? '';
  if (mnemonic === '') {
    throw new Error('Failed to create random mnemonic');
  }
  const wallet = Wallet.fromPhrase(mnemonic).connect(getDefaultProvider(getEvmEndpoint(srcChain)));

  try {
    // Fund new key with native asset and asset to swap.
    await send(chainGasAsset(srcChain) as InternalAsset, wallet.address);
    await send(sourceAsset, wallet.address);

    if (erc20Assets.includes(sourceAsset)) {
      // Doing effectively infinite approvals to make sure it doesn't fail.
      // eslint-disable-next-line @typescript-eslint/no-use-before-define
      await approveTokenVault(
        sourceAsset,
        (
          BigInt(amountToFineAmount(defaultAssetAmounts(sourceAsset), assetDecimals(sourceAsset))) *
          100n
        ).toString(),
        wallet,
      );
    }
    swapContext?.updateStatus(swapTag, SwapStatus.ContractApproved);

    const oldBalance = await getBalance(destAsset, destAddress);
    if (log) {
      console.log(`${tag} Old balance: ${oldBalance}`);
      console.log(
        `${tag} Executing (${sourceAsset}) contract swap to(${destAsset}) ${destAddress}. Current balance: ${oldBalance}`,
      );
    }

    // To uniquely identify the contractSwap, we need to use the TX hash. This is only known
    // after sending the transaction, so we send it first and observe the events afterwards.
    // There are still multiple blocks of safety margin inbetween before the event is emitted
    const receipt = await executeContractSwap(
      sourceAsset,
      destAsset,
      destAddress,
      wallet,
      messageMetadata,
    );
    swapContext?.updateStatus(swapTag, SwapStatus.ContractExecuted);

<<<<<<< HEAD
    if (log) {
      console.log(`${tag} Successfully observed event: swapping: SwapScheduled`);
    }

=======
>>>>>>> f1705046
    const ccmEventEmitted = messageMetadata
      ? observeCcmReceived(
          sourceAsset,
          destAsset,
          destAddress,
          messageMetadata,
          wallet.address.toLowerCase(),
        )
      : Promise.resolve();

    const [newBalance] = await Promise.all([
      observeBalanceIncrease(destAsset, destAddress, oldBalance),
      ccmEventEmitted,
    ]);
    if (log) {
      console.log(`${tag} Swap success! New balance: ${newBalance}!`);
    }
    swapContext?.updateStatus(swapTag, SwapStatus.Success);
    return {
      sourceAsset,
      destAsset,
      destAddress,
      txHash: receipt.hash,
    };
  } catch (err) {
    console.error('err:', err);
    swapContext?.updateStatus(swapTag, SwapStatus.Failure);
    if (err instanceof Error) {
      console.log(err.stack);
    }
    throw new Error(`${tag} ${err}`);
  }
}
export async function approveTokenVault(srcAsset: Asset, amount: string, wallet: HDNodeWallet) {
  if (!erc20Assets.includes(srcAsset)) {
    throw new Error(`Unsupported asset, not an ERC20: ${srcAsset}`);
  }

  const chain = chainFromAsset(srcAsset as Asset);

  await approveVault(
    {
      amount,
      srcChain: chain as Chain,
      srcAsset: stateChainAssetFromAsset(srcAsset) as SCAsset,
    },
    {
      signer: wallet,
      network: 'localnet',
      vaultContractAddress: getContractAddress(chain, 'VAULT'),
      srcTokenContractAddress: getContractAddress(chain, srcAsset),
    },
    // This is run with fresh addresses to prevent nonce issues
    {
      nonce: 0,
    },
  );
}<|MERGE_RESOLUTION|>--- conflicted
+++ resolved
@@ -137,13 +137,6 @@
     );
     swapContext?.updateStatus(swapTag, SwapStatus.ContractExecuted);
 
-<<<<<<< HEAD
-    if (log) {
-      console.log(`${tag} Successfully observed event: swapping: SwapScheduled`);
-    }
-
-=======
->>>>>>> f1705046
     const ccmEventEmitted = messageMetadata
       ? observeCcmReceived(
           sourceAsset,
