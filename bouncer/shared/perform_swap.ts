import { InternalAsset as Asset } from '@chainflip/cli';
import { encodeAddress } from '../polkadot/util-crypto';
import { newSwap } from './new_swap';
import { send, sendViaCfTester } from './send';
import { getBalance } from './get_balance';
import {
  observeBalanceIncrease,
  observeCcmReceived,
  shortChainFromAsset,
  observeSwapEvents,
  observeBroadcastSuccess,
<<<<<<< HEAD
  getEncodedSolAddress,
  observeFetch,
  chainFromAsset,
=======
  observeSwapRequested,
  SwapRequestType,
>>>>>>> f1705046
} from '../shared/utils';
import { CcmDepositMetadata } from '../shared/new_swap';
import { SwapContext, SwapStatus } from './swapping';
import { getChainflipApi, observeEvent } from './utils/substrate';

function encodeDestinationAddress(address: string, destAsset: Asset): string {
  let destAddress = address;

  if (destAddress && destAsset === 'Dot') {
    destAddress = encodeAddress(destAddress);
  } else if (shortChainFromAsset(destAsset) === 'Sol') {
    destAddress = getEncodedSolAddress(destAddress);
  }

  return destAddress;
}

export type SwapParams = {
  sourceAsset: Asset;
  destAsset: Asset;
  depositAddress: string;
  destAddress: string;
  channelId: number;
};

export async function requestNewSwap(
  sourceAsset: Asset,
  destAsset: Asset,
  destAddress: string,
  tag = '',
  messageMetadata?: CcmDepositMetadata,
  brokerCommissionBps?: number,
  log = true,
  boostFeeBps = 0,
): Promise<SwapParams> {
  const addressPromise = observeEvent('swapping:SwapDepositAddressReady', {
    test: (event) => {
      // Find deposit address for the right swap by looking at destination address:
      const destAddressEvent = encodeDestinationAddress(
        event.data.destinationAddress[shortChainFromAsset(destAsset)],
        destAsset,
      );
      if (!destAddressEvent) return false;

      const destAssetMatches = event.data.destinationAsset === destAsset;
      const sourceAssetMatches = event.data.sourceAsset === sourceAsset;
      const destAddressMatches =
        destAddressEvent.toLowerCase() ===
        encodeDestinationAddress(destAddress, destAsset).toLowerCase();

      // CF Parameters is always set to '' by the SDK for now
      const ccmMetadataMatches = messageMetadata
        ? event.data.channelMetadata !== null &&
          event.data.channelMetadata.message === messageMetadata.message &&
          Number(event.data.channelMetadata.gasBudget.replace(/,/g, '')) ===
            messageMetadata.gasBudget
        : event.data.channelMetadata === null;

      return destAddressMatches && destAssetMatches && sourceAssetMatches && ccmMetadataMatches;
    },
  }).event;

  await newSwap(
    sourceAsset,
    destAsset,
    destAddress,
    messageMetadata,
    brokerCommissionBps,
    boostFeeBps,
  );

  const res = (await addressPromise).data;

  const depositAddress = res.depositAddress[shortChainFromAsset(sourceAsset)];
  const channelDestAddress = res.destinationAddress[shortChainFromAsset(destAsset)];
  const channelId = Number(res.channelId);

  if (log) {
    console.log(`${tag} Deposit address: ${depositAddress}`);
    console.log(`${tag} Destination address is: ${channelDestAddress} Channel ID is: ${channelId}`);
  }

  return {
    sourceAsset,
    destAsset,
    depositAddress,
    destAddress,
    channelId,
  };
}

export enum SenderType {
  Address,
  Contract,
}

export async function doPerformSwap(
  { sourceAsset, destAsset, destAddress, depositAddress, channelId }: SwapParams,
  tag = '',
  messageMetadata?: CcmDepositMetadata,
  senderType = SenderType.Address,
  amount?: string,
  log = true,
  swapContext?: SwapContext,
) {
  const oldBalance = await getBalance(destAsset, destAddress);

  if (log) console.log(`${tag} Old balance: ${oldBalance}`);

  const swapRequestedHandle = observeSwapRequested(
    sourceAsset,
    destAsset,
    channelId,
    messageMetadata ? SwapRequestType.Ccm : SwapRequestType.Regular,
  );

  const ccmEventEmitted = messageMetadata
    ? observeCcmReceived(sourceAsset, destAsset, destAddress, messageMetadata)
    : Promise.resolve();

  await (senderType === SenderType.Address
    ? send(sourceAsset, depositAddress, amount, log)
    : sendViaCfTester(sourceAsset, depositAddress));

  if (log) console.log(`${tag} Funded the address`);

  swapContext?.updateStatus(tag, SwapStatus.Funded);

  await swapRequestedHandle;

  swapContext?.updateStatus(tag, SwapStatus.SwapScheduled);

  if (log) console.log(`${tag} Waiting for balance to update`);

  try {
    const [newBalance] = await Promise.all([
      observeBalanceIncrease(destAsset, destAddress, oldBalance),
      ccmEventEmitted,
    ]);

    const chain = chainFromAsset(sourceAsset);
    if (chain !== 'Bitcoin' && chain !== 'Polkadot') {
      if (log) console.log(`${tag} Waiting deposit fetch ${depositAddress}`);
      await observeFetch(sourceAsset, depositAddress);
    }

    if (log) console.log(`${tag} Swap success! New balance: ${newBalance}!`);
    swapContext?.updateStatus(tag, SwapStatus.Success);
  } catch (err) {
    swapContext?.updateStatus(tag, SwapStatus.Failure);
    throw new Error(`${tag} ${err}`);
  }
}

export async function performSwap(
  sourceAsset: Asset,
  destAsset: Asset,
  destAddress: string,
  swapTag?: string,
  messageMetadata?: CcmDepositMetadata,
  senderType = SenderType.Address,
  amount?: string,
  brokerCommissionBps?: number,
  log = true,
  swapContext?: SwapContext,
) {
  const tag = swapTag ?? '';

  if (log)
    console.log(
      `${tag} The args are: ${sourceAsset} ${destAsset} ${destAddress} ${
        messageMetadata
          ? messageMetadata.message.substring(0, 6) +
            '...' +
            messageMetadata.message.substring(messageMetadata.message.length - 4)
          : ''
      }`,
    );

  const swapParams = await requestNewSwap(
    sourceAsset,
    destAsset,
    destAddress,
    tag,
    messageMetadata,
    brokerCommissionBps,
    log,
  );

  await doPerformSwap(swapParams, tag, messageMetadata, senderType, amount, log, swapContext);

  return swapParams;
}

// function to create a swap and track it until we detect the corresponding broadcast success
export async function performAndTrackSwap(
  sourceAsset: Asset,
  destAsset: Asset,
  destAddress: string,
  amount?: string,
  tag?: string,
) {
  await using chainflipApi = await getChainflipApi();

  const swapParams = await requestNewSwap(sourceAsset, destAsset, destAddress, tag);

  await send(sourceAsset, swapParams.depositAddress, amount);
  console.log(`${tag} fund sent, waiting for the deposit to be witnessed..`);

  // SwapScheduled, SwapExecuted, SwapEgressScheduled, BatchBroadcastRequested
  const broadcastId = await observeSwapEvents(swapParams, chainflipApi, tag);

  if (broadcastId) await observeBroadcastSuccess(broadcastId, tag);
  else throw new Error('Failed to retrieve broadcastId!');
  console.log(`${tag} broadcast executed succesfully, swap is complete!`);
}<|MERGE_RESOLUTION|>--- conflicted
+++ resolved
@@ -9,14 +9,11 @@
   shortChainFromAsset,
   observeSwapEvents,
   observeBroadcastSuccess,
-<<<<<<< HEAD
   getEncodedSolAddress,
   observeFetch,
   chainFromAsset,
-=======
   observeSwapRequested,
   SwapRequestType,
->>>>>>> f1705046
 } from '../shared/utils';
 import { CcmDepositMetadata } from '../shared/new_swap';
 import { SwapContext, SwapStatus } from './swapping';
