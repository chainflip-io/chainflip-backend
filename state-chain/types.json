{
  "AccountInfo": {
    "nonce": "Index",
    "consumers": "RefCount",
    "providers": "RefCount",
    "data": "()"
  },
  "Address": "MultiAddress",
  "Amount": "TokenAmount",
  "AuctionError": {
    "_enum": [
      "BondIsZero",
      "Empty",
      "MinValidatorSize"
    ]
  },
  "AuctionIndex": "u64",
  "AuctionPhase": {
    "_enum": {
      "WaitingForBids": "(Vec<ValidatorId>, Amount)",
      "BidsTaken": "(Vec<(ValidatorId, Amount)>)",
      "WinnersSelected": "(Vec<ValidatorId>, Amount)"
    }
  },
  "AuctionRange": "(u32,u32)",
  "CallHash": "[u8;32]",
  "ClaimDetailsFor": {
    "amount": "FlipBalance",
    "nonce": "Nonce",
    "address": "EthereumAddress",
    "expiry": "Duration",
    "signature": "Option<Signature>"
  },
  "Duration": "(u64,u32)",
  "EpochIndex": "u32",
  "EthereumAddress": "[u8;20]",
  "EthTransactionHash": "[u8;32]",
  "FlipAccount": {
    "stake": "FlipBalance",
    "validator_bond": "FlipBalance"
  },
  "FlipBalance": "u128",
  "ImbalanceSource": {
    "_enum": [
      "External",
      "Account(AccountId)",
      "Emissions"
    ]
  },
  "LookupSource": "MultiAddress",
  "Nonce": "u64",
  "OnlineCreditsFor": "u64",
  "Retired": "bool",
  "Signature": "H256",
  "TokenAmount": "u128",
  "ValidatorId": "AccountId",
  "ReputationPenalty": {
    "points": "ReputationPoints",
    "blocks": "BlockNumber"
  },
  "ReputationPoints": "i32",
  "RequestIndex": "u64",
  "PublicKey": "Vec<u8>",
  "Transaction": "Vec<u8>",
  "EthSigningTxResponse": {
    "_enum": {
      "Success": "(Vec<u8>)",
      "Error": "(Vec<ValidatorId>)"
    }
  },
  "KeygenResponse": {
    "_enum": {
      "Success": "(PublicKey)",
      "Failure": "(Vec<ValidatorId>)"
    }
  },
  "ChainParams": {
    "_enum": {
      "Ethereum": "(Vec<u8>)",
      "Other": "(Vec<u8>)"
    }
  },
  "KeygenRequest": {
    "chain": "ChainParams",
    "validator_candidates": "Vec<ValidatorId>"
  },
  "Vault": {
    "old_key": "PublicKey",
    "new_key": "PublicKey",
    "tx": "Transaction"
  },
  "VaultRotationResponse": {
    "_enum": {
      "Success": {
        "old_key": "PublicKey",
        "new_key": "PublicKey",
        "tx": "Transaction"
      },
      "Failure": ""
    }
  },
  "ReserveId": "[u8;4]",
  "ValidatorSize": "u32",
  "VoteCount": "u32",
<<<<<<< HEAD
  "NetworkState": {
    "online": "u32",
    "offline": "u32"
  }
=======
  "NonceIdentifier": {
    "_enum": [
      "Ethereum",
      "Bitcoin",
      "Dot"
    ]
  },
  "Nonce": "u64"
>>>>>>> d8c75524
}<|MERGE_RESOLUTION|>--- conflicted
+++ resolved
@@ -102,19 +102,15 @@
   "ReserveId": "[u8;4]",
   "ValidatorSize": "u32",
   "VoteCount": "u32",
-<<<<<<< HEAD
   "NetworkState": {
     "online": "u32",
     "offline": "u32"
-  }
-=======
+  },
   "NonceIdentifier": {
     "_enum": [
       "Ethereum",
       "Bitcoin",
       "Dot"
     ]
-  },
-  "Nonce": "u64"
->>>>>>> d8c75524
+  }
 }