--- conflicted
+++ resolved
@@ -6,10 +6,6 @@
     "data": "()"
   },
   "ActiveProposal": "(ProposalId, Timestamp)",
-<<<<<<< HEAD
-  "AggKeySignature": "U256",
-=======
->>>>>>> 64163dff
   "Address": "MultiAddress",
   "AggKeySignature": "U256",
   "Amount": "u128",
@@ -32,16 +28,6 @@
     }
   },
   "AuctionRange": "(u32,u32)",
-<<<<<<< HEAD
-  "BroadcastAttemptId": "u64",
-  "BroadcastStage": {
-    "_enum": [
-      "TransactionSigning",
-      "Transmission"
-    ]
-  },
-=======
->>>>>>> 64163dff
   "Bid": "(ValidatorId, Amount)",
   "BlockNumber": "u32",
   "BroadcastAttemptId": "u64",
@@ -137,12 +123,6 @@
   "SignedTransactionFor": "Vec<u8>",
   "StakeAttempt": "(EthereumAddress, Amount)",
   "Timestamp": "u64",
-<<<<<<< HEAD
-=======
-  "TokenAmount": "u128",
-  "UnsignedTransactionFor": "Vec<u8>",
-  "ValidatorId": "AccountId",
->>>>>>> 64163dff
   "TransactionHash": "Vec<u8>",
   "UnsignedTransactionFor": "Vec<u8>",
   "ValidatorId": "AccountId",
