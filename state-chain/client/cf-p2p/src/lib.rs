--- conflicted
+++ resolved
@@ -290,12 +290,7 @@
 							Ok(200)
 						}
 					} else {
-<<<<<<< HEAD
-						let validator_id: AccountId = validator_id.into();
 						state.local_validator_id = Some(validator_id);
-=======
-						state.local_validator_id = Some(validator_id.clone());
->>>>>>> c504986b
 						encode_and_send(
 							&self.p2p_network_service,
 							P2PMessage::SelfIdentify(validator_id),
