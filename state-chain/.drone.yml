kind: secret
name: dockerconfigjson
get:
  path: dockerconfigjson
  name: .dockerconfigjson
---
kind: pipeline
type: kubernetes
name: chainflip-state-chain-pr

steps:
# <<<<<<<<<<<<<<<<<<<<<<<<<<<<< pull_request >>>>>>>>>>>>>>>>>>>>>>>>>>>>>>>>>>
# Pull request check and build
#  - name: format-engine
#    image: ghcr.io/chainflip-io/chainflip-backend/rust-base:latest
#    commands:
#      - cargo fmt --all -- --check
  - name: check-state-chain
    image: ghcr.io/chainflip-io/chainflip-backend/rust-base:latest
    environment:
<<<<<<< HEAD
      SCCACHE_REDIS: "redis://redis-headless:6379/"
=======
      SCCACHE_REDIS: redis://redis-headless:6379/
>>>>>>> e5480848
    commands:
      - cargo check --release --bin state-chain-node
      - sccache -s
    resources:
      limits:
        cpu: 2000
<<<<<<< HEAD
  - name: build-state-chain
    image: ghcr.io/chainflip-io/chainflip-backend/rust-base:latest
    environment:
      SCCACHE_REDIS: "redis://redis-headless:6379/"
    commands:
      - cargo build --release --bin state-chain-node
      - sccache -s
    resources:
      limits:
        cpu: 2000
  - name: test-state-chain
    image: ghcr.io/chainflip-io/chainflip-backend/rust-base:latest
    environment:
      SCCACHE_REDIS: "redis://redis-headless:6379/"
    commands:
      - cargo test --release
      - sccache -s
    resources:
      limits:
        cpu: 2000
=======
        memory: 3.5GiB
  - name: build-state-chain
    image: ghcr.io/chainflip-io/chainflip-backend/rust-base:latest
    environment:
      SCCACHE_REDIS: redis://redis-headless:6379/
    commands:
      - cargo build --release --bin state-chain-node
      - sccache -s
  - name: test-state-chain
    image: ghcr.io/chainflip-io/chainflip-backend/rust-base:latest
    environment:
      SCCACHE_REDIS: redis://redis-headless:6379/
    commands:
      - cargo test --release
      - sccache -s
>>>>>>> e5480848

# Config
trigger:
  event:
    - pull_request
  paths:
    - state-chain/**/*.rs

<<<<<<< HEAD
node_selector:
  type: "ci"

=======
>>>>>>> e5480848
image_pull_secrets:
  - dockerconfigjson

node_selector:
  type: ci<|MERGE_RESOLUTION|>--- conflicted
+++ resolved
@@ -18,39 +18,13 @@
   - name: check-state-chain
     image: ghcr.io/chainflip-io/chainflip-backend/rust-base:latest
     environment:
-<<<<<<< HEAD
-      SCCACHE_REDIS: "redis://redis-headless:6379/"
-=======
       SCCACHE_REDIS: redis://redis-headless:6379/
->>>>>>> e5480848
     commands:
       - cargo check --release --bin state-chain-node
       - sccache -s
     resources:
       limits:
         cpu: 2000
-<<<<<<< HEAD
-  - name: build-state-chain
-    image: ghcr.io/chainflip-io/chainflip-backend/rust-base:latest
-    environment:
-      SCCACHE_REDIS: "redis://redis-headless:6379/"
-    commands:
-      - cargo build --release --bin state-chain-node
-      - sccache -s
-    resources:
-      limits:
-        cpu: 2000
-  - name: test-state-chain
-    image: ghcr.io/chainflip-io/chainflip-backend/rust-base:latest
-    environment:
-      SCCACHE_REDIS: "redis://redis-headless:6379/"
-    commands:
-      - cargo test --release
-      - sccache -s
-    resources:
-      limits:
-        cpu: 2000
-=======
         memory: 3.5GiB
   - name: build-state-chain
     image: ghcr.io/chainflip-io/chainflip-backend/rust-base:latest
@@ -66,7 +40,6 @@
     commands:
       - cargo test --release
       - sccache -s
->>>>>>> e5480848
 
 # Config
 trigger:
@@ -75,12 +48,6 @@
   paths:
     - state-chain/**/*.rs
 
-<<<<<<< HEAD
-node_selector:
-  type: "ci"
-
-=======
->>>>>>> e5480848
 image_pull_secrets:
   - dockerconfigjson
 
