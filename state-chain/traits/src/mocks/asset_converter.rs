use cf_primitives::{Asset, AssetAmount};
use frame_support::sp_runtime::traits::UniqueSaturatedInto;
use sp_runtime::traits::AtLeast32BitUnsigned;

use crate::AssetConverter;

use super::{MockPallet, MockPalletStorage};

pub struct MockAssetConverter;

impl MockPallet for MockAssetConverter {
	const PREFIX: &'static [u8] = b"MockAssetConverter";
}

impl MockAssetConverter {
	pub fn set_price(source_asset: Asset, destination_asset: Asset, price: AssetAmount) {
		Self::put_storage(b"PRICES", (source_asset, destination_asset), price);
	}

	pub fn get_price(source_asset: Asset, destination_asset: Asset) -> Option<AssetAmount> {
		Self::get_storage::<_, AssetAmount>(b"PRICES", (source_asset, destination_asset))
	}
}

impl AssetConverter for MockAssetConverter {
	fn estimate_swap_input_for_desired_output<
		Amount: Into<AssetAmount> + AtLeast32BitUnsigned + Copy,
	>(
		input_asset: impl Into<Asset>,
		output_asset: impl Into<Asset>,
		desired_output_amount: Amount,
	) -> Option<Amount> {
		Self::get_price(output_asset.into(), input_asset.into())
			.map(|price| (price * desired_output_amount.into()).unique_saturated_into())
	}

	fn calculate_asset_conversion<Amount: Into<AssetAmount> + AtLeast32BitUnsigned + Copy>(
		input_asset: impl Into<Asset>,
		available_input_amount: Amount,
		output_asset: impl Into<Asset>,
		desired_output_amount: Amount,
	) -> Option<Amount> {
		// The following check is copied from the implementation in the pool pallet
		if desired_output_amount.is_zero() {
			return Some(Amount::zero())
		}
		if available_input_amount.is_zero() {
			return None
		}

		let input_asset = input_asset.into();
		let output_asset = output_asset.into();
		if input_asset == output_asset {
			return Some(available_input_amount.saturating_sub(desired_output_amount))
		}

		let required_input = Self::get_price(input_asset, output_asset)
			.map(|price| desired_output_amount.into() / price)?;

		if required_input > available_input_amount.into() {
			return Some(available_input_amount)
		}

<<<<<<< HEAD
		Some((
			available_input_amount.checked_sub(&input.unique_saturated_into()).unwrap(),
			Self::get_price(input_asset, output_asset)
				.map(|price| price * input)?
				.unique_saturated_into(),
		))
=======
		Some(required_input.unique_saturated_into())
>>>>>>> 9b4b8559
	}
}<|MERGE_RESOLUTION|>--- conflicted
+++ resolved
@@ -55,21 +55,12 @@
 		}
 
 		let required_input = Self::get_price(input_asset, output_asset)
-			.map(|price| desired_output_amount.into() / price)?;
+			.map(|price| desired_output_amount.into() * price)?;
 
 		if required_input > available_input_amount.into() {
 			return Some(available_input_amount)
 		}
 
-<<<<<<< HEAD
-		Some((
-			available_input_amount.checked_sub(&input.unique_saturated_into()).unwrap(),
-			Self::get_price(input_asset, output_asset)
-				.map(|price| price * input)?
-				.unique_saturated_into(),
-		))
-=======
 		Some(required_input.unique_saturated_into())
->>>>>>> 9b4b8559
 	}
 }