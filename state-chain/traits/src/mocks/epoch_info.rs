<<<<<<< HEAD
use crate::{EpochIndex, EpochInfo};
use std::cell::RefCell;

type AccountId = u64;
pub struct Mock;

thread_local! {
	pub static CURRENT_VALIDATORS: RefCell<Vec<AccountId>> = RefCell::new(vec![]);
	pub static NEXT_VALIDATORS: RefCell<Vec<AccountId>> = RefCell::new(vec![]);
	pub static BOND: RefCell<u128> = RefCell::new(0);
	pub static EPOCH: RefCell<EpochIndex> = RefCell::new(0);
	pub static IS_AUCTION: RefCell<bool> = RefCell::new(false);
}

impl Mock {
	/// Get the current number of validators.
	pub fn validator_count() -> usize {
		CURRENT_VALIDATORS.with(|cell| cell.borrow().len())
	}

	/// Add a validator to the current validators.
	pub fn add_validator(account: AccountId) {
		CURRENT_VALIDATORS.with(|cell| cell.borrow_mut().push(account))
	}

	/// Queue a validator. Adds the validator to the set of next validators.
	pub fn queue_validator(account: AccountId) {
		NEXT_VALIDATORS.with(|cell| cell.borrow_mut().push(account))
	}

	/// Clears the current and next validators.
	pub fn clear_validators() {
		CURRENT_VALIDATORS.with(|cell| cell.borrow_mut().clear());
		NEXT_VALIDATORS.with(|cell| cell.borrow_mut().clear());
	}

	/// Set the bond amount.
	pub fn set_bond(bond: u128) {
		BOND.with(|cell| *(cell.borrow_mut()) = bond);
	}

	/// Set the epoch.
	pub fn set_epoch(epoch: u32) {
		EPOCH.with(|cell| *(cell.borrow_mut()) = epoch);
	}

	/// Increment the epoch.
	pub fn incr_epoch() {
		EPOCH.with(|cell| *(cell.borrow_mut()) += 1);
	}

	pub fn set_is_auction_phase(is_auction: bool) {
		IS_AUCTION.with(|cell| *(cell.borrow_mut()) = is_auction);
	}
}

impl EpochInfo for Mock {
	type ValidatorId = AccountId;
	type Amount = u128;

	fn current_validators() -> Vec<Self::ValidatorId> {
		CURRENT_VALIDATORS.with(|cell| cell.borrow().clone())
	}

	fn is_validator(account: &Self::ValidatorId) -> bool {
		Self::current_validators().as_slice().contains(account)
	}

	fn bond() -> Self::Amount {
		BOND.with(|cell| *cell.borrow())
	}

	fn next_validators() -> Vec<Self::ValidatorId> {
		NEXT_VALIDATORS.with(|cell| cell.borrow().clone())
	}

	fn epoch_index() -> EpochIndex {
		EPOCH.with(|cell| *cell.borrow())
	}

	fn is_auction_phase() -> bool {
		IS_AUCTION.with(|cell| *cell.borrow())
	}
=======
pub type Mock = MockEpochInfo;
crate::impl_mock_epoch_info!(u64, u128, u32);

#[macro_export]
macro_rules! impl_mock_epoch_info {
	($account_id:ty, $balance:ty, $epoch_index:ty) => {
		use std::cell::RefCell;
		use $crate::EpochInfo;

		pub struct MockEpochInfo;

		thread_local! {
			pub static CURRENT_VALIDATORS: RefCell<Vec<$account_id>> = RefCell::new(vec![]);
			pub static NEXT_VALIDATORS: RefCell<Vec<$account_id>> = RefCell::new(vec![]);
			pub static BOND: RefCell<$balance> = RefCell::new(0);
			pub static EPOCH: RefCell<$epoch_index> = RefCell::new(0);
			pub static IS_AUCTION: RefCell<bool> = RefCell::new(false);
		}

		impl MockEpochInfo {
			/// Get the current number of validators.
			pub fn validator_count() -> usize {
				CURRENT_VALIDATORS.with(|cell| cell.borrow().len())
			}

			/// Add a validator to the current validators.
			pub fn add_validator(account: $account_id) {
				CURRENT_VALIDATORS.with(|cell| cell.borrow_mut().push(account))
			}

			/// Queue a validator. Adds the validator to the set of next validators.
			pub fn queue_validator(account: $account_id) {
				NEXT_VALIDATORS.with(|cell| cell.borrow_mut().push(account))
			}

			/// Clears the current and next validators.
			pub fn clear_validators() {
				CURRENT_VALIDATORS.with(|cell| cell.borrow_mut().clear());
				NEXT_VALIDATORS.with(|cell| cell.borrow_mut().clear());
			}

			/// Set the bond amount.
			pub fn set_bond(bond: $balance) {
				BOND.with(|cell| *(cell.borrow_mut()) = bond);
			}

			/// Set the epoch.
			pub fn set_epoch(epoch: $epoch_index) {
				EPOCH.with(|cell| *(cell.borrow_mut()) = epoch);
			}

			/// Increment the epoch.
			pub fn incr_epoch() {
				EPOCH.with(|cell| *(cell.borrow_mut()) += 1);
			}

			pub fn set_is_auction_phase(is_auction: bool) {
				IS_AUCTION.with(|cell| *(cell.borrow_mut()) = is_auction);
			}
		}

		impl EpochInfo for MockEpochInfo {
			type ValidatorId = $account_id;
			type Amount = $balance;
			type EpochIndex = $epoch_index;

			fn current_validators() -> Vec<Self::ValidatorId> {
				CURRENT_VALIDATORS.with(|cell| cell.borrow().clone())
			}

			fn is_validator(account: &Self::ValidatorId) -> bool {
				Self::current_validators().as_slice().contains(account)
			}

			fn bond() -> Self::Amount {
				BOND.with(|cell| *cell.borrow())
			}

			fn next_validators() -> Vec<Self::ValidatorId> {
				NEXT_VALIDATORS.with(|cell| cell.borrow().clone())
			}

			fn epoch_index() -> Self::EpochIndex {
				EPOCH.with(|cell| *cell.borrow())
			}

			fn is_auction_phase() -> bool {
				IS_AUCTION.with(|cell| *cell.borrow())
			}
		}
	};
>>>>>>> b7125f54
}<|MERGE_RESOLUTION|>--- conflicted
+++ resolved
@@ -1,94 +1,9 @@
-<<<<<<< HEAD
-use crate::{EpochIndex, EpochInfo};
-use std::cell::RefCell;
-
-type AccountId = u64;
-pub struct Mock;
-
-thread_local! {
-	pub static CURRENT_VALIDATORS: RefCell<Vec<AccountId>> = RefCell::new(vec![]);
-	pub static NEXT_VALIDATORS: RefCell<Vec<AccountId>> = RefCell::new(vec![]);
-	pub static BOND: RefCell<u128> = RefCell::new(0);
-	pub static EPOCH: RefCell<EpochIndex> = RefCell::new(0);
-	pub static IS_AUCTION: RefCell<bool> = RefCell::new(false);
-}
-
-impl Mock {
-	/// Get the current number of validators.
-	pub fn validator_count() -> usize {
-		CURRENT_VALIDATORS.with(|cell| cell.borrow().len())
-	}
-
-	/// Add a validator to the current validators.
-	pub fn add_validator(account: AccountId) {
-		CURRENT_VALIDATORS.with(|cell| cell.borrow_mut().push(account))
-	}
-
-	/// Queue a validator. Adds the validator to the set of next validators.
-	pub fn queue_validator(account: AccountId) {
-		NEXT_VALIDATORS.with(|cell| cell.borrow_mut().push(account))
-	}
-
-	/// Clears the current and next validators.
-	pub fn clear_validators() {
-		CURRENT_VALIDATORS.with(|cell| cell.borrow_mut().clear());
-		NEXT_VALIDATORS.with(|cell| cell.borrow_mut().clear());
-	}
-
-	/// Set the bond amount.
-	pub fn set_bond(bond: u128) {
-		BOND.with(|cell| *(cell.borrow_mut()) = bond);
-	}
-
-	/// Set the epoch.
-	pub fn set_epoch(epoch: u32) {
-		EPOCH.with(|cell| *(cell.borrow_mut()) = epoch);
-	}
-
-	/// Increment the epoch.
-	pub fn incr_epoch() {
-		EPOCH.with(|cell| *(cell.borrow_mut()) += 1);
-	}
-
-	pub fn set_is_auction_phase(is_auction: bool) {
-		IS_AUCTION.with(|cell| *(cell.borrow_mut()) = is_auction);
-	}
-}
-
-impl EpochInfo for Mock {
-	type ValidatorId = AccountId;
-	type Amount = u128;
-
-	fn current_validators() -> Vec<Self::ValidatorId> {
-		CURRENT_VALIDATORS.with(|cell| cell.borrow().clone())
-	}
-
-	fn is_validator(account: &Self::ValidatorId) -> bool {
-		Self::current_validators().as_slice().contains(account)
-	}
-
-	fn bond() -> Self::Amount {
-		BOND.with(|cell| *cell.borrow())
-	}
-
-	fn next_validators() -> Vec<Self::ValidatorId> {
-		NEXT_VALIDATORS.with(|cell| cell.borrow().clone())
-	}
-
-	fn epoch_index() -> EpochIndex {
-		EPOCH.with(|cell| *cell.borrow())
-	}
-
-	fn is_auction_phase() -> bool {
-		IS_AUCTION.with(|cell| *cell.borrow())
-	}
-=======
 pub type Mock = MockEpochInfo;
-crate::impl_mock_epoch_info!(u64, u128, u32);
+crate::impl_mock_epoch_info!(u64, u128);
 
 #[macro_export]
 macro_rules! impl_mock_epoch_info {
-	($account_id:ty, $balance:ty, $epoch_index:ty) => {
+	($account_id:ty, $balance:ty) => {
 		use std::cell::RefCell;
 		use $crate::EpochInfo;
 
@@ -98,7 +13,7 @@
 			pub static CURRENT_VALIDATORS: RefCell<Vec<$account_id>> = RefCell::new(vec![]);
 			pub static NEXT_VALIDATORS: RefCell<Vec<$account_id>> = RefCell::new(vec![]);
 			pub static BOND: RefCell<$balance> = RefCell::new(0);
-			pub static EPOCH: RefCell<$epoch_index> = RefCell::new(0);
+			pub static EPOCH: RefCell<EpochIndex> = RefCell::new(0);
 			pub static IS_AUCTION: RefCell<bool> = RefCell::new(false);
 		}
 
@@ -130,7 +45,7 @@
 			}
 
 			/// Set the epoch.
-			pub fn set_epoch(epoch: $epoch_index) {
+			pub fn set_epoch(epoch: EpochIndex) {
 				EPOCH.with(|cell| *(cell.borrow_mut()) = epoch);
 			}
 
@@ -147,7 +62,6 @@
 		impl EpochInfo for MockEpochInfo {
 			type ValidatorId = $account_id;
 			type Amount = $balance;
-			type EpochIndex = $epoch_index;
 
 			fn current_validators() -> Vec<Self::ValidatorId> {
 				CURRENT_VALIDATORS.with(|cell| cell.borrow().clone())
@@ -165,7 +79,7 @@
 				NEXT_VALIDATORS.with(|cell| cell.borrow().clone())
 			}
 
-			fn epoch_index() -> Self::EpochIndex {
+			fn epoch_index() -> EpochIndex {
 				EPOCH.with(|cell| *cell.borrow())
 			}
 
@@ -174,5 +88,4 @@
 			}
 		}
 	};
->>>>>>> b7125f54
 }