use core::marker::PhantomData;

use cf_chains::{
	btc::BitcoinCrypto, evm::EvmCrypto, AllBatch, AllBatchError, ApiCall, Bitcoin, Chain,
	ChainCrypto, ChainEnvironment, ConsolidationError, Ethereum, ExecutexSwapAndCall,
	FetchAssetParams, ForeignChainAddress, TransferAssetParams, TransferFallback,
};
use cf_primitives::{chains::assets, ForeignChain};
use codec::{Decode, Encode};
use frame_support::{CloneNoBound, DebugNoBound, PartialEqNoBound};
use scale_info::TypeInfo;
use sp_runtime::DispatchError;

pub const ETHEREUM_ETH_ADDRESS: [u8; 20] = [0xee; 20];
pub const ETHEREUM_FLIP_ADDRESS: [u8; 20] = [0xcf; 20];
pub const ETHEREUM_USDC_ADDRESS: [u8; 20] = [0x45; 20];
<<<<<<< HEAD
pub const ETHEREUM_USDT_ADDRESS: [u8; 20] = [0x45; 20];
=======
pub const ETHEREUM_USDT_ADDRESS: [u8; 20] = [0xba; 20];
>>>>>>> efb6c006
#[derive(Encode, Decode, TypeInfo, Eq, PartialEq)]
pub struct MockEthEnvironment;

impl ChainEnvironment<<Ethereum as Chain>::ChainAsset, <Ethereum as Chain>::ChainAccount>
	for MockEthEnvironment
{
	fn lookup(asset: <Ethereum as Chain>::ChainAsset) -> Option<<Ethereum as Chain>::ChainAccount> {
		match asset {
			assets::eth::Asset::Eth => Some(ETHEREUM_ETH_ADDRESS.into()),
			assets::eth::Asset::Flip => Some(ETHEREUM_FLIP_ADDRESS.into()),
			assets::eth::Asset::Usdc => Some(ETHEREUM_USDC_ADDRESS.into()),
			assets::eth::Asset::Usdt => Some(ETHEREUM_USDT_ADDRESS.into()),
		}
	}
}

#[derive(CloneNoBound, DebugNoBound, PartialEqNoBound, Eq, Encode, Decode, TypeInfo)]
pub enum MockEthereumApiCall<MockEthEnvironment> {
	AllBatch(MockEthAllBatch<MockEthEnvironment>),
	ExecutexSwapAndCall(MockEthExecutexSwapAndCall<MockEthEnvironment>),
	TransferFallback(MockEthTransferFallback<MockEthEnvironment>),
}

impl ApiCall<EvmCrypto> for MockEthereumApiCall<MockEthEnvironment> {
	fn threshold_signature_payload(&self) -> <EvmCrypto as ChainCrypto>::Payload {
		unimplemented!()
	}

	fn signed(self, _threshold_signature: &<EvmCrypto as ChainCrypto>::ThresholdSignature) -> Self {
		unimplemented!()
	}

	fn chain_encoded(&self) -> Vec<u8> {
		unimplemented!()
	}

	fn is_signed(&self) -> bool {
		unimplemented!()
	}

	fn transaction_out_id(&self) -> <EvmCrypto as ChainCrypto>::TransactionOutId {
		unimplemented!()
	}
}

#[derive(CloneNoBound, DebugNoBound, PartialEqNoBound, Default, Eq, Encode, Decode, TypeInfo)]
pub struct MockEthAllBatch<MockEthEnvironment> {
	pub nonce: <Ethereum as Chain>::ReplayProtection,
	pub fetch_params: Vec<FetchAssetParams<Ethereum>>,
	pub transfer_params: Vec<TransferAssetParams<Ethereum>>,
	_phantom: PhantomData<MockEthEnvironment>,
}

impl MockEthAllBatch<MockEthEnvironment> {
	pub fn set_success(success: bool) {
		ALL_BATCH_SUCCESS.with(|cell| *cell.borrow_mut() = success);
	}
}

thread_local! {
	static ALL_BATCH_SUCCESS: std::cell::RefCell<bool> = const { std::cell::RefCell::new(true) };
	pub static SHOULD_CONSOLIDATE: std::cell::Cell<bool> = const { std::cell::Cell::new(false) };
}

impl AllBatch<Ethereum> for MockEthereumApiCall<MockEthEnvironment> {
	fn new_unsigned(
		fetch_params: Vec<FetchAssetParams<Ethereum>>,
		transfer_params: Vec<TransferAssetParams<Ethereum>>,
	) -> Result<Self, AllBatchError> {
		if ALL_BATCH_SUCCESS.with(|cell| *cell.borrow()) {
			Ok(Self::AllBatch(MockEthAllBatch {
				nonce: Default::default(),
				fetch_params,
				transfer_params,
				_phantom: PhantomData,
			}))
		} else {
			Err(AllBatchError::UnsupportedToken)
		}
	}
}

impl cf_chains::ConsolidateCall<Ethereum> for MockEthereumApiCall<MockEthEnvironment> {
	fn consolidate_utxos() -> Result<Self, cf_chains::ConsolidationError> {
		// Consolidation isn't necessary for Ethereum, but this implementation
		// helps in testing some generic behaviour

		if SHOULD_CONSOLIDATE.with(|cell| cell.get()) {
			Ok(Self::AllBatch(MockEthAllBatch {
				nonce: Default::default(),
				fetch_params: Default::default(),
				transfer_params: Default::default(),
				_phantom: PhantomData,
			}))
		} else {
			Err(ConsolidationError::NotRequired)
		}
	}
}

#[derive(CloneNoBound, DebugNoBound, PartialEqNoBound, Eq, Encode, Decode, TypeInfo)]
pub struct MockEthExecutexSwapAndCall<MockEthEnvironment> {
	nonce: <Ethereum as Chain>::ReplayProtection,
	transfer_param: TransferAssetParams<Ethereum>,
	source_chain: ForeignChain,
	source_address: Option<ForeignChainAddress>,
	gas_budget: <Ethereum as Chain>::ChainAmount,
	message: Vec<u8>,
	_phantom: PhantomData<MockEthEnvironment>,
}

impl ExecutexSwapAndCall<Ethereum> for MockEthereumApiCall<MockEthEnvironment> {
	fn new_unsigned(
		transfer_param: TransferAssetParams<Ethereum>,
		source_chain: ForeignChain,
		source_address: Option<ForeignChainAddress>,
		gas_budget: <Ethereum as Chain>::ChainAmount,
		message: Vec<u8>,
	) -> Result<Self, DispatchError> {
		if MockEthEnvironment::lookup(transfer_param.asset).is_none() {
			Err(DispatchError::CannotLookup)
		} else {
			Ok(Self::ExecutexSwapAndCall(MockEthExecutexSwapAndCall {
				nonce: Default::default(),
				transfer_param,
				source_chain,
				source_address,
				gas_budget,
				message,
				_phantom: PhantomData,
			}))
		}
	}
}

#[derive(CloneNoBound, DebugNoBound, PartialEqNoBound, Eq, Encode, Decode, TypeInfo)]
pub struct MockEthTransferFallback<MockEthEnvironment> {
	nonce: <Ethereum as Chain>::ReplayProtection,
	transfer_param: TransferAssetParams<Ethereum>,
	_phantom: PhantomData<MockEthEnvironment>,
}

impl TransferFallback<Ethereum> for MockEthereumApiCall<MockEthEnvironment> {
	fn new_unsigned(transfer_param: TransferAssetParams<Ethereum>) -> Result<Self, DispatchError> {
		if MockEthEnvironment::lookup(transfer_param.asset).is_none() {
			Err(DispatchError::CannotLookup)
		} else {
			Ok(Self::TransferFallback(MockEthTransferFallback {
				nonce: Default::default(),
				transfer_param,
				_phantom: PhantomData,
			}))
		}
	}
}

#[derive(Encode, Decode, TypeInfo, Eq, PartialEq)]
pub struct MockBtcEnvironment;

impl ChainEnvironment<<Bitcoin as Chain>::ChainAsset, <Bitcoin as Chain>::ChainAccount>
	for MockBtcEnvironment
{
	fn lookup(_asset: <Bitcoin as Chain>::ChainAsset) -> Option<<Bitcoin as Chain>::ChainAccount> {
		Some(cf_chains::btc::ScriptPubkey::Taproot([16u8; 32]))
	}
}

#[derive(CloneNoBound, DebugNoBound, PartialEqNoBound, Eq, Encode, Decode, TypeInfo)]
pub enum MockBitcoinApiCall<MockBtcEnvironment> {
	AllBatch(MockBtcAllBatch<MockBtcEnvironment>),
	ExecutexSwapAndCall(MockBtcExecutexSwapAndCall<MockBtcEnvironment>),
	TransferFallback(MockBtcTransferFallback<MockBtcEnvironment>),
}

impl ApiCall<BitcoinCrypto> for MockBitcoinApiCall<MockBtcEnvironment> {
	fn threshold_signature_payload(&self) -> <BitcoinCrypto as ChainCrypto>::Payload {
		unimplemented!()
	}

	fn signed(
		self,
		_threshold_signature: &<BitcoinCrypto as ChainCrypto>::ThresholdSignature,
	) -> Self {
		unimplemented!()
	}

	fn chain_encoded(&self) -> Vec<u8> {
		unimplemented!()
	}

	fn is_signed(&self) -> bool {
		unimplemented!()
	}

	fn transaction_out_id(&self) -> <BitcoinCrypto as ChainCrypto>::TransactionOutId {
		unimplemented!()
	}
}

impl cf_chains::ConsolidateCall<Bitcoin> for MockBitcoinApiCall<MockBtcEnvironment> {
	fn consolidate_utxos() -> Result<Self, cf_chains::ConsolidationError> {
		if SHOULD_CONSOLIDATE.with(|cell| cell.get()) {
			Ok(Self::AllBatch(MockBtcAllBatch {
				fetch_params: Default::default(),
				transfer_params: Default::default(),
				_phantom: PhantomData,
			}))
		} else {
			Err(ConsolidationError::NotRequired)
		}
	}
}
#[derive(CloneNoBound, DebugNoBound, PartialEqNoBound, Eq, Encode, Decode, TypeInfo)]
pub struct MockBtcTransferFallback<MockBtcEnvironment> {
	_phantom: PhantomData<MockBtcEnvironment>,
}

impl TransferFallback<Bitcoin> for MockBitcoinApiCall<MockBtcEnvironment> {
	fn new_unsigned(_transfer_param: TransferAssetParams<Bitcoin>) -> Result<Self, DispatchError> {
		Err(DispatchError::CannotLookup)
	}
}

#[derive(CloneNoBound, DebugNoBound, PartialEqNoBound, Eq, Encode, Decode, TypeInfo)]
pub struct MockBtcExecutexSwapAndCall<MockBtcEnvironment> {
	transfer_param: TransferAssetParams<Bitcoin>,
	source_chain: ForeignChain,
	source_address: Option<ForeignChainAddress>,
	gas_budget: <Bitcoin as Chain>::ChainAmount,
	message: Vec<u8>,
	_phantom: PhantomData<MockBtcEnvironment>,
}

impl ExecutexSwapAndCall<Bitcoin> for MockBitcoinApiCall<MockBtcEnvironment> {
	fn new_unsigned(
		transfer_param: TransferAssetParams<Bitcoin>,
		source_chain: ForeignChain,
		source_address: Option<ForeignChainAddress>,
		gas_budget: <Bitcoin as Chain>::ChainAmount,
		message: Vec<u8>,
	) -> Result<Self, DispatchError> {
		if MockBtcEnvironment::lookup(transfer_param.asset).is_none() {
			Err(DispatchError::CannotLookup)
		} else {
			Ok(Self::ExecutexSwapAndCall(MockBtcExecutexSwapAndCall {
				transfer_param,
				source_chain,
				source_address,
				gas_budget,
				message,
				_phantom: PhantomData,
			}))
		}
	}
}

#[derive(CloneNoBound, DebugNoBound, PartialEqNoBound, Default, Eq, Encode, Decode, TypeInfo)]
pub struct MockBtcAllBatch<MockBtcEnvironment> {
	pub fetch_params: Vec<FetchAssetParams<Bitcoin>>,
	pub transfer_params: Vec<TransferAssetParams<Bitcoin>>,
	_phantom: PhantomData<MockBtcEnvironment>,
}

impl MockBtcAllBatch<MockBtcEnvironment> {
	pub fn set_success(success: bool) {
		ALL_BATCH_SUCCESS.with(|cell| *cell.borrow_mut() = success);
	}
}

impl AllBatch<Bitcoin> for MockBitcoinApiCall<MockBtcEnvironment> {
	fn new_unsigned(
		fetch_params: Vec<FetchAssetParams<Bitcoin>>,
		transfer_params: Vec<TransferAssetParams<Bitcoin>>,
	) -> Result<Self, AllBatchError> {
		if ALL_BATCH_SUCCESS.with(|cell| *cell.borrow()) {
			Ok(Self::AllBatch(MockBtcAllBatch {
				fetch_params,
				transfer_params,
				_phantom: PhantomData,
			}))
		} else {
			Err(AllBatchError::UnsupportedToken)
		}
	}
}<|MERGE_RESOLUTION|>--- conflicted
+++ resolved
@@ -14,11 +14,7 @@
 pub const ETHEREUM_ETH_ADDRESS: [u8; 20] = [0xee; 20];
 pub const ETHEREUM_FLIP_ADDRESS: [u8; 20] = [0xcf; 20];
 pub const ETHEREUM_USDC_ADDRESS: [u8; 20] = [0x45; 20];
-<<<<<<< HEAD
-pub const ETHEREUM_USDT_ADDRESS: [u8; 20] = [0x45; 20];
-=======
 pub const ETHEREUM_USDT_ADDRESS: [u8; 20] = [0xba; 20];
->>>>>>> efb6c006
 #[derive(Encode, Decode, TypeInfo, Eq, PartialEq)]
 pub struct MockEthEnvironment;
 
