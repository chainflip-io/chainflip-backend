use std::marker::PhantomData;
pub struct NeverFailingOriginCheck<T>(PhantomData<T>);

impl<T: frame_system::Config> frame_support::traits::EnsureOrigin<T::Origin>
	for NeverFailingOriginCheck<T>
{
	type Success = ();

	fn try_origin(_o: T::Origin) -> Result<Self::Success, T::Origin> {
		Ok(())
	}

	#[cfg(feature = "runtime-benchmarks")]
	fn successful_origin() -> T::Origin {
<<<<<<< HEAD
		use frame_system::RawOrigin;
		RawOrigin::Root.into()
=======
		frame_system::RawOrigin::Root.into()
>>>>>>> f9237aef
	}
}<|MERGE_RESOLUTION|>--- conflicted
+++ resolved
@@ -12,11 +12,6 @@
 
 	#[cfg(feature = "runtime-benchmarks")]
 	fn successful_origin() -> T::Origin {
-<<<<<<< HEAD
-		use frame_system::RawOrigin;
-		RawOrigin::Root.into()
-=======
 		frame_system::RawOrigin::Root.into()
->>>>>>> f9237aef
 	}
 }