--- conflicted
+++ resolved
@@ -1,17 +1,10 @@
-<<<<<<< HEAD
-use cf_chains::eth::api::EthEnvironmentProvider;
-=======
-use cf_chains::eth::ethabi::Address;
-use cf_primitives::chains::assets::eth::Asset;
->>>>>>> 65219f9a
+use cf_chains::eth::{api::EthEnvironmentProvider, ethabi::Address};
 
 /// A mock that just returns defaults for the KeyManager and Chain ID.
 pub struct MockEthEnvironment;
 
 impl EthEnvironmentProvider for MockEthEnvironment {
-	fn contract_address(
-		_contract: cf_chains::eth::api::EthereumContract,
-	) -> cf_chains::eth::Address {
+	fn contract_address(_contract: cf_chains::eth::api::EthereumContract) -> Address {
 		Default::default()
 	}
 
@@ -19,9 +12,7 @@
 		Default::default()
 	}
 
-	fn token_address(
-		_asset: cf_primitives::chains::assets::eth::Asset,
-	) -> Option<cf_chains::eth::Address> {
+	fn token_address(_asset: cf_primitives::chains::assets::eth::Asset) -> Option<Address> {
 		Some(Default::default())
 	}
 
