--- conflicted
+++ resolved
@@ -50,11 +50,8 @@
 		Ok(())
 	}
 
-<<<<<<< HEAD
-	fn record_fees(_who: &Self::AccountId, _amount: AssetAmount) {
-=======
+	fn record_fees(_who: &Self::AccountId, _amount: AssetAmount) {}
 	fn asset_balances(_who: &Self::AccountId) -> Vec<(Asset, AssetAmount)> {
->>>>>>> 447aec35
 		unreachable!()
 	}
 }