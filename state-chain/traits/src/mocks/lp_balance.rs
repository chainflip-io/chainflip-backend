use crate::{LpBalanceApi, LpDepositHandler};
use cf_chains::assets::any::{Asset, AssetMap};
use cf_primitives::AssetAmount;
use sp_runtime::{
	traits::{CheckedSub, Saturating},
	DispatchError, DispatchResult,
};

#[cfg(feature = "runtime-benchmarks")]
use cf_chains::ForeignChainAddress;

use super::{MockPallet, MockPalletStorage};

pub struct MockBalance;

impl LpDepositHandler for MockBalance {
	type AccountId = u64;

	fn add_deposit(
		who: &Self::AccountId,
		asset: Asset,
		amount: AssetAmount,
	) -> frame_support::pallet_prelude::DispatchResult {
		Self::try_credit_account(who, asset, amount)
	}
}

impl MockPallet for MockBalance {
	const PREFIX: &'static [u8] = b"LP_BALANCE";
}

const FREE_BALANCES: &[u8] = b"FREE_BALANCES";

impl LpBalanceApi for MockBalance {
	type AccountId = u64;

	#[cfg(feature = "runtime-benchmarks")]
	fn register_liquidity_refund_address(_who: &Self::AccountId, _address: ForeignChainAddress) {}

	fn ensure_has_refund_address_for_pair(
		_who: &Self::AccountId,
		_base_asset: Asset,
		_quote_asset: Asset,
	) -> DispatchResult {
		Ok(())
	}

	fn try_credit_account(
		who: &Self::AccountId,
		asset: Asset,
		amount_to_credit: AssetAmount,
	) -> DispatchResult {
		Self::mutate_storage::<(u64, cf_primitives::Asset), _, _, _, _>(
			FREE_BALANCES,
			&(*who, asset),
			|amount| {
				let amount = amount.get_or_insert_with(|| 0);
				*amount = amount.saturating_add(amount_to_credit);
			},
		);
		Ok(())
	}

	fn try_debit_account(
		who: &Self::AccountId,
		asset: Asset,
		amount_to_debit: AssetAmount,
	) -> DispatchResult {
		Self::mutate_storage::<(u64, cf_primitives::Asset), _, _, _, _>(
			FREE_BALANCES,
			&(*who, asset),
			|amount| {
				let amount = amount.get_or_insert_with(|| 0);

				*amount = amount
					.checked_sub(&amount_to_debit)
					.ok_or::<DispatchError>("Insufficient balance".into())?;
				Ok(())
			},
		)
	}

	fn record_fees(_who: &Self::AccountId, _amount: AssetAmount, _asset: Asset) {}
	fn asset_balances(
<<<<<<< HEAD
		who: &Self::AccountId,
	) -> Result<Vec<(Asset, AssetAmount)>, sp_runtime::DispatchError> {
		Ok(Asset::all()
			.map(|asset| {
				(asset, Self::get_storage(FREE_BALANCES, (who, asset)).unwrap_or_default())
			})
			.collect())
=======
		_who: &Self::AccountId,
	) -> Result<AssetMap<AssetAmount>, sp_runtime::DispatchError> {
		unreachable!()
>>>>>>> 5077a7c9
	}
}<|MERGE_RESOLUTION|>--- conflicted
+++ resolved
@@ -81,19 +81,13 @@
 	}
 
 	fn record_fees(_who: &Self::AccountId, _amount: AssetAmount, _asset: Asset) {}
+
 	fn asset_balances(
-<<<<<<< HEAD
 		who: &Self::AccountId,
-	) -> Result<Vec<(Asset, AssetAmount)>, sp_runtime::DispatchError> {
-		Ok(Asset::all()
-			.map(|asset| {
-				(asset, Self::get_storage(FREE_BALANCES, (who, asset)).unwrap_or_default())
-			})
-			.collect())
-=======
-		_who: &Self::AccountId,
 	) -> Result<AssetMap<AssetAmount>, sp_runtime::DispatchError> {
-		unreachable!()
->>>>>>> 5077a7c9
+		Ok(AssetMap::try_from_iter(Asset::all().map(|asset| {
+			(asset, Self::get_storage(FREE_BALANCES, (who, asset)).unwrap_or_default())
+		}))
+		.unwrap())
 	}
 }