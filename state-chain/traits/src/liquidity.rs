--- conflicted
+++ resolved
@@ -1,6 +1,3 @@
-<<<<<<< HEAD
-pub use cf_amm::common::{PoolPairsMap, Side};
-=======
 // Copyright 2025 Chainflip Labs GmbH
 //
 // Licensed under the Apache License, Version 2.0 (the "License");
@@ -17,8 +14,7 @@
 //
 // SPDX-License-Identifier: Apache-2.0
 
-use cf_amm::common::PoolPairsMap;
->>>>>>> f9b281c1
+pub use cf_amm::common::{PoolPairsMap, Side};
 use cf_chains::assets::any::AssetMap;
 use cf_primitives::{Asset, AssetAmount, Tick};
 use codec::{Decode, Encode, MaxEncodedLen};
