#![cfg_attr(not(feature = "std"), no_std)]

pub mod mocks;

use cf_chains::Chain;
use codec::{Decode, Encode};
use frame_support::{
	dispatch::{DispatchResultWithPostInfo, UnfilteredDispatchable, Weight},
	pallet_prelude::Member,
	sp_runtime::traits::AtLeast32BitUnsigned,
	traits::{EnsureOrigin, Imbalance, SignedImbalance, StoredMap},
	Parameter,
};
use frame_system::pallet_prelude::OriginFor;
use sp_runtime::{DispatchError, RuntimeDebug};
use sp_std::{marker::PhantomData, prelude::*};

/// An index to a block.
pub type BlockNumber = u32;
pub type FlipBalance = u128;
/// The type used as an epoch index.
pub type EpochIndex = u32;
pub type AuctionIndex = u64;

/// Common base config for Chainflip pallets.
pub trait Chainflip: frame_system::Config {
	/// An amount for a bid
	type Amount: Member + Parameter + Default + Eq + Ord + Copy + AtLeast32BitUnsigned;
	/// An identity for a validator
	type ValidatorId: Member
		+ Default
		+ Parameter
		+ From<<Self as frame_system::Config>::AccountId>
		+ Into<<Self as frame_system::Config>::AccountId>;

	/// An id type for keys used in threshold signature ceremonies.
	type KeyId: Member + Parameter + From<Vec<u8>>;
	/// The overarching call type.
	type Call: Member + Parameter + UnfilteredDispatchable<Origin = Self::Origin>;
	/// A type that allows us to check if a call was a result of witness consensus.
	type EnsureWitnessed: EnsureOrigin<Self::Origin>;
}

/// A trait abstracting the functionality of the witnesser
pub trait Witnesser {
	/// The type of accounts that can witness.
	type AccountId;
	/// The call type of the runtime.
	type Call: UnfilteredDispatchable;

	/// Witness an event. The event is represented by a call, which is dispatched when a threshold
	/// number of witnesses have been made.
	///
	/// **IMPORTANT**
	/// The encoded `call` and its arguments are expected to be *unique*. If necessary this should
	/// be enforced by adding a salt or nonce to the function arguments.
	/// **IMPORTANT**
	fn witness(who: Self::AccountId, call: Self::Call) -> DispatchResultWithPostInfo;
}

pub trait EpochInfo {
	/// The id type used for the validators.
	type ValidatorId;
	/// An amount
	type Amount;

	/// The current set of validators
	fn current_validators() -> Vec<Self::ValidatorId>;

	/// Checks if the account is currently a validator.
	fn is_validator(account: &Self::ValidatorId) -> bool;

	/// If we are in auction phase then the proposed set to validate once the auction is
	/// confirmed else an empty vector
	fn next_validators() -> Vec<Self::ValidatorId>;

	/// The amount to be used as bond, this is the minimum stake needed to get into the
	/// candidate validator set
	fn bond() -> Self::Amount;

	/// The current epoch we are in
	fn epoch_index() -> EpochIndex;

	/// Whether or not we are currently in the auction resolution phase of the current Epoch.
	fn is_auction_phase() -> bool;
}

/// The phase of an Auction. At the start we are waiting on bidders, we then run an auction and
/// finally it is completed
#[derive(PartialEq, Eq, Clone, Encode, Decode, RuntimeDebug)]
pub enum AuctionPhase<ValidatorId, Amount> {
	/// Waiting for bids
	WaitingForBids,
	/// Bids are now taken and validated
	BidsTaken(Vec<Bid<ValidatorId, Amount>>),
	/// We have ran the auction and have a set of validators with minimum active bid.
	ValidatorsSelected(Vec<ValidatorId>, Amount),
	/// The confirmed set of validators
	ConfirmedValidators(Vec<ValidatorId>, Amount),
}

impl<ValidatorId, Amount: Default> Default for AuctionPhase<ValidatorId, Amount> {
	fn default() -> Self {
		AuctionPhase::WaitingForBids
	}
}

/// A bid represented by a validator and the amount they wish to bid
pub type Bid<ValidatorId, Amount> = (ValidatorId, Amount);
/// A bid that has been classified as out of the validating set
pub type RemainingBid<ValidatorId, Amount> = Bid<ValidatorId, Amount>;

/// A successful auction result
#[derive(PartialEq, Eq, Clone, Encode, Decode, RuntimeDebug)]
pub struct AuctionResult<ValidatorId, Amount> {
	pub winners: Vec<ValidatorId>,
	pub minimum_active_bid: Amount,
}

/// A range of min, max for active validator set
pub type ActiveValidatorRange = (u32, u32);

/// An Auction
///
/// An auction is broken down into three phases described by `AuctionPhase`
/// At the start we look for bidders provided by `BidderProvider` from which an auction is ran
/// This results in a set of winners and a minimum bid after the auction.  After each successful
/// call of `process()` the phase will transition else resulting in an error and preventing to move
/// on.  A confirmation is looked to before completing the auction with the `AuctionConfirmation`
/// trait.
pub trait Auctioneer {
	type ValidatorId;
	type Amount;
	type BidderProvider;

	/// Range describing auction set size
	fn active_range() -> ActiveValidatorRange;
	/// Set new auction range, returning on success the old value
	fn set_active_range(range: ActiveValidatorRange) -> Result<ActiveValidatorRange, AuctionError>;
	/// Our last successful auction result
	fn auction_result() -> Option<AuctionResult<Self::ValidatorId, Self::Amount>>;
	/// The current phase we find ourselves in
	fn phase() -> AuctionPhase<Self::ValidatorId, Self::Amount>;
	/// Are we in an auction?
	fn waiting_on_bids() -> bool;
	/// Move our auction process to the next phase returning success with phase completed
	///
	/// At each phase we assess the bidders based on a fixed set of criteria which results
	/// in us arriving at a winning list and a bond set for this auction
	fn process() -> Result<AuctionPhase<Self::ValidatorId, Self::Amount>, AuctionError>;
	/// Abort the process and back the preliminary phase
	fn abort();
}

/// Feedback on a vault rotation
pub trait VaultRotationHandler {
	type ValidatorId;
	/// The vault rotation has been aborted
	fn vault_rotation_aborted();
	/// Penalise bad validators during a vault rotation
	fn penalise(bad_validators: &[Self::ValidatorId]);
}

/// Rotating vaults
pub trait VaultRotator {
	type ValidatorId;
	type RotationError;

	/// Start a vault rotation with the following `candidates`
	fn start_vault_rotation(candidates: Vec<Self::ValidatorId>) -> Result<(), Self::RotationError>;

	/// In order for the validators to be rotated we are waiting on a confirmation that the vaults
	/// have been rotated.
	fn finalize_rotation() -> Result<(), Self::RotationError>;
}

/// An error has occurred during an auction
#[derive(Encode, Decode, Clone, Copy, RuntimeDebug, PartialEq, Eq)]
pub enum AuctionError {
	Empty,
	MinValidatorSize,
	InvalidRange,
	Abort,
	NotConfirmed,
}

/// Handler for Epoch life cycle events.
pub trait EpochTransitionHandler {
	/// The id type used for the validators.
	type ValidatorId;
	type Amount: Copy;
	/// A new epoch has started
	///
	/// The `_old_validators` have moved on to leave the `_new_validators` securing the network with
	/// a `_new_bond`
	fn on_new_epoch(
		old_validators: &[Self::ValidatorId],
		new_validators: &[Self::ValidatorId],
		new_bond: Self::Amount,
	);
}

/// Providing bidders for an auction
pub trait BidderProvider {
	type ValidatorId;
	type Amount;
	/// Provide a list of bidders, those stakers that are not retired
	fn get_bidders() -> Vec<Bid<Self::ValidatorId, Self::Amount>>;
}

/// Trait for rotate bond after epoch.
pub trait BondRotation {
	type AccountId;
	type Balance;

	/// Sets the validator bond for all new_validator to the new_bond and
	/// the bond for all old validators to zero.
	fn update_validator_bonds(new_validators: &[Self::AccountId], new_bond: Self::Balance);
}

/// Provide feedback on staking
pub trait StakeHandler {
	type ValidatorId;
	type Amount;
	/// A validator has updated their stake and now has a new total amount
	fn stake_updated(validator_id: &Self::ValidatorId, new_total: Self::Amount);
}

pub trait StakeTransfer {
	type AccountId;
	type Balance;
	type Handler: StakeHandler<ValidatorId = Self::AccountId, Amount = Self::Balance>;

	/// An account's tokens that are free to be staked.
	fn stakeable_balance(account_id: &Self::AccountId) -> Self::Balance;

	/// An account's tokens that are free to be claimed.
	fn claimable_balance(account_id: &Self::AccountId) -> Self::Balance;

	/// Credit an account with stake from off-chain. Returns the total stake in the account.
	fn credit_stake(account_id: &Self::AccountId, amount: Self::Balance) -> Self::Balance;

	/// Reserves funds for a claim, if enough claimable funds are available.
	///
	/// Note this function makes no assumptions about how many claims may be pending simultaneously:
	/// if enough funds are available, it succeeds. Otherwise, it fails.
	fn try_claim(account_id: &Self::AccountId, amount: Self::Balance) -> Result<(), DispatchError>;

	/// Performs any necessary settlement once a claim has been confirmed off-chain.
	fn settle_claim(amount: Self::Balance);

	/// Reverts a pending claim in the case of an expiry or cancellation.
	fn revert_claim(account_id: &Self::AccountId, amount: Self::Balance);
}

/// Trait for managing token issuance.
pub trait Issuance {
	type AccountId;
	type Balance;
	/// An imbalance representing freshly minted, unallocated funds.
	type Surplus: Imbalance<Self::Balance>;

	/// Mint new funds.
	fn mint(amount: Self::Balance) -> Self::Surplus;

	/// Burn funds from somewhere.
	fn burn(amount: Self::Balance) -> <Self::Surplus as Imbalance<Self::Balance>>::Opposite;

	/// Returns the total issuance.
	fn total_issuance() -> Self::Balance;
}

/// Distribute rewards somehow.
pub trait RewardsDistribution {
	type Balance;
	/// An imbalance representing an unallocated surplus of funds.
	type Surplus: Imbalance<Self::Balance> + Into<SignedImbalance<Self::Balance, Self::Surplus>>;

	/// Distribute some rewards.
	fn distribute(rewards: Self::Surplus);

	/// The execution weight of calling the distribution function.
	fn execution_weight() -> Weight;
}

pub trait RewardRollover {
	type AccountId;
	/// Rolls over to another rewards period with a new set of beneficiaries, provided enough funds
	/// are available.
	fn rollover(new_beneficiaries: &[Self::AccountId]) -> Result<(), DispatchError>;
}

/// Allow triggering of emissions.
pub trait EmissionsTrigger {
	/// Trigger emissions.
	fn trigger_emissions() -> Weight;
}

/// A nonce.
pub type Nonce = u64;

/// Provides a unqiue nonce for some [Chain].
pub trait NonceProvider<C: Chain> {
	/// Get the next nonce.
	fn next_nonce() -> Nonce;
}

pub trait IsOnline {
	/// The validator id used
	type ValidatorId;
	/// The online status of the validator
	fn is_online(validator_id: &Self::ValidatorId) -> bool;
}

/// A representation of the current network state for this heartbeat interval.
/// A node is regarded online if we have received a heartbeat from them in the last two heartbeat
/// intervals.  Those that are online but yet to submit a heartbeat in the current heartbeat
/// interval are marked as awaiting.
#[derive(Encode, Decode, Clone, RuntimeDebug, PartialEq, Eq, Default)]
pub struct NetworkState<ValidatorId: Default> {
	/// Those nodes that we are awaiting a heartbeat from
	pub awaiting: Vec<ValidatorId>,
	/// Online nodes
	pub online: Vec<ValidatorId>,
	/// Number of nodes
	pub number_of_nodes: u32,
}

impl<ValidatorId: Default> NetworkState<ValidatorId> {
	/// Return the percentage of validators online rounded down
	pub fn percentage_online(&self) -> u32 {
		let number_online = self.online.len() as u32;

		number_online.saturating_mul(100).checked_div(self.number_of_nodes).unwrap_or(0)
	}
}

/// To handle those emergency rotations
pub trait EmergencyRotation {
	/// Request an emergency rotation
	fn request_emergency_rotation() -> Weight;
	/// Is there an emergency rotation in progress
	fn emergency_rotation_in_progress() -> bool;
	/// Signal that the emergency rotation has completed
	fn emergency_rotation_completed();
}

#[derive(PartialEq, Eq, Clone, Encode, Decode, RuntimeDebug, Copy)]
pub enum ChainflipAccountState {
	Passive,
	Backup,
	Validator,
}

#[derive(PartialEq, Eq, Clone, Copy, Encode, Decode, RuntimeDebug)]
pub struct ChainflipAccountData {
	pub state: ChainflipAccountState,
	pub last_active_epoch: Option<EpochIndex>,
}

impl Default for ChainflipAccountData {
	fn default() -> Self {
<<<<<<< HEAD
		ChainflipAccountData {
			state: ChainflipAccountState::Passive,
			last_active_epoch: None,
		}
=======
		ChainflipAccountData { state: ChainflipAccountState::Passive, last_active_epoch: None }
>>>>>>> 48544689
	}
}

pub trait ChainflipAccount {
	type AccountId;

	fn get(account_id: &Self::AccountId) -> ChainflipAccountData;
	fn update_state(account_id: &Self::AccountId, state: ChainflipAccountState);
	fn update_last_active_epoch(account_id: &Self::AccountId, index: EpochIndex);
}

/// An outgoing node
pub trait IsOutgoing {
	type AccountId;
<<<<<<< HEAD
	type EpochInfo: EpochInfo;
	type ChainflipAccount: ChainflipAccount<AccountId = Self::AccountId>;

	/// Returns true if this account is an out goer which by definition is a node that was in the
	/// active set in the *last* epoch
	fn is_outgoing(account_id: &Self::AccountId) -> bool {
		if let Some(last_active_epoch) = Self::ChainflipAccount::get(account_id).last_active_epoch {
			return last_active_epoch.saturating_add(1) == Self::EpochInfo::epoch_index();
		}
		false
	}
=======

	/// Returns true if this account is an outgoer which by definition is a node that was in the
	/// active set in the *last* epoch
	fn is_outgoing(account_id: &Self::AccountId) -> bool;
>>>>>>> 48544689
}

pub struct ChainflipAccountStore<T>(PhantomData<T>);

impl<T: frame_system::Config<AccountData = ChainflipAccountData>> ChainflipAccount
	for ChainflipAccountStore<T>
{
	type AccountId = T::AccountId;

	fn get(account_id: &Self::AccountId) -> ChainflipAccountData {
		frame_system::Pallet::<T>::get(account_id)
	}

	fn update_state(account_id: &Self::AccountId, state: ChainflipAccountState) {
		frame_system::Pallet::<T>::mutate(account_id, |account_data| {
			(*account_data).state = state;
		})
		.expect("mutating account state")
	}

	fn update_last_active_epoch(account_id: &Self::AccountId, index: EpochIndex) {
		frame_system::Pallet::<T>::mutate(account_id, |account_data| {
			(*account_data).last_active_epoch = Some(index);
		})
		.expect("mutating account state")
	}
}

/// Slashing a validator
pub trait Slashing {
	/// An identifier for our validator
	type AccountId;
	/// Block number
	type BlockNumber;
	/// Function which implements the slashing logic
	fn slash(validator_id: &Self::AccountId, blocks_offline: Self::BlockNumber) -> Weight;
}

/// Something that can nominate signers from the set of active validators.
pub trait SignerNomination {
	/// The id type of signers. Most likely the same as the runtime's `ValidatorId`.
	type SignerId;

	/// Returns a random live signer. The seed value is used as a source of randomness.
	fn nomination_with_seed(seed: u64) -> Self::SignerId;

	/// Returns a list of live signers where the number of signers is sufficient to author a
	/// threshold signature. The seed value is used as a source of randomness.
	fn threshold_nomination_with_seed(seed: u64) -> Vec<Self::SignerId>;
}

/// Provides the currently valid key for multisig ceremonies.
pub trait KeyProvider<C: Chain> {
	/// The type of the provided key_id.
	type KeyId;
	/// Information regarding the current epoch
	type EpochInfo: EpochInfo;

	/// Gets the key.
	fn current_key() -> Self::KeyId;
}

/// Api trait for pallets that need to sign things.
pub trait ThresholdSigner<T>
where
	T: Chainflip,
{
	type Context: SigningContext<T>;

	/// Initiate a signing request and return the request id.
	fn request_signature(context: Self::Context) -> u64;

	/// Initiate a transaction signing request and return the request id.
	fn request_transaction_signature<Tx: Into<Self::Context>>(transaction: Tx) -> u64 {
		Self::request_signature(transaction.into())
	}
}

/// Types, methods and state for requesting and processing a threshold signature.
pub trait SigningContext<T: Chainflip> {
	/// The chain that this context applies to.
	type Chain: Chain;
	/// The payload type that will be signed over.
	type Payload: Parameter;
	/// The signature type that is returned by the threshold signature.
	type Signature: Parameter;
	/// The callback that will be dispatched when we receive the signature.
	type Callback: UnfilteredDispatchable<Origin = T::Origin>;

	/// Returns the signing payload.
	fn get_payload(&self) -> Self::Payload;

	/// Returns the callback to be triggered on success.
	fn resolve_callback(&self, signature: Self::Signature) -> Self::Callback;

	/// Dispatches the success callback.
	fn dispatch_callback(
		&self,
		origin: OriginFor<T>,
		signature: Self::Signature,
	) -> DispatchResultWithPostInfo {
		self.resolve_callback(signature).dispatch_bypass_filter(origin)
	}
}

pub mod offline_conditions {
	use super::*;
	pub type ReputationPoints = i32;

	/// Conditions that cause a validator to be knocked offline.
	#[derive(Encode, Decode, Clone, PartialEq, Eq, RuntimeDebug)]
	pub enum OfflineCondition {
		/// A broadcast of an output has failed
		BroadcastOutputFailed,
		/// There was a failure in participation during a signing
		ParticipateSigningFailed,
		/// Not Enough Performance Credits
		NotEnoughPerformanceCredits,
		/// Contradicting Self During a Signing Ceremony
		ContradictingSelfDuringSigningCeremony,
	}

	/// Error on reporting an offline condition.
	#[derive(Debug, PartialEq)]
	pub enum ReportError {
		/// Validator doesn't exist
		UnknownValidator,
	}

	/// For reporting offline conditions.
	pub trait OfflineReporter {
		type ValidatorId;
		/// Report the condition for validator
		/// Returns `Ok(Weight)` else an error if the validator isn't valid
		fn report(
			condition: OfflineCondition,
			penalty: ReputationPoints,
			validator_id: &Self::ValidatorId,
		) -> Result<Weight, ReportError>;
	}
}

/// The heartbeat of the network
pub trait Heartbeat {
	type ValidatorId: Default;
	/// A heartbeat has been submitted
	fn heartbeat_submitted(validator_id: &Self::ValidatorId) -> Weight;
	/// Called on every heartbeat interval with the current network state
	fn on_heartbeat_interval(network_state: NetworkState<Self::ValidatorId>) -> Weight;
}

/// Updating and calculating emissions per block for validators and backup validators
pub trait BlockEmissions {
	type Balance;
	/// Update the emissions per block for a validator
	fn update_validator_block_emission(emission: Self::Balance) -> Weight;
	/// Update the emissions per block for a backup validator
	fn update_backup_validator_block_emission(emission: Self::Balance) -> Weight;
	/// Calculate the emissions per block
	fn calculate_block_emissions() -> Weight;
}<|MERGE_RESOLUTION|>--- conflicted
+++ resolved
@@ -360,14 +360,7 @@
 
 impl Default for ChainflipAccountData {
 	fn default() -> Self {
-<<<<<<< HEAD
-		ChainflipAccountData {
-			state: ChainflipAccountState::Passive,
-			last_active_epoch: None,
-		}
-=======
 		ChainflipAccountData { state: ChainflipAccountState::Passive, last_active_epoch: None }
->>>>>>> 48544689
 	}
 }
 
@@ -382,24 +375,10 @@
 /// An outgoing node
 pub trait IsOutgoing {
 	type AccountId;
-<<<<<<< HEAD
-	type EpochInfo: EpochInfo;
-	type ChainflipAccount: ChainflipAccount<AccountId = Self::AccountId>;
-
-	/// Returns true if this account is an out goer which by definition is a node that was in the
-	/// active set in the *last* epoch
-	fn is_outgoing(account_id: &Self::AccountId) -> bool {
-		if let Some(last_active_epoch) = Self::ChainflipAccount::get(account_id).last_active_epoch {
-			return last_active_epoch.saturating_add(1) == Self::EpochInfo::epoch_index();
-		}
-		false
-	}
-=======
 
 	/// Returns true if this account is an outgoer which by definition is a node that was in the
 	/// active set in the *last* epoch
 	fn is_outgoing(account_id: &Self::AccountId) -> bool;
->>>>>>> 48544689
 }
 
 pub struct ChainflipAccountStore<T>(PhantomData<T>);
