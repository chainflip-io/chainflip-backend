#![cfg_attr(not(feature = "std"), no_std)]

mod async_result;
pub mod liquidity;
use cfe_events::{KeyHandoverRequest, KeygenRequest, TxBroadcastRequest};
pub use liquidity::*;
pub mod safe_mode;
pub use safe_mode::*;

pub mod mocks;
pub mod offence_reporting;

use core::fmt::Debug;

pub use async_result::{AsyncResult, MapAsyncResultTo};

use cf_chains::{
	address::ForeignChainAddress, ApiCall, CcmChannelMetadata, CcmDepositMetadata, Chain,
	ChainCrypto, DepositChannel, Ethereum, Polkadot, SwapOrigin,
};
use cf_primitives::{
	chains::assets, AccountRole, Asset, AssetAmount, AuthorityCount, BasisPoints, BroadcastId,
<<<<<<< HEAD
	ChannelId, EgressId, EpochIndex, ForeignChain, SemVer, ThresholdSignatureRequestId,
=======
	CeremonyId, ChannelId, Ed25519PublicKey, EgressId, EpochIndex, FlipBalance, ForeignChain,
	Ipv6Addr, NetworkEnvironment, SemVer, ThresholdSignatureRequestId,
>>>>>>> ebf41b20
};
use codec::{Decode, Encode, MaxEncodedLen};
use frame_support::{
	error::BadOrigin,
	pallet_prelude::{DispatchResultWithPostInfo, Member},
	sp_runtime::{
		traits::{AtLeast32BitUnsigned, Bounded, MaybeSerializeDeserialize},
		DispatchError, DispatchResult, FixedPointOperand, Percent, RuntimeDebug,
	},
	traits::{EnsureOrigin, Get, Imbalance, IsType, UnfilteredDispatchable},
	Hashable, Parameter,
};
use scale_info::TypeInfo;
use sp_std::{collections::btree_set::BTreeSet, iter::Sum, marker::PhantomData, prelude::*};

/// Common base config for Chainflip pallets.
pub trait Chainflip: frame_system::Config {
	/// The type used for Flip balances and auction bids.
	type Amount: Member
		+ Parameter
		+ MaxEncodedLen
		+ Default
		+ Eq
		+ Ord
		+ Copy
		+ AtLeast32BitUnsigned
		+ FixedPointOperand
		+ MaybeSerializeDeserialize
		+ Bounded
		+ Sum<Self::Amount>;

	/// An identity for a node
	type ValidatorId: Member
		+ Parameter
		+ MaxEncodedLen
		+ Ord
		+ core::fmt::Debug
		+ IsType<<Self as frame_system::Config>::AccountId>
		+ MaybeSerializeDeserialize;

	/// The overarching call type, with some added constraints.
	type RuntimeCall: Member
		+ Parameter
		+ UnfilteredDispatchable<RuntimeOrigin = Self::RuntimeOrigin>
		+ IsType<<Self as frame_system::Config>::RuntimeCall>;

	/// A type that allows us to check if a call was a result of witness consensus.
	type EnsureWitnessed: EnsureOrigin<Self::RuntimeOrigin>;
	/// A type that allows us to check if a call was a result of witness consensus by the current
	/// epoch.
	type EnsureWitnessedAtCurrentEpoch: EnsureOrigin<Self::RuntimeOrigin>;
	/// Allows us to check for the governance origin.
	type EnsureGovernance: EnsureOrigin<Self::RuntimeOrigin>;
	/// Information about the current Epoch.
	type EpochInfo: EpochInfo<ValidatorId = Self::ValidatorId, Amount = Self::Amount>;
	/// For registering and checking account roles.
	type AccountRoleRegistry: AccountRoleRegistry<Self>;
	/// For checking nodes' current balances.
	type FundingInfo: FundingInfo<AccountId = Self::AccountId, Balance = Self::Amount>;
}

pub trait EpochInfo {
	/// The id type used for the validators.
	type ValidatorId;
	/// An amount
	type Amount;

	/// The last expired epoch
	fn last_expired_epoch() -> EpochIndex;

	/// The current authority set's validator ids
	fn current_authorities() -> BTreeSet<Self::ValidatorId>;

	/// Get the current number of authorities
	fn current_authority_count() -> AuthorityCount;

	/// Gets authority index of a particular authority for a given epoch
	fn authority_index(
		epoch_index: EpochIndex,
		account: &Self::ValidatorId,
	) -> Option<AuthorityCount>;

	/// Authority count at a particular epoch.
	fn authority_count_at_epoch(epoch: EpochIndex) -> Option<AuthorityCount>;

	/// The bond amount for this epoch. Authorities can only redeem funds above this minumum
	/// balance.
	fn bond() -> Self::Amount;

	/// The current epoch we are in
	fn epoch_index() -> EpochIndex;

	/// Are we in the auction phase of the epoch?
	fn is_auction_phase() -> bool;

	#[cfg(feature = "runtime-benchmarks")]
	fn add_authority_info_for_epoch(
		epoch_index: EpochIndex,
		new_authorities: BTreeSet<Self::ValidatorId>,
	);
}

pub struct CurrentEpochIndex<T>(PhantomData<T>);

impl<T: Chainflip> Get<EpochIndex> for CurrentEpochIndex<T> {
	fn get() -> u32 {
		T::EpochInfo::epoch_index()
	}
}

#[derive(PartialEq, Eq, Clone, Encode, Decode, TypeInfo, MaxEncodedLen, RuntimeDebug)]
pub struct Bid<Id, Amount> {
	pub bidder_id: Id,
	pub amount: Amount,
}

impl<Id, Amount> From<(Id, Amount)> for Bid<Id, Amount> {
	fn from(bid: (Id, Amount)) -> Self {
		Self { bidder_id: bid.0, amount: bid.1 }
	}
}

#[derive(PartialEq, Eq, Clone, Debug, Decode, Encode)]
pub enum VaultRotationStatusOuter<ValidatorId> {
	KeygenComplete,
	KeyHandoverComplete,
	RotationComplete,
	Failed(BTreeSet<ValidatorId>),
}

pub trait VaultRotator {
	type ValidatorId: Ord + Clone;

	/// Start the rotation by kicking off keygen with provided candidates.
	fn keygen(candidates: BTreeSet<Self::ValidatorId>, new_epoch_index: EpochIndex);

	/// Start the key handover with the participating candidates.
	fn key_handover(
		// Authorities of the last epoch selected to share their key in the key handover
		sharing_participants: BTreeSet<Self::ValidatorId>,
		// These are any authorities for the new epoch who are not sharing participants
		receiving_participants: BTreeSet<Self::ValidatorId>,
		epoch_index: EpochIndex,
	);

	/// Get the current rotation status.
	fn status() -> AsyncResult<VaultRotationStatusOuter<Self::ValidatorId>>;

	/// Activate key on for vaults on all chains that use this Key.
	fn activate_vaults();

	/// Reset the state associated with the current key rotation
	/// in preparation for a new one.
	fn reset_vault_rotation();

	#[cfg(feature = "runtime-benchmarks")]
	fn set_status(_outcome: AsyncResult<VaultRotationStatusOuter<Self::ValidatorId>>);
}

pub trait VaultActivator<C: ChainCrypto> {
	type ValidatorId: Ord + Clone;

	/// Get the current rotation status.
	fn status() -> AsyncResult<()>;

	/// Activate key/s on particular chain/s. For example, setting the new key
	/// on the contract for a smart contract chain.
	fn activate(
		new_key: C::AggKey,
		maybe_old_key: Option<C::AggKey>,
		maybe_optimistic_activation: bool,
	) -> Vec<u32>;

	#[cfg(feature = "runtime-benchmarks")]
	fn set_status(_outcome: AsyncResult<()>);
}

/// Handler for Epoch life cycle events.
pub trait EpochTransitionHandler {
	/// When an epoch has been expired.
	fn on_expired_epoch(_expired: EpochIndex) {}
}

pub trait ReputationResetter {
	type ValidatorId;

	/// Reset the reputation of a validator
	fn reset_reputation(validator: &Self::ValidatorId);
}

/// Providing bidders for an auction
pub trait BidderProvider {
	type ValidatorId: Ord;
	type Amount;
	/// Provide a list of validators whose accounts are in the `bidding` state.
	fn get_bidders() -> Vec<Bid<Self::ValidatorId, Self::Amount>>;
	fn get_qualified_bidders<Q: QualifyNode<Self::ValidatorId>>(
	) -> Vec<Bid<Self::ValidatorId, Self::Amount>> {
		Self::get_bidders()
			.into_iter()
			.filter(|Bid { ref bidder_id, .. }| Q::is_qualified(bidder_id))
			.collect()
	}
}

pub trait OnAccountFunded {
	type ValidatorId;
	type Amount;

	/// A callback that is triggered after some validator's balance has changed significantly,
	/// either by funding it with more Flip, or by initiating/reverting a redemption.
	///
	/// Note this does not trigger on small changes like transaction fees.
	///
	/// TODO: This should be triggered when funds are paid in tokenholder governance.
	fn on_account_funded(validator_id: &Self::ValidatorId, new_total: Self::Amount);
}

pub trait Funding {
	type AccountId;
	type Balance;
	type Handler: OnAccountFunded<ValidatorId = Self::AccountId, Amount = Self::Balance>;

	/// Credit an account with funds from off-chain. Returns the total balance in the account after
	/// the funds are credited.
	fn credit_funds(account_id: &Self::AccountId, amount: Self::Balance) -> Self::Balance;

	/// Reserves funds for a redemption, if enough redeemable funds are available.
	///
	/// Note this function makes no assumptions about how many redemptions may be pending
	/// simultaneously: if enough funds are available, it succeeds. Otherwise, it fails.
	fn try_initiate_redemption(
		account_id: &Self::AccountId,
		amount: Self::Balance,
	) -> Result<(), DispatchError>;

	/// Performs necessary settlement once a redemption has been confirmed off-chain.
	fn finalize_redemption(account_id: &Self::AccountId) -> Result<(), DispatchError>;

	/// Reverts a pending redemption in the case of an expiry or cancellation.
	fn revert_redemption(account_id: &Self::AccountId) -> Result<(), DispatchError>;
}

pub trait AccountInfo<T: Chainflip> {
	/// Returns the account's total Flip balance.
	fn balance(account_id: &T::AccountId) -> T::Amount;

	/// Returns the bond on the account.
	fn bond(account_id: &T::AccountId) -> T::Amount;

	/// Returns the account's liquid funds, net of the bond.
	fn liquid_funds(account_id: &T::AccountId) -> T::Amount;
}

/// Trait for managing token issuance.
pub trait Issuance {
	type AccountId;
	type Balance;
	/// An imbalance representing freshly minted, unallocated funds.
	type Surplus: Imbalance<Self::Balance>;

	/// Mint new funds.
	fn mint(amount: Self::Balance) -> Self::Surplus;

	/// Burn funds from somewhere.
	fn burn(amount: Self::Balance) -> <Self::Surplus as Imbalance<Self::Balance>>::Opposite;

	/// Returns the total issuance.
	fn total_issuance() -> Self::Balance;
}

/// Distribute rewards somehow.
pub trait RewardsDistribution {
	type Balance;
	/// An implementation of the issuance trait.
	type Issuance: Issuance;

	/// Distribute some rewards.
	fn distribute();
}
/// Allow triggering of emissions.
pub trait EmissionsTrigger {
	/// Trigger emissions.
	fn trigger_emissions();
}

/// A representation of the current network state for this heartbeat interval.
/// A node is regarded online if we have received a heartbeat during the last heartbeat interval
/// otherwise they are considered offline.
#[derive(Encode, Decode, TypeInfo, Clone, RuntimeDebug, PartialEq, Eq, Default)]
pub struct NetworkState<ValidatorId> {
	/// Those nodes that are considered offline
	pub offline: Vec<ValidatorId>,
	/// Online nodes
	pub online: Vec<ValidatorId>,
}

impl<ValidatorId> NetworkState<ValidatorId> {
	/// Returns the total number of nodes in the network.
	pub fn number_of_nodes(&self) -> u32 {
		(self.online.len() + self.offline.len()) as u32
	}

	/// Return the percentage of nodes online rounded down
	pub fn percentage_online(&self) -> u32 {
		let number_online = self.online.len() as u32;

		number_online
			.saturating_mul(100)
			.checked_div(self.number_of_nodes())
			.unwrap_or(0)
	}
}

pub trait Slashing {
	type AccountId;
	type BlockNumber;
	type Balance;

	/// Slashes a validator for the equivalent of some number of blocks offline.
	fn slash(validator_id: &Self::AccountId, blocks_offline: Self::BlockNumber);

	/// Slashes a validator by some fixed amount.
	fn slash_balance(account_id: &Self::AccountId, slash_amount: FlipBalance);

	/// Calculate the amount of FLIP to slash
	fn calculate_slash_amount(
		account_id: &Self::AccountId,
		blocks: Self::BlockNumber,
	) -> Self::Balance;
}

/// Nominate a single account for transaction broadcasting.
pub trait BroadcastNomination {
	/// The id type of the broadcaster.
	type BroadcasterId;

	/// Returns a random broadcaster id, excluding particular provided ids. The seed value is used
	/// as a source of randomness. Returns None if no signers are live.
	fn nominate_broadcaster<H: Hashable>(
		seed: H,
		exclude_ids: impl IntoIterator<Item = Self::BroadcasterId>,
	) -> Option<Self::BroadcasterId>;
}

pub trait ThresholdSignerNomination {
	/// The id type of signers
	type SignerId;

	/// Returns a list of live signers where the number of signers is sufficient to author a
	/// threshold signature. The seed value is used as a source of randomness.
	fn threshold_nomination_with_seed<H: Hashable>(
		seed: H,
		epoch_index: EpochIndex,
	) -> Option<BTreeSet<Self::SignerId>>;
}

<<<<<<< HEAD
#[derive(Debug, TypeInfo, Decode, Encode, Clone, PartialEq, Eq)]
pub enum KeyState {
	Unlocked,
	/// Key is only available to sign these request ids.
	Locked(Vec<ThresholdSignatureRequestId>),
}

impl KeyState {
	pub fn is_available_for_request(&self, request_id: ThresholdSignatureRequestId) -> bool {
		match self {
			KeyState::Unlocked => true,
			KeyState::Locked(locked_request_ids) =>
				locked_request_ids.iter().any(|id| *id == request_id),
		}
	}

	pub fn unlock(&mut self) {
		*self = KeyState::Unlocked;
	}

	pub fn lock(&mut self, request_ids: Vec<ThresholdSignatureRequestId>) {
		*self = KeyState::Locked(request_ids);
	}
}

#[derive(Debug, TypeInfo, Decode, Encode, Clone, PartialEq, Eq)]
pub struct EpochKey<Key> {
	pub key: Key,
	pub epoch_index: EpochIndex,
	pub key_state: KeyState,
}

impl<Key> EpochKey<Key> {
	pub fn lock_for_request(&mut self, request_ids: Vec<ThresholdSignatureRequestId>) {
		self.key_state = KeyState::Locked(request_ids);
	}
=======
#[derive(Debug, TypeInfo, Decode, Encode, Clone, Copy, PartialEq, Eq)]
pub struct EpochKey<Key> {
	pub key: Key,
	pub epoch_index: EpochIndex,
>>>>>>> ebf41b20
}

/// Provides the currently valid key for multisig ceremonies.
pub trait KeyProvider<C: ChainCrypto> {
	/// Get the chain's active agg key, key state and associated epoch index. If no key is active,
	/// returns None.
	///
	/// Note that the epoch may not be the current epoch: a key can be activated before the start of
	/// the epoch.
	fn active_epoch_key() -> Option<EpochKey<C::AggKey>>;

	#[cfg(feature = "runtime-benchmarks")]
	fn set_key(_key: C::AggKey, _epoch: EpochIndex) {
		unimplemented!()
	}
}

/// Api trait for pallets that need to sign things.
pub trait ThresholdSigner<C>
where
	C: ChainCrypto,
{
	type Error: Into<DispatchError>;
	type Callback: UnfilteredDispatchable;
	type ValidatorId: Debug;

	/// Initiate a signing request and return the request id and, if the request was successful, the
	/// ceremony id.
	fn request_signature(payload: C::Payload) -> ThresholdSignatureRequestId;

	/// Register a callback to be dispatched when the signature is available. Can fail if the
	/// provided request_id does not exist.
	fn register_callback(
		request_id: ThresholdSignatureRequestId,
		on_signature_ready: Self::Callback,
	) -> Result<(), Self::Error>;

	/// Attempt to retrieve a requested signature.
	fn signature_result(
		request_id: ThresholdSignatureRequestId,
	) -> AsyncResult<Result<C::ThresholdSignature, Vec<Self::ValidatorId>>>;

	/// Request a signature and register a callback for when the signature is available.
	///
	/// Since the callback is registered immediately, it should never fail.
	///
	/// Note that the `callback_generator` closure is *not* the callback. It is what *generates*
	/// the callback based on the request id.
	fn request_signature_with_callback(
		payload: C::Payload,
		callback_generator: impl FnOnce(ThresholdSignatureRequestId) -> Self::Callback,
	) -> ThresholdSignatureRequestId {
		let request_id = Self::request_signature(payload);
		Self::register_callback(request_id, callback_generator(request_id)).unwrap_or_else(|e| {
			log::error!(
				"Unable to register threshold signature callback. This should not be possible. Error: '{:?}'",
				e.into()
			);
		});
		request_id
	}

	/// Helper function to enable benchmarking of the broadcast pallet
	#[cfg(feature = "runtime-benchmarks")]
	fn insert_signature(
		_request_id: ThresholdSignatureRequestId,
		_signature: C::ThresholdSignature,
	) {
		unimplemented!();
	}
}

pub trait CfeMultisigRequest<T: Chainflip, C: ChainCrypto> {
	fn keygen_request(req: KeygenRequest<T::ValidatorId>);

	fn signature_request(req: cfe_events::ThresholdSignatureRequest<T::ValidatorId, C>);

	fn key_handover_request(_req: KeyHandoverRequest<T::ValidatorId, C>) {
		assert!(!C::key_handover_is_required());
	}
}

pub trait CfePeerRegistration<T: Chainflip> {
	fn peer_registered(
		account_id: T::ValidatorId,
		pubkey: Ed25519PublicKey,
		port: u16,
		ip: Ipv6Addr,
	);

	fn peer_deregistered(account_id: T::ValidatorId, pubkey: Ed25519PublicKey);
}

pub trait CfeBroadcastRequest<T: Chainflip, C: Chain> {
	fn tx_broadcast_request(req: TxBroadcastRequest<T::ValidatorId, C>);
}

/// Something that is capable of encoding and broadcasting native blockchain api calls to external
/// chains.
pub trait Broadcaster<C: Chain> {
	/// Supported api calls for this chain.
	type ApiCall: ApiCall<C::ChainCrypto>;

	/// The callback that gets executed when the signature is accepted.
	type Callback: UnfilteredDispatchable;

	/// Request a threshold signature and then build and broadcast the outbound api call.
	fn threshold_sign_and_broadcast(api_call: Self::ApiCall) -> BroadcastId;

	/// Like `threshold_sign_and_broadcast` but also registers a callback to be dispatched when the
	/// signature accepted event has been witnessed.
	fn threshold_sign_and_broadcast_with_callback(
		api_call: Self::ApiCall,
		success_callback: Option<Self::Callback>,
		failed_callback_generator: impl FnOnce(BroadcastId) -> Option<Self::Callback>,
	) -> BroadcastId;

	/// Request a threshold signature and then build and broadcast the outbound api call
	/// specifically for a rotation tx..
	fn threshold_sign_and_broadcast_rotation_tx(api_call: Self::ApiCall) -> BroadcastId;

	/// Resign a call, and update the signature data storage, but do not broadcast.
	fn threshold_resign(broadcast_id: BroadcastId) -> Option<ThresholdSignatureRequestId>;

	/// Request a call to be threshold signed, but do not broadcast.
	/// The caller must manage storage cleanup, so signatures are not stored indefinitely.
	fn threshold_sign(api_call: Self::ApiCall) -> (BroadcastId, ThresholdSignatureRequestId);

	/// Clean up storage data related to a broadcast ID.
	fn clean_up_broadcast_storage(broadcast_id: BroadcastId);
}

/// The heartbeat of the network
pub trait Heartbeat {
	type ValidatorId;
	type BlockNumber;
	/// Called on every heartbeat interval
	fn on_heartbeat_interval();
}

/// Updating and calculating emissions per block for authorities and backup nodes
pub trait BlockEmissions {
	type Balance;
	/// Update the emissions per block for an authority
	fn update_authority_block_emission(emission: Self::Balance);
	/// Update the emissions per block for a backup node
	fn update_backup_node_block_emission(emission: Self::Balance);
	/// Calculate the emissions per block
	fn calculate_block_emissions();
}

/// Checks if the caller can execute free transactions
pub trait WaivedFees {
	type AccountId;
	type RuntimeCall;
	fn should_waive_fees(call: &Self::RuntimeCall, caller: &Self::AccountId) -> bool;
}

/// Qualify what is considered as a potential authority for the network
pub trait QualifyNode<Id: Ord> {
	/// Is the node qualified to be an authority and meet our expectations of one
	fn is_qualified(validator_id: &Id) -> bool;

	/// Filter out the unqualified nodes from a list of potential nodes.
	fn filter_unqualified(validators: BTreeSet<Id>) -> BTreeSet<Id> {
		validators.into_iter().filter(|v| !Self::is_qualified(v)).collect()
	}
}

/// Qualify if the node has registered
pub struct SessionKeysRegistered<T, R>((PhantomData<T>, PhantomData<R>));

impl<T: Chainflip, R: frame_support::traits::ValidatorRegistration<T::ValidatorId>>
	QualifyNode<T::ValidatorId> for SessionKeysRegistered<T, R>
{
	fn is_qualified(validator_id: &T::ValidatorId) -> bool {
		R::is_registered(validator_id)
	}
}

impl<Id: Ord, A, B> QualifyNode<Id> for (A, B)
where
	A: QualifyNode<Id>,
	B: QualifyNode<Id>,
{
	fn is_qualified(validator_id: &Id) -> bool {
		A::is_qualified(validator_id) && B::is_qualified(validator_id)
	}

	fn filter_unqualified(validators: BTreeSet<Id>) -> BTreeSet<Id> {
		B::filter_unqualified(A::filter_unqualified(validators))
	}
}

/// Handles the check of execution conditions
pub trait ExecutionCondition {
	/// Returns true/false if the condition is satisfied
	fn is_satisfied() -> bool;
}

/// Performs a runtime upgrade
pub trait RuntimeUpgrade {
	/// Applies the wasm code of a runtime upgrade and returns the
	/// information about the execution
	fn do_upgrade(code: Vec<u8>) -> DispatchResultWithPostInfo;
}

/// Provides an interface to all passed epochs
pub trait HistoricalEpoch {
	type ValidatorId;
	type EpochIndex;
	type Amount;
	/// All validators which were in an epoch's authority set.
	fn epoch_authorities(epoch: Self::EpochIndex) -> BTreeSet<Self::ValidatorId>;
	/// The bond for an epoch
	fn epoch_bond(epoch: Self::EpochIndex) -> Self::Amount;
	/// The unexpired epochs for which a node was in the authority set.
	fn active_epochs_for_authority(id: &Self::ValidatorId) -> Vec<Self::EpochIndex>;
	/// Removes an epoch from an authority's list of active epochs.
	fn deactivate_epoch(authority: &Self::ValidatorId, epoch: EpochIndex);
	/// Add an epoch to an authority's list of active epochs.
	fn activate_epoch(authority: &Self::ValidatorId, epoch: EpochIndex);
	/// Returns the amount of a authority's funds that are currently bonded.
	fn active_bond(authority: &Self::ValidatorId) -> Self::Amount;
	/// Returns the number of active epochs a authority is still active in
	fn number_of_active_epochs_for_authority(id: &Self::ValidatorId) -> u32;
}

/// Handles the bonding logic
pub trait Bonding {
	type ValidatorId;
	type Amount;
	/// Update the bond of an authority
	fn update_bond(authority: &Self::ValidatorId, bond: Self::Amount);
}

/// Something that is able to provide block authorship slots that were missed.
pub trait MissedAuthorshipSlots {
	/// Get a list of slots that were missed.
	fn missed_slots() -> sp_std::ops::Range<u64>;
}

/// Allows accounts to pay for things by burning fees.
pub trait FeePayment {
	type Amount;
	type AccountId;
	/// Helper function to mint FLIP to an account.
	#[cfg(feature = "runtime-benchmarks")]
	fn mint_to_account(_account_id: &Self::AccountId, _amount: Self::Amount) {
		unimplemented!()
	}

	/// Burns an amount of tokens, if the account has enough. Otherwise fails.
	fn try_burn_fee(account_id: &Self::AccountId, amount: Self::Amount) -> DispatchResult;
}

/// Provides information about on-chain funds.
pub trait FundingInfo {
	type AccountId;
	type Balance;
	/// Returns the funding balance of an account.
	fn total_balance_of(account_id: &Self::AccountId) -> Self::Balance;
	/// Returns the total amount of funds held on-chain.
	fn total_onchain_funds() -> Self::Balance;
}

/// Allow pallets to open and expire deposit addresses.
pub trait DepositApi<C: Chain> {
	type AccountId;

	/// Issues a channel id and deposit address for a new liquidity deposit.
	fn request_liquidity_deposit_address(
		lp_account: Self::AccountId,
		source_asset: C::ChainAsset,
	) -> Result<(ChannelId, ForeignChainAddress, C::ChainBlockNumber), DispatchError>;

	/// Issues a channel id and deposit address for a new swap.
	fn request_swap_deposit_address(
		source_asset: C::ChainAsset,
		destination_asset: Asset,
		destination_address: ForeignChainAddress,
		broker_commission_bps: BasisPoints,
		broker_id: Self::AccountId,
		channel_metadata: Option<CcmChannelMetadata>,
	) -> Result<(ChannelId, ForeignChainAddress, C::ChainBlockNumber), DispatchError>;
}

pub trait AccountRoleRegistry<T: frame_system::Config> {
	fn register_account_role(who: &T::AccountId, role: AccountRole) -> DispatchResult;

	fn has_account_role(who: &T::AccountId, role: AccountRole) -> bool;

	fn register_as_broker(account_id: &T::AccountId) -> DispatchResult {
		Self::register_account_role(account_id, AccountRole::Broker)
	}

	fn register_as_liquidity_provider(account_id: &T::AccountId) -> DispatchResult {
		Self::register_account_role(account_id, AccountRole::LiquidityProvider)
	}

	fn register_as_validator(account_id: &T::AccountId) -> DispatchResult {
		Self::register_account_role(account_id, AccountRole::Validator)
	}

	fn ensure_account_role(
		origin: T::RuntimeOrigin,
		role: AccountRole,
	) -> Result<T::AccountId, BadOrigin>;

	fn ensure_broker(origin: T::RuntimeOrigin) -> Result<T::AccountId, BadOrigin> {
		Self::ensure_account_role(origin, AccountRole::Broker)
	}

	fn ensure_liquidity_provider(origin: T::RuntimeOrigin) -> Result<T::AccountId, BadOrigin> {
		Self::ensure_account_role(origin, AccountRole::LiquidityProvider)
	}

	fn ensure_validator(origin: T::RuntimeOrigin) -> Result<T::AccountId, BadOrigin> {
		Self::ensure_account_role(origin, AccountRole::Validator)
	}
	#[cfg(feature = "runtime-benchmarks")]
	fn register_account(account_id: T::AccountId, role: AccountRole);

	#[cfg(feature = "runtime-benchmarks")]
	fn get_account_role(account_id: T::AccountId) -> AccountRole;
}

/// API that allows other pallets to Egress assets out of the State Chain.
pub trait EgressApi<C: Chain> {
	fn schedule_egress(
		asset: C::ChainAsset,
		amount: C::ChainAmount,
		destination_address: C::ChainAccount,
		maybe_ccm_with_gas_budget: Option<(CcmDepositMetadata, C::ChainAmount)>,
	) -> EgressId;
}

impl<T: frame_system::Config> EgressApi<Ethereum> for T {
	fn schedule_egress(
		_asset: assets::eth::Asset,
		_amount: <Ethereum as Chain>::ChainAmount,
		_destination_address: <Ethereum as Chain>::ChainAccount,
		_maybe_ccm_with_gas_budget: Option<(CcmDepositMetadata, <Ethereum as Chain>::ChainAmount)>,
	) -> EgressId {
		(ForeignChain::Ethereum, 0)
	}
}

impl<T: frame_system::Config> EgressApi<Polkadot> for T {
	fn schedule_egress(
		_asset: assets::dot::Asset,
		_amount: <Polkadot as Chain>::ChainAmount,
		_destination_address: <Polkadot as Chain>::ChainAccount,
		_maybe_ccm_with_gas_budget: Option<(CcmDepositMetadata, <Polkadot as Chain>::ChainAmount)>,
	) -> EgressId {
		(ForeignChain::Polkadot, 0)
	}
}

pub trait VaultKeyWitnessedHandler<C: Chain> {
	fn on_new_key_activated(block_number: C::ChainBlockNumber) -> DispatchResultWithPostInfo;
}

pub trait BroadcastAnyChainGovKey {
	#[allow(clippy::result_unit_err)]
	fn broadcast_gov_key(
		chain: ForeignChain,
		old_key: Option<Vec<u8>>,
		new_key: Vec<u8>,
	) -> Result<(), ()>;

	fn is_govkey_compatible(chain: ForeignChain, key: &[u8]) -> bool;
}

pub trait CommKeyBroadcaster {
	fn broadcast(new_key: <<Ethereum as Chain>::ChainCrypto as ChainCrypto>::GovKey);
}

/// Provides an interface to access the amount of Flip that is ready to be burned.
pub trait FlipBurnInfo {
	/// Takes the available Flip and returns it.
	fn take_flip_to_burn() -> AssetAmount;
}

/// The trait implementation is intentionally no-op by default
pub trait DepositHandler<C: Chain> {
	fn on_deposit_made(
		_deposit_details: C::DepositDetails,
		_amount: C::ChainAmount,
		_channel: DepositChannel<C>,
	) {
	}
}

pub trait NetworkEnvironmentProvider {
	fn get_network_environment() -> NetworkEnvironment;
}

/// Trait for handling cross chain messages.
pub trait CcmHandler {
	/// Triggered when a ccm deposit is made.
	fn on_ccm_deposit(
		source_asset: Asset,
		deposit_amount: AssetAmount,
		destination_asset: Asset,
		destination_address: ForeignChainAddress,
		deposit_metadata: CcmDepositMetadata,
		origin: SwapOrigin,
	);
}

impl CcmHandler for () {
	fn on_ccm_deposit(
		_source_asset: Asset,
		_deposit_amount: AssetAmount,
		_destination_asset: Asset,
		_destination_address: ForeignChainAddress,
		_deposit_metadata: CcmDepositMetadata,
		_origin: SwapOrigin,
	) {
	}
}

pub trait OnBroadcastReady<C: Chain> {
	type ApiCall: ApiCall<C::ChainCrypto>;

	fn on_broadcast_ready(_api_call: &Self::ApiCall) {}
}

pub trait GetBitcoinFeeInfo {
	fn bitcoin_fee_info() -> cf_chains::btc::BitcoinFeeInfo;
}

pub trait GetBlockHeight<C: Chain> {
	fn get_block_height() -> C::ChainBlockNumber;
}

pub trait GetTrackedData<C: Chain> {
	fn get_tracked_data() -> C::TrackedData;
}

pub trait CompatibleCfeVersions {
	fn current_release_version() -> SemVer;
}

pub trait AuthoritiesCfeVersions {
	/// Returns the percentage of current authorities with their CFEs at the given version.
	fn percent_authorities_compatible_with_version(version: SemVer) -> Percent;
}

pub trait CallDispatchFilter<RuntimeCall> {
	fn should_dispatch(&self, call: &RuntimeCall) -> bool;
}

impl<RuntimeCall> CallDispatchFilter<RuntimeCall> for () {
	fn should_dispatch(&self, _call: &RuntimeCall) -> bool {
		true
	}
}

pub trait AssetConverter {
	fn convert_asset_to_approximate_output<
		Amount: Into<AssetAmount> + AtLeast32BitUnsigned + Copy,
	>(
		input_asset: impl Into<Asset>,
		available_input_amount: Amount,
		output_asset: impl Into<Asset>,
		desired_output_amount: Amount,
	) -> Option<(Amount, Amount)>;
}<|MERGE_RESOLUTION|>--- conflicted
+++ resolved
@@ -20,12 +20,8 @@
 };
 use cf_primitives::{
 	chains::assets, AccountRole, Asset, AssetAmount, AuthorityCount, BasisPoints, BroadcastId,
-<<<<<<< HEAD
-	ChannelId, EgressId, EpochIndex, ForeignChain, SemVer, ThresholdSignatureRequestId,
-=======
-	CeremonyId, ChannelId, Ed25519PublicKey, EgressId, EpochIndex, FlipBalance, ForeignChain,
-	Ipv6Addr, NetworkEnvironment, SemVer, ThresholdSignatureRequestId,
->>>>>>> ebf41b20
+	ChannelId, Ed25519PublicKey, EgressId, EpochIndex, FlipBalance, ForeignChain, Ipv6Addr,
+	NetworkEnvironment, SemVer, ThresholdSignatureRequestId,
 };
 use codec::{Decode, Encode, MaxEncodedLen};
 use frame_support::{
@@ -193,11 +189,7 @@
 
 	/// Activate key/s on particular chain/s. For example, setting the new key
 	/// on the contract for a smart contract chain.
-	fn activate(
-		new_key: C::AggKey,
-		maybe_old_key: Option<C::AggKey>,
-		maybe_optimistic_activation: bool,
-	) -> Vec<u32>;
+	fn activate(new_key: C::AggKey, maybe_old_key: Option<C::AggKey>) -> Vec<u32>;
 
 	#[cfg(feature = "runtime-benchmarks")]
 	fn set_status(_outcome: AsyncResult<()>);
@@ -383,49 +375,10 @@
 	) -> Option<BTreeSet<Self::SignerId>>;
 }
 
-<<<<<<< HEAD
-#[derive(Debug, TypeInfo, Decode, Encode, Clone, PartialEq, Eq)]
-pub enum KeyState {
-	Unlocked,
-	/// Key is only available to sign these request ids.
-	Locked(Vec<ThresholdSignatureRequestId>),
-}
-
-impl KeyState {
-	pub fn is_available_for_request(&self, request_id: ThresholdSignatureRequestId) -> bool {
-		match self {
-			KeyState::Unlocked => true,
-			KeyState::Locked(locked_request_ids) =>
-				locked_request_ids.iter().any(|id| *id == request_id),
-		}
-	}
-
-	pub fn unlock(&mut self) {
-		*self = KeyState::Unlocked;
-	}
-
-	pub fn lock(&mut self, request_ids: Vec<ThresholdSignatureRequestId>) {
-		*self = KeyState::Locked(request_ids);
-	}
-}
-
-#[derive(Debug, TypeInfo, Decode, Encode, Clone, PartialEq, Eq)]
-pub struct EpochKey<Key> {
-	pub key: Key,
-	pub epoch_index: EpochIndex,
-	pub key_state: KeyState,
-}
-
-impl<Key> EpochKey<Key> {
-	pub fn lock_for_request(&mut self, request_ids: Vec<ThresholdSignatureRequestId>) {
-		self.key_state = KeyState::Locked(request_ids);
-	}
-=======
 #[derive(Debug, TypeInfo, Decode, Encode, Clone, Copy, PartialEq, Eq)]
 pub struct EpochKey<Key> {
 	pub key: Key,
 	pub epoch_index: EpochIndex,
->>>>>>> ebf41b20
 }
 
 /// Provides the currently valid key for multisig ceremonies.
