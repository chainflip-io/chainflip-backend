--- conflicted
+++ resolved
@@ -675,49 +675,8 @@
 		message_metadata: Option<CcmIngressMetadata>,
 	) -> Result<(IntentId, ForeignChainAddress), DispatchError>;
 
-<<<<<<< HEAD
 	/// Expires an intent.
 	fn expire_intent(chain: ForeignChain, intent_id: IntentId, address: C::ChainAccount);
-=======
-impl<T: frame_system::Config> IngressApi<Ethereum> for T {
-	type AccountId = T::AccountId;
-	fn register_liquidity_ingress_intent(
-		_lp_account: T::AccountId,
-		_ingress_asset: assets::eth::Asset,
-	) -> Result<(IntentId, ForeignChainAddress), DispatchError> {
-		Ok((0, ForeignChainAddress::Eth([0u8; 20])))
-	}
-	fn register_swap_intent(
-		_ingress_asset: assets::eth::Asset,
-		_egress_asset: Asset,
-		_egress_address: ForeignChainAddress,
-		_relayer_commission_bps: BasisPoints,
-		_relayer_id: T::AccountId,
-		_message_metadata: Option<CcmIngressMetadata>,
-	) -> Result<(IntentId, ForeignChainAddress), DispatchError> {
-		Ok((0, ForeignChainAddress::Eth([0u8; 20])))
-	}
-}
-
-impl<T: frame_system::Config> IngressApi<Polkadot> for T {
-	type AccountId = T::AccountId;
-	fn register_liquidity_ingress_intent(
-		_lp_account: T::AccountId,
-		_ingress_asset: assets::dot::Asset,
-	) -> Result<(IntentId, ForeignChainAddress), DispatchError> {
-		Ok((0, ForeignChainAddress::Dot([0u8; 32])))
-	}
-	fn register_swap_intent(
-		_ingress_asset: assets::dot::Asset,
-		_egress_asset: Asset,
-		_egress_address: ForeignChainAddress,
-		_relayer_commission_bps: BasisPoints,
-		_relayer_id: T::AccountId,
-		_message_metadata: Option<CcmIngressMetadata>,
-	) -> Result<(IntentId, ForeignChainAddress), DispatchError> {
-		Ok((0, ForeignChainAddress::Dot([0u8; 32])))
-	}
->>>>>>> b2aea68c
 }
 
 /// Generates a deterministic ingress address for some combination of asset, chain and intent id.
