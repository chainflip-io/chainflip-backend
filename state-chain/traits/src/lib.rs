#![cfg_attr(not(feature = "std"), no_std)]

pub mod mocks;

use cf_chains::{Chain, ChainCrypto};
use codec::{Decode, Encode};
use frame_support::{
	dispatch::{DispatchResultWithPostInfo, UnfilteredDispatchable, Weight},
	pallet_prelude::Member,
	sp_runtime::traits::AtLeast32BitUnsigned,
	traits::{EnsureOrigin, Get, Imbalance, SignedImbalance, StoredMap},
	Hashable, Parameter,
};
use sp_runtime::{DispatchError, RuntimeDebug};
use sp_std::{marker::PhantomData, prelude::*};

/// An index to a block.
pub type BlockNumber = u32;
pub type FlipBalance = u128;
/// The type used as an epoch index.
pub type EpochIndex = u32;
pub type AuctionIndex = u64;

/// Common base config for Chainflip pallets.
pub trait Chainflip: frame_system::Config {
	/// An amount for a bid
	type Amount: Member + Parameter + Default + Eq + Ord + Copy + AtLeast32BitUnsigned;
	/// An identity for a validator
	type ValidatorId: Member
		+ Default
		+ Parameter
		+ Ord
		+ core::fmt::Debug
		+ From<<Self as frame_system::Config>::AccountId>
		+ Into<<Self as frame_system::Config>::AccountId>;

	/// An id type for keys used in threshold signature ceremonies.
	type KeyId: Member + Parameter + From<Vec<u8>>;
	/// The overarching call type.
	type Call: Member + Parameter + UnfilteredDispatchable<Origin = Self::Origin>;
	/// A type that allows us to check if a call was a result of witness consensus.
	type EnsureWitnessed: EnsureOrigin<Self::Origin>;
	/// Information about the current Epoch.
	type EpochInfo: EpochInfo<ValidatorId = Self::ValidatorId, Amount = Self::Amount>;
}

/// A trait abstracting the functionality of the witnesser
pub trait Witnesser {
	/// The type of accounts that can witness.
	type AccountId;
	/// The call type of the runtime.
	type Call: UnfilteredDispatchable;

	/// Witness an event. The event is represented by a call, which is dispatched when a threshold
	/// number of witnesses have been made.
	///
	/// **IMPORTANT**
	/// The encoded `call` and its arguments are expected to be *unique*. If necessary this should
	/// be enforced by adding a salt or nonce to the function arguments.
	/// **IMPORTANT**
	fn witness(who: Self::AccountId, call: Self::Call) -> DispatchResultWithPostInfo;
}

pub trait EpochInfo {
	/// The id type used for the validators.
	type ValidatorId;
	/// An amount
	type Amount;

	/// The current set of validators
	fn current_validators() -> Vec<Self::ValidatorId>;

	/// Checks if the account is currently a validator.
	fn is_validator(account: &Self::ValidatorId) -> bool;

<<<<<<< HEAD
	/// The amount to be used as bond, this is the minimum stake needed to get into the
	/// candidate validator set
=======
	/// The amount to be used as bond, this is the minimum stake needed to be included in the
	/// current candidate validator set
>>>>>>> 03d067de
	fn bond() -> Self::Amount;

	/// The current epoch we are in
	fn epoch_index() -> EpochIndex;

	/// Whether or not we are currently in the auction resolution phase of the current Epoch.
	fn is_auction_phase() -> bool;

	/// The number of validators in the current active set.
	fn active_validator_count() -> u32;

	/// The consensus threshold for the current epoch.
	///
	/// This is the number of parties required to conduct a *successful* threshold
	/// signature ceremony based on the number of active validators.
	fn consensus_threshold() -> u32 {
		cf_utilities::success_threshold_from_share_count(Self::active_validator_count())
	}
}

pub struct CurrentThreshold<T>(PhantomData<T>);

impl<T: Chainflip> Get<u32> for CurrentThreshold<T> {
	fn get() -> u32 {
		T::EpochInfo::consensus_threshold()
	}
}

/// The phase of an Auction. At the start we are waiting on bidders, we then run an auction and
/// finally it is completed
#[derive(PartialEq, Eq, Clone, Encode, Decode, RuntimeDebug)]
pub enum AuctionPhase<ValidatorId, Amount> {
	/// Waiting for bids
	WaitingForBids,
	/// Bids are now taken and validated
	BidsTaken(Vec<Bid<ValidatorId, Amount>>),
	/// We have ran the auction and have a set of validators with minimum active bid.
	ValidatorsSelected(Vec<ValidatorId>, Amount),
	/// The confirmed set of validators
	ConfirmedValidators(Vec<ValidatorId>, Amount),
}

impl<ValidatorId, Amount: Default> Default for AuctionPhase<ValidatorId, Amount> {
	fn default() -> Self {
		AuctionPhase::WaitingForBids
	}
}

/// A bid represented by a validator and the amount they wish to bid
pub type Bid<ValidatorId, Amount> = (ValidatorId, Amount);
/// A bid that has been classified as out of the validating set
pub type RemainingBid<ValidatorId, Amount> = Bid<ValidatorId, Amount>;

/// A successful auction result
#[derive(PartialEq, Eq, Clone, Encode, Decode, RuntimeDebug)]
pub struct AuctionResult<ValidatorId, Amount> {
	pub winners: Vec<ValidatorId>,
	pub minimum_active_bid: Amount,
}

/// A range of min, max for active validator set
pub type ActiveValidatorRange = (u32, u32);

/// An Auction
///
/// An auction is broken down into three phases described by `AuctionPhase`
/// At the start we look for bidders provided by `BidderProvider` from which an auction is ran
/// This results in a set of winners and a minimum bid after the auction.  After each successful
/// call of `process()` the phase will transition else resulting in an error and preventing to move
/// on.  A confirmation is looked to before completing the auction with the `AuctionConfirmation`
/// trait.
pub trait Auctioneer {
	type ValidatorId;
	type Amount;
	type BidderProvider;

	/// The last auction ran
	fn auction_index() -> AuctionIndex;
	/// Range describing auction set size
	fn active_range() -> ActiveValidatorRange;
	/// Set new auction range, returning on success the old value
	fn set_active_range(range: ActiveValidatorRange) -> Result<ActiveValidatorRange, AuctionError>;
	/// Our last successful auction result
	fn auction_result() -> Option<AuctionResult<Self::ValidatorId, Self::Amount>>;
	/// The current phase we find ourselves in
	fn phase() -> AuctionPhase<Self::ValidatorId, Self::Amount>;
	/// Are we in an auction?
	fn waiting_on_bids() -> bool;
	/// Move our auction process to the next phase returning success with phase completed
	///
	/// At each phase we assess the bidders based on a fixed set of criteria which results
	/// in us arriving at a winning list and a bond set for this auction
	fn process() -> Result<AuctionPhase<Self::ValidatorId, Self::Amount>, AuctionError>;
	/// Abort the process and back the preliminary phase
	fn abort();
}

pub trait BackupValidators {
	type ValidatorId;

	/// The current set of backup validators.  The set may change at anytime.
	fn backup_validators() -> Vec<Self::ValidatorId>;
}

/// Feedback on a vault rotation
pub trait VaultRotationHandler {
	type ValidatorId;
	/// The vault rotation has been aborted
	fn vault_rotation_aborted();
}

/// Rotating vaults
pub trait VaultRotator {
	type ValidatorId;
	type RotationError;

	/// Start a vault rotation with the following `candidates`
	fn start_vault_rotation(candidates: Vec<Self::ValidatorId>) -> Result<(), Self::RotationError>;

	/// In order for the validators to be rotated we are waiting on a confirmation that the vaults
	/// have been rotated.
	fn finalize_rotation() -> Result<(), Self::RotationError>;
}

/// An error has occurred during an auction
#[derive(Encode, Decode, Clone, Copy, RuntimeDebug, PartialEq, Eq)]
pub enum AuctionError {
	Empty,
	MinValidatorSize,
	InvalidRange,
	Abort,
	NotConfirmed,
}

/// Handler for Epoch life cycle events.
pub trait EpochTransitionHandler {
	/// The id type used for the validators.
	type ValidatorId;
	type Amount: Copy;
	/// The current epoch is ending
	fn on_epoch_ending() {}
	/// A new epoch has started
	///
	/// The `old_validators` have moved on to leave the `new_validators` securing the network with
	/// a `new_bond`
	fn on_new_epoch(
		old_validators: &[Self::ValidatorId],
		new_validators: &[Self::ValidatorId],
		new_bond: Self::Amount,
	);
}

/// Providing bidders for an auction
pub trait BidderProvider {
	type ValidatorId;
	type Amount;
	/// Provide a list of bidders, those stakers that are not retired
	fn get_bidders() -> Vec<Bid<Self::ValidatorId, Self::Amount>>;
}

/// Trait for rotate bond after epoch.
pub trait BondRotation {
	type AccountId;
	type Balance;

	/// Sets the validator bond for all new_validator to the new_bond and
	/// the bond for all old validators to zero.
	fn update_validator_bonds(new_validators: &[Self::AccountId], new_bond: Self::Balance);
}

/// Provide feedback on staking
pub trait StakeHandler {
	type ValidatorId;
	type Amount;
	/// A validator has updated their stake and now has a new total amount
	fn stake_updated(validator_id: &Self::ValidatorId, new_total: Self::Amount);
}

pub trait StakeTransfer {
	type AccountId;
	type Balance;
	type Handler: StakeHandler<ValidatorId = Self::AccountId, Amount = Self::Balance>;

	/// An account's tokens that are free to be staked.
	fn stakeable_balance(account_id: &Self::AccountId) -> Self::Balance;

	/// An account's tokens that are free to be claimed.
	fn claimable_balance(account_id: &Self::AccountId) -> Self::Balance;

	/// Credit an account with stake from off-chain. Returns the total stake in the account.
	fn credit_stake(account_id: &Self::AccountId, amount: Self::Balance) -> Self::Balance;

	/// Reserves funds for a claim, if enough claimable funds are available.
	///
	/// Note this function makes no assumptions about how many claims may be pending simultaneously:
	/// if enough funds are available, it succeeds. Otherwise, it fails.
	fn try_claim(account_id: &Self::AccountId, amount: Self::Balance) -> Result<(), DispatchError>;

	/// Performs any necessary settlement once a claim has been confirmed off-chain.
	fn settle_claim(amount: Self::Balance);

	/// Reverts a pending claim in the case of an expiry or cancellation.
	fn revert_claim(account_id: &Self::AccountId, amount: Self::Balance);
}

/// Trait for managing token issuance.
pub trait Issuance {
	type AccountId;
	type Balance;
	/// An imbalance representing freshly minted, unallocated funds.
	type Surplus: Imbalance<Self::Balance>;

	/// Mint new funds.
	fn mint(amount: Self::Balance) -> Self::Surplus;

	/// Burn funds from somewhere.
	fn burn(amount: Self::Balance) -> <Self::Surplus as Imbalance<Self::Balance>>::Opposite;

	/// Returns the total issuance.
	fn total_issuance() -> Self::Balance;
}

/// Distribute rewards somehow.
pub trait RewardsDistribution {
	type Balance;
	/// An imbalance representing an unallocated surplus of funds.
	type Surplus: Imbalance<Self::Balance> + Into<SignedImbalance<Self::Balance, Self::Surplus>>;

	/// Distribute some rewards.
	fn distribute(rewards: Self::Surplus);

	/// The execution weight of calling the distribution function.
	fn execution_weight() -> Weight;
}

pub trait RewardRollover {
	type AccountId;
	/// Rolls over to another rewards period with a new set of beneficiaries, provided enough funds
	/// are available.
	fn rollover(new_beneficiaries: &[Self::AccountId]) -> Result<(), DispatchError>;
}

pub trait Rewarder {
	type AccountId;
	// Apportion rewards due to all beneficiaries
	fn reward_all() -> Result<(), DispatchError>;
}

/// Allow triggering of emissions.
pub trait EmissionsTrigger {
	/// Trigger emissions.
	fn trigger_emissions() -> Weight;
}

/// A nonce.
pub type Nonce = u64;

/// Provides a unqiue nonce for some [Chain].
pub trait NonceProvider<C: Chain> {
	/// Get the next nonce.
	fn next_nonce() -> Nonce;
}

pub trait IsOnline {
	/// The validator id used
	type ValidatorId;
	/// The online status of the validator
	fn is_online(validator_id: &Self::ValidatorId) -> bool;
}

pub trait HasPeerMapping {
	/// The validator id used
	type ValidatorId;
	/// The existence of this validators peer mapping
	fn has_peer_mapping(validator_id: &Self::ValidatorId) -> bool;
}

/// A representation of the current network state for this heartbeat interval.
/// A node is regarded online if we have received a heartbeat during the last heartbeat interval
/// otherwise they are considered offline.  
#[derive(Encode, Decode, Clone, RuntimeDebug, PartialEq, Eq, Default)]
pub struct NetworkState<ValidatorId: Default> {
	/// Those nodes that are considered offline
	pub offline: Vec<ValidatorId>,
	/// Online nodes
	pub online: Vec<ValidatorId>,
}

impl<ValidatorId: Default> NetworkState<ValidatorId> {
	/// Return the number of nodes with state Validator in the network
	pub fn number_of_nodes(&self) -> u32 {
		(self.online.len() + self.offline.len()) as u32
	}

	/// Return the percentage of validators online rounded down
	pub fn percentage_online(&self) -> u32 {
		let number_online = self.online.len() as u32;

		number_online
			.saturating_mul(100)
			.checked_div(self.number_of_nodes())
			.unwrap_or(0)
	}
}

/// To handle those emergency rotations
pub trait EmergencyRotation {
	/// Request an emergency rotation
	fn request_emergency_rotation() -> Weight;
	/// Is there an emergency rotation in progress
	fn emergency_rotation_in_progress() -> bool;
	/// Signal that the emergency rotation has completed
	fn emergency_rotation_completed();
}

#[derive(PartialEq, Eq, Clone, Encode, Decode, RuntimeDebug, Copy)]
pub enum ChainflipAccountState {
	Passive,
	Backup,
	Validator,
}

#[derive(PartialEq, Eq, Clone, Copy, Encode, Decode, RuntimeDebug)]
pub struct ChainflipAccountData {
	pub state: ChainflipAccountState,
	pub last_active_epoch: Option<EpochIndex>,
}

impl Default for ChainflipAccountData {
	fn default() -> Self {
		ChainflipAccountData { state: ChainflipAccountState::Passive, last_active_epoch: None }
	}
}

pub trait ChainflipAccount {
	type AccountId;

	fn get(account_id: &Self::AccountId) -> ChainflipAccountData;
	fn update_state(account_id: &Self::AccountId, state: ChainflipAccountState);
	fn update_last_active_epoch(account_id: &Self::AccountId, index: EpochIndex);
}

/// An outgoing node
pub trait IsOutgoing {
	type AccountId;

	/// Returns true if this account is an outgoer which by definition is a node that was in the
	/// active set in the *last* epoch
	fn is_outgoing(account_id: &Self::AccountId) -> bool;
}

pub struct ChainflipAccountStore<T>(PhantomData<T>);

impl<T: frame_system::Config<AccountData = ChainflipAccountData>> ChainflipAccount
	for ChainflipAccountStore<T>
{
	type AccountId = T::AccountId;

	fn get(account_id: &Self::AccountId) -> ChainflipAccountData {
		frame_system::Pallet::<T>::get(account_id)
	}

	fn update_state(account_id: &Self::AccountId, state: ChainflipAccountState) {
		frame_system::Pallet::<T>::mutate(account_id, |account_data| {
			(*account_data).state = state;
		})
		.expect("mutating account state")
	}

	fn update_last_active_epoch(account_id: &Self::AccountId, index: EpochIndex) {
		frame_system::Pallet::<T>::mutate(account_id, |account_data| {
			(*account_data).last_active_epoch = Some(index);
		})
		.expect("mutating account state")
	}
}

/// Slashing a validator
pub trait Slashing {
	/// An identifier for our validator
	type AccountId;
	/// Block number
	type BlockNumber;
	/// Function which implements the slashing logic
	fn slash(validator_id: &Self::AccountId, blocks_offline: Self::BlockNumber) -> Weight;
}

/// Something that can nominate signers from the set of active validators.
pub trait SignerNomination {
	/// The id type of signers. Most likely the same as the runtime's `ValidatorId`.
	type SignerId;

	/// Returns a random live signer. The seed value is used as a source of randomness.
	/// Returns None if no signers are live.
	fn nomination_with_seed<H: Hashable>(seed: H) -> Option<Self::SignerId>;

	/// Returns a list of live signers where the number of signers is sufficient to author a
	/// threshold signature. The seed value is used as a source of randomness.
	fn threshold_nomination_with_seed<H: Hashable>(seed: H) -> Option<Vec<Self::SignerId>>;
}

/// Provides the currently valid key for multisig ceremonies.
pub trait KeyProvider<C: ChainCrypto> {
	/// The type of the provided key_id.
	type KeyId;

	/// Gets the key id for the current key.
	fn current_key_id() -> Self::KeyId;

	/// Get the chain's current agg key.
	fn current_key() -> C::AggKey;
}

/// Api trait for pallets that need to sign things.
pub trait ThresholdSigner<T>
where
	T: Chainflip,
{
	type Context: SigningContext<T>;

	/// Initiate a signing request and return the request id.
	fn request_signature(context: Self::Context) -> u64;

	/// Initiate a transaction signing request and return the request id.
	fn request_transaction_signature<Tx: Into<Self::Context>>(transaction: Tx) -> u64 {
		Self::request_signature(transaction.into())
	}
}

/// Types, methods and state for requesting and processing a threshold signature.
pub trait SigningContext<T: Chainflip> {
	/// The chain that this context applies to.
	type Chain: Chain + ChainCrypto;
	/// The callback that will be dispatched when we receive the signature.
	type Callback: UnfilteredDispatchable<Origin = T::Origin>;
	/// The origin that is authorised to dispatch the callback, ie. the origin that represents
	/// a valid, verifiied, threshold signature.
	type ThresholdSignatureOrigin: Into<T::Origin>;

	/// Returns the signing payload.
	fn get_payload(&self) -> <Self::Chain as ChainCrypto>::Payload;

	/// Returns the callback to be triggered on success.
	fn resolve_callback(
		&self,
		signature: <Self::Chain as ChainCrypto>::ThresholdSignature,
	) -> Self::Callback;

	/// Dispatches the success callback.
	fn dispatch_callback(
		&self,
		origin: Self::ThresholdSignatureOrigin,
		signature: <Self::Chain as ChainCrypto>::ThresholdSignature,
	) -> DispatchResultWithPostInfo {
		self.resolve_callback(signature).dispatch_bypass_filter(origin.into())
	}
}

pub mod offline_conditions {
	use super::*;
	pub type ReputationPoints = i32;

	/// Conditions that cause a validator to be docked reputation points
	#[derive(Encode, Decode, Clone, PartialEq, Eq, RuntimeDebug)]
	pub enum OfflineCondition {
		/// There was a failure in participation during a signing
		ParticipateSigningFailed,
		/// There was a failure in participation during a key generation ceremony
		ParticipateKeygenFailed,
		/// An invalid transaction was authored
		InvalidTransactionAuthored,
		/// A transaction failed on transmission
		TransactionFailedOnTransmission,
	}

	/// Error on reporting an offline condition.
	#[derive(Debug, PartialEq)]
	pub enum ReportError {
		/// Validator doesn't exist
		UnknownValidator,
	}

	pub trait OfflinePenalty {
		fn penalty(condition: &OfflineCondition) -> (ReputationPoints, bool);
	}

	/// For reporting offline conditions.
	pub trait OfflineReporter {
		type ValidatorId;
		type Penalty: OfflinePenalty;

		/// Report the condition for validator
		/// Returns `Ok(Weight)` else an error if the validator isn't valid
		fn report(
			condition: OfflineCondition,
			validator_id: &Self::ValidatorId,
		) -> Result<Weight, ReportError>;
	}

	/// We report on nodes that should be banned
	pub trait Banned {
		type ValidatorId;
		/// A validator to be banned
		fn ban(validator_id: &Self::ValidatorId);
	}
}

/// The heartbeat of the network
pub trait Heartbeat {
	type ValidatorId: Default;
	type BlockNumber;
	/// A heartbeat has been submitted
	fn heartbeat_submitted(
		validator_id: &Self::ValidatorId,
		block_number: Self::BlockNumber,
	) -> Weight;
	/// Called on every heartbeat interval with the current network state
	fn on_heartbeat_interval(network_state: NetworkState<Self::ValidatorId>) -> Weight;
}

/// Updating and calculating emissions per block for validators and backup validators
pub trait BlockEmissions {
	type Balance;
	/// Update the emissions per block for a validator
	fn update_validator_block_emission(emission: Self::Balance) -> Weight;
	/// Update the emissions per block for a backup validator
	fn update_backup_validator_block_emission(emission: Self::Balance) -> Weight;
	/// Calculate the emissions per block
	fn calculate_block_emissions() -> Weight;
}

/// Checks if the caller can execute free transactions
pub trait WaivedFees {
	type AccountId;
	type Call;
	fn should_waive_fees(call: &Self::Call, caller: &Self::AccountId) -> bool;
}

/// Qualify what is considered as a potential validator for the network
pub trait QualifyValidator {
	type ValidatorId;
	/// Is the validator qualified to be a validator and meet our expectations of one
	fn is_qualified(validator_id: &Self::ValidatorId) -> bool;
}<|MERGE_RESOLUTION|>--- conflicted
+++ resolved
@@ -73,13 +73,8 @@
 	/// Checks if the account is currently a validator.
 	fn is_validator(account: &Self::ValidatorId) -> bool;
 
-<<<<<<< HEAD
-	/// The amount to be used as bond, this is the minimum stake needed to get into the
-	/// candidate validator set
-=======
 	/// The amount to be used as bond, this is the minimum stake needed to be included in the
 	/// current candidate validator set
->>>>>>> 03d067de
 	fn bond() -> Self::Amount;
 
 	/// The current epoch we are in
