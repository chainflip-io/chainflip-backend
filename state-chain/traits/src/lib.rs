#![cfg_attr(not(feature = "std"), no_std)]

mod async_result;
pub mod liquidity;
pub use liquidity::*;

pub mod mocks;
pub mod offence_reporting;

use core::fmt::Debug;

pub use async_result::AsyncResult;
use sp_std::collections::btree_set::BTreeSet;

#[cfg(feature = "ibiza")]
use cf_chains::Polkadot;
use cf_chains::{
	benchmarking_value::BenchmarkValue, ApiCall, Chain, ChainAbi, ChainCrypto, Ethereum,
};

use cf_primitives::{
	chains::assets, AccountRole, Asset, AssetAmount, AuthorityCount, BroadcastId, CeremonyId,
	EgressId, EpochIndex, EthereumAddress, ForeignChain, ForeignChainAddress, IntentId,
};
use codec::{Decode, Encode, MaxEncodedLen};
use frame_support::{
	dispatch::{DispatchResultWithPostInfo, UnfilteredDispatchable},
	error::BadOrigin,
	pallet_prelude::Member,
	traits::{EnsureOrigin, Get, Imbalance, IsType},
	Hashable, Parameter,
};
use scale_info::TypeInfo;
use sp_runtime::{
	traits::{AtLeast32BitUnsigned, Bounded, MaybeSerializeDeserialize},
	DispatchError, DispatchResult, FixedPointOperand, RuntimeDebug,
};
use sp_std::{iter::Sum, marker::PhantomData, prelude::*};

/// Common base config for Chainflip pallets.
pub trait Chainflip: frame_system::Config {
	/// An amount for a bid
	type Amount: Member
		+ Parameter
		+ MaxEncodedLen
		+ Default
		+ Eq
		+ Ord
		+ Copy
		+ AtLeast32BitUnsigned
		+ FixedPointOperand
		+ MaybeSerializeDeserialize
		+ Bounded
		+ Sum<Self::Amount>;

	/// An identity for a node
	type ValidatorId: Member
		+ Parameter
		+ MaxEncodedLen
		+ Ord
		+ core::fmt::Debug
		+ IsType<<Self as frame_system::Config>::AccountId>
		+ MaybeSerializeDeserialize;

	/// An id type for keys used in threshold signature ceremonies.
	type KeyId: Member + Parameter + From<Vec<u8>> + BenchmarkValue;
	/// The overarching call type.
	type RuntimeCall: Member
		+ Parameter
		+ UnfilteredDispatchable<RuntimeOrigin = Self::RuntimeOrigin>;
	/// A type that allows us to check if a call was a result of witness consensus.
	type EnsureWitnessed: EnsureOrigin<Self::RuntimeOrigin>;
	/// A type that allows us to check if a call was a result of witness consensus by the current
	/// epoch.
	type EnsureWitnessedAtCurrentEpoch: EnsureOrigin<Self::RuntimeOrigin>;
	/// Information about the current Epoch.
	type EpochInfo: EpochInfo<ValidatorId = Self::ValidatorId, Amount = Self::Amount>;
	/// Access to information about the current system state
	type SystemState: SystemStateInfo;
}

pub trait EpochInfo {
	/// The id type used for the validators.
	type ValidatorId;
	/// An amount
	type Amount;

	/// The last expired epoch
	fn last_expired_epoch() -> EpochIndex;

	/// The current authority set's validator ids
	fn current_authorities() -> Vec<Self::ValidatorId>;

	/// Get the current number of authorities
	fn current_authority_count() -> AuthorityCount;

	/// Gets authority index of a particular authority for a given epoch
	fn authority_index(
		epoch_index: EpochIndex,
		account: &Self::ValidatorId,
	) -> Option<AuthorityCount>;

	/// Authority count at a particular epoch.
	fn authority_count_at_epoch(epoch: EpochIndex) -> Option<AuthorityCount>;

	/// The amount to be used as bond, this is the minimum stake needed to be included in the
	/// current candidate authority set
	fn bond() -> Self::Amount;

	/// The current epoch we are in
	fn epoch_index() -> EpochIndex;

	/// Are we in the auction phase of the epoch?
	fn is_auction_phase() -> bool;

	#[cfg(feature = "runtime-benchmarks")]
	fn add_authority_info_for_epoch(
		epoch_index: EpochIndex,
		new_authorities: Vec<Self::ValidatorId>,
	);
}

pub struct CurrentEpochIndex<T>(PhantomData<T>);

impl<T: Chainflip> Get<EpochIndex> for CurrentEpochIndex<T> {
	fn get() -> u32 {
		T::EpochInfo::epoch_index()
	}
}

#[derive(PartialEq, Eq, Clone, Encode, Decode, TypeInfo, MaxEncodedLen, RuntimeDebug)]
pub struct Bid<Id, Amount> {
	pub bidder_id: Id,
	pub amount: Amount,
}

impl<Id, Amount> From<(Id, Amount)> for Bid<Id, Amount> {
	fn from(bid: (Id, Amount)) -> Self {
		Self { bidder_id: bid.0, amount: bid.1 }
	}
}

/// The outcome of a successful auction.
#[derive(PartialEq, Eq, Clone, Encode, Decode, TypeInfo, RuntimeDebug)]
pub struct AuctionOutcome<Id, Amount> {
	/// The auction winners, sorted by in descending bid order.
	pub winners: Vec<Id>,
	/// The auction losers and their bids, sorted in descending bid order.
	pub losers: Vec<Bid<Id, Amount>>,
	/// The resulting bond for the next epoch.
	pub bond: Amount,
}

pub type RuntimeAuctionOutcome<T> =
	AuctionOutcome<<T as Chainflip>::ValidatorId, <T as Chainflip>::Amount>;

impl<CandidateId, BidAmount: Default> Default for AuctionOutcome<CandidateId, BidAmount> {
	fn default() -> Self {
		AuctionOutcome {
			winners: Default::default(),
			losers: Default::default(),
			bond: Default::default(),
		}
	}
}

#[derive(PartialEq, Eq, Clone, Debug, Decode, Encode)]
pub enum VaultStatus<ValidatorId> {
	KeygenComplete,
	RotationComplete,
	Failed(BTreeSet<ValidatorId>),
}

pub trait VaultRotator {
	type ValidatorId: Ord + Clone;

	/// Start the rotation by kicking off keygen with provided candidates.
	fn keygen(candidates: BTreeSet<Self::ValidatorId>);

	/// Get the current rotation status.
	fn status() -> AsyncResult<VaultStatus<Self::ValidatorId>>;

	/// Activate key/s on particular chain/s. For example, setting the new key
	/// on the contract for a smart contract chain.
	fn activate();

	#[cfg(feature = "runtime-benchmarks")]
	fn set_status(_outcome: AsyncResult<VaultStatus<Self::ValidatorId>>) {
		unimplemented!()
	}
}

/// Handler for Epoch life cycle events.
pub trait EpochTransitionHandler {
	/// The id type used for the validators.
	type ValidatorId;

	/// A new epoch has started.
	fn on_new_epoch(_epoch_authorities: &[Self::ValidatorId]) {}

	/// When an epoch has been expired.
	fn on_expired_epoch(_expired: EpochIndex) {}
}

/// Resetter for Reputation Points and Online Credits of a Validator
pub trait ReputationResetter {
	type ValidatorId;

	/// Reset the reputation of a validator
	fn reset_reputation(validator: &Self::ValidatorId);
}

/// Providing bidders for an auction
pub trait BidderProvider {
	type ValidatorId;
	type Amount;
	/// Provide a list of bidders, those stakers that are not retired, with their bids which are
	/// greater than zero
	fn get_bidders() -> Vec<Bid<Self::ValidatorId, Self::Amount>>;
}

pub trait StakeHandler {
	type ValidatorId;
	type Amount;

	/// A callback that is triggered after some validator's stake has changed, either by staking
	/// more Flip, or by executing a claim.
	fn on_stake_updated(validator_id: &Self::ValidatorId, new_total: Self::Amount);
}

pub trait StakeTransfer {
	type AccountId;
	type Balance;
	type Handler: StakeHandler<ValidatorId = Self::AccountId, Amount = Self::Balance>;

	/// An account's tokens that are free to be staked.
	fn staked_balance(account_id: &Self::AccountId) -> Self::Balance;

	/// An account's tokens that are free to be claimed.
	fn claimable_balance(account_id: &Self::AccountId) -> Self::Balance;

	/// Credit an account with stake from off-chain. Returns the total stake in the account.
	fn credit_stake(account_id: &Self::AccountId, amount: Self::Balance) -> Self::Balance;

	/// Reserves funds for a claim, if enough claimable funds are available.
	///
	/// Note this function makes no assumptions about how many claims may be pending simultaneously:
	/// if enough funds are available, it succeeds. Otherwise, it fails.
	fn try_initiate_claim(
		account_id: &Self::AccountId,
		amount: Self::Balance,
	) -> Result<(), DispatchError>;

	/// Performs necessary settlement once a claim has been confirmed off-chain.
	fn finalize_claim(account_id: &Self::AccountId) -> Result<(), DispatchError>;

	/// Reverts a pending claim in the case of an expiry or cancellation.
	fn revert_claim(
		account_id: &Self::AccountId,
		amount: Self::Balance,
	) -> Result<(), DispatchError>;
}

/// Trait for managing token issuance.
pub trait Issuance {
	type AccountId;
	type Balance;
	/// An imbalance representing freshly minted, unallocated funds.
	type Surplus: Imbalance<Self::Balance>;

	/// Mint new funds.
	fn mint(amount: Self::Balance) -> Self::Surplus;

	/// Burn funds from somewhere.
	fn burn(amount: Self::Balance) -> <Self::Surplus as Imbalance<Self::Balance>>::Opposite;

	/// Returns the total issuance.
	fn total_issuance() -> Self::Balance;
}

/// Distribute rewards somehow.
pub trait RewardsDistribution {
	type Balance;
	/// An implementation of the issuance trait.
	type Issuance: Issuance;

	/// Distribute some rewards.
	fn distribute();
}
/// Allow triggering of emissions.
pub trait EmissionsTrigger {
	/// Trigger emissions.
	fn trigger_emissions();
}

/// Provides the environment data for ethereum-like chains.
pub trait EthEnvironmentProvider {
	fn token_address(asset: assets::any::Asset) -> Option<EthereumAddress>;
	fn key_manager_address() -> EthereumAddress;
	fn stake_manager_address() -> EthereumAddress;
	fn vault_address() -> EthereumAddress;
	fn chain_id() -> u64;
}

/// A representation of the current network state for this heartbeat interval.
/// A node is regarded online if we have received a heartbeat during the last heartbeat interval
/// otherwise they are considered offline.
#[derive(Encode, Decode, TypeInfo, Clone, RuntimeDebug, PartialEq, Eq, Default)]
pub struct NetworkState<ValidatorId> {
	/// Those nodes that are considered offline
	pub offline: Vec<ValidatorId>,
	/// Online nodes
	pub online: Vec<ValidatorId>,
}

impl<ValidatorId> NetworkState<ValidatorId> {
	/// Returns the total number of nodes in the network.
	pub fn number_of_nodes(&self) -> u32 {
		(self.online.len() + self.offline.len()) as u32
	}

	/// Return the percentage of nodes online rounded down
	pub fn percentage_online(&self) -> u32 {
		let number_online = self.online.len() as u32;

		number_online
			.saturating_mul(100)
			.checked_div(self.number_of_nodes())
			.unwrap_or(0)
	}
}

/// To handle those emergency rotations
pub trait EmergencyRotation {
	/// Request an emergency rotation
	fn request_emergency_rotation();
}

pub trait Slashing {
	type AccountId;
	type BlockNumber;

	/// Slashes a validator for the equivalent of some number of blocks offline.
	fn slash(validator_id: &Self::AccountId, blocks_offline: Self::BlockNumber);
}

/// Can nominate a single account.
pub trait SingleSignerNomination {
	/// The id type of signer
	type SignerId;

	/// Returns a random live signer, excluding particular provided signers. The seed value is used
	/// as a source of randomness. Returns None if no signers are live.
	fn nomination_with_seed<H: Hashable>(
		seed: H,
		exclude_ids: &[Self::SignerId],
	) -> Option<Self::SignerId>;
}

pub trait ThresholdSignerNomination {
	/// The id type of signers
	type SignerId;

	/// Returns a list of live signers where the number of signers is sufficient to author a
	/// threshold signature. The seed value is used as a source of randomness.
	fn threshold_nomination_with_seed<H: Hashable>(
		seed: H,
		epoch_index: EpochIndex,
	) -> Option<BTreeSet<Self::SignerId>>;
}

#[derive(Default, Debug, TypeInfo, Decode, Encode, Clone, Copy, PartialEq, Eq)]
pub enum KeyState {
	Active,
	// We are currently transitioning to a new key or the key doesn't yet exist.
	#[default]
	Unavailable,
}

#[derive(Default, Debug, TypeInfo, Decode, Encode, Clone, Copy, PartialEq, Eq)]
pub struct EpochKey<Key> {
	pub key: Key,
	pub epoch_index: EpochIndex,
	pub key_state: KeyState,
}

/// Provides the currently valid key for multisig ceremonies.
pub trait KeyProvider<C: ChainCrypto> {
	/// Get the chain's current agg key, the epoch index for the current key and the state of that
	/// key.
	fn current_epoch_key() -> EpochKey<C::AggKey>;

	#[cfg(feature = "runtime-benchmarks")]
	fn set_key(_key: C::AggKey) {
		unimplemented!()
	}
}

/// Api trait for pallets that need to sign things.
pub trait ThresholdSigner<C>
where
	C: ChainCrypto,
{
	type RequestId: Member + Parameter + Copy + BenchmarkValue;
	type Error: Into<DispatchError>;
	type Callback: UnfilteredDispatchable;
	type KeyId: TryInto<C::AggKey> + From<Vec<u8>>;
	type ValidatorId: Debug;

	/// Initiate a signing request and return the request id and ceremony id.
	fn request_signature(payload: C::Payload) -> (Self::RequestId, CeremonyId);

	fn request_keygen_verification_signature(
		payload: C::Payload,
		key_id: Self::KeyId,
		participants: BTreeSet<Self::ValidatorId>,
	) -> (Self::RequestId, CeremonyId);

	/// Register a callback to be dispatched when the signature is available. Can fail if the
	/// provided request_id does not exist.
	fn register_callback(
		request_id: Self::RequestId,
		on_signature_ready: Self::Callback,
	) -> Result<(), Self::Error>;

	/// Attempt to retrieve a requested signature.
	fn signature_result(
		request_id: Self::RequestId,
	) -> AsyncResult<Result<C::ThresholdSignature, Vec<Self::ValidatorId>>>;

	/// Request a signature and register a callback for when the signature is available.
	///
	/// Since the callback is registered immediately, it should never fail.
	///
	/// Note that the `callback_generator` closure is *not* the callback. It is what *generates*
	/// the callback based on the request id.
	fn request_signature_with_callback(
		payload: C::Payload,
		callback_generator: impl FnOnce(Self::RequestId) -> Self::Callback,
	) -> (Self::RequestId, CeremonyId) {
		let (request_id, ceremony_id) = Self::request_signature(payload);
		Self::register_callback(request_id, callback_generator(request_id)).unwrap_or_else(|e| {
			log::error!(
				"Unable to register threshold signature callback. This should not be possible. Error: '{:?}'",
				e.into()
			);
		});
		(request_id, ceremony_id)
	}

	/// Helper function to enable benchmarking of the broadcast pallet
	#[cfg(feature = "runtime-benchmarks")]
	fn insert_signature(_request_id: Self::RequestId, _signature: C::ThresholdSignature) {
		unimplemented!();
	}
}

/// Something that is capable of encoding and broadcasting native blockchain api calls to external
/// chains.
pub trait Broadcaster<Api: ChainAbi> {
	/// Supported api calls for this chain.
	type ApiCall: ApiCall<Api>;

	/// Request a threshold signature and then build and broadcast the outbound api call.
	fn threshold_sign_and_broadcast(api_call: Self::ApiCall) -> BroadcastId;
}

/// The heartbeat of the network
pub trait Heartbeat {
	type ValidatorId;
	type BlockNumber;
	/// Called on every heartbeat interval with the current network state
	fn on_heartbeat_interval(network_state: NetworkState<Self::ValidatorId>);
}

/// Updating and calculating emissions per block for authorities and backup nodes
pub trait BlockEmissions {
	type Balance;
	/// Update the emissions per block for an authority
	fn update_authority_block_emission(emission: Self::Balance);
	/// Update the emissions per block for a backup node
	fn update_backup_node_block_emission(emission: Self::Balance);
	/// Calculate the emissions per block
	fn calculate_block_emissions();
}

/// Checks if the caller can execute free transactions
pub trait WaivedFees {
	type AccountId;
	type RuntimeCall;
	fn should_waive_fees(call: &Self::RuntimeCall, caller: &Self::AccountId) -> bool;
}

/// Qualify what is considered as a potential authority for the network
pub trait QualifyNode {
	type ValidatorId;
	/// Is the node qualified to be an authority and meet our expectations of one
	fn is_qualified(validator_id: &Self::ValidatorId) -> bool;
}

/// Qualify if the node has registered
pub struct SessionKeysRegistered<T, R>((PhantomData<T>, PhantomData<R>));

impl<T, R: frame_support::traits::ValidatorRegistration<T>> QualifyNode
	for SessionKeysRegistered<T, R>
{
	type ValidatorId = T;
	fn is_qualified(validator_id: &Self::ValidatorId) -> bool {
		R::is_registered(validator_id)
	}
}

impl<A, B, C, D> QualifyNode for (A, B, C, D)
where
	A: QualifyNode<ValidatorId = B::ValidatorId>,
	B: QualifyNode,
	C: QualifyNode<ValidatorId = B::ValidatorId>,
	D: QualifyNode<ValidatorId = B::ValidatorId>,
	B::ValidatorId: Debug,
{
	type ValidatorId = A::ValidatorId;

	fn is_qualified(validator_id: &Self::ValidatorId) -> bool {
		A::is_qualified(validator_id) &&
			B::is_qualified(validator_id) &&
			C::is_qualified(validator_id) &&
			D::is_qualified(validator_id)
	}
}
/// Handles the check of execution conditions
pub trait ExecutionCondition {
	/// Returns true/false if the condition is satisfied
	fn is_satisfied() -> bool;
}

/// Performs a runtime upgrade
pub trait RuntimeUpgrade {
	/// Applies the wasm code of a runtime upgrade and returns the
	/// information about the execution
	fn do_upgrade(code: Vec<u8>) -> DispatchResultWithPostInfo;
}

/// Provides an interface to all passed epochs
pub trait HistoricalEpoch {
	type ValidatorId;
	type EpochIndex;
	type Amount;
	/// All validators which were in an epoch's authority set.
	fn epoch_authorities(epoch: Self::EpochIndex) -> Vec<Self::ValidatorId>;
	/// The bond for an epoch
	fn epoch_bond(epoch: Self::EpochIndex) -> Self::Amount;
	/// The unexpired epochs for which a node was in the authority set.
	fn active_epochs_for_authority(id: &Self::ValidatorId) -> Vec<Self::EpochIndex>;
	/// Removes an epoch from an authority's list of active epochs.
	fn deactivate_epoch(authority: &Self::ValidatorId, epoch: EpochIndex);
	/// Add an epoch to an authority's list of active epochs.
	fn activate_epoch(authority: &Self::ValidatorId, epoch: EpochIndex);
	///  Returns the amount of a authority's stake that is currently bonded.
	fn active_bond(authority: &Self::ValidatorId) -> Self::Amount;
	/// Returns the number of active epochs a authority is still active in
	fn number_of_active_epochs_for_authority(id: &Self::ValidatorId) -> u32;
}

/// Handles the bonding logic
pub trait Bonding {
	type ValidatorId;
	type Amount;
	/// Update the bond of an authority
	fn update_bond(authority: &Self::ValidatorId, bond: Self::Amount);
}
pub trait CeremonyIdProvider {
	type CeremonyId;

	/// Get the next ceremony id in the sequence.
	fn next_ceremony_id() -> Self::CeremonyId;
}

/// Something that is able to provide block authorship slots that were missed.
pub trait MissedAuthorshipSlots {
	/// Get a list of slots that were missed.
	fn missed_slots() -> sp_std::ops::Range<u64>;
}

/// Something that manages access to the system state.
pub trait SystemStateInfo {
	/// Ensure that the network is **not** in maintenance mode.
	fn ensure_no_maintenance() -> DispatchResult;

	/// Check if the network is in maintenance mode.
	fn is_maintenance_mode() -> bool {
		Self::ensure_no_maintenance().is_err()
	}

	#[cfg(feature = "runtime-benchmarks")]
	fn activate_maintenance_mode() {
		unimplemented!()
	}
}

/// Something that can manipulate the system state.
pub trait SystemStateManager {
	/// Turn system maintenance on.
	fn activate_maintenance_mode();
}

/// Allows accounts to pay for things by burning fees.
pub trait FeePayment {
	type Amount;
	type AccountId;
	/// Helper function to mint FLIP to an account.
	#[cfg(feature = "runtime-benchmarks")]
	fn mint_to_account(_account_id: &Self::AccountId, _amount: Self::Amount) {
		unreachable!()
	}
	/// Burns an amount of tokens, if the account has enough. Otherwise fails.
	fn try_burn_fee(account_id: &Self::AccountId, amount: Self::Amount) -> DispatchResult;
}

/// Provides information about the on-chain staked funds.
pub trait StakingInfo {
	type AccountId;
	type Balance;
	/// Returns the stake of an account.
	fn total_stake_of(account_id: &Self::AccountId) -> Self::Balance;
	/// Returns the total stake held on-chain.
	fn total_onchain_stake() -> Self::Balance;
}

/// Allow pallets to register `Intent`s in the Ingress pallet.
pub trait IngressApi<C: Chain> {
	type AccountId;
	/// Issues an intent id and ingress address for a new liquidity deposit.
	fn register_liquidity_ingress_intent(
		lp_account: Self::AccountId,
		ingress_asset: C::ChainAsset,
	) -> Result<(IntentId, ForeignChainAddress), DispatchError>;

	/// Issues an intent id and ingress address for a new swap.
	fn register_swap_intent(
		ingress_asset: C::ChainAsset,
		egress_asset: Asset,
		egress_address: ForeignChainAddress,
		relayer_commission_bps: u16,
		relayer_id: Self::AccountId,
	) -> Result<(IntentId, ForeignChainAddress), DispatchError>;
}

impl<T: frame_system::Config> IngressApi<Ethereum> for T {
	type AccountId = T::AccountId;
	fn register_liquidity_ingress_intent(
		_lp_account: T::AccountId,
		_ingress_asset: assets::eth::Asset,
	) -> Result<(IntentId, ForeignChainAddress), DispatchError> {
		Ok((0, ForeignChainAddress::Eth([0u8; 20])))
	}
	fn register_swap_intent(
		_ingress_asset: assets::eth::Asset,
		_egress_asset: Asset,
		_egress_address: ForeignChainAddress,
		_relayer_commission_bps: u16,
		_relayer_id: T::AccountId,
	) -> Result<(IntentId, ForeignChainAddress), DispatchError> {
		Ok((0, ForeignChainAddress::Eth([0u8; 20])))
	}
}

#[cfg(feature = "ibiza")]
impl<T: frame_system::Config> IngressApi<Polkadot> for T {
	type AccountId = T::AccountId;
	fn register_liquidity_ingress_intent(
		_lp_account: T::AccountId,
		_ingress_asset: assets::dot::Asset,
	) -> Result<(IntentId, ForeignChainAddress), DispatchError> {
		Ok((0, ForeignChainAddress::Dot([0u8; 32])))
	}
	fn register_swap_intent(
		_ingress_asset: assets::dot::Asset,
		_egress_asset: Asset,
		_egress_address: ForeignChainAddress,
		_relayer_commission_bps: u16,
		_relayer_id: T::AccountId,
	) -> Result<(IntentId, ForeignChainAddress), DispatchError> {
		Ok((0, ForeignChainAddress::Dot([0u8; 32])))
	}
}

/// Generates a deterministic ingress address for some combination of asset, chain and intent id.
pub trait AddressDerivationApi<C: Chain> {
	fn generate_address(
		ingress_asset: C::ChainAsset,
		intent_id: IntentId,
	) -> Result<C::ChainAccount, DispatchError>;
}

impl AddressDerivationApi<Ethereum> for () {
	fn generate_address(
		_ingress_asset: <Ethereum as Chain>::ChainAsset,
		_intent_id: IntentId,
	) -> Result<<Ethereum as Chain>::ChainAccount, DispatchError> {
		Ok(Default::default())
	}
}

#[cfg(feature = "ibiza")]
impl AddressDerivationApi<Polkadot> for () {
	fn generate_address(
		_ingress_asset: <Polkadot as Chain>::ChainAsset,
		_intent_id: IntentId,
	) -> Result<<Polkadot as Chain>::ChainAccount, DispatchError> {
		Ok([0u8; 32].into())
	}
}

pub trait AccountRoleRegistry<T: frame_system::Config> {
	fn register_account_role(who: &T::AccountId, role: AccountRole) -> DispatchResult;

	fn register_as_relayer(account_id: &T::AccountId) -> DispatchResult {
		Self::register_account_role(account_id, AccountRole::Relayer)
	}

	fn register_as_liquidity_provider(account_id: &T::AccountId) -> DispatchResult {
		Self::register_account_role(account_id, AccountRole::LiquidityProvider)
	}

	fn register_as_validator(account_id: &T::AccountId) -> DispatchResult {
		Self::register_account_role(account_id, AccountRole::Validator)
	}

	fn ensure_account_role(
		origin: T::RuntimeOrigin,
		role: AccountRole,
	) -> Result<T::AccountId, BadOrigin>;

	fn ensure_relayer(origin: T::RuntimeOrigin) -> Result<T::AccountId, BadOrigin> {
		Self::ensure_account_role(origin, AccountRole::Relayer)
	}

	fn ensure_liquidity_provider(origin: T::RuntimeOrigin) -> Result<T::AccountId, BadOrigin> {
		Self::ensure_account_role(origin, AccountRole::LiquidityProvider)
	}

	fn ensure_validator(origin: T::RuntimeOrigin) -> Result<T::AccountId, BadOrigin> {
		Self::ensure_account_role(origin, AccountRole::Validator)
	}
	#[cfg(feature = "runtime-benchmarks")]
	fn register_account(_account_id: T::AccountId, _role: AccountRole) {}
}

/// API that allows other pallets to Egress assets out of the State Chain.
pub trait EgressApi<C: Chain> {
	fn schedule_egress(
		foreign_asset: C::ChainAsset,
		amount: AssetAmount,
		egress_address: C::ChainAccount,
	) -> EgressId;
}

impl<T: frame_system::Config> EgressApi<Ethereum> for T {
	fn schedule_egress(
		_foreign_asset: assets::eth::Asset,
		_amount: AssetAmount,
		_egress_address: <Ethereum as Chain>::ChainAccount,
	) -> EgressId {
		(ForeignChain::Ethereum, 0)
	}
}

#[cfg(feature = "ibiza")]
impl<T: frame_system::Config> EgressApi<Polkadot> for T {
	fn schedule_egress(
		_foreign_asset: assets::dot::Asset,
		_amount: AssetAmount,
		_egress_address: <Polkadot as Chain>::ChainAccount,
	) -> EgressId {
		(ForeignChain::Ethereum, 0)
	}
}

pub trait VaultTransitionHandler<C: ChainCrypto> {
	fn on_new_vault() {}
}

/// Provides information about current bids.
pub trait BidInfo {
	type Balance;
	/// Returns the smallest of all backup validator bids.
	fn get_min_backup_bid() -> Self::Balance;
}

pub trait VaultKeyWitnessedHandler<C: ChainAbi> {
	fn on_new_key_activated(
		new_public_key: C::AggKey,
		block_number: C::ChainBlockNumber,
		tx_id: C::TransactionId,
	) -> DispatchResultWithPostInfo;
}

<<<<<<< HEAD
pub trait BroadcastAnyChainGovKey {
	fn broadcast(chain: ForeignChain, old_key: Option<Vec<u8>>, new_key: Vec<u8>);
}

pub trait BroadcastComKey {
	type EthAddress;
	fn broadcast(new_key: Self::EthAddress);
=======
/// Provides an interface to access the amount of Flip that is ready to be burned.
pub trait FlipBurnInfo {
	/// Takes the available Flip and returns it.
	fn take_flip_to_burn() -> AssetAmount;
>>>>>>> 3c1fb6e4
}<|MERGE_RESOLUTION|>--- conflicted
+++ resolved
@@ -795,7 +795,6 @@
 	) -> DispatchResultWithPostInfo;
 }
 
-<<<<<<< HEAD
 pub trait BroadcastAnyChainGovKey {
 	fn broadcast(chain: ForeignChain, old_key: Option<Vec<u8>>, new_key: Vec<u8>);
 }
@@ -803,10 +802,10 @@
 pub trait BroadcastComKey {
 	type EthAddress;
 	fn broadcast(new_key: Self::EthAddress);
-=======
+}
+
 /// Provides an interface to access the amount of Flip that is ready to be burned.
 pub trait FlipBurnInfo {
 	/// Takes the available Flip and returns it.
 	fn take_flip_to_burn() -> AssetAmount;
->>>>>>> 3c1fb6e4
 }