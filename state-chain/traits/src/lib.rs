#![cfg_attr(not(feature = "std"), no_std)]

mod async_result;
pub mod liquidity;
pub use liquidity::*;
pub mod safe_mode;
pub use safe_mode::*;

pub mod mocks;
pub mod offence_reporting;

use core::fmt::Debug;

pub use async_result::AsyncResult;

use cf_chains::{
	address::ForeignChainAddress, ApiCall, CcmChannelMetadata, CcmDepositMetadata, Chain,
	ChainCrypto, DepositChannel, Ethereum, Polkadot, SwapOrigin,
};
use cf_primitives::{
	chains::assets, AccountRole, Asset, AssetAmount, AuthorityCount, BasisPoints, BroadcastId,
	CeremonyId, ChannelId, EgressId, EpochIndex, FlipBalance, ForeignChain, NetworkEnvironment,
	SemVer, ThresholdSignatureRequestId,
};
use codec::{Decode, Encode, MaxEncodedLen};
use frame_support::{
	dispatch::{DispatchResultWithPostInfo, UnfilteredDispatchable},
	error::BadOrigin,
	pallet_prelude::Member,
	sp_runtime::{
		traits::{AtLeast32BitUnsigned, Bounded, MaybeSerializeDeserialize},
		DispatchError, DispatchResult, FixedPointOperand, Percent, RuntimeDebug,
	},
	traits::{EnsureOrigin, Get, Imbalance, IsType},
	Hashable, Parameter,
};
use scale_info::TypeInfo;
use sp_std::{collections::btree_set::BTreeSet, iter::Sum, marker::PhantomData, prelude::*};

/// Common base config for Chainflip pallets.
pub trait Chainflip: frame_system::Config {
	/// The type used for Flip balances and auction bids.
	type Amount: Member
		+ Parameter
		+ MaxEncodedLen
		+ Default
		+ Eq
		+ Ord
		+ Copy
		+ AtLeast32BitUnsigned
		+ FixedPointOperand
		+ MaybeSerializeDeserialize
		+ Bounded
		+ Sum<Self::Amount>;

	/// An identity for a node
	type ValidatorId: Member
		+ Parameter
		+ MaxEncodedLen
		+ Ord
		+ core::fmt::Debug
		+ IsType<<Self as frame_system::Config>::AccountId>
		+ MaybeSerializeDeserialize;

	/// The overarching call type, with some added constraints.
	type RuntimeCall: Member
		+ Parameter
		+ UnfilteredDispatchable<RuntimeOrigin = Self::RuntimeOrigin>
		+ IsType<<Self as frame_system::Config>::RuntimeCall>;

	/// A type that allows us to check if a call was a result of witness consensus.
	type EnsureWitnessed: EnsureOrigin<Self::RuntimeOrigin>;
	/// A type that allows us to check if a call was a result of witness consensus by the current
	/// epoch.
	type EnsureWitnessedAtCurrentEpoch: EnsureOrigin<Self::RuntimeOrigin>;
	/// Allows us to check for the governance origin.
	type EnsureGovernance: EnsureOrigin<Self::RuntimeOrigin>;
	/// Information about the current Epoch.
	type EpochInfo: EpochInfo<ValidatorId = Self::ValidatorId, Amount = Self::Amount>;
	/// For registering and checking account roles.
	type AccountRoleRegistry: AccountRoleRegistry<Self>;
	/// For checking nodes' current balances.
	type FundingInfo: FundingInfo<AccountId = Self::AccountId, Balance = Self::Amount>;
}

pub trait EpochInfo {
	/// The id type used for the validators.
	type ValidatorId;
	/// An amount
	type Amount;

	/// The last expired epoch
	fn last_expired_epoch() -> EpochIndex;

	/// The current authority set's validator ids
	fn current_authorities() -> BTreeSet<Self::ValidatorId>;

	/// Get the current number of authorities
	fn current_authority_count() -> AuthorityCount;

	/// Gets authority index of a particular authority for a given epoch
	fn authority_index(
		epoch_index: EpochIndex,
		account: &Self::ValidatorId,
	) -> Option<AuthorityCount>;

	/// Authority count at a particular epoch.
	fn authority_count_at_epoch(epoch: EpochIndex) -> Option<AuthorityCount>;

	/// The bond amount for this epoch. Authorities can only redeem funds above this minumum
	/// balance.
	fn bond() -> Self::Amount;

	/// The current epoch we are in
	fn epoch_index() -> EpochIndex;

	/// Are we in the auction phase of the epoch?
	fn is_auction_phase() -> bool;

	#[cfg(feature = "runtime-benchmarks")]
	fn add_authority_info_for_epoch(
		epoch_index: EpochIndex,
		new_authorities: BTreeSet<Self::ValidatorId>,
	);
}

pub struct CurrentEpochIndex<T>(PhantomData<T>);

impl<T: Chainflip> Get<EpochIndex> for CurrentEpochIndex<T> {
	fn get() -> u32 {
		T::EpochInfo::epoch_index()
	}
}

#[derive(PartialEq, Eq, Clone, Encode, Decode, TypeInfo, MaxEncodedLen, RuntimeDebug)]
pub struct Bid<Id, Amount> {
	pub bidder_id: Id,
	pub amount: Amount,
}

impl<Id, Amount> From<(Id, Amount)> for Bid<Id, Amount> {
	fn from(bid: (Id, Amount)) -> Self {
		Self { bidder_id: bid.0, amount: bid.1 }
	}
}

#[derive(PartialEq, Eq, Clone, Debug, Decode, Encode)]
pub enum VaultStatus<ValidatorId> {
	KeygenComplete,
	KeyHandoverComplete,
	RotationComplete,
	Failed(BTreeSet<ValidatorId>),
}

pub trait VaultRotator {
	type ValidatorId: Ord + Clone;

	/// Start the rotation by kicking off keygen with provided candidates.
	fn keygen(candidates: BTreeSet<Self::ValidatorId>, new_epoch_index: EpochIndex);

	/// Start the key handover with the participating candidates.
	fn key_handover(
		// Authorities of the last epoch selected to share their key in the key handover
		sharing_participants: BTreeSet<Self::ValidatorId>,
		// These are any authorities for the new epoch who are not sharing participants
		receiving_participants: BTreeSet<Self::ValidatorId>,
		epoch_index: EpochIndex,
	);

	/// Get the current rotation status.
	fn status() -> AsyncResult<VaultStatus<Self::ValidatorId>>;

	/// Activate key/s on particular chain/s. For example, setting the new key
	/// on the contract for a smart contract chain.
	fn activate();

	/// Reset the state associated with the current key rotation
	/// in preparation for a new one.
	fn reset_vault_rotation();

	#[cfg(feature = "runtime-benchmarks")]
	fn set_status(_outcome: AsyncResult<VaultStatus<Self::ValidatorId>>);
}

/// Handler for Epoch life cycle events.
pub trait EpochTransitionHandler {
	/// When an epoch has been expired.
	fn on_expired_epoch(_expired: EpochIndex) {}
}

pub trait ReputationResetter {
	type ValidatorId;

	/// Reset the reputation of a validator
	fn reset_reputation(validator: &Self::ValidatorId);
}

/// Providing bidders for an auction
pub trait BidderProvider {
	type ValidatorId: Ord;
	type Amount;
	/// Provide a list of validators whose accounts are in the `bidding` state.
	fn get_bidders() -> Vec<Bid<Self::ValidatorId, Self::Amount>>;
	fn get_qualified_bidders<Q: QualifyNode<Self::ValidatorId>>(
	) -> Vec<Bid<Self::ValidatorId, Self::Amount>> {
		Self::get_bidders()
			.into_iter()
			.filter(|Bid { ref bidder_id, .. }| Q::is_qualified(bidder_id))
			.collect()
	}
}

pub trait OnAccountFunded {
	type ValidatorId;
	type Amount;

	/// A callback that is triggered after some validator's balance has changed significantly,
	/// either by funding it with more Flip, or by initiating/reverting a redemption.
	///
	/// Note this does not trigger on small changes like transaction fees.
	///
	/// TODO: This should be triggered when funds are paid in tokenholder governance.
	fn on_account_funded(validator_id: &Self::ValidatorId, new_total: Self::Amount);
}

pub trait Funding {
	type AccountId;
	type Balance;
	type Handler: OnAccountFunded<ValidatorId = Self::AccountId, Amount = Self::Balance>;

	/// Credit an account with funds from off-chain. Returns the total balance in the account after
	/// the funds are credited.
	fn credit_funds(account_id: &Self::AccountId, amount: Self::Balance) -> Self::Balance;

	/// Reserves funds for a redemption, if enough redeemable funds are available.
	///
	/// Note this function makes no assumptions about how many redemptions may be pending
	/// simultaneously: if enough funds are available, it succeeds. Otherwise, it fails.
	fn try_initiate_redemption(
		account_id: &Self::AccountId,
		amount: Self::Balance,
	) -> Result<(), DispatchError>;

	/// Performs necessary settlement once a redemption has been confirmed off-chain.
	fn finalize_redemption(account_id: &Self::AccountId) -> Result<(), DispatchError>;

	/// Reverts a pending redemption in the case of an expiry or cancellation.
	fn revert_redemption(account_id: &Self::AccountId) -> Result<(), DispatchError>;
}

pub trait AccountInfo<T: Chainflip> {
	/// Returns the account's total Flip balance.
	fn balance(account_id: &T::AccountId) -> T::Amount;

	/// Returns the bond on the account.
	fn bond(account_id: &T::AccountId) -> T::Amount;

	/// Returns the account's liquid funds, net of the bond.
	fn liquid_funds(account_id: &T::AccountId) -> T::Amount;
}

/// Trait for managing token issuance.
pub trait Issuance {
	type AccountId;
	type Balance;
	/// An imbalance representing freshly minted, unallocated funds.
	type Surplus: Imbalance<Self::Balance>;

	/// Mint new funds.
	fn mint(amount: Self::Balance) -> Self::Surplus;

	/// Burn funds from somewhere.
	fn burn(amount: Self::Balance) -> <Self::Surplus as Imbalance<Self::Balance>>::Opposite;

	/// Returns the total issuance.
	fn total_issuance() -> Self::Balance;
}

/// Distribute rewards somehow.
pub trait RewardsDistribution {
	type Balance;
	/// An implementation of the issuance trait.
	type Issuance: Issuance;

	/// Distribute some rewards.
	fn distribute();
}
/// Allow triggering of emissions.
pub trait EmissionsTrigger {
	/// Trigger emissions.
	fn trigger_emissions();
}

/// A representation of the current network state for this heartbeat interval.
/// A node is regarded online if we have received a heartbeat during the last heartbeat interval
/// otherwise they are considered offline.
#[derive(Encode, Decode, TypeInfo, Clone, RuntimeDebug, PartialEq, Eq, Default)]
pub struct NetworkState<ValidatorId> {
	/// Those nodes that are considered offline
	pub offline: Vec<ValidatorId>,
	/// Online nodes
	pub online: Vec<ValidatorId>,
}

impl<ValidatorId> NetworkState<ValidatorId> {
	/// Returns the total number of nodes in the network.
	pub fn number_of_nodes(&self) -> u32 {
		(self.online.len() + self.offline.len()) as u32
	}

	/// Return the percentage of nodes online rounded down
	pub fn percentage_online(&self) -> u32 {
		let number_online = self.online.len() as u32;

		number_online
			.saturating_mul(100)
			.checked_div(self.number_of_nodes())
			.unwrap_or(0)
	}
}

pub trait Slashing {
	type AccountId;
	type BlockNumber;
	type Balance;

	/// Slashes a validator for the equivalent of some number of blocks offline.
	fn slash(validator_id: &Self::AccountId, blocks_offline: Self::BlockNumber);

	/// Slashes a validator by some fixed amount.
	fn slash_balance(account_id: &Self::AccountId, slash_amount: FlipBalance);

	/// Calculate the amount of FLIP to slash
	fn calculate_slash_amount(
		account_id: &Self::AccountId,
		blocks: Self::BlockNumber,
	) -> Self::Balance;
}

/// Nominate a single account for transaction broadcasting.
pub trait BroadcastNomination {
	/// The id type of the broadcaster.
	type BroadcasterId;

	/// Returns a random broadcaster id, excluding particular provided ids. The seed value is used
	/// as a source of randomness. Returns None if no signers are live.
	fn nominate_broadcaster<H: Hashable>(
		seed: H,
		exclude_ids: &[Self::BroadcasterId],
	) -> Option<Self::BroadcasterId>;
}

pub trait ThresholdSignerNomination {
	/// The id type of signers
	type SignerId;

	/// Returns a list of live signers where the number of signers is sufficient to author a
	/// threshold signature. The seed value is used as a source of randomness.
	fn threshold_nomination_with_seed<H: Hashable>(
		seed: H,
		epoch_index: EpochIndex,
	) -> Option<BTreeSet<Self::SignerId>>;
}

#[derive(Debug, TypeInfo, Decode, Encode, Clone, Copy, PartialEq, Eq)]
pub struct EpochKey<Key> {
	pub key: Key,
	pub epoch_index: EpochIndex,
}

/// Provides the currently valid key for multisig ceremonies.
pub trait KeyProvider<C: ChainCrypto> {
	/// Get the chain's active agg key, key state and associated epoch index. If no key is active,
	/// returns None.
	///
	/// Note that the epoch may not be the current epoch: a key can be activated before the start of
	/// the epoch.
	fn active_epoch_key() -> Option<EpochKey<C::AggKey>>;

	#[cfg(feature = "runtime-benchmarks")]
	fn set_key(_key: C::AggKey, _epoch: EpochIndex) {
		unimplemented!()
	}
}

/// Api trait for pallets that need to sign things.
pub trait ThresholdSigner<C>
where
	C: ChainCrypto,
{
	type Error: Into<DispatchError>;
	type Callback: UnfilteredDispatchable;
	type ValidatorId: Debug;

	/// Initiate a signing request and return the request id and, if the request was successful, the
	/// ceremony id.
	fn request_signature(payload: C::Payload) -> ThresholdSignatureRequestId;

	fn request_verification_signature(
		payload: C::Payload,
		participants: BTreeSet<Self::ValidatorId>,
		key: C::AggKey,
		epoch_index: EpochIndex,
		on_signature_ready: impl FnOnce(ThresholdSignatureRequestId) -> Self::Callback,
	) -> ThresholdSignatureRequestId;

	/// Register a callback to be dispatched when the signature is available. Can fail if the
	/// provided request_id does not exist.
	fn register_callback(
		request_id: ThresholdSignatureRequestId,
		on_signature_ready: Self::Callback,
	) -> Result<(), Self::Error>;

	/// Attempt to retrieve a requested signature.
	fn signature_result(
		request_id: ThresholdSignatureRequestId,
	) -> AsyncResult<Result<C::ThresholdSignature, Vec<Self::ValidatorId>>>;

	/// Request a signature and register a callback for when the signature is available.
	///
	/// Since the callback is registered immediately, it should never fail.
	///
	/// Note that the `callback_generator` closure is *not* the callback. It is what *generates*
	/// the callback based on the request id.
	fn request_signature_with_callback(
		payload: C::Payload,
		callback_generator: impl FnOnce(ThresholdSignatureRequestId) -> Self::Callback,
	) -> ThresholdSignatureRequestId {
		let request_id = Self::request_signature(payload);
		Self::register_callback(request_id, callback_generator(request_id)).unwrap_or_else(|e| {
			log::error!(
				"Unable to register threshold signature callback. This should not be possible. Error: '{:?}'",
				e.into()
			);
		});
		request_id
	}

	/// Helper function to enable benchmarking of the broadcast pallet
	#[cfg(feature = "runtime-benchmarks")]
	fn insert_signature(
		_request_id: ThresholdSignatureRequestId,
		_signature: C::ThresholdSignature,
	) {
		unimplemented!();
	}
}

/// Something that is capable of encoding and broadcasting native blockchain api calls to external
/// chains.
pub trait Broadcaster<C: Chain> {
	/// Supported api calls for this chain.
	type ApiCall: ApiCall<C::ChainCrypto>;

	/// The callback that gets executed when the signature is accepted.
	type Callback: UnfilteredDispatchable;

	/// Request a threshold signature and then build and broadcast the outbound api call.
	fn threshold_sign_and_broadcast(api_call: Self::ApiCall) -> BroadcastId;

	/// Like `threshold_sign_and_broadcast` but also registers a callback to be dispatched when the
	/// signature accepted event has been witnessed.
	fn threshold_sign_and_broadcast_with_callback(
		api_call: Self::ApiCall,
<<<<<<< HEAD
		callback: Self::Callback,
	) -> BroadcastId;

	/// Request a threshold signature and then build and broadcast the outbound api call
	/// specifically for a rotation tx..
	fn threshold_sign_and_broadcast_rotation_tx(api_call: Self::ApiCall) -> BroadcastId;
=======
		success_callback: Option<Self::Callback>,
		failed_callback_generator: impl FnOnce(BroadcastId) -> Option<Self::Callback>,
	) -> (BroadcastId, ThresholdSignatureRequestId);

	/// Resign a call, and update the signature data storage, but do not broadcast.
	fn threshold_resign(broadcast_id: BroadcastId) -> Option<ThresholdSignatureRequestId>;

	/// Clean up storage data related to a broadcast ID.
	fn clean_up_broadcast_storage(broadcast_id: BroadcastId);
>>>>>>> ad9a3773
}

/// The heartbeat of the network
pub trait Heartbeat {
	type ValidatorId;
	type BlockNumber;
	/// Called on every heartbeat interval
	fn on_heartbeat_interval();
}

/// Updating and calculating emissions per block for authorities and backup nodes
pub trait BlockEmissions {
	type Balance;
	/// Update the emissions per block for an authority
	fn update_authority_block_emission(emission: Self::Balance);
	/// Update the emissions per block for a backup node
	fn update_backup_node_block_emission(emission: Self::Balance);
	/// Calculate the emissions per block
	fn calculate_block_emissions();
}

/// Checks if the caller can execute free transactions
pub trait WaivedFees {
	type AccountId;
	type RuntimeCall;
	fn should_waive_fees(call: &Self::RuntimeCall, caller: &Self::AccountId) -> bool;
}

/// Qualify what is considered as a potential authority for the network
pub trait QualifyNode<Id: Ord> {
	/// Is the node qualified to be an authority and meet our expectations of one
	fn is_qualified(validator_id: &Id) -> bool;

	/// Filter out the unqualified nodes from a list of potential nodes.
	fn filter_unqualified(validators: BTreeSet<Id>) -> BTreeSet<Id> {
		validators.into_iter().filter(|v| !Self::is_qualified(v)).collect()
	}
}

/// Qualify if the node has registered
pub struct SessionKeysRegistered<T, R>((PhantomData<T>, PhantomData<R>));

impl<T: Chainflip, R: frame_support::traits::ValidatorRegistration<T::ValidatorId>>
	QualifyNode<T::ValidatorId> for SessionKeysRegistered<T, R>
{
	fn is_qualified(validator_id: &T::ValidatorId) -> bool {
		R::is_registered(validator_id)
	}
}

impl<Id: Ord, A, B> QualifyNode<Id> for (A, B)
where
	A: QualifyNode<Id>,
	B: QualifyNode<Id>,
{
	fn is_qualified(validator_id: &Id) -> bool {
		A::is_qualified(validator_id) && B::is_qualified(validator_id)
	}

	fn filter_unqualified(validators: BTreeSet<Id>) -> BTreeSet<Id> {
		B::filter_unqualified(A::filter_unqualified(validators))
	}
}

/// Handles the check of execution conditions
pub trait ExecutionCondition {
	/// Returns true/false if the condition is satisfied
	fn is_satisfied() -> bool;
}

/// Performs a runtime upgrade
pub trait RuntimeUpgrade {
	/// Applies the wasm code of a runtime upgrade and returns the
	/// information about the execution
	fn do_upgrade(code: Vec<u8>) -> DispatchResultWithPostInfo;
}

/// Provides an interface to all passed epochs
pub trait HistoricalEpoch {
	type ValidatorId;
	type EpochIndex;
	type Amount;
	/// All validators which were in an epoch's authority set.
	fn epoch_authorities(epoch: Self::EpochIndex) -> BTreeSet<Self::ValidatorId>;
	/// The bond for an epoch
	fn epoch_bond(epoch: Self::EpochIndex) -> Self::Amount;
	/// The unexpired epochs for which a node was in the authority set.
	fn active_epochs_for_authority(id: &Self::ValidatorId) -> Vec<Self::EpochIndex>;
	/// Removes an epoch from an authority's list of active epochs.
	fn deactivate_epoch(authority: &Self::ValidatorId, epoch: EpochIndex);
	/// Add an epoch to an authority's list of active epochs.
	fn activate_epoch(authority: &Self::ValidatorId, epoch: EpochIndex);
	/// Returns the amount of a authority's funds that are currently bonded.
	fn active_bond(authority: &Self::ValidatorId) -> Self::Amount;
	/// Returns the number of active epochs a authority is still active in
	fn number_of_active_epochs_for_authority(id: &Self::ValidatorId) -> u32;
}

/// Handles the bonding logic
pub trait Bonding {
	type ValidatorId;
	type Amount;
	/// Update the bond of an authority
	fn update_bond(authority: &Self::ValidatorId, bond: Self::Amount);
}

pub trait CeremonyIdProvider {
	/// Increment the ceremony id, returning the new one.
	fn increment_ceremony_id() -> CeremonyId;
}

/// Something that is able to provide block authorship slots that were missed.
pub trait MissedAuthorshipSlots {
	/// Get a list of slots that were missed.
	fn missed_slots() -> sp_std::ops::Range<u64>;
}

/// Allows accounts to pay for things by burning fees.
pub trait FeePayment {
	type Amount;
	type AccountId;
	/// Helper function to mint FLIP to an account.
	#[cfg(feature = "runtime-benchmarks")]
	fn mint_to_account(_account_id: &Self::AccountId, _amount: Self::Amount) {
		unimplemented!()
	}

	/// Burns an amount of tokens, if the account has enough. Otherwise fails.
	fn try_burn_fee(account_id: &Self::AccountId, amount: Self::Amount) -> DispatchResult;
}

/// Provides information about on-chain funds.
pub trait FundingInfo {
	type AccountId;
	type Balance;
	/// Returns the funding balance of an account.
	fn total_balance_of(account_id: &Self::AccountId) -> Self::Balance;
	/// Returns the total amount of funds held on-chain.
	fn total_onchain_funds() -> Self::Balance;
}

/// Allow pallets to open and expire deposit addresses.
pub trait DepositApi<C: Chain> {
	type AccountId;

	/// Issues a channel id and deposit address for a new liquidity deposit.
	fn request_liquidity_deposit_address(
		lp_account: Self::AccountId,
		source_asset: C::ChainAsset,
	) -> Result<(ChannelId, ForeignChainAddress, C::ChainBlockNumber), DispatchError>;

	/// Issues a channel id and deposit address for a new swap.
	fn request_swap_deposit_address(
		source_asset: C::ChainAsset,
		destination_asset: Asset,
		destination_address: ForeignChainAddress,
		broker_commission_bps: BasisPoints,
		broker_id: Self::AccountId,
		channel_metadata: Option<CcmChannelMetadata>,
	) -> Result<(ChannelId, ForeignChainAddress, C::ChainBlockNumber), DispatchError>;
}

pub trait AccountRoleRegistry<T: frame_system::Config> {
	fn register_account_role(who: &T::AccountId, role: AccountRole) -> DispatchResult;

	fn has_account_role(who: &T::AccountId, role: AccountRole) -> bool;

	fn register_as_broker(account_id: &T::AccountId) -> DispatchResult {
		Self::register_account_role(account_id, AccountRole::Broker)
	}

	fn register_as_liquidity_provider(account_id: &T::AccountId) -> DispatchResult {
		Self::register_account_role(account_id, AccountRole::LiquidityProvider)
	}

	fn register_as_validator(account_id: &T::AccountId) -> DispatchResult {
		Self::register_account_role(account_id, AccountRole::Validator)
	}

	fn ensure_account_role(
		origin: T::RuntimeOrigin,
		role: AccountRole,
	) -> Result<T::AccountId, BadOrigin>;

	fn ensure_broker(origin: T::RuntimeOrigin) -> Result<T::AccountId, BadOrigin> {
		Self::ensure_account_role(origin, AccountRole::Broker)
	}

	fn ensure_liquidity_provider(origin: T::RuntimeOrigin) -> Result<T::AccountId, BadOrigin> {
		Self::ensure_account_role(origin, AccountRole::LiquidityProvider)
	}

	fn ensure_validator(origin: T::RuntimeOrigin) -> Result<T::AccountId, BadOrigin> {
		Self::ensure_account_role(origin, AccountRole::Validator)
	}
	#[cfg(feature = "runtime-benchmarks")]
	fn register_account(account_id: T::AccountId, role: AccountRole);

	#[cfg(feature = "runtime-benchmarks")]
	fn get_account_role(account_id: T::AccountId) -> AccountRole;
}

/// API that allows other pallets to Egress assets out of the State Chain.
pub trait EgressApi<C: Chain> {
	fn schedule_egress(
		asset: C::ChainAsset,
		amount: C::ChainAmount,
		destination_address: C::ChainAccount,
		maybe_ccm_with_gas_budget: Option<(CcmDepositMetadata, C::ChainAmount)>,
	) -> EgressId;
}

impl<T: frame_system::Config> EgressApi<Ethereum> for T {
	fn schedule_egress(
		_asset: assets::eth::Asset,
		_amount: <Ethereum as Chain>::ChainAmount,
		_destination_address: <Ethereum as Chain>::ChainAccount,
		_maybe_ccm_with_gas_budget: Option<(CcmDepositMetadata, <Ethereum as Chain>::ChainAmount)>,
	) -> EgressId {
		(ForeignChain::Ethereum, 0)
	}
}

impl<T: frame_system::Config> EgressApi<Polkadot> for T {
	fn schedule_egress(
		_asset: assets::dot::Asset,
		_amount: <Polkadot as Chain>::ChainAmount,
		_destination_address: <Polkadot as Chain>::ChainAccount,
		_maybe_ccm_with_gas_budget: Option<(CcmDepositMetadata, <Polkadot as Chain>::ChainAmount)>,
	) -> EgressId {
		(ForeignChain::Polkadot, 0)
	}
}

pub trait VaultKeyWitnessedHandler<C: Chain> {
	fn on_new_key_activated(block_number: C::ChainBlockNumber) -> DispatchResultWithPostInfo;
}

pub trait BroadcastAnyChainGovKey {
	#[allow(clippy::result_unit_err)]
	fn broadcast_gov_key(
		chain: ForeignChain,
		old_key: Option<Vec<u8>>,
		new_key: Vec<u8>,
	) -> Result<(), ()>;

	fn is_govkey_compatible(chain: ForeignChain, key: &[u8]) -> bool;
}

pub trait CommKeyBroadcaster {
	fn broadcast(new_key: <<Ethereum as Chain>::ChainCrypto as ChainCrypto>::GovKey);
}

/// Provides an interface to access the amount of Flip that is ready to be burned.
pub trait FlipBurnInfo {
	/// Takes the available Flip and returns it.
	fn take_flip_to_burn() -> AssetAmount;
}

/// The trait implementation is intentionally no-op by default
pub trait DepositHandler<C: Chain> {
	fn on_deposit_made(
		_deposit_details: C::DepositDetails,
		_amount: C::ChainAmount,
		_channel: DepositChannel<C>,
	) {
	}
}

pub trait NetworkEnvironmentProvider {
	fn get_network_environment() -> NetworkEnvironment;
}

/// Trait for handling cross chain messages.
pub trait CcmHandler {
	/// Triggered when a ccm deposit is made.
	fn on_ccm_deposit(
		source_asset: Asset,
		deposit_amount: AssetAmount,
		destination_asset: Asset,
		destination_address: ForeignChainAddress,
		deposit_metadata: CcmDepositMetadata,
		origin: SwapOrigin,
	);
}

impl CcmHandler for () {
	fn on_ccm_deposit(
		_source_asset: Asset,
		_deposit_amount: AssetAmount,
		_destination_asset: Asset,
		_destination_address: ForeignChainAddress,
		_deposit_metadata: CcmDepositMetadata,
		_origin: SwapOrigin,
	) {
	}
}

pub trait OnBroadcastReady<C: Chain> {
	type ApiCall: ApiCall<C::ChainCrypto>;

	fn on_broadcast_ready(_api_call: &Self::ApiCall) {}
}

pub trait GetBitcoinFeeInfo {
	fn bitcoin_fee_info() -> cf_chains::btc::BitcoinFeeInfo;
}

pub trait GetBlockHeight<C: Chain> {
	fn get_block_height() -> C::ChainBlockNumber;
}
pub trait CompatibleCfeVersions {
	fn current_release_version() -> SemVer;
}

pub trait AuthoritiesCfeVersions {
	/// Returns the percentage of current authorities with their CFEs at the given version.
	fn percent_authorities_compatible_with_version(version: SemVer) -> Percent;
}

pub trait CallDispatchFilter<RuntimeCall> {
	fn should_dispatch(&self, call: &RuntimeCall) -> bool;
}

impl<RuntimeCall> CallDispatchFilter<RuntimeCall> for () {
	fn should_dispatch(&self, _call: &RuntimeCall) -> bool {
		true
	}
}<|MERGE_RESOLUTION|>--- conflicted
+++ resolved
@@ -462,24 +462,19 @@
 	/// signature accepted event has been witnessed.
 	fn threshold_sign_and_broadcast_with_callback(
 		api_call: Self::ApiCall,
-<<<<<<< HEAD
-		callback: Self::Callback,
+		success_callback: Option<Self::Callback>,
+		failed_callback_generator: impl FnOnce(BroadcastId) -> Option<Self::Callback>,
 	) -> BroadcastId;
 
 	/// Request a threshold signature and then build and broadcast the outbound api call
 	/// specifically for a rotation tx..
 	fn threshold_sign_and_broadcast_rotation_tx(api_call: Self::ApiCall) -> BroadcastId;
-=======
-		success_callback: Option<Self::Callback>,
-		failed_callback_generator: impl FnOnce(BroadcastId) -> Option<Self::Callback>,
-	) -> (BroadcastId, ThresholdSignatureRequestId);
 
 	/// Resign a call, and update the signature data storage, but do not broadcast.
 	fn threshold_resign(broadcast_id: BroadcastId) -> Option<ThresholdSignatureRequestId>;
 
 	/// Clean up storage data related to a broadcast ID.
 	fn clean_up_broadcast_storage(broadcast_id: BroadcastId);
->>>>>>> ad9a3773
 }
 
 /// The heartbeat of the network
