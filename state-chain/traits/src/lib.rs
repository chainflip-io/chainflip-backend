#![cfg_attr(not(feature = "std"), no_std)]
#![cfg_attr(feature = "std", feature(option_get_or_insert_default))]

mod async_result;
pub mod liquidity;
use cfe_events::{KeyHandoverRequest, KeygenRequest, TxBroadcastRequest};
pub use liquidity::*;
pub mod safe_mode;
pub use safe_mode::*;

pub mod mocks;
pub mod offence_reporting;

use core::fmt::Debug;

pub use async_result::AsyncResult;

use cf_chains::{
	address::ForeignChainAddress, ApiCall, CcmChannelMetadata, CcmDepositMetadata, Chain,
	ChainCrypto, ChannelRefundParameters, DepositChannel, Ethereum, SwapOrigin,
};
use cf_primitives::{
	AccountRole, Asset, AssetAmount, AuthorityCount, BasisPoints, Beneficiaries, BroadcastId,
	ChannelId, Ed25519PublicKey, EgressCounter, EgressId, EpochIndex, FlipBalance, ForeignChain,
	Ipv6Addr, NetworkEnvironment, SemVer, SwapId, ThresholdSignatureRequestId,
};
use codec::{Decode, Encode, MaxEncodedLen};
use frame_support::{
	error::BadOrigin,
	pallet_prelude::{DispatchResultWithPostInfo, Member},
	sp_runtime::{
		traits::{AtLeast32BitUnsigned, Bounded, MaybeSerializeDeserialize},
		DispatchError, DispatchResult, FixedPointOperand, Percent, RuntimeDebug,
	},
	traits::{EnsureOrigin, Get, Imbalance, IsType, UnfilteredDispatchable},
	CloneNoBound, EqNoBound, Hashable, Parameter, PartialEqNoBound,
};
use scale_info::TypeInfo;
use sp_std::{collections::btree_set::BTreeSet, iter::Sum, marker::PhantomData, prelude::*};

/// Common base config for Chainflip pallets.
pub trait Chainflip: frame_system::Config {
	/// The type used for Flip balances and auction bids.
	type Amount: Member
		+ Parameter
		+ MaxEncodedLen
		+ Default
		+ Eq
		+ Ord
		+ Copy
		+ AtLeast32BitUnsigned
		+ FixedPointOperand
		+ MaybeSerializeDeserialize
		+ Bounded
		+ Sum<Self::Amount>;

	/// An identity for a node
	type ValidatorId: Member
		+ Parameter
		+ MaxEncodedLen
		+ Ord
		+ core::fmt::Debug
		+ IsType<<Self as frame_system::Config>::AccountId>
		+ MaybeSerializeDeserialize;

	/// The overarching call type, with some added constraints.
	type RuntimeCall: Member
		+ Parameter
		+ UnfilteredDispatchable<RuntimeOrigin = Self::RuntimeOrigin>
		+ IsType<<Self as frame_system::Config>::RuntimeCall>;

	/// A type that allows us to check if a call was a result of witness consensus.
	type EnsurePrewitnessed: EnsureOrigin<Self::RuntimeOrigin>;
	/// A type that allows us to check if a call was a result of witness consensus.
	type EnsureWitnessed: EnsureOrigin<Self::RuntimeOrigin>;
	/// A type that allows us to check if a call was a result of witness consensus by the current
	/// epoch.
	type EnsureWitnessedAtCurrentEpoch: EnsureOrigin<Self::RuntimeOrigin>;
	/// Allows us to check for the governance origin.
	type EnsureGovernance: EnsureOrigin<Self::RuntimeOrigin>;
	/// Information about the current Epoch.
	type EpochInfo: EpochInfo<ValidatorId = Self::ValidatorId, Amount = Self::Amount>;
	/// For registering and checking account roles.
	type AccountRoleRegistry: AccountRoleRegistry<Self>;
	/// For checking nodes' current balances.
	type FundingInfo: FundingInfo<AccountId = Self::AccountId, Balance = Self::Amount>
		+ AccountInfo<AccountId = Self::AccountId, Amount = Self::Amount>;
}

pub trait EpochInfo {
	/// The id type used for the validators.
	type ValidatorId;
	/// An amount
	type Amount;

	/// The last expired epoch
	fn last_expired_epoch() -> EpochIndex;

	/// The current authority set's validator ids
	fn current_authorities() -> Vec<Self::ValidatorId>;

	/// The authority set for a given epoch
	fn authorities_at_epoch(epoch: EpochIndex) -> Vec<Self::ValidatorId>;

	/// Get the current number of authorities
	fn current_authority_count() -> AuthorityCount;

	/// Gets authority index of a particular authority for a given epoch
	fn authority_index(
		epoch_index: EpochIndex,
		account: &Self::ValidatorId,
	) -> Option<AuthorityCount>;

	/// Authority count at a particular epoch.
	fn authority_count_at_epoch(epoch: EpochIndex) -> Option<AuthorityCount>;

	/// The bond amount for this epoch. Authorities can only redeem funds above this minimum
	/// balance.
	fn bond() -> Self::Amount;

	/// The current epoch we are in
	fn epoch_index() -> EpochIndex;

	#[cfg(feature = "runtime-benchmarks")]
	fn add_authority_info_for_epoch(
		epoch_index: EpochIndex,
		new_authorities: Vec<Self::ValidatorId>,
	);

	#[cfg(feature = "runtime-benchmarks")]
	fn set_authorities(authorities: Vec<Self::ValidatorId>);
}

pub struct CurrentEpochIndex<T>(PhantomData<T>);

impl<T: Chainflip> Get<EpochIndex> for CurrentEpochIndex<T> {
	fn get() -> u32 {
		T::EpochInfo::epoch_index()
	}
}

#[derive(PartialEq, Eq, Clone, Encode, Decode, TypeInfo, MaxEncodedLen, RuntimeDebug)]
pub struct Bid<Id, Amount> {
	pub bidder_id: Id,
	pub amount: Amount,
}

impl<Id, Amount> From<(Id, Amount)> for Bid<Id, Amount> {
	fn from(bid: (Id, Amount)) -> Self {
		Self { bidder_id: bid.0, amount: bid.1 }
	}
}

#[derive(PartialEq, Eq, Clone, Debug, Decode, Encode)]
pub enum KeyRotationStatusOuter<ValidatorId> {
	KeygenComplete,
	KeyHandoverComplete,
	RotationComplete,
	Failed(BTreeSet<ValidatorId>),
}

pub trait KeyRotator {
	type ValidatorId: Ord + Clone;

	/// Start the rotation by kicking off keygen with provided candidates.
	fn keygen(candidates: BTreeSet<Self::ValidatorId>, new_epoch_index: EpochIndex);

	/// Start the key handover with the participating candidates.
	fn key_handover(
		// Authorities of the last epoch selected to share their key in the key handover
		sharing_participants: BTreeSet<Self::ValidatorId>,
		// These are any authorities for the new epoch who are not sharing participants
		receiving_participants: BTreeSet<Self::ValidatorId>,
		epoch_index: EpochIndex,
	);

	/// Get the current rotation status.
	fn status() -> AsyncResult<KeyRotationStatusOuter<Self::ValidatorId>>;

	/// Activate key on for vaults on all chains that use this Key.
	fn activate_keys();

	/// Reset the state associated with the current key rotation
	/// in preparation for a new one.
	fn reset_key_rotation();

	#[cfg(feature = "runtime-benchmarks")]
	fn set_status(_outcome: AsyncResult<KeyRotationStatusOuter<Self::ValidatorId>>);
}

pub trait VaultActivator<C: ChainCrypto> {
	type ValidatorId: Ord + Clone;

	/// Get the current rotation status.
	fn status() -> AsyncResult<()>;

	/// Activate key/s on particular chain/s. For example, setting the new key
	/// on the contract for a smart contract chain.
	/// Can also complete the activation if we don't require a signing ceremony
	fn start_key_activation(
		new_key: C::AggKey,
		maybe_old_key: Option<C::AggKey>,
	) -> Vec<StartKeyActivationResult>;

	/// Final step of key activation which result in the vault activation (in case we need to wait
	/// for the signing ceremony to complete)
	fn activate_key();

	#[cfg(feature = "runtime-benchmarks")]
	fn set_status(_outcome: AsyncResult<()>);
}

#[derive(Clone, Eq, PartialEq)]
pub enum StartKeyActivationResult {
	FirstVault,
	Normal(ThresholdSignatureRequestId),
	ActivationTxNotRequired,
	ActivationTxFailed,
	ChainNotInitialized,
}

/// Handler for Epoch life cycle events.
pub trait EpochTransitionHandler {
	/// When an epoch has been expired.
	fn on_expired_epoch(_expired: EpochIndex) {}
	/// When a new epoch has started.
	fn on_new_epoch(_new: EpochIndex) {}
}

pub trait ReputationResetter {
	type ValidatorId;

	/// Reset the reputation of a validator
	fn reset_reputation(validator: &Self::ValidatorId);
}

pub trait RedemptionCheck {
	type ValidatorId;
	fn ensure_can_redeem(validator_id: &Self::ValidatorId) -> DispatchResult;
}

pub trait OnAccountFunded {
	type ValidatorId;
	type Amount;

	/// A callback that is triggered after some validator's balance has changed significantly,
	/// either by funding it with more Flip, or by initiating/reverting a redemption.
	///
	/// Note this does not trigger on small changes like transaction fees.
	///
	/// TODO: This should be triggered when funds are paid in tokenholder governance.
	fn on_account_funded(validator_id: &Self::ValidatorId, new_total: Self::Amount);
}

pub trait Funding {
	type AccountId;
	type Balance;
	type Handler: OnAccountFunded<ValidatorId = Self::AccountId, Amount = Self::Balance>;

	/// Credit an account with funds from off-chain. Returns the total balance in the account after
	/// the funds are credited.
	fn credit_funds(account_id: &Self::AccountId, amount: Self::Balance) -> Self::Balance;

	/// Reserves funds for a redemption, if enough redeemable funds are available.
	///
	/// Note this function makes no assumptions about how many redemptions may be pending
	/// simultaneously: if enough funds are available, it succeeds. Otherwise, it fails.
	fn try_initiate_redemption(
		account_id: &Self::AccountId,
		amount: Self::Balance,
	) -> Result<(), DispatchError>;

	/// Performs necessary settlement once a redemption has been confirmed off-chain.
	fn finalize_redemption(account_id: &Self::AccountId) -> Result<(), DispatchError>;

	/// Reverts a pending redemption in the case of an expiry or cancellation.
	fn revert_redemption(account_id: &Self::AccountId) -> Result<(), DispatchError>;
}

pub trait AccountInfo {
	type AccountId;
	type Amount;
	/// Returns the account's total Flip balance.
	fn balance(account_id: &Self::AccountId) -> Self::Amount;

	/// Returns the bond on the account.
	fn bond(account_id: &Self::AccountId) -> Self::Amount;

	/// Returns the account's liquid funds, net of the bond.
	fn liquid_funds(account_id: &Self::AccountId) -> Self::Amount;
}

/// Trait for managing token issuance.
pub trait Issuance {
	type AccountId;
	type Balance;
	/// An imbalance representing freshly minted, unallocated funds.
	type Surplus: Imbalance<Self::Balance>;

	/// Mint new funds.
	fn mint(amount: Self::Balance) -> Self::Surplus;

	/// Burn funds from somewhere.
	fn burn(amount: Self::Balance) -> <Self::Surplus as Imbalance<Self::Balance>>::Opposite;

	/// Returns the total issuance.
	fn total_issuance() -> Self::Balance;

	/// Burn some funds that are off-chain (eg. in the StateChainGateway contract).
	///
	/// Use with care.
	fn burn_offchain(amount: Self::Balance);
}

/// Distribute rewards somehow.
pub trait RewardsDistribution {
	type Balance;
	/// An implementation of the issuance trait.
	type Issuance: Issuance;

	/// Distribute some rewards.
	fn distribute();
}
/// Allow triggering of emissions.
pub trait EmissionsTrigger {
	/// Trigger emissions.
	fn trigger_emissions();
}

/// A representation of the current network state for this heartbeat interval.
/// A node is regarded online if we have received a heartbeat during the last heartbeat interval
/// otherwise they are considered offline.
#[derive(Encode, Decode, TypeInfo, Clone, RuntimeDebug, PartialEq, Eq, Default)]
pub struct NetworkState<ValidatorId> {
	/// Those nodes that are considered offline
	pub offline: Vec<ValidatorId>,
	/// Online nodes
	pub online: Vec<ValidatorId>,
}

impl<ValidatorId> NetworkState<ValidatorId> {
	/// Returns the total number of nodes in the network.
	pub fn number_of_nodes(&self) -> u32 {
		(self.online.len() + self.offline.len()) as u32
	}

	/// Return the percentage of nodes online rounded down
	pub fn percentage_online(&self) -> u32 {
		let number_online = self.online.len() as u32;

		number_online
			.saturating_mul(100)
			.checked_div(self.number_of_nodes())
			.unwrap_or(0)
	}
}

pub trait Slashing {
	type AccountId;
	type BlockNumber;
	type Balance;

	/// Slashes a validator for the equivalent of some number of blocks offline.
	fn slash(validator_id: &Self::AccountId, blocks_offline: Self::BlockNumber);

	/// Slashes a validator by some fixed amount.
	fn slash_balance(account_id: &Self::AccountId, slash_amount: FlipBalance);

	/// Calculate the amount of FLIP to slash
	fn calculate_slash_amount(
		account_id: &Self::AccountId,
		blocks: Self::BlockNumber,
	) -> Self::Balance;
}

/// Nominate a single account for transaction broadcasting.
pub trait BroadcastNomination {
	/// The id type of the broadcaster.
	type BroadcasterId;

	/// Returns a random broadcaster id, excluding particular provided ids. The seed value is used
	/// as a source of randomness. Returns None if no signers are live.
	fn nominate_broadcaster<H: Hashable>(
		seed: H,
		exclude_ids: impl IntoIterator<Item = Self::BroadcasterId>,
	) -> Option<Self::BroadcasterId>;
}

pub trait ThresholdSignerNomination {
	/// The id type of signers
	type SignerId;

	/// Returns a list of live signers where the number of signers is sufficient to author a
	/// threshold signature. The seed value is used as a source of randomness.
	fn threshold_nomination_with_seed<H: Hashable>(
		seed: H,
		epoch_index: EpochIndex,
	) -> Option<BTreeSet<Self::SignerId>>;
}

#[derive(Debug, TypeInfo, Decode, Encode, Clone, Copy, PartialEq, Eq)]
pub struct EpochKey<Key> {
	pub key: Key,
	pub epoch_index: EpochIndex,
}

/// Provides the currently valid key for multisig ceremonies.
pub trait KeyProvider<C: ChainCrypto> {
	/// Get the chain's active agg key, key state and associated epoch index. If no key is active,
	/// returns None.
	///
	/// Note that the epoch may not be the current epoch: a key can be activated before the start of
	/// the epoch.
	fn active_epoch_key() -> Option<EpochKey<C::AggKey>>;

	#[cfg(feature = "runtime-benchmarks")]
	fn set_key(_key: C::AggKey, _epoch: EpochIndex) {
		unimplemented!()
	}
}

/// Api trait for pallets that need to sign things.
pub trait ThresholdSigner<C>
where
	C: ChainCrypto,
{
	type Error: Into<DispatchError>;
	type Callback: UnfilteredDispatchable;
	type ValidatorId: Debug;

	/// Initiate a signing request and return the request id and, if the request was successful, the
	/// ceremony id.
	fn request_signature(payload: C::Payload) -> ThresholdSignatureRequestId;

	/// Register a callback to be dispatched when the signature is available. Can fail if the
	/// provided request_id does not exist.
	fn register_callback(
		request_id: ThresholdSignatureRequestId,
		on_signature_ready: Self::Callback,
	) -> Result<(), Self::Error>;

	/// Attempt to retrieve a requested signature.
	fn signature_result(
		request_id: ThresholdSignatureRequestId,
	) -> AsyncResult<Result<C::ThresholdSignature, Vec<Self::ValidatorId>>>;

	/// Request a signature and register a callback for when the signature is available.
	///
	/// Since the callback is registered immediately, it should never fail.
	///
	/// Note that the `callback_generator` closure is *not* the callback. It is what *generates*
	/// the callback based on the request id.
	fn request_signature_with_callback(
		payload: C::Payload,
		callback_generator: impl FnOnce(ThresholdSignatureRequestId) -> Self::Callback,
	) -> ThresholdSignatureRequestId {
		let request_id = Self::request_signature(payload);
		Self::register_callback(request_id, callback_generator(request_id)).unwrap_or_else(|e| {
			log::error!(
				"Unable to register threshold signature callback. This should not be possible. Error: '{:?}'",
				e.into()
			);
		});
		request_id
	}

	/// Helper function to enable benchmarking of the broadcast pallet
	#[cfg(feature = "runtime-benchmarks")]
	fn insert_signature(
		_request_id: ThresholdSignatureRequestId,
		_signature: C::ThresholdSignature,
	) {
		unimplemented!();
	}
}

pub trait CfeMultisigRequest<T: Chainflip, C: ChainCrypto> {
	fn keygen_request(req: KeygenRequest<T::ValidatorId>);

	fn signature_request(req: cfe_events::ThresholdSignatureRequest<T::ValidatorId, C>);

	fn key_handover_request(_req: KeyHandoverRequest<T::ValidatorId, C>) {
		assert!(!C::key_handover_is_required());
	}
}

pub trait CfePeerRegistration<T: Chainflip> {
	fn peer_registered(
		account_id: T::ValidatorId,
		pubkey: Ed25519PublicKey,
		port: u16,
		ip: Ipv6Addr,
	);

	fn peer_deregistered(account_id: T::ValidatorId, pubkey: Ed25519PublicKey);
}

pub trait CfeBroadcastRequest<T: Chainflip, C: Chain> {
	fn tx_broadcast_request(req: TxBroadcastRequest<T::ValidatorId, C>);
}

/// Something that is capable of encoding and broadcasting native blockchain api calls to external
/// chains.
pub trait Broadcaster<C: Chain> {
	/// Supported api calls for this chain.
	type ApiCall: ApiCall<C::ChainCrypto>;

	/// The callback that gets executed when the signature is accepted.
	type Callback: UnfilteredDispatchable;

	/// Request a threshold signature and then build and broadcast the outbound api call.
	fn threshold_sign_and_broadcast(
		api_call: Self::ApiCall,
	) -> (BroadcastId, ThresholdSignatureRequestId);

	/// Like `threshold_sign_and_broadcast` but also registers a callback to be dispatched when the
	/// signature accepted event has been witnessed.
	fn threshold_sign_and_broadcast_with_callback(
		api_call: Self::ApiCall,
		success_callback: Option<Self::Callback>,
		failed_callback_generator: impl FnOnce(BroadcastId) -> Option<Self::Callback>,
	) -> BroadcastId;

	/// Request a threshold signature and then build and broadcast the outbound api call
	/// specifically for a rotation tx..
	fn threshold_sign_and_broadcast_rotation_tx(
		api_call: Self::ApiCall,
	) -> (BroadcastId, ThresholdSignatureRequestId);

	/// Request a new threshold signature for a previously aborted broadcast's payload, optionally
	/// also requesting the validators to send the transaction.
	fn re_sign_broadcast(
		broadcast_id: BroadcastId,
		request_broadcast: bool,
		refresh_replay_protection: bool,
	) -> Result<ThresholdSignatureRequestId, DispatchError>;

	/// Request a call to be threshold signed, but do not broadcast.
	/// The caller must manage storage cleanup, so signatures are not stored indefinitely.
	fn threshold_sign(api_call: Self::ApiCall) -> (BroadcastId, ThresholdSignatureRequestId);

	/// Removes all data associated with a broadcast.
	fn expire_broadcast(broadcast_id: BroadcastId);
}

/// The heartbeat of the network
pub trait Heartbeat {
	type ValidatorId;
	type BlockNumber;
	/// Called on every heartbeat interval
	fn on_heartbeat_interval();
}

/// Updating and calculating emissions per block for authorities and backup nodes
pub trait BlockEmissions {
	type Balance;
	/// Update the emissions per block for an authority
	fn update_authority_block_emission(emission: Self::Balance);
	/// Update the emissions per block for a backup node
	fn update_backup_node_block_emission(emission: Self::Balance);
	/// Calculate the emissions per block
	fn calculate_block_emissions();
}

/// Emits an event when backup rewards are distributed that lives inside the Emissions pallet.
pub trait BackupRewardsNotifier {
	type Balance;
	type AccountId;
	fn emit_event(account_id: &Self::AccountId, amount: Self::Balance);
}

/// Checks if the caller can execute free transactions
pub trait WaivedFees {
	type AccountId;
	type RuntimeCall;
	fn should_waive_fees(call: &Self::RuntimeCall, caller: &Self::AccountId) -> bool;
}

/// Qualify what is considered as a potential authority for the network
pub trait QualifyNode<Id: Ord> {
	/// Is the node qualified to be an authority and meet our expectations of one
	fn is_qualified(validator_id: &Id) -> bool;

	/// Filter out the unqualified nodes from a list of potential nodes.
	fn filter_unqualified(validators: BTreeSet<Id>) -> BTreeSet<Id> {
		validators.into_iter().filter(|v| !Self::is_qualified(v)).collect()
	}
}

/// Qualify if the node has registered
pub struct SessionKeysRegistered<T, R>((PhantomData<T>, PhantomData<R>));

impl<T: Chainflip, R: frame_support::traits::ValidatorRegistration<T::ValidatorId>>
	QualifyNode<T::ValidatorId> for SessionKeysRegistered<T, R>
{
	fn is_qualified(validator_id: &T::ValidatorId) -> bool {
		R::is_registered(validator_id)
	}
}

impl<Id: Ord, A, B> QualifyNode<Id> for (A, B)
where
	A: QualifyNode<Id>,
	B: QualifyNode<Id>,
{
	fn is_qualified(validator_id: &Id) -> bool {
		A::is_qualified(validator_id) && B::is_qualified(validator_id)
	}

	fn filter_unqualified(validators: BTreeSet<Id>) -> BTreeSet<Id> {
		B::filter_unqualified(A::filter_unqualified(validators))
	}
}

/// Handles the check of execution conditions
pub trait ExecutionCondition {
	/// Returns true/false if the condition is satisfied
	fn is_satisfied() -> bool;
}

/// Performs a runtime upgrade
pub trait RuntimeUpgrade {
	/// Applies the wasm code of a runtime upgrade and returns the
	/// information about the execution
	fn do_upgrade(code: Vec<u8>) -> DispatchResultWithPostInfo;
}

/// Provides an interface to all passed epochs
pub trait HistoricalEpoch {
	type ValidatorId;
	type EpochIndex;
	type Amount;
	/// All validators which were in an epoch's authority set.
	fn epoch_authorities(epoch: Self::EpochIndex) -> Vec<Self::ValidatorId>;
	/// The bond for an epoch
	fn epoch_bond(epoch: Self::EpochIndex) -> Self::Amount;
	/// The unexpired epochs for which a node was in the authority set.
	fn active_epochs_for_authority(id: &Self::ValidatorId) -> Vec<Self::EpochIndex>;
	/// Removes an epoch from an authority's list of active epochs.
	fn deactivate_epoch(authority: &Self::ValidatorId, epoch: EpochIndex);
	/// Add an epoch to an authority's list of active epochs.
	fn activate_epoch(authority: &Self::ValidatorId, epoch: EpochIndex);
	/// Returns the amount of a authority's funds that are currently bonded.
	fn active_bond(authority: &Self::ValidatorId) -> Self::Amount;
	/// Returns the number of active epochs a authority is still active in
	fn number_of_active_epochs_for_authority(id: &Self::ValidatorId) -> u32;
}

/// Handles the bonding logic
pub trait Bonding {
	type ValidatorId;
	type Amount;
	/// Update the bond of an authority
	fn update_bond(authority: &Self::ValidatorId, bond: Self::Amount);
}

/// Something that is able to provide block authorship slots that were missed.
pub trait MissedAuthorshipSlots {
	/// Get a list of slots that were missed.
	fn missed_slots() -> sp_std::ops::Range<u64>;
}

/// Allows accounts to pay for things by burning fees.
pub trait FeePayment {
	type Amount;
	type AccountId;
	/// Helper function to mint FLIP to an account.
	#[cfg(feature = "runtime-benchmarks")]
	fn mint_to_account(_account_id: &Self::AccountId, _amount: Self::Amount) {
		unimplemented!()
	}

	/// Burns an amount of tokens, if the account has enough. Otherwise fails.
	fn try_burn_fee(account_id: &Self::AccountId, amount: Self::Amount) -> DispatchResult;
}

/// Provides information about on-chain funds.
pub trait FundingInfo {
	type AccountId;
	type Balance;
	/// Returns the funding balance of an account.
	fn total_balance_of(account_id: &Self::AccountId) -> Self::Balance;
	/// Returns the total amount of funds held on-chain.
	fn total_onchain_funds() -> Self::Balance;
}

/// Allow pallets to open and expire deposit addresses.
pub trait DepositApi<C: Chain> {
	type AccountId;
	type Amount;

	/// Issues a channel id and deposit address for a new liquidity deposit.
	fn request_liquidity_deposit_address(
		lp_account: Self::AccountId,
		source_asset: C::ChainAsset,
		boost_fee: BasisPoints,
	) -> Result<(ChannelId, ForeignChainAddress, C::ChainBlockNumber, Self::Amount), DispatchError>;

	/// Issues a channel id and deposit address for a new swap.
	fn request_swap_deposit_address(
		source_asset: C::ChainAsset,
		destination_asset: Asset,
		destination_address: ForeignChainAddress,
		broker_commission: Beneficiaries<Self::AccountId>,
		broker_id: Self::AccountId,
		channel_metadata: Option<CcmChannelMetadata>,
		boost_fee: BasisPoints,
		refund_params: Option<ChannelRefundParameters>,
	) -> Result<(ChannelId, ForeignChainAddress, C::ChainBlockNumber, Self::Amount), DispatchError>;
}

pub trait AccountRoleRegistry<T: frame_system::Config> {
	fn register_account_role(who: &T::AccountId, role: AccountRole) -> DispatchResult;

	fn deregister_account_role(who: &T::AccountId, role: AccountRole) -> DispatchResult;

	fn has_account_role(who: &T::AccountId, role: AccountRole) -> bool;

	fn is_unregistered(who: &T::AccountId) -> bool {
		Self::has_account_role(who, AccountRole::Unregistered)
	}

	fn register_as_broker(account_id: &T::AccountId) -> DispatchResult {
		Self::register_account_role(account_id, AccountRole::Broker)
	}

	fn register_as_liquidity_provider(account_id: &T::AccountId) -> DispatchResult {
		Self::register_account_role(account_id, AccountRole::LiquidityProvider)
	}

	fn register_as_validator(account_id: &T::AccountId) -> DispatchResult {
		Self::register_account_role(account_id, AccountRole::Validator)
	}

	fn deregister_as_broker(account_id: &T::AccountId) -> DispatchResult {
		Self::deregister_account_role(account_id, AccountRole::Broker)
	}

	fn deregister_as_liquidity_provider(account_id: &T::AccountId) -> DispatchResult {
		Self::deregister_account_role(account_id, AccountRole::LiquidityProvider)
	}

	fn deregister_as_validator(account_id: &T::AccountId) -> DispatchResult {
		Self::deregister_account_role(account_id, AccountRole::Validator)
	}

	fn ensure_account_role(
		origin: T::RuntimeOrigin,
		role: AccountRole,
	) -> Result<T::AccountId, BadOrigin>;

	fn ensure_broker(origin: T::RuntimeOrigin) -> Result<T::AccountId, BadOrigin> {
		Self::ensure_account_role(origin, AccountRole::Broker)
	}

	fn ensure_liquidity_provider(origin: T::RuntimeOrigin) -> Result<T::AccountId, BadOrigin> {
		Self::ensure_account_role(origin, AccountRole::LiquidityProvider)
	}

	fn ensure_validator(origin: T::RuntimeOrigin) -> Result<T::AccountId, BadOrigin> {
		Self::ensure_account_role(origin, AccountRole::Validator)
	}

	#[cfg(feature = "runtime-benchmarks")]
	fn whitelisted_caller_with_role(role: AccountRole) -> Result<T::AccountId, DispatchError> {
		use frame_support::traits::OnNewAccount;
		let caller = frame_benchmarking::whitelisted_caller::<T::AccountId>();
		if frame_system::Pallet::<T>::providers(&caller) == 0u32 {
			frame_system::Pallet::<T>::inc_providers(&caller);
		}
		<T as frame_system::Config>::OnNewAccount::on_new_account(&caller);
		Self::register_account_role(&caller, role)?;
		Ok(caller.clone())
	}
}

#[derive(
	PartialEqNoBound, EqNoBound, CloneNoBound, Encode, Decode, TypeInfo, MaxEncodedLen, RuntimeDebug,
)]
pub struct ScheduledEgressDetails<C: Chain> {
	pub egress_id: EgressId,
	pub egress_amount: C::ChainAmount,
	pub fee_withheld: C::ChainAmount,
}

impl<C: Chain + Get<ForeignChain>> Default for ScheduledEgressDetails<C> {
	fn default() -> Self {
		Self::new(Default::default(), Default::default(), Default::default())
	}
}

impl<C: Chain + Get<ForeignChain>> ScheduledEgressDetails<C> {
	pub fn new(
		id_counter: EgressCounter,
		egress_amount: C::ChainAmount,
		fee_withheld: C::ChainAmount,
	) -> Self {
		Self {
			egress_id: (<C as Get<ForeignChain>>::get(), id_counter),
			egress_amount,
			fee_withheld,
		}
	}
}

/// API that allows other pallets to Egress assets out of the State Chain.
pub trait EgressApi<C: Chain> {
	type EgressError: Into<DispatchError>;

	/// Schedule the egress of an asset to a destination address.
	///
	/// May take a fee and will return an error if egress cannot be scheduled.
	fn schedule_egress(
		asset: C::ChainAsset,
		amount: C::ChainAmount,
		destination_address: C::ChainAccount,
		maybe_ccm_with_gas_budget: Option<(CcmDepositMetadata, C::ChainAmount)>,
	) -> Result<ScheduledEgressDetails<C>, Self::EgressError>;
}

impl<C: Chain + Get<ForeignChain>> EgressApi<C> for () {
	type EgressError = DispatchError;

	fn schedule_egress(
		_asset: C::ChainAsset,
		_amount: <C as Chain>::ChainAmount,
		_destination_address: <C as Chain>::ChainAccount,
		_maybe_ccm_with_gas_budget: Option<(CcmDepositMetadata, <C as Chain>::ChainAmount)>,
	) -> Result<ScheduledEgressDetails<C>, DispatchError> {
		Ok(Default::default())
	}
}

pub trait VaultKeyWitnessedHandler<C: Chain> {
	fn on_first_key_activated(block_number: C::ChainBlockNumber) -> DispatchResultWithPostInfo;
}

pub trait BroadcastAnyChainGovKey {
	#[allow(clippy::result_unit_err)]
	fn broadcast_gov_key(
		chain: ForeignChain,
		old_key: Option<Vec<u8>>,
		new_key: Vec<u8>,
	) -> Result<(), ()>;

	fn is_govkey_compatible(chain: ForeignChain, key: &[u8]) -> bool;
}

pub trait CommKeyBroadcaster {
	fn broadcast(new_key: <<Ethereum as Chain>::ChainCrypto as ChainCrypto>::GovKey);
}

/// Provides an interface to access the amount of Flip that is ready to be burned.
pub trait FlipBurnInfo {
	/// Takes the available Flip and returns it.
	fn take_flip_to_burn() -> AssetAmount;
}

/// The trait implementation is intentionally no-op by default
pub trait OnDeposit<C: Chain> {
	fn on_deposit_made(
		_deposit_details: C::DepositDetails,
		_amount: C::ChainAmount,
		_channel: &DepositChannel<C>,
	) {
	}
}

pub trait NetworkEnvironmentProvider {
	fn get_network_environment() -> NetworkEnvironment;
}

#[derive(PartialEq, Eq, Clone, Encode, Decode, TypeInfo, MaxEncodedLen, RuntimeDebug)]
pub struct CcmSwapIds {
	pub principal_swap_id: Option<SwapId>,
	pub gas_swap_id: Option<SwapId>,
}

/// Trait for handling cross chain messages.
pub trait CcmHandler {
	/// Triggered when a ccm deposit is made.
	#[allow(clippy::result_unit_err)]
	fn on_ccm_deposit(
		source_asset: Asset,
		deposit_amount: AssetAmount,
		destination_asset: Asset,
		destination_address: ForeignChainAddress,
		deposit_metadata: CcmDepositMetadata,
		origin: SwapOrigin,
		refund_params: Option<ChannelRefundParameters>,
	) -> Result<CcmSwapIds, ()>;
}

impl CcmHandler for () {
	fn on_ccm_deposit(
		_source_asset: Asset,
		_deposit_amount: AssetAmount,
		_destination_asset: Asset,
		_destination_address: ForeignChainAddress,
		_deposit_metadata: CcmDepositMetadata,
		_origin: SwapOrigin,
		_refund_params: Option<ChannelRefundParameters>,
	) -> Result<CcmSwapIds, ()> {
		Err(())
	}
}

pub trait OnBroadcastReady<C: Chain> {
	type ApiCall: ApiCall<C::ChainCrypto>;

	fn on_broadcast_ready(_api_call: &Self::ApiCall) {}
}

pub trait GetBitcoinFeeInfo {
	fn bitcoin_fee_info() -> cf_chains::btc::BitcoinFeeInfo;
}

pub trait GetBlockHeight<C: Chain> {
	fn get_block_height() -> C::ChainBlockNumber;
}

pub trait CompatibleCfeVersions {
	fn current_release_version() -> SemVer;
}

pub trait AuthoritiesCfeVersions {
	/// Returns the percentage of current authorities with their CFEs at the given version.
	fn percent_authorities_compatible_with_version(version: SemVer) -> Percent;
}

pub trait AdjustedFeeEstimationApi<C: Chain> {
	fn estimate_ingress_fee(asset: C::ChainAsset) -> C::ChainAmount;

	fn estimate_egress_fee(asset: C::ChainAsset) -> C::ChainAmount;
}

pub trait CallDispatchFilter<RuntimeCall> {
	fn should_dispatch(&self, call: &RuntimeCall) -> bool;
}

impl<RuntimeCall> CallDispatchFilter<RuntimeCall> for () {
	fn should_dispatch(&self, _call: &RuntimeCall) -> bool {
		true
	}
}

pub trait AssetConverter {
	/// Calculate the amount of an asset that is required to pay for a given amount of gas.
	///
	/// Use this for transaction fees only.
	fn calculate_input_for_gas_output<C: Chain>(
		input_asset: C::ChainAsset,
		required_gas: C::ChainAmount,
	) -> Option<C::ChainAmount>;
}

pub trait IngressEgressFeeApi<C: Chain> {
	fn accrue_withheld_fee(asset: C::ChainAsset, amount: C::ChainAmount);
}

<<<<<<< HEAD
pub trait FetchesTransfersLimitProvider {
	fn maybe_transfers_limit() -> Option<usize> {
		None
	}
	fn maybe_fetches_limit() -> Option<usize> {
		None
	}
}

pub struct NoLimit;
impl FetchesTransfersLimitProvider for NoLimit {}
=======
pub trait LiabilityTracker {
	fn record_liability(account_id: ForeignChainAddress, asset: Asset, amount: AssetAmount);

	#[cfg(feature = "try-runtime")]
	fn total_liabilities(gas_asset: Asset) -> AssetAmount;
}

pub trait AssetWithholding {
	fn withhold_assets(asset: Asset, amount: AssetAmount);

	#[cfg(feature = "try-runtime")]
	fn withheld_assets(gas_asset: Asset) -> AssetAmount;
}
>>>>>>> fe8b41bf
<|MERGE_RESOLUTION|>--- conflicted
+++ resolved
@@ -958,7 +958,20 @@
 	fn accrue_withheld_fee(asset: C::ChainAsset, amount: C::ChainAmount);
 }
 
-<<<<<<< HEAD
+pub trait LiabilityTracker {
+	fn record_liability(account_id: ForeignChainAddress, asset: Asset, amount: AssetAmount);
+
+	#[cfg(feature = "try-runtime")]
+	fn total_liabilities(gas_asset: Asset) -> AssetAmount;
+}
+
+pub trait AssetWithholding {
+	fn withhold_assets(asset: Asset, amount: AssetAmount);
+
+	#[cfg(feature = "try-runtime")]
+	fn withheld_assets(gas_asset: Asset) -> AssetAmount;
+}
+
 pub trait FetchesTransfersLimitProvider {
 	fn maybe_transfers_limit() -> Option<usize> {
 		None
@@ -969,19 +982,4 @@
 }
 
 pub struct NoLimit;
-impl FetchesTransfersLimitProvider for NoLimit {}
-=======
-pub trait LiabilityTracker {
-	fn record_liability(account_id: ForeignChainAddress, asset: Asset, amount: AssetAmount);
-
-	#[cfg(feature = "try-runtime")]
-	fn total_liabilities(gas_asset: Asset) -> AssetAmount;
-}
-
-pub trait AssetWithholding {
-	fn withhold_assets(asset: Asset, amount: AssetAmount);
-
-	#[cfg(feature = "try-runtime")]
-	fn withheld_assets(gas_asset: Asset) -> AssetAmount;
-}
->>>>>>> fe8b41bf
+impl FetchesTransfersLimitProvider for NoLimit {}