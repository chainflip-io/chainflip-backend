// Copyright 2025 Chainflip Labs GmbH
//
// Licensed under the Apache License, Version 2.0 (the "License");
// you may not use this file except in compliance with the License.
// You may obtain a copy of the License at
//
//     http://www.apache.org/licenses/LICENSE-2.0
//
// Unless required by applicable law or agreed to in writing, software
// distributed under the License is distributed on an "AS IS" BASIS,
// WITHOUT WARRANTIES OR CONDITIONS OF ANY KIND, either express or implied.
// See the License for the specific language governing permissions and
// limitations under the License.
//
// SPDX-License-Identifier: Apache-2.0

#![cfg_attr(not(feature = "std"), no_std)]

mod async_result;
mod liquidity;
use cfe_events::{KeyHandoverRequest, KeygenRequest, TxBroadcastRequest};
pub use liquidity::*;
pub mod safe_mode;
pub use safe_mode::*;
pub mod lending;
mod swapping;

pub use swapping::{
	SwapOutputAction, SwapOutputActionEncoded, SwapRequestHandler, SwapRequestType,
	SwapRequestTypeEncoded, SwapType,
};

pub mod mocks;
pub mod offence_reporting;

pub use async_result::AsyncResult;
use core::fmt::Debug;

use cf_chains::{
	address::ForeignChainAddress,
	assets::any::AssetMap,
	ccm_checker::DecodedCcmAdditionalData,
	sol::{SolAddress, SolHash},
	ApiCall, CcmChannelMetadataChecked, CcmDepositMetadataChecked, Chain, ChainCrypto,
	ChannelRefundParametersForChain, Ethereum, SetGovKeyWithAggKeyError,
};
use cf_primitives::{
	AccountRole, AffiliateShortId, Asset, AssetAmount, AuthorityCount, BasisPoints, Beneficiaries,
	BlockNumber, BroadcastId, ChannelId, DcaParameters, Ed25519PublicKey, EgressCounter, EgressId,
	EpochIndex, FlipBalance, ForeignChain, GasAmount, Ipv6Addr, NetworkEnvironment, Price, SemVer,
	ThresholdSignatureRequestId,
};
use codec::{Decode, Encode, MaxEncodedLen};
use frame_support::{
	error::BadOrigin,
	pallet_prelude::{DispatchResultWithPostInfo, Member},
	sp_runtime::{
		traits::{AtLeast32BitUnsigned, Bounded, MaybeSerializeDeserialize},
		DispatchError, DispatchResult, FixedPointOperand, Percent, RuntimeDebug,
	},
	traits::{EnsureOrigin, Get, Imbalance, IsType, UnfilteredDispatchable},
	weights::Weight,
	CloneNoBound, EqNoBound, Hashable, Parameter, PartialEqNoBound,
};
use scale_info::TypeInfo;
use sp_std::{
	collections::{btree_map::BTreeMap, btree_set::BTreeSet},
	iter::Sum,
	marker::PhantomData,
	prelude::*,
};

/// Common base config for Chainflip pallets.
pub trait Chainflip: frame_system::Config {
	/// The type used for Flip balances and auction bids.
	type Amount: Member
		+ Parameter
		+ MaxEncodedLen
		+ Default
		+ Eq
		+ Ord
		+ Copy
		+ AtLeast32BitUnsigned
		+ FixedPointOperand
		+ MaybeSerializeDeserialize
		+ Bounded
		+ From<u128>
		+ Sum<Self::Amount>;

	/// An identity for a node
	type ValidatorId: Member
		+ Parameter
		+ MaxEncodedLen
		+ Ord
		+ core::fmt::Debug
		+ IsType<<Self as frame_system::Config>::AccountId>
		+ MaybeSerializeDeserialize;

	/// The overarching call type, with some added constraints.
	type RuntimeCall: Member
		+ Parameter
		+ UnfilteredDispatchable<RuntimeOrigin = Self::RuntimeOrigin>
		+ IsType<<Self as frame_system::Config>::RuntimeCall>;

	/// A type that allows us to check if a call was a result of witness consensus.
	type EnsurePrewitnessed: EnsureOrigin<Self::RuntimeOrigin>;
	/// A type that allows us to check if a call was a result of witness consensus.
	type EnsureWitnessed: EnsureOrigin<Self::RuntimeOrigin>;
	/// A type that allows us to check if a call was a result of witness consensus by the current
	/// epoch.
	type EnsureWitnessedAtCurrentEpoch: EnsureOrigin<Self::RuntimeOrigin>;
	/// Allows us to check for the governance origin.
	type EnsureGovernance: EnsureOrigin<Self::RuntimeOrigin>;
	/// Information about the current Epoch.
	type EpochInfo: EpochInfo<ValidatorId = Self::ValidatorId, Amount = Self::Amount>;
	/// For registering and checking account roles.
	type AccountRoleRegistry: AccountRoleRegistry<Self>;
	/// For checking nodes' current balances.
	type FundingInfo: FundingInfo<AccountId = Self::AccountId, Balance = Self::Amount>
		+ AccountInfo<AccountId = Self::AccountId, Amount = Self::Amount>;
}

pub trait EpochInfo {
	/// The id type used for the validators.
	type ValidatorId;
	/// An amount
	type Amount;

	/// The last expired epoch
	fn last_expired_epoch() -> EpochIndex;

	/// The current authority set's validator ids
	fn current_authorities() -> Vec<Self::ValidatorId>;

	/// The authority set for a given epoch
	fn authorities_at_epoch(epoch: EpochIndex) -> Vec<Self::ValidatorId>;

	/// Get the current number of authorities
	fn current_authority_count() -> AuthorityCount;

	/// Gets authority index of a particular authority for a given epoch
	fn authority_index(
		epoch_index: EpochIndex,
		account: &Self::ValidatorId,
	) -> Option<AuthorityCount>;

	/// Authority count at a particular epoch.
	fn authority_count_at_epoch(epoch: EpochIndex) -> Option<AuthorityCount>;

	/// The bond amount for this epoch. Authorities can only redeem funds above this minimum
	/// balance.
	fn bond() -> Self::Amount;

	/// The current epoch we are in
	fn epoch_index() -> EpochIndex;

	#[cfg(feature = "runtime-benchmarks")]
	fn add_authority_info_for_epoch(
		epoch_index: EpochIndex,
		new_authorities: Vec<Self::ValidatorId>,
	);

	#[cfg(feature = "runtime-benchmarks")]
	fn set_authorities(authorities: Vec<Self::ValidatorId>);
}

pub struct CurrentEpochIndex<T>(PhantomData<T>);

impl<T: Chainflip> Get<EpochIndex> for CurrentEpochIndex<T> {
	fn get() -> u32 {
		T::EpochInfo::epoch_index()
	}
}

#[derive(PartialEq, Eq, Clone, Encode, Decode, TypeInfo, MaxEncodedLen, RuntimeDebug)]
pub struct Bid<Id, Amount> {
	pub bidder_id: Id,
	pub amount: Amount,
}

impl<Id, Amount> From<(Id, Amount)> for Bid<Id, Amount> {
	fn from(bid: (Id, Amount)) -> Self {
		Self { bidder_id: bid.0, amount: bid.1 }
	}
}

#[derive(PartialEq, Eq, Clone, Debug, Decode, Encode)]
pub enum KeyRotationStatusOuter<ValidatorId> {
	KeygenComplete,
	KeyHandoverComplete,
	RotationComplete,
	Failed(BTreeSet<ValidatorId>),
}

pub trait KeyRotator {
	type ValidatorId: Ord + Clone;

	/// Start the rotation by kicking off keygen with provided candidates.
	fn keygen(candidates: BTreeSet<Self::ValidatorId>, new_epoch_index: EpochIndex);

	/// Start the key handover with the participating candidates.
	fn key_handover(
		// Authorities of the last epoch selected to share their key in the key handover
		sharing_participants: BTreeSet<Self::ValidatorId>,
		// These are any authorities for the new epoch who are not sharing participants
		receiving_participants: BTreeSet<Self::ValidatorId>,
		epoch_index: EpochIndex,
	);

	/// Get the current rotation status.
	fn status() -> AsyncResult<KeyRotationStatusOuter<Self::ValidatorId>>;

	/// Activate key on for vaults on all chains that use this Key.
	fn activate_keys();

	/// Reset the state associated with the current key rotation
	/// in preparation for a new one.
	fn reset_key_rotation();

	#[cfg(feature = "runtime-benchmarks")]
	fn set_status(_outcome: AsyncResult<KeyRotationStatusOuter<Self::ValidatorId>>);
}

pub trait VaultActivator<C: ChainCrypto> {
	type ValidatorId: Ord + Clone;

	/// Get the current rotation status.
	fn status() -> AsyncResult<()>;

	/// Activate key/s on particular chain/s. For example, setting the new key
	/// on the contract for a smart contract chain.
	/// Can also complete the activation if we don't require a signing ceremony
	fn start_key_activation(
		new_key: C::AggKey,
		maybe_old_key: Option<C::AggKey>,
	) -> Vec<StartKeyActivationResult>;

	/// Final step of key activation which result in the vault activation (in case we need to wait
	/// for the signing ceremony to complete)
	fn activate_key();

	#[cfg(feature = "runtime-benchmarks")]
	fn set_status(_outcome: AsyncResult<()>);
}

#[derive(Clone, Eq, PartialEq)]
pub enum StartKeyActivationResult {
	FirstVault,
	Normal(ThresholdSignatureRequestId),
	ActivationTxNotRequired,
	ActivationTxFailed,
	ChainNotInitialized,
}

/// Handler for Epoch life cycle events.
pub trait EpochTransitionHandler {
	/// When an epoch has been expired.
	fn on_expired_epoch(_expired: EpochIndex) {}
	/// When a new epoch has started.
	fn on_new_epoch(_new: EpochIndex) {}
}

pub trait ReputationResetter {
	type ValidatorId;

	/// Reset the reputation of a validator
	fn reset_reputation(validator: &Self::ValidatorId);
}

pub trait RedemptionCheck {
	type ValidatorId;
	fn ensure_can_redeem(validator_id: &Self::ValidatorId) -> DispatchResult;
	fn can_redeem(validator_id: &Self::ValidatorId) -> bool {
		Self::ensure_can_redeem(validator_id).is_ok()
	}
}

pub trait OnAccountFunded {
	type ValidatorId;
	type Amount;

	/// A callback that is triggered after some validator's balance has changed significantly,
	/// either by funding it with more Flip, or by initiating/reverting a redemption.
	///
	/// Note this does not trigger on small changes like transaction fees.
	///
	/// TODO: This should be triggered when funds are paid in tokenholder governance.
	fn on_account_funded(validator_id: &Self::ValidatorId, new_total: Self::Amount);
}

pub trait Funding {
	type AccountId;
	type Balance;
	type Handler: OnAccountFunded<ValidatorId = Self::AccountId, Amount = Self::Balance>;

	/// Credit an account with funds from off-chain. Returns the total balance in the account after
	/// the funds are credited.
	fn credit_funds(account_id: &Self::AccountId, amount: Self::Balance) -> Self::Balance;

	/// Reserves funds for a redemption, if enough redeemable funds are available.
	///
	/// Note this function makes no assumptions about how many redemptions may be pending
	/// simultaneously: if enough funds are available, it succeeds. Otherwise, it fails.
	fn try_initiate_redemption(
		account_id: &Self::AccountId,
		amount: Self::Balance,
	) -> Result<(), DispatchError>;

	/// Performs necessary settlement once a redemption has been confirmed off-chain.
	fn finalize_redemption(account_id: &Self::AccountId) -> Result<(), DispatchError>;

	/// Reverts a pending redemption in the case of an expiry or cancellation.
	fn revert_redemption(account_id: &Self::AccountId) -> Result<(), DispatchError>;

	/// Directly transfers funds from an account A to an account B.
	fn try_transfer(
		amount: Self::Balance,
		from: &Self::AccountId,
		to: &Self::AccountId,
	) -> Result<(), DispatchError>;
}

pub trait AccountInfo {
	type AccountId;
	type Amount;
	/// Returns the account's total Flip balance.
	fn balance(account_id: &Self::AccountId) -> Self::Amount;

	/// Returns the bond on the account.
	fn bond(account_id: &Self::AccountId) -> Self::Amount;

	/// Returns the account's liquid funds, net of the bond.
	fn liquid_funds(account_id: &Self::AccountId) -> Self::Amount;
}

/// Trait for managing token issuance.
pub trait Issuance {
	type AccountId;
	type Balance;
	/// An imbalance representing freshly minted, unallocated funds.
	type Surplus: Imbalance<Self::Balance>;

	/// Mint new funds.
	fn mint(amount: Self::Balance) -> Self::Surplus;

	/// Burn funds from somewhere.
	fn burn(amount: Self::Balance) -> <Self::Surplus as Imbalance<Self::Balance>>::Opposite;

	/// Returns the total issuance.
	fn total_issuance() -> Self::Balance;

	/// Burn some funds that are off-chain (eg. in the StateChainGateway contract).
	///
	/// Use with care.
	fn burn_offchain(amount: Self::Balance);
}

/// Distribute rewards somehow.
pub trait RewardsDistribution {
	type Balance;
	/// An implementation of the issuance trait.
	type Issuance: Issuance;

	/// Distribute some rewards.
	fn distribute();
}
/// Allow triggering of emissions.
pub trait EmissionsTrigger {
	/// Trigger emissions.
	fn trigger_emissions();
}

/// A representation of the current network state for this heartbeat interval.
///
/// A node is regarded online if we have received a heartbeat during the last heartbeat interval
/// otherwise they are considered offline.
#[derive(Encode, Decode, TypeInfo, Clone, RuntimeDebug, PartialEq, Eq, Default)]
pub struct NetworkState<ValidatorId> {
	/// Those nodes that are considered offline
	pub offline: Vec<ValidatorId>,
	/// Online nodes
	pub online: Vec<ValidatorId>,
}

impl<ValidatorId> NetworkState<ValidatorId> {
	/// Returns the total number of nodes in the network.
	pub fn number_of_nodes(&self) -> u32 {
		(self.online.len() + self.offline.len()) as u32
	}

	/// Return the percentage of nodes online rounded down
	pub fn percentage_online(&self) -> u32 {
		let number_online = self.online.len() as u32;

		number_online
			.saturating_mul(100)
			.checked_div(self.number_of_nodes())
			.unwrap_or(0)
	}
}

pub trait Slashing {
	type AccountId;
	type BlockNumber;
	type Balance;

	/// Slashes a validator for the equivalent of some number of blocks offline.
	fn slash(validator_id: &Self::AccountId, blocks_offline: Self::BlockNumber);

	/// Slashes a validator by some fixed amount.
	fn slash_balance(account_id: &Self::AccountId, slash_amount: FlipBalance);

	/// Calculate the amount of FLIP to slash
	fn calculate_slash_amount(
		account_id: &Self::AccountId,
		blocks: Self::BlockNumber,
	) -> Self::Balance;
}

/// Nominate a single account for transaction broadcasting.
pub trait BroadcastNomination {
	/// The id type of the broadcaster.
	type BroadcasterId;

	/// Returns a random broadcaster id, excluding particular provided ids. The seed value is used
	/// as a source of randomness. Returns None if no signers are live.
	fn nominate_broadcaster<H: Hashable>(
		seed: H,
		exclude_ids: impl IntoIterator<Item = Self::BroadcasterId>,
	) -> Option<Self::BroadcasterId>;
}

pub trait ThresholdSignerNomination {
	/// The id type of signers
	type SignerId;

	/// Returns a list of live signers where the number of signers is sufficient to author a
	/// threshold signature. The seed value is used as a source of randomness.
	fn threshold_nomination_with_seed<H: Hashable>(
		seed: H,
		epoch_index: EpochIndex,
	) -> Option<BTreeSet<Self::SignerId>>;
}

#[derive(Debug, TypeInfo, Decode, Encode, Clone, Copy, PartialEq, Eq)]
pub struct EpochKey<Key> {
	pub key: Key,
	pub epoch_index: EpochIndex,
}

/// Provides the currently valid key for multisig ceremonies.
pub trait KeyProvider<C: ChainCrypto> {
	/// Get the chain's active agg key, key state and associated epoch index. If no key is active,
	/// returns None.
	///
	/// Note that the epoch may not be the current epoch: a key can be activated before the start of
	/// the epoch.
	fn active_epoch_key() -> Option<EpochKey<C::AggKey>>;

	#[cfg(feature = "runtime-benchmarks")]
	fn set_key(_key: C::AggKey, _epoch: EpochIndex) {
		unimplemented!()
	}
}

/// Api trait for pallets that need to sign things.
pub trait ThresholdSigner<C>
where
	C: ChainCrypto,
{
	type Error: Into<DispatchError>;
	type Callback: UnfilteredDispatchable;
	type ValidatorId: Debug;

	/// Initiate a signing request and return the request id and, if the request was successful, the
	/// ceremony id.
	fn request_signature(payload: C::Payload) -> ThresholdSignatureRequestId;

	/// Register a callback to be dispatched when the signature is available. Can fail if the
	/// provided request_id does not exist.
	fn register_callback(
		request_id: ThresholdSignatureRequestId,
		on_signature_ready: Self::Callback,
	) -> Result<(), Self::Error>;

	/// Attempt to retrieve a requested signature.
	#[allow(clippy::type_complexity)]
	fn signature_result(
		request_id: ThresholdSignatureRequestId,
	) -> (C::AggKey, AsyncResult<Result<C::ThresholdSignature, Vec<Self::ValidatorId>>>);

	/// Request a signature and register a callback for when the signature is available.
	///
	/// Since the callback is registered immediately, it should never fail.
	///
	/// Note that the `callback_generator` closure is *not* the callback. It is what *generates*
	/// the callback based on the request id.
	fn request_signature_with_callback(
		payload: C::Payload,
		callback_generator: impl FnOnce(ThresholdSignatureRequestId) -> Self::Callback,
	) -> ThresholdSignatureRequestId {
		let request_id = Self::request_signature(payload);
		Self::register_callback(request_id, callback_generator(request_id)).unwrap_or_else(|e| {
			log::error!(
				"Unable to register threshold signature callback. This should not be possible. Error: '{:?}'",
				e.into()
			);
		});
		request_id
	}

	/// Helper function to enable benchmarking of the broadcast pallet
	#[cfg(feature = "runtime-benchmarks")]
	fn insert_signature(
		_request_id: ThresholdSignatureRequestId,
		_signature: C::ThresholdSignature,
		_signer: C::AggKey,
	) {
		unimplemented!();
	}
}

pub trait CfeMultisigRequest<T: Chainflip, C: ChainCrypto> {
	fn keygen_request(req: KeygenRequest<T::ValidatorId>);

	fn signature_request(req: cfe_events::ThresholdSignatureRequest<T::ValidatorId, C>);

	fn key_handover_request(_req: KeyHandoverRequest<T::ValidatorId, C>) {
		assert!(!C::key_handover_is_required());
	}
}

pub trait CfePeerRegistration<T: Chainflip> {
	fn peer_registered(
		account_id: T::ValidatorId,
		pubkey: Ed25519PublicKey,
		port: u16,
		ip: Ipv6Addr,
	);

	fn peer_deregistered(account_id: T::ValidatorId, pubkey: Ed25519PublicKey);
}

pub trait CfeBroadcastRequest<T: Chainflip, C: Chain> {
	fn tx_broadcast_request(req: TxBroadcastRequest<T::ValidatorId, C>);
}

/// Something that is capable of encoding and broadcasting native blockchain api calls to external
/// chains.
pub trait Broadcaster<C: Chain> {
	/// Supported api calls for this chain.
	type ApiCall: ApiCall<C::ChainCrypto>;

	/// The callback that gets executed when the signature is accepted.
	type Callback: UnfilteredDispatchable;

	/// Request a threshold signature and then build and broadcast the outbound api call.
	fn threshold_sign_and_broadcast(
		api_call: Self::ApiCall,
	) -> (BroadcastId, ThresholdSignatureRequestId);

	/// Like `threshold_sign_and_broadcast` but also registers a callback to be dispatched when the
	/// signature accepted event has been witnessed.
	fn threshold_sign_and_broadcast_with_callback(
		api_call: Self::ApiCall,
		success_callback: Option<Self::Callback>,
		failed_callback_generator: impl FnOnce(BroadcastId) -> Option<Self::Callback>,
	) -> BroadcastId;

	/// Request a threshold signature and then build and broadcast the outbound api call
	/// specifically for a rotation tx..
	fn threshold_sign_and_broadcast_rotation_tx(
		api_call: Self::ApiCall,
		new_key: <<C as Chain>::ChainCrypto as ChainCrypto>::AggKey,
	) -> (BroadcastId, ThresholdSignatureRequestId);

	/// Request a new threshold signature for a previously aborted broadcast's payload, optionally
	/// also requesting the validators to send the transaction.
	fn re_sign_broadcast(
		broadcast_id: BroadcastId,
		request_broadcast: bool,
		refresh_replay_protection: bool,
	) -> Result<ThresholdSignatureRequestId, DispatchError>;

	/// Request a call to be threshold signed, but do not broadcast.
	/// The caller must manage storage cleanup, so signatures are not stored indefinitely.
	fn threshold_sign(api_call: Self::ApiCall) -> (BroadcastId, ThresholdSignatureRequestId);

	/// Removes all data associated with a broadcast.
	fn expire_broadcast(broadcast_id: BroadcastId);
}

/// The heartbeat of the network
pub trait Heartbeat {
	type ValidatorId;
	type BlockNumber;
	/// Called on every heartbeat interval
	fn on_heartbeat_interval();
}

/// Updating and calculating emissions per block for authorities and backup nodes
pub trait BlockEmissions {
	type Balance;
	/// Update the emissions per block for an authority
	fn update_authority_block_emission(emission: Self::Balance);
	/// Update the emissions per block for a backup node
	fn update_backup_node_block_emission(emission: Self::Balance);
	/// Calculate the emissions per block
	fn calculate_block_emissions();
}

/// Emits an event when backup rewards are distributed that lives inside the Emissions pallet.
pub trait BackupRewardsNotifier {
	type Balance;
	type AccountId;
	fn emit_event(account_id: &Self::AccountId, amount: Self::Balance);
}

/// Checks if the caller can execute free transactions
pub trait WaivedFees {
	type AccountId;
	type RuntimeCall;
	fn should_waive_fees(call: &Self::RuntimeCall, caller: &Self::AccountId) -> bool;
}

/// Qualify what is considered as a potential authority for the network
///
/// Note that when implementing this, it is sufficient to implement is_qualified. However, if
/// there is a high fixed cost to check if a single node is qualified (for example if we need to
/// compute some precondition or criterion), it is recommended to implement take_qualified as well.
pub trait QualifyNode<Id: Ord + Clone> {
	/// Is the node qualified to be an authority and meet our expectations of one
	fn is_qualified(validator_id: &Id) -> bool;

	/// Filter out the unqualified nodes from a list of potential nodes.
	fn filter_qualified(validators: BTreeSet<Id>) -> BTreeSet<Id> {
		validators.into_iter().filter(|v| Self::is_qualified(v)).collect()
	}

	/// Takes a vector of items and a id-selector function, and returns another vector containing
	/// only the items whose id is qualified.
	fn filter_qualified_by_key<T>(items: Vec<T>, f: impl Fn(&T) -> &Id) -> Vec<T> {
		let qualified = Self::filter_qualified(items.iter().map(&f).cloned().collect());
		items.into_iter().filter(|i| qualified.contains(f(i))).collect()
	}
}

/// Qualify if the node has registered
#[allow(dead_code)]
pub struct SessionKeysRegistered<T, R>((PhantomData<T>, PhantomData<R>));

impl<T: Chainflip, R: frame_support::traits::ValidatorRegistration<T::ValidatorId>>
	QualifyNode<T::ValidatorId> for SessionKeysRegistered<T, R>
{
	fn is_qualified(validator_id: &T::ValidatorId) -> bool {
		R::is_registered(validator_id)
	}
}

impl<Id: Ord + Clone, A, B> QualifyNode<Id> for (A, B)
where
	A: QualifyNode<Id>,
	B: QualifyNode<Id>,
{
	fn is_qualified(validator_id: &Id) -> bool {
		A::is_qualified(validator_id) && B::is_qualified(validator_id)
	}

	fn filter_qualified(validators: BTreeSet<Id>) -> BTreeSet<Id> {
		B::filter_qualified(A::filter_qualified(validators))
	}
}

/// Handles the check of execution conditions
pub trait ExecutionCondition {
	/// Returns true/false if the condition is satisfied
	fn is_satisfied() -> bool;
}

impl<A, B> ExecutionCondition for (A, B)
where
	A: ExecutionCondition,
	B: ExecutionCondition,
{
	fn is_satisfied() -> bool {
		A::is_satisfied() && B::is_satisfied()
	}
}

/// Performs a runtime upgrade
pub trait RuntimeUpgrade {
	/// Applies the wasm code of a runtime upgrade and returns the
	/// information about the execution
	fn do_upgrade(code: Vec<u8>) -> DispatchResultWithPostInfo;
}

/// Provides an interface to all passed epochs
pub trait HistoricalEpoch {
	type ValidatorId;
	type EpochIndex;
	type Amount;
	/// All validators which were in an epoch's authority set.
	fn epoch_authorities(epoch: Self::EpochIndex) -> Vec<Self::ValidatorId>;
	/// The bond for an epoch
	fn epoch_bond(epoch: Self::EpochIndex) -> Self::Amount;
	/// The unexpired epochs for which a node was in the authority set.
	fn active_epochs_for_authority(id: &Self::ValidatorId) -> Vec<Self::EpochIndex>;
	/// Removes an epoch from an authority's list of active epochs.
	fn deactivate_epoch(authority: &Self::ValidatorId, epoch: EpochIndex);
	/// Add an epoch to an authority's list of active epochs.
	fn activate_epoch(authority: &Self::ValidatorId, epoch: EpochIndex);
	/// Returns the amount of a authority's funds that are currently bonded.
	fn active_bond(authority: &Self::ValidatorId) -> Self::Amount;
	/// Returns the number of active epochs a authority is still active in
	fn number_of_active_epochs_for_authority(id: &Self::ValidatorId) -> u32;
	/// Is the validator a keyholder for an active epoch?
	fn is_keyholder(id: &Self::ValidatorId) -> bool {
		Self::number_of_active_epochs_for_authority(id) > 0
	}
}

/// Handles the bonding logic
pub trait Bonding {
	type AccountId;
	type Amount;
	/// Update the bond of an authority
	fn update_bond(authority: &Self::AccountId, bond: Self::Amount);
}

/// Something that is able to provide block authorship slots that were missed.
pub trait MissedAuthorshipSlots {
	/// Get a list of slots that were missed.
	fn missed_slots() -> sp_std::ops::Range<u64>;
}

/// Allows accounts to pay for things by burning fees.
pub trait FeePayment {
	type Amount;
	type AccountId;
	/// Helper function to mint FLIP to an account.
	#[cfg(feature = "runtime-benchmarks")]
	fn mint_to_account(_account_id: &Self::AccountId, _amount: Self::Amount) {
		unimplemented!()
	}

	/// Burns an amount of tokens, if the account has enough. Otherwise fails.
	fn try_burn_fee(account_id: &Self::AccountId, amount: Self::Amount) -> DispatchResult;
}

/// Provides information about on-chain funds.
pub trait FundingInfo {
	type AccountId;
	type Balance;
	/// Returns the funding balance of an account.
	fn total_balance_of(account_id: &Self::AccountId) -> Self::Balance;
	/// Returns the total amount of funds held on-chain.
	fn total_onchain_funds() -> Self::Balance;
}

/// Allow pallets to open and expire deposit addresses.
pub trait DepositApi<C: Chain> {
	type AccountId;
	type Amount;

	/// Issues a channel id and deposit address for a new liquidity deposit.
	fn request_liquidity_deposit_address(
		lp_account: Self::AccountId,
		source_asset: C::ChainAsset,
		boost_fee: BasisPoints,
		refund_address: ForeignChainAddress,
	) -> Result<(ChannelId, ForeignChainAddress, C::ChainBlockNumber, Self::Amount), DispatchError>;

	/// Issues a channel id and deposit address for a new swap.
	fn request_swap_deposit_address(
		source_asset: C::ChainAsset,
		destination_asset: Asset,
		destination_address: ForeignChainAddress,
		broker_commission: Beneficiaries<Self::AccountId>,
		broker_id: Self::AccountId,
		channel_metadata: Option<CcmChannelMetadataChecked>,
		boost_fee: BasisPoints,
		refund_params: ChannelRefundParametersForChain<C>,
		dca_params: Option<DcaParameters>,
	) -> Result<(ChannelId, ForeignChainAddress, C::ChainBlockNumber, Self::Amount), DispatchError>;
}

pub trait AccountRoleRegistry<T: frame_system::Config> {
	fn register_account_role(who: &T::AccountId, role: AccountRole) -> DispatchResult;

	fn deregister_account_role(who: &T::AccountId, role: AccountRole) -> DispatchResult;

	fn has_account_role(who: &T::AccountId, role: AccountRole) -> bool;

	fn account_role(who: &T::AccountId) -> AccountRole;

	fn is_unregistered(who: &T::AccountId) -> bool {
		Self::has_account_role(who, AccountRole::Unregistered)
	}

	fn register_as_broker(account_id: &T::AccountId) -> DispatchResult {
		Self::register_account_role(account_id, AccountRole::Broker)
	}

	fn register_as_liquidity_provider(account_id: &T::AccountId) -> DispatchResult {
		Self::register_account_role(account_id, AccountRole::LiquidityProvider)
	}

	fn register_as_validator(account_id: &T::AccountId) -> DispatchResult {
		Self::register_account_role(account_id, AccountRole::Validator)
	}

	fn register_as_operator(account_id: &T::AccountId) -> DispatchResult {
		Self::register_account_role(account_id, AccountRole::Operator)
	}

	fn deregister_as_broker(account_id: &T::AccountId) -> DispatchResult {
		Self::deregister_account_role(account_id, AccountRole::Broker)
	}

	fn deregister_as_liquidity_provider(account_id: &T::AccountId) -> DispatchResult {
		Self::deregister_account_role(account_id, AccountRole::LiquidityProvider)
	}

	fn deregister_as_validator(account_id: &T::AccountId) -> DispatchResult {
		Self::deregister_account_role(account_id, AccountRole::Validator)
	}

	fn deregister_as_operator(account_id: &T::AccountId) -> DispatchResult {
		Self::deregister_account_role(account_id, AccountRole::Operator)
	}

	fn ensure_account_role(
		origin: T::RuntimeOrigin,
		role: AccountRole,
	) -> Result<T::AccountId, BadOrigin>;

	fn ensure_broker(origin: T::RuntimeOrigin) -> Result<T::AccountId, BadOrigin> {
		Self::ensure_account_role(origin, AccountRole::Broker)
	}

	fn ensure_liquidity_provider(origin: T::RuntimeOrigin) -> Result<T::AccountId, BadOrigin> {
		Self::ensure_account_role(origin, AccountRole::LiquidityProvider)
	}

	fn ensure_validator(origin: T::RuntimeOrigin) -> Result<T::AccountId, BadOrigin> {
		Self::ensure_account_role(origin, AccountRole::Validator)
	}

	fn ensure_operator(origin: T::RuntimeOrigin) -> Result<T::AccountId, BadOrigin> {
		Self::ensure_account_role(origin, AccountRole::Operator)
	}

	#[cfg(feature = "runtime-benchmarks")]
	fn whitelisted_caller_with_role(role: AccountRole) -> Result<T::AccountId, DispatchError> {
		Self::generate_whitelisted_callers_with_role(role, 1u32).map(|r|
			// Guaranteed to return a vec with length of 1
			r[0].clone())
	}

	#[cfg(feature = "runtime-benchmarks")]
	fn generate_whitelisted_callers_with_role(
		role: AccountRole,
		num: u32,
	) -> Result<Vec<T::AccountId>, DispatchError> {
		use frame_support::traits::OnNewAccount;
		(0..num)
			.map(|n| {
				let caller =
					frame_benchmarking::account::<T::AccountId>("whitelisted_caller", n, 0);
				if frame_system::Pallet::<T>::providers(&caller) == 0u32 {
					frame_system::Pallet::<T>::inc_providers(&caller);
				}
				<T as frame_system::Config>::OnNewAccount::on_new_account(&caller);
				Self::register_account_role(&caller, role)?;
				Ok(caller)
			})
			.collect::<Result<Vec<_>, DispatchError>>()
	}
}

pub trait DeregistrationCheck {
	type AccountId;
	type Error: Into<DispatchError>;
	fn check(account_id: &Self::AccountId) -> Result<(), Self::Error>;
}

impl<A: DeregistrationCheck, B: DeregistrationCheck<AccountId = A::AccountId>> DeregistrationCheck
	for (A, B)
{
	type AccountId = A::AccountId;
	type Error = DispatchError;

	fn check(account_id: &Self::AccountId) -> Result<(), DispatchError> {
		A::check(account_id)
			.map_err(Into::into)
			.and_then(|()| B::check(account_id).map_err(Into::into))
	}
}

#[derive(
	PartialEqNoBound, EqNoBound, CloneNoBound, Encode, Decode, TypeInfo, MaxEncodedLen, RuntimeDebug,
)]
pub struct ScheduledEgressDetails<C: Chain> {
	pub egress_id: EgressId,
	pub egress_amount: C::ChainAmount,
	pub fee_withheld: C::ChainAmount,
}

impl<C: Chain + Get<ForeignChain>> Default for ScheduledEgressDetails<C> {
	fn default() -> Self {
		Self::new(Default::default(), Default::default(), Default::default())
	}
}

impl<C: Chain + Get<ForeignChain>> ScheduledEgressDetails<C> {
	pub fn new(
		id_counter: EgressCounter,
		egress_amount: C::ChainAmount,
		fee_withheld: C::ChainAmount,
	) -> Self {
		Self {
			egress_id: (<C as Get<ForeignChain>>::get(), id_counter),
			egress_amount,
			fee_withheld,
		}
	}
}

/// API that allows other pallets to Egress assets out of the State Chain.
pub trait EgressApi<C: Chain> {
	type EgressError: Into<DispatchError>;

	/// Schedule the egress of an asset to a destination address.
	///
	/// May take a fee and will return an error if egress cannot be scheduled.
	fn schedule_egress(
		asset: C::ChainAsset,
		amount: C::ChainAmount,
		destination_address: C::ChainAccount,
		maybe_ccm_deposit_metadata: Option<CcmDepositMetadataChecked<ForeignChainAddress>>,
	) -> Result<ScheduledEgressDetails<C>, Self::EgressError>;
}

pub trait VaultKeyWitnessedHandler<C: Chain> {
	fn on_first_key_activated(block_number: C::ChainBlockNumber) -> DispatchResult;

	#[cfg(feature = "runtime-benchmarks")]
	/// Setup states for a successful key activation - used for benchmarking only.
	fn setup_key_activation() {}
}

pub trait BroadcastAnyChainGovKey {
	#[allow(clippy::result_unit_err)]
	fn broadcast_gov_key(
		chain: ForeignChain,
		old_key: Option<Vec<u8>>,
		new_key: Vec<u8>,
	) -> Result<(), SetGovKeyWithAggKeyError>;

	fn is_govkey_compatible(chain: ForeignChain, key: &[u8]) -> bool;
}

pub trait CommKeyBroadcaster {
	fn broadcast(new_key: <<Ethereum as Chain>::ChainCrypto as ChainCrypto>::GovKey);
}

/// Provides an interface to access the amount of Flip that is ready to be burned.
pub trait FlipBurnInfo {
	/// Takes the available Flip and returns it.
	fn take_flip_to_burn() -> AssetAmount;
}

/// The trait implementation is intentionally no-op by default
pub trait OnDeposit<C: Chain> {
	fn on_deposit_made(_deposit_details: C::DepositDetails) {}
}

pub trait NetworkEnvironmentProvider {
	fn get_network_environment() -> NetworkEnvironment;
}

pub trait OnBroadcastReady<C: Chain> {
	type ApiCall: ApiCall<C::ChainCrypto>;

	fn on_broadcast_ready(_api_call: &Self::ApiCall) {}
}

pub trait GetBitcoinFeeInfo {
	fn bitcoin_fee_info() -> cf_chains::btc::BitcoinFeeInfo;
}

pub trait GetBlockHeight<C: Chain> {
	fn get_block_height() -> C::ChainBlockNumber;
}

pub trait CompatibleCfeVersions {
	fn current_release_version() -> SemVer;
}

pub trait AuthoritiesCfeVersions {
	/// Returns the percentage of current authorities with their CFEs at the given version.
	fn percent_authorities_compatible_with_version(version: SemVer) -> Percent;
}

pub trait AdjustedFeeEstimationApi<C: Chain> {
	fn estimate_ingress_fee(asset: C::ChainAsset) -> C::ChainAmount;

	fn estimate_ingress_fee_vault_swap() -> Option<C::ChainAmount>;

	fn estimate_egress_fee(asset: C::ChainAsset) -> C::ChainAmount;

	fn estimate_ccm_fee(
		asset: C::ChainAsset,
		gas_budget: GasAmount,
		message_length: usize,
	) -> Option<C::ChainAmount>;
}

pub trait CallDispatchFilter<RuntimeCall> {
	fn should_dispatch(&self, call: &RuntimeCall) -> bool;
}

impl<RuntimeCall> CallDispatchFilter<RuntimeCall> for () {
	fn should_dispatch(&self, _call: &RuntimeCall) -> bool {
		true
	}
}

pub trait AssetConverter {
	/// Calculate the amount of an asset that is required to pay for a given amount of gas.
	///
	/// Use this for transaction fees only.
	fn calculate_input_for_gas_output<C: Chain>(
		input_asset: C::ChainAsset,
		required_gas: C::ChainAmount,
	) -> C::ChainAmount;

	/// Calculate the amount that is required to receive the given amount of a different asset after
	/// a swap.
	///
	/// Use this for transaction fees only.
	fn calculate_input_for_desired_output(
		input_asset: Asset,
		output_asset: Asset,
		desired_output_amount: AssetAmount,
		with_network_fee: bool,
	) -> Option<AssetAmount>;
}

pub trait IngressEgressFeeApi<C: Chain> {
	fn accrue_withheld_fee(asset: C::ChainAsset, amount: C::ChainAmount);
}

pub trait LiabilityTracker {
	fn record_liability(account_id: ForeignChainAddress, asset: Asset, amount: AssetAmount);
}

pub trait AssetWithholding {
	fn withhold_assets(asset: Asset, amount: AssetAmount);
}

pub trait FetchesTransfersLimitProvider {
	fn maybe_transfers_limit() -> Option<usize> {
		None
	}

	fn maybe_ccm_limit() -> Option<usize> {
		None
	}

	fn maybe_fetches_limit() -> Option<usize> {
		None
	}
}

pub struct NoLimit;
impl FetchesTransfersLimitProvider for NoLimit {}

#[derive(Encode, Decode, TypeInfo)]
pub struct SwapLimits {
	pub max_swap_retry_duration_blocks: BlockNumber,
	pub max_swap_request_duration_blocks: BlockNumber,
}
pub trait SwapParameterValidation {
	type AccountId;

	fn get_swap_limits() -> SwapLimits;
	fn validate_dca_params(dca_params: &DcaParameters) -> Result<(), DispatchError>;
	fn validate_refund_params(retry_duration: BlockNumber) -> Result<(), DispatchError>;
	fn validate_broker_fees(
		broker_fees: &Beneficiaries<Self::AccountId>,
	) -> Result<(), DispatchError>;
	fn get_minimum_vault_swap_fee_for_broker(broker_id: &Self::AccountId) -> BasisPoints;
}

/// API for interacting with the asset-balance pallet.
pub trait BalanceApi {
	type AccountId;

	fn credit_account(who: &Self::AccountId, asset: Asset, amount: AssetAmount);

	/// Attempt to credit the account with the given asset and amount.
	fn try_credit_account(
		who: &Self::AccountId,
		asset: Asset,
		amount: AssetAmount,
	) -> DispatchResult;

	/// Attempt to debit the account with the given asset and amount.
	fn try_debit_account(
		who: &Self::AccountId,
		asset: Asset,
		amount: AssetAmount,
	) -> DispatchResult;

	/// Returns the asset free balances of the given account.
	fn free_balances(who: &Self::AccountId) -> AssetMap<AssetAmount>;

	/// Returns the balance of the given account for the given asset.
	fn get_balance(who: &Self::AccountId, asset: Asset) -> AssetAmount;

	/// Transfers asset from one account to another. This function assumes that
	/// the target account credited has a refund address registered for the asset.
	fn transfer(
		from: &Self::AccountId,
		to: &Self::AccountId,
		asset: Asset,
		amount: AssetAmount,
	) -> DispatchResult {
		if amount > 0 {
			Self::try_debit_account(from, asset, amount)?;
			Self::credit_account(to, asset, amount);
		}

		Ok(())
	}
}

pub trait IngressSink {
	type Account: Member + Parameter;
	type Asset: Member + Parameter + Copy;
	type Amount: Member + Parameter + Copy + AtLeast32BitUnsigned;
	type BlockNumber: Member + Parameter + Copy + AtLeast32BitUnsigned;
	type DepositDetails;

	fn on_ingress(
		channel: Self::Account,
		asset: Self::Asset,
		amount: Self::Amount,
		block_number: Self::BlockNumber,
		details: Self::DepositDetails,
	);
	fn on_channel_closed(channel: Self::Account);
}

pub trait IngressSource {
	type Chain: Chain;
	type StateChainBlockNumber;

	fn open_channel(
		channel: <Self::Chain as Chain>::ChainAccount,
		asset: <Self::Chain as Chain>::ChainAsset,
		close_block: <Self::Chain as Chain>::ChainBlockNumber,
		current_state_chain_block_number: Self::StateChainBlockNumber,
	) -> DispatchResult;
}
pub struct DummyIngressSource<TargetChain: Chain, StateChainBlockNumber> {
	_phantom: core::marker::PhantomData<(TargetChain, StateChainBlockNumber)>,
}

impl<TargetChain: Chain, StateChainBlockNumber> IngressSource
	for DummyIngressSource<TargetChain, StateChainBlockNumber>
{
	type Chain = TargetChain;
	type StateChainBlockNumber = StateChainBlockNumber;

	fn open_channel(
		_channel: <Self::Chain as Chain>::ChainAccount,
		_asset: <Self::Chain as Chain>::ChainAsset,
		_close_block: <Self::Chain as Chain>::ChainBlockNumber,
		_current_state_chain_block_number: Self::StateChainBlockNumber,
	) -> DispatchResult {
		Ok(())
	}
}

pub trait SolanaNonceWatch {
	fn watch_for_nonce_change(
		nonce_account: SolAddress,
		previous_nonce_value: SolHash,
	) -> DispatchResult;
}

impl SolanaNonceWatch for () {
	fn watch_for_nonce_change(
		_nonce_account: SolAddress,
		_previous_nonce_value: SolHash,
	) -> DispatchResult {
		Ok(())
	}
}

pub trait ElectionEgressWitnesser {
	type Chain: ChainCrypto;

	fn watch_for_egress_success(
		tx_out_id: <Self::Chain as ChainCrypto>::TransactionOutId,
	) -> DispatchResult;
}

pub struct DummyEgressSuccessWitnesser<C> {
	_phantom: core::marker::PhantomData<C>,
}

impl<C: ChainCrypto> ElectionEgressWitnesser for DummyEgressSuccessWitnesser<C> {
	type Chain = C;

	fn watch_for_egress_success(
		_tx_out_id: <Self::Chain as ChainCrypto>::TransactionOutId,
	) -> DispatchResult {
		Ok(())
	}
}

/// This trait is used by the validator pallet to check if a rotation tx is still pending for any of
/// the chains. This is needed by the validator pallet to decide whether to start a new rotation.
pub trait RotationBroadcastsPending {
	fn rotation_broadcasts_pending() -> bool;
}

pub trait ChannelIdAllocator {
	fn allocate_private_channel_id() -> Result<ChannelId, DispatchError>;
}

pub trait AffiliateRegistry {
	type AccountId;

	fn get_account_id(
		broker_id: &Self::AccountId,
		affiliate_idx: AffiliateShortId,
	) -> Option<Self::AccountId>;

	fn get_short_id(
		broker_id: &Self::AccountId,
		affiliate_id: &Self::AccountId,
	) -> Option<AffiliateShortId>;

	/// Return the reverse mapping from account id to affiliate short id.
	fn reverse_mapping(broker_id: &Self::AccountId) -> BTreeMap<Self::AccountId, AffiliateShortId>;
}

pub trait MinimumDeposit {
	fn get(asset: Asset) -> AssetAmount;
}

// Used for exposing weights from the Pools pallet
pub trait LpOrdersWeightsProvider {
	fn update_limit_order_weight() -> Weight;
}

#[derive(
	Clone, Debug, Encode, Decode, TypeInfo, PartialEq, Eq, serde::Serialize, serde::Deserialize,
)]
pub struct PoolPrice {
	pub sell: Price,
	pub buy: Price,
}

// Used to get price of a given pool
pub trait PoolPriceProvider {
	fn pool_price(base_asset: Asset, quote_asset: Asset) -> Result<PoolPrice, DispatchError>;
}

pub trait CcmAdditionalDataHandler {
	fn handle_ccm_additional_data(ccm_data: DecodedCcmAdditionalData);
}

pub trait SpawnAccount {
	type AccountId;
	type Amount;
	type Index;

	fn spawn_sub_account(
		parent_account_id: &Self::AccountId,
		index: Self::Index,
		initial_balance: Self::Amount,
	) -> Result<Self::AccountId, DispatchError>;
	fn derive_sub_account_id(
		parent_account_id: &Self::AccountId,
		index: Self::Index,
	) -> Result<Self::AccountId, DispatchError>;
}

<<<<<<< HEAD
pub trait PoolOrdersManager {
	fn cancel_all_pool_orders(base_asset: Asset, quote_asset: Asset) -> DispatchResult;
=======
pub struct OraclePrice {
	/// Statechain encoded price, fixed-point value with 128 bits for fractional part, ie.
	/// denominator is 2^128.
	pub price: Price,

	/// Whether the price is stale according to the oracle price ES settings.
	pub stale: bool,
}

pub trait PriceFeedApi {
	fn get_price(asset: Asset) -> Option<OraclePrice>;
>>>>>>> 1abb5231
}<|MERGE_RESOLUTION|>--- conflicted
+++ resolved
@@ -1291,10 +1291,10 @@
 	) -> Result<Self::AccountId, DispatchError>;
 }
 
-<<<<<<< HEAD
 pub trait PoolOrdersManager {
 	fn cancel_all_pool_orders(base_asset: Asset, quote_asset: Asset) -> DispatchResult;
-=======
+}
+
 pub struct OraclePrice {
 	/// Statechain encoded price, fixed-point value with 128 bits for fractional part, ie.
 	/// denominator is 2^128.
@@ -1306,5 +1306,4 @@
 
 pub trait PriceFeedApi {
 	fn get_price(asset: Asset) -> Option<OraclePrice>;
->>>>>>> 1abb5231
 }