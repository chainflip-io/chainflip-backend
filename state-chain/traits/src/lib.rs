--- conflicted
+++ resolved
@@ -856,7 +856,6 @@
 	fn bitcoin_fee_info() -> cf_chains::btc::BitcoinFeeInfo;
 }
 
-<<<<<<< HEAD
 /// Deposit address trait. This traits defines the interface for chain specific aspects of address
 /// management.
 pub trait DepositChannel<C: Chain> {
@@ -896,8 +895,7 @@
 	fn get_channel_id(&self) -> u64;
 	/// Returns the asset.
 	fn get_asset(&self) -> C::ChainAsset;
-=======
+}
 pub trait GetBlockHeight<C: Chain> {
 	fn get_block_height() -> C::ChainBlockNumber;
->>>>>>> d04ed295
 }