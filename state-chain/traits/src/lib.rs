#![cfg_attr(not(feature = "std"), no_std)]

pub mod mocks;

use cf_chains::Chain;
use codec::{Decode, Encode};
use frame_support::pallet_prelude::Member;
use frame_support::sp_runtime::traits::AtLeast32BitUnsigned;
<<<<<<< HEAD
use frame_support::traits::StoredMap;
=======
use frame_support::traits::EnsureOrigin;
>>>>>>> b7125f54
use frame_support::{
	dispatch::{DispatchResultWithPostInfo, UnfilteredDispatchable, Weight},
	traits::{Imbalance, SignedImbalance},
	Parameter,
};
use frame_system::pallet_prelude::OriginFor;
use sp_runtime::{DispatchError, RuntimeDebug};
use sp_std::marker::PhantomData;
use sp_std::prelude::*;

<<<<<<< HEAD
/// An index to a block.
pub type BlockNumber = u32;
pub type FlipBalance = u128;
/// The type used as an epoch index.
pub type EpochIndex = u32;
pub type AuctionIndex = u64;

/// and Chainflip was born...some base types
=======
/// Common base config for Chainflip pallets.
>>>>>>> b7125f54
pub trait Chainflip: frame_system::Config {
	/// An amount for a bid
	type Amount: Member + Parameter + Default + Eq + Ord + Copy + AtLeast32BitUnsigned;
	/// An identity for a validator
<<<<<<< HEAD
	type ValidatorId: Member + Parameter + From<<Self as frame_system::Config>::AccountId>;
=======
	type ValidatorId: Member
		+ Parameter
		+ From<<Self as frame_system::Config>::AccountId>
		+ Into<<Self as frame_system::Config>::AccountId>;
	/// An id type for keys used in threshold signature ceremonies.
	type KeyId: Member + Parameter;
	/// The overarching call type.
	type Call: Member + Parameter + UnfilteredDispatchable<Origin = Self::Origin>;
	/// A type that allows us to check if a call was a result of witness consensus.
	type EnsureWitnessed: EnsureOrigin<Self::Origin>;
>>>>>>> b7125f54
}

/// A trait abstracting the functionality of the witnesser
pub trait Witnesser {
	/// The type of accounts that can witness.
	type AccountId;
	/// The call type of the runtime.
	type Call: UnfilteredDispatchable;

	/// Witness an event. The event is represented by a call, which is dispatched when a threshold number of witnesses
	/// have been made.
	///
	/// **IMPORTANT**
	/// The encoded `call` and its arguments are expected to be *unique*. If necessary this should be enforced by adding
	/// a salt or nonce to the function arguments.
	/// **IMPORTANT**
	fn witness(who: Self::AccountId, call: Self::Call) -> DispatchResultWithPostInfo;
}

pub trait EpochInfo {
	/// The id type used for the validators.
	type ValidatorId;
	/// An amount
	type Amount;

	/// The current set of validators
	fn current_validators() -> Vec<Self::ValidatorId>;

	/// Checks if the account is currently a validator.
	fn is_validator(account: &Self::ValidatorId) -> bool;

	/// If we are in auction phase then the proposed set to validate once the auction is
	/// confirmed else an empty vector
	fn next_validators() -> Vec<Self::ValidatorId>;

	/// The amount to be used as bond, this is the minimum stake needed to get into the
	/// candidate validator set
	fn bond() -> Self::Amount;

	/// The current epoch we are in
	fn epoch_index() -> EpochIndex;

	/// Whether or not we are currently in the auction resolution phase of the current Epoch.
	fn is_auction_phase() -> bool;
}

/// The phase of an Auction. At the start we are waiting on bidders, we then run an auction and
/// finally it is completed
#[derive(PartialEq, Eq, Clone, Encode, Decode, RuntimeDebug)]
pub enum AuctionPhase<ValidatorId, Amount> {
	/// Waiting for bids
	WaitingForBids,
	/// Bids are now taken and validated
	BidsTaken(Vec<Bid<ValidatorId, Amount>>),
	/// We have ran the auction and have a set of validators with minimum active bid.  This waits on confirmation
	/// from the trait `VaultRotation`
	ValidatorsSelected(Vec<ValidatorId>, Amount),
	/// The confirmed set of validators
	ConfirmedValidators(Vec<ValidatorId>, Amount),
}

impl<ValidatorId, Amount: Default> Default for AuctionPhase<ValidatorId, Amount> {
	fn default() -> Self {
		AuctionPhase::WaitingForBids
	}
}

/// A bid represented by a validator and the amount they wish to bid
pub type Bid<ValidatorId, Amount> = (ValidatorId, Amount);
/// A bid that has been classified as out of the validating set
pub type RemainingBid<ValidatorId, Amount> = Bid<ValidatorId, Amount>;

/// A successful auction result
#[derive(PartialEq, Eq, Clone, Encode, Decode, RuntimeDebug)]
pub struct AuctionResult<ValidatorId, Amount> {
	pub winners: Vec<ValidatorId>,
	pub minimum_active_bid: Amount,
}

/// A range of min, max for active validator set
pub type ActiveValidatorRange = (u32, u32);

/// An Auction
///
/// An auction is broken down into three phases described by `AuctionPhase`
/// At the start we look for bidders provided by `BidderProvider` from which an auction is ran
/// This results in a set of winners and a minimum bid after the auction.  After each successful
/// call of `process()` the phase will transition else resulting in an error and preventing to move
/// on.  A confirmation is looked to before completing the auction with the `AuctionConfirmation`
/// trait.
pub trait Auctioneer {
	type ValidatorId;
	type Amount;
	type BidderProvider;

	/// Range describing auction set size
	fn active_range() -> ActiveValidatorRange;
	/// Set new auction range, returning on success the old value
	fn set_active_range(range: ActiveValidatorRange) -> Result<ActiveValidatorRange, AuctionError>;
	/// Our last successful auction result
	fn auction_result() -> Option<AuctionResult<Self::ValidatorId, Self::Amount>>;
	/// The current phase we find ourselves in
	fn phase() -> AuctionPhase<Self::ValidatorId, Self::Amount>;
	/// Are we in an auction?
	fn waiting_on_bids() -> bool;
	/// Move our auction process to the next phase returning success with phase completed
	///
	/// At each phase we assess the bidders based on a fixed set of criteria which results
	/// in us arriving at a winning list and a bond set for this auction
	fn process() -> Result<AuctionPhase<Self::ValidatorId, Self::Amount>, AuctionError>;
	/// Abort the process and back the preliminary phase
	fn abort();
}

/// Feedback on a vault rotation
pub trait VaultRotationHandler {
	type ValidatorId;
	/// The vault rotation has been aborted
	fn vault_rotation_aborted();
	/// Penalise bad validators during a vault rotation
	fn penalise(bad_validators: &[Self::ValidatorId]);
}

/// Errors occurring during a rotation
#[derive(RuntimeDebug, Encode, Decode, PartialEq, Clone)]
pub enum RotationError<ValidatorId> {
	/// An invalid request index
	InvalidCeremonyId,
	/// Empty validator set provided
	EmptyValidatorSet,
	/// A set of badly acting validators
	BadValidators(Vec<ValidatorId>),
	/// The keygen response says the newly generated key is the same as the old key
	KeyUnchanged,
	/// Failed to construct a valid chain specific payload for rotation
	FailedToConstructPayload,
	/// The vault rotation is not confirmed
	NotConfirmed,
	/// Failed to make keygen request
	FailedToMakeKeygenRequest,
	/// New public key has not been set by a keygen_response
	NewPublicKeyNotSet,
}

/// Rotating vaults
pub trait VaultRotator {
	type ValidatorId;
	/// Start a vault rotation with the following `candidates`
	fn start_vault_rotation(
		candidates: Vec<Self::ValidatorId>,
	) -> Result<(), RotationError<Self::ValidatorId>>;

	/// In order for the validators to be rotated we are waiting on a confirmation that the vaults
	/// have been rotated.
	fn finalize_rotation() -> Result<(), RotationError<Self::ValidatorId>>;
}

/// An error has occurred during an auction
#[derive(Encode, Decode, Clone, Copy, RuntimeDebug, PartialEq, Eq)]
pub enum AuctionError {
	Empty,
	MinValidatorSize,
	InvalidRange,
	Abort,
	NotConfirmed,
}

/// Handler for Epoch life cycle events.
pub trait EpochTransitionHandler {
	/// The id type used for the validators.
	type ValidatorId;
	type Amount: Copy;
	/// A new epoch has started
	///
	/// The `_old_validators` have moved on to leave the `_new_validators` securing the network with a
	/// `_new_bond`
	fn on_new_epoch(
		old_validators: &[Self::ValidatorId],
		new_validators: &[Self::ValidatorId],
		new_bond: Self::Amount,
	);
}

/// Providing bidders for an auction
pub trait BidderProvider {
	type ValidatorId;
	type Amount;
	/// Provide a list of bidders
	fn get_bidders() -> Vec<Bid<Self::ValidatorId, Self::Amount>>;
}

/// Trait for rotate bond after epoch.
pub trait BondRotation {
	type AccountId;
	type Balance;

	/// Sets the validator bond for all new_validator to the new_bond and
	/// the bond for all old validators to zero.
	fn update_validator_bonds(new_validators: &[Self::AccountId], new_bond: Self::Balance);
}

/// Provide feedback on staking
pub trait StakeHandler {
	type ValidatorId;
	type Amount;
	/// A validator has updated their stake and now has a new total amount
	fn stake_updated(validator_id: &Self::ValidatorId, new_total: Self::Amount);
}

pub trait StakeTransfer {
	type AccountId;
	type Balance;
	type Handler: StakeHandler<ValidatorId = Self::AccountId, Amount = Self::Balance>;

	/// An account's tokens that are free to be staked.
	fn stakeable_balance(account_id: &Self::AccountId) -> Self::Balance;

	/// An account's tokens that are free to be claimed.
	fn claimable_balance(account_id: &Self::AccountId) -> Self::Balance;

	/// Credit an account with stake from off-chain. Returns the total stake in the account.
	fn credit_stake(account_id: &Self::AccountId, amount: Self::Balance) -> Self::Balance;

	/// Reserves funds for a claim, if enough claimable funds are available.
	///
	/// Note this function makes no assumptions about how many claims may be pending simultaneously: if enough funds
	/// are available, it succeeds. Otherwise, it fails.
	fn try_claim(account_id: &Self::AccountId, amount: Self::Balance) -> Result<(), DispatchError>;

	/// Performs any necessary settlement once a claim has been confirmed off-chain.
	fn settle_claim(amount: Self::Balance);

	/// Reverts a pending claim in the case of an expiry or cancellation.
	fn revert_claim(account_id: &Self::AccountId, amount: Self::Balance);
}

/// Trait for managing token issuance.
pub trait Issuance {
	type AccountId;
	type Balance;
	/// An imbalance representing freshly minted, unallocated funds.
	type Surplus: Imbalance<Self::Balance>;

	/// Mint new funds.
	fn mint(amount: Self::Balance) -> Self::Surplus;

	/// Burn funds from somewhere.
	fn burn(amount: Self::Balance) -> <Self::Surplus as Imbalance<Self::Balance>>::Opposite;

	/// Returns the total issuance.
	fn total_issuance() -> Self::Balance;
}

/// Distribute rewards somehow.
pub trait RewardsDistribution {
	type Balance;
	/// An imbalance representing an unallocated surplus of funds.
	type Surplus: Imbalance<Self::Balance> + Into<SignedImbalance<Self::Balance, Self::Surplus>>;

	/// Distribute some rewards.
	fn distribute(rewards: Self::Surplus);

	/// The execution weight of calling the distribution function.
	fn execution_weight() -> Weight;
}

pub trait RewardRollover {
	type AccountId;
	/// Rolls over to another rewards period with a new set of beneficiaries, provided enough funds are available.
	fn rollover(new_beneficiaries: &[Self::AccountId]) -> Result<(), DispatchError>;
}

/// Allow triggering of emissions.
pub trait EmissionsTrigger {
	/// Trigger emissions.
	fn trigger_emissions() -> Weight;
}

/// A nonce
pub type Nonce = u64;

/// A identifier for the chain a nonce is required
#[derive(PartialEq, Eq, Clone, Encode, Decode, RuntimeDebug)]
pub enum NonceIdentifier {
	Ethereum = 1,
	Bitcoin = 2,
	Dot = 3,
}

/// Provide a nonce
pub trait NonceProvider {
	/// Provide the next nonce for the chain identified
	fn next_nonce(identifier: NonceIdentifier) -> Nonce;
}

pub trait IsOnline {
	/// The validator id used
	type ValidatorId;
	/// The online status of the validator
	fn is_online(validator_id: &Self::ValidatorId) -> bool;
}

/// A representation of the current network state
#[derive(Encode, Decode, Clone, RuntimeDebug, PartialEq, Eq, Default)]
pub struct NetworkState<ValidatorId> {
	/// We are missing the last heartbeat from this node and yet cannot determine if they
	/// are offline or online.
	pub missing: Vec<ValidatorId>,
	/// The node is online
	pub online: Vec<ValidatorId>,
	/// The node has been determined as being offline
	pub offline: Vec<ValidatorId>,
}

impl<ValidatorId> NetworkState<ValidatorId> {
	/// Return the percentage of validators online rounded down
	pub fn percentage_online(&self) -> u32 {
		let number_online = self.online.len() as u32;
		let number_offline = self.offline.len() as u32;

		number_online
			.saturating_mul(100)
			.checked_div(number_online + number_offline)
			.unwrap_or(0)
	}
}

/// To handle those emergency rotations
pub trait EmergencyRotation {
	/// Request an emergency rotation
	fn request_emergency_rotation() -> Weight;
	/// Is there an emergency rotation in progress
	fn emergency_rotation_in_progress() -> bool;
	/// Signal that the emergency rotation has completed
	fn emergency_rotation_completed();
}

#[derive(PartialEq, Eq, Clone, Encode, Decode, RuntimeDebug, Copy)]
pub enum ChainflipAccountState {
	Passive,
	Backup,
	Validator,
}

#[derive(PartialEq, Eq, Clone, Copy, Encode, Decode, RuntimeDebug)]
pub struct ChainflipAccountData {
	pub state: ChainflipAccountState,
}

impl Default for ChainflipAccountData {
	fn default() -> Self {
		ChainflipAccountData {
			state: ChainflipAccountState::Passive,
		}
	}
}

pub trait ChainflipAccount {
	type AccountId;

	fn get(account_id: &Self::AccountId) -> ChainflipAccountData;
	fn update_state(account_id: &Self::AccountId, state: ChainflipAccountState);
}

pub struct ChainflipAccountStore<T>(PhantomData<T>);

impl<T: frame_system::Config<AccountData = ChainflipAccountData>> ChainflipAccount
	for ChainflipAccountStore<T>
{
	type AccountId = T::AccountId;

	fn get(account_id: &Self::AccountId) -> ChainflipAccountData {
		frame_system::Pallet::<T>::get(account_id)
	}

	fn update_state(account_id: &Self::AccountId, state: ChainflipAccountState) {
		frame_system::Pallet::<T>::mutate(account_id, |account_data| {
			(*account_data).state = state;
		})
		.expect("mutating account state")
	}
}

/// Slashing a validator
pub trait Slashing {
	/// An identifier for our validator
	type AccountId;
	/// Block number
	type BlockNumber;
	/// Function which implements the slashing logic
	fn slash(validator_id: &Self::AccountId, blocks_offline: Self::BlockNumber) -> Weight;
}

<<<<<<< HEAD
/// The heartbeat of the network
pub trait Heartbeat {
	type ValidatorId;
	/// A heartbeat has been submitted
	fn heartbeat_submitted(validator_id: &Self::ValidatorId) -> Weight;
	/// Called on every heartbeat interval with the current network state
	fn on_heartbeat_interval(network_state: NetworkState<Self::ValidatorId>) -> Weight;
}

/// Updating and calculating emissions per block for validators and backup validators
pub trait BlockEmissions {
	type Balance;
	/// Update the emissions per block for a validator
	fn update_validator_block_emission(emission: Self::Balance) -> Weight;
	/// Update the emissions per block for a backup validator
	fn update_backup_validator_block_emission(emission: Self::Balance) -> Weight;
	/// Calculate the emissions per block
	fn calculate_block_emissions() -> Weight;
=======
/// Something that can nominate signers from the set of active validators.
pub trait SignerNomination {
	/// The id type of signers. Most likely the same as the runtime's `ValidatorId`.
	type SignerId;

	/// Returns a random live signer. The seed value is used as a source of randomness.
	fn nomination_with_seed(seed: u64) -> Self::SignerId;

	/// Returns a list of live signers where the number of signers is sufficient to author a threshold signature. The
	/// seed value is used as a source of randomness.
	fn threshold_nomination_with_seed(seed: u64) -> Vec<Self::SignerId>;
}

/// Provides the currently valid key for multisig ceremonies.
pub trait KeyProvider<C: Chain> {
	/// The type of the provided key_id.
	type KeyId;

	/// Gets the key.
	fn current_key() -> Self::KeyId;
}

/// Api trait for pallets that need to sign things.
pub trait ThresholdSigner<T>
where
	T: Chainflip,
{
	type Context: SigningContext<T>;

	/// Initiate a signing request and return the request id.
	fn request_signature(context: Self::Context) -> u64;

	/// Initiate a transaction signing request and return the request id.
	fn request_transaction_signature<Tx: Into<Self::Context>>(transaction: Tx) -> u64 {
		Self::request_signature(transaction.into())
	}
}

/// Types, methods and state for requesting and processing a threshold signature.
pub trait SigningContext<T: Chainflip> {
	/// The chain that this context applies to.
	type Chain: Chain;
	/// The payload type that will be signed over.
	type Payload: Parameter;
	/// The signature type that is returned by the threshold signature.
	type Signature: Parameter;
	/// The callback that will be dispatched when we receive the signature.
	type Callback: UnfilteredDispatchable<Origin = T::Origin>;

	/// Returns the signing payload.
	fn get_payload(&self) -> Self::Payload;

	/// Returns the callback to be triggered on success.
	fn resolve_callback(&self, signature: Self::Signature) -> Self::Callback;

	/// Dispatches the success callback.
	fn dispatch_callback(
		&self,
		origin: OriginFor<T>,
		signature: Self::Signature,
	) -> DispatchResultWithPostInfo {
		self.resolve_callback(signature)
			.dispatch_bypass_filter(origin)
	}
}

pub mod offline_conditions {
	use super::*;
	pub type ReputationPoints = i32;

	/// Conditions that cause a validator to be knocked offline.
	#[derive(Encode, Decode, Clone, PartialEq, Eq, RuntimeDebug)]
	pub enum OfflineCondition {
		/// A broadcast of an output has failed
		BroadcastOutputFailed,
		/// There was a failure in participation during a signing
		ParticipateSigningFailed,
		/// Not Enough Performance Credits
		NotEnoughPerformanceCredits,
		/// Contradicting Self During a Signing Ceremony
		ContradictingSelfDuringSigningCeremony,
	}

	/// Error on reporting an offline condition.
	#[derive(Debug, PartialEq)]
	pub enum ReportError {
		/// Validator doesn't exist
		UnknownValidator,
	}

	/// For reporting offline conditions.
	pub trait OfflineReporter {
		type ValidatorId;
		/// Report the condition for validator
		/// Returns `Ok(Weight)` else an error if the validator isn't valid
		fn report(
			condition: OfflineCondition,
			penalty: ReputationPoints,
			validator_id: &Self::ValidatorId,
		) -> Result<Weight, ReportError>;
	}
>>>>>>> b7125f54
}<|MERGE_RESOLUTION|>--- conflicted
+++ resolved
@@ -6,11 +6,8 @@
 use codec::{Decode, Encode};
 use frame_support::pallet_prelude::Member;
 use frame_support::sp_runtime::traits::AtLeast32BitUnsigned;
-<<<<<<< HEAD
+use frame_support::traits::EnsureOrigin;
 use frame_support::traits::StoredMap;
-=======
-use frame_support::traits::EnsureOrigin;
->>>>>>> b7125f54
 use frame_support::{
 	dispatch::{DispatchResultWithPostInfo, UnfilteredDispatchable, Weight},
 	traits::{Imbalance, SignedImbalance},
@@ -21,7 +18,6 @@
 use sp_std::marker::PhantomData;
 use sp_std::prelude::*;
 
-<<<<<<< HEAD
 /// An index to a block.
 pub type BlockNumber = u32;
 pub type FlipBalance = u128;
@@ -29,17 +25,11 @@
 pub type EpochIndex = u32;
 pub type AuctionIndex = u64;
 
-/// and Chainflip was born...some base types
-=======
 /// Common base config for Chainflip pallets.
->>>>>>> b7125f54
 pub trait Chainflip: frame_system::Config {
 	/// An amount for a bid
 	type Amount: Member + Parameter + Default + Eq + Ord + Copy + AtLeast32BitUnsigned;
 	/// An identity for a validator
-<<<<<<< HEAD
-	type ValidatorId: Member + Parameter + From<<Self as frame_system::Config>::AccountId>;
-=======
 	type ValidatorId: Member
 		+ Parameter
 		+ From<<Self as frame_system::Config>::AccountId>
@@ -50,7 +40,6 @@
 	type Call: Member + Parameter + UnfilteredDispatchable<Origin = Self::Origin>;
 	/// A type that allows us to check if a call was a result of witness consensus.
 	type EnsureWitnessed: EnsureOrigin<Self::Origin>;
->>>>>>> b7125f54
 }
 
 /// A trait abstracting the functionality of the witnesser
@@ -444,26 +433,6 @@
 	fn slash(validator_id: &Self::AccountId, blocks_offline: Self::BlockNumber) -> Weight;
 }
 
-<<<<<<< HEAD
-/// The heartbeat of the network
-pub trait Heartbeat {
-	type ValidatorId;
-	/// A heartbeat has been submitted
-	fn heartbeat_submitted(validator_id: &Self::ValidatorId) -> Weight;
-	/// Called on every heartbeat interval with the current network state
-	fn on_heartbeat_interval(network_state: NetworkState<Self::ValidatorId>) -> Weight;
-}
-
-/// Updating and calculating emissions per block for validators and backup validators
-pub trait BlockEmissions {
-	type Balance;
-	/// Update the emissions per block for a validator
-	fn update_validator_block_emission(emission: Self::Balance) -> Weight;
-	/// Update the emissions per block for a backup validator
-	fn update_backup_validator_block_emission(emission: Self::Balance) -> Weight;
-	/// Calculate the emissions per block
-	fn calculate_block_emissions() -> Weight;
-=======
 /// Something that can nominate signers from the set of active validators.
 pub trait SignerNomination {
 	/// The id type of signers. Most likely the same as the runtime's `ValidatorId`.
@@ -565,5 +534,24 @@
 			validator_id: &Self::ValidatorId,
 		) -> Result<Weight, ReportError>;
 	}
->>>>>>> b7125f54
+}
+
+/// The heartbeat of the network
+pub trait Heartbeat {
+	type ValidatorId;
+	/// A heartbeat has been submitted
+	fn heartbeat_submitted(validator_id: &Self::ValidatorId) -> Weight;
+	/// Called on every heartbeat interval with the current network state
+	fn on_heartbeat_interval(network_state: NetworkState<Self::ValidatorId>) -> Weight;
+}
+
+/// Updating and calculating emissions per block for validators and backup validators
+pub trait BlockEmissions {
+	type Balance;
+	/// Update the emissions per block for a validator
+	fn update_validator_block_emission(emission: Self::Balance) -> Weight;
+	/// Update the emissions per block for a backup validator
+	fn update_backup_validator_block_emission(emission: Self::Balance) -> Weight;
+	/// Calculate the emissions per block
+	fn calculate_block_emissions() -> Weight;
 }