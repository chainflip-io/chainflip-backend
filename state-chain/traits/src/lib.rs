#![cfg_attr(not(feature = "std"), no_std)]

pub mod mocks;

use codec::{Decode, Encode};
use frame_support::pallet_prelude::Member;
use frame_support::sp_runtime::traits::AtLeast32BitUnsigned;
use frame_support::{
	dispatch::{DispatchResultWithPostInfo, UnfilteredDispatchable, Weight},
	traits::{Imbalance, SignedImbalance},
	Parameter,
};
use sp_runtime::{DispatchError, RuntimeDebug};
use sp_std::prelude::*;

/// and Chainflip was born...some base types
pub trait Chainflip {
	/// An amount for a bid
	type Amount: Member + Parameter + Default + Eq + Ord + Copy + AtLeast32BitUnsigned;
	/// An identity for a validator
	type AccountId: Member + Parameter;
}

/// A trait abstracting the functionality of the witnesser
pub trait Witnesser {
	/// The type of accounts that can witness.
	type AccountId;
	/// The call type of the runtime.
	type Call: UnfilteredDispatchable;

	/// Witness an event. The event is represented by a call, which is dispatched when a threshold number of witnesses
	/// have been made.
	///
	/// **IMPORTANT**
	/// The encoded `call` and its arguments are expected to be *unique*. If necessary this should be enforced by adding
	/// a salt or nonce to the function arguments.
	/// **IMPORTANT**
	fn witness(who: Self::AccountId, call: Self::Call) -> DispatchResultWithPostInfo;
}

pub trait EpochInfo {
	/// The id type used for the validators.
	type AccountId;
	/// An amount
	type Amount;
	/// The index of an epoch
	type EpochIndex;

	/// The current set of validators
	fn current_validators() -> Vec<Self::AccountId>;

	/// Checks if the account is currently a validator.
	fn is_validator(account: &Self::AccountId) -> bool;

	/// If we are in auction phase then the proposed set to validate once the auction is
	/// confirmed else an empty vector
	fn next_validators() -> Vec<Self::AccountId>;

	/// The amount to be used as bond, this is the minimum stake needed to get into the
	/// candidate validator set
	fn bond() -> Self::Amount;

	/// The current epoch we are in
	fn epoch_index() -> Self::EpochIndex;

	/// Whether or not we are currently in the auction resolution phase of the current Epoch.
	fn is_auction_phase() -> bool;
}

/// The phase of an Auction. At the start we are waiting on bidders, we then run an auction and
/// finally it is completed
#[derive(PartialEq, Eq, Clone, Encode, Decode, RuntimeDebug)]
pub enum AuctionPhase<AccountId, Amount> {
	// Waiting for bids, we store the last set of winners and min bid required
	WaitingForBids(Vec<AccountId>, Amount),
	// Bids are now taken and validated
	BidsTaken(Vec<Bid<AccountId, Amount>>),
	// We have ran the auction and have a set of winners with min bid.  This waits on confirmation
	// via the trait `AuctionConfirmation`
	WinnersSelected(Vec<AccountId>, Amount),
}

impl<AccountId, Amount: Default> Default for AuctionPhase<AccountId, Amount> {
	fn default() -> Self {
		AuctionPhase::WaitingForBids(Vec::new(), Amount::default())
	}
}

/// A bid represented by a validator and the amount they wish to bid
pub type Bid<AccountId, Amount> = (AccountId, Amount);
/// A range of min, max for our winning set
pub type AuctionRange = (u32, u32);

/// An Auction
///
/// An auction is broken down into three phases described by `AuctionPhase`
/// At the start we look for bidders provided by `BidderProvider` from which an auction is ran
/// This results in a set of winners and a minimum bid after the auction.  After each successful
/// call of `process()` the phase will transition else resulting in an error and preventing to move
/// on.  An confirmation is looked to before completing the auction with the `AuctionConfirmation`
/// trait.
pub trait Auction {
	type AccountId;
	type Amount;
	type BidderProvider;

	/// Range describing auction set size
	fn auction_range() -> AuctionRange;
	/// Set the auction range
	fn set_auction_range(range: AuctionRange) -> Result<AuctionRange, AuctionError>;
	/// The current phase we find ourselves in
	fn phase() -> AuctionPhase<Self::AccountId, Self::Amount>;
	/// Are we in an auction?
	fn waiting_on_bids() -> bool;
	/// Move the process forward by one step, returns the phase completed or error
	fn process() -> Result<AuctionPhase<Self::AccountId, Self::Amount>, AuctionError>;
}

pub trait VaultRotationHandler {
	type AccountId;
	/// Abort requested after failed vault rotation
	fn abort();
	// Penalise validators during a vault rotation
	fn penalise(bad_validators: Vec<Self::AccountId>);
}

/// Errors occurring during a rotation
#[derive(RuntimeDebug, Encode, Decode, PartialEq, Clone)]
pub enum RotationError<AccountId> {
	/// An invalid request index
	InvalidCeremonyId,
	/// Empty validator set provided
	EmptyValidatorSet,
	/// A set of badly acting validators
	BadValidators(Vec<AccountId>),
	/// The key generation response failed
	KeyResponseFailed,
	/// Failed to construct a valid chain specific payload for rotation
	FailedToConstructPayload,
	/// Vault rotation completion failed
	VaultRotationCompletionFailed,
	/// The vault rotation is not confirmed
	NotConfirmed,
	/// Failed to make keygen request
	FailedToMakeKeygenRequest,
}

/// Rotating vaults
<<<<<<< HEAD
pub trait VaultRotator {
	type ValidatorId;
=======
pub trait VaultRotation {
	type AccountId;
>>>>>>> 14b61c2b
	/// Start a vault rotation with the following `candidates`
	fn start_vault_rotation(
		candidates: Vec<Self::AccountId>,
	) -> Result<(), RotationError<Self::AccountId>>;

	/// In order for the validators to be rotated we are waiting on a confirmation that the vaults
	/// have been rotated.
	fn finalize_rotation() -> Result<(), RotationError<Self::AccountId>>;
}

/// An error has occurred during an auction
#[derive(Encode, Decode, Clone, Copy, RuntimeDebug, PartialEq, Eq)]
pub enum AuctionError {
	Empty,
	MinValidatorSize,
	InvalidRange,
	Abort,
	NotConfirmed,
}

/// Providing bidders for our auction
pub trait BidderProvider {
	type AccountId;
	type Amount;
	fn get_bidders() -> Vec<(Self::AccountId, Self::Amount)>;
}

pub trait StakeTransfer {
	type AccountId;
	type Balance;

	/// An account's tokens that are free to be staked.
	fn stakeable_balance(account_id: &Self::AccountId) -> Self::Balance;

	/// An account's tokens that are free to be claimed.
	fn claimable_balance(account_id: &Self::AccountId) -> Self::Balance;

	/// Credit an account with stake from off-chain. Returns the total stake in the account.
	fn credit_stake(account_id: &Self::AccountId, amount: Self::Balance) -> Self::Balance;

	/// Reserves funds for a claim, if enough claimable funds are available.
	///
	/// Note this function makes no assumptions about how many claims may be pending simultaneously: if enough funds
	/// are available, it succeeds. Otherwise, it fails.
	fn try_claim(account_id: &Self::AccountId, amount: Self::Balance) -> Result<(), DispatchError>;

	/// Performs any necessary settlement once a claim has been confirmed off-chain.
	fn settle_claim(amount: Self::Balance);

	/// Reverts a pending claim in the case of an expiry or cancellation.
	fn revert_claim(account_id: &Self::AccountId, amount: Self::Balance);
}

/// Trait for managing token issuance.
pub trait Issuance {
	type AccountId;
	type Balance;
	/// An imbalance representing freshly minted, unallocated funds.
	type Surplus: Imbalance<Self::Balance>;

	/// Mint new funds.
	fn mint(amount: Self::Balance) -> Self::Surplus;

	/// Burn funds from somewhere.
	fn burn(amount: Self::Balance) -> <Self::Surplus as Imbalance<Self::Balance>>::Opposite;

	/// Returns the total issuance.
	fn total_issuance() -> Self::Balance;
}

/// Distribute rewards somehow.
pub trait RewardsDistribution {
	type Balance;
	/// An imbalance representing an unallocated surplus of funds.
	type Surplus: Imbalance<Self::Balance> + Into<SignedImbalance<Self::Balance, Self::Surplus>>;

	/// Distribute some rewards.
	fn distribute(rewards: Self::Surplus);

	/// The execution weight of calling the distribution function.
	fn execution_weight() -> Weight;
}

/// Allow triggering of emissions.
pub trait EmissionsTrigger {
	/// Trigger emissions.
	fn trigger_emissions();
}

/// A nonce
pub type Nonce = u64;

/// A identifier for the chain a nonce is required
#[derive(PartialEq, Eq, Clone, Encode, Decode, RuntimeDebug)]
pub enum NonceIdentifier {
	Ethereum = 1,
	Bitcoin = 2,
	Dot = 3,
}

/// Provide a nonce
pub trait NonceProvider {
	/// Provide the next nonce for the chain identified
	fn next_nonce(identifier: NonceIdentifier) -> Nonce;
}

pub trait Online {
	/// The validator id used
	type ValidatorId;
	/// The online status of the validator
	fn is_online(validator_id: &Self::ValidatorId) -> bool;
}

/// A representation of the current network state
#[derive(Encode, Decode, Clone, Copy, RuntimeDebug, PartialEq, Eq)]
pub struct NetworkState {
	pub online: u32,
	pub offline: u32,
}

impl NetworkState {
	/// Return the percentage of validators online rounded down
	pub fn percentage_online(&self) -> u32 {
		self.online
			.saturating_mul(100)
			.checked_div(self.online + self.offline)
			.unwrap_or(0)
	}
}

/// To handle those emergency rotations
pub trait EmergencyRotation {
	/// Request an emergency rotation
	fn request_emergency_rotation();
}<|MERGE_RESOLUTION|>--- conflicted
+++ resolved
@@ -146,13 +146,8 @@
 }
 
 /// Rotating vaults
-<<<<<<< HEAD
 pub trait VaultRotator {
-	type ValidatorId;
-=======
-pub trait VaultRotation {
-	type AccountId;
->>>>>>> 14b61c2b
+	type AccountId;
 	/// Start a vault rotation with the following `candidates`
 	fn start_vault_rotation(
 		candidates: Vec<Self::AccountId>,
@@ -261,9 +256,9 @@
 
 pub trait Online {
 	/// The validator id used
-	type ValidatorId;
+	type AccountId;
 	/// The online status of the validator
-	fn is_online(validator_id: &Self::ValidatorId) -> bool;
+	fn is_online(validator_id: &Self::AccountId) -> bool;
 }
 
 /// A representation of the current network state
