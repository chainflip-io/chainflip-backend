#![cfg_attr(not(feature = "std"), no_std)]

pub mod mocks;

use cf_chains::Chain;
use codec::{Decode, Encode};
<<<<<<< HEAD
use frame_support::pallet_prelude::Member;
use frame_support::sp_runtime::traits::AtLeast32BitUnsigned;
use frame_support::traits::IsType;
=======
>>>>>>> c4cf4185
use frame_support::{
	dispatch::{DispatchResultWithPostInfo, UnfilteredDispatchable, Weight},
	pallet_prelude::Member,
	sp_runtime::traits::AtLeast32BitUnsigned,
	traits::{EnsureOrigin, Imbalance, SignedImbalance, StoredMap},
	Parameter,
};
use frame_system::pallet_prelude::OriginFor;
use sp_runtime::{DispatchError, RuntimeDebug};
use sp_std::{marker::PhantomData, prelude::*};

/// An index to a block.
pub type BlockNumber = u32;
pub type FlipBalance = u128;
/// The type used as an epoch index.
pub type EpochIndex = u32;
pub type AuctionIndex = u64;

/// Common base config for Chainflip pallets.
pub trait Chainflip: frame_system::Config {
	/// An amount for a bid
	type Amount: Member + Parameter + Default + Eq + Ord + Copy + AtLeast32BitUnsigned;
	/// An identity for a validator
	type ValidatorId: Member
		+ Default
		+ Parameter
		+ IsType<<Self as frame_system::Config>::AccountId>;

	/// An id type for keys used in threshold signature ceremonies.
	type KeyId: Member + Parameter + From<Vec<u8>>;
	/// The overarching call type.
	type Call: Member + Parameter + UnfilteredDispatchable<Origin = Self::Origin>;
	/// A type that allows us to check if a call was a result of witness consensus.
	type EnsureWitnessed: EnsureOrigin<Self::Origin>;
}

/// A trait abstracting the functionality of the witnesser
pub trait Witnesser {
	/// The type of accounts that can witness.
	type AccountId;
	/// The call type of the runtime.
	type Call: UnfilteredDispatchable;

	/// Witness an event. The event is represented by a call, which is dispatched when a threshold
	/// number of witnesses have been made.
	///
	/// **IMPORTANT**
	/// The encoded `call` and its arguments are expected to be *unique*. If necessary this should
	/// be enforced by adding a salt or nonce to the function arguments.
	/// **IMPORTANT**
	fn witness(who: Self::AccountId, call: Self::Call) -> DispatchResultWithPostInfo;
}

pub trait EpochInfo {
	/// The id type used for the validators.
	type ValidatorId;
	/// An amount
	type Amount;

	/// The current set of validators
	fn current_validators() -> Vec<Self::ValidatorId>;

	/// Checks if the account is currently a validator.
	fn is_validator(account: &Self::ValidatorId) -> bool;

	/// If we are in auction phase then the proposed set to validate once the auction is
	/// confirmed else an empty vector
	fn next_validators() -> Vec<Self::ValidatorId>;

	/// The amount to be used as bond, this is the minimum stake needed to get into the
	/// candidate validator set
	fn bond() -> Self::Amount;

	/// The current epoch we are in
	fn epoch_index() -> EpochIndex;

	/// Whether or not we are currently in the auction resolution phase of the current Epoch.
	fn is_auction_phase() -> bool;
}

/// The phase of an Auction. At the start we are waiting on bidders, we then run an auction and
/// finally it is completed
#[derive(PartialEq, Eq, Clone, Encode, Decode, RuntimeDebug)]
pub enum AuctionPhase<ValidatorId, Amount> {
	/// Waiting for bids
	WaitingForBids,
	/// Bids are now taken and validated
	BidsTaken(Vec<Bid<ValidatorId, Amount>>),
	/// We have ran the auction and have a set of validators with minimum active bid.
	ValidatorsSelected(Vec<ValidatorId>, Amount),
	/// The confirmed set of validators
	ConfirmedValidators(Vec<ValidatorId>, Amount),
}

impl<ValidatorId, Amount: Default> Default for AuctionPhase<ValidatorId, Amount> {
	fn default() -> Self {
		AuctionPhase::WaitingForBids
	}
}

/// A bid represented by a validator and the amount they wish to bid
pub type Bid<ValidatorId, Amount> = (ValidatorId, Amount);
/// A bid that has been classified as out of the validating set
pub type RemainingBid<ValidatorId, Amount> = Bid<ValidatorId, Amount>;

/// A successful auction result
#[derive(PartialEq, Eq, Clone, Encode, Decode, RuntimeDebug)]
pub struct AuctionResult<ValidatorId, Amount> {
	pub winners: Vec<ValidatorId>,
	pub minimum_active_bid: Amount,
}

/// A range of min, max for active validator set
pub type ActiveValidatorRange = (u32, u32);

/// An Auction
///
/// An auction is broken down into three phases described by `AuctionPhase`
/// At the start we look for bidders provided by `BidderProvider` from which an auction is ran
/// This results in a set of winners and a minimum bid after the auction.  After each successful
/// call of `process()` the phase will transition else resulting in an error and preventing to move
/// on.  A confirmation is looked to before completing the auction with the `AuctionConfirmation`
/// trait.
pub trait Auctioneer {
	type ValidatorId;
	type Amount;
	type BidderProvider;

	/// Range describing auction set size
	fn active_range() -> ActiveValidatorRange;
	/// Set new auction range, returning on success the old value
	fn set_active_range(range: ActiveValidatorRange) -> Result<ActiveValidatorRange, AuctionError>;
	/// Our last successful auction result
	fn auction_result() -> Option<AuctionResult<Self::ValidatorId, Self::Amount>>;
	/// The current phase we find ourselves in
	fn phase() -> AuctionPhase<Self::ValidatorId, Self::Amount>;
	/// Are we in an auction?
	fn waiting_on_bids() -> bool;
	/// Move our auction process to the next phase returning success with phase completed
	///
	/// At each phase we assess the bidders based on a fixed set of criteria which results
	/// in us arriving at a winning list and a bond set for this auction
	fn process() -> Result<AuctionPhase<Self::ValidatorId, Self::Amount>, AuctionError>;
	/// Abort the process and back the preliminary phase
	fn abort();
}

/// Feedback on a vault rotation
pub trait VaultRotationHandler {
	type ValidatorId;
	/// The vault rotation has been aborted
	fn vault_rotation_aborted();
	/// Penalise bad validators during a vault rotation
	fn penalise(bad_validators: &[Self::ValidatorId]);
}

/// Rotating vaults
pub trait VaultRotator {
	type ValidatorId;
	type RotationError;

	/// Start a vault rotation with the following `candidates`
	fn start_vault_rotation(candidates: Vec<Self::ValidatorId>) -> Result<(), Self::RotationError>;

	/// In order for the validators to be rotated we are waiting on a confirmation that the vaults
	/// have been rotated.
	fn finalize_rotation() -> Result<(), Self::RotationError>;
}

/// An error has occurred during an auction
#[derive(Encode, Decode, Clone, Copy, RuntimeDebug, PartialEq, Eq)]
pub enum AuctionError {
	Empty,
	MinValidatorSize,
	InvalidRange,
	Abort,
	NotConfirmed,
}

/// Handler for Epoch life cycle events.
pub trait EpochTransitionHandler {
	/// The id type used for the validators.
	type ValidatorId;
	type Amount: Copy;
	/// A new epoch has started
	///
	/// The `_old_validators` have moved on to leave the `_new_validators` securing the network with
	/// a `_new_bond`
	fn on_new_epoch(
		old_validators: &[Self::ValidatorId],
		new_validators: &[Self::ValidatorId],
		new_bond: Self::Amount,
	);
}

/// Providing bidders for an auction
pub trait BidderProvider {
	type ValidatorId;
	type Amount;
	/// Provide a list of bidders, those stakers that are not retired
	fn get_bidders() -> Vec<Bid<Self::ValidatorId, Self::Amount>>;
}

/// Trait for rotate bond after epoch.
pub trait BondRotation {
	type AccountId;
	type Balance;

	/// Sets the validator bond for all new_validator to the new_bond and
	/// the bond for all old validators to zero.
	fn update_validator_bonds(new_validators: &[Self::AccountId], new_bond: Self::Balance);
}

/// Provide feedback on staking
pub trait StakeHandler {
	type ValidatorId;
	type Amount;
	/// A validator has updated their stake and now has a new total amount
	fn stake_updated(validator_id: &Self::ValidatorId, new_total: Self::Amount);
}

pub trait StakeTransfer {
	type AccountId;
	type Balance;
	type Handler: StakeHandler<ValidatorId = Self::AccountId, Amount = Self::Balance>;

	/// An account's tokens that are free to be staked.
	fn stakeable_balance(account_id: &Self::AccountId) -> Self::Balance;

	/// An account's tokens that are free to be claimed.
	fn claimable_balance(account_id: &Self::AccountId) -> Self::Balance;

	/// Credit an account with stake from off-chain. Returns the total stake in the account.
	fn credit_stake(account_id: &Self::AccountId, amount: Self::Balance) -> Self::Balance;

	/// Reserves funds for a claim, if enough claimable funds are available.
	///
	/// Note this function makes no assumptions about how many claims may be pending simultaneously:
	/// if enough funds are available, it succeeds. Otherwise, it fails.
	fn try_claim(account_id: &Self::AccountId, amount: Self::Balance) -> Result<(), DispatchError>;

	/// Performs any necessary settlement once a claim has been confirmed off-chain.
	fn settle_claim(amount: Self::Balance);

	/// Reverts a pending claim in the case of an expiry or cancellation.
	fn revert_claim(account_id: &Self::AccountId, amount: Self::Balance);
}

/// Trait for managing token issuance.
pub trait Issuance {
	type AccountId;
	type Balance;
	/// An imbalance representing freshly minted, unallocated funds.
	type Surplus: Imbalance<Self::Balance>;

	/// Mint new funds.
	fn mint(amount: Self::Balance) -> Self::Surplus;

	/// Burn funds from somewhere.
	fn burn(amount: Self::Balance) -> <Self::Surplus as Imbalance<Self::Balance>>::Opposite;

	/// Returns the total issuance.
	fn total_issuance() -> Self::Balance;
}

/// Distribute rewards somehow.
pub trait RewardsDistribution {
	type Balance;
	/// An imbalance representing an unallocated surplus of funds.
	type Surplus: Imbalance<Self::Balance> + Into<SignedImbalance<Self::Balance, Self::Surplus>>;

	/// Distribute some rewards.
	fn distribute(rewards: Self::Surplus);

	/// The execution weight of calling the distribution function.
	fn execution_weight() -> Weight;
}

pub trait RewardRollover {
	type AccountId;
	/// Rolls over to another rewards period with a new set of beneficiaries, provided enough funds
	/// are available.
	fn rollover(new_beneficiaries: &[Self::AccountId]) -> Result<(), DispatchError>;
}

/// Allow triggering of emissions.
pub trait EmissionsTrigger {
	/// Trigger emissions.
	fn trigger_emissions() -> Weight;
}

/// A nonce.
pub type Nonce = u64;

/// Provides a unqiue nonce for some [Chain].
pub trait NonceProvider<C: Chain> {
	/// Get the next nonce.
	fn next_nonce() -> Nonce;
}

pub trait IsOnline {
	/// The validator id used
	type ValidatorId;
	/// The online status of the validator
	fn is_online(validator_id: &Self::ValidatorId) -> bool;
}

/// A representation of the current network state for this heartbeat interval.
/// A node is regarded online if we have received a heartbeat from them in the last two heartbeat
/// intervals.  Those that are online but yet to submit a heartbeat in the current heartbeat
/// interval are marked as awaiting.
#[derive(Encode, Decode, Clone, RuntimeDebug, PartialEq, Eq, Default)]
pub struct NetworkState<ValidatorId: Default> {
	/// Those nodes that we are awaiting a heartbeat from
	pub awaiting: Vec<ValidatorId>,
	/// Online nodes
	pub online: Vec<ValidatorId>,
	/// Number of nodes
	pub number_of_nodes: u32,
}

impl<ValidatorId: Default> NetworkState<ValidatorId> {
	/// Return the percentage of validators online rounded down
	pub fn percentage_online(&self) -> u32 {
		let number_online = self.online.len() as u32;

		number_online.saturating_mul(100).checked_div(self.number_of_nodes).unwrap_or(0)
	}
}

/// To handle those emergency rotations
pub trait EmergencyRotation {
	/// Request an emergency rotation
	fn request_emergency_rotation() -> Weight;
	/// Is there an emergency rotation in progress
	fn emergency_rotation_in_progress() -> bool;
	/// Signal that the emergency rotation has completed
	fn emergency_rotation_completed();
}

#[derive(PartialEq, Eq, Clone, Encode, Decode, RuntimeDebug, Copy)]
pub enum ChainflipAccountState {
	Passive,
	Backup,
	Validator,
}

#[derive(PartialEq, Eq, Clone, Copy, Encode, Decode, RuntimeDebug)]
pub struct ChainflipAccountData {
	pub state: ChainflipAccountState,
	pub last_active_epoch: Option<EpochIndex>,
}

impl Default for ChainflipAccountData {
	fn default() -> Self {
<<<<<<< HEAD
		ChainflipAccountData {
			state: ChainflipAccountState::Passive,
			last_active_epoch: None,
		}
=======
		ChainflipAccountData { state: ChainflipAccountState::Passive }
>>>>>>> c4cf4185
	}
}

pub trait ChainflipAccount {
	type AccountId;

	fn get(account_id: &Self::AccountId) -> ChainflipAccountData;
	fn update_state(account_id: &Self::AccountId, state: ChainflipAccountState);
	fn update_last_active_epoch(account_id: &Self::AccountId, index: EpochIndex);
}

/// An outgoing node
pub trait IsOutgoing {
	type AccountId;

	/// Returns true if this account is an outgoer which by definition is a node that was in the
	/// active set in the *last* epoch
	fn is_outgoing(account_id: &Self::AccountId) -> bool;
}

pub struct ChainflipAccountStore<T>(PhantomData<T>);

impl<T: frame_system::Config<AccountData = ChainflipAccountData>> ChainflipAccount
	for ChainflipAccountStore<T>
{
	type AccountId = T::AccountId;

	fn get(account_id: &Self::AccountId) -> ChainflipAccountData {
		frame_system::Pallet::<T>::get(account_id)
	}

	fn update_state(account_id: &Self::AccountId, state: ChainflipAccountState) {
		frame_system::Pallet::<T>::mutate(account_id, |account_data| {
			(*account_data).state = state;
		})
		.expect("mutating account state")
	}

	fn update_last_active_epoch(account_id: &Self::AccountId, index: EpochIndex) {
		frame_system::Pallet::<T>::mutate(account_id, |account_data| {
			(*account_data).last_active_epoch = Some(index);
		})
		.expect("mutating account state")
	}
}

/// Slashing a validator
pub trait Slashing {
	/// An identifier for our validator
	type AccountId;
	/// Block number
	type BlockNumber;
	/// Function which implements the slashing logic
	fn slash(validator_id: &Self::AccountId, blocks_offline: Self::BlockNumber) -> Weight;
}

/// Something that can nominate signers from the set of active validators.
pub trait SignerNomination {
	/// The id type of signers. Most likely the same as the runtime's `ValidatorId`.
	type SignerId;

	/// Returns a random live signer. The seed value is used as a source of randomness.
	fn nomination_with_seed(seed: u64) -> Self::SignerId;

	/// Returns a list of live signers where the number of signers is sufficient to author a
	/// threshold signature. The seed value is used as a source of randomness.
	fn threshold_nomination_with_seed(seed: u64) -> Vec<Self::SignerId>;
}

/// Provides the currently valid key for multisig ceremonies.
pub trait KeyProvider<C: Chain> {
	/// The type of the provided key_id.
	type KeyId;

	/// Gets the key.
	fn current_key() -> Self::KeyId;
}

/// Api trait for pallets that need to sign things.
pub trait ThresholdSigner<T>
where
	T: Chainflip,
{
	type Context: SigningContext<T>;

	/// Initiate a signing request and return the request id.
	fn request_signature(context: Self::Context) -> u64;

	/// Initiate a transaction signing request and return the request id.
	fn request_transaction_signature<Tx: Into<Self::Context>>(transaction: Tx) -> u64 {
		Self::request_signature(transaction.into())
	}
}

/// Types, methods and state for requesting and processing a threshold signature.
pub trait SigningContext<T: Chainflip> {
	/// The chain that this context applies to.
	type Chain: Chain;
	/// The payload type that will be signed over.
	type Payload: Parameter;
	/// The signature type that is returned by the threshold signature.
	type Signature: Parameter;
	/// The callback that will be dispatched when we receive the signature.
	type Callback: UnfilteredDispatchable<Origin = T::Origin>;

	/// Returns the signing payload.
	fn get_payload(&self) -> Self::Payload;

	/// Returns the callback to be triggered on success.
	fn resolve_callback(&self, signature: Self::Signature) -> Self::Callback;

	/// Dispatches the success callback.
	fn dispatch_callback(
		&self,
		origin: OriginFor<T>,
		signature: Self::Signature,
	) -> DispatchResultWithPostInfo {
		self.resolve_callback(signature).dispatch_bypass_filter(origin)
	}
}

pub mod offline_conditions {
	use super::*;
	pub type ReputationPoints = i32;

	/// Conditions that cause a validator to be knocked offline.
	#[derive(Encode, Decode, Clone, PartialEq, Eq, RuntimeDebug)]
	pub enum OfflineCondition {
		/// A broadcast of an output has failed
		BroadcastOutputFailed,
		/// There was a failure in participation during a signing
		ParticipateSigningFailed,
		/// Not Enough Performance Credits
		NotEnoughPerformanceCredits,
		/// Contradicting Self During a Signing Ceremony
		ContradictingSelfDuringSigningCeremony,
	}

	/// Error on reporting an offline condition.
	#[derive(Debug, PartialEq)]
	pub enum ReportError {
		/// Validator doesn't exist
		UnknownValidator,
	}

	/// For reporting offline conditions.
	pub trait OfflineReporter {
		type ValidatorId;
		/// Report the condition for validator
		/// Returns `Ok(Weight)` else an error if the validator isn't valid
		fn report(
			condition: OfflineCondition,
			penalty: ReputationPoints,
			validator_id: &Self::ValidatorId,
		) -> Result<Weight, ReportError>;
	}
}

/// The heartbeat of the network
pub trait Heartbeat {
	type ValidatorId: Default;
	/// A heartbeat has been submitted
	fn heartbeat_submitted(validator_id: &Self::ValidatorId) -> Weight;
	/// Called on every heartbeat interval with the current network state
	fn on_heartbeat_interval(network_state: NetworkState<Self::ValidatorId>) -> Weight;
}

/// Updating and calculating emissions per block for validators and backup validators
pub trait BlockEmissions {
	type Balance;
	/// Update the emissions per block for a validator
	fn update_validator_block_emission(emission: Self::Balance) -> Weight;
	/// Update the emissions per block for a backup validator
	fn update_backup_validator_block_emission(emission: Self::Balance) -> Weight;
	/// Calculate the emissions per block
	fn calculate_block_emissions() -> Weight;
}<|MERGE_RESOLUTION|>--- conflicted
+++ resolved
@@ -4,12 +4,6 @@
 
 use cf_chains::Chain;
 use codec::{Decode, Encode};
-<<<<<<< HEAD
-use frame_support::pallet_prelude::Member;
-use frame_support::sp_runtime::traits::AtLeast32BitUnsigned;
-use frame_support::traits::IsType;
-=======
->>>>>>> c4cf4185
 use frame_support::{
 	dispatch::{DispatchResultWithPostInfo, UnfilteredDispatchable, Weight},
 	pallet_prelude::Member,
@@ -36,7 +30,8 @@
 	type ValidatorId: Member
 		+ Default
 		+ Parameter
-		+ IsType<<Self as frame_system::Config>::AccountId>;
+		+ From<<Self as frame_system::Config>::AccountId>
+		+ Into<<Self as frame_system::Config>::AccountId>;
 
 	/// An id type for keys used in threshold signature ceremonies.
 	type KeyId: Member + Parameter + From<Vec<u8>>;
@@ -365,14 +360,7 @@
 
 impl Default for ChainflipAccountData {
 	fn default() -> Self {
-<<<<<<< HEAD
-		ChainflipAccountData {
-			state: ChainflipAccountState::Passive,
-			last_active_epoch: None,
-		}
-=======
-		ChainflipAccountData { state: ChainflipAccountState::Passive }
->>>>>>> c4cf4185
+		ChainflipAccountData { state: ChainflipAccountState::Passive, last_active_epoch: None }
 	}
 }
 
