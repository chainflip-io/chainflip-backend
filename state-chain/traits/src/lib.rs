#![cfg_attr(not(feature = "std"), no_std)]

pub mod mocks;

use codec::{Decode, Encode};
use frame_support::{
	dispatch::{DispatchResultWithPostInfo, UnfilteredDispatchable, Weight},
	traits::{Imbalance, SignedImbalance},
};
use sp_runtime::{DispatchError, RuntimeDebug};
use sp_std::prelude::*;

/// A trait abstracting the functionality of the witnesser
pub trait Witnesser {
	/// The type of accounts that can witness.
	type AccountId;
	/// The call type of the runtime.
	type Call: UnfilteredDispatchable;

	/// Witness an event. The event is represented by a call, which is dispatched when a threshold number of witnesses
	/// have been made.
	///
	/// **IMPORTANT**
	/// The encoded `call` and its arguments are expected to be *unique*. If necessary this should be enforced by adding
	/// a salt or nonce to the function arguments.
	/// **IMPORTANT**
	fn witness(who: Self::AccountId, call: Self::Call) -> DispatchResultWithPostInfo;
}

pub trait EpochInfo {
	/// The id type used for the validators.
	type ValidatorId;
	/// An amount
	type Amount;
	/// The index of an epoch
	type EpochIndex;

	/// The current set of validators
	fn current_validators() -> Vec<Self::ValidatorId>;

	/// Checks if the account is currently a validator.
	fn is_validator(account: &Self::ValidatorId) -> bool;

	/// If we are in auction phase then the proposed set to validate once the auction is
	/// confirmed else an empty vector
	fn next_validators() -> Vec<Self::ValidatorId>;

	/// The amount to be used as bond, this is the minimum stake needed to get into the
	/// candidate validator set
	fn bond() -> Self::Amount;

	/// The current epoch we are in
	fn epoch_index() -> Self::EpochIndex;

	/// Whether or not we are currently in the auction resolution phase of the current Epoch.
	fn is_auction_phase() -> bool;
}

/// The phase of an Auction. At the start we are waiting on bidders, we then run an auction and
/// finally it is completed
#[derive(PartialEq, Eq, Clone, Encode, Decode, RuntimeDebug)]
pub enum AuctionPhase<ValidatorId, Amount> {
	// Waiting for bids, we store the last set of winners and min bid required
	WaitingForBids(Vec<ValidatorId>, Amount),
	// Bids are now taken and validated
	BidsTaken(Vec<Bid<ValidatorId, Amount>>),
	// We have ran the auction and have a set of winners with min bid.  This waits on confirmation
	// via the trait `AuctionConfirmation`
	WinnersSelected(Vec<ValidatorId>, Amount),
}

impl<ValidatorId, Amount: Default> Default for AuctionPhase<ValidatorId, Amount> {
	fn default() -> Self {
		AuctionPhase::WaitingForBids(Vec::new(), Amount::default())
	}
}

/// A bid represented by a validator and the amount they wish to bid
pub type Bid<ValidatorId, Amount> = (ValidatorId, Amount);
/// A range of min, max for our winning set
pub type AuctionRange = (u32, u32);

/// An Auction
///
/// An auction is broken down into three phases described by `AuctionPhase`
/// At the start we look for bidders provided by `BidderProvider` from which an auction is ran
/// This results in a set of winners and a minimum bid after the auction.  After each successful
/// call of `process()` the phase will transition else resulting in an error and preventing to move
/// on.  An confirmation is looked to before completing the auction with the `AuctionConfirmation`
/// trait.
pub trait Auction {
	type ValidatorId;
	type Amount;
	type BidderProvider;
	type Confirmation: AuctionConfirmation;

	/// Range describing auction set size
	fn auction_range() -> AuctionRange;
	/// Set the auction range
	fn set_auction_range(range: AuctionRange) -> Result<AuctionRange, AuctionError>;
	/// The current phase we find ourselves in
	fn phase() -> AuctionPhase<Self::ValidatorId, Self::Amount>;
	/// Are we in an auction?
	fn waiting_on_bids() -> bool;
	/// Move the process forward by one step, returns the phase completed or error
	fn process() -> Result<AuctionPhase<Self::ValidatorId, Self::Amount>, AuctionError>;
	/// Abort this auction
	fn abort();
}

/// Confirmation of an auction
pub trait AuctionConfirmation {
	/// To confirm that the auction is valid and can continue
	fn awaiting_confirmation() -> bool;
	/// Awaiting confirmation
	fn set_awaiting_confirmation(waiting: bool);
}

/// An error has occurred during an auction
#[derive(Encode, Decode, Clone, RuntimeDebug, PartialEq, Eq)]
pub enum AuctionError {
	Empty,
	MinValidatorSize,
	InvalidRange,
	NotConfirmed,
}

/// Providing bidders for our auction
pub trait BidderProvider {
	type ValidatorId;
	type Amount;
	fn get_bidders() -> Vec<(Self::ValidatorId, Self::Amount)>;
}

pub trait StakeTransfer {
	type AccountId;
	type Balance;

	/// An account's tokens that are free to be staked.
	fn stakeable_balance(account_id: &Self::AccountId) -> Self::Balance;

	/// An account's tokens that are free to be claimed.
	fn claimable_balance(account_id: &Self::AccountId) -> Self::Balance;

	/// Credit an account with stake from off-chain. Returns the total stake in the account.
	fn credit_stake(account_id: &Self::AccountId, amount: Self::Balance) -> Self::Balance;

	/// Reserves funds for a claim, if enough claimable funds are available.
	///
	/// Note this function makes no assumptions about how many claims may be pending simultaneously: if enough funds
	/// are available, it succeeds. Otherwise, it fails.
	fn try_claim(account_id: &Self::AccountId, amount: Self::Balance) -> Result<(), DispatchError>;

	/// Performs any necessary settlement once a claim has been confirmed off-chain.
	fn settle_claim(amount: Self::Balance);

	/// Reverts a pending claim in the case of an expiry or cancellation.
	fn revert_claim(account_id: &Self::AccountId, amount: Self::Balance);
}

/// Trait for managing token issuance.
pub trait Issuance {
	type AccountId;
	type Balance;
	/// An imbalance representing freshly minted, unallocated funds.
	type Surplus: Imbalance<Self::Balance>;

	/// Mint new funds.
	fn mint(amount: Self::Balance) -> Self::Surplus;

	/// Burn funds from somewhere.
	fn burn(amount: Self::Balance) -> <Self::Surplus as Imbalance<Self::Balance>>::Opposite;

	/// Returns the total issuance.
	fn total_issuance() -> Self::Balance;
}

/// Distribute rewards somehow.
pub trait RewardsDistribution {
	type Balance;
	/// An imbalance representing an unallocated surplus of funds.
	type Surplus: Imbalance<Self::Balance> + Into<SignedImbalance<Self::Balance, Self::Surplus>>;

	/// Distribute some rewards.
	fn distribute(rewards: Self::Surplus);

	/// The execution weight of calling the distribution function.
	fn execution_weight() -> Weight;
}

<<<<<<< HEAD
	/// Complete an auction with a set of validators and accept this set and the bond for the next epoch
	fn complete_auction(proposal: ValidatorProposal<Self>) -> Result<ValidatorProposal<Self>, AuctionError>;
}

/// The Reporter trait which whitelists accounts to be reported on. Until whitelisted the account
/// is not reported on
pub trait Reporter {
	/// The account
	type AccountId;
	/// An action or behaviour
	type Action;

	/// Add an account to be whitelisted
	fn add_account(account_id: &Self::AccountId) -> Result<(), JudgementError>;
	/// Remove the account from the whitelist
	fn remove_account(account_id: &Self::AccountId) -> Result<(), JudgementError>;
	/// Report on behaviour for this account
	fn report(account_id: &Self::AccountId, action: Self::Action) -> Result<(), JudgementError>;
}

#[derive(Debug, Eq, PartialEq)]
pub enum JudgementError {
	/// Account is not found in the whitelist
	AccountNotFound,
	/// This account occurs in the whitelist
	AccountExists,
}

/// The Judgement trait provides reports and liveliness checks for an account
pub trait Judgement<T: Reporter, BlockNumber> {
	/// Liveliness expressed in `BlockNumber`
	fn liveliness(account_id: &T::AccountId) -> Result<BlockNumber, JudgementError>;
	/// A report for an account
	fn report_for(account_id: &T::AccountId) -> Result<Vec<T::Action>, JudgementError>;
	/// Clean the state for the account
	fn clean_all(account_id: &T::AccountId) -> Result<(), JudgementError>;
=======
/// Allow triggering of emissions.
pub trait EmissionsTrigger {
	/// Trigger emissions.
	fn trigger_emissions();
>>>>>>> 54a68a8a
}<|MERGE_RESOLUTION|>--- conflicted
+++ resolved
@@ -188,9 +188,10 @@
 	fn execution_weight() -> Weight;
 }
 
-<<<<<<< HEAD
-	/// Complete an auction with a set of validators and accept this set and the bond for the next epoch
-	fn complete_auction(proposal: ValidatorProposal<Self>) -> Result<ValidatorProposal<Self>, AuctionError>;
+/// Allow triggering of emissions.
+pub trait EmissionsTrigger {
+	/// Trigger emissions.
+	fn trigger_emissions();
 }
 
 /// The Reporter trait which whitelists accounts to be reported on. Until whitelisted the account
@@ -225,10 +226,4 @@
 	fn report_for(account_id: &T::AccountId) -> Result<Vec<T::Action>, JudgementError>;
 	/// Clean the state for the account
 	fn clean_all(account_id: &T::AccountId) -> Result<(), JudgementError>;
-=======
-/// Allow triggering of emissions.
-pub trait EmissionsTrigger {
-	/// Trigger emissions.
-	fn trigger_emissions();
->>>>>>> 54a68a8a
 }