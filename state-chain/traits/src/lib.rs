#![cfg_attr(not(feature = "std"), no_std)]

pub mod mocks;

use codec::{Decode, Encode};
<<<<<<< HEAD
use frame_support::dispatch::{DispatchResultWithPostInfo, Dispatchable};
use frame_support::traits::ValidatorRegistration;
=======
use frame_support::{
	dispatch::{DispatchResultWithPostInfo, Dispatchable}, 
	traits::ValidatorRegistration,
};
>>>>>>> dcf6efde
use sp_runtime::{DispatchError, RuntimeDebug};
use sp_std::prelude::*;

/// A trait abstracting the functionality of the witnesser
pub trait Witnesser {
	/// The type of accounts that can witness.
	type AccountId;

	/// The call type of the runtime.
	type Call: Dispatchable;

	/// Witness an event. The event is represented by a call, which should be
	/// dispatched when a threshold number of witnesses have been made.
	fn witness(who: Self::AccountId, call: Self::Call) -> DispatchResultWithPostInfo;
}

pub trait EpochInfo {
	/// The id type used for the validators.
	type ValidatorId;
	/// An amount
	type Amount;
	/// The index of an epoch
	type EpochIndex;

	/// The current set of validators
	fn current_validators() -> Vec<Self::ValidatorId>;

	/// Checks if the account is currently a validator.
	fn is_validator(account: &Self::ValidatorId) -> bool;

	/// If we are in auction phase then the proposed set to validate once the auction is
	/// confirmed else an empty vector
	fn next_validators() -> Vec<Self::ValidatorId>;

	/// The amount to be used as bond, this is the minimum stake needed to get into the
	/// candidate validator set
	fn bond() -> Self::Amount;

	/// The current epoch we are in
	fn epoch_index() -> Self::EpochIndex;

	/// Whether or not we are currently in the auction resolution phase of the current Epoch.
	fn is_auction_phase() -> bool;
}

/// The phase of an Auction. At the start we are waiting on bidders, we then run an auction and
/// finally it is completed
#[derive(PartialEq, Eq, Clone, Encode, Decode, RuntimeDebug)]
pub enum AuctionPhase<ValidatorId, Amount> {
	// Waiting for bids, we store the last set of winners and min bid required
	WaitingForBids(Vec<ValidatorId>, Amount),
	// Bids are now taken and validated
	BidsTaken(Vec<Bid<ValidatorId, Amount>>),
	// We have ran the auction and have a set of winners with min bid.  This waits on confirmation
	// via the trait `AuctionConfirmation`
	WinnersSelected(Vec<ValidatorId>, Amount),
}

impl<ValidatorId, Amount: Default> Default for AuctionPhase<ValidatorId, Amount> {
	fn default() -> Self {
		AuctionPhase::WaitingForBids(Vec::new(), Amount::default())
	}
}

/// A bid represented by a validator and the amount they wish to bid
pub type Bid<ValidatorId, Amount> = (ValidatorId, Amount);
/// A range of min, max for our winning set
pub type AuctionRange = (u32, u32);

/// An Auction
///
/// An auction is broken down into three phases described by `AuctionPhase`
/// At the start we look for bidders provided by `BidderProvider` from which an auction is ran
/// This results in a set of winners and a minimum bid after the auction.  After each successful
/// call of `process()` the phase will transition else resulting in an error and preventing to move
/// on.  An confirmation is looked to before completing the auction with the `AuctionConfirmation`
/// trait.
pub trait Auction {
	type ValidatorId;
	type Amount;
	type BidderProvider;
	type Confirmation: AuctionConfirmation;

	/// Range describing auction set size
	fn auction_range() -> AuctionRange;
	/// Set the auction range
	fn set_auction_range(range: AuctionRange) -> Result<AuctionRange, AuctionError>;
	/// The current phase we find ourselves in
	fn phase() -> AuctionPhase<Self::ValidatorId, Self::Amount>;
	/// Are we in an auction?
	fn waiting_on_bids() -> bool;
	/// Move the process forward by one step, returns the phase completed or error
	fn process() -> Result<AuctionPhase<Self::ValidatorId, Self::Amount>, AuctionError>;
	/// Abort this auction
	fn abort();
}

/// Confirmation of an auction
pub trait AuctionConfirmation {
	/// To confirm that the auction is valid and can continue
	fn confirmed() -> bool;
}

/// An error has occurred during an auction
#[derive(Encode, Decode, Clone, RuntimeDebug, PartialEq, Eq)]
pub enum AuctionError {
	Empty,
	MinValidatorSize,
	InvalidRange,
	NotConfirmed,
}

/// Providing bidders for our auction
pub trait BidderProvider {
	type ValidatorId;
	type Amount;
	fn get_bidders() -> Vec<(Self::ValidatorId, Self::Amount)>;
}

pub trait StakeTransfer {
	type AccountId;
	type Balance;

	/// An account's tokens that are free to be staked.
	fn stakeable_balance(account_id: &Self::AccountId) -> Self::Balance;

	/// An account's tokens that are free to be claimed.
	fn claimable_balance(account_id: &Self::AccountId) -> Self::Balance;

	/// Credit an account with stake from off-chain. Returns the total stake in the account.
	fn credit_stake(account_id: &Self::AccountId, amount: Self::Balance) -> Self::Balance;

	/// Reserves funds for a claim, if enough claimable funds are available.
	///
	/// Note this function makes no assumptions about how many claims may be pending simultaneously: if enough funds
	/// are available, it succeeds. Otherwise, it fails.
	fn try_claim(
		account_id: &Self::AccountId,
		amount: Self::Balance,
	) -> Result<(), DispatchError>;

	/// Performs any necessary settlement once a claim has been confirmed off-chain.
	fn settle_claim(amount: Self::Balance);

	/// Reverts a pending claim in the case of an expiry or cancellation.
	fn revert_claim(account_id: &Self::AccountId, amount: Self::Balance);
}

/// Trait for managing token emissions.
pub trait Emissions {
	type AccountId;
	type Balance;

	/// Burn up to `amount` of funds, or as much funds are available.
	fn burn_from(account_id: &Self::AccountId, amount: Self::Balance);

	/// Burn some funds from an account, if enough are available.
	fn try_burn_from(
		account_id: &Self::AccountId,
		amount: Self::Balance,
	) -> Result<(), DispatchError>;

	/// Mint funds to an account.
	fn mint_to(account_id: &Self::AccountId, amount: Self::Balance);

	/// Burn funds from some external (non-account) source. Use with care.
	fn vaporise(amount: Self::Balance);

<<<<<<< HEAD
	/// Complete an auction with a set of validators and accept this set and the bond for the next epoch
	fn complete_auction(proposal: ValidatorProposal<Self>) -> Result<ValidatorProposal<Self>, AuctionError>;
}

pub trait StakeTransfer {
	type AccountId;
	type Balance;

	/// An account's tokens that are free to be staked.
	fn stakeable_balance(account_id: &Self::AccountId) -> Self::Balance;

	/// An account's tokens that are free to be claimed.
	fn claimable_balance(account_id: &Self::AccountId) -> Self::Balance;

	/// Credit an account with stake from off-chain. Returns the total stake in the account.
	fn credit_stake(account_id: &Self::AccountId, amount: Self::Balance) -> Self::Balance;

	/// Reserves funds for a claim, if enough claimable funds are available.
	///
	/// Note this function makes no assumptions about how many claims may be pending simultaneously: if enough funds
	/// are available, it succeeds. Otherwise, it fails.
	fn try_claim(
		account_id: &Self::AccountId,
		amount: Self::Balance,
	) -> Result<(), DispatchError>;

	/// Performs any necessary settlement once a claim has been confirmed off-chain.
	fn settle_claim(amount: Self::Balance);

	/// Reverts a pending claim in the case of an expiry or cancellation.
	fn revert_claim(account_id: &Self::AccountId, amount: Self::Balance);
}

/// Trait for managing token emissions.
pub trait Emissions {
	type AccountId;
	type Balance;

	/// Burn up to `amount` of funds, or as much funds are available.
	fn burn_from(account_id: &Self::AccountId, amount: Self::Balance);

	/// Burn some funds from an account, if enough are available.
	fn try_burn_from(
		account_id: &Self::AccountId,
		amount: Self::Balance,
	) -> Result<(), DispatchError>;

	/// Mint funds to an account.
	fn mint_to(account_id: &Self::AccountId, amount: Self::Balance);

	/// Burn funds from some external (non-account) source. Use with care.
	fn vaporise(amount: Self::Balance);

=======
>>>>>>> dcf6efde
	/// Returns the total issuance.
	fn total_issuance() -> Self::Balance;
}<|MERGE_RESOLUTION|>--- conflicted
+++ resolved
@@ -3,15 +3,10 @@
 pub mod mocks;
 
 use codec::{Decode, Encode};
-<<<<<<< HEAD
-use frame_support::dispatch::{DispatchResultWithPostInfo, Dispatchable};
-use frame_support::traits::ValidatorRegistration;
-=======
 use frame_support::{
 	dispatch::{DispatchResultWithPostInfo, Dispatchable}, 
 	traits::ValidatorRegistration,
 };
->>>>>>> dcf6efde
 use sp_runtime::{DispatchError, RuntimeDebug};
 use sp_std::prelude::*;
 
@@ -180,62 +175,6 @@
 	/// Burn funds from some external (non-account) source. Use with care.
 	fn vaporise(amount: Self::Balance);
 
-<<<<<<< HEAD
-	/// Complete an auction with a set of validators and accept this set and the bond for the next epoch
-	fn complete_auction(proposal: ValidatorProposal<Self>) -> Result<ValidatorProposal<Self>, AuctionError>;
-}
-
-pub trait StakeTransfer {
-	type AccountId;
-	type Balance;
-
-	/// An account's tokens that are free to be staked.
-	fn stakeable_balance(account_id: &Self::AccountId) -> Self::Balance;
-
-	/// An account's tokens that are free to be claimed.
-	fn claimable_balance(account_id: &Self::AccountId) -> Self::Balance;
-
-	/// Credit an account with stake from off-chain. Returns the total stake in the account.
-	fn credit_stake(account_id: &Self::AccountId, amount: Self::Balance) -> Self::Balance;
-
-	/// Reserves funds for a claim, if enough claimable funds are available.
-	///
-	/// Note this function makes no assumptions about how many claims may be pending simultaneously: if enough funds
-	/// are available, it succeeds. Otherwise, it fails.
-	fn try_claim(
-		account_id: &Self::AccountId,
-		amount: Self::Balance,
-	) -> Result<(), DispatchError>;
-
-	/// Performs any necessary settlement once a claim has been confirmed off-chain.
-	fn settle_claim(amount: Self::Balance);
-
-	/// Reverts a pending claim in the case of an expiry or cancellation.
-	fn revert_claim(account_id: &Self::AccountId, amount: Self::Balance);
-}
-
-/// Trait for managing token emissions.
-pub trait Emissions {
-	type AccountId;
-	type Balance;
-
-	/// Burn up to `amount` of funds, or as much funds are available.
-	fn burn_from(account_id: &Self::AccountId, amount: Self::Balance);
-
-	/// Burn some funds from an account, if enough are available.
-	fn try_burn_from(
-		account_id: &Self::AccountId,
-		amount: Self::Balance,
-	) -> Result<(), DispatchError>;
-
-	/// Mint funds to an account.
-	fn mint_to(account_id: &Self::AccountId, amount: Self::Balance);
-
-	/// Burn funds from some external (non-account) source. Use with care.
-	fn vaporise(amount: Self::Balance);
-
-=======
->>>>>>> dcf6efde
 	/// Returns the total issuance.
 	fn total_issuance() -> Self::Balance;
 }