--- conflicted
+++ resolved
@@ -197,27 +197,27 @@
 
 	/// Activate key/s on particular chain/s. For example, setting the new key
 	/// on the contract for a smart contract chain.
-<<<<<<< HEAD
-	fn activate(new_key: C::AggKey, maybe_old_key: Option<C::AggKey>) -> FirstVault;
-=======
 	/// Can also complete the activation if we don't require a signing ceremony
 	fn start_key_activation(
 		new_key: C::AggKey,
 		maybe_old_key: Option<C::AggKey>,
-	) -> Option<ThresholdSignatureRequestId>;
+	) -> Vec<StartKeyActivationResult>;
 
 	/// Final step of key activation which result in the vault activation (in case we need to wait
 	/// for the signing ceremony to complete)
 	fn activate_key();
->>>>>>> 709dad94
 
 	#[cfg(feature = "runtime-benchmarks")]
 	fn set_status(_outcome: AsyncResult<()>);
 }
 
-pub enum FirstVault {
-	True,
-	False,
+#[derive(Clone, Eq, PartialEq)]
+pub enum StartKeyActivationResult {
+	FirstVault,
+	Normal(ThresholdSignatureRequestId),
+	ActivationTxNotRequired,
+	ActivationTxFailed,
+	ChainNotInitialized,
 }
 
 /// Handler for Epoch life cycle events.
