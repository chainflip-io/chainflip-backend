#![cfg_attr(not(feature = "std"), no_std)]

pub mod mocks;

use cf_chains::Chain;
use codec::{Decode, Encode};
use frame_support::pallet_prelude::Member;
use frame_support::sp_runtime::traits::AtLeast32BitUnsigned;
<<<<<<< HEAD
use frame_support::traits::StoredMap;
=======
use frame_support::traits::EnsureOrigin;
>>>>>>> b7125f54
use frame_support::{
	dispatch::{DispatchResultWithPostInfo, UnfilteredDispatchable, Weight},
	traits::{Imbalance, SignedImbalance},
	Parameter,
};
use frame_system::pallet_prelude::OriginFor;
use sp_runtime::{DispatchError, RuntimeDebug};
use sp_std::marker::PhantomData;
use sp_std::prelude::*;

<<<<<<< HEAD
/// An index to a block.
pub type BlockNumber = u32;
pub type FlipBalance = u128;
/// The type used as an epoch index.
pub type EpochIndex = u32;
pub type AuctionIndex = u64;

/// and Chainflip was born...some base types
=======
/// Common base config for Chainflip pallets.
>>>>>>> b7125f54
pub trait Chainflip: frame_system::Config {
	/// An amount for a bid
	type Amount: Member + Parameter + Default + Eq + Ord + Copy + AtLeast32BitUnsigned;
	/// An identity for a validator
<<<<<<< HEAD
	type ValidatorId: Member + Parameter + From<<Self as frame_system::Config>::AccountId>;
=======
	type ValidatorId: Member
		+ Parameter
		+ From<<Self as frame_system::Config>::AccountId>
		+ Into<<Self as frame_system::Config>::AccountId>;
	/// An id type for keys used in threshold signature ceremonies.
	type KeyId: Member + Parameter;
	/// The overarching call type.
	type Call: Member + Parameter + UnfilteredDispatchable<Origin = Self::Origin>;
	/// A type that allows us to check if a call was a result of witness consensus.
	type EnsureWitnessed: EnsureOrigin<Self::Origin>;
>>>>>>> b7125f54
}

/// A trait abstracting the functionality of the witnesser
pub trait Witnesser {
	/// The type of accounts that can witness.
	type AccountId;
	/// The call type of the runtime.
	type Call: UnfilteredDispatchable;

	/// Witness an event. The event is represented by a call, which is dispatched when a threshold number of witnesses
	/// have been made.
	///
	/// **IMPORTANT**
	/// The encoded `call` and its arguments are expected to be *unique*. If necessary this should be enforced by adding
	/// a salt or nonce to the function arguments.
	/// **IMPORTANT**
	fn witness(who: Self::AccountId, call: Self::Call) -> DispatchResultWithPostInfo;
}

pub trait EpochInfo {
	/// The id type used for the validators.
	type ValidatorId;
	/// An amount
	type Amount;

	/// The current set of validators
	fn current_validators() -> Vec<Self::ValidatorId>;

	/// Checks if the account is currently a validator.
	fn is_validator(account: &Self::ValidatorId) -> bool;

	/// If we are in auction phase then the proposed set to validate once the auction is
	/// confirmed else an empty vector
	fn next_validators() -> Vec<Self::ValidatorId>;

	/// The amount to be used as bond, this is the minimum stake needed to get into the
	/// candidate validator set
	fn bond() -> Self::Amount;

	/// The current epoch we are in
	fn epoch_index() -> EpochIndex;

	/// Whether or not we are currently in the auction resolution phase of the current Epoch.
	fn is_auction_phase() -> bool;
}

/// The phase of an Auction. At the start we are waiting on bidders, we then run an auction and
/// finally it is completed
#[derive(PartialEq, Eq, Clone, Encode, Decode, RuntimeDebug)]
pub enum AuctionPhase<ValidatorId, Amount> {
	/// Waiting for bids
	WaitingForBids,
	/// Bids are now taken and validated
	BidsTaken(Vec<Bid<ValidatorId, Amount>>),
	/// We have ran the auction and have a set of validators with minimum active bid.  This waits on confirmation
	/// from the trait `VaultRotation`
	ValidatorsSelected(Vec<ValidatorId>, Amount),
	/// The confirmed set of validators
	ConfirmedValidators(Vec<ValidatorId>, Amount),
}

impl<ValidatorId, Amount: Default> Default for AuctionPhase<ValidatorId, Amount> {
	fn default() -> Self {
		AuctionPhase::WaitingForBids
	}
}

/// A bid represented by a validator and the amount they wish to bid
pub type Bid<ValidatorId, Amount> = (ValidatorId, Amount);
/// A bid that has been classified as out of the validating set
pub type RemainingBid<ValidatorId, Amount> = Bid<ValidatorId, Amount>;

/// A successful auction result
#[derive(PartialEq, Eq, Clone, Encode, Decode, RuntimeDebug)]
pub struct AuctionResult<ValidatorId, Amount> {
	pub winners: Vec<ValidatorId>,
	pub minimum_active_bid: Amount,
}

/// A range of min, max for active validator set
pub type ActiveValidatorRange = (u32, u32);

/// An Auction
///
/// An auction is broken down into three phases described by `AuctionPhase`
/// At the start we look for bidders provided by `BidderProvider` from which an auction is ran
/// This results in a set of winners and a minimum bid after the auction.  After each successful
/// call of `process()` the phase will transition else resulting in an error and preventing to move
/// on.  A confirmation is looked to before completing the auction with the `AuctionConfirmation`
/// trait.
pub trait Auctioneer {
	type ValidatorId;
	type Amount;
	type BidderProvider;

	/// Range describing auction set size
	fn active_range() -> ActiveValidatorRange;
	/// Set new auction range, returning on success the old value
	fn set_active_range(range: ActiveValidatorRange) -> Result<ActiveValidatorRange, AuctionError>;
	/// Our last successful auction result
	fn auction_result() -> Option<AuctionResult<Self::ValidatorId, Self::Amount>>;
	/// The current phase we find ourselves in
	fn phase() -> AuctionPhase<Self::ValidatorId, Self::Amount>;
	/// Are we in an auction?
	fn waiting_on_bids() -> bool;
	/// Move our auction process to the next phase returning success with phase completed
	///
	/// At each phase we assess the bidders based on a fixed set of criteria which results
	/// in us arriving at a winning list and a bond set for this auction
	fn process() -> Result<AuctionPhase<Self::ValidatorId, Self::Amount>, AuctionError>;
	/// Abort the process and back the preliminary phase
	fn abort();
}

/// Feedback on a vault rotation
pub trait VaultRotationHandler {
	type ValidatorId;
	/// The vault rotation has been aborted
	fn vault_rotation_aborted();
	/// Penalise bad validators during a vault rotation
	fn penalise(bad_validators: &[Self::ValidatorId]);
}

/// Errors occurring during a rotation
#[derive(RuntimeDebug, Encode, Decode, PartialEq, Clone)]
pub enum RotationError<ValidatorId> {
	/// An invalid request index
	InvalidCeremonyId,
	/// Empty validator set provided
	EmptyValidatorSet,
	/// A set of badly acting validators
	BadValidators(Vec<ValidatorId>),
	/// The keygen response says the newly generated key is the same as the old key
	KeyUnchanged,
	/// Failed to construct a valid chain specific payload for rotation
	FailedToConstructPayload,
	/// The vault rotation is not confirmed
	NotConfirmed,
	/// Failed to make keygen request
	FailedToMakeKeygenRequest,
	/// New public key has not been set by a keygen_response
	NewPublicKeyNotSet,
}

/// Rotating vaults
pub trait VaultRotator {
	type ValidatorId;
	/// Start a vault rotation with the following `candidates`
	fn start_vault_rotation(
		candidates: Vec<Self::ValidatorId>,
	) -> Result<(), RotationError<Self::ValidatorId>>;

	/// In order for the validators to be rotated we are waiting on a confirmation that the vaults
	/// have been rotated.
	fn finalize_rotation() -> Result<(), RotationError<Self::ValidatorId>>;
}

/// An error has occurred during an auction
#[derive(Encode, Decode, Clone, Copy, RuntimeDebug, PartialEq, Eq)]
pub enum AuctionError {
	Empty,
	MinValidatorSize,
	InvalidRange,
	Abort,
	NotConfirmed,
}

/// Handler for Epoch life cycle events.
pub trait EpochTransitionHandler {
	/// The id type used for the validators.
	type ValidatorId;
	type Amount: Copy;
	/// A new epoch has started
	///
	/// The `_old_validators` have moved on to leave the `_new_validators` securing the network with a
	/// `_new_bond`
	fn on_new_epoch(
		old_validators: &[Self::ValidatorId],
		new_validators: &[Self::ValidatorId],
		new_bond: Self::Amount,
	);
}

/// Providing bidders for an auction
pub trait BidderProvider {
	type ValidatorId;
	type Amount;
	/// Provide a list of bidders
	fn get_bidders() -> Vec<Bid<Self::ValidatorId, Self::Amount>>;
}

/// Trait for rotate bond after epoch.
pub trait BondRotation {
	type AccountId;
	type Balance;

	/// Sets the validator bond for all new_validator to the new_bond and
	/// the bond for all old validators to zero.
	fn update_validator_bonds(new_validators: &[Self::AccountId], new_bond: Self::Balance);
}

/// Provide feedback on staking
pub trait StakeHandler {
	type ValidatorId;
	type Amount;
	/// A validator has updated their stake and now has a new total amount
	fn stake_updated(validator_id: &Self::ValidatorId, new_total: Self::Amount);
}

pub trait StakeTransfer {
	type AccountId;
	type Balance;
	type Handler: StakeHandler<ValidatorId = Self::AccountId, Amount = Self::Balance>;

	/// An account's tokens that are free to be staked.
	fn stakeable_balance(account_id: &Self::AccountId) -> Self::Balance;

	/// An account's tokens that are free to be claimed.
	fn claimable_balance(account_id: &Self::AccountId) -> Self::Balance;

	/// Credit an account with stake from off-chain. Returns the total stake in the account.
	fn credit_stake(account_id: &Self::AccountId, amount: Self::Balance) -> Self::Balance;

	/// Reserves funds for a claim, if enough claimable funds are available.
	///
	/// Note this function makes no assumptions about how many claims may be pending simultaneously: if enough funds
	/// are available, it succeeds. Otherwise, it fails.
	fn try_claim(account_id: &Self::AccountId, amount: Self::Balance) -> Result<(), DispatchError>;

	/// Performs any necessary settlement once a claim has been confirmed off-chain.
	fn settle_claim(amount: Self::Balance);

	/// Reverts a pending claim in the case of an expiry or cancellation.
	fn revert_claim(account_id: &Self::AccountId, amount: Self::Balance);
}

/// Trait for managing token issuance.
pub trait Issuance {
	type AccountId;
	type Balance;
	/// An imbalance representing freshly minted, unallocated funds.
	type Surplus: Imbalance<Self::Balance>;

	/// Mint new funds.
	fn mint(amount: Self::Balance) -> Self::Surplus;

	/// Burn funds from somewhere.
	fn burn(amount: Self::Balance) -> <Self::Surplus as Imbalance<Self::Balance>>::Opposite;

	/// Returns the total issuance.
	fn total_issuance() -> Self::Balance;
}

/// Distribute rewards somehow.
pub trait RewardsDistribution {
	type Balance;
	/// An imbalance representing an unallocated surplus of funds.
	type Surplus: Imbalance<Self::Balance> + Into<SignedImbalance<Self::Balance, Self::Surplus>>;

	/// Distribute some rewards.
	fn distribute(rewards: Self::Surplus);

	/// The execution weight of calling the distribution function.
	fn execution_weight() -> Weight;
}

pub trait RewardRollover {
	type AccountId;
	/// Rolls over to another rewards period with a new set of beneficiaries, provided enough funds are available.
	fn rollover(new_beneficiaries: &[Self::AccountId]) -> Result<(), DispatchError>;
}

/// Allow triggering of emissions.
pub trait EmissionsTrigger {
	/// Trigger emissions.
	fn trigger_emissions() -> Weight;
}

/// A nonce
pub type Nonce = u64;

/// A identifier for the chain a nonce is required
#[derive(PartialEq, Eq, Clone, Encode, Decode, RuntimeDebug)]
pub enum NonceIdentifier {
	Ethereum = 1,
	Bitcoin = 2,
	Dot = 3,
}

/// Provide a nonce
pub trait NonceProvider {
	/// Provide the next nonce for the chain identified
	fn next_nonce(identifier: NonceIdentifier) -> Nonce;
}

pub trait IsOnline {
	/// The validator id used
	type ValidatorId;
	/// The online status of the validator
	fn is_online(validator_id: &Self::ValidatorId) -> bool;
}

/// A representation of the current network state
#[derive(Encode, Decode, Clone, RuntimeDebug, PartialEq, Eq, Default)]
pub struct NetworkState<ValidatorId> {
	/// We are missing the last heartbeat from this node and yet cannot determine if they
	/// are offline or online.
	pub missing: Vec<ValidatorId>,
	/// The node is online
	pub online: Vec<ValidatorId>,
	/// The node has been determined as being offline
	pub offline: Vec<ValidatorId>,
}

impl<ValidatorId> NetworkState<ValidatorId> {
	/// Return the percentage of validators online rounded down
	pub fn percentage_online(&self) -> u32 {
		let number_online = self.online.len() as u32;
		let number_offline = self.offline.len() as u32;

		number_online
			.saturating_mul(100)
			.checked_div(number_online + number_offline)
			.unwrap_or(0)
	}
}

/// To handle those emergency rotations
pub trait EmergencyRotation {
	/// Request an emergency rotation
	fn request_emergency_rotation() -> Weight;
	/// Is there an emergency rotation in progress
	fn emergency_rotation_in_progress() -> bool;
	/// Signal that the emergency rotation has completed
	fn emergency_rotation_completed();
}

#[derive(PartialEq, Eq, Clone, Encode, Decode, RuntimeDebug, Copy)]
pub enum ChainflipAccountState {
	Passive,
	Backup,
	Validator,
}

#[derive(PartialEq, Eq, Clone, Copy, Encode, Decode, RuntimeDebug)]
pub struct ChainflipAccountData {
	pub state: ChainflipAccountState,
}

impl Default for ChainflipAccountData {
	fn default() -> Self {
		ChainflipAccountData {
			state: ChainflipAccountState::Passive,
		}
	}
}

pub trait ChainflipAccount {
	type AccountId;

	fn get(account_id: &Self::AccountId) -> ChainflipAccountData;
	fn update_state(account_id: &Self::AccountId, state: ChainflipAccountState);
}

pub struct ChainflipAccountStore<T>(PhantomData<T>);

impl<T: frame_system::Config<AccountData = ChainflipAccountData>> ChainflipAccount
	for ChainflipAccountStore<T>
{
	type AccountId = T::AccountId;

	fn get(account_id: &Self::AccountId) -> ChainflipAccountData {
		frame_system::Pallet::<T>::get(account_id)
	}

	fn update_state(account_id: &Self::AccountId, state: ChainflipAccountState) {
		frame_system::Pallet::<T>::mutate(account_id, |account_data| {
			(*account_data).state = state;
		})
		.expect("mutating account state")
	}
}

/// Slashing a validator
pub trait Slashing {
	/// An identifier for our validator
	type AccountId;
	/// Block number
	type BlockNumber;
	/// Function which implements the slashing logic
	fn slash(validator_id: &Self::AccountId, blocks_offline: Self::BlockNumber) -> Weight;
}

<<<<<<< HEAD
/// The heartbeat of the network
pub trait Heartbeat {
	type ValidatorId;
	/// A heartbeat has been submitted
	fn heartbeat_submitted(validator_id: &Self::ValidatorId) -> Weight;
	/// Called on every heartbeat interval with the current network state
	fn on_heartbeat_interval(network_state: NetworkState<Self::ValidatorId>) -> Weight;
}

/// Updating and calculating emissions per block for validators and backup validators
pub trait BlockEmissions {
	type Balance;
	/// Update the emissions per block for a validator
	fn update_validator_block_emission(emission: Self::Balance) -> Weight;
	/// Update the emissions per block for a backup validator
	fn update_backup_validator_block_emission(emission: Self::Balance) -> Weight;
	/// Calculate the emissions per block
	fn calculate_block_emissions() -> Weight;
=======
/// Something that can nominate signers from the set of active validators.
pub trait SignerNomination {
	/// The id type of signers. Most likely the same as the runtime's `ValidatorId`.
	type SignerId;

	/// Returns a random live signer. The seed value is used as a source of randomness.
	fn nomination_with_seed(seed: u64) -> Self::SignerId;

	/// Returns a list of live signers where the number of signers is sufficient to author a threshold signature. The
	/// seed value is used as a source of randomness.
	fn threshold_nomination_with_seed(seed: u64) -> Vec<Self::SignerId>;
}

/// Provides the currently valid key for multisig ceremonies.
pub trait KeyProvider<C: Chain> {
	/// The type of the provided key_id.
	type KeyId;

	/// Gets the key.
	fn current_key() -> Self::KeyId;
}

/// Api trait for pallets that need to sign things.
pub trait ThresholdSigner<T>
where
	T: Chainflip,
{
	type Context: SigningContext<T>;

	/// Initiate a signing request and return the request id.
	fn request_signature(context: Self::Context) -> u64;

	/// Initiate a transaction signing request and return the request id.
	fn request_transaction_signature<Tx: Into<Self::Context>>(transaction: Tx) -> u64 {
		Self::request_signature(transaction.into())
	}
}

/// Types, methods and state for requesting and processing a threshold signature.
pub trait SigningContext<T: Chainflip> {
	/// The chain that this context applies to.
	type Chain: Chain;
	/// The payload type that will be signed over.
	type Payload: Parameter;
	/// The signature type that is returned by the threshold signature.
	type Signature: Parameter;
	/// The callback that will be dispatched when we receive the signature.
	type Callback: UnfilteredDispatchable<Origin = T::Origin>;

	/// Returns the signing payload.
	fn get_payload(&self) -> Self::Payload;

	/// Returns the callback to be triggered on success.
	fn resolve_callback(&self, signature: Self::Signature) -> Self::Callback;

	/// Dispatches the success callback.
	fn dispatch_callback(
		&self,
		origin: OriginFor<T>,
		signature: Self::Signature,
	) -> DispatchResultWithPostInfo {
		self.resolve_callback(signature)
			.dispatch_bypass_filter(origin)
	}
}

pub mod offline_conditions {
	use super::*;
	pub type ReputationPoints = i32;

	/// Conditions that cause a validator to be knocked offline.
	#[derive(Encode, Decode, Clone, PartialEq, Eq, RuntimeDebug)]
	pub enum OfflineCondition {
		/// A broadcast of an output has failed
		BroadcastOutputFailed,
		/// There was a failure in participation during a signing
		ParticipateSigningFailed,
		/// Not Enough Performance Credits
		NotEnoughPerformanceCredits,
		/// Contradicting Self During a Signing Ceremony
		ContradictingSelfDuringSigningCeremony,
	}

	/// Error on reporting an offline condition.
	#[derive(Debug, PartialEq)]
	pub enum ReportError {
		/// Validator doesn't exist
		UnknownValidator,
	}

	/// For reporting offline conditions.
	pub trait OfflineReporter {
		type ValidatorId;
		/// Report the condition for validator
		/// Returns `Ok(Weight)` else an error if the validator isn't valid
		fn report(
			condition: OfflineCondition,
			penalty: ReputationPoints,
			validator_id: &Self::ValidatorId,
		) -> Result<Weight, ReportError>;
	}
>>>>>>> b7125f54
}<|MERGE_RESOLUTION|>--- conflicted
+++ resolved
@@ -6,14 +6,9 @@
 use codec::{Decode, Encode};
 use frame_support::pallet_prelude::Member;
 use frame_support::sp_runtime::traits::AtLeast32BitUnsigned;
-<<<<<<< HEAD
-use frame_support::traits::StoredMap;
-=======
-use frame_support::traits::EnsureOrigin;
->>>>>>> b7125f54
 use frame_support::{
 	dispatch::{DispatchResultWithPostInfo, UnfilteredDispatchable, Weight},
-	traits::{Imbalance, SignedImbalance},
+	traits::{EnsureOrigin, Imbalance, SignedImbalance, StoredMap},
 	Parameter,
 };
 use frame_system::pallet_prelude::OriginFor;
@@ -21,7 +16,6 @@
 use sp_std::marker::PhantomData;
 use sp_std::prelude::*;
 
-<<<<<<< HEAD
 /// An index to a block.
 pub type BlockNumber = u32;
 pub type FlipBalance = u128;
@@ -29,17 +23,11 @@
 pub type EpochIndex = u32;
 pub type AuctionIndex = u64;
 
-/// and Chainflip was born...some base types
-=======
 /// Common base config for Chainflip pallets.
->>>>>>> b7125f54
 pub trait Chainflip: frame_system::Config {
 	/// An amount for a bid
 	type Amount: Member + Parameter + Default + Eq + Ord + Copy + AtLeast32BitUnsigned;
 	/// An identity for a validator
-<<<<<<< HEAD
-	type ValidatorId: Member + Parameter + From<<Self as frame_system::Config>::AccountId>;
-=======
 	type ValidatorId: Member
 		+ Parameter
 		+ From<<Self as frame_system::Config>::AccountId>
@@ -50,7 +38,6 @@
 	type Call: Member + Parameter + UnfilteredDispatchable<Origin = Self::Origin>;
 	/// A type that allows us to check if a call was a result of witness consensus.
 	type EnsureWitnessed: EnsureOrigin<Self::Origin>;
->>>>>>> b7125f54
 }
 
 /// A trait abstracting the functionality of the witnesser
@@ -444,7 +431,6 @@
 	fn slash(validator_id: &Self::AccountId, blocks_offline: Self::BlockNumber) -> Weight;
 }
 
-<<<<<<< HEAD
 /// The heartbeat of the network
 pub trait Heartbeat {
 	type ValidatorId;
@@ -463,7 +449,8 @@
 	fn update_backup_validator_block_emission(emission: Self::Balance) -> Weight;
 	/// Calculate the emissions per block
 	fn calculate_block_emissions() -> Weight;
-=======
+}
+
 /// Something that can nominate signers from the set of active validators.
 pub trait SignerNomination {
 	/// The id type of signers. Most likely the same as the runtime's `ValidatorId`.
@@ -565,5 +552,4 @@
 			validator_id: &Self::ValidatorId,
 		) -> Result<Weight, ReportError>;
 	}
->>>>>>> b7125f54
 }