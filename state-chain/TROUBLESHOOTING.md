# Substrate Troubleshooting

This is a living document with tips, gotchas and general subtrate-related wizardry. If you ever get stuck with an incomprehensible compiler error, before spending the day turning in circles, come here first and see if someone else has already encountered the same issue.

Please add anything you think will save your colleagues' precious time.

If you come across anything that is inaccurate or incomplete, please edit the document accordingly.

As of yet there is no real structure - this isn't intended to be a document to read from start to finish, it's not a tutorial. But your entries should be searchable, so write your entries with SEO in mind.

## Runtime upgrades / Try-runtime

First, build the runtime node with all features enabled:

```sh
cargo build --release --all-features
```

Then run a variation of the following command.

```sh
./target/release/chainflip-node try-runtime \
    --execution Native \
    --chain soundcheck \
    --url wss://bashful-release.chainflip.xyz \
    --block-at <SET TO A RECENT BLOCK ON CHAIN UPGRADING FROM> \
        on-runtime-upgrade live \
            --snapshot-path .state-snapshot
```

To save time, you can then use the state snapshot in subsequent runs:

```sh
./target/release/chainflip-node try-runtime \
    --execution Native \
    --block-at <SET TO A RECENT BLOCK ON CHAIN UPGRADING FROM> \
        on-runtime-upgrade snap \
            --snapshot-path .state-snapshot
```

### General tips and guidelines

- There are some useful storage conversion utilities in `frame_support::storage::migration`.
- Don't forget the add the `#[pallet::storage_version(..)]` decorator.
- Use the `ensure!` macro in pre- and post-upgrade check to get meaningful error messages.
- Use `--execution Native` to ensure that `Debug` variables are not replaced with `<wasm::stripped>`.

You can write the runtime upgrade as part of the Chainflip runtime rather than using the
pallet hooks. Depending on the situation, one or the other option might be easier or more
appropriate. For example, migrations that span multiple pallets are easier to write as a
runtime-level migration.

### Storage migration / OnRuntimeUpgrade hook doesn't execute

Make sure you build with `--features try-runtime`.
Make sure you have incremented the spec version and/or the transaction version in `runtime/lib.rs`.
Make sure you are testing against a network that is at a lower version number!

### Pre and Post upgrade hooks don't execute

Make sure to add `my-pallet/try-runtime` in the runtime's Cargo.toml, otherwise the feature will not be activated for the pallet when the runtime is compiled.

## Benchmarks

### Compile the node with benchmark features enabled

```bash
cargo build --release --features runtime-benchmarks
```

### Generating weight files

To generate or update a single weight file for pallet run:

```bash
source state-chain/scripts/benchmark.sh {palletname e.x: broadcast}
```

### Chainflip-Node is not compiling with benchmark features enabled

Due to a compiler bug, you have to clean the state-chain after every successful compiler run:

```bash
cargo clean -p chainflip-node
```

### Debug Benchmarks in VSCode

It can be useful to have the ability to debug a benchmark properly (especially if you didn't write the code). To do this add the following configuration to your `launch.json` and replace `{your_pallet}` with the pallet name:

```json
    {
        "type": "lldb",
        "request": "launch",
        "name": "Debug Benchmark",
        "program": "./target/debug/chainflip-node",
        "args": [
            "benchmark",
            "--extrinsic",
            "*",
            "--pallet",
            "pallet_cf_{your_pallet}",
            "--steps",
            "2",
            "--repeat",
            "2"
        ],
        "cwd": "${workspaceFolder}"
    }
```

To start debugging build the node with benchmark features enabled as well as debug symbols (no `--release`).

### Speed up cycle time

Benchmarking in general has a very slow cycle time, you can speed it up by running the benchmarks in a test environment though. Add the following line to the end of your benchmark to execute your benchmark with the test suite and **against the mock** of your pallet:

```rust
impl_benchmark_test_suite!(
    Pallet,
    crate::mock::new_test_ext(Default::default(), Default::default()),
    crate::mock::Test,
);
```

Unfortunately, you have to run all tests in the state-chain, otherwise you will get the following error:

```bash
error[E0432]: unresolved import `sp_core::to_substrate_wasm_fn_return_value`
  --> /Users/janborner/.cargo/git/checkouts/substrate-a7ad12d678bd31ac/e563465/primitives/api/src/lib.rs:80:9
   |
80 | pub use sp_core::to_substrate_wasm_fn_return_value;
   |         ^^^^^^^^^^^^^^^^^^^^^^^^^^^^^^^^^^^^^^^^^^ no `to_substrate_wasm_fn_return_value` in the root
```

To execute the benchmarks as tests run:

```bash
cargo test --lib --all-features
```

> **_NOTE:_**  When you run your benchmark with the tests it's **NOT** running against the runtime but the mocks. If you make different assumptions in your mock it can be possible that the tests will fail.

### Some benchmark reference values

Benchmark weight is measured in picoseconds. Our block budget is 6 seconds, or 6_000_000_000_000 weight units.

The typical order of magnitude for extrinsic and data access weights is in the millions of weight units, which is equivalent to microseconds.

Typical values for runtime data access speeds for rocksdb are 25µs for a read and 100µs for a write.

Typical values for extrinsic _execution_, ie. not including reads and writes, are around 30µs to 60µs.

In other words, reads and writes are _expensive_ and writes in particular should be kept to a minimum. A single read is as expensive as a moderately complex extrinsic. We should avoid iterating over storage maps unless the size is tightly bounded.

<<<<<<< HEAD
## Runtime Panics

We should always convince ourselves that our runtime code _can't_ panic at runtime. This means thorough testing of the full range of possible inputs to any function that _might_ panic according to the compiler.

Anywhere we know we can't panic, but the compiler can't guarantee it, it's acceptable to follow parity's conventions of using `expect("reason why this can't panic")`.

There are grey areas. For example, it's acceptable to panic on any condition that indicates that a block has been faultily or maliciously authored. As a concrete example, if the digest is invalid, this indicates a problem with the node, not the runtime, so it's acceptable for the runtime to panic in response - presumably the author has been tampering with their node software.
=======
### Benchmark whitelist

When writing benchmarks, storage keys can be •whitelisted• for reads and/or writes, meaning reading/writing to the
whitelisted key is ignored. This is confusing since mostly this is used in the context of whitelisting _account_
storage, which is easy to confuse with whitelisting the actual account.

See [this PR](https://github.com/paritytech/substrate/pull/6815) for a decent explanation.
>>>>>>> 29b256db
<|MERGE_RESOLUTION|>--- conflicted
+++ resolved
@@ -153,7 +153,6 @@
 
 In other words, reads and writes are _expensive_ and writes in particular should be kept to a minimum. A single read is as expensive as a moderately complex extrinsic. We should avoid iterating over storage maps unless the size is tightly bounded.
 
-<<<<<<< HEAD
 ## Runtime Panics
 
 We should always convince ourselves that our runtime code _can't_ panic at runtime. This means thorough testing of the full range of possible inputs to any function that _might_ panic according to the compiler.
@@ -161,12 +160,11 @@
 Anywhere we know we can't panic, but the compiler can't guarantee it, it's acceptable to follow parity's conventions of using `expect("reason why this can't panic")`.
 
 There are grey areas. For example, it's acceptable to panic on any condition that indicates that a block has been faultily or maliciously authored. As a concrete example, if the digest is invalid, this indicates a problem with the node, not the runtime, so it's acceptable for the runtime to panic in response - presumably the author has been tampering with their node software.
-=======
+
 ### Benchmark whitelist
 
 When writing benchmarks, storage keys can be •whitelisted• for reads and/or writes, meaning reading/writing to the
 whitelisted key is ignored. This is confusing since mostly this is used in the context of whitelisting _account_
 storage, which is easy to confuse with whitelisting the actual account.
 
-See [this PR](https://github.com/paritytech/substrate/pull/6815) for a decent explanation.
->>>>>>> 29b256db
+See [this PR](https://github.com/paritytech/substrate/pull/6815) for a decent explanation.