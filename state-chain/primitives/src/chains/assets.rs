//! Chainflip Asset types.
//!
//! Assets are defined on a per-chain basis and organised in a module structure so that the type for
//! an asset is scoped to the chain the asset exists on. For example Flip is an Ethereum asset, its
//! type is `eth::Asset` and its value is `eth::Asset::Flip`.
//!
//! The [any] module is special - it collects all asset from all chain. Importantly, each asset
//! belongs to exactly one chain, so it's possible to uniquely convert an asset from another chain
//! to its `any` equivalent:
//!
//! ```
//! use cf_primitives::chains::assets::*;
//!
//! assert_eq!(any::Asset::Flip, any::Asset::from(eth::Asset::Flip));
//! ```

macro_rules! assets {
	(pub enum Asset {
		$(($chain_mod:ident, $chain:ident, $chain_str:literal) => {
			($gas_asset:ident, $gas_lowercase:ident) = $gas_value:literal (GAS_ASSET)
			$(,($asset:ident, $lowercase:ident) = $value:literal)* $(,)?
		}),*$(,)?
	}) => {
		pub mod any {
			use strum_macros::EnumIter;
			use codec::{MaxEncodedLen, Encode, Decode};
			use scale_info::TypeInfo;
			use serde::{Serialize, Deserialize};

			#[derive(
				Copy,
				Clone,
				Debug,
				PartialEq,
				Eq,
				Encode,
				Decode,
				TypeInfo,
				MaxEncodedLen,
				Hash,
				PartialOrd,
				Ord,
				EnumIter,
			)]
			#[repr(u32)]
			pub enum Asset {
				$(
					$gas_asset = $gas_value,
					$($asset = $value,)*
				)*
			}
			impl TryFrom<u32> for Asset {
				type Error = &'static str;

<<<<<<< HEAD
	use super::*;
	pub type Chain = AnyChain;

	/// A token or currency that can be swapped natively in the Chainflip AMM.
	#[derive(
		Copy,
		Clone,
		Debug,
		PartialEq,
		Eq,
		Encode,
		Decode,
		TypeInfo,
		MaxEncodedLen,
		Hash,
		PartialOrd,
		Ord,
		EnumIter,
		Serialize,
		Deserialize,
	)]
	#[repr(u32)]
	#[serde(rename_all = "UPPERCASE")]
	// !!!!!! IMPORTANT !!!!!!
	// Do not change these indices.
	pub enum Asset {
		// 0 is reserved for particular cross chain messaging scenarios where we want to pass
		// through a message without making a swap.
		Eth = 1u32,
		Flip = 2u32,
		Usdc = 3u32,
		Dot = 4u32,
		Btc = 5u32,
		ArbEth = 6u32,
		ArbUsdc = 7u32,
	}

	impl TryFrom<u32> for Asset {
		type Error = &'static str;

		fn try_from(n: u32) -> Result<Self, Self::Error> {
			match n {
				x if x == Self::Eth as u32 => Ok(Self::Eth),
				x if x == Self::Flip as u32 => Ok(Self::Flip),
				x if x == Self::Usdc as u32 => Ok(Self::Usdc),
				x if x == Self::Dot as u32 => Ok(Self::Dot),
				x if x == Self::Btc as u32 => Ok(Self::Btc),
				x if x == Self::ArbEth as u32 => Ok(Self::ArbEth),
				x if x == Self::ArbUsdc as u32 => Ok(Self::ArbUsdc),
				_ => Err("Invalid asset id"),
=======
				fn try_from(n: u32) -> Result<Self, Self::Error> {
					match n {
						$(
							x if x == Self::$gas_asset as u32 => Ok(Self::$gas_asset),
							$(x if x == Self::$asset as u32 => Ok(Self::$asset),)*
						)*
						_ => Err("Invalid asset id"),
					}
				}
			}
			impl Asset {
				pub fn all() -> impl Iterator<Item = Self> + 'static {
					use strum::IntoEnumIterator;
					Self::iter()
				}
			}
			impl From<Asset> for $crate::ForeignChain {
				fn from(asset: Asset) -> Self {
					match asset {
						$(
							Asset::$gas_asset $(| Asset::$asset)* => Self::$chain,
						)*
					}
				}
			}
			impl core::fmt::Display for Asset {
				fn fmt(&self, f: &mut core::fmt::Formatter<'_>) -> core::fmt::Result {
					write!(f, "{}", match self {
						$(
							Asset::$gas_asset => stringify!($gas_asset),
							$(
								Asset::$asset => stringify!($asset),
							)*
						)*
					}.to_uppercase())
				}
			}
			impl core::str::FromStr for Asset {
				type Err = &'static str;

				fn from_str(s: &str) -> Result<Self, Self::Err> {
					match s.to_lowercase().as_str() {
						$(
							stringify!($gas_lowercase) => Ok(Asset::$gas_asset),
							$(stringify!($lowercase) => Ok(Asset::$asset),)*
						)*
						_ => Err("Unrecognized asset"),
					}
				}
>>>>>>> db26f682
			}
			pub use asset_serde_impls::SerdeAsset as OldAsset;
			pub(super) mod asset_serde_impls {
				use serde::{Serialize, Deserialize};

				/// DO NOT USE THIS TYPE. This is only public to allow consistency in behaviour for out of date RPCs and Runtime API functions, once we remove those apis (and replace them in PRO-1202)
				#[derive(Copy, Clone, Serialize, Deserialize)]
				#[derive(Debug, PartialEq, Eq, Hash, codec::Encode, codec::Decode, scale_info::TypeInfo, codec::MaxEncodedLen)] /* Remove these derives once PRO-1202 is done */
				#[repr(u32)]
				#[serde(rename_all = "UPPERCASE")]
				pub enum SerdeAsset {
					$(
						$gas_asset = $gas_value,
						$($asset = $value,)*
					)*
				}
				impl From<SerdeAsset> for super::Asset {
					fn from(serde_asset: SerdeAsset) -> Self {
						match serde_asset {
							$(
								SerdeAsset::$gas_asset => super::Asset::$gas_asset,
								$(SerdeAsset::$asset => super::Asset::$asset,)*
							)*
						}
					}
				}
				impl From<super::Asset> for SerdeAsset {
					fn from(asset: super::Asset) -> Self {
						match asset {
							$(
								super::Asset::$gas_asset => SerdeAsset::$gas_asset,
								$(super::Asset::$asset => SerdeAsset::$asset,)*
							)*
						}
					}
				}

<<<<<<< HEAD
	impl From<Asset> for ForeignChain {
		fn from(asset: Asset) -> Self {
			match asset {
				Asset::Eth => Self::Ethereum,
				Asset::Flip => Self::Ethereum,
				Asset::Usdc => Self::Ethereum,
				Asset::Dot => Self::Polkadot,
				Asset::Btc => Self::Bitcoin,
				Asset::ArbEth => Self::Arbitrum,
				Asset::ArbUsdc => Self::Arbitrum,
			}
		}
	}

	impl FromStr for Asset {
		type Err = &'static str;

		fn from_str(s: &str) -> Result<Self, Self::Err> {
			match s.to_lowercase().as_str() {
				"eth" => Ok(Asset::Eth),
				"flip" => Ok(Asset::Flip),
				"usdc" => Ok(Asset::Usdc),
				"dot" => Ok(Asset::Dot),
				"btc" => Ok(Asset::Btc),
				"arbeth" => Ok(Asset::ArbEth),
				"arbusdc" => Ok(Asset::ArbUsdc),
				_ => Err("Unrecognized asset"),
			}
		}
	}
}
=======
				#[derive(Serialize, Deserialize)]
				#[serde(untagged)]
				#[serde(
					expecting = r#"Expected a valid asset specifier. Assets should be specified as upper-case strings, e.g. `"ETH"`, and can be optionally distinguished by chain, e.g. `{ chain: "Ethereum", asset: "ETH" }."#
				)]
				enum SerdeAssetOptionalExplicitChain {
					ImplicitChain(SerdeAsset),
					ExplicitChain { chain: Option<$crate::ForeignChain>, asset: SerdeAsset },
				}

				impl Serialize for super::Asset {
					fn serialize<S>(&self, serializer: S) -> Result<S::Ok, S::Error>
						where S: serde::Serializer
					{
						Serialize::serialize(&SerdeAssetOptionalExplicitChain::ExplicitChain {
							chain: Some((*self).into()), asset: (*self).into()
						}, serializer)
					}
				}
				impl<'de> Deserialize<'de> for super::Asset {
					fn deserialize<D>(deserializer: D) -> Result<Self, D::Error>
					   where D: serde::Deserializer<'de> {
						<SerdeAssetOptionalExplicitChain as Deserialize<'de>>::deserialize(deserializer).and_then(|serde_asset_optional_explicit_chain| {
							let serde_asset = match serde_asset_optional_explicit_chain {
								SerdeAssetOptionalExplicitChain::ImplicitChain(serde_asset) | SerdeAssetOptionalExplicitChain::ExplicitChain { chain: None, asset: serde_asset } => serde_asset,
								SerdeAssetOptionalExplicitChain::ExplicitChain {
									chain: Some(serde_chain),
									asset: serde_asset
								} => {
									let asset_chain = match serde_asset {
										$(
											SerdeAsset::$gas_asset $(| SerdeAsset::$asset)* => $crate::ForeignChain::$chain,
										)*
									};
>>>>>>> db26f682

									if asset_chain != serde_chain {
										return Err(<<D as serde::Deserializer<'de>>::Error as serde::de::Error>::custom(lazy_format::lazy_format!("The asset '{asset}' does not exist on the '{serde_chain}' chain, but is instead a '{asset_chain}' asset. Either try using '{{\"chain\":\"{asset_chain}\", \"asset\":\"{asset}\"}}', or use a different asset (i.e. '{example_chain_asset}') ", asset = super::Asset::from(serde_asset), example_chain_asset = match serde_chain {
											$(
												$crate::ForeignChain::$chain => super::Asset::$gas_asset,
											)*
										})))
									} else {
										serde_asset
									}
								},
							};

							Ok(serde_asset.into())
						})
					}
				}

				#[cfg(test)]
				mod tests {
					use serde_json;
					use cf_utilities::assert_ok;
					use super::super::Asset;

					#[test]
					fn test_asset_serde_encoding() {
						assert_eq!(assert_ok!(serde_json::to_string(&Asset::Eth)), "{\"chain\":\"Ethereum\",\"asset\":\"ETH\"}");
						assert_eq!(assert_ok!(serde_json::to_string(&Asset::Dot)), "{\"chain\":\"Polkadot\",\"asset\":\"DOT\"}");
						assert_eq!(assert_ok!(serde_json::to_string(&Asset::Btc)), "{\"chain\":\"Bitcoin\",\"asset\":\"BTC\"}");

						assert_eq!(assert_ok!(serde_json::from_str::<Asset>("{\"chain\":\"Ethereum\",\"asset\":\"ETH\"}")), Asset::Eth);
						assert_eq!(assert_ok!(serde_json::from_str::<Asset>("{\"chain\":\"Polkadot\",\"asset\":\"DOT\"}")), Asset::Dot);
						assert_eq!(assert_ok!(serde_json::from_str::<Asset>("{\"chain\":\"Bitcoin\",\"asset\":\"BTC\"}")), Asset::Btc);

						assert_eq!(assert_ok!(serde_json::from_str::<Asset>("{\"asset\":\"ETH\"}")), Asset::Eth);
						assert_eq!(assert_ok!(serde_json::from_str::<Asset>("{\"asset\":\"DOT\"}")), Asset::Dot);
						assert_eq!(assert_ok!(serde_json::from_str::<Asset>("{\"asset\":\"BTC\"}")), Asset::Btc);

						assert_eq!(assert_ok!(serde_json::from_str::<Asset>("\"ETH\"")), Asset::Eth);
						assert_eq!(assert_ok!(serde_json::from_str::<Asset>("\"DOT\"")), Asset::Dot);
						assert_eq!(assert_ok!(serde_json::from_str::<Asset>("\"BTC\"")), Asset::Btc);
					}
				}
			}

			#[derive(
				Copy,
				Clone,
				Debug,
				PartialEq,
				Eq,
				Hash,
			)]
			pub enum ForeignChainAndAsset {
				$(
					$chain(super::$chain_mod::Asset),
				)*
			}
			impl From<Asset> for ForeignChainAndAsset {
				fn from(value: Asset) -> Self {
					match value {
						$(
							Asset::$gas_asset => Self::$chain(super::$chain_mod::Asset::$gas_asset),
							$(Asset::$asset => Self::$chain(super::$chain_mod::Asset::$asset),)*
						)*
					}
				}
			}
			impl From<ForeignChainAndAsset> for Asset {
				fn from(value: ForeignChainAndAsset) -> Self {
					match value {
						$(
							ForeignChainAndAsset::$chain(super::$chain_mod::Asset::$gas_asset) => Self::$gas_asset,
							$(ForeignChainAndAsset::$chain(super::$chain_mod::Asset::$asset) => Self::$asset,)*
						)*
					}
				}
			}

			#[derive(Copy, Clone, Debug, PartialEq, Eq, Hash, Serialize, Deserialize, Encode, Decode, TypeInfo, MaxEncodedLen)]
			pub struct AssetMap<T> {
				$(
					#[serde(rename = $chain_str)]
					pub $chain_mod: super::$chain_mod::AssetMap::<T>,
				)*
			}
			impl<T> AssetMap<T> {
				pub fn from_fn<F: FnMut(Asset) -> T>(mut f: F) -> Self {
					Self {
						$($chain_mod: super::$chain_mod::AssetMap::<T>::from_fn(|asset| f(asset.into())),)*
					}
				}

				pub fn try_from_fn<E, F: FnMut(Asset) -> Result<T, E>>(mut f: F) -> Result<Self, E> {
					Ok(Self {
						$($chain_mod: super::$chain_mod::AssetMap::<T>::try_from_fn(|asset| f(asset.into()))?,)*
					})
				}

				pub fn map<R, F: FnMut(T) -> R>(self, mut f: F) -> AssetMap<R> {
					AssetMap {
						$($chain_mod: self.$chain_mod.map(&mut f),)*
					}
				}

				/// TODO: Remove this function, once PRO-1202 is complete
				pub fn try_from_iter<Iter: Iterator<Item = (Asset, T)> + Clone>(iter: Iter) -> Option<Self> {
					Self::try_from_fn(|required_asset| {
						iter.clone().find(|(asset, _t)| *asset == required_asset).ok_or(()).map(|x| x.1)
					}).ok()
				}
			}
		}

		$(
			pub mod $chain_mod {
				use super::any;
				use codec::{MaxEncodedLen, Encode, Decode};
				use scale_info::TypeInfo;
				use serde::{Serialize, Deserialize};

				pub type Chain = $crate::chains::$chain;
				pub const GAS_ASSET: Asset = Asset::$gas_asset;

				#[derive(Copy, Clone, Debug, PartialEq, Eq, Encode, Decode, TypeInfo, MaxEncodedLen, Hash, Serialize, Deserialize)]
				pub enum Asset {
					$gas_asset,
					$($asset,)*
				}
				impl From<Asset> for any::Asset {
					fn from(asset: Asset) -> Self {
						match asset {
							Asset::$gas_asset => any::Asset::$gas_asset,
							$(
								Asset::$asset => any::Asset::$asset,
							)*
						}
					}
				}
				impl From<Asset> for $crate::ForeignChain {
					fn from(_asset: Asset) -> Self {
						Self::$chain
					}
				}
				impl TryFrom<super::any::Asset> for Asset {
					type Error = AssetError;

					fn try_from(asset: super::any::Asset) -> Result<Self, Self::Error> {
						match asset {
							super::any::Asset::$gas_asset => Ok(Asset::$gas_asset),
							$(
								super::any::Asset::$asset => Ok(Asset::$asset),
							)*
							_ => Err(AssetError::Unsupported),
						}
					}
				}

				#[derive(Clone, Debug, TypeInfo, Encode, Decode, MaxEncodedLen)]
				pub enum AssetError {
					Unsupported,
				}

				#[derive(Copy, Clone, Debug, PartialEq, Eq, Hash, Serialize, Deserialize, Encode, Decode, TypeInfo, MaxEncodedLen)]
				#[serde(rename_all = "UPPERCASE")]
				pub struct AssetMap<T> {
					pub $gas_lowercase: T,
					$(
						pub $lowercase: T,
					)*
				}
				impl<T> AssetMap<T> {
					pub fn from_fn<F: FnMut(Asset) -> T>(mut f: F) -> Self {
						Self {
							$gas_lowercase: f(Asset::$gas_asset),
							$($lowercase: f(Asset::$asset),)*
						}
					}

					pub fn try_from_fn<E, F: FnMut(Asset) -> Result<T, E>>(mut f: F) -> Result<Self, E> {
						Ok(Self {
							$gas_lowercase: f(Asset::$gas_asset)?,
							$($lowercase: f(Asset::$asset)?,)*
						})
					}

					pub fn map<R, F: FnMut(T) -> R>(self, mut f: F) -> AssetMap<R> {
						AssetMap {
							$gas_lowercase: f(self.$gas_lowercase),
							$($lowercase: f(self.$lowercase),)*
						}
					}
				}
			}

		)*
	}
}

<<<<<<< HEAD
// Defines each chain's Asset enum.
// Must be consistent with the mapping defined in any::Asset
chain_assets!(eth, Ethereum, Eth, Flip, Usdc);
chain_assets!(dot, Polkadot, Dot);
chain_assets!(btc, Bitcoin, Btc);
chain_assets!(arb, Arbitrum, ArbEth, ArbUsdc);
=======
// !!!!!! IMPORTANT !!!!!!
// Do not change these indices, or the orderings (as the orderings will effect some serde formats
// (But not JSON), and the scale encoding)
assets!(pub enum Asset {
	// 0 is reserved for particular cross chain messaging scenarios where we want to pass
	// through a message without making a swap.
	(eth, Ethereum, "Ethereum") => {
		(Eth, eth) = 1u32 (GAS_ASSET),
		(Flip, flip) = 2u32,
		(Usdc, usdc) = 3u32,
	},
	(dot, Polkadot, "Polkadot") => {
		(Dot, dot) = 4u32 (GAS_ASSET),
	},
	(btc, Bitcoin, "Bitcoin") => {
		(Btc, btc) = 5u32 (GAS_ASSET),
	},
});
>>>>>>> db26f682

#[cfg(test)]
mod test_assets {
	use super::*;

	macro_rules! assert_conversion {
		($mod:ident, $asset:ident) => {
			assert_eq!(any::Asset::from($mod::Asset::$asset), any::Asset::$asset);
			assert_eq!(any::Asset::$asset, $mod::Asset::$asset.try_into().unwrap());
		};
	}

	macro_rules! assert_incompatible {
		($mod:ident, $asset:ident) => {
			assert!($mod::Asset::try_from(any::Asset::$asset).is_err());
		};
	}

	#[test]
	fn asset_id_to_asset() {
<<<<<<< HEAD
		assert!(Asset::try_from(0).is_err());
		assert_eq!(Asset::try_from(1).unwrap(), Asset::Eth);
		assert_eq!(Asset::try_from(2).unwrap(), Asset::Flip);
		assert_eq!(Asset::try_from(3).unwrap(), Asset::Usdc);
		assert_eq!(Asset::try_from(4).unwrap(), Asset::Dot);
		assert_eq!(Asset::try_from(5).unwrap(), Asset::Btc);
		assert_eq!(Asset::try_from(6).unwrap(), Asset::ArbEth);
		assert_eq!(Asset::try_from(7).unwrap(), Asset::ArbUsdc);
=======
		assert!(any::Asset::try_from(0).is_err());
		assert_eq!(any::Asset::try_from(1).unwrap(), any::Asset::Eth);
		assert_eq!(any::Asset::try_from(2).unwrap(), any::Asset::Flip);
		assert_eq!(any::Asset::try_from(3).unwrap(), any::Asset::Usdc);
		assert_eq!(any::Asset::try_from(4).unwrap(), any::Asset::Dot);
		assert_eq!(any::Asset::try_from(5).unwrap(), any::Asset::Btc);
>>>>>>> db26f682
	}

	#[test]
	fn test_conversion() {
		assert_conversion!(eth, Eth);
		assert_conversion!(eth, Flip);
		assert_conversion!(eth, Usdc);
		assert_conversion!(dot, Dot);
		assert_conversion!(btc, Btc);
		assert_conversion!(arb, ArbEth);
		assert_conversion!(arb, ArbUsdc);

		assert_incompatible!(eth, Dot);
		assert_incompatible!(dot, Eth);
		assert_incompatible!(dot, Flip);
		assert_incompatible!(dot, Usdc);
		assert_incompatible!(btc, Usdc);
	}
}<|MERGE_RESOLUTION|>--- conflicted
+++ resolved
@@ -52,58 +52,6 @@
 			impl TryFrom<u32> for Asset {
 				type Error = &'static str;
 
-<<<<<<< HEAD
-	use super::*;
-	pub type Chain = AnyChain;
-
-	/// A token or currency that can be swapped natively in the Chainflip AMM.
-	#[derive(
-		Copy,
-		Clone,
-		Debug,
-		PartialEq,
-		Eq,
-		Encode,
-		Decode,
-		TypeInfo,
-		MaxEncodedLen,
-		Hash,
-		PartialOrd,
-		Ord,
-		EnumIter,
-		Serialize,
-		Deserialize,
-	)]
-	#[repr(u32)]
-	#[serde(rename_all = "UPPERCASE")]
-	// !!!!!! IMPORTANT !!!!!!
-	// Do not change these indices.
-	pub enum Asset {
-		// 0 is reserved for particular cross chain messaging scenarios where we want to pass
-		// through a message without making a swap.
-		Eth = 1u32,
-		Flip = 2u32,
-		Usdc = 3u32,
-		Dot = 4u32,
-		Btc = 5u32,
-		ArbEth = 6u32,
-		ArbUsdc = 7u32,
-	}
-
-	impl TryFrom<u32> for Asset {
-		type Error = &'static str;
-
-		fn try_from(n: u32) -> Result<Self, Self::Error> {
-			match n {
-				x if x == Self::Eth as u32 => Ok(Self::Eth),
-				x if x == Self::Flip as u32 => Ok(Self::Flip),
-				x if x == Self::Usdc as u32 => Ok(Self::Usdc),
-				x if x == Self::Dot as u32 => Ok(Self::Dot),
-				x if x == Self::Btc as u32 => Ok(Self::Btc),
-				x if x == Self::ArbEth as u32 => Ok(Self::ArbEth),
-				x if x == Self::ArbUsdc as u32 => Ok(Self::ArbUsdc),
-				_ => Err("Invalid asset id"),
-=======
 				fn try_from(n: u32) -> Result<Self, Self::Error> {
 					match n {
 						$(
@@ -153,7 +101,6 @@
 						_ => Err("Unrecognized asset"),
 					}
 				}
->>>>>>> db26f682
 			}
 			pub use asset_serde_impls::SerdeAsset as OldAsset;
 			pub(super) mod asset_serde_impls {
@@ -191,39 +138,6 @@
 					}
 				}
 
-<<<<<<< HEAD
-	impl From<Asset> for ForeignChain {
-		fn from(asset: Asset) -> Self {
-			match asset {
-				Asset::Eth => Self::Ethereum,
-				Asset::Flip => Self::Ethereum,
-				Asset::Usdc => Self::Ethereum,
-				Asset::Dot => Self::Polkadot,
-				Asset::Btc => Self::Bitcoin,
-				Asset::ArbEth => Self::Arbitrum,
-				Asset::ArbUsdc => Self::Arbitrum,
-			}
-		}
-	}
-
-	impl FromStr for Asset {
-		type Err = &'static str;
-
-		fn from_str(s: &str) -> Result<Self, Self::Err> {
-			match s.to_lowercase().as_str() {
-				"eth" => Ok(Asset::Eth),
-				"flip" => Ok(Asset::Flip),
-				"usdc" => Ok(Asset::Usdc),
-				"dot" => Ok(Asset::Dot),
-				"btc" => Ok(Asset::Btc),
-				"arbeth" => Ok(Asset::ArbEth),
-				"arbusdc" => Ok(Asset::ArbUsdc),
-				_ => Err("Unrecognized asset"),
-			}
-		}
-	}
-}
-=======
 				#[derive(Serialize, Deserialize)]
 				#[serde(untagged)]
 				#[serde(
@@ -258,7 +172,6 @@
 											SerdeAsset::$gas_asset $(| SerdeAsset::$asset)* => $crate::ForeignChain::$chain,
 										)*
 									};
->>>>>>> db26f682
 
 									if asset_chain != serde_chain {
 										return Err(<<D as serde::Deserializer<'de>>::Error as serde::de::Error>::custom(lazy_format::lazy_format!("The asset '{asset}' does not exist on the '{serde_chain}' chain, but is instead a '{asset_chain}' asset. Either try using '{{\"chain\":\"{asset_chain}\", \"asset\":\"{asset}\"}}', or use a different asset (i.e. '{example_chain_asset}') ", asset = super::Asset::from(serde_asset), example_chain_asset = match serde_chain {
@@ -288,18 +201,22 @@
 						assert_eq!(assert_ok!(serde_json::to_string(&Asset::Eth)), "{\"chain\":\"Ethereum\",\"asset\":\"ETH\"}");
 						assert_eq!(assert_ok!(serde_json::to_string(&Asset::Dot)), "{\"chain\":\"Polkadot\",\"asset\":\"DOT\"}");
 						assert_eq!(assert_ok!(serde_json::to_string(&Asset::Btc)), "{\"chain\":\"Bitcoin\",\"asset\":\"BTC\"}");
+						assert_eq!(assert_ok!(serde_json::to_string(&Asset::ArbEth)), "{\"chain\":\"Arbitrum\",\"asset\":\"ARBETH\"}");
 
 						assert_eq!(assert_ok!(serde_json::from_str::<Asset>("{\"chain\":\"Ethereum\",\"asset\":\"ETH\"}")), Asset::Eth);
 						assert_eq!(assert_ok!(serde_json::from_str::<Asset>("{\"chain\":\"Polkadot\",\"asset\":\"DOT\"}")), Asset::Dot);
 						assert_eq!(assert_ok!(serde_json::from_str::<Asset>("{\"chain\":\"Bitcoin\",\"asset\":\"BTC\"}")), Asset::Btc);
+						assert_eq!(assert_ok!(serde_json::from_str::<Asset>("{\"chain\":\"Arbitrum\",\"asset\":\"ARBETH\"}")), Asset::ArbEth);
 
 						assert_eq!(assert_ok!(serde_json::from_str::<Asset>("{\"asset\":\"ETH\"}")), Asset::Eth);
 						assert_eq!(assert_ok!(serde_json::from_str::<Asset>("{\"asset\":\"DOT\"}")), Asset::Dot);
 						assert_eq!(assert_ok!(serde_json::from_str::<Asset>("{\"asset\":\"BTC\"}")), Asset::Btc);
+						assert_eq!(assert_ok!(serde_json::from_str::<Asset>("{\"asset\":\"ARBETH\"}")), Asset::ArbEth);
 
 						assert_eq!(assert_ok!(serde_json::from_str::<Asset>("\"ETH\"")), Asset::Eth);
 						assert_eq!(assert_ok!(serde_json::from_str::<Asset>("\"DOT\"")), Asset::Dot);
 						assert_eq!(assert_ok!(serde_json::from_str::<Asset>("\"BTC\"")), Asset::Btc);
+						assert_eq!(assert_ok!(serde_json::from_str::<Asset>("\"ARBETH\"")), Asset::ArbEth);
 					}
 				}
 			}
@@ -458,14 +375,6 @@
 	}
 }
 
-<<<<<<< HEAD
-// Defines each chain's Asset enum.
-// Must be consistent with the mapping defined in any::Asset
-chain_assets!(eth, Ethereum, Eth, Flip, Usdc);
-chain_assets!(dot, Polkadot, Dot);
-chain_assets!(btc, Bitcoin, Btc);
-chain_assets!(arb, Arbitrum, ArbEth, ArbUsdc);
-=======
 // !!!!!! IMPORTANT !!!!!!
 // Do not change these indices, or the orderings (as the orderings will effect some serde formats
 // (But not JSON), and the scale encoding)
@@ -483,8 +392,11 @@
 	(btc, Bitcoin, "Bitcoin") => {
 		(Btc, btc) = 5u32 (GAS_ASSET),
 	},
+	(arb, Arbitrum, "Arbitrum") => {
+		(ArbEth, eth) = 6u32 (GAS_ASSET),
+		(ArbUsdc, usdc) = 7u32,
+	},
 });
->>>>>>> db26f682
 
 #[cfg(test)]
 mod test_assets {
@@ -505,23 +417,14 @@
 
 	#[test]
 	fn asset_id_to_asset() {
-<<<<<<< HEAD
-		assert!(Asset::try_from(0).is_err());
-		assert_eq!(Asset::try_from(1).unwrap(), Asset::Eth);
-		assert_eq!(Asset::try_from(2).unwrap(), Asset::Flip);
-		assert_eq!(Asset::try_from(3).unwrap(), Asset::Usdc);
-		assert_eq!(Asset::try_from(4).unwrap(), Asset::Dot);
-		assert_eq!(Asset::try_from(5).unwrap(), Asset::Btc);
-		assert_eq!(Asset::try_from(6).unwrap(), Asset::ArbEth);
-		assert_eq!(Asset::try_from(7).unwrap(), Asset::ArbUsdc);
-=======
 		assert!(any::Asset::try_from(0).is_err());
 		assert_eq!(any::Asset::try_from(1).unwrap(), any::Asset::Eth);
 		assert_eq!(any::Asset::try_from(2).unwrap(), any::Asset::Flip);
 		assert_eq!(any::Asset::try_from(3).unwrap(), any::Asset::Usdc);
 		assert_eq!(any::Asset::try_from(4).unwrap(), any::Asset::Dot);
 		assert_eq!(any::Asset::try_from(5).unwrap(), any::Asset::Btc);
->>>>>>> db26f682
+		assert_eq!(any::Asset::try_from(6).unwrap(), any::Asset::ArbEth);
+		assert_eq!(any::Asset::try_from(7).unwrap(), any::Asset::ArbUsdc);
 	}
 
 	#[test]
