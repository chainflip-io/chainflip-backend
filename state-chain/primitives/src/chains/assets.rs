//! Chainflip Asset types.
//!
//! Assets are defined on a per-chain basis and organised in a module structure so that the type for
//! an asset is scoped to the chain the asset exists on. For example Flip is an Ethereum asset, its
//! type is `eth::Asset` and its value is `eth::Asset::Flip`.
//!
//! The [any] module is special - it collects all asset from all chain. Importantly, each asset
//! belongs to exactly one chain, so it's possible to uniquely convert an asset from another chain
//! to its `any` equivalent:
//!
//! ```
//! use cf_primitives::chains::assets::*;
//!
//! assert_eq!(any::Asset::Flip, any::Asset::from(eth::Asset::Flip));
//! ```
use super::*;

#[cfg(feature = "std")]
use serde::{Deserialize, Serialize};

/// Defines all Assets, and the Chain each asset belongs to.
/// There's a unique 1:1 relationship between an Asset and a Chain.
pub mod any {
	use super::*;
	pub type Chain = AnyChain;

	/// A token or currency that can be swapped natively in the Chainflip AMM.
<<<<<<< HEAD
	#[derive(
		Clone,
		Debug,
		PartialEq,
		Eq,
		Encode,
		Decode,
		TypeInfo,
		MaxEncodedLen,
		Copy,
		Hash,
		PartialOrd,
		Ord,
	)]
=======
	#[derive(Copy, Clone, Debug, PartialEq, Eq, Encode, Decode, TypeInfo, MaxEncodedLen, Hash)]
>>>>>>> 3afa34da
	#[cfg_attr(feature = "std", derive(Serialize, Deserialize))]
	pub enum Asset {
		Eth,
		Flip,
		Usdc,
		Dot,
	}

	impl From<Asset> for ForeignChain {
		fn from(asset: Asset) -> Self {
			match asset {
				Asset::Eth => Self::Ethereum,
				Asset::Flip => Self::Ethereum,
				Asset::Usdc => Self::Ethereum,
				Asset::Dot => Self::Polkadot,
			}
		}
	}
}

#[derive(Copy, Clone, Debug, PartialEq, Eq)]
pub enum AssetError {
	Unsupported,
}

/// Defines the assets types for a chain and some useful conversion traits. See the module level
/// docs for more detail.
macro_rules! chain_assets {
	( $mod:ident, $chain:ident, $( $asset:ident ),+ ) => {
		/// Chain-specific assets types.
		pub mod $mod {
			use $crate::chains::*;
			use $crate::chains::assets::*;

			pub type Chain = $chain;

			#[derive(Copy, Clone, Debug, PartialEq, Eq, Encode, Decode, TypeInfo, MaxEncodedLen, Hash)]
			#[cfg_attr(feature = "std", derive(Serialize, Deserialize))]
			pub enum Asset {
				$(
					$asset,
				)+
			}

			impl From<Asset> for any::Asset {
				fn from(asset: Asset) -> Self {
					match asset {
						$(
							Asset::$asset => any::Asset::$asset,
						)+
					}
				}
			}

			impl AsRef<any::Asset> for Asset {
				fn as_ref(&self) -> &any::Asset {
					match self {
						$(
							Asset::$asset => &any::Asset::$asset,
						)+
					}
				}
			}

			impl TryFrom<any::Asset> for Asset {
				type Error = AssetError;

				fn try_from(asset: any::Asset) -> Result<Self, Self::Error> {
					match asset {
						$(
							any::Asset::$asset => Ok(Asset::$asset),
						)+
						_ => Err(AssetError::Unsupported),
					}
				}
			}

			#[test]
			fn consistency_check() {
				$(
					assert_eq!(
						ForeignChain::from(any::Asset::from(Asset::$asset)),
						ForeignChain::$chain,
						"Inconsistent asset type definition. Asset {} defined in {}, but mapped to chain {:?}",
						stringify!($asset),
						stringify!($mod),
						ForeignChain::from(any::Asset::from(Asset::$asset)),
					);
				)+
			}
		}
	};
}

// Defines each chain's Asset enum.
// Must be consistent with the mapping defined in any::Asset
chain_assets!(eth, Ethereum, Eth, Flip, Usdc);
chain_assets!(dot, Polkadot, Dot);

#[cfg(test)]
mod test_assets {
	use super::*;

	macro_rules! assert_conversion {
		($mod:ident, $asset:ident) => {
			assert_eq!(any::Asset::from($mod::Asset::$asset), any::Asset::$asset);
			assert_eq!(any::Asset::$asset, $mod::Asset::$asset.try_into().unwrap());
		};
	}

	macro_rules! assert_incompatible {
		($mod:ident, $asset:ident) => {
			assert!($mod::Asset::try_from(any::Asset::$asset).is_err());
		};
	}

	#[test]
	fn test_conversion() {
		assert_conversion!(eth, Eth);
		// assert_conversion!(eth, Flip);
		assert_conversion!(eth, Usdc);
		assert_conversion!(dot, Dot);

		assert_incompatible!(eth, Dot);
		assert_incompatible!(dot, Eth);
		assert_incompatible!(dot, Flip);
		assert_incompatible!(dot, Usdc);
	}
}<|MERGE_RESOLUTION|>--- conflicted
+++ resolved
@@ -25,7 +25,6 @@
 	pub type Chain = AnyChain;
 
 	/// A token or currency that can be swapped natively in the Chainflip AMM.
-<<<<<<< HEAD
 	#[derive(
 		Clone,
 		Debug,
@@ -40,9 +39,6 @@
 		PartialOrd,
 		Ord,
 	)]
-=======
-	#[derive(Copy, Clone, Debug, PartialEq, Eq, Encode, Decode, TypeInfo, MaxEncodedLen, Hash)]
->>>>>>> 3afa34da
 	#[cfg_attr(feature = "std", derive(Serialize, Deserialize))]
 	pub enum Asset {
 		Eth,
