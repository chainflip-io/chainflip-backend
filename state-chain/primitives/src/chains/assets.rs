--- conflicted
+++ resolved
@@ -382,11 +382,8 @@
 				use scale_info::TypeInfo;
 				use serde::{Serialize, Deserialize};
 				use strum_macros::EnumIter;
-<<<<<<< HEAD
-=======
 				use core::ops::IndexMut;
 				use core::ops::Index;
->>>>>>> 5077a7c9
 
 				pub type Chain = $crate::chains::$chain_variant;
 				pub const GAS_ASSET: Asset = {
@@ -405,9 +402,6 @@
 					}
 				};
 
-<<<<<<< HEAD
-				#[derive(Copy, Clone, Debug, PartialEq, Eq, Encode, Decode, TypeInfo, MaxEncodedLen, Hash, Serialize, Deserialize, EnumIter)]
-=======
 				#[derive(
 					Copy,
 					Clone,
@@ -423,7 +417,6 @@
 					Deserialize,
 					EnumIter
 				)]
->>>>>>> 5077a7c9
 				pub enum Asset {
 					$(
 						#[serde(rename = $asset_json)]
