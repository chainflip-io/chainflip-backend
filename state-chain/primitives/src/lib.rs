--- conflicted
+++ resolved
@@ -10,6 +10,8 @@
 	traits::{IdentifyAccount, Verify},
 	FixedU128, MultiSignature, RuntimeDebug,
 };
+
+use sp_std::vec::Vec;
 
 #[cfg(feature = "std")]
 use serde::{Deserialize, Serialize};
@@ -99,7 +101,6 @@
 pub struct ForeignChainAsset {
 	pub chain: ForeignChain,
 	pub asset: Asset,
-<<<<<<< HEAD
 }
 
 pub type EgressBatch<Amount, EgressAddress> = Vec<(Amount, EgressAddress)>;
@@ -112,6 +113,4 @@
 	pub amount: AssetAmount,
 	pub ingress_address: ForeignChainAddress,
 	pub egress_address: ForeignChainAddress,
-=======
->>>>>>> d5e2749b
 }