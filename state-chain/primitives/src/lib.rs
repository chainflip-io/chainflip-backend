--- conflicted
+++ resolved
@@ -25,8 +25,6 @@
 
 pub type IntentId = u64;
 
-<<<<<<< HEAD
-=======
 pub type ExchangeRate = FixedU128;
 
 pub type EthereumAddress = [u8; 20];
@@ -38,7 +36,6 @@
 /// to the public key of our transaction signing scheme.
 pub type AccountId = <<Signature as Verify>::Signer as IdentifyAccount>::AccountId;
 
->>>>>>> 5c969ef2
 #[derive(PartialEq, Eq, Clone, Encode, Decode, TypeInfo, RuntimeDebug, Copy)]
 #[cfg_attr(feature = "std", derive(Serialize, Deserialize))]
 pub enum ChainflipAccountState {
@@ -109,11 +106,7 @@
 #[derive(Clone, Debug, PartialEq, Eq, Encode, Decode, TypeInfo, MaxEncodedLen, Copy)]
 #[cfg_attr(feature = "std", derive(Serialize, Deserialize))]
 pub enum ForeignChainAddress {
-<<<<<<< HEAD
-	Eth([u8; 20]),
-=======
 	Eth(EthereumAddress),
->>>>>>> 5c969ef2
 }
 
 /// An Asset is a token or currency that can be traded via the Chainflip AMM.
