--- conflicted
+++ resolved
@@ -577,7 +577,6 @@
 	}
 }
 
-<<<<<<< HEAD
 #[derive(Encode, Decode, TypeInfo, Serialize, Deserialize, Clone, PartialEq, Eq, Debug)]
 pub struct AssetAndAmount<Amount> {
 	#[serde(flatten)]
@@ -589,12 +588,11 @@
 	fn from(other: AssetAndAmount<AssetAmount>) -> Self {
 		Self { asset: other.asset, amount: other.amount.into() }
 	}
-=======
+}
 /// Used in cf_ingress_egress and in cf_chains.
 pub enum IngressOrEgress {
 	IngressDepositChannel,
 	IngressVaultSwap,
 	Egress,
 	EgressCcm { gas_budget: GasAmount, message_length: usize },
->>>>>>> 3d7568ab
 }