//! Contains tests related to liquidity, pools and swapping
use crate::{
	genesis,
	network::{fund_authorities_and_join_auction, setup_account_and_peer_mapping, Cli, Network},
	witness_call,
};
use cf_amm::{
	common::{price_at_tick, Price, Tick},
	range_orders::Liquidity,
};
use cf_chains::{
	address::{AddressConverter, AddressDerivationApi, EncodedAddress},
	assets::eth::Asset as EthAsset,
	eth::{api::EthereumApi, EthereumTrackedData},
	evm::TransactionFee,
	CcmChannelMetadata, CcmDepositMetadata, Chain, ChainState, DefaultRetryPolicy, Ethereum,
	ExecutexSwapAndCall, ForeignChain, ForeignChainAddress, RetryPolicy, SwapOrigin,
	TransactionBuilder, TransferAssetParams,
};
use cf_primitives::{
	AccountId, AccountRole, Asset, AssetAmount, AuthorityCount, GENESIS_EPOCH, STABLE_ASSET,
};
use cf_test_utilities::{assert_events_eq, assert_events_match};
use cf_traits::{AccountRoleRegistry, Chainflip, EpochInfo, LpBalanceApi};
use frame_support::{
	assert_ok,
	instances::Instance1,
	traits::{OnFinalize, OnIdle, OnNewAccount},
};
use pallet_cf_broadcast::{
	AwaitingBroadcast, BroadcastIdCounter, RequestFailureCallbacks, RequestSuccessCallbacks,
	ThresholdSignatureData,
};
use pallet_cf_ingress_egress::{DepositWitness, FailedForeignChainCall};
use pallet_cf_lp::HistoricalEarnedFees;
use pallet_cf_pools::{OrderId, RangeOrderSize};
use pallet_cf_swapping::CcmIdCounter;
use sp_core::U256;
use state_chain_runtime::{
	chainflip::{
		address_derivation::AddressDerivation, ChainAddressConverter, EthEnvironment,
		EthTransactionBuilder,
	},
	AccountRoles, EthereumBroadcaster, EthereumChainTracking, EthereumIngressEgress,
	EthereumInstance, LiquidityPools, LiquidityProvider, Runtime, RuntimeCall, RuntimeEvent,
	RuntimeOrigin, Swapping, System, Timestamp, Validator, Weight, Witnesser,
};

const DORIS: AccountId = AccountId::new([0x11; 32]);
const ZION: AccountId = AccountId::new([0x22; 32]);

fn new_pool(unstable_asset: Asset, fee_hundredth_pips: u32, initial_price: Price) {
	assert_ok!(LiquidityPools::new_pool(
		pallet_cf_governance::RawOrigin::GovernanceApproval.into(),
		unstable_asset,
		STABLE_ASSET,
		fee_hundredth_pips,
		initial_price,
	));
	assert_events_eq!(
		Runtime,
		RuntimeEvent::LiquidityPools(pallet_cf_pools::Event::NewPoolCreated {
			base_asset: unstable_asset,
			quote_asset: STABLE_ASSET,
			fee_hundredth_pips,
			initial_price,
		},)
	);
	System::reset_events();
}

fn new_account(account_id: &AccountId, role: AccountRole) {
	AccountRoles::on_new_account(account_id);
	assert_ok!(AccountRoles::register_account_role(account_id, role));
	assert_events_eq!(
		Runtime,
		RuntimeEvent::AccountRoles(pallet_cf_account_roles::Event::AccountRoleRegistered {
			account_id: account_id.clone(),
			role,
		})
	);
	System::reset_events();
}

fn register_refund_addressses(account_id: &AccountId) {
	for encoded_address in [
		EncodedAddress::Eth(Default::default()),
		EncodedAddress::Dot(Default::default()),
		EncodedAddress::Btc("bcrt1qs758ursh4q9z627kt3pp5yysm78ddny6txaqgw".as_bytes().to_vec()),
	] {
		assert_ok!(LiquidityProvider::register_liquidity_refund_address(
			RuntimeOrigin::signed(account_id.clone()),
			encoded_address
		));
	}
}

fn credit_account(account_id: &AccountId, asset: Asset, amount: AssetAmount) {
	let original_amount =
		pallet_cf_lp::FreeBalances::<Runtime>::get(account_id, asset).unwrap_or_default();
	assert_ok!(LiquidityProvider::try_credit_account(account_id, asset, amount));
	assert_eq!(
		pallet_cf_lp::FreeBalances::<Runtime>::get(account_id, asset).unwrap_or_default(),
		original_amount + amount
	);
	assert_events_eq!(
		Runtime,
		RuntimeEvent::LiquidityProvider(pallet_cf_lp::Event::AccountCredited {
			account_id: account_id.clone(),
			asset,
			amount_credited: amount,
		},)
	);
	System::reset_events();
}

fn set_range_order(
	account_id: &AccountId,
	base_asset: Asset,
	quote_asset: Asset,
	id: OrderId,
	range: Option<core::ops::Range<Tick>>,
	liquidity: Liquidity,
) {
	let balances = [base_asset, quote_asset].map(|asset| {
		pallet_cf_lp::FreeBalances::<Runtime>::get(account_id, asset).unwrap_or_default()
	});
	assert_ok!(LiquidityPools::set_range_order(
		RuntimeOrigin::signed(account_id.clone()),
		base_asset,
		quote_asset,
		id,
		range,
		RangeOrderSize::Liquidity { liquidity },
	));
	let new_balances = [base_asset, quote_asset].map(|asset| {
		pallet_cf_lp::FreeBalances::<Runtime>::get(account_id, asset).unwrap_or_default()
	});

	assert!(new_balances.into_iter().zip(balances).all(|(new, old)| { new <= old }));

	for ((new_balance, old_balance), asset) in
		new_balances.into_iter().zip(balances).zip([base_asset, quote_asset])
	{
		if new_balance < old_balance {
			assert_events_eq!(
				Runtime,
				RuntimeEvent::LiquidityProvider(pallet_cf_lp::Event::AccountDebited {
					account_id: account_id.clone(),
					asset,
					amount_debited: old_balance - new_balance,
				},)
			);
		}
	}

	System::reset_events();
}

fn set_limit_order(
	account_id: &AccountId,
	sell_asset: Asset,
	buy_asset: Asset,
	id: OrderId,
	tick: Option<Tick>,
	sell_amount: AssetAmount,
) {
	let (asset_pair, order) = pallet_cf_pools::AssetPair::from_swap(sell_asset, buy_asset).unwrap();

	let sell_balance =
		pallet_cf_lp::FreeBalances::<Runtime>::get(account_id, sell_asset).unwrap_or_default();
	let buy_balance =
		pallet_cf_lp::FreeBalances::<Runtime>::get(account_id, buy_asset).unwrap_or_default();
	assert_ok!(LiquidityPools::set_limit_order(
		RuntimeOrigin::signed(account_id.clone()),
		asset_pair.assets().base,
		asset_pair.assets().quote,
		order,
		id,
		tick,
		sell_amount,
	));
	let new_sell_balance =
		pallet_cf_lp::FreeBalances::<Runtime>::get(account_id, sell_asset).unwrap_or_default();
	let new_buy_balance =
		pallet_cf_lp::FreeBalances::<Runtime>::get(account_id, buy_asset).unwrap_or_default();

	assert_eq!(new_sell_balance, sell_balance - sell_amount);
	assert_eq!(new_buy_balance, buy_balance);

	if new_sell_balance < sell_balance {
		assert_events_eq!(
			Runtime,
			RuntimeEvent::LiquidityProvider(pallet_cf_lp::Event::AccountDebited {
				account_id: account_id.clone(),
				asset: sell_asset,
				amount_debited: sell_balance - new_sell_balance,
			},)
		);
	}

	System::reset_events();
}

fn setup_pool_and_accounts(assets: Vec<Asset>) {
	new_account(&DORIS, AccountRole::LiquidityProvider);
	register_refund_addressses(&DORIS);

	new_account(&ZION, AccountRole::Broker);

	for asset in assets {
		new_pool(asset, 0u32, price_at_tick(0).unwrap());
		credit_account(&DORIS, asset, 1_000_000);
		credit_account(&DORIS, Asset::Usdc, 1_000_000);
		set_range_order(&DORIS, asset, Asset::Usdc, 0, Some(-1_000..1_000), 1_000_000);
	}
}

fn get_asset_balance(who: &AccountId, asset: Asset) -> u128 {
	LiquidityProvider::asset_balances(who)
		.iter()
		.filter(|asset_balance| asset_balance.0 == asset)
		.map(|asset_balance| asset_balance.1)
		.sum()
}

#[test]
fn basic_pool_setup_provision_and_swap() {
	super::genesis::default().build().execute_with(|| {
		new_pool(Asset::Eth, 0u32, price_at_tick(0).unwrap());
		new_pool(Asset::Flip, 0u32, price_at_tick(0).unwrap());

		new_account(&DORIS, AccountRole::LiquidityProvider);
		register_refund_addressses(&DORIS);
		credit_account(&DORIS, Asset::Eth, 1_000_000);
		credit_account(&DORIS, Asset::Flip, 1_000_000);
		credit_account(&DORIS, Asset::Usdc, 1_000_000);
		assert!(!HistoricalEarnedFees::<Runtime>::contains_key(&DORIS));

		set_limit_order(&DORIS, Asset::Eth, Asset::Usdc, 0, Some(0), 500_000);
		set_range_order(&DORIS, Asset::Eth, Asset::Usdc, 0, Some(-10..10), 1_000_000);

		set_limit_order(&DORIS, Asset::Flip, Asset::Usdc, 0, Some(0), 500_000);
		set_range_order(&DORIS, Asset::Flip, Asset::Usdc, 0, Some(-10..10), 1_000_000);

		new_account(&ZION, AccountRole::Broker);

		let usdc_balance_before = get_asset_balance(&DORIS, Asset::Usdc);

		assert_ok!(Swapping::request_swap_deposit_address(
			RuntimeOrigin::signed(ZION.clone()),
			Asset::Eth,
			Asset::Flip,
			EncodedAddress::Eth([1u8; 20]),
			0u16,
			None,
		));

		let deposit_address = <AddressDerivation as AddressDerivationApi<Ethereum>>::generate_address(
			cf_primitives::chains::assets::eth::Asset::Eth,
			pallet_cf_ingress_egress::ChannelIdCounter::<Runtime, EthereumInstance>::get(),
		).unwrap();

		System::reset_events();
		witness_call(RuntimeCall::EthereumIngressEgress(pallet_cf_ingress_egress::Call::process_deposits {
			deposit_witnesses: vec![DepositWitness {
				deposit_address,
				asset: cf_primitives::chains::assets::eth::Asset::Eth,
				amount: 50,
				deposit_details: (),
			}],
			block_height: 0,
		}));

		let swap_id = assert_events_match!(Runtime, RuntimeEvent::Swapping(pallet_cf_swapping::Event::SwapScheduled {
			swap_id,
			deposit_amount: 50,
			origin: SwapOrigin::DepositChannel {
				deposit_address: events_deposit_address,
				..
			},
			..
		}) if <Ethereum as Chain>::ChainAccount::try_from(ChainAddressConverter::try_from_encoded_address(events_deposit_address.clone()).expect("we created the deposit address above so it should be valid")).unwrap() == deposit_address => swap_id);

		assert_ok!(Timestamp::set(RuntimeOrigin::none(), Timestamp::now()));
		state_chain_runtime::AllPalletsWithoutSystem::on_finalize(2);
		state_chain_runtime::AllPalletsWithoutSystem::on_idle(3, Weight::from_parts(1_000_000_000_000, 0));

		let (.., egress_id) = assert_events_match!(
			Runtime,
			RuntimeEvent::LiquidityPools(
				pallet_cf_pools::Event::AssetSwapped {
					from: Asset::Eth,
					to: Asset::Usdc,
					..
				},
			) => (),
			RuntimeEvent::LiquidityPools(
				pallet_cf_pools::Event::AssetSwapped {
					from: Asset::Usdc,
					to: Asset::Flip,
					..
				},
			) => (),
			RuntimeEvent::Swapping(
				pallet_cf_swapping::Event::SwapExecuted {
					swap_id: executed_swap_id,
					..
				},
			) if executed_swap_id == swap_id => (),
			RuntimeEvent::Swapping(
				pallet_cf_swapping::Event::SwapEgressScheduled {
					egress_id: egress_id @ (ForeignChain::Ethereum, _),
					asset: Asset::Flip,
					..
				},
			) => egress_id
		);

		assert_events_match!(
			Runtime,
			RuntimeEvent::EthereumIngressEgress(
				pallet_cf_ingress_egress::Event::BatchBroadcastRequested {
					ref egress_ids,
					..
				},
			) if egress_ids.contains(&egress_id) => ()
		);

<<<<<<< HEAD
		assert!(HistoricalEarnedFees::<Runtime>::contains_key(&DORIS));
=======
		let usdc_balance_after = get_asset_balance(&DORIS, Asset::Usdc);
		assert!(usdc_balance_after > usdc_balance_before, "Fees should be collected");
>>>>>>> 447aec35
	});
}

#[test]
fn can_process_ccm_via_swap_deposit_address() {
	super::genesis::default().build().execute_with(|| {
		// Setup pool and liquidity
		setup_pool_and_accounts(vec![Asset::Eth, Asset::Flip]);

		let gas_budget = 100;
		let deposit_amount = 1_000;
		let message = CcmChannelMetadata {
			message: vec![0u8, 1u8, 2u8, 3u8, 4u8].try_into().unwrap(),
			gas_budget,
			cf_parameters: Default::default(),
		};

		assert_ok!(Swapping::request_swap_deposit_address(
			RuntimeOrigin::signed(ZION.clone()),
			Asset::Flip,
			Asset::Usdc,
			EncodedAddress::Eth([0x02; 20]),
			0u16,
			Some(message),
		));

		// Deposit funds for the ccm.
		let deposit_address =
			<AddressDerivation as AddressDerivationApi<Ethereum>>::generate_address(
				cf_primitives::chains::assets::eth::Asset::Flip,
				pallet_cf_ingress_egress::ChannelIdCounter::<Runtime, EthereumInstance>::get(),
			)
			.unwrap();
		witness_call(RuntimeCall::EthereumIngressEgress(
			pallet_cf_ingress_egress::Call::process_deposits {
				deposit_witnesses: vec![DepositWitness {
					deposit_address,
					asset: cf_primitives::chains::assets::eth::Asset::Flip,
					amount: 1_000,
					deposit_details: (),
				}],
				block_height: 0,
			}
		));
		let (principal_swap_id, gas_swap_id) = assert_events_match!(Runtime, RuntimeEvent::Swapping(pallet_cf_swapping::Event::CcmDepositReceived {
			ccm_id,
			principal_swap_id: Some(principal_swap_id),
			gas_swap_id: Some(gas_swap_id),
			deposit_amount: amount,
			..
		}) if ccm_id == CcmIdCounter::<Runtime>::get() &&
			amount == deposit_amount => (principal_swap_id, gas_swap_id));

		assert_ok!(Timestamp::set(RuntimeOrigin::none(), Timestamp::now()));
		state_chain_runtime::AllPalletsWithoutSystem::on_finalize(2);
		state_chain_runtime::AllPalletsWithoutSystem::on_idle(3, Weight::from_parts(1_000_000_000_000, 0));

		let (.., egress_id) = assert_events_match!(
			Runtime,
			RuntimeEvent::LiquidityPools(
				pallet_cf_pools::Event::AssetSwapped {
					from: Asset::Flip,
					to: Asset::Usdc,
					input_amount: amount,
					..
				},
			) if amount == deposit_amount => (),
			RuntimeEvent::Swapping(
				pallet_cf_swapping::Event::SwapExecuted {
					swap_id,
					..
				},
			) if swap_id == principal_swap_id => (),
			RuntimeEvent::LiquidityPools(
				pallet_cf_pools::Event::AssetSwapped {
					from: Asset::Usdc,
					to: Asset::Eth,
					..
				},
			) => (),
			RuntimeEvent::Swapping(
				pallet_cf_swapping::Event::SwapExecuted {
					swap_id,
					..
				},
			) if swap_id == gas_swap_id => (),
			RuntimeEvent::Swapping(
				pallet_cf_swapping::Event::CcmEgressScheduled {
					ccm_id,
					egress_id: egress_id @ (ForeignChain::Ethereum, _),
				},
			) if ccm_id == CcmIdCounter::<Runtime>::get() => egress_id
		);

		assert_events_match!(
			Runtime,
			RuntimeEvent::EthereumIngressEgress(
				pallet_cf_ingress_egress::Event::CcmBroadcastRequested {
					egress_id: actual_egress_id,
					..
				},
			) if actual_egress_id == egress_id => ()
		);
	});
}

#[test]
fn can_process_ccm_via_direct_deposit() {
	super::genesis::default().build().execute_with(|| {
		setup_pool_and_accounts(vec![Asset::Eth, Asset::Flip]);

		let gas_budget = 100;
		let deposit_amount = 1_000;
		let deposit_metadata = CcmDepositMetadata {
			source_chain: ForeignChain::Ethereum,
			source_address: Some(ForeignChainAddress::Eth([0xcf; 20].into())),
			channel_metadata: CcmChannelMetadata {
				message: vec![0u8, 1u8, 2u8, 3u8, 4u8].try_into().unwrap(),
				gas_budget,
				cf_parameters: Default::default(),
			},
		};

		witness_call(RuntimeCall::Swapping(pallet_cf_swapping::Call::ccm_deposit{
			source_asset: Asset::Flip,
			deposit_amount,
			destination_asset: Asset::Usdc,
			destination_address: EncodedAddress::Eth([0x02; 20]),
			deposit_metadata,
			tx_hash: Default::default(),
		}));

		let (principal_swap_id, gas_swap_id) = assert_events_match!(Runtime, RuntimeEvent::Swapping(pallet_cf_swapping::Event::CcmDepositReceived {
			ccm_id,
			principal_swap_id: Some(principal_swap_id),
			gas_swap_id: Some(gas_swap_id),
			deposit_amount: amount,
			..
		}) if ccm_id == CcmIdCounter::<Runtime>::get() &&
			amount == deposit_amount => (principal_swap_id, gas_swap_id));

		assert_ok!(Timestamp::set(RuntimeOrigin::none(), Timestamp::now()));
		state_chain_runtime::AllPalletsWithoutSystem::on_finalize(2);
		state_chain_runtime::AllPalletsWithoutSystem::on_idle(3, Weight::from_parts(1_000_000_000_000, 0));

		let (.., egress_id) = assert_events_match!(
			Runtime,
			RuntimeEvent::LiquidityPools(
				pallet_cf_pools::Event::AssetSwapped {
					from: Asset::Flip,
					to: Asset::Usdc,
					input_amount,
					..
				},
			) if input_amount == deposit_amount => (),
			RuntimeEvent::Swapping(
				pallet_cf_swapping::Event::SwapExecuted {
					swap_id,
					..
				},
			) if swap_id == principal_swap_id => (),
			RuntimeEvent::LiquidityPools(
				pallet_cf_pools::Event::AssetSwapped {
					from: Asset::Usdc,
					to: Asset::Eth,
					..
				},
			) => (),
			RuntimeEvent::Swapping(
				pallet_cf_swapping::Event::SwapExecuted {
					swap_id,
					..
				},
			) if swap_id == gas_swap_id => (),
			RuntimeEvent::Swapping(
				pallet_cf_swapping::Event::CcmEgressScheduled {
					ccm_id,
					egress_id: egress_id @ (ForeignChain::Ethereum, _),
				},
			) if ccm_id == CcmIdCounter::<Runtime>::get() => egress_id
		);

		assert_events_match!(
			Runtime,
			RuntimeEvent::EthereumIngressEgress(
				pallet_cf_ingress_egress::Event::CcmBroadcastRequested {
					egress_id: actual_egress_id,
					..
				},
			) if actual_egress_id == egress_id => ()
		);
	});
}

#[test]
fn failed_swaps_are_rolled_back() {
	super::genesis::default().build().execute_with(|| {
		setup_pool_and_accounts(vec![Asset::Eth, Asset::Btc]);

		// Get current pool's liquidity
		let eth_price = LiquidityPools::current_price(Asset::Eth, STABLE_ASSET)
			.expect("Eth pool should be set up with liquidity.")
			.price;
		let btc_price = LiquidityPools::current_price(Asset::Btc, STABLE_ASSET)
			.expect("Btc pool should be set up with liquidity.")
			.price;

		let witness_swap_ingress =
			|from: Asset, to: Asset, amount: AssetAmount, destination_address: EncodedAddress| {
				witness_call(RuntimeCall::Swapping(
					pallet_cf_swapping::Call::schedule_swap_from_contract {
						from,
						to,
						deposit_amount: amount,
						destination_address,
						tx_hash: Default::default(),
					},
				))
			};

		witness_swap_ingress(
			Asset::Eth,
			Asset::Flip,
			1_000,
			EncodedAddress::Eth(Default::default()),
		);
		witness_swap_ingress(
			Asset::Eth,
			Asset::Btc,
			1_000,
			EncodedAddress::Btc("bcrt1qs758ursh4q9z627kt3pp5yysm78ddny6txaqgw".as_bytes().to_vec()),
		);
		witness_swap_ingress(
			Asset::Btc,
			Asset::Usdc,
			1_000,
			EncodedAddress::Eth(Default::default()),
		);
		System::reset_events();

		// Usdc -> Flip swap will fail. All swaps are stalled.
		Swapping::on_finalize(1);

		assert_events_match!(
			Runtime,
			RuntimeEvent::Swapping(
				pallet_cf_swapping::Event::BatchSwapFailed {
					asset: Asset::Flip,
					direction: cf_primitives::SwapLeg::FromStable,
					..
				},
			) => ()
		);

		// Repeatedly processing Failed swaps should not impact pool liquidity
		assert_eq!(
			Some(eth_price),
			LiquidityPools::current_price(Asset::Eth, STABLE_ASSET)
				.map(|pool_price| pool_price.price)
		);
		assert_eq!(
			Some(btc_price),
			LiquidityPools::current_price(Asset::Btc, STABLE_ASSET)
				.map(|pool_price| pool_price.price)
		);

		// Subsequent swaps will also fail. No swaps should be processed and the Pool liquidity
		// shouldn't be drained.
		Swapping::on_finalize(2);
		assert_eq!(
			Some(eth_price),
			LiquidityPools::current_price(Asset::Eth, STABLE_ASSET)
				.map(|pool_price| pool_price.price)
		);
		assert_eq!(
			Some(btc_price),
			LiquidityPools::current_price(Asset::Btc, STABLE_ASSET)
				.map(|pool_price| pool_price.price)
		);

		// All swaps can continue once the problematic pool is fixed
		setup_pool_and_accounts(vec![Asset::Flip]);
		System::reset_events();

		Swapping::on_finalize(3);

		assert_ne!(
			Some(eth_price),
			LiquidityPools::current_price(Asset::Eth, STABLE_ASSET)
				.map(|pool_price| pool_price.price)
		);
		assert_ne!(
			Some(btc_price),
			LiquidityPools::current_price(Asset::Btc, STABLE_ASSET)
				.map(|pool_price| pool_price.price)
		);

		assert_events_match!(
			Runtime,
			RuntimeEvent::LiquidityPools(
				pallet_cf_pools::Event::AssetSwapped {
					from: Asset:: Eth,
					to: Asset::Usdc,
					input_amount: 2_000,
					..
				},
			) => (),
			RuntimeEvent::LiquidityPools(
				pallet_cf_pools::Event::AssetSwapped {
					from: Asset:: Btc,
					to: Asset::Usdc,
					input_amount: 1_000,
					..
				},
			) => (),
			RuntimeEvent::LiquidityPools(
				pallet_cf_pools::Event::AssetSwapped {
					from: Asset::Usdc,
					to: Asset::Flip,
					..
				},
			) => (),
			RuntimeEvent::LiquidityPools(
				pallet_cf_pools::Event::AssetSwapped {
					from: Asset::Usdc,
					to: Asset::Btc,
					..
				},
			) => (),
			RuntimeEvent::Swapping(
				pallet_cf_swapping::Event::SwapExecuted {
					swap_id: 1,
					..
				},
			) => (),
			RuntimeEvent::Swapping(
				pallet_cf_swapping::Event::SwapExecuted {
					swap_id: 2,
					..
				},
			) => (),
			RuntimeEvent::Swapping(
				pallet_cf_swapping::Event::SwapExecuted {
					swap_id: 3,
					..
				},
			) => ()
		);
	});
}

#[test]
fn ethereum_ccm_can_calculate_gas_limits() {
	super::genesis::default().build().execute_with(|| {
		let chain_state = ChainState::<Ethereum> {
			block_height: 1,
			tracked_data: EthereumTrackedData {
				base_fee: 1_000_000u128,
				priority_fee: 500_000u128,
			},
		};

		witness_call(RuntimeCall::EthereumChainTracking(
			pallet_cf_chain_tracking::Call::update_chain_state {
				new_chain_state: chain_state.clone(),
			},
		));
		assert_eq!(EthereumChainTracking::chain_state(), Some(chain_state));

		let make_ccm_call = |gas_budget: u128| {
			<EthereumApi<EthEnvironment> as ExecutexSwapAndCall<Ethereum>>::new_unsigned(
				TransferAssetParams::<Ethereum> {
					asset: EthAsset::Flip,
					amount: 1_000,
					to: Default::default(),
				},
				ForeignChain::Ethereum,
				None,
				gas_budget,
				vec![],
			)
			.unwrap()
		};

		// Each unit of gas costs 1 * 1_000_000 + 500_000 = 1_500_000
		assert_eq!(
			EthTransactionBuilder::calculate_gas_limit(&make_ccm_call(1_499_999)),
			Some(U256::from(0))
		);
		assert_eq!(
			EthTransactionBuilder::calculate_gas_limit(&make_ccm_call(1_500_000)),
			Some(U256::from(1))
		);
		// 1_000_000_000_000 / (1 * 1_000_000 + 500_000) = 666_666
		assert_eq!(
			EthTransactionBuilder::calculate_gas_limit(&make_ccm_call(1_000_000_000_000u128)),
			Some(U256::from(666_666))
		);

		// Can handle divide by zero case. Practically this should never happen.
		let chain_state = ChainState::<Ethereum> {
			block_height: 2,
			tracked_data: EthereumTrackedData { base_fee: 0u128, priority_fee: 0u128 },
		};

		witness_call(RuntimeCall::EthereumChainTracking(
			pallet_cf_chain_tracking::Call::update_chain_state {
				new_chain_state: chain_state.clone(),
			},
		));

		assert_eq!(
			EthTransactionBuilder::calculate_gas_limit(&make_ccm_call(1_000_000_000u128)),
			Some(U256::from(0))
		);
	});
}

#[test]
fn can_resign_failed_ccm() {
	const EPOCH_BLOCKS: u32 = 1000;
	const MAX_AUTHORITIES: AuthorityCount = 10;
	super::genesis::default()
		.blocks_per_epoch(EPOCH_BLOCKS)
		.max_authorities(MAX_AUTHORITIES)
		.build()
		.execute_with(|| {
			// Setup environments, and rotate into the next epoch.
			let (mut testnet, _genesis, _backup_nodes) =
				fund_authorities_and_join_auction(MAX_AUTHORITIES);

			testnet.move_to_the_next_epoch();
			let tx_out_id =
				AwaitingBroadcast::<Runtime, Instance1>::get(1).unwrap().transaction_out_id;

			for node in Validator::current_authorities() {
				// Broadcast success for id 1, which is the rotation transaction.
				// This needs to succeed because it's a barrier broadcast.
				assert_ok!(Witnesser::witness_at_epoch(
					RuntimeOrigin::signed(node),
					Box::new(RuntimeCall::EthereumBroadcaster(
						pallet_cf_broadcast::Call::transaction_succeeded {
							tx_out_id,
							signer_id: Default::default(),
							tx_fee: TransactionFee {
								effective_gas_price: Default::default(),
								gas_used: Default::default()
							},
							tx_metadata: Default::default(),
						}
					)),
					<Runtime as Chainflip>::EpochInfo::current_epoch()
				));
			}
			setup_pool_and_accounts(vec![Asset::Eth, Asset::Flip]);

			// Deposit CCM and process the swap
			let deposit_metadata = CcmDepositMetadata {
				source_chain: ForeignChain::Ethereum,
				source_address: Some(ForeignChainAddress::Eth([0xcf; 20].into())),
				channel_metadata: CcmChannelMetadata {
					message: vec![0u8, 1u8, 2u8, 3u8, 4u8].try_into().unwrap(),
					gas_budget: 1_000,
					cf_parameters: Default::default(),
				},
			};

			witness_call(RuntimeCall::Swapping(pallet_cf_swapping::Call::ccm_deposit {
				source_asset: Asset::Flip,
				deposit_amount: 10_000,
				destination_asset: Asset::Usdc,
				destination_address: EncodedAddress::Eth([0x02; 20]),
				deposit_metadata,
				tx_hash: Default::default(),
			}));

			// Process the swap -> egress -> threshold sign -> broadcast
			let starting_epoch = Validator::current_epoch();
			testnet.move_forward_blocks(3);
			let broadcast_id = BroadcastIdCounter::<Runtime, Instance1>::get();

			// Fail the broadcast
			for _ in Validator::current_authorities() {
				let nominee = AwaitingBroadcast::<Runtime, Instance1>::get(broadcast_id)
					.unwrap_or_else(|| {
						panic!(
							"Failed to get the transaction signing attempt for {:?}.",
							broadcast_id,
						)
					})
					.nominee
					.unwrap();

				assert_ok!(EthereumBroadcaster::transaction_failed(
					RuntimeOrigin::signed(nominee),
					broadcast_id,
				));
				testnet.move_forward_blocks(
					DefaultRetryPolicy::next_attempt_delay(EthereumBroadcaster::attempt_count(
						broadcast_id,
					))
					.unwrap(),
				);
			}

			// Upon broadcast failure, the Failure callback is called, and failed CCM is stored.
			assert_eq!(
				EthereumIngressEgress::failed_foreign_chain_calls(broadcast_id),
				vec![FailedForeignChainCall { broadcast_id: 2, original_epoch: 2 }]
			);

			// No storage change within the same epoch
			testnet.move_to_the_end_of_epoch();
			assert_eq!(
				EthereumIngressEgress::failed_foreign_chain_calls(starting_epoch),
				vec![FailedForeignChainCall { broadcast_id: 2, original_epoch: 2 }]
			);

			// On the next epoch, the call is asked to be resigned
			testnet.move_to_the_next_epoch();
			testnet.move_forward_blocks(2);

			assert_eq!(EthereumIngressEgress::failed_foreign_chain_calls(starting_epoch), vec![]);
			assert_eq!(
				EthereumIngressEgress::failed_foreign_chain_calls(starting_epoch + 1),
				vec![FailedForeignChainCall { broadcast_id: 2, original_epoch: 2 }]
			);

			// On the next epoch, the failed call is removed from storage.
			testnet.move_to_the_next_epoch();
			testnet.move_forward_blocks(2);
			assert_eq!(EthereumIngressEgress::failed_foreign_chain_calls(starting_epoch), vec![]);
			assert_eq!(
				EthereumIngressEgress::failed_foreign_chain_calls(starting_epoch + 1),
				vec![]
			);
			assert_eq!(
				EthereumIngressEgress::failed_foreign_chain_calls(starting_epoch + 2),
				vec![]
			);

			assert!(ThresholdSignatureData::<Runtime, Instance1>::get(broadcast_id).is_none());
			assert!(RequestFailureCallbacks::<Runtime, Instance1>::get(broadcast_id).is_none());
			assert!(RequestSuccessCallbacks::<Runtime, Instance1>::get(broadcast_id).is_none());
		});
}

#[test]
fn can_handle_failed_vault_transfer() {
	const EPOCH_BLOCKS: u32 = 1000;
	const MAX_AUTHORITIES: AuthorityCount = 10;
	super::genesis::default()
		.blocks_per_epoch(EPOCH_BLOCKS)
		.max_authorities(MAX_AUTHORITIES)
		.build()
		.execute_with(|| {
			// Setup environments, and rotate into the next epoch.
			let (mut testnet, backup_nodes) =
				Network::create(10, &Validator::current_authorities());
			for node in &backup_nodes {
				testnet.state_chain_gateway_contract.fund_account(
					node.clone(),
					genesis::GENESIS_BALANCE,
					GENESIS_EPOCH,
				);
			}
			testnet.move_forward_blocks(1);
			for node in backup_nodes.clone() {
				Cli::register_as_validator(&node);
				setup_account_and_peer_mapping(&node);
				Cli::start_bidding(&node);
			}

			testnet.move_to_the_next_epoch();

			// Report a failed vault transfer
			let starting_epoch = Validator::current_epoch();
			let asset = cf_chains::assets::eth::Asset::Eth;
			let amount = 1_000_000u128;
			let destination_address = [0x00; 20].into();
			let broadcast_id = 2;

			witness_call(RuntimeCall::EthereumIngressEgress(
				pallet_cf_ingress_egress::Call::vault_transfer_failed {
					asset,
					amount,
					destination_address,
				},
			));

			System::assert_last_event(RuntimeEvent::EthereumIngressEgress(
				pallet_cf_ingress_egress::Event::<Runtime, Instance1>::TransferFallbackRequested {
					asset,
					amount,
					destination_address,
					broadcast_id,
				},
			));
			testnet.move_forward_blocks(11);

			// Transfer Fallback call is constructed, but not broadcasted.
			assert!(EthereumBroadcaster::threshold_signature_data(broadcast_id).is_some());
			assert_eq!(
				EthereumIngressEgress::failed_foreign_chain_calls(starting_epoch),
				vec![FailedForeignChainCall { broadcast_id, original_epoch: starting_epoch }]
			);

			// No storage change within the same epoch
			testnet.move_to_the_end_of_epoch();
			assert_eq!(
				EthereumIngressEgress::failed_foreign_chain_calls(starting_epoch),
				vec![FailedForeignChainCall { broadcast_id, original_epoch: starting_epoch }]
			);

			// On the next epoch, the call is asked to be resigned
			testnet.move_to_the_next_epoch();
			testnet.move_forward_blocks(2);

			assert_eq!(EthereumIngressEgress::failed_foreign_chain_calls(starting_epoch), vec![]);
			assert_eq!(
				EthereumIngressEgress::failed_foreign_chain_calls(starting_epoch + 1),
				vec![FailedForeignChainCall { broadcast_id, original_epoch: starting_epoch }]
			);

			// On the next epoch, the failed call is removed from storage.
			testnet.move_to_the_next_epoch();
			testnet.move_forward_blocks(2);
			assert_eq!(EthereumIngressEgress::failed_foreign_chain_calls(starting_epoch), vec![]);
			assert_eq!(
				EthereumIngressEgress::failed_foreign_chain_calls(starting_epoch + 1),
				vec![]
			);
			assert_eq!(
				EthereumIngressEgress::failed_foreign_chain_calls(starting_epoch + 2),
				vec![]
			);

			assert!(ThresholdSignatureData::<Runtime, Instance1>::get(broadcast_id).is_none());
			assert!(RequestFailureCallbacks::<Runtime, Instance1>::get(broadcast_id).is_none());
			assert!(RequestSuccessCallbacks::<Runtime, Instance1>::get(broadcast_id).is_none());
		});
}<|MERGE_RESOLUTION|>--- conflicted
+++ resolved
@@ -327,12 +327,9 @@
 			) if egress_ids.contains(&egress_id) => ()
 		);
 
-<<<<<<< HEAD
 		assert!(HistoricalEarnedFees::<Runtime>::contains_key(&DORIS));
-=======
 		let usdc_balance_after = get_asset_balance(&DORIS, Asset::Usdc);
 		assert!(usdc_balance_after > usdc_balance_before, "Fees should be collected");
->>>>>>> 447aec35
 	});
 }
 
