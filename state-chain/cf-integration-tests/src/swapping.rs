//! Contains tests related to liquidity, pools and swapping
use cf_amm::{
	common::{sqrt_price_at_tick, SqrtPriceQ64F96, Tick},
	range_orders::Liquidity,
};
<<<<<<< HEAD
use cf_chains::{
	address::{AddressConverter, EncodedAddress},
	Chain, Ethereum, ForeignChain,
};
=======
use cf_chains::{CcmIngressMetadata, Chain, Ethereum, ForeignChain, ForeignChainAddress};
>>>>>>> b2aea68c
use cf_primitives::{AccountId, AccountRole, Asset, AssetAmount};
use cf_test_utilities::{assert_events_eq, assert_events_match};
use cf_traits::{AddressDerivationApi, EpochInfo, LpBalanceApi};
use frame_support::{
	assert_ok,
	traits::{OnIdle, OnNewAccount},
};
use pallet_cf_ingress_egress::IngressWitness;
use pallet_cf_pools::Order;
use pallet_cf_swapping::CcmIdCounter;
use state_chain_runtime::{
	chainflip::{address_derivation::AddressDerivation, ChainAddressConverter},
	AccountRoles, EthereumInstance, LiquidityPools, LiquidityProvider, Runtime, RuntimeCall,
	RuntimeEvent, RuntimeOrigin, Swapping, System, Validator, Weight, Witnesser,
};

const DORIS: AccountId = AccountId::new([0x11; 32]);
const ZION: AccountId = AccountId::new([0x22; 32]);

fn new_pool(unstable_asset: Asset, fee_hundredth_pips: u32, initial_sqrt_price: SqrtPriceQ64F96) {
	assert_ok!(LiquidityPools::new_pool(
		pallet_cf_governance::RawOrigin::GovernanceApproval.into(),
		unstable_asset,
		fee_hundredth_pips,
		initial_sqrt_price,
	));
	assert_events_eq!(
		Runtime,
		RuntimeEvent::LiquidityPools(pallet_cf_pools::Event::NewPoolCreated {
			unstable_asset,
			fee_hundredth_pips,
			initial_sqrt_price,
		},)
	);
	System::reset_events();
}

fn new_account(account_id: &AccountId, role: AccountRole) {
	AccountRoles::on_new_account(account_id);
	assert_ok!(AccountRoles::register_account_role(
		RuntimeOrigin::signed(account_id.clone()),
		role
	));
	assert_events_eq!(
		Runtime,
		RuntimeEvent::AccountRoles(pallet_cf_account_roles::Event::AccountRoleRegistered {
			account_id: account_id.clone(),
			role,
		})
	);
	System::reset_events();
}

fn credit_account(account_id: &AccountId, asset: Asset, amount: AssetAmount) {
	let original_amount =
		pallet_cf_lp::FreeBalances::<Runtime>::get(account_id, asset).unwrap_or_default();
	assert_ok!(LiquidityProvider::try_credit_account(account_id, asset, amount));
	assert_eq!(
		pallet_cf_lp::FreeBalances::<Runtime>::get(account_id, asset).unwrap_or_default(),
		original_amount + amount
	);
	assert_events_eq!(
		Runtime,
		RuntimeEvent::LiquidityProvider(pallet_cf_lp::Event::AccountCredited {
			account_id: account_id.clone(),
			asset,
			amount_credited: amount,
		},)
	);
	System::reset_events();
}

fn mint_range_order(
	account_id: &AccountId,
	unstable_asset: Asset,
	range: core::ops::Range<Tick>,
	liquidity: Liquidity,
) {
	let unstable_balance =
		pallet_cf_lp::FreeBalances::<Runtime>::get(account_id, unstable_asset).unwrap_or_default();
	let stable_balance =
		pallet_cf_lp::FreeBalances::<Runtime>::get(account_id, pallet_cf_pools::STABLE_ASSET)
			.unwrap_or_default();
	assert_ok!(LiquidityPools::collect_and_mint_range_order(
		RuntimeOrigin::signed(account_id.clone()),
		unstable_asset,
		range,
		liquidity,
	));
	let new_unstable_balance =
		pallet_cf_lp::FreeBalances::<Runtime>::get(account_id, unstable_asset).unwrap_or_default();
	let new_stable_balance =
		pallet_cf_lp::FreeBalances::<Runtime>::get(account_id, pallet_cf_pools::STABLE_ASSET)
			.unwrap_or_default();

	assert!(
		new_unstable_balance < unstable_balance && new_stable_balance <= stable_balance ||
			new_unstable_balance <= unstable_balance && new_stable_balance < stable_balance
	);

	let check_balance = |asset, new_balance, old_balance| {
		if new_balance < old_balance {
			assert_events_eq!(
				Runtime,
				RuntimeEvent::LiquidityProvider(pallet_cf_lp::Event::AccountDebited {
					account_id: account_id.clone(),
					asset,
					amount_debited: old_balance - new_balance,
				},)
			);
		}
	};

	check_balance(unstable_asset, new_unstable_balance, unstable_balance);
	check_balance(pallet_cf_pools::STABLE_ASSET, new_stable_balance, stable_balance);

	System::reset_events();
}

fn mint_limit_order(
	account_id: &AccountId,
	unstable_asset: Asset,
	order: Order,
	tick: Tick,
	amount: AssetAmount,
) {
	let unstable_balance =
		pallet_cf_lp::FreeBalances::<Runtime>::get(account_id, unstable_asset).unwrap_or_default();
	let stable_balance =
		pallet_cf_lp::FreeBalances::<Runtime>::get(account_id, pallet_cf_pools::STABLE_ASSET)
			.unwrap_or_default();
	assert_ok!(LiquidityPools::collect_and_mint_limit_order(
		RuntimeOrigin::signed(account_id.clone()),
		unstable_asset,
		order,
		tick,
		amount,
	));
	let new_unstable_balance =
		pallet_cf_lp::FreeBalances::<Runtime>::get(account_id, unstable_asset).unwrap_or_default();
	let new_stable_balance =
		pallet_cf_lp::FreeBalances::<Runtime>::get(account_id, pallet_cf_pools::STABLE_ASSET)
			.unwrap_or_default();

	if order == Order::Sell {
		assert_eq!(new_unstable_balance, unstable_balance - amount);
		assert_eq!(new_stable_balance, stable_balance);
	} else {
		assert_eq!(new_unstable_balance, unstable_balance);
		assert_eq!(new_stable_balance, stable_balance - amount);
	}

	let check_balance = |asset, new_balance, old_balance| {
		if new_balance < old_balance {
			assert_events_eq!(
				Runtime,
				RuntimeEvent::LiquidityProvider(pallet_cf_lp::Event::AccountDebited {
					account_id: account_id.clone(),
					asset,
					amount_debited: old_balance - new_balance,
				},)
			);
		}
	};

	check_balance(unstable_asset, new_unstable_balance, unstable_balance);
	check_balance(pallet_cf_pools::STABLE_ASSET, new_stable_balance, stable_balance);

	System::reset_events();
}

fn setup_pool_and_accounts(assets: Vec<Asset>) {
	new_account(&DORIS, AccountRole::LiquidityProvider);
	new_account(&ZION, AccountRole::Relayer);

	for asset in assets {
		new_pool(asset, 0u32, sqrt_price_at_tick(0));
		credit_account(&DORIS, asset, 1_000_000);
		credit_account(&DORIS, Asset::Usdc, 1_000_000);
		mint_range_order(&DORIS, asset, -1_000..1_000, 1_000_000);
	}
}

#[test]
fn basic_pool_setup_provision_and_swap() {
	super::genesis::default().build().execute_with(|| {
		new_pool(Asset::Eth, 0u32, sqrt_price_at_tick(0));
		new_pool(Asset::Flip, 0u32, sqrt_price_at_tick(0));

		new_account(&DORIS, AccountRole::LiquidityProvider);
		credit_account(&DORIS, Asset::Eth, 1_000_000);
		credit_account(&DORIS, Asset::Flip, 1_000_000);
		credit_account(&DORIS, Asset::Usdc, 1_000_000);

		mint_limit_order(&DORIS, Asset::Eth, Order::Sell, 0, 500_000);
		mint_range_order(&DORIS, Asset::Eth, -10..10, 1_000_000);

		mint_limit_order(&DORIS, Asset::Flip, Order::Sell, 0, 500_000);
		mint_range_order(&DORIS, Asset::Flip, -10..10, 1_000_000);

		new_account(&ZION, AccountRole::Relayer);

		assert_ok!(Swapping::register_swap_intent(
			RuntimeOrigin::signed(ZION.clone()),
			Asset::Eth,
			Asset::Flip,
<<<<<<< HEAD
			EncodedAddress::Eth(egress_address.to_vec()),
=======
			ForeignChainAddress::Eth([1u8; 20]),
>>>>>>> b2aea68c
			0u16,
			None,
		));

		let ingress_address = <AddressDerivation as AddressDerivationApi<Ethereum>>::generate_address(
			cf_chains::eth::assets::eth::Asset::Eth,
			pallet_cf_ingress_egress::IntentIdCounter::<Runtime, EthereumInstance>::get(),
		).unwrap();
		assert_events_eq!(Runtime, RuntimeEvent::EthereumIngressEgress(
			pallet_cf_ingress_egress::Event::StartWitnessing { ingress_address, ingress_asset: cf_chains::eth::assets::eth::Asset::Eth },
		));
		System::reset_events();

		let current_epoch = Validator::current_epoch();
		for node in Validator::current_authorities() {
			assert_ok!(Witnesser::witness_at_epoch(
				RuntimeOrigin::signed(node),
				Box::new(RuntimeCall::EthereumIngressEgress(pallet_cf_ingress_egress::Call::do_ingress {
					ingress_witnesses: vec![IngressWitness {
						ingress_address,
						asset: cf_chains::eth::assets::eth::Asset::Eth,
						amount: 50,
						tx_id: Default::default(),
					}],
				})),
				current_epoch
			));
		}

		let swap_id = assert_events_match!(Runtime, RuntimeEvent::Swapping(pallet_cf_swapping::Event::SwapIngressReceived {
			swap_id,
			ingress_address: events_ingress_address,
			ingress_amount: 50,
			..
		}) if <Ethereum as Chain>::ChainAccount::try_from(ChainAddressConverter::from_encoded_address(events_ingress_address.clone()).expect("we created the ingress address above so it should be valid")).unwrap() == ingress_address => swap_id);

		state_chain_runtime::AllPalletsWithoutSystem::on_idle(
			1,
			Weight::from_ref_time(1_000_000_000_000),
		);

		let (.., egress_id) = assert_events_match!(
			Runtime,
			RuntimeEvent::LiquidityPools(
				pallet_cf_pools::Event::AssetSwapped {
					from: Asset::Eth,
					to: Asset::Usdc,
					..
				},
			) => (),
			RuntimeEvent::LiquidityPools(
				pallet_cf_pools::Event::AssetSwapped {
					from: Asset::Usdc,
					to: Asset::Flip,
					..
				},
			) => (),
			RuntimeEvent::Swapping(
				pallet_cf_swapping::Event::SwapExecuted {
					swap_id: executed_swap_id,
				},
			) if executed_swap_id == swap_id => (),
			RuntimeEvent::Swapping(
				pallet_cf_swapping::Event::SwapEgressScheduled {
					egress_id: egress_id @ (ForeignChain::Ethereum, _),
					asset: Asset::Flip,
					..
				},
			) => egress_id
		);

		assert_events_match!(
			Runtime,
			RuntimeEvent::EthereumIngressEgress(
				pallet_cf_ingress_egress::Event::BatchBroadcastRequested {
					ref egress_ids,
					..
				},
			) if egress_ids.contains(&egress_id) => ()
		);
	});
}

#[test]
fn can_process_ccm_via_swap_intent() {
	super::genesis::default().build().execute_with(|| {
		// Setup pool and liquidity
		setup_pool_and_accounts(vec![Asset::Eth, Asset::Flip]);

		let gas_budget = 100;
		let ingress_amount = 1_000;
		let message = CcmIngressMetadata {
			message: vec![0u8, 1u8, 2u8, 3u8, 4u8],
			gas_budget,
			refund_address: ForeignChainAddress::Eth([0x01; 20]),
			source_address: ForeignChainAddress::Eth([0xcf; 20]),
		};

		// Register CCM via swap intent.
		assert_ok!(Swapping::register_swap_intent(
			RuntimeOrigin::signed(ZION.clone()),
			Asset::Flip,
			Asset::Usdc,
			ForeignChainAddress::Eth([0x02; 20]),
			0u16,
			Some(message),
		));

		// Ingress fund for the ccm.
		let ingress_address =
			<AddressDerivation as AddressDerivationApi<Ethereum>>::generate_address(
				cf_chains::eth::assets::eth::Asset::Flip,
				pallet_cf_ingress_egress::IntentIdCounter::<Runtime, EthereumInstance>::get(),
			)
			.unwrap();
		let current_epoch = Validator::current_epoch();
		for node in Validator::current_authorities() {
			assert_ok!(Witnesser::witness_at_epoch(
				RuntimeOrigin::signed(node),
				Box::new(RuntimeCall::EthereumIngressEgress(
					pallet_cf_ingress_egress::Call::do_ingress {
						ingress_witnesses: vec![IngressWitness {
							ingress_address,
							asset: cf_chains::eth::assets::eth::Asset::Flip,
							amount: 1_000,
							tx_id: Default::default(),
						}],
					}
				)),
				current_epoch
			));
		}
		let (principal_swap_id, gas_swap_id) = assert_events_match!(Runtime, RuntimeEvent::Swapping(pallet_cf_swapping::Event::CcmIngressReceived {
			ccm_id,
			principal_swap_id: Some(principal_swap_id),
			gas_swap_id: Some(gas_swap_id),
			ingress_amount: amount,
			..
		}) if ccm_id == CcmIdCounter::<Runtime>::get() && 
			amount == ingress_amount => (principal_swap_id, gas_swap_id));

		// on_idle to perform the swaps and egress CCM.
		state_chain_runtime::AllPalletsWithoutSystem::on_idle(
			1,
			Weight::from_ref_time(1_000_000_000_000),
		);

		let (.., egress_id) = assert_events_match!(
			Runtime,
			RuntimeEvent::LiquidityPools(
				pallet_cf_pools::Event::AssetSwapped {
					from: Asset::Flip,
					to: Asset::Usdc,
					input_amount: amount,
					..
				},
			) if amount == gas_budget => (),
			RuntimeEvent::LiquidityPools(
				pallet_cf_pools::Event::AssetSwapped {
					from: Asset::Usdc,
					to: Asset::Eth,
					..
				},
			) => (),
			RuntimeEvent::Swapping(
				pallet_cf_swapping::Event::SwapExecuted {
					swap_id,
				},
			) if swap_id == gas_swap_id => (),
			RuntimeEvent::LiquidityPools(
				pallet_cf_pools::Event::AssetSwapped {
					from: Asset::Flip,
					to: Asset::Usdc,
					..
				},
			) => (),
			RuntimeEvent::Swapping(
				pallet_cf_swapping::Event::SwapExecuted {
					swap_id,
				},
			) if swap_id == principal_swap_id => (),
			RuntimeEvent::Swapping(
				pallet_cf_swapping::Event::CcmEgressScheduled {
					ccm_id,
					egress_id: egress_id @ (ForeignChain::Ethereum, _),
				},
			) if ccm_id == CcmIdCounter::<Runtime>::get() => egress_id
		);

		assert_events_match!(
			Runtime,
			RuntimeEvent::EthereumIngressEgress(
				pallet_cf_ingress_egress::Event::CcmBroadcastRequested {
					egress_id: actual_egress_id,
					..
				},
			) if actual_egress_id == egress_id => ()
		);
	});
}

#[test]
fn can_process_ccm_via_extrinsic_intent() {
	super::genesis::default().build().execute_with(|| {
		setup_pool_and_accounts(vec![Asset::Eth, Asset::Flip]);

		let gas_budget = 100;
		let ingress_amount = 1_000;
		let message = CcmIngressMetadata {
			message: vec![0u8, 1u8, 2u8, 3u8, 4u8],
			gas_budget,
			refund_address: ForeignChainAddress::Eth([0x01; 20]),
			source_address: ForeignChainAddress::Eth([0xcf; 20])
		};

		let ccm_call = Box::new(RuntimeCall::Swapping(pallet_cf_swapping::Call::ccm_ingress{
			ingress_asset: Asset::Flip,
			ingress_amount,
			egress_asset: Asset::Usdc,
			egress_address: ForeignChainAddress::Eth([0x02; 20]),
			message_metadata: message,
		}));
		let current_epoch = Validator::current_epoch();
		for node in Validator::current_authorities() {
			assert_ok!(Witnesser::witness_at_epoch(
				RuntimeOrigin::signed(node),
				ccm_call.clone(),
				current_epoch
			));
		}
		let (principal_swap_id, gas_swap_id) = assert_events_match!(Runtime, RuntimeEvent::Swapping(pallet_cf_swapping::Event::CcmIngressReceived {
			ccm_id,
			principal_swap_id: Some(principal_swap_id),
			gas_swap_id: Some(gas_swap_id),
			ingress_amount: amount,
			..
		}) if ccm_id == CcmIdCounter::<Runtime>::get() && 
			amount == ingress_amount => (principal_swap_id, gas_swap_id));

		state_chain_runtime::AllPalletsWithoutSystem::on_idle(
			1,
			Weight::from_ref_time(1_000_000_000_000),
		);

		let (.., egress_id) = assert_events_match!(
			Runtime,
			RuntimeEvent::LiquidityPools(
				pallet_cf_pools::Event::AssetSwapped {
					from: Asset::Flip,
					to: Asset::Usdc,
					input_amount,
					..
				},
			) if input_amount == gas_budget => (),
			RuntimeEvent::LiquidityPools(
				pallet_cf_pools::Event::AssetSwapped {
					from: Asset::Usdc,
					to: Asset::Eth,
					..
				},
			) => (),
			RuntimeEvent::Swapping(
				pallet_cf_swapping::Event::SwapExecuted {
					swap_id,
				},
			) if swap_id == gas_swap_id => (),
			RuntimeEvent::LiquidityPools(
				pallet_cf_pools::Event::AssetSwapped {
					from: Asset::Flip,
					to: Asset::Usdc,
					..
				},
			) => (),
			RuntimeEvent::Swapping(
				pallet_cf_swapping::Event::SwapExecuted {
					swap_id,
				},
			) if swap_id == principal_swap_id => (),
			RuntimeEvent::Swapping(
				pallet_cf_swapping::Event::CcmEgressScheduled {
					ccm_id,
					egress_id: egress_id @ (ForeignChain::Ethereum, _),
				},
			) if ccm_id == CcmIdCounter::<Runtime>::get() => egress_id
		);

		assert_events_match!(
			Runtime,
			RuntimeEvent::EthereumIngressEgress(
				pallet_cf_ingress_egress::Event::CcmBroadcastRequested {
					egress_id: actual_egress_id,
					..
				},
			) if actual_egress_id == egress_id => ()
		);
	});
}<|MERGE_RESOLUTION|>--- conflicted
+++ resolved
@@ -3,14 +3,10 @@
 	common::{sqrt_price_at_tick, SqrtPriceQ64F96, Tick},
 	range_orders::Liquidity,
 };
-<<<<<<< HEAD
 use cf_chains::{
 	address::{AddressConverter, EncodedAddress},
-	Chain, Ethereum, ForeignChain,
+	CcmIngressMetadata, Chain, Ethereum, ForeignChain, ForeignChainAddress,
 };
-=======
-use cf_chains::{CcmIngressMetadata, Chain, Ethereum, ForeignChain, ForeignChainAddress};
->>>>>>> b2aea68c
 use cf_primitives::{AccountId, AccountRole, Asset, AssetAmount};
 use cf_test_utilities::{assert_events_eq, assert_events_match};
 use cf_traits::{AddressDerivationApi, EpochInfo, LpBalanceApi};
@@ -217,11 +213,7 @@
 			RuntimeOrigin::signed(ZION.clone()),
 			Asset::Eth,
 			Asset::Flip,
-<<<<<<< HEAD
-			EncodedAddress::Eth(egress_address.to_vec()),
-=======
-			ForeignChainAddress::Eth([1u8; 20]),
->>>>>>> b2aea68c
+			EncodedAddress::Eth([1u8; 20].to_vec()),
 			0u16,
 			None,
 		));
@@ -325,7 +317,7 @@
 			RuntimeOrigin::signed(ZION.clone()),
 			Asset::Flip,
 			Asset::Usdc,
-			ForeignChainAddress::Eth([0x02; 20]),
+			EncodedAddress::Eth([0x02; 20].to_vec()),
 			0u16,
 			Some(message),
 		));
@@ -441,7 +433,7 @@
 			ingress_asset: Asset::Flip,
 			ingress_amount,
 			egress_asset: Asset::Usdc,
-			egress_address: ForeignChainAddress::Eth([0x02; 20]),
+			egress_address: EncodedAddress::Eth([0x02; 20].to_vec()),
 			message_metadata: message,
 		}));
 		let current_epoch = Validator::current_epoch();
