//! Contains tests related to liquidity, pools and swapping
<<<<<<< HEAD
use cf_chains::address::{AddressConverter, EncodedAddress};
use cf_test_utilities::{assert_has_event_pattern, extract_from_event};
=======
use cf_amm::{
	common::{sqrt_price_at_tick, Side, SqrtPriceQ64F96, Tick},
	range_orders::Liquidity,
};
use cf_chains::{Chain, Ethereum, ForeignChain, ForeignChainAddress};
use cf_primitives::{AccountId, AccountRole, Asset, AssetAmount};
use cf_test_utilities::{assert_events_eq, assert_events_match};
use cf_traits::{AddressDerivationApi, EpochInfo, LpBalanceApi};
>>>>>>> bcf58456
use frame_support::{
	assert_ok,
	traits::{OnIdle, OnNewAccount},
};
use pallet_cf_ingress_egress::IngressWitness;
use state_chain_runtime::{
<<<<<<< HEAD
	chainflip::{address_derivation::AddressDerivation, ChainAddressConverter},
	AccountRoles, EpochInfo, EthereumInstance, LiquidityPools, LiquidityProvider, Runtime,
	RuntimeCall, RuntimeEvent, RuntimeOrigin, Swapping, System, Validator, Weight, Witnesser,
=======
	chainflip::address_derivation::AddressDerivation, AccountRoles, EthereumInstance,
	LiquidityPools, LiquidityProvider, Runtime, RuntimeCall, RuntimeEvent, RuntimeOrigin, Swapping,
	System, Validator, Weight, Witnesser,
>>>>>>> bcf58456
};

const DORIS: AccountId = AccountId::new([0x11; 32]);
const ZION: AccountId = AccountId::new([0x22; 32]);

fn new_pool(unstable_asset: Asset, fee_hundredth_pips: u32, initial_sqrt_price: SqrtPriceQ64F96) {
	assert_ok!(LiquidityPools::new_pool(
		pallet_cf_governance::RawOrigin::GovernanceApproval.into(),
		unstable_asset,
		fee_hundredth_pips,
		initial_sqrt_price,
	));
	assert_events_eq!(
		Runtime,
		RuntimeEvent::LiquidityPools(pallet_cf_pools::Event::NewPoolCreated {
			unstable_asset,
			fee_hundredth_pips,
			initial_sqrt_price,
		},)
	);
	System::reset_events();
}

fn new_account(account_id: &AccountId, role: AccountRole) {
	AccountRoles::on_new_account(account_id);
	assert_ok!(AccountRoles::register_account_role(
		RuntimeOrigin::signed(account_id.clone()),
		role
	));
	assert_events_eq!(
		Runtime,
		RuntimeEvent::AccountRoles(pallet_cf_account_roles::Event::AccountRoleRegistered {
			account_id: account_id.clone(),
			role,
		})
	);
	System::reset_events();
}

fn credit_account(account_id: &AccountId, asset: Asset, amount: AssetAmount) {
	let original_amount =
		pallet_cf_lp::FreeBalances::<Runtime>::get(account_id, asset).unwrap_or_default();
	assert_ok!(LiquidityProvider::try_credit_account(account_id, asset, amount));
	assert_eq!(
		pallet_cf_lp::FreeBalances::<Runtime>::get(account_id, asset).unwrap_or_default(),
		original_amount + amount
	);
	assert_events_eq!(
		Runtime,
		RuntimeEvent::LiquidityProvider(pallet_cf_lp::Event::AccountCredited {
			account_id: account_id.clone(),
			asset,
			amount_credited: amount,
		},)
	);
	System::reset_events();
}

fn mint_range_order(
	account_id: &AccountId,
	unstable_asset: Asset,
	range: core::ops::Range<Tick>,
	liquidity: Liquidity,
) {
	let unstable_balance =
		pallet_cf_lp::FreeBalances::<Runtime>::get(account_id, unstable_asset).unwrap_or_default();
	let stable_balance =
		pallet_cf_lp::FreeBalances::<Runtime>::get(account_id, pallet_cf_pools::STABLE_ASSET)
			.unwrap_or_default();
	assert_ok!(LiquidityPools::collect_and_mint_range_order(
		RuntimeOrigin::signed(account_id.clone()),
		unstable_asset,
		range,
		liquidity,
	));
	let new_unstable_balance =
		pallet_cf_lp::FreeBalances::<Runtime>::get(account_id, unstable_asset).unwrap_or_default();
	let new_stable_balance =
		pallet_cf_lp::FreeBalances::<Runtime>::get(account_id, pallet_cf_pools::STABLE_ASSET)
			.unwrap_or_default();

	assert!(
		new_unstable_balance < unstable_balance && new_stable_balance <= stable_balance ||
			new_unstable_balance <= unstable_balance && new_stable_balance < stable_balance
	);

	let check_balance = |asset, new_balance, old_balance| {
		if new_balance < old_balance {
			assert_events_eq!(
				Runtime,
				RuntimeEvent::LiquidityProvider(pallet_cf_lp::Event::AccountDebited {
					account_id: account_id.clone(),
					asset,
					amount_debited: old_balance - new_balance,
				},)
			);
		}
	};

	check_balance(unstable_asset, new_unstable_balance, unstable_balance);
	check_balance(pallet_cf_pools::STABLE_ASSET, new_stable_balance, stable_balance);

	System::reset_events();
}

fn mint_limit_order(
	account_id: &AccountId,
	unstable_asset: Asset,
	side: Side,
	tick: Tick,
	amount: AssetAmount,
) {
	let unstable_balance =
		pallet_cf_lp::FreeBalances::<Runtime>::get(account_id, unstable_asset).unwrap_or_default();
	let stable_balance =
		pallet_cf_lp::FreeBalances::<Runtime>::get(account_id, pallet_cf_pools::STABLE_ASSET)
			.unwrap_or_default();
	assert_ok!(LiquidityPools::collect_and_mint_limit_order(
		RuntimeOrigin::signed(account_id.clone()),
		unstable_asset,
		side,
		tick,
		amount,
	));
	let new_unstable_balance =
		pallet_cf_lp::FreeBalances::<Runtime>::get(account_id, unstable_asset).unwrap_or_default();
	let new_stable_balance =
		pallet_cf_lp::FreeBalances::<Runtime>::get(account_id, pallet_cf_pools::STABLE_ASSET)
			.unwrap_or_default();

	if side == Side::Zero {
		assert_eq!(new_unstable_balance, unstable_balance - amount);
		assert_eq!(new_stable_balance, stable_balance);
	} else {
		assert_eq!(new_unstable_balance, unstable_balance);
		assert_eq!(new_stable_balance, stable_balance - amount);
	}

	let check_balance = |asset, new_balance, old_balance| {
		if new_balance < old_balance {
			assert_events_eq!(
				Runtime,
				RuntimeEvent::LiquidityProvider(pallet_cf_lp::Event::AccountDebited {
					account_id: account_id.clone(),
					asset,
					amount_debited: old_balance - new_balance,
				},)
			);
		}
	};

	check_balance(unstable_asset, new_unstable_balance, unstable_balance);
	check_balance(pallet_cf_pools::STABLE_ASSET, new_stable_balance, stable_balance);

	System::reset_events();
}

#[test]
fn basic_pool_setup_provision_and_swap() {
	super::genesis::default().build().execute_with(|| {
		new_pool(Asset::Eth, 0u32, sqrt_price_at_tick(0));
		new_pool(Asset::Flip, 0u32, sqrt_price_at_tick(0));

<<<<<<< HEAD
		let relayer: AccountId = AccountId::from([0xE0; 32]);
		// Test swap
		assert_ok!(Swapping::register_swap_intent(
			RuntimeOrigin::signed(relayer),
			Asset::Eth,
			Asset::Flip,
			EncodedAddress::Eth(EGRESS_ADDRESS.to_vec()),
			0u16,
			None,
		));

		const SWAP_AMOUNT: u128 = 10_000;
		let expected_ingress_address = do_swap_ingress(eth::Asset::Eth, SWAP_AMOUNT);

		let (swap_id, ingress_address) = extract_from_event!(
			RuntimeEvent::Swapping(pallet_cf_swapping::Event::SwapIngressReceived {
				swap_id,
				ingress_address,
				ingress_amount: SWAP_AMOUNT,
				..
			}) => (swap_id, ingress_address)
		);
		assert_eq!(
			ingress_address,
			ChainAddressConverter::to_encoded_address(expected_ingress_address.into())
				.expect("It is an ingress address because we derived it above")
		);

		// Performs the actual swap during on_idle hooks.
		let _ = state_chain_runtime::AllPalletsWithoutSystem::on_idle(
			1,
			Weight::from_ref_time(1_000_000_000_000),
		);
=======
		new_account(&DORIS, AccountRole::LiquidityProvider);
		credit_account(&DORIS, Asset::Eth, 1_000_000);
		credit_account(&DORIS, Asset::Flip, 1_000_000);
		credit_account(&DORIS, Asset::Usdc, 1_000_000);
>>>>>>> bcf58456

		mint_limit_order(&DORIS, Asset::Eth, Side::Zero, 0, 500_000);
		mint_range_order(&DORIS, Asset::Eth, -10..10, 1_000_000);

		mint_limit_order(&DORIS, Asset::Flip, Side::Zero, 0, 500_000);
		mint_range_order(&DORIS, Asset::Flip, -10..10, 1_000_000);

		new_account(&ZION, AccountRole::Relayer);

		let egress_address = [1u8; 20];

		assert_ok!(Swapping::register_swap_intent(
			RuntimeOrigin::signed(ZION.clone()),
			Asset::Eth,
			Asset::Flip,
<<<<<<< HEAD
			EncodedAddress::Eth(EGRESS_ADDRESS.to_vec()),
=======
			ForeignChainAddress::Eth(egress_address),
>>>>>>> bcf58456
			0u16,
			None,
		));

		let ingress_address = <AddressDerivation as AddressDerivationApi<Ethereum>>::generate_address(
			cf_chains::eth::assets::eth::Asset::Eth,
			pallet_cf_ingress_egress::IntentIdCounter::<Runtime, EthereumInstance>::get(),
		).unwrap();
		assert_events_eq!(Runtime, RuntimeEvent::EthereumIngressEgress(
			pallet_cf_ingress_egress::Event::StartWitnessing { ingress_address, ingress_asset: cf_chains::eth::assets::eth::Asset::Eth },
		));
		System::reset_events();

<<<<<<< HEAD
		assert_ok!(LiquidityProvider::update_position(
			RuntimeOrigin::signed(lp.clone()),
			any::Asset::Eth,
			RANGE,
			0
		));
		assert_ok!(LiquidityProvider::update_position(
			RuntimeOrigin::signed(lp.clone()),
			any::Asset::Flip,
			RANGE,
			0
		));

		// Burning the liquidity returns the assets vested.
		// All fees earned so far are also returned.
		assert_has_event_pattern!(RuntimeEvent::LiquidityPools(
			pallet_cf_pools::Event::LiquidityBurned {
				asset: any::Asset::Eth,
				range: RANGE,
				fees_harvested: PoolAssetMap { asset_0: 1.., asset_1: 0 },
				..
			}
		));
		assert_has_event_pattern!(RuntimeEvent::LiquidityPools(
			pallet_cf_pools::Event::LiquidityBurned {
				asset: any::Asset::Flip,
				range: RANGE,
				fees_harvested: PoolAssetMap { asset_0: 0, asset_1: 1.. },
				..
			}
		));

		// All vested assets are returned. Some swapped and with Fees added.
		// Approx: 3_000_000 + 5000 (liquidity fee) + 5000 (swap input)
		assert_eq!(
			pallet_cf_lp::FreeBalances::<Runtime>::get(&lp, any::Asset::Eth),
			Some(3_009_998)
		);
		// Approx: 30_000_000 + 2_400_000
		assert_eq!(
			pallet_cf_lp::FreeBalances::<Runtime>::get(&lp, any::Asset::Usdc),
			Some(32_399_996)
		);
		// Appox: 1_200_000 - (10_000 * 0.5(fee) * 0.5(fee) * 5(exchange rate))
		assert_eq!(
			pallet_cf_lp::FreeBalances::<Runtime>::get(&lp, any::Asset::Flip),
			Some(1_187_744)
		);
	});
}

#[test]
fn swap_fails_with_insufficient_liquidity() {
	super::genesis::default().build().execute_with(|| {
		setup_pool(vec![
			(Asset::Eth, 1u128, 10u128, 0u32, INITIAL_ETH_TICK),
			(Asset::Flip, 1u128, 2u128, 0u32, INITIAL_FLIP_TICK),
		]);

		let lp: AccountId = AccountId::from(LP);
		let relayer: AccountId = AccountId::from([0xE0; 32]);

		// Test swap
		assert_ok!(Swapping::register_swap_intent(
			RuntimeOrigin::signed(relayer),
			Asset::Eth,
			Asset::Flip,
			EncodedAddress::Eth(EGRESS_ADDRESS.to_vec()),
			0u16,
			None,
		));

		let swap_amount = 10_000u128;
		let _ = do_swap_ingress(eth::Asset::Eth, swap_amount);

		assert_eq!(LiquidityPools::current_tick(&Asset::Flip), Some(INITIAL_FLIP_TICK));
		assert_eq!(LiquidityPools::current_tick(&Asset::Eth), Some(INITIAL_ETH_TICK));
=======
		let current_epoch = Validator::current_epoch();
		for node in Validator::current_authorities() {
			assert_ok!(Witnesser::witness_at_epoch(
				RuntimeOrigin::signed(node),
				Box::new(RuntimeCall::EthereumIngressEgress(pallet_cf_ingress_egress::Call::do_ingress {
					ingress_witnesses: vec![IngressWitness {
						ingress_address,
						asset: cf_chains::eth::assets::eth::Asset::Eth,
						amount: 50,
						tx_id: Default::default(),
					}],
				})),
				current_epoch
			));
		}

		let swap_id = assert_events_match!(Runtime, RuntimeEvent::Swapping(pallet_cf_swapping::Event::SwapIngressReceived {
			swap_id,
			ingress_address: ForeignChainAddress::Eth(events_ingress_address),
			ingress_amount: 50,
			..
		}) if <Ethereum as Chain>::ChainAccount::from(events_ingress_address) == ingress_address => swap_id);
>>>>>>> bcf58456

		let _ = state_chain_runtime::AllPalletsWithoutSystem::on_idle(
			1,
			Weight::from_ref_time(1_000_000_000_000),
		);

		let ((), (), (), egress_id, ..) = assert_events_match!(
			Runtime,
			RuntimeEvent::LiquidityPools(
				pallet_cf_pools::Event::AssetSwapped {
					from: Asset::Eth,
					to: Asset::Usdc,
					..
				},
			) => (),
			RuntimeEvent::LiquidityPools(
				pallet_cf_pools::Event::AssetSwapped {
					from: Asset::Usdc,
					to: Asset::Flip,
					..
				},
			) => (),
			RuntimeEvent::Swapping(
				pallet_cf_swapping::Event::SwapExecuted {
					swap_id: executed_swap_id,
				},
			) if executed_swap_id == swap_id => (),
			RuntimeEvent::Swapping(
				pallet_cf_swapping::Event::SwapEgressScheduled {
					egress_id: egress_id @ (ForeignChain::Ethereum, _),
					asset: Asset::Flip,
					..
				},
			) => egress_id
		);

		assert_events_match!(
			Runtime,
			RuntimeEvent::EthereumIngressEgress(
				pallet_cf_ingress_egress::Event::BatchBroadcastRequested {
					ref egress_ids,
					..
				},
			) if egress_ids.contains(&egress_id) => ()
		);
	});
}<|MERGE_RESOLUTION|>--- conflicted
+++ resolved
@@ -1,8 +1,4 @@
 //! Contains tests related to liquidity, pools and swapping
-<<<<<<< HEAD
-use cf_chains::address::{AddressConverter, EncodedAddress};
-use cf_test_utilities::{assert_has_event_pattern, extract_from_event};
-=======
 use cf_amm::{
 	common::{sqrt_price_at_tick, Side, SqrtPriceQ64F96, Tick},
 	range_orders::Liquidity,
@@ -11,22 +7,15 @@
 use cf_primitives::{AccountId, AccountRole, Asset, AssetAmount};
 use cf_test_utilities::{assert_events_eq, assert_events_match};
 use cf_traits::{AddressDerivationApi, EpochInfo, LpBalanceApi};
->>>>>>> bcf58456
 use frame_support::{
 	assert_ok,
 	traits::{OnIdle, OnNewAccount},
 };
 use pallet_cf_ingress_egress::IngressWitness;
 use state_chain_runtime::{
-<<<<<<< HEAD
-	chainflip::{address_derivation::AddressDerivation, ChainAddressConverter},
-	AccountRoles, EpochInfo, EthereumInstance, LiquidityPools, LiquidityProvider, Runtime,
-	RuntimeCall, RuntimeEvent, RuntimeOrigin, Swapping, System, Validator, Weight, Witnesser,
-=======
 	chainflip::address_derivation::AddressDerivation, AccountRoles, EthereumInstance,
 	LiquidityPools, LiquidityProvider, Runtime, RuntimeCall, RuntimeEvent, RuntimeOrigin, Swapping,
 	System, Validator, Weight, Witnesser,
->>>>>>> bcf58456
 };
 
 const DORIS: AccountId = AccountId::new([0x11; 32]);
@@ -190,46 +179,10 @@
 		new_pool(Asset::Eth, 0u32, sqrt_price_at_tick(0));
 		new_pool(Asset::Flip, 0u32, sqrt_price_at_tick(0));
 
-<<<<<<< HEAD
-		let relayer: AccountId = AccountId::from([0xE0; 32]);
-		// Test swap
-		assert_ok!(Swapping::register_swap_intent(
-			RuntimeOrigin::signed(relayer),
-			Asset::Eth,
-			Asset::Flip,
-			EncodedAddress::Eth(EGRESS_ADDRESS.to_vec()),
-			0u16,
-			None,
-		));
-
-		const SWAP_AMOUNT: u128 = 10_000;
-		let expected_ingress_address = do_swap_ingress(eth::Asset::Eth, SWAP_AMOUNT);
-
-		let (swap_id, ingress_address) = extract_from_event!(
-			RuntimeEvent::Swapping(pallet_cf_swapping::Event::SwapIngressReceived {
-				swap_id,
-				ingress_address,
-				ingress_amount: SWAP_AMOUNT,
-				..
-			}) => (swap_id, ingress_address)
-		);
-		assert_eq!(
-			ingress_address,
-			ChainAddressConverter::to_encoded_address(expected_ingress_address.into())
-				.expect("It is an ingress address because we derived it above")
-		);
-
-		// Performs the actual swap during on_idle hooks.
-		let _ = state_chain_runtime::AllPalletsWithoutSystem::on_idle(
-			1,
-			Weight::from_ref_time(1_000_000_000_000),
-		);
-=======
 		new_account(&DORIS, AccountRole::LiquidityProvider);
 		credit_account(&DORIS, Asset::Eth, 1_000_000);
 		credit_account(&DORIS, Asset::Flip, 1_000_000);
 		credit_account(&DORIS, Asset::Usdc, 1_000_000);
->>>>>>> bcf58456
 
 		mint_limit_order(&DORIS, Asset::Eth, Side::Zero, 0, 500_000);
 		mint_range_order(&DORIS, Asset::Eth, -10..10, 1_000_000);
@@ -245,11 +198,7 @@
 			RuntimeOrigin::signed(ZION.clone()),
 			Asset::Eth,
 			Asset::Flip,
-<<<<<<< HEAD
-			EncodedAddress::Eth(EGRESS_ADDRESS.to_vec()),
-=======
 			ForeignChainAddress::Eth(egress_address),
->>>>>>> bcf58456
 			0u16,
 			None,
 		));
@@ -263,85 +212,6 @@
 		));
 		System::reset_events();
 
-<<<<<<< HEAD
-		assert_ok!(LiquidityProvider::update_position(
-			RuntimeOrigin::signed(lp.clone()),
-			any::Asset::Eth,
-			RANGE,
-			0
-		));
-		assert_ok!(LiquidityProvider::update_position(
-			RuntimeOrigin::signed(lp.clone()),
-			any::Asset::Flip,
-			RANGE,
-			0
-		));
-
-		// Burning the liquidity returns the assets vested.
-		// All fees earned so far are also returned.
-		assert_has_event_pattern!(RuntimeEvent::LiquidityPools(
-			pallet_cf_pools::Event::LiquidityBurned {
-				asset: any::Asset::Eth,
-				range: RANGE,
-				fees_harvested: PoolAssetMap { asset_0: 1.., asset_1: 0 },
-				..
-			}
-		));
-		assert_has_event_pattern!(RuntimeEvent::LiquidityPools(
-			pallet_cf_pools::Event::LiquidityBurned {
-				asset: any::Asset::Flip,
-				range: RANGE,
-				fees_harvested: PoolAssetMap { asset_0: 0, asset_1: 1.. },
-				..
-			}
-		));
-
-		// All vested assets are returned. Some swapped and with Fees added.
-		// Approx: 3_000_000 + 5000 (liquidity fee) + 5000 (swap input)
-		assert_eq!(
-			pallet_cf_lp::FreeBalances::<Runtime>::get(&lp, any::Asset::Eth),
-			Some(3_009_998)
-		);
-		// Approx: 30_000_000 + 2_400_000
-		assert_eq!(
-			pallet_cf_lp::FreeBalances::<Runtime>::get(&lp, any::Asset::Usdc),
-			Some(32_399_996)
-		);
-		// Appox: 1_200_000 - (10_000 * 0.5(fee) * 0.5(fee) * 5(exchange rate))
-		assert_eq!(
-			pallet_cf_lp::FreeBalances::<Runtime>::get(&lp, any::Asset::Flip),
-			Some(1_187_744)
-		);
-	});
-}
-
-#[test]
-fn swap_fails_with_insufficient_liquidity() {
-	super::genesis::default().build().execute_with(|| {
-		setup_pool(vec![
-			(Asset::Eth, 1u128, 10u128, 0u32, INITIAL_ETH_TICK),
-			(Asset::Flip, 1u128, 2u128, 0u32, INITIAL_FLIP_TICK),
-		]);
-
-		let lp: AccountId = AccountId::from(LP);
-		let relayer: AccountId = AccountId::from([0xE0; 32]);
-
-		// Test swap
-		assert_ok!(Swapping::register_swap_intent(
-			RuntimeOrigin::signed(relayer),
-			Asset::Eth,
-			Asset::Flip,
-			EncodedAddress::Eth(EGRESS_ADDRESS.to_vec()),
-			0u16,
-			None,
-		));
-
-		let swap_amount = 10_000u128;
-		let _ = do_swap_ingress(eth::Asset::Eth, swap_amount);
-
-		assert_eq!(LiquidityPools::current_tick(&Asset::Flip), Some(INITIAL_FLIP_TICK));
-		assert_eq!(LiquidityPools::current_tick(&Asset::Eth), Some(INITIAL_ETH_TICK));
-=======
 		let current_epoch = Validator::current_epoch();
 		for node in Validator::current_authorities() {
 			assert_ok!(Witnesser::witness_at_epoch(
@@ -364,7 +234,6 @@
 			ingress_amount: 50,
 			..
 		}) if <Ethereum as Chain>::ChainAccount::from(events_ingress_address) == ingress_address => swap_id);
->>>>>>> bcf58456
 
 		let _ = state_chain_runtime::AllPalletsWithoutSystem::on_idle(
 			1,
