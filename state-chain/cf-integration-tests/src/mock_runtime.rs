use chainflip_node::{
	chain_spec::testnet::{EXPIRY_SPAN_IN_SECONDS, REDEMPTION_TTL_SECS},
	test_account_from_seed,
};
use pallet_cf_validator::SetSizeParameters;
use sp_consensus_aura::sr25519::AuthorityId as AuraId;
use sp_consensus_grandpa::AuthorityId as GrandpaId;
use sp_runtime::{Percent, Permill};
use state_chain_runtime::{
	chainflip::Offence, constants::common::*, opaque::SessionKeys, test_runner::*, AccountId,
	AccountRolesConfig, EmissionsConfig, EthereumThresholdSignerConfig, EthereumVaultConfig,
	FlipConfig, FundingConfig, GovernanceConfig, ReputationConfig, SessionConfig, ValidatorConfig,
};

use cf_chains::{
	btc::{BitcoinFeeInfo, BitcoinTrackedData},
	dot::{PolkadotTrackedData, RuntimeVersion},
	eth::EthereumTrackedData,
	Bitcoin, ChainState, Ethereum, Polkadot,
};
use state_chain_runtime::{
	BitcoinChainTrackingConfig, EthereumChainTrackingConfig, PolkadotChainTrackingConfig,
};

pub const CURRENT_AUTHORITY_EMISSION_INFLATION_PERBILL: u32 = 28;
pub const BACKUP_NODE_EMISSION_INFLATION_PERBILL: u32 = 6;
pub const SUPPLY_UPDATE_INTERVAL_DEFAULT: u32 = 14_400;
pub const MIN_FUNDING: FlipBalance = 10 * FLIPPERINOS_PER_FLIP;

pub const ACCRUAL_RATIO: (i32, u32) = (1, 1);

/// The offences committable within the protocol and their respective reputation penalty and
/// suspension durations.
pub const PENALTIES: &[(Offence, (i32, BlockNumber))] = &[
	(Offence::ParticipateKeygenFailed, (15, HEARTBEAT_BLOCK_INTERVAL)),
	(Offence::ParticipateSigningFailed, (15, HEARTBEAT_BLOCK_INTERVAL)),
	(Offence::MissedAuthorshipSlot, (15, HEARTBEAT_BLOCK_INTERVAL)),
	(Offence::MissedHeartbeat, (15, HEARTBEAT_BLOCK_INTERVAL)),
	// We exclude them from the nomination pool of the next attempt,
	// so there is no need to suspend them further.
	(Offence::FailedToBroadcastTransaction, (10, 0)),
	(Offence::GrandpaEquivocation, (50, HEARTBEAT_BLOCK_INTERVAL * 5)),
];

use crate::{
	threshold_signing::{EthKeyComponents, KeyUtils},
	GENESIS_KEY_SEED,
};
use cf_primitives::{
	AccountRole, AuthorityCount, BlockNumber, FlipBalance, DEFAULT_MAX_AUTHORITY_SET_CONTRACTION,
	GENESIS_EPOCH,
};

pub struct ExtBuilder {
	pub genesis_accounts: Vec<(AccountId, AccountRole, FlipBalance)>,
	root: Option<AccountId>,
	blocks_per_epoch: BlockNumber,
	max_authorities: AuthorityCount,
	min_authorities: AuthorityCount,
}

impl Default for ExtBuilder {
	fn default() -> Self {
		Self {
			max_authorities: MAX_AUTHORITIES,
			min_authorities: 1,
			genesis_accounts: Default::default(),
			root: Default::default(),
			blocks_per_epoch: Default::default(),
		}
	}
}

impl ExtBuilder {
	pub fn accounts(mut self, accounts: Vec<(AccountId, AccountRole, FlipBalance)>) -> Self {
		self.genesis_accounts = accounts;
		self
	}

	pub fn root(mut self, root: AccountId) -> Self {
		self.root = Some(root);
		self
	}

	pub fn blocks_per_epoch(mut self, blocks_per_epoch: BlockNumber) -> Self {
		self.blocks_per_epoch = blocks_per_epoch;
		self
	}

	pub fn min_authorities(mut self, min_authorities: AuthorityCount) -> Self {
		self.min_authorities = min_authorities;
		self
	}

	pub fn max_authorities(mut self, max_authorities: AuthorityCount) -> Self {
		self.max_authorities = max_authorities;
		self
	}

	/// Default ext configuration with BlockNumber 1
	pub fn build(&self) -> TestRunner<()> {
		let key_components = EthKeyComponents::generate(GENESIS_KEY_SEED, GENESIS_EPOCH);
		let ethereum_vault_key = key_components.agg_key();

		TestRunner::<()>::new(state_chain_runtime::RuntimeGenesisConfig {
			// These are set indirectly via the session pallet.
			aura: Default::default(),
			// These are set indirectly via the session pallet.
			grandpa: Default::default(),
			session: SessionConfig {
				keys: self
					.genesis_accounts
					.iter()
					.map(|x| {
						(
							x.0.clone(),
							x.0.clone(),
							SessionKeys {
								aura: test_account_from_seed::<AuraId>(&x.0.clone().to_string()),
								grandpa: test_account_from_seed::<GrandpaId>(
									&x.0.clone().to_string(),
								),
							},
						)
					})
					.collect::<Vec<_>>(),
			},
			flip: FlipConfig {
				total_issuance: TOTAL_ISSUANCE,
				daily_slashing_rate: Permill::from_perthousand(1),
			},
			funding: FundingConfig {
				genesis_accounts: self.genesis_accounts.clone(),
				redemption_tax: MIN_FUNDING / 2,
				minimum_funding: MIN_FUNDING,
				redemption_ttl: core::time::Duration::from_secs(REDEMPTION_TTL_SECS),
			},
			reputation: ReputationConfig {
				accrual_ratio: ACCRUAL_RATIO,
				penalties: PENALTIES.to_vec(),
				genesis_validators: self
					.genesis_accounts
					.iter()
					.filter_map(|(id, role, ..)| {
						matches!(role, AccountRole::Validator).then_some(id.clone())
					})
					.collect(),
			},
			governance: GovernanceConfig {
				members: self.root.iter().cloned().collect(),
				expiry_span: EXPIRY_SPAN_IN_SECONDS,
			},
			validator: ValidatorConfig {
				genesis_authorities: self
					.genesis_accounts
					.iter()
					.filter_map(|(id, role, ..)| {
						matches!(role, AccountRole::Validator).then_some(id.clone())
					})
					.collect(),
				genesis_backups: Default::default(),
				genesis_vanity_names: Default::default(),
				blocks_per_epoch: self.blocks_per_epoch,
				bond: self.genesis_accounts.iter().map(|(.., amount)| *amount).min().unwrap(),
				redemption_period_as_percentage: Percent::from_percent(
					REDEMPTION_PERIOD_AS_PERCENTAGE,
				),
				backup_reward_node_percentage: Percent::from_percent(34),
				authority_set_min_size: self.min_authorities,
				auction_parameters: SetSizeParameters {
					min_size: self.min_authorities,
					max_size: self.max_authorities,
					max_expansion: self.max_authorities,
				},
				auction_bid_cutoff_percentage: Percent::from_percent(0),
				max_authority_set_contraction_percentage: DEFAULT_MAX_AUTHORITY_SET_CONTRACTION,
			},
<<<<<<< HEAD
			ethereum_vault: EthereumVaultConfig { deployment_block: Some(0) },
=======
			ethereum_vault: EthereumVaultConfig {
				vault_key: Some(ethereum_vault_key),
				deployment_block: 0,
				keygen_response_timeout: 4,
				amount_to_slash: FLIPPERINOS_PER_FLIP,
			},
>>>>>>> ebf41b20
			emissions: EmissionsConfig {
				current_authority_emission_inflation: CURRENT_AUTHORITY_EMISSION_INFLATION_PERBILL,
				backup_node_emission_inflation: BACKUP_NODE_EMISSION_INFLATION_PERBILL,
				supply_update_interval: SUPPLY_UPDATE_INTERVAL_DEFAULT,
				..Default::default()
			},
			account_roles: AccountRolesConfig {
				initial_account_roles: self
					.genesis_accounts
					.iter()
					.map(|(id, role, _)| (id.clone(), *role))
					.collect(),
			},
			ethereum_chain_tracking: EthereumChainTrackingConfig {
				init_chain_state: ChainState::<Ethereum> {
					block_height: 0,
					tracked_data: EthereumTrackedData {
						base_fee: 0u32.into(),
						priority_fee: 0u32.into(),
					},
				},
			},
			polkadot_chain_tracking: PolkadotChainTrackingConfig {
				init_chain_state: ChainState::<Polkadot> {
					block_height: 0,
					tracked_data: PolkadotTrackedData {
						median_tip: 0,
						runtime_version: RuntimeVersion {
							spec_version: 17,
							transaction_version: 17,
						},
					},
				},
			},
			bitcoin_chain_tracking: BitcoinChainTrackingConfig {
				init_chain_state: ChainState::<Bitcoin> {
					block_height: 0,
					tracked_data: BitcoinTrackedData { btc_fee_info: BitcoinFeeInfo::new(0) },
				},
			},
			bitcoin_threshold_signer: Default::default(),
			ethereum_threshold_signer: EthereumThresholdSignerConfig {
				vault_key: Some(ethereum_vault_key),
				keygen_response_timeout: 4,
				threshold_signature_response_timeout: 4,
				_instance: std::marker::PhantomData,
			},
			polkadot_threshold_signer: Default::default(),
			bitcoin_vault: Default::default(),
			polkadot_vault: Default::default(),
			environment: Default::default(),
			liquidity_pools: Default::default(),
			system: Default::default(),
			transaction_payment: Default::default(),
			bitcoin_ingress_egress: Default::default(),
			polkadot_ingress_egress: Default::default(),
			ethereum_ingress_egress: Default::default(),
		})
	}
}<|MERGE_RESOLUTION|>--- conflicted
+++ resolved
@@ -175,16 +175,7 @@
 				auction_bid_cutoff_percentage: Percent::from_percent(0),
 				max_authority_set_contraction_percentage: DEFAULT_MAX_AUTHORITY_SET_CONTRACTION,
 			},
-<<<<<<< HEAD
 			ethereum_vault: EthereumVaultConfig { deployment_block: Some(0) },
-=======
-			ethereum_vault: EthereumVaultConfig {
-				vault_key: Some(ethereum_vault_key),
-				deployment_block: 0,
-				keygen_response_timeout: 4,
-				amount_to_slash: FLIPPERINOS_PER_FLIP,
-			},
->>>>>>> ebf41b20
 			emissions: EmissionsConfig {
 				current_authority_emission_inflation: CURRENT_AUTHORITY_EMISSION_INFLATION_PERBILL,
 				backup_node_emission_inflation: BACKUP_NODE_EMISSION_INFLATION_PERBILL,
@@ -230,6 +221,7 @@
 				vault_key: Some(ethereum_vault_key),
 				keygen_response_timeout: 4,
 				threshold_signature_response_timeout: 4,
+				amount_to_slash: FLIPPERINOS_PER_FLIP,
 				_instance: std::marker::PhantomData,
 			},
 			polkadot_threshold_signer: Default::default(),
