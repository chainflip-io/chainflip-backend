<<<<<<< HEAD
#[cfg(test)]
#[cfg(test)]
mod tests {
	use frame_support::assert_ok;
	use frame_support::sp_io::TestExternalities;
	use frame_support::traits::GenesisBuild;
	use frame_support::traits::OnInitialize;
=======
#[cfg(test)]
mod tests {
	use frame_support::{
		assert_ok,
		sp_io::TestExternalities,
		traits::{GenesisBuild, OnInitialize},
	};
>>>>>>> f9237aef
	use sp_consensus_aura::sr25519::AuthorityId as AuraId;
	use sp_core::crypto::{Pair, Public};
	use sp_finality_grandpa::AuthorityId as GrandpaId;
	use sp_runtime::{traits::Zero, Storage};
	use state_chain_runtime::{
		constants::common::*, opaque::SessionKeys, AccountId, Auction, Emissions, Flip, Governance,
		Online, Reputation, Rewards, Runtime, Session, Staking, System, Timestamp, Validator,
		Vaults,
	};

	use cf_chains::ChainId;
	use cf_traits::{BlockNumber, FlipBalance, IsOnline};
	use sp_runtime::AccountId32;

	type NodeId = AccountId32;

	macro_rules! on_events {
		($events:expr, $( $p:pat => $b:block ),*) => {
			for event in $events {
				$(if let $p = event { $b })*
			}
		}
	}

	mod network {
		use super::*;
		use crate::tests::BLOCK_TIME;
		use cf_chains::eth::SchnorrVerificationComponents;
		use cf_traits::{ChainflipAccount, ChainflipAccountState, ChainflipAccountStore};
		use frame_support::traits::HandleLifetime;
		use pallet_cf_staking::{EthTransactionHash, EthereumAddress};
		use state_chain_runtime::{Event, HeartbeatBlockInterval, Origin};
		use std::collections::HashMap;
		const ETH_ZERO_ADDRESS: EthereumAddress = [0xff; 20];
		const TX_HASH: EthTransactionHash = [211u8; 32];

		// Events from ethereum contract
		#[derive(Debug, Clone)]
		pub enum ContractEvent {
			Staked { node_id: NodeId, amount: FlipBalance, total: FlipBalance },
		}

		// A staking contract
		#[derive(Default)]
		pub struct StakingContract {
			// List of stakes
			pub stakes: HashMap<NodeId, FlipBalance>,
			// Events to be processed
			pub events: Vec<ContractEvent>,
		}

		impl StakingContract {
			// Stake for validator
			pub fn stake(&mut self, node_id: NodeId, amount: FlipBalance) {
				let current_amount = self.stakes.get(&node_id).unwrap_or(&0);
				let total = current_amount + amount;
				self.stakes.insert(node_id.clone(), total);

				self.events.push(ContractEvent::Staked { node_id, amount, total });
			}
			// Get events for this contract
			fn events(&self) -> Vec<ContractEvent> {
				self.events.clone()
			}
			// Clear events
			fn clear(&mut self) {
				self.events.clear();
			}
		}

		// Engine monitoring contract
		pub struct Engine {
			pub node_id: NodeId,
			pub active: bool,
		}

		impl Engine {
			fn new(node_id: NodeId) -> Self {
				Engine { node_id, active: true }
			}

			fn state(&self) -> ChainflipAccountState {
				ChainflipAccountStore::<Runtime>::get(&self.node_id).state
			}

			// Handle events from contract
			fn on_contract_event(&self, event: &ContractEvent) {
				if self.state() == ChainflipAccountState::Validator && self.active {
					match event {
						ContractEvent::Staked { node_id: validator_id, amount, .. } => {
							// Witness event -> send transaction to state chain
							state_chain_runtime::WitnesserApi::witness_staked(
								Origin::signed(self.node_id.clone()),
								validator_id.clone(),
								*amount,
								ETH_ZERO_ADDRESS,
								TX_HASH,
							)
							.expect("should be able to witness stake for node");
						},
					}
				}
			}

			// Handle events coming in from the state chain
			// TODO have this abstracted out
			fn handle_state_chain_events(&self, events: &[Event]) {
				if self.state() == ChainflipAccountState::Validator && self.active {
					// Handle events
					on_events!(
						events,
						Event::EthereumThresholdSigner(
							// A signature request
							pallet_cf_threshold_signature::Event::ThresholdSignatureRequest(
								ceremony_id,
								_,
								ref signers,
								_)) => {

							// Participate in signing ceremony if requested
							if signers.contains(&self.node_id) {
								// TODO signature generation, will fail when we have verification implemented
								let signature = SchnorrVerificationComponents {
									s: [0u8; 32],
									k_times_g_addr: [0u8; 20],
								};

								state_chain_runtime::WitnesserApi::witness_eth_signature_success(
									Origin::signed(self.node_id.clone()),
									*ceremony_id,
									signature,
								).expect("should be able to ethereum signature for node");
							}
						},
						Event::EthereumThresholdSigner(
							// A threshold has been met for this signature
							pallet_cf_threshold_signature::Event::ThresholdSignatureSuccess(
								_ceremony_id)) => {
								// Witness a vault rotation?
								let ethereum_block_number: u64 = 100;
								let mut new_public_key = vec![0u8; 33];
								new_public_key[0] = 2;
								let tx_hash = vec![1u8; 32];
								state_chain_runtime::WitnesserApi::witness_vault_key_rotated(
									Origin::signed(self.node_id.clone()),
									ChainId::Ethereum,
									new_public_key,
									ethereum_block_number,
									tx_hash,
								).expect("should be able to vault key rotation for node");
						},
						Event::Vaults(
							// A keygen request has been made
							pallet_cf_vaults::Event::KeygenRequest(ceremony_id, ..)) => {
								// Generate a public agg key, TODO refactor out
								let mut public_key = vec![0u8; 33];
								public_key[0] = 2;

								state_chain_runtime::WitnesserApi::witness_keygen_success(
									Origin::signed(self.node_id.clone()),
									*ceremony_id,
									ChainId::Ethereum,
									public_key
								).expect(&format!(
									"should be able to witness keygen request from node: {:?}",
									self.node_id)
								);
						}
					);
				}
			}

			// On block handler
			fn on_block(&self, block_number: BlockNumber) {
				if self.active {
					// Heartbeat -> Send transaction to state chain twice an interval
					if block_number % (HeartbeatBlockInterval::get() / 2) == 0 {
						// Online pallet, ignore error
						let _ = Online::heartbeat(state_chain_runtime::Origin::signed(
							self.node_id.clone(),
						));
					}
				}
			}
		}

		// Create an account, generate and register the session keys
		fn setup_account(node_id: &NodeId) {
			assert_ok!(frame_system::Provider::<Runtime>::created(&node_id));

			let seed = &node_id.clone().to_string();

			let key = SessionKeys {
				aura: get_from_seed::<AuraId>(seed),
				grandpa: get_from_seed::<GrandpaId>(seed),
			};

			assert_ok!(state_chain_runtime::Session::set_keys(
				state_chain_runtime::Origin::signed(node_id.clone()),
				key,
				vec![]
			));
		}

		#[derive(Default)]
		pub struct Network {
			engines: HashMap<NodeId, Engine>,
			pub stake_manager_contract: StakingContract,
			last_event: usize,
		}

		impl Network {
			pub fn create(number_of_nodes: u8) -> (Self, Vec<NodeId>) {
				let mut network: Network = Network::default();

				let mut nodes = Vec::new();
				for index in 1..=number_of_nodes {
					let node_id: NodeId = [index; 32].into();
					nodes.push(node_id.clone());
					setup_account(&node_id);
					network.engines.insert(node_id.clone(), Engine::new(node_id));
				}

				(network, nodes)
			}

			pub fn set_active(&mut self, node_id: &NodeId, active: bool) {
				self.engines.get_mut(node_id).expect("valid node_id").active = active;
			}

			pub fn add_node(&mut self, node_id: NodeId) {
				setup_account(&node_id);
				self.engines.insert(node_id.clone(), Engine { node_id, active: true });
			}

			pub fn move_forward_blocks(&mut self, n: u32) {
				pub const INIT_TIMESTAMP: u64 = 30_000;
				let current_block_number = System::block_number();
				while System::block_number() < current_block_number + n {
					System::set_block_number(System::block_number() + 1);
					Timestamp::set_timestamp(
						(System::block_number() as u64 * BLOCK_TIME) + INIT_TIMESTAMP,
					);
					Session::on_initialize(System::block_number());
					Online::on_initialize(System::block_number());
					Flip::on_initialize(System::block_number());
					Staking::on_initialize(System::block_number());
					Auction::on_initialize(System::block_number());
					Emissions::on_initialize(System::block_number());
					Governance::on_initialize(System::block_number());
					Reputation::on_initialize(System::block_number());
					Vaults::on_initialize(System::block_number());
					Validator::on_initialize(System::block_number());

					// Notify contract events
					for event in self.stake_manager_contract.events() {
						for (_, engine) in &self.engines {
							engine.on_contract_event(&event);
						}
					}

					// Clear events on contract
					self.stake_manager_contract.clear();

					// Collect state chain events
					let events = frame_system::Pallet::<Runtime>::events()
						.into_iter()
						.map(|e| e.event)
						.skip(self.last_event)
						.collect::<Vec<Event>>();

					self.last_event += events.len();

					// State chain events
					for (_, engine) in &self.engines {
						engine.handle_state_chain_events(&events);
					}

					// A completed block notification
					for (_, engine) in &self.engines {
						engine.on_block(System::block_number());
					}
				}
			}
		}
	}

	// TODO - remove collision of account numbers
	pub const ALICE: [u8; 32] = [0xff; 32];
	pub const BOB: [u8; 32] = [0xfe; 32];
	pub const CHARLIE: [u8; 32] = [0xfd; 32];
	pub const ERIN: [u8; 32] = [0xfc; 32];

	pub const BLOCK_TIME: u64 = 1000;

	pub fn get_from_seed<TPublic: Public>(seed: &str) -> <TPublic::Pair as Pair>::Public {
		TPublic::Pair::from_string(&format!("//{}", seed), None)
			.expect("static values are valid; qed")
			.public()
	}

	pub struct ExtBuilder {
		accounts: Vec<(AccountId, FlipBalance)>,
		winners: Vec<AccountId>,
		root: AccountId,
		blocks_per_epoch: BlockNumber,
		max_validators: u32,
	}

	impl Default for ExtBuilder {
		fn default() -> Self {
			Self {
				accounts: vec![],
				winners: vec![],
				root: AccountId::default(),
				blocks_per_epoch: Zero::zero(),
				max_validators: MAX_VALIDATORS,
			}
		}
	}

	impl ExtBuilder {
		fn accounts(mut self, accounts: Vec<(AccountId, FlipBalance)>) -> Self {
			self.accounts = accounts;
			self
		}

		fn winners(mut self, winners: Vec<AccountId>) -> Self {
			self.winners = winners;
			self
		}

		fn root(mut self, root: AccountId) -> Self {
			self.root = root;
			self
		}

		fn blocks_per_epoch(mut self, blocks_per_epoch: BlockNumber) -> Self {
			self.blocks_per_epoch = blocks_per_epoch;
			self
		}

		fn max_validators(mut self, max_validators: u32) -> Self {
			self.max_validators = max_validators;
			self
		}

		fn configure_storages(&self, storage: &mut Storage) {
			pallet_cf_flip::GenesisConfig::<Runtime> { total_issuance: TOTAL_ISSUANCE }
				.assimilate_storage(storage)
				.unwrap();

			pallet_cf_staking::GenesisConfig::<Runtime> { genesis_stakers: self.accounts.clone() }
				.assimilate_storage(storage)
				.unwrap();

			pallet_session::GenesisConfig::<Runtime> {
				keys: self
					.accounts
					.iter()
					.map(|x| {
						(
							x.0.clone(),
							x.0.clone(),
							SessionKeys {
								aura: get_from_seed::<AuraId>(&x.0.clone().to_string()),
								grandpa: get_from_seed::<GrandpaId>(&x.0.clone().to_string()),
							},
						)
					})
					.collect::<Vec<_>>(),
			}
			.assimilate_storage(storage)
			.unwrap();

			pallet_cf_auction::GenesisConfig::<Runtime> {
				validator_size_range: (1, self.max_validators),
				winners: self.winners.clone(),
				minimum_active_bid: TOTAL_ISSUANCE / 100,
			}
			.assimilate_storage(storage)
			.unwrap();

			GenesisBuild::<Runtime>::assimilate_storage(
				&pallet_cf_emissions::GenesisConfig {
					validator_emission_inflation: VALIDATOR_EMISSION_INFLATION_BPS,
					backup_validator_emission_inflation: BACKUP_VALIDATOR_EMISSION_INFLATION_BPS,
				},
				storage,
			)
			.unwrap();

			pallet_cf_governance::GenesisConfig::<Runtime> {
				members: vec![self.root.clone()],
				expiry_span: EXPIRY_SPAN_IN_SECONDS,
			}
			.assimilate_storage(storage)
			.unwrap();

			pallet_cf_reputation::GenesisConfig::<Runtime> {
				accrual_ratio: (ACCRUAL_POINTS, ACCRUAL_BLOCKS),
			}
			.assimilate_storage(storage)
			.unwrap();

			GenesisBuild::<Runtime>::assimilate_storage(
				&pallet_cf_vaults::GenesisConfig {
					ethereum_vault_key: {
						let key: [u8; 33] = hex_literal::hex![
							"0339e302f45e05949fbb347e0c6bba224d82d227a701640158bc1c799091747015"
						];
						key.to_vec()
					},
				},
				storage,
			)
			.unwrap();

			pallet_cf_validator::GenesisConfig::<Runtime> {
				blocks_per_epoch: self.blocks_per_epoch,
			}
			.assimilate_storage(storage)
			.unwrap();
		}

		/// Default ext configuration with BlockNumber 1
		pub fn build(&self) -> TestExternalities {
			let mut storage =
				frame_system::GenesisConfig::default().build_storage::<Runtime>().unwrap();

			self.configure_storages(&mut storage);

			let mut ext = TestExternalities::from(storage);
			ext.execute_with(|| System::set_block_number(1));

			ext
		}
	}

	mod genesis {
		use super::*;
		use cf_traits::{AuctionResult, Auctioneer, StakeTransfer};
		pub const GENESIS_BALANCE: FlipBalance = TOTAL_ISSUANCE / 100;

		pub fn default() -> ExtBuilder {
			ExtBuilder::default()
				.accounts(vec![
					(AccountId::from(ALICE), GENESIS_BALANCE),
					(AccountId::from(BOB), GENESIS_BALANCE),
					(AccountId::from(CHARLIE), GENESIS_BALANCE),
				])
				.winners(vec![
					AccountId::from(ALICE),
					AccountId::from(BOB),
					AccountId::from(CHARLIE),
				])
				.root(AccountId::from(ERIN))
		}

		#[test]
		// The following state is to be expected at genesis
		// - Total issuance
		// - The genesis validators are all staked equally
		// - The minimum active bid is set at the stake for a genesis validator
		// - The genesis validators are available via validator_lookup()
		// - The genesis validators are in the session
		// - No auction has been run yet
		// - The genesis validators are considered offline for this heartbeat interval
		// - No emissions have been made
		// - No rewards have been distributed
		// - No vault rotation has occurred
		// - Relevant nonce are at 0
		// - Governance has its member
		// - There have been no proposals
		// - Emission inflation for both validators and backup validators are set
		// - No one has reputation
		fn state_of_genesis_is_as_expected() {
			default().build().execute_with(|| {
				// Confirmation that we have our assumed state at block 1
				assert_eq!(
					Flip::total_issuance(),
					TOTAL_ISSUANCE,
					"we have issued the total issuance"
				);

				let accounts =
					[AccountId::from(ALICE), AccountId::from(BOB), AccountId::from(CHARLIE)];

				for account in accounts.iter() {
					assert_eq!(
						Flip::stakeable_balance(account),
						GENESIS_BALANCE,
						"the account has its stake"
					);
				}

				assert_eq!(
					Auction::current_auction_index(),
					0,
					"we should have had no auction yet"
				);
				let AuctionResult { winners, minimum_active_bid } =
					Auction::auction_result().expect("an auction result");
				assert_eq!(minimum_active_bid, GENESIS_BALANCE);
				assert_eq!(winners, accounts);

				assert_eq!(
					Session::validators(),
					accounts,
					"the validators are those expected at genesis"
				);

				assert_eq!(
					Validator::epoch_number_of_blocks(),
					0,
					"epochs will not rotate automatically from genesis"
				);

				for account in accounts.iter() {
					assert_eq!(
						Validator::validator_lookup(account),
						Some(()),
						"validator is present in lookup"
					);
				}

				for account in accounts.iter() {
					assert!(!Online::is_online(account), "node should have not sent a heartbeat");
				}

				assert_eq!(Emissions::last_mint_block(), 0, "no emissions");

				assert_eq!(
					Rewards::offchain_funds(pallet_cf_rewards::VALIDATOR_REWARDS),
					0,
					"no rewards"
				);

				assert_eq!(Vaults::keygen_ceremony_id_counter(), 0, "no key generation requests");

				assert_eq!(Vaults::chain_nonces(ChainId::Ethereum), 0, "nonce not incremented");

				assert!(
					Governance::members().contains(&AccountId::from(ERIN)),
					"expected governor"
				);
				assert_eq!(Governance::number_of_proposals(), 0, "no proposal for governance");

				assert_eq!(
					Emissions::validator_emission_inflation(),
					VALIDATOR_EMISSION_INFLATION_BPS,
					"invalid emission inflation for validators"
				);

				assert_eq!(
					Emissions::backup_validator_emission_inflation(),
					BACKUP_VALIDATOR_EMISSION_INFLATION_BPS,
					"invalid emission inflation for backup validators"
				);

				for account in accounts.iter() {
					assert_eq!(
						Reputation::reputation(account),
						pallet_cf_reputation::Reputation::<BlockNumber>::default(),
						"validator shouldn't have reputation points"
					);
				}
			});
		}
	}

	// The number of blocks we expect an auction should last
	const AUCTION_BLOCKS: BlockNumber = 2;

	mod epoch {
		use super::*;
		use cf_traits::{AuctionPhase, AuctionResult, EpochInfo};
		use state_chain_runtime::{Auction, Validator};

		#[test]
		#[ignore = "Broken until we can mock signature verification OR generate dummy signatures."]
		// An epoch has completed.  We have a genesis where the blocks per epoch are set to 100
		// - When the epoch is reached an auction is started and completed
		// - New stakers that were above the genesis MAB are now validating the network with the
		//   genesis validators
		// - A new auction index has been generated
		fn epoch_rotates() {
			const EPOCH_BLOCKS: BlockNumber = 100;
			super::genesis::default()
				.blocks_per_epoch(EPOCH_BLOCKS)
				.build()
				.execute_with(|| {
					// A network with a set of passive nodes
					let (mut testnet, mut nodes) = network::Network::create(5);
					// Add the genesis nodes to the test network
					for validator in Validator::current_validators() {
						testnet.add_node(validator);
					}
					// All nodes stake to be included in the next epoch which are witnessed on the
					// state chain
					for node in &nodes {
						testnet
							.stake_manager_contract
							.stake(node.clone(), genesis::GENESIS_BALANCE + 1);
					}
					// Run to the next epoch to start the auction
					testnet.move_forward_blocks(EPOCH_BLOCKS);
					// We should be in auction 1
					assert_eq!(
						Auction::current_auction_index(),
						1,
						"this should be the first auction"
					);

					let genesis_validators: Vec<NodeId> = Validator::current_validators();

					// We expect the following to become the next set of validators
					let mut expected_validators = genesis_validators;
					expected_validators.append(&mut nodes);
					expected_validators.sort();

					// In this block we should have reached the state `ValidatorsSelected`
					// and in this group we would have in this network the genesis validators and
					// the nodes that have staked as well
					assert_matches::assert_matches!(
						Auction::current_phase(),
						AuctionPhase::ValidatorsSelected(mut candidates, _) => {
							candidates.sort();
							assert_eq!(candidates, expected_validators);
						},
						"the new candidates should be those genesis validators and the new nodes created in test"
					);
					// For each subsequent block the state chain will check if the vault has rotated
					// until then we stay in the `ValidatorsSelected`
					// Run things the amount needed for an auction
					testnet.move_forward_blocks(2);
					// The vault rotation should have proceeded and we should now be back
					// at `WaitingForBids` with a new set of winners; the genesis validators and
					// the new nodes we staked into the network
					assert_matches::assert_matches!(
						Auction::current_phase(),
						AuctionPhase::WaitingForBids,
						"we should back waiting for bids after a successful auction and rotation"
					);

					let AuctionResult { mut winners, minimum_active_bid } =
						Auction::last_auction_result().expect("last auction result");

					assert_eq!(
						minimum_active_bid,
						genesis::GENESIS_BALANCE,
						"minimum active bid should be that set at genesis"
					);

					winners.sort();
					assert_eq!(
						winners,
						expected_validators,
						"the new winners should be those genesis validators and the new nodes created in test"
					);

					let mut new_validators = Validator::current_validators();
					new_validators.sort();

					// This new set of winners should also be the validators of the network
					assert_eq!(
						new_validators,
						expected_validators,
						"the new validators should be those genesis validators and the new nodes created in test"
					);
				});
		}
	}

	mod validators {
		use crate::tests::{genesis, network, NodeId, AUCTION_BLOCKS};
		use cf_traits::{AuctionPhase, EpochInfo, FlipBalance, IsOnline, StakeTransfer};
		use state_chain_runtime::{
			Auction, EmergencyRotationPercentageTrigger, Flip, HeartbeatBlockInterval, Online,
			Validator,
		};

		#[test]
		#[ignore = "Broken until we can mock signature verification OR generate dummy signatures."]
		// We have a set of backup validators who receive rewards
		// A network is created where we have a validating set with a set of backup validators
		// The backup validators would receive emissions on each heartbeat
		fn backup_rewards() {
			// We want to have at least one heartbeat within our reduced epoch
			const EPOCH_BLOCKS: u32 = HeartbeatBlockInterval::get() * 2;
			// Reduce our validating set and hence the number of nodes we need to have a backup
			// set
			const MAX_VALIDATORS: u32 = 10;
			super::genesis::default()
				.blocks_per_epoch(EPOCH_BLOCKS)
				.max_validators(MAX_VALIDATORS)
				.build()
				.execute_with(|| {
					// Create MAX_VALIDATORS nodes and stake them above our genesis validators
					// The result will be our newly created nodes will be validators and the
					// genesis validators will become backup validators
					let (mut testnet, mut nodes) = network::Network::create(MAX_VALIDATORS as u8);
					// Add the genesis nodes to the test network
					let mut genesis_validators = Validator::current_validators();
					for validator in &genesis_validators {
						testnet.add_node(validator.clone());
					}

					// An initial stake which is superior to the genesis stakes
					const INITIAL_STAKE: FlipBalance = genesis::GENESIS_BALANCE + 1;
					// Stake these nodes so that they are included in the next epoch
					for node in &nodes {
						testnet.stake_manager_contract.stake(node.clone(), INITIAL_STAKE);
					}

					// Start an auction and confirm
					testnet.move_forward_blocks(EPOCH_BLOCKS);
					assert_eq!(
						Auction::current_auction_index(),
						1,
						"this should be the first auction"
					);

					// Complete auction over AUCTION_BLOCKS
					testnet.move_forward_blocks(AUCTION_BLOCKS);
					assert_matches::assert_matches!(
						Auction::current_phase(),
						AuctionPhase::WaitingForBids,
						"we should back waiting for bids after a successful auction and rotation"
					);

					// assert list of validators as being the new nodes
					let mut current_validators: Vec<NodeId> = Validator::current_validators();

					current_validators.sort();
					nodes.sort();

					assert_eq!(
						nodes, current_validators,
						"our new nodes should be the new validators"
					);

					// assert list of backup validators as being the genesis validators
					let mut current_backup_validators: Vec<NodeId> = Auction::remaining_bidders()
						.iter()
						.take(Auction::backup_group_size() as usize)
						.map(|(validator_id, _)| validator_id.clone())
						.collect();

					current_backup_validators.sort();
					genesis_validators.sort();

					assert_eq!(
						genesis_validators, current_backup_validators,
						"we should have new backup validators"
					);

					// Move forward a heartbeat, emissions should be shared to backup validators
					testnet.move_forward_blocks(HeartbeatBlockInterval::get());

					// We won't calculate the exact emissions but they should be greater than their
					// initial stake
					for backup_validator in &current_backup_validators {
						assert!(INITIAL_STAKE < Flip::stakeable_balance(backup_validator));
					}
				});
		}

		#[test]
		#[ignore = "Broken until we can mock signature verification OR generate dummy signatures."]
		// A network is created with a set of validators and backup validators.
		// EmergencyRotationPercentageTrigger(80%) of the validators continue to submit heartbeats
		// with 20% going offline and forcing an emergency rotation in which a new set of validators
		// start to validate the network which includes live validators and previous backup
		// validators
		fn emergency_rotations() {
			// We want to be able to miss heartbeats to be offline and provoke an emergency rotation
			// In order to do this we would want to have missed 3 heartbeats
			const PERCENTAGE_OFFLINE: u32 = 100 - EmergencyRotationPercentageTrigger::get() as u32;
			// Blocks for our epoch
			const EPOCH_BLOCKS: u32 = HeartbeatBlockInterval::get() * 4;
			// Reduce our validating set and hence the number of nodes we need to have a backup
			// set to speed the test up
			const MAX_VALIDATORS: u32 = 10;
			super::genesis::default()
				.blocks_per_epoch(EPOCH_BLOCKS)
				.max_validators(MAX_VALIDATORS)
				.build()
				.execute_with(|| {
					let (mut testnet, nodes) = network::Network::create(MAX_VALIDATORS as u8);
					// Add the genesis nodes to the test network
					let genesis_validators = Validator::current_validators();
					for validator in &genesis_validators {
						testnet.add_node(validator.clone());
					}

					// An initial stake which is superior to the genesis stakes
					const INITIAL_STAKE: FlipBalance = genesis::GENESIS_BALANCE + 1;
					// Stake these nodes so that they are included in the next epoch
					for node in &nodes {
						testnet.stake_manager_contract.stake(node.clone(), INITIAL_STAKE);
					}

					// Start an auction and confirm
					testnet.move_forward_blocks(EPOCH_BLOCKS);
					// Complete auction over AUCTION_BLOCKS
					testnet.move_forward_blocks(AUCTION_BLOCKS);

					// Set PERCENTAGE_OFFLINE of the validators inactive
					let number_offline = (MAX_VALIDATORS * PERCENTAGE_OFFLINE / 100) as usize;

					let offline_nodes: Vec<_> =
						nodes.iter().take(number_offline).cloned().collect();

					for node in &offline_nodes {
						testnet.set_active(node, false);
					}

					// We need to move forward three heartbeats to be regarded as offline
					testnet.move_forward_blocks(3 * HeartbeatBlockInterval::get());

					// We should have a set of nodes offline
					for node in &offline_nodes {
						assert_eq!(false, Online::is_online(node), "the node should be offline");
					}

					// The network state should now be in an emergency and that the validator
					// pallet has been requested to start an emergency rotation
					assert!(
						Validator::emergency_rotation_requested(),
						"we should have requested an emergency rotation"
					);

					// The next block should see an auction started
					testnet.move_forward_blocks(1);

					assert_eq!(
						Auction::current_auction_index(),
						2,
						"this should be the second auction"
					);

					// Complete the 'Emergency rotation'
					testnet.move_forward_blocks(AUCTION_BLOCKS);
					assert_matches::assert_matches!(
						Auction::current_phase(),
						AuctionPhase::WaitingForBids,
						"we should back waiting for bids after a successful auction and rotation"
					);
				});
		}
	}
}<|MERGE_RESOLUTION|>--- conflicted
+++ resolved
@@ -1,12 +1,3 @@
-<<<<<<< HEAD
-#[cfg(test)]
-#[cfg(test)]
-mod tests {
-	use frame_support::assert_ok;
-	use frame_support::sp_io::TestExternalities;
-	use frame_support::traits::GenesisBuild;
-	use frame_support::traits::OnInitialize;
-=======
 #[cfg(test)]
 mod tests {
 	use frame_support::{
@@ -14,7 +5,6 @@
 		sp_io::TestExternalities,
 		traits::{GenesisBuild, OnInitialize},
 	};
->>>>>>> f9237aef
 	use sp_consensus_aura::sr25519::AuthorityId as AuraId;
 	use sp_core::crypto::{Pair, Public};
 	use sp_finality_grandpa::AuthorityId as GrandpaId;
