#[cfg(test)]
mod tests {
	use frame_support::{
		assert_noop, assert_ok,
		sp_io::TestExternalities,
		traits::{GenesisBuild, OnInitialize},
	};
	use sp_consensus_aura::sr25519::AuthorityId as AuraId;
	use sp_core::crypto::{Pair, Public};
	use sp_finality_grandpa::AuthorityId as GrandpaId;
	use sp_runtime::{traits::Zero, Storage};
	use state_chain_runtime::{
		constants::common::*, opaque::SessionKeys, AccountId, Auction, Emissions, Flip, Governance,
		Online, Origin, Reputation, Rewards, Runtime, Session, Staking, System, Timestamp,
		Validator, Vaults,
	};

	use cf_chains::ChainId;
	use cf_traits::{BlockNumber, FlipBalance, IsOnline};
	use libsecp256k1::SecretKey;
	use pallet_cf_staking::{EthTransactionHash, EthereumAddress};
	use rand::{prelude::*, SeedableRng};
	use sp_runtime::AccountId32;

	type NodeId = AccountId32;
	const ETH_ZERO_ADDRESS: EthereumAddress = [0xff; 20];
	const TX_HASH: EthTransactionHash = [211u8; 32];

	macro_rules! on_events {
		($events:expr, $( $p:pat => $b:block ),* $(,)?) => {
			for event in $events {
				$(if let $p = event { $b })*
			}
		}
	}

	pub const GENESIS_KEY: u64 = 42;

	mod network {
		use super::*;
		use crate::tests::BLOCK_TIME;
		use cf_chains::eth::{to_ethereum_address, AggKey, SchnorrVerificationComponents};
		use cf_traits::{ChainflipAccount, ChainflipAccountState, ChainflipAccountStore};
		use frame_support::{
			dispatch::Dispatchable,
			traits::HandleLifetime,
			unsigned::{TransactionSource, ValidateUnsigned},
		};
		use libsecp256k1::PublicKey;
		use pallet_cf_vaults::KeygenOutcome;
		use state_chain_runtime::{Event, HeartbeatBlockInterval, Origin};
		use std::{cell::RefCell, collections::HashMap, rc::Rc};

		// Events from ethereum contract
		#[derive(Debug, Clone)]
		pub enum ContractEvent {
			Staked { node_id: NodeId, amount: FlipBalance, total: FlipBalance },
		}

		// A staking contract
		#[derive(Default)]
		pub struct StakingContract {
			// List of stakes
			pub stakes: HashMap<NodeId, FlipBalance>,
			// Events to be processed
			pub events: Vec<ContractEvent>,
		}

		impl StakingContract {
			// Stake for validator
			pub fn stake(&mut self, node_id: NodeId, amount: FlipBalance) {
				let current_amount = self.stakes.get(&node_id).unwrap_or(&0);
				let total = current_amount + amount;
				self.stakes.insert(node_id.clone(), total);

				self.events.push(ContractEvent::Staked { node_id, amount, total });
			}
			// Get events for this contract
			fn events(&self) -> Vec<ContractEvent> {
				self.events.clone()
			}
			// Clear events
			fn clear(&mut self) {
				self.events.clear();
			}
		}

		pub struct Signer {
			agg_secret_key: SecretKey,
			signatures: HashMap<cf_chains::eth::H256, [u8; 32]>,
			key_seed: u64,
			proposed_seed: Option<u64>,
		}

		impl Default for Signer {
			fn default() -> Self {
				let key_seed = GENESIS_KEY;
				let (agg_secret_key, _) = Self::generate_keypair(key_seed);
				Signer { agg_secret_key, signatures: HashMap::new(), key_seed, proposed_seed: None }
			}
		}

		impl Signer {
			// Sign message with current key, caches signatures
			pub fn sign(
				&mut self,
				message: &cf_chains::eth::H256,
			) -> SchnorrVerificationComponents {
				// A nonce, k
				let (k, k_times_g) = Self::generate_keypair(self.key_seed * 2);
				// k.G
				let k_times_g_addr = to_ethereum_address(k_times_g);
				// If this message has been signed before return from cache else sign and cache
				return match self.signatures.get(message) {
					Some(signature) =>
						SchnorrVerificationComponents { s: *signature, k_times_g_addr },
					None => {
						let agg_key =
							AggKey::from_private_key_bytes(self.agg_secret_key.serialize());
						let signature = agg_key.sign(&(*message).into(), &self.agg_secret_key, &k);

						self.signatures.insert(*message, signature);

						SchnorrVerificationComponents { s: signature, k_times_g_addr }
					},
				}
			}

			// Generate a keypair with seed
			pub fn generate_keypair(seed: u64) -> (SecretKey, PublicKey) {
				let agg_key_priv: [u8; 32] = StdRng::seed_from_u64(seed).gen();
				let secret_key = SecretKey::parse(&agg_key_priv).unwrap();
				(secret_key, PublicKey::from_secret_key(&secret_key))
			}

			// The public key proposed
			pub fn proposed_public_key(&mut self) -> Vec<u8> {
				let (_, public) =
					Self::generate_keypair(self.proposed_seed.expect("No key has been proposed"));
				public.serialize_compressed().to_vec()
			}

			// Propose a new public key
			pub fn propose_new_public_key(&mut self) -> Vec<u8> {
				self.proposed_seed = Some(self.key_seed + 1);
				self.proposed_public_key()
			}

			// Rotate to the current proposed key and clear cache
			pub fn rotate_keys(&mut self) {
				if self.proposed_seed.is_some() {
					self.key_seed += self.proposed_seed.expect("No key has been proposed");
					let (secret_key, _) = Self::generate_keypair(self.key_seed);
					self.agg_secret_key = secret_key;
					self.signatures.clear();
					self.proposed_seed = None;
				}
			}
		}

		pub enum EngineState {
			None,
			Rotation,
		}

		// Engine monitoring contract
		pub struct Engine {
			pub node_id: NodeId,
			pub active: bool,
			pub signer: Rc<RefCell<Signer>>,
			pub engine_state: EngineState,
		}

		impl Engine {
			fn new(node_id: NodeId, signer: Rc<RefCell<Signer>>) -> Self {
				Engine { node_id, active: true, signer, engine_state: EngineState::None }
			}

			fn state(&self) -> ChainflipAccountState {
				ChainflipAccountStore::<Runtime>::get(&self.node_id).state
			}

			// Handle events from contract
			fn on_contract_event(&self, event: &ContractEvent) {
				if self.state() == ChainflipAccountState::Validator && self.active {
					match event {
						ContractEvent::Staked { node_id: validator_id, amount, .. } => {
							// Witness event -> send transaction to state chain
							state_chain_runtime::WitnesserApi::witness_staked(
								Origin::signed(self.node_id.clone()),
								validator_id.clone(),
								*amount,
								ETH_ZERO_ADDRESS,
								TX_HASH,
							)
							.expect("should be able to witness stake for node");
						},
					}
				}
			}

			// Handle events coming in from the state chain
			// TODO have this abstracted out
			fn handle_state_chain_events(&mut self, events: &[Event]) {
				// If active handle events
				if self.active {
					// Being a validator we would respond to certain events
					if self.state() == ChainflipAccountState::Validator {
						on_events!(
							events,
							Event::Validator(
								// A new epoch
								pallet_cf_validator::Event::NewEpoch(_epoch_index)) => {
									(&*self.signer).borrow_mut().rotate_keys();
							},
							Event::EthereumThresholdSigner(
								// A signature request
								pallet_cf_threshold_signature::Event::ThresholdSignatureRequest(
									ceremony_id,
									_,
									ref signers,
									payload)) => {

								// Participate in signing ceremony if requested.
								// We only need one node to submit the unsigned transaction.
								if let Some(node_id) = signers.get(0) { if node_id == &self.node_id {
									// Sign with current key
									let verification_components = (&*self.signer).borrow_mut().sign(payload);
									state_chain_runtime::EthereumThresholdSigner::signature_success(
										Origin::none(),
										*ceremony_id,
										verification_components,
									).expect("should be able to submit threshold signature for Ethereum");
								} };
							},
							Event::EthereumThresholdSigner(
								// A threshold has been met for this signature
								pallet_cf_threshold_signature::Event::ThresholdDispatchComplete(..)) => {
									match self.engine_state {
										// If we rotating let's witness the keys being rotated on the contract
										EngineState::Rotation => {
											let ethereum_block_number: u64 = 100;
											let tx_hash = vec![1u8; 32];

											let public_key = (&*self.signer).borrow_mut().proposed_public_key();

											state_chain_runtime::WitnesserApi::witness_vault_key_rotated(
												Origin::signed(self.node_id.clone()),
												ChainId::Ethereum,
												public_key,
												ethereum_block_number,
												tx_hash,
											).expect("should be able to vault key rotation for node");
										},
										_ => {}
									}
							},
							Event::Vaults(pallet_cf_vaults::Event::KeygenSuccess(..)) => {
								self.engine_state = EngineState::Rotation;
							},
							Event::Vaults(pallet_cf_vaults::Event::VaultRotationCompleted(..)) => {
								self.engine_state = EngineState::None;
							},
						);
					}

					// Being staked we would be required to respond to keygen requests
					on_events!(
						events,
						Event::Vaults(
							// A keygen request has been made
							pallet_cf_vaults::Event::KeygenRequest(ceremony_id, _, validators)) => {
								if validators.contains(&self.node_id) {
									// Propose a new key
									let public_key = (&*self.signer).borrow_mut().propose_new_public_key();

									state_chain_runtime::Vaults::report_keygen_outcome(
										Origin::signed(self.node_id.clone()),
										*ceremony_id,
										ChainId::Ethereum,
										KeygenOutcome::Success(public_key),
									).expect(&format!(
										"should be able to report keygen outcome from node: {:?}",
										self.node_id)
									);
								}
						},
<<<<<<< HEAD
=======
						Event::Validator(
							// A new epoch
							pallet_cf_validator::Event::NewEpoch(_epoch_index)) => {
								(&*self.signer).borrow_mut().rotate_keys();
						},
						Event::EthereumThresholdSigner(
							// A signature request
							pallet_cf_threshold_signature::Event::ThresholdSignatureRequest(
								ceremony_id,
								_,
								ref signers,
								payload)) => {

							// Participate in signing ceremony if requested.
							// We only need one node to submit the unsigned transaction.
							if let Some(node_id) = signers.get(0) { if node_id == &self.node_id {
								// Sign with current key
								let call = state_chain_runtime::Call::EthereumThresholdSigner(
									pallet_cf_threshold_signature::Call::signature_success(
										*ceremony_id,
										(&*self.signer).borrow_mut().sign(payload),
									)
								);
								<state_chain_runtime::Runtime as ValidateUnsigned>::validate_unsigned(
									TransactionSource::External,
									&call
								).expect("Threshold signature should be valid.");
								call.dispatch(Origin::none())
									.expect("should be able to submit threshold signature for Ethereum");
							} };
						},
						Event::EthereumThresholdSigner(
							// A threshold has been met for this signature
							pallet_cf_threshold_signature::Event::ThresholdDispatchComplete(..)) => {
								match self.engine_state {
									// If we rotating let's witness the keys being rotated on the contract
									EngineState::Rotation => {
										self.engine_state = EngineState::None;

										let ethereum_block_number: u64 = 100;
										let tx_hash = vec![1u8; 32];

										let public_key = (&*self.signer).borrow_mut().proposed_public_key();

										state_chain_runtime::WitnesserApi::witness_vault_key_rotated(
											Origin::signed(self.node_id.clone()),
											ChainId::Ethereum,
											public_key,
											ethereum_block_number,
											tx_hash,
										).expect("should be able to witness ethereum vault key rotation");
									},
									_ => {}
								}
						}
>>>>>>> 6eeab401
					);
				}
			}

			// On block handler
			fn on_block(&self, block_number: BlockNumber) {
				if self.active {
					// Heartbeat -> Send transaction to state chain twice an interval
					if block_number % (HeartbeatBlockInterval::get() / 2) == 0 {
						// Online pallet
						let _ = Online::heartbeat(state_chain_runtime::Origin::signed(
							self.node_id.clone(),
						));
					}
				}
			}
		}

		// Create an account, generate and register the session keys
		fn setup_account(node_id: &NodeId) {
			assert_ok!(frame_system::Provider::<Runtime>::created(&node_id));

			let seed = &node_id.clone().to_string();

			let key = SessionKeys {
				aura: get_from_seed::<AuraId>(seed),
				grandpa: get_from_seed::<GrandpaId>(seed),
			};

			assert_ok!(state_chain_runtime::Session::set_keys(
				state_chain_runtime::Origin::signed(node_id.clone()),
				key,
				vec![]
			));
		}

		#[derive(Default)]
		pub struct Network {
			engines: HashMap<NodeId, Engine>,
			pub stake_manager_contract: StakingContract,
			last_event: usize,
			node_counter: u32,
			pub signer: Rc<RefCell<Signer>>,
		}

		impl Network {
			pub fn next_node_id(&mut self) -> NodeId {
				self.node_counter += 1;
				// TODO improve this to not overflow
				[self.node_counter as u8; 32].into()
			}

			// Create a network which includes the validators in genesis of number of nodes
			// and return a network and sorted list of nodes within
			pub fn create(number_of_nodes: u8, nodes_to_include: &[NodeId]) -> (Self, Vec<NodeId>) {
				let mut network: Network = Default::default();

				// Include any nodes already *created* to the test network
				for node in nodes_to_include {
					network.add_node(node);
				}

				let remaining_nodes = number_of_nodes.saturating_sub(nodes_to_include.len() as u8);

				let mut nodes = Vec::new();
				for _ in 0..remaining_nodes {
					let node_id = network.next_node_id();
					nodes.push(node_id.clone());
					setup_account(&node_id);
					network
						.engines
						.insert(node_id.clone(), Engine::new(node_id, network.signer.clone()));
				}

				nodes.append(&mut nodes_to_include.to_vec());
				nodes.sort();
				(network, nodes)
			}

			pub fn filter_nodes(&self, state: ChainflipAccountState) -> Vec<NodeId> {
				self.engines
					.iter()
					.filter_map(
						|(node_id, engine)| {
							if engine.state() == state {
								Some(node_id)
							} else {
								None
							}
						},
					)
					.cloned()
					.collect()
			}

			pub fn set_active(&mut self, node_id: &NodeId, active: bool) {
				self.engines.get_mut(node_id).expect("valid node_id").active = active;
			}

			pub fn create_node(&mut self) -> NodeId {
				let node_id = self.next_node_id().into();
				self.add_node(&node_id);
				node_id
			}

			// Adds a node which doesn't have its session keys set
			pub fn add_node(&mut self, node_id: &NodeId) {
				self.engines.insert(
					node_id.clone(),
					Engine {
						node_id: node_id.clone(),
						active: true,
						signer: self.signer.clone(),
						engine_state: EngineState::None,
					},
				);
			}

			pub fn move_to_next_epoch(&mut self, epoch: u32) {
				let current_block_number = System::block_number();
				self.move_forward_blocks(epoch - (current_block_number % epoch));
			}

			pub fn move_to_next_heartbeat_interval(&mut self) {
				let current_block_number = System::block_number();
				self.move_forward_blocks(
					HeartbeatBlockInterval::get() -
						(current_block_number % HeartbeatBlockInterval::get()) +
						1,
				);
			}

			pub fn move_forward_blocks(&mut self, n: u32) {
				pub const INIT_TIMESTAMP: u64 = 30_000;
				let current_block_number = System::block_number();
				while System::block_number() < current_block_number + n {
					Timestamp::set_timestamp(
						(System::block_number() as u64 * BLOCK_TIME) + INIT_TIMESTAMP,
					);
					Session::on_initialize(System::block_number());
					Online::on_initialize(System::block_number());
					Flip::on_initialize(System::block_number());
					Staking::on_initialize(System::block_number());
					Auction::on_initialize(System::block_number());
					Emissions::on_initialize(System::block_number());
					Governance::on_initialize(System::block_number());
					Reputation::on_initialize(System::block_number());
					Vaults::on_initialize(System::block_number());
					Validator::on_initialize(System::block_number());

					// Notify contract events
					for event in self.stake_manager_contract.events() {
						for (_, engine) in &self.engines {
							engine.on_contract_event(&event);
						}
					}

					// Clear events on contract
					self.stake_manager_contract.clear();

					// Collect state chain events
					let events = frame_system::Pallet::<Runtime>::events()
						.into_iter()
						.map(|e| e.event)
						.skip(self.last_event)
						.collect::<Vec<Event>>();

					self.last_event += events.len();

					// State chain events
					for (_, engine) in self.engines.iter_mut() {
						engine.handle_state_chain_events(&events);
					}

					// A completed block notification
					for (_, engine) in &self.engines {
						engine.on_block(System::block_number());
					}
					System::set_block_number(System::block_number() + 1);
				}
			}
		}
	}

	// TODO - remove collision of account numbers
	pub const ALICE: [u8; 32] = [0xff; 32];
	pub const BOB: [u8; 32] = [0xfe; 32];
	pub const CHARLIE: [u8; 32] = [0xfd; 32];
	// Root and Gov member
	pub const ERIN: [u8; 32] = [0xfc; 32];

	pub const BLOCK_TIME: u64 = 1000;

	pub fn get_from_seed<TPublic: Public>(seed: &str) -> <TPublic::Pair as Pair>::Public {
		TPublic::Pair::from_string(&format!("//{}", seed), None)
			.expect("static values are valid; qed")
			.public()
	}

	pub struct ExtBuilder {
		pub accounts: Vec<(AccountId, FlipBalance)>,
		winners: Vec<AccountId>,
		root: AccountId,
		blocks_per_epoch: BlockNumber,
		max_validators: u32,
		min_validators: u32,
	}

	impl Default for ExtBuilder {
		fn default() -> Self {
			Self {
				accounts: vec![],
				winners: vec![],
				root: AccountId::default(),
				blocks_per_epoch: Zero::zero(),
				max_validators: MAX_VALIDATORS,
				min_validators: 1,
			}
		}
	}

	impl ExtBuilder {
		fn accounts(mut self, accounts: Vec<(AccountId, FlipBalance)>) -> Self {
			self.accounts = accounts;
			self
		}

		fn winners(mut self, winners: Vec<AccountId>) -> Self {
			self.winners = winners;
			self
		}

		fn root(mut self, root: AccountId) -> Self {
			self.root = root;
			self
		}

		fn blocks_per_epoch(mut self, blocks_per_epoch: BlockNumber) -> Self {
			self.blocks_per_epoch = blocks_per_epoch;
			self
		}

		fn max_validators(mut self, max_validators: u32) -> Self {
			self.max_validators = max_validators;
			self
		}

		fn min_validators(mut self, min_validators: u32) -> Self {
			self.min_validators = min_validators;
			self
		}

		fn configure_storages(&self, storage: &mut Storage) {
			pallet_cf_flip::GenesisConfig::<Runtime> { total_issuance: TOTAL_ISSUANCE }
				.assimilate_storage(storage)
				.unwrap();

			pallet_cf_staking::GenesisConfig::<Runtime> { genesis_stakers: self.accounts.clone() }
				.assimilate_storage(storage)
				.unwrap();

			pallet_session::GenesisConfig::<Runtime> {
				keys: self
					.accounts
					.iter()
					.map(|x| {
						(
							x.0.clone(),
							x.0.clone(),
							SessionKeys {
								aura: get_from_seed::<AuraId>(&x.0.clone().to_string()),
								grandpa: get_from_seed::<GrandpaId>(&x.0.clone().to_string()),
							},
						)
					})
					.collect::<Vec<_>>(),
			}
			.assimilate_storage(storage)
			.unwrap();

			pallet_cf_auction::GenesisConfig::<Runtime> {
				validator_size_range: (self.min_validators, self.max_validators),
				winners: self.winners.clone(),
				minimum_active_bid: TOTAL_ISSUANCE / 100,
			}
			.assimilate_storage(storage)
			.unwrap();

			GenesisBuild::<Runtime>::assimilate_storage(
				&pallet_cf_emissions::GenesisConfig {
					validator_emission_inflation: VALIDATOR_EMISSION_INFLATION_BPS,
					backup_validator_emission_inflation: BACKUP_VALIDATOR_EMISSION_INFLATION_BPS,
				},
				storage,
			)
			.unwrap();

			pallet_cf_governance::GenesisConfig::<Runtime> {
				members: vec![self.root.clone()],
				expiry_span: EXPIRY_SPAN_IN_SECONDS,
			}
			.assimilate_storage(storage)
			.unwrap();

			pallet_cf_reputation::GenesisConfig::<Runtime> {
				accrual_ratio: (ACCRUAL_POINTS, ACCRUAL_BLOCKS),
			}
			.assimilate_storage(storage)
			.unwrap();

			let (_, public_key) = network::Signer::generate_keypair(GENESIS_KEY);
			let ethereum_vault_key = public_key.serialize_compressed().to_vec();

			GenesisBuild::<Runtime>::assimilate_storage(
				&pallet_cf_vaults::GenesisConfig { ethereum_vault_key },
				storage,
			)
			.unwrap();

			pallet_cf_validator::GenesisConfig::<Runtime> {
				blocks_per_epoch: self.blocks_per_epoch,
			}
			.assimilate_storage(storage)
			.unwrap();
		}

		/// Default ext configuration with BlockNumber 1
		pub fn build(&self) -> TestExternalities {
			let mut storage =
				frame_system::GenesisConfig::default().build_storage::<Runtime>().unwrap();

			self.configure_storages(&mut storage);

			let mut ext = TestExternalities::from(storage);
			ext.execute_with(|| System::set_block_number(1));

			ext
		}
	}

	mod genesis {
		use super::*;
		use cf_traits::{
			AuctionResult, Auctioneer, ChainflipAccount, ChainflipAccountState,
			ChainflipAccountStore, StakeTransfer,
		};
		pub const GENESIS_BALANCE: FlipBalance = TOTAL_ISSUANCE / 100;
		pub const NUMBER_OF_VALIDATORS: u32 = 3;

		pub fn default() -> ExtBuilder {
			ExtBuilder::default()
				.accounts(vec![
					(AccountId::from(ALICE), GENESIS_BALANCE),
					(AccountId::from(BOB), GENESIS_BALANCE),
					(AccountId::from(CHARLIE), GENESIS_BALANCE),
				])
				.winners(vec![
					AccountId::from(ALICE),
					AccountId::from(BOB),
					AccountId::from(CHARLIE),
				])
				.root(AccountId::from(ERIN))
		}

		#[test]
		// The following state is to be expected at genesis
		// - Total issuance
		// - The genesis validators are all staked equally
		// - The minimum active bid is set at the stake for a genesis validator
		// - The genesis validators are available via validator_lookup()
		// - The genesis validators are in the session
		// - No auction has been run yet
		// - The genesis validators are considered offline for this heartbeat interval
		// - No emissions have been made
		// - No rewards have been distributed
		// - No vault rotation has occurred
		// - Relevant nonce are at 0
		// - Governance has its member
		// - There have been no proposals
		// - Emission inflation for both validators and backup validators are set
		// - No one has reputation
		// - The genesis validators have last active epoch set
		fn state_of_genesis_is_as_expected() {
			default().build().execute_with(|| {
				// Confirmation that we have our assumed state at block 1
				assert_eq!(
					Flip::total_issuance(),
					TOTAL_ISSUANCE,
					"we have issued the total issuance"
				);

				let accounts =
					[AccountId::from(ALICE), AccountId::from(BOB), AccountId::from(CHARLIE)];

				for account in accounts.iter() {
					assert_eq!(
						Flip::stakeable_balance(account),
						GENESIS_BALANCE,
						"the account has its stake"
					);
				}

				assert_eq!(
					Auction::current_auction_index(),
					0,
					"we should have had no auction yet"
				);
				let AuctionResult { winners, minimum_active_bid } =
					Auction::auction_result().expect("an auction result");
				assert_eq!(minimum_active_bid, GENESIS_BALANCE);
				assert_eq!(winners, accounts);

				assert_eq!(
					Session::validators(),
					accounts,
					"the validators are those expected at genesis"
				);

				assert_eq!(
					Validator::epoch_number_of_blocks(),
					0,
					"epochs will not rotate automatically from genesis"
				);

				for account in accounts.iter() {
					assert_eq!(
						Validator::validator_lookup(account),
						Some(()),
						"validator is present in lookup"
					);
				}

				for account in accounts.iter() {
					assert!(!Online::is_online(account), "node should have not sent a heartbeat");
				}

				assert_eq!(Emissions::last_mint_block(), 0, "no emissions");

				assert_eq!(
					Rewards::offchain_funds(pallet_cf_rewards::VALIDATOR_REWARDS),
					0,
					"no rewards"
				);

				assert_eq!(Vaults::keygen_ceremony_id_counter(), 0, "no key generation requests");

				assert_eq!(Vaults::chain_nonces(ChainId::Ethereum), 0, "nonce not incremented");

				assert!(
					Governance::members().contains(&AccountId::from(ERIN)),
					"expected governor"
				);
				assert_eq!(Governance::number_of_proposals(), 0, "no proposal for governance");

				assert_eq!(
					Emissions::validator_emission_inflation(),
					VALIDATOR_EMISSION_INFLATION_BPS,
					"invalid emission inflation for validators"
				);

				assert_eq!(
					Emissions::backup_validator_emission_inflation(),
					BACKUP_VALIDATOR_EMISSION_INFLATION_BPS,
					"invalid emission inflation for backup validators"
				);

				for account in accounts.iter() {
					assert_eq!(
						Reputation::reputation(account),
						pallet_cf_reputation::Reputation::<BlockNumber>::default(),
						"validator shouldn't have reputation points"
					);
				}

				for account in accounts.iter() {
					let account_data = ChainflipAccountStore::<Runtime>::get(account);
					assert_eq!(
						Some(0),
						account_data.last_active_epoch,
						"validator should be active in the genesis epoch(0)"
					);
					assert_eq!(ChainflipAccountState::Validator, account_data.state);
				}
			});
		}
	}

	// The minimum number of blocks an auction will last
	const AUCTION_BLOCKS: BlockNumber = 2;
	// The minimum number of blocks a keygen ceremony will last
	const KEYGEN_CEREMONY_BLOCKS: BlockNumber = 3;
	// The minimum number of blocks a vault rotation should last
	const VAULT_ROTATION_BLOCKS: BlockNumber = AUCTION_BLOCKS + KEYGEN_CEREMONY_BLOCKS;

	mod epoch {
		use super::*;
		use cf_traits::{
			AuctionPhase, AuctionResult, ChainflipAccount, ChainflipAccountState,
			ChainflipAccountStore, EpochInfo,
		};
		use state_chain_runtime::{Auction, HeartbeatBlockInterval, Validator};

		#[test]
		// We have a test network which goes into the first epoch
		// The auction fails as the stakers are offline and we fail at `WaitingForBids`
		// We require that a network has a minimum of 5 nodes.  We have a network of 8(3 from
		// genesis and 5 new bidders).  We knock 4 of these nodes offline.
		// A new auction is started
		// This continues until we have a new set
		fn auction_repeats_after_failure_because_of_liveness() {
			const EPOCH_BLOCKS: BlockNumber = 100;
			super::genesis::default()
				.blocks_per_epoch(EPOCH_BLOCKS)
				.min_validators(5)
				.build()
				.execute_with(|| {
					// A network with a set of passive nodes
					let (mut testnet, nodes) =
						network::Network::create(8, &Validator::current_validators());

					// All nodes stake to be included in the next epoch which are witnessed on the
					// state chain
					for node in &nodes {
						testnet
							.stake_manager_contract
							.stake(node.clone(), genesis::GENESIS_BALANCE + 1);
					}

					// Set the first 4 nodes offline
					let offline_nodes: Vec<_> = nodes.iter().take(4).cloned().collect();

					for node in &offline_nodes {
						testnet.set_active(node, false);
					}

					// Run to the next epoch to start the auction
					testnet.move_to_next_epoch(EPOCH_BLOCKS);
					// Move to start of auction
					testnet.move_forward_blocks(1);
					assert_eq!(
						Auction::current_auction_index(),
						1,
						"we should have ran an auction"
					);

					assert_eq!(
						Auction::current_phase(),
						AuctionPhase::default(),
						"we should be back at the start"
					);

					// Next block, another auction
					testnet.move_forward_blocks(1);

					assert_eq!(
						Auction::current_auction_index(),
						2,
						"we should have ran another auction"
					);

					assert_eq!(
						Auction::current_phase(),
						AuctionPhase::default(),
						"we should be back at the start"
					);

					for node in &offline_nodes {
						testnet.set_active(node, true);
					}

					assert_eq!(0, Validator::epoch_index());

					// Move forward heartbeat to get those missing nodes online
					testnet.move_forward_blocks(HeartbeatBlockInterval::get());

					assert!(
						Auction::current_auction_index() > 2,
						"we should have ran several auctions"
					);

					assert_eq!(1, Validator::epoch_index());
				});
		}

		#[test]
		// An epoch has completed.  We have a genesis where the blocks per epoch are
		// set to 100
		// - When the epoch is reached an auction is started and completed
		// - All nodes stake above the MAB
		// - A new auction index has been generated
		// - We have two nodes that haven't registered their session keys
		// - New validators have the state of Validator with the last active epoch stored
		// - Nodes without keys state remains passive with `None` as their last active epoch
		fn epoch_rotates() {
			const EPOCH_BLOCKS: BlockNumber = 100;
			super::genesis::default()
				.blocks_per_epoch(EPOCH_BLOCKS)
				.build()
				.execute_with(|| {
					// A network with a set of passive nodes
					let (mut testnet, nodes) =
						network::Network::create(20, &Validator::current_validators());
					// Add two nodes which don't have session keys
					let keyless_nodes = vec![testnet.create_node(), testnet.create_node()];
					// All nodes stake to be included in the next epoch which are witnessed on the
					// state chain
					let stake_amount = genesis::GENESIS_BALANCE + 1;
					for node in &nodes {
						testnet.stake_manager_contract.stake(node.clone(), stake_amount);
					}
					// Our keyless nodes also stake
					for keyless_node in &keyless_nodes {
						testnet.stake_manager_contract.stake(keyless_node.clone(), stake_amount);
					}

					// Run to the next epoch to start the auction
					testnet.move_forward_blocks(EPOCH_BLOCKS);
					// We should be in auction 1
					assert_eq!(
						Auction::current_auction_index(),
						1,
						"this should be the first auction"
					);

					// In this block we should have reached the state `ValidatorsSelected`
					// and in this group we would have in this network the genesis validators and
					// the nodes that have staked as well
					assert_matches::assert_matches!(
						Auction::current_phase(),
						AuctionPhase::ValidatorsSelected(mut candidates, _) => {
							candidates.sort();
							assert_eq!(candidates, nodes);
						},
						"the new candidates should be those genesis validators and the new nodes created in test"
					);
					// For each subsequent block the state chain will check if the vault has rotated
					// until then we stay in the `ValidatorsSelected`
					// Run things to a successful vault rotation
					testnet.move_forward_blocks(VAULT_ROTATION_BLOCKS);
					// The vault rotation should have proceeded and we should now be back
					// at `WaitingForBids` with a new set of winners; the genesis validators and
					// the new nodes we staked into the network
					assert_matches::assert_matches!(
						Auction::current_phase(),
						AuctionPhase::WaitingForBids,
						"we should be back waiting for bids after a successful auction and rotation"
					);

					assert_eq!(1, Validator::epoch_index(), "We should be in the next epoch");

					let AuctionResult { mut winners, minimum_active_bid } =
						Auction::last_auction_result().expect("last auction result");

					assert_eq!(
						minimum_active_bid, stake_amount,
						"minimum active bid should be that of the new stake"
					);

					winners.sort();
					assert_eq!(
						winners,
						nodes,
						"the new winners should be those genesis validators and the new nodes created in test"
					);

					let mut new_validators = Validator::current_validators();
					new_validators.sort();

					// This new set of winners should also be the validators of the network
					assert_eq!(
						new_validators,
						nodes,
						"the new validators should be those genesis validators and the new nodes created in test"
					);

					for account in keyless_nodes.iter() {
						assert_eq!(
							None,
							ChainflipAccountStore::<Runtime>::get(account).last_active_epoch,
							"this node should have never been active"
						);
						assert_eq!(
							ChainflipAccountState::Passive,
							ChainflipAccountStore::<Runtime>::get(account).state,
							"should be a passive node"
						);
					}

					let current_epoch = Validator::epoch_index();
					for account in new_validators.iter() {
						assert_eq!(
							Some(current_epoch),
							ChainflipAccountStore::<Runtime>::get(account).last_active_epoch,
							"validator should have been active in current epoch"
						);
						assert_eq!(
							ChainflipAccountState::Validator,
							ChainflipAccountStore::<Runtime>::get(account).state,
							"should be validator"
						);
					}

					// Run to the next epoch to start the auction
					testnet.move_forward_blocks(EPOCH_BLOCKS);
					testnet.move_forward_blocks(2);
					assert_eq!(2, Validator::epoch_index(), "We should be in the next epoch");
				});
		}
	}

	mod staking {
		use super::{genesis, network, *};
		use cf_traits::EpochInfo;
		use pallet_cf_staking::pallet::Error;
		#[test]
		// Stakers cannot unstake during the conclusion of the auction
		// We have a set of nodes that are staked and that are included in the auction
		// Moving block by block of an auction we shouldn't be able to claim stake
		fn cannot_claim_stake_during_auction() {
			const EPOCH_BLOCKS: u32 = 100;
			const MAX_VALIDATORS: u32 = 3;
			super::genesis::default()
				.blocks_per_epoch(EPOCH_BLOCKS)
				.max_validators(MAX_VALIDATORS)
				.build()
				.execute_with(|| {
					// Create the test network with some fresh nodes and the genesis validators
					let (mut testnet, nodes) = network::Network::create(
						MAX_VALIDATORS as u8,
						&Validator::current_validators(),
					);
					// Stake these nodes so that they are included in the next epoch
					let stake_amount = genesis::GENESIS_BALANCE;
					for node in &nodes {
						testnet.stake_manager_contract.stake(node.clone(), stake_amount);
					}

					// Move forward one block to process events
					testnet.move_forward_blocks(1);

					assert_eq!(0, Validator::epoch_index(), "We should be in the genesis epoch");

					// We should be able to claim stake out of an auction
					for node in &nodes {
						assert_ok!(Staking::claim(
							Origin::signed(node.clone()),
							1,
							ETH_ZERO_ADDRESS
						));
					}

					// Move to new epoch
					testnet.move_to_next_epoch(EPOCH_BLOCKS);
					// Start auction
					testnet.move_forward_blocks(1);

					assert_eq!(
						Auction::current_auction_index(),
						1,
						"this should be the first auction"
					);

					// We will try to claim some stake
					for node in &nodes {
						assert_noop!(
							Staking::claim(
								Origin::signed(node.clone()),
								stake_amount,
								ETH_ZERO_ADDRESS
							),
							Error::<Runtime>::NoClaimsDuringAuctionPhase
						);
					}

					assert_eq!(
						0,
						Validator::epoch_index(),
						"We should still be in the genesis epoch"
					);

					// Run things to a successful vault rotation
					testnet.move_forward_blocks(VAULT_ROTATION_BLOCKS);

					assert_eq!(1, Validator::epoch_index(), "We should still be in the new epoch");

					// We should be able to claim again outside of the auction
					// At the moment we have a pending claim so we would expect an error here for
					// this.
					// TODO implement Claims in Contract/Network
					for node in &nodes {
						assert_noop!(
							Staking::claim(Origin::signed(node.clone()), 1, ETH_ZERO_ADDRESS),
							Error::<Runtime>::PendingClaim
						);
					}
				});
		}
	}

	mod runtime {
		use super::*;
		use frame_support::dispatch::GetDispatchInfo;
		use pallet_cf_flip::FlipTransactionPayment;
		use pallet_transaction_payment::OnChargeTransaction;

		#[test]
		// We have two types of accounts. One set of accounts which is part
		// of the governance and is allowed to make free calls to governance extrinsic.
		// All other accounts are normally charged and can call any extrinsic.
		fn restriction_handling() {
			super::genesis::default().build().execute_with(|| {
				let call: state_chain_runtime::Call = frame_system::Call::remark(vec![]).into();
				let gov_call: state_chain_runtime::Call =
					pallet_cf_governance::Call::approve(1).into();
				// Expect a successful normal call to work
				let ordinary = FlipTransactionPayment::<Runtime>::withdraw_fee(
					&ALICE.into(),
					&call,
					&call.get_dispatch_info(),
					5,
					0,
				);
				assert!(ordinary.expect("we have a result").is_some(), "expected Some(Surplus)");
				// Expect a successful gov call to work
				let gov = FlipTransactionPayment::<Runtime>::withdraw_fee(
					&ERIN.into(),
					&gov_call,
					&gov_call.get_dispatch_info(),
					5000,
					0,
				);
				assert!(gov.expect("we have a result").is_none(), "expected None");
				// Expect a non gov call to fail when it's executed by gov member
				let gov_err = FlipTransactionPayment::<Runtime>::withdraw_fee(
					&ERIN.into(),
					&call,
					&call.get_dispatch_info(),
					5000,
					0,
				);
				assert!(gov_err.is_err(), "expected an error");
			});
		}
	}

	mod validators {
		use crate::tests::{genesis, network, NodeId, VAULT_ROTATION_BLOCKS};
		use cf_traits::{ChainflipAccountState, EpochInfo, FlipBalance, IsOnline, StakeTransfer};
		use pallet_cf_validator::PercentageRange;
		use state_chain_runtime::{
			Auction, EmergencyRotationPercentageRange, Flip, HeartbeatBlockInterval, Online,
			Validator,
		};

		#[test]
		// We have a set of backup validators who receive rewards
		// A network is created where we have a validating set with a set of backup validators
		// The backup validators would receive emissions on each heartbeat
		fn backup_rewards() {
			// We want to have at least one heartbeat within our reduced epoch
			const EPOCH_BLOCKS: u32 = HeartbeatBlockInterval::get() * 2;
			// Reduce our validating set and hence the number of nodes we need to have a backup
			// set
			const MAX_VALIDATORS: u32 = 10;
			const BACKUP_VALDATORS: u32 = genesis::NUMBER_OF_VALIDATORS;
			super::genesis::default()
				.blocks_per_epoch(EPOCH_BLOCKS)
				.max_validators(MAX_VALIDATORS)
				.build()
				.execute_with(|| {
					// Create MAX_VALIDATORS nodes and stake them above our genesis validators
					// The result will be our newly created nodes will be validators and the
					// genesis validators will become backup validators
					let mut genesis_validators = Validator::current_validators();
					let (mut testnet, _) = network::Network::create(
						(MAX_VALIDATORS + BACKUP_VALDATORS) as u8,
						&genesis_validators.clone(),
					);

					let mut passive_nodes = testnet.filter_nodes(ChainflipAccountState::Passive);
					// An initial stake which is superior to the genesis stakes
					const INITIAL_STAKE: FlipBalance = genesis::GENESIS_BALANCE + 1;
					// Stake these passive nodes so that they are included in the next epoch
					for node in &passive_nodes {
						testnet.stake_manager_contract.stake(node.clone(), INITIAL_STAKE);
					}

					// Start an auction
					testnet.move_forward_blocks(EPOCH_BLOCKS);

					assert_eq!(
						0,
						Validator::epoch_index(),
						"We should still be in the genesis epoch"
					);

					assert_eq!(
						Auction::current_auction_index(),
						1,
						"this should be the first auction"
					);

					// Run things to a successful vault rotation
					testnet.move_forward_blocks(VAULT_ROTATION_BLOCKS);
					assert_eq!(1, Validator::epoch_index(), "We should still be in the next epoch");

					// assert list of validators as being the new nodes
					let mut current_validators: Vec<NodeId> = Validator::current_validators();

					current_validators.sort();
					passive_nodes.sort();

					assert_eq!(
						passive_nodes, current_validators,
						"our new testnet nodes should be the new validators"
					);

					// assert list of backup validators as being the genesis validators
					let mut current_backup_validators: Vec<NodeId> = Auction::remaining_bidders()
						.iter()
						.take(Auction::backup_group_size() as usize)
						.map(|(validator_id, _)| validator_id.clone())
						.collect();

					current_backup_validators.sort();
					genesis_validators.sort();

					assert_eq!(
						genesis_validators, current_backup_validators,
						"we should have new backup validators"
					);

					// Move forward a heartbeat, emissions should be shared to backup validators
					testnet.move_forward_blocks(HeartbeatBlockInterval::get());

					// We won't calculate the exact emissions but they should be greater than their
					// initial stake
					for backup_validator in &current_backup_validators {
						assert!(INITIAL_STAKE < Flip::stakeable_balance(backup_validator));
					}
				});
		}

		#[test]
		// A network is created with a set of validators and backup validators.
		// EmergencyRotationPercentageTrigger(80%) of the validators continue to submit heartbeats
		// with 20% going offline and forcing an emergency rotation in which a new set of validators
		// start to validate the network which includes live validators and previous backup
		// validators
		fn emergency_rotations() {
			// We want to be able to miss heartbeats to be offline and provoke an emergency rotation
			// In order to do this we would want to have missed 1 heartbeat interval
			// Blocks for our epoch, something larger than one heartbeat
			const EPOCH_BLOCKS: u32 = HeartbeatBlockInterval::get() * 2;
			// Reduce our validating set and hence the number of nodes we need to have a backup
			// set to speed the test up
			const MAX_VALIDATORS: u32 = 10;
			super::genesis::default()
				.blocks_per_epoch(EPOCH_BLOCKS)
				.max_validators(MAX_VALIDATORS)
				.build()
				.execute_with(|| {
					let (mut testnet, nodes) = network::Network::create(
						MAX_VALIDATORS as u8,
						&Validator::current_validators(),
					);
					// An initial stake which is superior to the genesis stakes
					const INITIAL_STAKE: FlipBalance = genesis::GENESIS_BALANCE + 1;
					// Stake these nodes so that they are included in the next epoch
					for node in &nodes {
						testnet.stake_manager_contract.stake(node.clone(), INITIAL_STAKE);
					}

					assert_eq!(
						0,
						Validator::epoch_index(),
						"We should still be in the genesis epoch"
					);

					// Start an auction and wait for rotation
					testnet.move_to_next_epoch(EPOCH_BLOCKS);
					testnet.move_forward_blocks(VAULT_ROTATION_BLOCKS);
					assert_eq!(1, Validator::epoch_index(), "We should be in the next epoch");

					let PercentageRange { top, bottom: _ } =
						EmergencyRotationPercentageRange::get();
					let percentage_top_offline = 100 - top as u32;
					let number_offline = (MAX_VALIDATORS * percentage_top_offline / 100) as usize;

					let offline_nodes: Vec<_> =
						nodes.iter().take(number_offline).cloned().collect();

					for node in &offline_nodes {
						testnet.set_active(node, false);
					}

					// We need to move forward one heartbeat interval to be regarded as offline
					testnet.move_to_next_heartbeat_interval();

					// We should have a set of nodes offline
					for node in &offline_nodes {
						assert_eq!(false, Online::is_online(node), "the node should be offline");
					}

					// The network state should now be in an emergency and that the validator
					// pallet has been requested to start an emergency rotation
					assert!(
						Validator::emergency_rotation_requested(),
						"we should have requested an emergency rotation"
					);

					assert_eq!(1, Validator::epoch_index(), "We should be in the same epoch");

					// The next block should see an auction started
					testnet.move_forward_blocks(1);

					assert_eq!(
						Auction::current_auction_index(),
						2,
						"this should be the second auction"
					);

					// Run things to a successful vault rotation
					testnet.move_forward_blocks(VAULT_ROTATION_BLOCKS);
					assert_eq!(2, Validator::epoch_index(), "We should be in the next epoch");

					// Emergency state reset
					assert!(
						!Validator::emergency_rotation_requested(),
						"we should have had the state of emergency reset"
					);

					for node in &nodes {
						testnet.set_active(node, false);
					}

					testnet.move_to_next_heartbeat_interval();

					// We should have a set of nodes offline
					for node in &nodes {
						assert_eq!(false, Online::is_online(node), "the node should be offline");
					}

					assert!(
						!Validator::emergency_rotation_requested(),
						"we should *not* have requested an emergency rotation"
					);
				});
		}
	}
}<|MERGE_RESOLUTION|>--- conflicted
+++ resolved
@@ -41,11 +41,7 @@
 		use crate::tests::BLOCK_TIME;
 		use cf_chains::eth::{to_ethereum_address, AggKey, SchnorrVerificationComponents};
 		use cf_traits::{ChainflipAccount, ChainflipAccountState, ChainflipAccountStore};
-		use frame_support::{
-			dispatch::Dispatchable,
-			traits::HandleLifetime,
-			unsigned::{TransactionSource, ValidateUnsigned},
-		};
+		use frame_support::traits::HandleLifetime;
 		use libsecp256k1::PublicKey;
 		use pallet_cf_vaults::KeygenOutcome;
 		use state_chain_runtime::{Event, HeartbeatBlockInterval, Origin};
@@ -285,64 +281,6 @@
 									);
 								}
 						},
-<<<<<<< HEAD
-=======
-						Event::Validator(
-							// A new epoch
-							pallet_cf_validator::Event::NewEpoch(_epoch_index)) => {
-								(&*self.signer).borrow_mut().rotate_keys();
-						},
-						Event::EthereumThresholdSigner(
-							// A signature request
-							pallet_cf_threshold_signature::Event::ThresholdSignatureRequest(
-								ceremony_id,
-								_,
-								ref signers,
-								payload)) => {
-
-							// Participate in signing ceremony if requested.
-							// We only need one node to submit the unsigned transaction.
-							if let Some(node_id) = signers.get(0) { if node_id == &self.node_id {
-								// Sign with current key
-								let call = state_chain_runtime::Call::EthereumThresholdSigner(
-									pallet_cf_threshold_signature::Call::signature_success(
-										*ceremony_id,
-										(&*self.signer).borrow_mut().sign(payload),
-									)
-								);
-								<state_chain_runtime::Runtime as ValidateUnsigned>::validate_unsigned(
-									TransactionSource::External,
-									&call
-								).expect("Threshold signature should be valid.");
-								call.dispatch(Origin::none())
-									.expect("should be able to submit threshold signature for Ethereum");
-							} };
-						},
-						Event::EthereumThresholdSigner(
-							// A threshold has been met for this signature
-							pallet_cf_threshold_signature::Event::ThresholdDispatchComplete(..)) => {
-								match self.engine_state {
-									// If we rotating let's witness the keys being rotated on the contract
-									EngineState::Rotation => {
-										self.engine_state = EngineState::None;
-
-										let ethereum_block_number: u64 = 100;
-										let tx_hash = vec![1u8; 32];
-
-										let public_key = (&*self.signer).borrow_mut().proposed_public_key();
-
-										state_chain_runtime::WitnesserApi::witness_vault_key_rotated(
-											Origin::signed(self.node_id.clone()),
-											ChainId::Ethereum,
-											public_key,
-											ethereum_block_number,
-											tx_hash,
-										).expect("should be able to witness ethereum vault key rotation");
-									},
-									_ => {}
-								}
-						}
->>>>>>> 6eeab401
 					);
 				}
 			}
@@ -944,7 +882,7 @@
 				.execute_with(|| {
 					// A network with a set of passive nodes
 					let (mut testnet, nodes) =
-						network::Network::create(20, &Validator::current_validators());
+						network::Network::create(5, &Validator::current_validators());
 					// Add two nodes which don't have session keys
 					let keyless_nodes = vec![testnet.create_node(), testnet.create_node()];
 					// All nodes stake to be included in the next epoch which are witnessed on the
