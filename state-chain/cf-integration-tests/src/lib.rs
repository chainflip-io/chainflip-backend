#[cfg(test)]
mod tests {
	use frame_support::{
		assert_noop, assert_ok,
		sp_io::TestExternalities,
		traits::{GenesisBuild, OnInitialize},
	};
	use sp_consensus_aura::sr25519::AuthorityId as AuraId;
	use sp_core::crypto::{Pair, Public};
	use sp_finality_grandpa::AuthorityId as GrandpaId;
	use sp_runtime::{traits::Zero, Storage};
	use state_chain_runtime::{
		chainflip::Offence, constants::common::*, opaque::SessionKeys, AccountId, Auction,
		Emissions, EthereumVault, Flip, Governance, Online, Origin, Reputation, Runtime, Session,
		Staking, System, Timestamp, Validator,
	};

	use cf_traits::{AuthorityCount, BlockNumber, EpochIndex, FlipBalance, IsOnline};
	use libsecp256k1::SecretKey;
	use pallet_cf_staking::{EthTransactionHash, EthereumAddress};
	use rand::{prelude::*, SeedableRng};
	use sp_runtime::AccountId32;

	type NodeId = AccountId32;
	const ETH_DUMMY_ADDR: EthereumAddress = [42u8; 20];
	const ETH_ZERO_ADDRESS: EthereumAddress = [0xff; 20];
	const TX_HASH: EthTransactionHash = [211u8; 32];

	macro_rules! on_events {
		($events:expr, $( $p:pat => $b:block ),* $(,)?) => {
			for event in $events {
				$(if let $p = event { $b })*
			}
		}
	}

	pub const GENESIS_KEY: u64 = 42;

	mod network {
		use super::*;
		use crate::tests::BLOCK_TIME;
		use cf_chains::eth::{to_ethereum_address, AggKey, SchnorrVerificationComponents};
		use cf_traits::{ChainflipAccount, ChainflipAccountState, ChainflipAccountStore};
		use libsecp256k1::PublicKey;
		use pallet_cf_vaults::KeygenOutcome;
		use state_chain_runtime::{Event, HeartbeatBlockInterval, Origin};
		use std::{cell::RefCell, collections::HashMap, rc::Rc};

		// TODO: Can we use the actual events here?
		// Events from ethereum contract
		#[derive(Debug, Clone)]
		pub enum ContractEvent {
			Staked { node_id: NodeId, amount: FlipBalance, total: FlipBalance, epoch: EpochIndex },
		}

		// A staking contract
		#[derive(Default)]
		pub struct StakingContract {
			// List of stakes
			pub stakes: HashMap<NodeId, FlipBalance>,
			// Events to be processed
			pub events: Vec<ContractEvent>,
		}

		impl StakingContract {
			// Stake for NODE
			pub fn stake(&mut self, node_id: NodeId, amount: FlipBalance, epoch: EpochIndex) {
				let current_amount = self.stakes.get(&node_id).unwrap_or(&0);
				let total = current_amount + amount;
				self.stakes.insert(node_id.clone(), total);

				self.events.push(ContractEvent::Staked { node_id, amount, total, epoch });
			}
			// Get events for this contract
			fn events(&self) -> Vec<ContractEvent> {
				self.events.clone()
			}
			// Clear events
			fn clear(&mut self) {
				self.events.clear();
			}
		}

		// Representation of the state-chain cmd tool
		pub struct Cli;

		impl Cli {
<<<<<<< HEAD
			pub fn activate_account(account: &NodeId) {
				assert_ok!(Staking::activate_account(Origin::signed(account.clone())));
=======
			// Activates an account to become an authority in the next epoch
			pub fn activate_account(account: NodeId) {
				AccountRetired::<Runtime>::insert(account, false);
>>>>>>> 1ec9bc9b
			}
		}

		pub struct ThresholdSigner {
			agg_secret_key: SecretKey,
			signatures: HashMap<cf_chains::eth::H256, [u8; 32]>,
			key_seed: u64,
			proposed_seed: Option<u64>,
		}

		impl Default for ThresholdSigner {
			fn default() -> Self {
				let key_seed = GENESIS_KEY;
				let (agg_secret_key, _) = Self::generate_keypair(key_seed);
				ThresholdSigner {
					agg_secret_key,
					signatures: HashMap::new(),
					key_seed,
					proposed_seed: None,
				}
			}
		}

		impl ThresholdSigner {
			// Sign message with current key, caches signatures
			pub fn sign(
				&mut self,
				message: &cf_chains::eth::H256,
			) -> SchnorrVerificationComponents {
				// A nonce, k
				let (k, k_times_g) = Self::generate_keypair(self.key_seed * 2);
				// k.G
				let k_times_g_address = to_ethereum_address(k_times_g);
				// If this message has been signed before return from cache else sign and cache
				return match self.signatures.get(message) {
					Some(signature) =>
						SchnorrVerificationComponents { s: *signature, k_times_g_address },
					None => {
						let agg_key =
							AggKey::from_private_key_bytes(self.agg_secret_key.serialize());
						let signature = agg_key.sign(&(*message).into(), &self.agg_secret_key, &k);

						self.signatures.insert(*message, signature);

						SchnorrVerificationComponents { s: signature, k_times_g_address }
					},
				}
			}

			// Generate a keypair with seed
			pub fn generate_keypair(seed: u64) -> (SecretKey, PublicKey) {
				let agg_key_priv: [u8; 32] = StdRng::seed_from_u64(seed).gen();
				let secret_key = SecretKey::parse(&agg_key_priv).unwrap();
				(secret_key, PublicKey::from_secret_key(&secret_key))
			}

			// The public key proposed
			pub fn proposed_public_key(&mut self) -> AggKey {
				let (_, public) =
					Self::generate_keypair(self.proposed_seed.expect("No key has been proposed"));
				AggKey::from_pubkey_compressed(public.serialize_compressed())
			}

			// Propose a new public key
			pub fn propose_new_public_key(&mut self) -> AggKey {
				self.proposed_seed = Some(self.key_seed + 1);
				self.proposed_public_key()
			}

			// Rotate to the current proposed key and clear cache
			pub fn rotate_keys(&mut self) {
				if self.proposed_seed.is_some() {
					self.key_seed += self.proposed_seed.expect("No key has been proposed");
					let (secret_key, _) = Self::generate_keypair(self.key_seed);
					self.agg_secret_key = secret_key;
					self.signatures.clear();
					self.proposed_seed = None;
				}
			}
		}

		pub enum EngineState {
			None,
			Rotation,
		}

		// Engine monitoring contract
		pub struct Engine {
			pub node_id: NodeId,
			pub live: bool,
			// conveniently creates a threshold "signature" (not really)
			// all engines have the same one, so they create the same sig
			pub threshold_signer: Rc<RefCell<ThresholdSigner>>,
			pub engine_state: EngineState,
		}

		impl Engine {
			fn new(node_id: NodeId, signer: Rc<RefCell<ThresholdSigner>>) -> Self {
				Engine {
					node_id,
					live: true,
					threshold_signer: signer,
					engine_state: EngineState::None,
				}
			}

			fn state(&self) -> ChainflipAccountState {
				ChainflipAccountStore::<Runtime>::get(&self.node_id).state
			}

			// Handle events from contract
			fn on_contract_event(&self, event: &ContractEvent) {
				if self.state() == ChainflipAccountState::CurrentAuthority && self.live {
					match event {
						ContractEvent::Staked { node_id: validator_id, amount, epoch, .. } => {
							// Witness event -> send transaction to state chain
							state_chain_runtime::Witnesser::witness_at_epoch(
								Origin::signed(self.node_id.clone()),
<<<<<<< HEAD
								validator_id.clone(),
								*amount,
								ETH_ZERO_ADDRESS,
								*epoch,
								TX_HASH,
=======
								Box::new(
									pallet_cf_staking::Call::staked(
										validator_id.clone(),
										*amount,
										ETH_ZERO_ADDRESS,
										TX_HASH,
									)
									.into(),
								),
								*epoch,
>>>>>>> 1ec9bc9b
							)
							.expect("should be able to witness stake for node");
						},
					}
				}
			}

			// Handle events coming in from the state chain
			// TODO have this abstracted out
			fn handle_state_chain_events(&mut self, events: &[Event]) {
				// If active handle events
<<<<<<< HEAD
				if self.live {
=======
				if self.active {
>>>>>>> 1ec9bc9b
					// Being a CurrentAuthority we would respond to certain events
					if self.state() == ChainflipAccountState::CurrentAuthority {
						on_events!(
							events,
							Event::Validator(
								// A new epoch
								pallet_cf_validator::Event::NewEpoch(_epoch_index)) => {
									(&*self.threshold_signer).borrow_mut().rotate_keys();
							},
							Event::EthereumThresholdSigner(
								// A signature request
								pallet_cf_threshold_signature::Event::ThresholdSignatureRequest(
									ceremony_id,
									_,
									ref signers,
									payload)) => {

								// Participate in signing ceremony if requested.
								// We only need one node to submit the unsigned transaction.
								if let Some(node_id) = signers.get(0) { if node_id == &self.node_id {
									state_chain_runtime::EthereumThresholdSigner::signature_success(
										Origin::none(),
										*ceremony_id,
										// Sign with current key
										(&*self.threshold_signer).borrow_mut().sign(payload),
									).expect("should be able to submit threshold signature for Ethereum");
								} };
							},
							Event::EthereumThresholdSigner(
								// A threshold has been met for this signature
								pallet_cf_threshold_signature::Event::ThresholdDispatchComplete(..)) => {
									if let EngineState::Rotation = self.engine_state {
										// If we rotating let's witness the keys being rotated on the contract
										state_chain_runtime::Witnesser::witness(
											Origin::signed(self.node_id.clone()),
											Box::new(pallet_cf_vaults::Call::vault_key_rotated(
												(&*self.threshold_signer).borrow_mut().proposed_public_key(),
												100,
												[1u8; 32].into(),
											).into()),
										).expect("should be able to vault key rotation for node");
									}
							},
							Event::EthereumVault(pallet_cf_vaults::Event::KeygenSuccess(..)) => {
								self.engine_state = EngineState::Rotation;
							},
							Event::EthereumVault(pallet_cf_vaults::Event::VaultRotationCompleted) => {
								self.engine_state = EngineState::None;
							},
						);
					}

					// Being staked we would be required to respond to keygen requests
					on_events!(
						events,
						Event::EthereumVault(
							// A keygen request has been made
							pallet_cf_vaults::Event::KeygenRequest(ceremony_id, authorities)) => {
								if authorities.contains(&self.node_id) {
									state_chain_runtime::EthereumVault::report_keygen_outcome(
										Origin::signed(self.node_id.clone()),
										*ceremony_id,
										// Propose a new key
										KeygenOutcome::Success((&*self.threshold_signer).borrow_mut().propose_new_public_key()),
									).unwrap_or_else(|_| panic!("should be able to report keygen outcome from node: {}", self.node_id));
								}
						},
					);
				}
			}

			// On block handler
			fn on_block(&self, block_number: BlockNumber) {
				if self.live {
					// Heartbeat -> Send transaction to state chain twice an interval
					if block_number % (HeartbeatBlockInterval::get() / 2) == 0 {
						// Online pallet
						let _result = Online::heartbeat(state_chain_runtime::Origin::signed(
							self.node_id.clone(),
						));
					}
				}
			}
		}

		/// Do this after staking.
		pub(crate) fn setup_account_and_peer_mapping(node_id: &NodeId) {
			setup_account(node_id);
			setup_peer_mapping(node_id);
		}

		// Create an account, generate and register the session keys
		pub(crate) fn setup_account(node_id: &NodeId) {
			let seed = &node_id.clone().to_string();
			let key = SessionKeys {
				aura: get_from_seed::<AuraId>(seed),
				grandpa: get_from_seed::<GrandpaId>(seed),
			};

			assert_ok!(state_chain_runtime::Session::set_keys(
				state_chain_runtime::Origin::signed(node_id.clone()),
				key,
				vec![]
			));
		}

		pub(crate) fn setup_peer_mapping(node_id: &NodeId) {
			let seed = &node_id.clone().to_string();
			let peer_keypair = sp_core::ed25519::Pair::from_legacy_string(seed, None);

			use sp_core::Encode;
			assert_ok!(state_chain_runtime::Validator::register_peer_id(
				state_chain_runtime::Origin::signed(node_id.clone()),
				peer_keypair.public(),
				0,
				0,
				peer_keypair.sign(&node_id.encode()[..]),
			));
		}

		#[derive(Default)]
		pub struct Network {
			engines: HashMap<NodeId, Engine>,
			pub stake_manager_contract: StakingContract,
			last_event: usize,
			node_counter: u32,

			// Used to initialised the threshold signers of the engines added
			pub threshold_signer: Rc<RefCell<ThresholdSigner>>,
		}

		impl Network {
			pub fn next_node_id(&mut self) -> NodeId {
				self.node_counter += 1;
				[self.node_counter as u8; 32].into()
			}

<<<<<<< HEAD
			pub fn live_nodes(&self) -> Vec<NodeId> {
				self.engines
					.iter()
					.filter_map(
						|(node_id, engine)| {
							if engine.live {
								Some(node_id.clone())
							} else {
								None
							}
						},
					)
					.collect()
			}

			pub fn all_nodes(&self) -> Vec<NodeId> {
				self.engines.iter().map(|(node_id, _)| node_id.clone()).collect()
			}

=======
>>>>>>> 1ec9bc9b
			// Create a network which includes the authorities in genesis of number of nodes
			// and return a network and sorted list of nodes within
			pub fn create(
				number_of_passive_nodes: u8,
				existing_nodes: &[NodeId],
			) -> (Self, Vec<NodeId>) {
				let mut network: Network = Default::default();

				// Include any nodes already *created* to the test network
				for node in existing_nodes {
					network.add_engine(node);
					// Only need to setup peer mapping as the AccountInfo is already set up if they
					// are genesis nodes
					setup_peer_mapping(node);
				}

				// Create the passive nodes
				let mut passive_nodes = Vec::new();
				for _ in 0..number_of_passive_nodes {
					let node_id = network.next_node_id();
					passive_nodes.push(node_id.clone());
					network.engines.insert(
						node_id.clone(),
						Engine::new(node_id, network.threshold_signer.clone()),
					);
				}

				(network, passive_nodes)
			}

			pub fn set_active(&mut self, node_id: &NodeId, active: bool) {
				self.engines.get_mut(node_id).expect("valid node_id").live = active;
			}

			pub fn create_engine(&mut self) -> NodeId {
				let node_id = self.next_node_id();
				self.add_engine(&node_id);
				node_id
			}

			// TODO: This seems like a pointless abstraction
			// Adds an engine to the test network
			pub fn add_engine(&mut self, node_id: &NodeId) {
				self.engines.insert(
					node_id.clone(),
					Engine::new(node_id.clone(), self.threshold_signer.clone()),
				);
			}

			pub fn move_to_next_epoch(&mut self, epoch: u32) {
				let current_block_number = System::block_number();
				self.move_forward_blocks(epoch - (current_block_number % epoch));
			}

			pub fn move_to_next_heartbeat_interval(&mut self) {
				let current_block_number = System::block_number();
				self.move_forward_blocks(
					HeartbeatBlockInterval::get() -
						(current_block_number % HeartbeatBlockInterval::get()) +
						1,
				);
			}

			pub fn move_forward_blocks(&mut self, n: u32) {
				pub const INIT_TIMESTAMP: u64 = 30_000;
				let current_block_number = System::block_number();
				while System::block_number() < current_block_number + n {
					Timestamp::set_timestamp(
						(System::block_number() as u64 * BLOCK_TIME) + INIT_TIMESTAMP,
					);
					Session::on_initialize(System::block_number());
					Online::on_initialize(System::block_number());
					Flip::on_initialize(System::block_number());
					Staking::on_initialize(System::block_number());
					Auction::on_initialize(System::block_number());
					Emissions::on_initialize(System::block_number());
					Governance::on_initialize(System::block_number());
					Reputation::on_initialize(System::block_number());
					EthereumVault::on_initialize(System::block_number());
					Validator::on_initialize(System::block_number());

					// Notify contract events
					for event in self.stake_manager_contract.events() {
						for engine in self.engines.values() {
							engine.on_contract_event(&event);
						}
					}

					// Clear events on contract
					self.stake_manager_contract.clear();

					// Collect state chain events
					let events = frame_system::Pallet::<Runtime>::events()
						.into_iter()
						.map(|e| e.event)
						.skip(self.last_event)
						.collect::<Vec<Event>>();

					self.last_event += events.len();

					// State chain events
					for engine in self.engines.values_mut() {
						engine.handle_state_chain_events(&events);
					}

					// A completed block notification
					for engine in self.engines.values() {
						engine.on_block(System::block_number());
					}
					System::set_block_number(System::block_number() + 1);
				}
			}
		}
	}

	// TODO - remove collision of account numbers
	pub const ALICE: [u8; 32] = [0xaa; 32];
	pub const BOB: [u8; 32] = [0xbb; 32];
	pub const CHARLIE: [u8; 32] = [0xcc; 32];
	// Root and Gov member
	pub const ERIN: [u8; 32] = [0xee; 32];

	pub const BLOCK_TIME: u64 = 1000;
	const GENESIS_EPOCH: EpochIndex = 1;

	pub fn get_from_seed<TPublic: Public>(seed: &str) -> <TPublic::Pair as Pair>::Public {
		TPublic::Pair::from_string(&format!("//{}", seed), None)
			.expect("static values are valid; qed")
			.public()
	}

	pub struct ExtBuilder {
		pub accounts: Vec<(AccountId, FlipBalance)>,
		root: AccountId,
		blocks_per_epoch: BlockNumber,
<<<<<<< HEAD
		max_authorities: u32,
		min_authorities: u32,
=======
		max_authorities: AuthorityCount,
		min_authorities: AuthorityCount,
>>>>>>> 1ec9bc9b
	}

	impl Default for ExtBuilder {
		fn default() -> Self {
			Self {
				accounts: vec![],
				root: AccountId::default(),
				blocks_per_epoch: Zero::zero(),
				max_authorities: MAX_AUTHORITIES,
				min_authorities: 1,
			}
		}
	}

	impl ExtBuilder {
		fn accounts(mut self, accounts: Vec<(AccountId, FlipBalance)>) -> Self {
			self.accounts = accounts;
			self
		}

		fn root(mut self, root: AccountId) -> Self {
			self.root = root;
			self
		}

		fn blocks_per_epoch(mut self, blocks_per_epoch: BlockNumber) -> Self {
			self.blocks_per_epoch = blocks_per_epoch;
			self
		}

<<<<<<< HEAD
		fn min_authorities(mut self, min_authorities: u32) -> Self {
=======
		fn min_authorities(mut self, min_authorities: AuthorityCount) -> Self {
>>>>>>> 1ec9bc9b
			self.min_authorities = min_authorities;
			self
		}

<<<<<<< HEAD
		fn max_authorities(mut self, max_authorities: u32) -> Self {
=======
		fn max_authorities(mut self, max_authorities: AuthorityCount) -> Self {
>>>>>>> 1ec9bc9b
			self.max_authorities = max_authorities;
			self
		}

		fn configure_storages(&self, storage: &mut Storage) {
			pallet_cf_flip::GenesisConfig::<Runtime> { total_issuance: TOTAL_ISSUANCE }
				.assimilate_storage(storage)
				.unwrap();

			pallet_cf_staking::GenesisConfig::<Runtime> {
				genesis_stakers: self.accounts.clone(),
				minimum_stake: MIN_STAKE,
				claim_ttl: core::time::Duration::from_secs(3 * CLAIM_DELAY),
			}
			.assimilate_storage(storage)
			.unwrap();

			pallet_session::GenesisConfig::<Runtime> {
				keys: self
					.accounts
					.iter()
					.map(|x| {
						(
							x.0.clone(),
							x.0.clone(),
							SessionKeys {
								aura: get_from_seed::<AuraId>(&x.0.clone().to_string()),
								grandpa: get_from_seed::<GrandpaId>(&x.0.clone().to_string()),
							},
						)
					})
					.collect::<Vec<_>>(),
			}
			.assimilate_storage(storage)
			.unwrap();

			GenesisBuild::<Runtime>::assimilate_storage(
				&pallet_cf_auction::GenesisConfig {
<<<<<<< HEAD
					min_size: self.min_authorities,
					max_size: self.max_authorities,
					max_expansion: self.max_authorities,
					max_contraction: self.max_authorities,
=======
					authority_set_size_range: (self.min_authorities, self.max_authorities),
>>>>>>> 1ec9bc9b
				},
				storage,
			)
			.unwrap();

			GenesisBuild::<Runtime>::assimilate_storage(
				&pallet_cf_emissions::GenesisConfig {
					current_authority_emission_inflation: CURRENT_AUTHORITY_EMISSION_INFLATION_BPS,
					backup_node_emission_inflation: BACKUP_NODE_EMISSION_INFLATION_BPS,
				},
				storage,
			)
			.unwrap();

			pallet_cf_governance::GenesisConfig::<Runtime> {
				members: vec![self.root.clone()],
				expiry_span: EXPIRY_SPAN_IN_SECONDS,
			}
			.assimilate_storage(storage)
			.unwrap();

			pallet_cf_reputation::GenesisConfig::<Runtime> {
				accrual_ratio: (ACCRUAL_POINTS, ACCRUAL_BLOCKS),
				penalties: vec![(Offence::MissedHeartbeat, (15, 150))],
			}
			.assimilate_storage(storage)
			.unwrap();

			pallet_cf_validator::GenesisConfig::<Runtime> {
				blocks_per_epoch: self.blocks_per_epoch,
				// TODO Fix this
				bond: self.accounts[0].1,
				claim_period_as_percentage: PERCENT_OF_EPOCH_PERIOD_CLAIMABLE,
			}
			.assimilate_storage(storage)
			.unwrap();

			let (_, public_key) = network::ThresholdSigner::generate_keypair(GENESIS_KEY);
			let ethereum_vault_key = public_key.serialize_compressed().to_vec();

			GenesisBuild::<Runtime, _>::assimilate_storage(
				&state_chain_runtime::EthereumVaultConfig {
					vault_key: ethereum_vault_key,
					deployment_block: 0,
				},
				storage,
			)
			.unwrap();
		}

		/// Default ext configuration with BlockNumber 1
		pub fn build(&self) -> TestExternalities {
			let mut storage =
				frame_system::GenesisConfig::default().build_storage::<Runtime>().unwrap();

			self.configure_storages(&mut storage);

			let mut ext = TestExternalities::from(storage);
			ext.execute_with(|| System::set_block_number(1));

			ext
		}
	}

	mod genesis {
		use sp_std::collections::btree_set::BTreeSet;

		use super::*;
		use cf_traits::{
			ChainflipAccount, ChainflipAccountState, ChainflipAccountStore, EpochInfo,
			StakeTransfer,
		};
		pub const GENESIS_BALANCE: FlipBalance = TOTAL_ISSUANCE / 100;

		pub fn default() -> ExtBuilder {
			ExtBuilder::default()
				.accounts(vec![
					(AccountId::from(ALICE), GENESIS_BALANCE),
					(AccountId::from(BOB), GENESIS_BALANCE),
					(AccountId::from(CHARLIE), GENESIS_BALANCE),
				])
				.root(AccountId::from(ERIN))
		}

		#[test]
		// The following state is to be expected at genesis
		// - Total issuance
		// - The genesis authorities are all staked equally
		// - The minimum active bid is set at the stake for a genesis authority
		// - The genesis authorities are available via authority_lookup()
		// - The genesis authorities are in the session
		// - The genesis authorities are considered offline for this heartbeat interval
		// - No emissions have been made
		// - No rewards have been distributed
		// - No vault rotation has occurred
		// - Relevant nonce are at 0
		// - Governance has its member
		// - There have been no proposals
		// - Emission inflation for both authorities and backup authorities are set
		// - No one has reputation
		// - The genesis authorities have last active epoch set
		fn state_of_genesis_is_as_expected() {
			default().build().execute_with(|| {
				// Confirmation that we have our assumed state at block 1
				assert_eq!(
					Flip::total_issuance(),
					TOTAL_ISSUANCE,
					"we have issued the total issuance"
				);

				let accounts =
					[AccountId::from(CHARLIE), AccountId::from(BOB), AccountId::from(ALICE)];

				for account in accounts.iter() {
					assert_eq!(
						Flip::stakeable_balance(account),
						GENESIS_BALANCE,
						"the account has its stake"
					);
				}

				assert_eq!(Validator::bond(), GENESIS_BALANCE);
<<<<<<< HEAD
				assert_eq!(
					Validator::current_authorities().iter().collect::<BTreeSet<_>>(),
					accounts.iter().collect::<BTreeSet<_>>(),
					"the validators are those expected at genesis"
				);
=======
				let mut authorities = Validator::current_authorities();
				authorities.sort();
				assert_eq!(authorities, accounts, "the authorities are those expected at genesis");
>>>>>>> 1ec9bc9b

				assert_eq!(
					Validator::epoch_number_of_blocks(),
					0,
					"epochs will not rotate automatically from genesis"
				);

				let current_epoch = Validator::current_epoch();

				for account in accounts.iter() {
					assert!(
						Validator::authority_index(current_epoch, account).is_some(),
						"authority is present in lookup"
					);
				}

				for account in accounts.iter() {
					assert!(!Online::is_online(account), "node should have not sent a heartbeat");
				}

				assert_eq!(Emissions::last_mint_block(), 0, "no emissions");

				assert_eq!(Validator::ceremony_id_counter(), 0, "no key generation requests");

				assert_eq!(
					pallet_cf_environment::GlobalSignatureNonce::<Runtime>::get(),
					0,
					"Global signature nonce should be 0"
				);

				assert!(
					Governance::members().contains(&AccountId::from(ERIN)),
					"expected governor"
				);
				assert_eq!(Governance::proposal_id_counter(), 0, "no proposal for governance");

				assert_eq!(
					Emissions::current_authority_emission_inflation(),
					CURRENT_AUTHORITY_EMISSION_INFLATION_BPS,
					"invalid emission inflation for authorities"
				);

				assert_eq!(
					Emissions::backup_node_emission_inflation(),
					BACKUP_NODE_EMISSION_INFLATION_BPS,
					"invalid emission inflation for backup authorities"
				);

				for account in accounts.iter() {
					assert_eq!(
						Reputation::reputation(account),
						pallet_cf_reputation::ReputationTracker::<Runtime>::default(),
						"authority shouldn't have reputation points"
					);
				}

				for account in accounts.iter() {
					let account_data = ChainflipAccountStore::<Runtime>::get(account);
					// TODO: Check historical epochs
					assert_eq!(ChainflipAccountState::CurrentAuthority, account_data.state);
				}
			});
		}
	}

	// The minimum number of blocks a vault rotation should last
	const VAULT_ROTATION_BLOCKS: BlockNumber = 6;

	mod epoch {
		use std::collections::BTreeSet;

		use super::{genesis::GENESIS_BALANCE, *};
		use crate::tests::network::setup_account_and_peer_mapping;
		use cf_traits::{
			BackupOrPassive, BidderProvider, ChainflipAccount, ChainflipAccountState,
			ChainflipAccountStore, EpochInfo,
		};
		use pallet_cf_validator::RotationStatus;
		use state_chain_runtime::{HeartbeatBlockInterval, Validator};

		#[test]
		// We have a test network which goes into the first epoch
		// The auction fails as the stakers are offline and we fail at `WaitingForBids`
		// We require that a network has a minimum of 5 nodes.  We have a network of 8(3 from
		// genesis and 5 new bidders).  We knock 4 of these nodes offline.
		// A new auction is started
		// This continues until we have a new set
		fn auction_repeats_after_failure_because_of_liveness() {
			const EPOCH_BLOCKS: BlockNumber = 100;
			super::genesis::default()
				.blocks_per_epoch(EPOCH_BLOCKS)
				// As we run a rotation at genesis we will need accounts to support
				// having 5 authorities as the default is 3 (Alice, Bob and Charlie)
				.accounts(vec![
					(AccountId::from(ALICE), GENESIS_BALANCE),
					(AccountId::from(BOB), GENESIS_BALANCE),
					(AccountId::from(CHARLIE), GENESIS_BALANCE),
					(AccountId::from([0xfc; 32]), GENESIS_BALANCE),
					(AccountId::from([0xfb; 32]), GENESIS_BALANCE),
				])
				.min_authorities(5)
				.build()
				.execute_with(|| {
					let mut nodes = Validator::current_authorities();
					let (mut testnet, mut passive_nodes) = network::Network::create(3, &nodes);

					nodes.append(&mut passive_nodes);

					// All nodes stake to be included in the next epoch which are witnessed on the
					// state chain
					for node in &nodes {
						testnet.stake_manager_contract.stake(
							node.clone(),
							genesis::GENESIS_BALANCE + 1,
							GENESIS_EPOCH,
						);
					}

					// Set the first 4 nodes offline
					let offline_nodes: Vec<_> = nodes.iter().take(4).cloned().collect();

					for node in &offline_nodes {
						testnet.set_active(node, false);
					}

					// Run to the next epoch to start the auction
					testnet.move_to_next_epoch(EPOCH_BLOCKS);

					// Move to start of auction
					testnet.move_forward_blocks(1);

					assert_eq!(Validator::rotation_phase(), RotationStatus::RunAuction);

					// Next block, another auction
					testnet.move_forward_blocks(1);

					assert_eq!(Validator::rotation_phase(), RotationStatus::RunAuction);

					for node in &offline_nodes {
						testnet.set_active(node, true);
					}

					assert_eq!(GENESIS_EPOCH, Validator::epoch_index());

					// Move forward heartbeat to get those missing nodes online
					testnet.move_forward_blocks(HeartbeatBlockInterval::get());

					// The rotation can now continue to the next phase.
					assert!(matches!(
						Validator::rotation_phase(),
						RotationStatus::AwaitingVaults(..)
					));
				});
		}

		#[test]
		// An epoch has completed.  We have a genesis where the blocks per epoch are
		// set to 100
		// - When the epoch is reached an auction is started and completed
		// - All nodes stake above the MAB
		// - We have two nodes that haven't registered their session keys
		// - New authorities have the state of Validator with the last active epoch stored
		// - Nodes without keys state remains passive with `None` as their last active epoch
		fn epoch_rotates() {
			const EPOCH_BLOCKS: BlockNumber = 100;
			const MAX_SET_SIZE: AuthorityCount = 5;
			super::genesis::default()
				.blocks_per_epoch(EPOCH_BLOCKS)
				.min_authorities(MAX_SET_SIZE)
				.build()
				.execute_with(|| {
					// Genesis nodes
<<<<<<< HEAD
					let genesis_nodes = Validator::current_authorities();

					let number_of_passive_nodes = MAX_SET_SIZE
						.checked_sub(genesis_nodes.len() as u32)
						.expect("Max set size must be at least the number of genesis authorities");
=======
					let mut nodes = Validator::current_authorities();

					let number_of_passive_nodes = MAX_SET_SIZE
						.checked_sub(nodes.len() as AuthorityCount)
						.expect("Max set size must be at least the number of genesis authorities");

					let (mut testnet, mut passive_nodes) =
						network::Network::create(number_of_passive_nodes as u8, &nodes);
>>>>>>> 1ec9bc9b

					let (mut testnet, passive_nodes) =
						network::Network::create(number_of_passive_nodes as u8, &genesis_nodes);

<<<<<<< HEAD
					assert_eq!(testnet.live_nodes().len() as u32, MAX_SET_SIZE);
					// All nodes stake to be included in the next epoch which are witnessed on the
					// state chain
					let stake_amount = genesis::GENESIS_BALANCE + 1;
					for node in &testnet.live_nodes() {
=======
					nodes.append(&mut passive_nodes);
					assert_eq!(nodes.len() as AuthorityCount, MAX_SET_SIZE);
					// All nodes stake to be included in the next epoch which are witnessed on the
					// state chain
					let stake_amount = genesis::GENESIS_BALANCE + 1;
					for node in &nodes {
>>>>>>> 1ec9bc9b
						testnet.stake_manager_contract.stake(
							node.clone(),
							stake_amount,
							GENESIS_EPOCH,
						);
					}

					// Add two nodes which don't have session keys
					let keyless_nodes = vec![testnet.create_engine(), testnet.create_engine()];
					// Our keyless nodes also stake
					for keyless_node in &keyless_nodes {
						testnet.stake_manager_contract.stake(
							keyless_node.clone(),
							stake_amount,
							GENESIS_EPOCH,
						);
					}

					// A late staker which we will use after the auction.  They are yet to stake
					// and will do after the auction with the intention of being a backup node
					let late_staker = testnet.create_engine();
					testnet.set_active(&late_staker, true);

					// Move forward one block to register the stakes on-chain.
					testnet.move_forward_blocks(1);

					for node in &passive_nodes {
						network::setup_account_and_peer_mapping(node);
						network::Cli::activate_account(node);
					}
					for node in &keyless_nodes {
						network::setup_peer_mapping(node);
						network::Cli::activate_account(node);
					}

					// Run to the next epoch to start the auction
					testnet.move_forward_blocks(EPOCH_BLOCKS - 1);

					assert_eq!(Validator::rotation_phase(), RotationStatus::RunAuction);

					testnet.move_forward_blocks(VAULT_ROTATION_BLOCKS);

					assert_eq!(
						GENESIS_EPOCH + 1,
						Validator::epoch_index(),
						"We should be in the next epoch. {:?}",
						Staking::get_bidders()
					);

					assert_eq!(
						Validator::bond(),
						stake_amount,
						"minimum active bid should be that of the new stake"
					);

<<<<<<< HEAD
					assert_eq!(
						Validator::current_authorities().iter().collect::<BTreeSet<_>>(),
						[genesis_nodes, passive_nodes].concat().iter().collect::<BTreeSet<_>>(),
						"the new winners should be those genesis authorities and the passive nodes that have keys"
=======
					let mut winners = Validator::current_authorities();
					winners.sort();
					nodes.sort();
					assert_eq!(
						winners,
						nodes,
						"the new winners should be those genesis authorities and the passive nodes that have keys"
					);

					let mut new_authorities = Validator::current_authorities();
					new_authorities.sort();

					// This new set of winners should also be the authorities of the network
					assert_eq!(
						new_authorities,
						nodes,
						"the new authorities should be those genesis authorities and the new nodes created in test"
>>>>>>> 1ec9bc9b
					);

					for account in keyless_nodes.iter() {
						// TODO: Check historical epochs
						assert_eq!(
							ChainflipAccountState::BackupOrPassive(BackupOrPassive::Passive),
							ChainflipAccountStore::<Runtime>::get(account).state,
							"should be a passive node"
						);
					}

<<<<<<< HEAD
					for account in &Validator::current_authorities() {
=======
					for account in new_authorities.iter() {
>>>>>>> 1ec9bc9b
						// TODO: Check historical epochs
						assert_eq!(
							ChainflipAccountState::CurrentAuthority,
							ChainflipAccountStore::<Runtime>::get(account).state,
							"should be CurrentAuthority"
						);
					}

					// A late staker comes along, they should become a backup node as they have
					// everything in place
					testnet.stake_manager_contract.stake(
						late_staker.clone(),
						stake_amount,
						GENESIS_EPOCH + 1,
					);
<<<<<<< HEAD

					// Register the stake.
=======
>>>>>>> 1ec9bc9b
					testnet.move_forward_blocks(1);

					setup_account_and_peer_mapping(&late_staker);
					network::Cli::activate_account(&late_staker);

					testnet.move_forward_blocks(1);

					assert_eq!(
						ChainflipAccountState::BackupOrPassive(BackupOrPassive::Backup),
						ChainflipAccountStore::<Runtime>::get(&late_staker).state,
						"late staker should be a backup node"
					);

					// Run to the next epoch to start the auction
					testnet.move_forward_blocks(EPOCH_BLOCKS);
					testnet.move_forward_blocks(VAULT_ROTATION_BLOCKS);
					assert_eq!(
						GENESIS_EPOCH + 2,
						Validator::epoch_index(),
						"We should be in the next epoch"
					);
				});
		}
	}

	mod staking {
		use super::{genesis, network, *};
		use cf_traits::EpochInfo;
		use pallet_cf_staking::pallet::Error;
		#[test]
		// Stakers cannot claim when we are out of the claiming period (50% of the epoch)
		// We have a set of nodes that are staked and can claim in the claiming period and
		// not claim when out of the period
		fn cannot_claim_stake_out_of_claim_period() {
			const EPOCH_BLOCKS: u32 = 100;
<<<<<<< HEAD
			const MAX_AUTHORITIES: u32 = 3;
=======
			const MAX_AUTHORITIES: AuthorityCount = 3;
>>>>>>> 1ec9bc9b
			super::genesis::default()
				.blocks_per_epoch(EPOCH_BLOCKS)
				.max_authorities(MAX_AUTHORITIES)
				.build()
				.execute_with(|| {
					let mut nodes = Validator::current_authorities();
					let (mut testnet, mut passive_nodes) = network::Network::create(0, &nodes);

					for passive_node in passive_nodes.clone() {
						network::Cli::activate_account(&passive_node);
					}

					nodes.append(&mut passive_nodes);

					// Stake these nodes so that they are included in the next epoch
					let stake_amount = genesis::GENESIS_BALANCE;
					for node in &nodes {
						testnet.stake_manager_contract.stake(
							node.clone(),
							stake_amount,
							GENESIS_EPOCH,
						);
					}

					// Move forward one block to process events
					testnet.move_forward_blocks(1);

					assert_eq!(
						GENESIS_EPOCH,
						Validator::epoch_index(),
						"We should be in the genesis epoch"
					);

					// We should be able to claim stake out of an auction
					for node in &nodes {
						assert_ok!(Staking::claim(Origin::signed(node.clone()), 1, ETH_DUMMY_ADDR));
					}

					let end_of_claim_period =
						EPOCH_BLOCKS * PERCENT_OF_EPOCH_PERIOD_CLAIMABLE as u32 / 100;
					// Move to end of the claim period
					System::set_block_number(end_of_claim_period + 1);
					// We will try to claim some stake
					for node in &nodes {
						assert_noop!(
							Staking::claim(
								Origin::signed(node.clone()),
								stake_amount,
								ETH_DUMMY_ADDR
							),
							Error::<Runtime>::AuctionPhase
						);
					}

					assert_eq!(
						1,
						Validator::epoch_index(),
						"We should still be in the first epoch"
					);

					// Move to new epoch
					testnet.move_to_next_epoch(EPOCH_BLOCKS);
					testnet.move_forward_blocks(1); // Start auction
								// Run things to a successful vault rotation
					testnet.move_forward_blocks(VAULT_ROTATION_BLOCKS);

					assert_eq!(2, Validator::epoch_index(), "We are in a new epoch");

					// We should be able to claim again outside of the auction
					// At the moment we have a pending claim so we would expect an error here for
					// this.
					// TODO implement Claims in Contract/Network
					for node in &nodes {
						assert_noop!(
							Staking::claim(Origin::signed(node.clone()), 1, ETH_DUMMY_ADDR),
							Error::<Runtime>::PendingClaim
						);
					}
				});
		}
	}

	mod runtime {
		use super::*;
		use frame_support::dispatch::GetDispatchInfo;
		use pallet_cf_flip::FlipTransactionPayment;
		use pallet_transaction_payment::OnChargeTransaction;

		#[test]
		// We have two types of accounts. One set of accounts which is part
		// of the governance and is allowed to make free calls to governance extrinsic.
		// All other accounts are normally charged and can call any extrinsic.
		fn restriction_handling() {
			super::genesis::default().build().execute_with(|| {
				let call: state_chain_runtime::Call = frame_system::Call::remark(vec![]).into();
				let gov_call: state_chain_runtime::Call =
					pallet_cf_governance::Call::approve(1).into();
				// Expect a successful normal call to work
				let ordinary = FlipTransactionPayment::<Runtime>::withdraw_fee(
					&ALICE.into(),
					&call,
					&call.get_dispatch_info(),
					5,
					0,
				);
				assert!(ordinary.expect("we have a result").is_some(), "expected Some(Surplus)");
				// Expect a successful gov call to work
				let gov = FlipTransactionPayment::<Runtime>::withdraw_fee(
					&ERIN.into(),
					&gov_call,
					&gov_call.get_dispatch_info(),
					5000,
					0,
				);
				assert!(gov.expect("we have a result").is_none(), "expected None");
				// Expect a non gov call to fail when it's executed by gov member
				let gov_err = FlipTransactionPayment::<Runtime>::withdraw_fee(
					&ERIN.into(),
					&call,
					&call.get_dispatch_info(),
					5000,
					0,
				);
				assert!(gov_err.is_err(), "expected an error");
			});
		}
	}

	mod authorities {
		use crate::tests::{genesis, network, NodeId, GENESIS_EPOCH, VAULT_ROTATION_BLOCKS};
		use cf_traits::{
<<<<<<< HEAD
			BackupNodes, BackupOrPassive, ChainflipAccount, ChainflipAccountState,
=======
			AuthorityCount, BackupOrPassive, ChainflipAccount, ChainflipAccountState,
>>>>>>> 1ec9bc9b
			ChainflipAccountStore, EpochInfo, FlipBalance, IsOnline, StakeTransfer,
		};
		use pallet_cf_validator::PercentageRange;
		use state_chain_runtime::{
			EmergencyRotationPercentageRange, Flip, HeartbeatBlockInterval, Online, Runtime,
			Validator,
		};
		use std::collections::HashMap;

		#[test]

		fn genesis_nodes_rotated_out_accumulate_rewards_correctly() {
			// We want to have at least one heartbeat within our reduced epoch
			const EPOCH_BLOCKS: u32 = HeartbeatBlockInterval::get() * 2;
			// Reduce our validating set and hence the number of nodes we need to have a backup
			// set
<<<<<<< HEAD
			const MAX_AUTHORITIES: u32 = 10;
=======
			const MAX_AUTHORITIES: AuthorityCount = 10;
>>>>>>> 1ec9bc9b
			super::genesis::default()
				.blocks_per_epoch(EPOCH_BLOCKS)
				.max_authorities(MAX_AUTHORITIES)
				.build()
				.execute_with(|| {
					// Create MAX_AUTHORITIES passive nodes and stake them above our genesis
					// authorities The result will be our newly created nodes will be authorities
					// and the genesis authorities will become backup nodes
					let mut genesis_authorities = Validator::current_authorities();
					let (mut testnet, mut init_passive_nodes) =
						network::Network::create(MAX_AUTHORITIES as u8, &genesis_authorities);

					// An initial stake which is greater than the genesis stakes
					// We intend for these initially passive nodes to win the auction
					const INITIAL_STAKE: FlipBalance = genesis::GENESIS_BALANCE * 2;
					// Stake these passive nodes so that they are included in the next epoch
					for node in &init_passive_nodes {
						testnet.stake_manager_contract.stake(
							node.clone(),
							INITIAL_STAKE,
							GENESIS_EPOCH,
						);
<<<<<<< HEAD
					}

					// Allow the stakes to be registered, then initialise the account keys and peer
					// ids.
					testnet.move_forward_blocks(1);

					for node in &init_passive_nodes {
						network::setup_account_and_peer_mapping(node);
						network::Cli::activate_account(node);
=======
						network::Cli::activate_account(node.clone());
>>>>>>> 1ec9bc9b
					}

					// Start an auction
					testnet.move_forward_blocks(EPOCH_BLOCKS - 1);

					assert_eq!(
						GENESIS_EPOCH,
						Validator::epoch_index(),
						"We should still be in the genesis epoch"
					);

					// Run things to a successful vault rotation
					testnet.move_forward_blocks(VAULT_ROTATION_BLOCKS);
					assert_eq!(
						GENESIS_EPOCH + 1,
						Validator::epoch_index(),
						"We should be in a new epoch"
					);

					// assert list of authorities as being the new nodes
					let mut current_authorities: Vec<NodeId> = Validator::current_authorities();

					current_authorities.sort();
					init_passive_nodes.sort();

					assert_eq!(
						init_passive_nodes, current_authorities,
						"our new initial passive nodes should be the new authorities"
					);

					current_authorities.iter().for_each(|account_id| {
						let account_data = ChainflipAccountStore::<Runtime>::get(account_id);
						assert_eq!(account_data.state, ChainflipAccountState::CurrentAuthority);
						// we were active in teh first epoch

						// TODO: Check historical epochs
					});

<<<<<<< HEAD
					// assert list of backup validators as being the genesis authorities
					let mut current_backup_nodes: Vec<NodeId> =
						<Validator as BackupNodes>::backup_nodes();
=======
					// assert list of backup nodes as being the genesis authorities
					let mut current_backup_nodes: Vec<NodeId> = Auction::remaining_bidders()
						.iter()
						.take(Auction::backup_group_size() as usize)
						.map(|(validator_id, _)| validator_id.clone())
						.collect();
>>>>>>> 1ec9bc9b

					current_backup_nodes.sort();
					genesis_authorities.sort();

					assert_eq!(
						genesis_authorities, current_backup_nodes,
						"the genesis authorities should now be the backup nodes"
					);

					current_backup_nodes.iter().for_each(|account_id| {
						let account_data = ChainflipAccountStore::<Runtime>::get(account_id);
						assert_eq!(
							account_data.state,
							ChainflipAccountState::HistoricalAuthority(BackupOrPassive::Backup)
						);
						// we were active in teh first epoch
						// TODO: Check historical epochs
					});

					let backup_node_balances: HashMap<NodeId, FlipBalance> = current_backup_nodes
						.iter()
						.map(|validator_id| {
							(validator_id.clone(), Flip::stakeable_balance(validator_id))
						})
						.collect::<Vec<(NodeId, FlipBalance)>>()
						.into_iter()
						.collect();

					// Move forward a heartbeat, emissions should be shared to backup nodes
					testnet.move_forward_blocks(HeartbeatBlockInterval::get());

					// We won't calculate the exact emissions but they should be greater than their
					// initial stake
					for (backup_node, pre_balance) in backup_node_balances {
						assert!(pre_balance < Flip::stakeable_balance(&backup_node));
					}
				});
		}

		#[test]
		// A network is created with a set of authorities and backup nodes.
		// EmergencyRotationPercentageTrigger(80%) of the authorities continue to submit heartbeats
		// with 20% going offline and forcing an emergency rotation in which a new set of
		// authorities start to validate the network which includes live authorities and previous
		// backup nodes
		fn emergency_rotations() {
			// We want to be able to miss heartbeats to be offline and provoke an emergency rotation
			// In order to do this we would want to have missed 1 heartbeat interval
			// Blocks for our epoch, something larger than one heartbeat
			const EPOCH_BLOCKS: u32 = HeartbeatBlockInterval::get() * 2;
			// Reduce our validating set and hence the number of nodes we need to have a backup
			// set to speed the test up
<<<<<<< HEAD
			const MAX_AUTHORITIES: u32 = 10;
=======
			const MAX_AUTHORITIES: AuthorityCount = 10;
>>>>>>> 1ec9bc9b
			super::genesis::default()
				.blocks_per_epoch(EPOCH_BLOCKS)
				.max_authorities(MAX_AUTHORITIES)
				.build()
				.execute_with(|| {
<<<<<<< HEAD
					let genesis_nodes = Validator::current_authorities();
					let (mut testnet, passive_nodes) =
						network::Network::create(MAX_AUTHORITIES as u8, &genesis_nodes);
=======
					let mut nodes = Validator::current_authorities();
					let (mut testnet, mut passive_nodes) =
						network::Network::create(MAX_AUTHORITIES as u8, &nodes);

					for passive_node in passive_nodes.clone() {
						network::Cli::activate_account(passive_node);
					}
>>>>>>> 1ec9bc9b

					// Stake these nodes so that they are included in the next epoch
<<<<<<< HEAD
					for node in &passive_nodes {
						testnet.stake_manager_contract.stake(
							node.clone(),
							genesis::GENESIS_BALANCE,
=======
					for node in &nodes {
						testnet.stake_manager_contract.stake(
							node.clone(),
							INITIAL_STAKE,
>>>>>>> 1ec9bc9b
							GENESIS_EPOCH,
						);
					}

					// Allow the stakes to be registered.
					testnet.move_forward_blocks(1);

					// Register the passive nodes.
					for node in &passive_nodes {
						network::setup_account_and_peer_mapping(node);
						network::Cli::activate_account(node);
					}

					// Start an auction and wait for rotation
					testnet.move_forward_blocks(EPOCH_BLOCKS - 1);

					testnet.move_forward_blocks(VAULT_ROTATION_BLOCKS);

					assert_eq!(
						GENESIS_EPOCH + 1,
						Validator::epoch_index(),
						"We should be in the next epoch"
					);
					assert_eq!(Validator::current_authority_count(), MAX_AUTHORITIES);

					let PercentageRange { top, bottom: _ } =
						EmergencyRotationPercentageRange::get();
					let percentage_top_offline = 100 - top as u32;
<<<<<<< HEAD
					let number_offline = 1 +
						(Validator::current_authority_count() * percentage_top_offline / 100)
							as usize;
=======
					let number_offline =
						(MAX_AUTHORITIES as u32 * percentage_top_offline / 100) as usize;
>>>>>>> 1ec9bc9b

					let offline_nodes: Vec<_> =
						testnet.all_nodes().iter().take(number_offline).cloned().collect();

					for node in &offline_nodes {
						testnet.set_active(node, false);
					}

					// We need to move forward one heartbeat interval to be regarded as offline
					testnet.move_to_next_heartbeat_interval();

					// We should have a set of nodes offline
					for node in &offline_nodes {
						assert!(!Online::is_online(node), "the node should be offline");
					}

					// The network state should now be in an emergency and that the validator
					// pallet has been requested to start an emergency rotation
					assert!(
						Validator::emergency_rotation_requested(),
						"we should have requested an emergency rotation"
					);

					assert_eq!(
						GENESIS_EPOCH + 1,
						Validator::epoch_index(),
						"We should be in the same epoch"
					);

					// The next block should see an auction started
					testnet.move_forward_blocks(1);

					// Run things to a successful vault rotation
					testnet.move_forward_blocks(VAULT_ROTATION_BLOCKS);
					assert_eq!(
						GENESIS_EPOCH + 2,
						Validator::epoch_index(),
						"We should be in the next epoch"
					);

					// Emergency state reset
					assert!(
						!Validator::emergency_rotation_requested(),
						"we should have had the state of emergency reset"
					);

					for node in &testnet.all_nodes() {
						testnet.set_active(node, false);
					}

					testnet.move_to_next_heartbeat_interval();

					// We should have a set of nodes offline
					for node in &testnet.all_nodes() {
						assert!(!Online::is_online(node), "the node should be offline");
					}

					assert!(
						!Validator::emergency_rotation_requested(),
						"we should *not* have requested an emergency rotation"
					);
				});
		}
	}
<<<<<<< HEAD
=======

	mod bond {
		use super::*;
		use cf_traits::{EpochInfo, HistoricalEpoch, StakeTransfer};
		use frame_system::RawOrigin;
		use pallet_cf_validator::EpochHistory;
		use state_chain_runtime::Validator;

		// TODO: Rename
		// Helper function that checks the epochs of an authority against a list of expected
		// epochs
		fn ensure_epoch_activity(account: &AccountId, epochs: Vec<EpochIndex>) {
			assert_eq!(
				EpochHistory::<Runtime>::active_epochs_for_authority(account),
				epochs,
				"The active epochs for the authority should be {:?}",
				epochs
			);
		}

		// This should be the normal scenario. We define a network with a smaller active set size
		// than nodes. During the test, the nodes bid each other out and expect an increase of the
		// MAB.
		#[test]
		fn ensure_right_bond_during_epoch_tranisition() {
			const EPOCH_BLOCKS: BlockNumber = 100;
			const ACTIVE_SET_SIZE: AuthorityCount = 3;
			const GENESIS_BALANCE: FlipBalance = 1;
			const BOND_EPOCH_2: u128 = 31;
			const BOND_EPOCH_3: u128 = 100;
			super::genesis::default()
				.blocks_per_epoch(EPOCH_BLOCKS)
				.accounts(vec![
					(AccountId::from(ALICE), GENESIS_BALANCE),
					(AccountId::from(BOB), GENESIS_BALANCE),
					(AccountId::from(CHARLIE), GENESIS_BALANCE),
				])
				.max_authorities(ACTIVE_SET_SIZE)
				.build()
				.execute_with(|| {
					assert_eq!(1, Validator::epoch_index(), "We should be in the first epoch");
					let current_authorities = Validator::current_authorities();
					let (mut testnet, passive_nodes) =
						network::Network::create(2, &current_authorities);
					// Define 5 nodes
					let genesis_node_1 = current_authorities.get(0).unwrap();
					let genesis_node_2 = current_authorities.get(1).unwrap();
					let genesis_node_3 = current_authorities.get(2).unwrap();
					let init_passive_node_1 = passive_nodes.get(0).unwrap();
					let init_passive_node_2 = passive_nodes.get(1).unwrap();

					// Activate accounts
					network::Cli::activate_account(init_passive_node_1.clone());
					network::Cli::activate_account(init_passive_node_2.clone());

					// Stake the nodes
					testnet.stake_manager_contract.stake(genesis_node_1.clone(), 99, GENESIS_EPOCH);
					testnet.stake_manager_contract.stake(genesis_node_2.clone(), 50, GENESIS_EPOCH);
					testnet.stake_manager_contract.stake(genesis_node_3.clone(), 30, GENESIS_EPOCH);
					testnet.stake_manager_contract.stake(
						init_passive_node_1.clone(),
						20,
						GENESIS_EPOCH,
					);
					testnet.stake_manager_contract.stake(
						init_passive_node_2.clone(),
						10,
						GENESIS_EPOCH,
					);

					testnet.move_forward_blocks(EPOCH_BLOCKS);
					// TODO: Should we? we don't seem to be given we start in epoch 1
					assert_eq!(1, Validator::epoch_index(), "We should be in the next epoch");
					// Expect the MAB to be the genesis balance
					assert_eq!(1, Validator::bond());

					testnet.move_forward_blocks(EPOCH_BLOCKS);
					assert_eq!(2, Validator::epoch_index(), "We should be in the next epoch");
					// Current epoch bond is 31
					assert_eq!(BOND_EPOCH_2, Validator::bond());

					let current_authorities = Validator::current_authorities();
					// Expect the genesis nodes in the active set, and only them
					assert!(current_authorities.contains(genesis_node_1));
					assert!(current_authorities.contains(genesis_node_2));
					assert!(current_authorities.contains(genesis_node_3));
					assert_eq!(current_authorities.len(), 3);

					// Stake the passive nodes
					testnet.stake_manager_contract.stake(
						init_passive_node_1.clone(),
						100,
						GENESIS_EPOCH + 1,
					);
					testnet.stake_manager_contract.stake(
						init_passive_node_2.clone(),
						100,
						GENESIS_EPOCH + 1,
					);

					testnet.move_forward_blocks(EPOCH_BLOCKS);
					assert_eq!(3, Validator::epoch_index(), "We should be in the next epoch");

					// Bond has increased to 100 after the passive nodes now have stakes of 120, and
					// 110 the 3rd highest genesis node has a stake of 100 (99 + 1)
					assert_eq!(BOND_EPOCH_3, Validator::bond());

					let current_authorities = Validator::current_authorities();
					// Expect 1, 4 and 5 in the active set
					assert!(current_authorities.contains(genesis_node_1));
					assert!(current_authorities.contains(init_passive_node_1));
					assert!(current_authorities.contains(init_passive_node_2));

					// Check activity in epochs
					ensure_epoch_activity(genesis_node_1, vec![2, 3]);
					ensure_epoch_activity(genesis_node_2, vec![2]);
					ensure_epoch_activity(genesis_node_3, vec![2]);
					ensure_epoch_activity(init_passive_node_1, vec![3]);
					ensure_epoch_activity(init_passive_node_2, vec![3]);

					// We expect genesis_node_1 to be bonded for the epoch with the higher bond
					assert_eq!(BOND_EPOCH_3, Flip::locked_balance(genesis_node_1));
					assert_eq!(BOND_EPOCH_2, Flip::locked_balance(genesis_node_2));
					assert_eq!(BOND_EPOCH_2, Flip::locked_balance(genesis_node_3));
					assert_eq!(BOND_EPOCH_3, Flip::locked_balance(init_passive_node_1));
					assert_eq!(BOND_EPOCH_3, Flip::locked_balance(init_passive_node_2));
				});
		}

		// In this scenario, we test the case when the MAB drops from one epoch to another. We
		// expect the authorities to be bonded for the epoch with the highest bond in which they are
		// currently active. To simulate this scenario we have to extend the set size during the
		// test to simulate a drop in the MAB.
		#[test]
		fn decreasing_mab_scenario() {
			const EPOCH_BLOCKS: BlockNumber = 100;
			const ACTIVE_SET_SIZE: AuthorityCount = 3;
			const GENESIS_BALANCE: FlipBalance = 1;
			const BOND_EPOCH_2: u128 = 31;
			const BOND_EPOCH_3: u128 = 6;
			super::genesis::default()
				.blocks_per_epoch(EPOCH_BLOCKS)
				.accounts(vec![
					(AccountId::from(ALICE), GENESIS_BALANCE),
					(AccountId::from(BOB), GENESIS_BALANCE),
					(AccountId::from(CHARLIE), GENESIS_BALANCE),
				])
				.max_authorities(ACTIVE_SET_SIZE)
				.build()
				.execute_with(|| {
					assert_eq!(
						GENESIS_EPOCH,
						Validator::epoch_index(),
						"We should be in the first epoch"
					);
					let current_authorities = &Validator::current_authorities();
					let (mut testnet, passive_nodes) =
						network::Network::create(2, current_authorities);

					// Define 5 nodes
					let genesis_node_1 = current_authorities.get(0).unwrap();
					let genesis_node_2 = current_authorities.get(1).unwrap();
					let genesis_node_3 = current_authorities.get(2).unwrap();
					let init_passive_node_1 = passive_nodes.get(0).unwrap();
					let init_passive_node_2 = passive_nodes.get(1).unwrap();

					// Activate accounts
					network::Cli::activate_account(init_passive_node_1.clone());
					network::Cli::activate_account(init_passive_node_2.clone());

					// Stake a genesis node, and the passive nodes.
					// They should have the highest stake now
					// they are just sorted nodes from the network output function
					testnet.stake_manager_contract.stake(genesis_node_1.clone(), 30, GENESIS_EPOCH);
					testnet.stake_manager_contract.stake(
						init_passive_node_1.clone(),
						50,
						GENESIS_EPOCH,
					);
					testnet.stake_manager_contract.stake(
						init_passive_node_2.clone(),
						100,
						GENESIS_EPOCH,
					);

					testnet.move_forward_blocks(EPOCH_BLOCKS);

					// Is this true? - Why can we move forward, epoch blocks and not have increased
					// an epoch number
					assert_eq!(
						1,
						Validator::epoch_index(),
						"We should still be in the first epoch"
					);
					// Expect the MAB to be the genesis balance
					assert_eq!(1, Validator::bond());

					testnet.move_forward_blocks(EPOCH_BLOCKS);
					assert_eq!(
						GENESIS_EPOCH + 1,
						Validator::epoch_index(),
						"We should be in the next epoch"
					);

					// Current epoch bond is 31
					assert_eq!(BOND_EPOCH_2, Validator::bond());
					let current_authorities = Validator::current_authorities();
					// Expect the staked nodes to be in the active set
					assert!(current_authorities.contains(genesis_node_1));
					assert!(current_authorities.contains(init_passive_node_1));
					assert!(current_authorities.contains(init_passive_node_2));

					// Increase the active set size to simulate an decrease of the MAB
					assert_ok!(Auction::set_current_authority_set_size_range(
						RawOrigin::Root.into(),
						(4, 5),
					));

					// give the genesis nodes some extra stake (bringing their stake to 6
					testnet.stake_manager_contract.stake(
						genesis_node_2.clone(),
						5,
						GENESIS_EPOCH + 1,
					);
					testnet.stake_manager_contract.stake(
						genesis_node_3.clone(),
						5,
						GENESIS_EPOCH + 1,
					);

					testnet.move_forward_blocks(EPOCH_BLOCKS);
					assert_eq!(3, Validator::epoch_index(), "We should be in the next epoch");
					// Bond has decreased from 31 to 6
					assert_eq!(BOND_EPOCH_3, Validator::bond());

					let current_authorities = Validator::current_authorities();
					// Expect all nodes to be in the active set
					assert!(current_authorities.contains(genesis_node_1));
					assert!(current_authorities.contains(genesis_node_2));
					assert!(current_authorities.contains(genesis_node_3));
					assert!(current_authorities.contains(init_passive_node_1));
					assert!(current_authorities.contains(init_passive_node_2));

					// Expect Node 1, 2 and 3 to be active in 2 epochs
					ensure_epoch_activity(genesis_node_1, vec![2, 3]);
					ensure_epoch_activity(init_passive_node_1, vec![2, 3]);
					ensure_epoch_activity(init_passive_node_2, vec![2, 3]);

					// Expect node 3 and 4 to be active in 1 epoch
					ensure_epoch_activity(genesis_node_2, vec![3]);
					ensure_epoch_activity(genesis_node_3, vec![3]);

					// Expect node 1, 2 and 3 to be be bonded for epoch 2
					assert_eq!(BOND_EPOCH_2, Flip::locked_balance(genesis_node_1));
					assert_eq!(BOND_EPOCH_2, Flip::locked_balance(init_passive_node_1));
					assert_eq!(BOND_EPOCH_2, Flip::locked_balance(init_passive_node_2));

					// Expect node 1 and 2 to bonded for epoch 3
					assert_eq!(BOND_EPOCH_3, Flip::locked_balance(genesis_node_2));
					assert_eq!(BOND_EPOCH_3, Flip::locked_balance(genesis_node_3));
				});
		}
	}
>>>>>>> 1ec9bc9b
}<|MERGE_RESOLUTION|>--- conflicted
+++ resolved
@@ -85,14 +85,8 @@
 		pub struct Cli;
 
 		impl Cli {
-<<<<<<< HEAD
 			pub fn activate_account(account: &NodeId) {
 				assert_ok!(Staking::activate_account(Origin::signed(account.clone())));
-=======
-			// Activates an account to become an authority in the next epoch
-			pub fn activate_account(account: NodeId) {
-				AccountRetired::<Runtime>::insert(account, false);
->>>>>>> 1ec9bc9b
 			}
 		}
 
@@ -211,13 +205,6 @@
 							// Witness event -> send transaction to state chain
 							state_chain_runtime::Witnesser::witness_at_epoch(
 								Origin::signed(self.node_id.clone()),
-<<<<<<< HEAD
-								validator_id.clone(),
-								*amount,
-								ETH_ZERO_ADDRESS,
-								*epoch,
-								TX_HASH,
-=======
 								Box::new(
 									pallet_cf_staking::Call::staked(
 										validator_id.clone(),
@@ -228,7 +215,6 @@
 									.into(),
 								),
 								*epoch,
->>>>>>> 1ec9bc9b
 							)
 							.expect("should be able to witness stake for node");
 						},
@@ -240,11 +226,7 @@
 			// TODO have this abstracted out
 			fn handle_state_chain_events(&mut self, events: &[Event]) {
 				// If active handle events
-<<<<<<< HEAD
 				if self.live {
-=======
-				if self.active {
->>>>>>> 1ec9bc9b
 					// Being a CurrentAuthority we would respond to certain events
 					if self.state() == ChainflipAccountState::CurrentAuthority {
 						on_events!(
@@ -382,7 +364,6 @@
 				[self.node_counter as u8; 32].into()
 			}
 
-<<<<<<< HEAD
 			pub fn live_nodes(&self) -> Vec<NodeId> {
 				self.engines
 					.iter()
@@ -402,8 +383,6 @@
 				self.engines.iter().map(|(node_id, _)| node_id.clone()).collect()
 			}
 
-=======
->>>>>>> 1ec9bc9b
 			// Create a network which includes the authorities in genesis of number of nodes
 			// and return a network and sorted list of nodes within
 			pub fn create(
@@ -539,13 +518,8 @@
 		pub accounts: Vec<(AccountId, FlipBalance)>,
 		root: AccountId,
 		blocks_per_epoch: BlockNumber,
-<<<<<<< HEAD
-		max_authorities: u32,
-		min_authorities: u32,
-=======
 		max_authorities: AuthorityCount,
 		min_authorities: AuthorityCount,
->>>>>>> 1ec9bc9b
 	}
 
 	impl Default for ExtBuilder {
@@ -576,20 +550,12 @@
 			self
 		}
 
-<<<<<<< HEAD
-		fn min_authorities(mut self, min_authorities: u32) -> Self {
-=======
 		fn min_authorities(mut self, min_authorities: AuthorityCount) -> Self {
->>>>>>> 1ec9bc9b
 			self.min_authorities = min_authorities;
 			self
 		}
 
-<<<<<<< HEAD
-		fn max_authorities(mut self, max_authorities: u32) -> Self {
-=======
 		fn max_authorities(mut self, max_authorities: AuthorityCount) -> Self {
->>>>>>> 1ec9bc9b
 			self.max_authorities = max_authorities;
 			self
 		}
@@ -628,14 +594,10 @@
 
 			GenesisBuild::<Runtime>::assimilate_storage(
 				&pallet_cf_auction::GenesisConfig {
-<<<<<<< HEAD
 					min_size: self.min_authorities,
 					max_size: self.max_authorities,
 					max_expansion: self.max_authorities,
 					max_contraction: self.max_authorities,
-=======
-					authority_set_size_range: (self.min_authorities, self.max_authorities),
->>>>>>> 1ec9bc9b
 				},
 				storage,
 			)
@@ -758,17 +720,11 @@
 				}
 
 				assert_eq!(Validator::bond(), GENESIS_BALANCE);
-<<<<<<< HEAD
 				assert_eq!(
 					Validator::current_authorities().iter().collect::<BTreeSet<_>>(),
 					accounts.iter().collect::<BTreeSet<_>>(),
 					"the validators are those expected at genesis"
 				);
-=======
-				let mut authorities = Validator::current_authorities();
-				authorities.sort();
-				assert_eq!(authorities, accounts, "the authorities are those expected at genesis");
->>>>>>> 1ec9bc9b
 
 				assert_eq!(
 					Validator::epoch_number_of_blocks(),
@@ -941,40 +897,20 @@
 				.build()
 				.execute_with(|| {
 					// Genesis nodes
-<<<<<<< HEAD
 					let genesis_nodes = Validator::current_authorities();
 
 					let number_of_passive_nodes = MAX_SET_SIZE
-						.checked_sub(genesis_nodes.len() as u32)
+						.checked_sub(genesis_nodes.len() as AuthorityCount)
 						.expect("Max set size must be at least the number of genesis authorities");
-=======
-					let mut nodes = Validator::current_authorities();
-
-					let number_of_passive_nodes = MAX_SET_SIZE
-						.checked_sub(nodes.len() as AuthorityCount)
-						.expect("Max set size must be at least the number of genesis authorities");
-
-					let (mut testnet, mut passive_nodes) =
-						network::Network::create(number_of_passive_nodes as u8, &nodes);
->>>>>>> 1ec9bc9b
 
 					let (mut testnet, passive_nodes) =
 						network::Network::create(number_of_passive_nodes as u8, &genesis_nodes);
 
-<<<<<<< HEAD
-					assert_eq!(testnet.live_nodes().len() as u32, MAX_SET_SIZE);
+					assert_eq!(testnet.live_nodes().len() as AuthorityCount, MAX_SET_SIZE);
 					// All nodes stake to be included in the next epoch which are witnessed on the
 					// state chain
 					let stake_amount = genesis::GENESIS_BALANCE + 1;
 					for node in &testnet.live_nodes() {
-=======
-					nodes.append(&mut passive_nodes);
-					assert_eq!(nodes.len() as AuthorityCount, MAX_SET_SIZE);
-					// All nodes stake to be included in the next epoch which are witnessed on the
-					// state chain
-					let stake_amount = genesis::GENESIS_BALANCE + 1;
-					for node in &nodes {
->>>>>>> 1ec9bc9b
 						testnet.stake_manager_contract.stake(
 							node.clone(),
 							stake_amount,
@@ -1030,30 +966,10 @@
 						"minimum active bid should be that of the new stake"
 					);
 
-<<<<<<< HEAD
 					assert_eq!(
 						Validator::current_authorities().iter().collect::<BTreeSet<_>>(),
 						[genesis_nodes, passive_nodes].concat().iter().collect::<BTreeSet<_>>(),
 						"the new winners should be those genesis authorities and the passive nodes that have keys"
-=======
-					let mut winners = Validator::current_authorities();
-					winners.sort();
-					nodes.sort();
-					assert_eq!(
-						winners,
-						nodes,
-						"the new winners should be those genesis authorities and the passive nodes that have keys"
-					);
-
-					let mut new_authorities = Validator::current_authorities();
-					new_authorities.sort();
-
-					// This new set of winners should also be the authorities of the network
-					assert_eq!(
-						new_authorities,
-						nodes,
-						"the new authorities should be those genesis authorities and the new nodes created in test"
->>>>>>> 1ec9bc9b
 					);
 
 					for account in keyless_nodes.iter() {
@@ -1065,11 +981,7 @@
 						);
 					}
 
-<<<<<<< HEAD
 					for account in &Validator::current_authorities() {
-=======
-					for account in new_authorities.iter() {
->>>>>>> 1ec9bc9b
 						// TODO: Check historical epochs
 						assert_eq!(
 							ChainflipAccountState::CurrentAuthority,
@@ -1085,11 +997,8 @@
 						stake_amount,
 						GENESIS_EPOCH + 1,
 					);
-<<<<<<< HEAD
 
 					// Register the stake.
-=======
->>>>>>> 1ec9bc9b
 					testnet.move_forward_blocks(1);
 
 					setup_account_and_peer_mapping(&late_staker);
@@ -1125,11 +1034,7 @@
 		// not claim when out of the period
 		fn cannot_claim_stake_out_of_claim_period() {
 			const EPOCH_BLOCKS: u32 = 100;
-<<<<<<< HEAD
-			const MAX_AUTHORITIES: u32 = 3;
-=======
 			const MAX_AUTHORITIES: AuthorityCount = 3;
->>>>>>> 1ec9bc9b
 			super::genesis::default()
 				.blocks_per_epoch(EPOCH_BLOCKS)
 				.max_authorities(MAX_AUTHORITIES)
@@ -1261,11 +1166,7 @@
 	mod authorities {
 		use crate::tests::{genesis, network, NodeId, GENESIS_EPOCH, VAULT_ROTATION_BLOCKS};
 		use cf_traits::{
-<<<<<<< HEAD
-			BackupNodes, BackupOrPassive, ChainflipAccount, ChainflipAccountState,
-=======
-			AuthorityCount, BackupOrPassive, ChainflipAccount, ChainflipAccountState,
->>>>>>> 1ec9bc9b
+			AuthorityCount, BackupNodes, BackupOrPassive, ChainflipAccount, ChainflipAccountState,
 			ChainflipAccountStore, EpochInfo, FlipBalance, IsOnline, StakeTransfer,
 		};
 		use pallet_cf_validator::PercentageRange;
@@ -1282,11 +1183,7 @@
 			const EPOCH_BLOCKS: u32 = HeartbeatBlockInterval::get() * 2;
 			// Reduce our validating set and hence the number of nodes we need to have a backup
 			// set
-<<<<<<< HEAD
-			const MAX_AUTHORITIES: u32 = 10;
-=======
 			const MAX_AUTHORITIES: AuthorityCount = 10;
->>>>>>> 1ec9bc9b
 			super::genesis::default()
 				.blocks_per_epoch(EPOCH_BLOCKS)
 				.max_authorities(MAX_AUTHORITIES)
@@ -1309,7 +1206,6 @@
 							INITIAL_STAKE,
 							GENESIS_EPOCH,
 						);
-<<<<<<< HEAD
 					}
 
 					// Allow the stakes to be registered, then initialise the account keys and peer
@@ -1319,9 +1215,6 @@
 					for node in &init_passive_nodes {
 						network::setup_account_and_peer_mapping(node);
 						network::Cli::activate_account(node);
-=======
-						network::Cli::activate_account(node.clone());
->>>>>>> 1ec9bc9b
 					}
 
 					// Start an auction
@@ -1360,18 +1253,9 @@
 						// TODO: Check historical epochs
 					});
 
-<<<<<<< HEAD
 					// assert list of backup validators as being the genesis authorities
 					let mut current_backup_nodes: Vec<NodeId> =
 						<Validator as BackupNodes>::backup_nodes();
-=======
-					// assert list of backup nodes as being the genesis authorities
-					let mut current_backup_nodes: Vec<NodeId> = Auction::remaining_bidders()
-						.iter()
-						.take(Auction::backup_group_size() as usize)
-						.map(|(validator_id, _)| validator_id.clone())
-						.collect();
->>>>>>> 1ec9bc9b
 
 					current_backup_nodes.sort();
 					genesis_authorities.sort();
@@ -1424,42 +1308,21 @@
 			const EPOCH_BLOCKS: u32 = HeartbeatBlockInterval::get() * 2;
 			// Reduce our validating set and hence the number of nodes we need to have a backup
 			// set to speed the test up
-<<<<<<< HEAD
-			const MAX_AUTHORITIES: u32 = 10;
-=======
 			const MAX_AUTHORITIES: AuthorityCount = 10;
->>>>>>> 1ec9bc9b
 			super::genesis::default()
 				.blocks_per_epoch(EPOCH_BLOCKS)
 				.max_authorities(MAX_AUTHORITIES)
 				.build()
 				.execute_with(|| {
-<<<<<<< HEAD
 					let genesis_nodes = Validator::current_authorities();
 					let (mut testnet, passive_nodes) =
 						network::Network::create(MAX_AUTHORITIES as u8, &genesis_nodes);
-=======
-					let mut nodes = Validator::current_authorities();
-					let (mut testnet, mut passive_nodes) =
-						network::Network::create(MAX_AUTHORITIES as u8, &nodes);
-
-					for passive_node in passive_nodes.clone() {
-						network::Cli::activate_account(passive_node);
-					}
->>>>>>> 1ec9bc9b
 
 					// Stake these nodes so that they are included in the next epoch
-<<<<<<< HEAD
 					for node in &passive_nodes {
 						testnet.stake_manager_contract.stake(
 							node.clone(),
 							genesis::GENESIS_BALANCE,
-=======
-					for node in &nodes {
-						testnet.stake_manager_contract.stake(
-							node.clone(),
-							INITIAL_STAKE,
->>>>>>> 1ec9bc9b
 							GENESIS_EPOCH,
 						);
 					}
@@ -1488,14 +1351,9 @@
 					let PercentageRange { top, bottom: _ } =
 						EmergencyRotationPercentageRange::get();
 					let percentage_top_offline = 100 - top as u32;
-<<<<<<< HEAD
 					let number_offline = 1 +
 						(Validator::current_authority_count() * percentage_top_offline / 100)
 							as usize;
-=======
-					let number_offline =
-						(MAX_AUTHORITIES as u32 * percentage_top_offline / 100) as usize;
->>>>>>> 1ec9bc9b
 
 					let offline_nodes: Vec<_> =
 						testnet.all_nodes().iter().take(number_offline).cloned().collect();
@@ -1560,270 +1418,4 @@
 				});
 		}
 	}
-<<<<<<< HEAD
-=======
-
-	mod bond {
-		use super::*;
-		use cf_traits::{EpochInfo, HistoricalEpoch, StakeTransfer};
-		use frame_system::RawOrigin;
-		use pallet_cf_validator::EpochHistory;
-		use state_chain_runtime::Validator;
-
-		// TODO: Rename
-		// Helper function that checks the epochs of an authority against a list of expected
-		// epochs
-		fn ensure_epoch_activity(account: &AccountId, epochs: Vec<EpochIndex>) {
-			assert_eq!(
-				EpochHistory::<Runtime>::active_epochs_for_authority(account),
-				epochs,
-				"The active epochs for the authority should be {:?}",
-				epochs
-			);
-		}
-
-		// This should be the normal scenario. We define a network with a smaller active set size
-		// than nodes. During the test, the nodes bid each other out and expect an increase of the
-		// MAB.
-		#[test]
-		fn ensure_right_bond_during_epoch_tranisition() {
-			const EPOCH_BLOCKS: BlockNumber = 100;
-			const ACTIVE_SET_SIZE: AuthorityCount = 3;
-			const GENESIS_BALANCE: FlipBalance = 1;
-			const BOND_EPOCH_2: u128 = 31;
-			const BOND_EPOCH_3: u128 = 100;
-			super::genesis::default()
-				.blocks_per_epoch(EPOCH_BLOCKS)
-				.accounts(vec![
-					(AccountId::from(ALICE), GENESIS_BALANCE),
-					(AccountId::from(BOB), GENESIS_BALANCE),
-					(AccountId::from(CHARLIE), GENESIS_BALANCE),
-				])
-				.max_authorities(ACTIVE_SET_SIZE)
-				.build()
-				.execute_with(|| {
-					assert_eq!(1, Validator::epoch_index(), "We should be in the first epoch");
-					let current_authorities = Validator::current_authorities();
-					let (mut testnet, passive_nodes) =
-						network::Network::create(2, &current_authorities);
-					// Define 5 nodes
-					let genesis_node_1 = current_authorities.get(0).unwrap();
-					let genesis_node_2 = current_authorities.get(1).unwrap();
-					let genesis_node_3 = current_authorities.get(2).unwrap();
-					let init_passive_node_1 = passive_nodes.get(0).unwrap();
-					let init_passive_node_2 = passive_nodes.get(1).unwrap();
-
-					// Activate accounts
-					network::Cli::activate_account(init_passive_node_1.clone());
-					network::Cli::activate_account(init_passive_node_2.clone());
-
-					// Stake the nodes
-					testnet.stake_manager_contract.stake(genesis_node_1.clone(), 99, GENESIS_EPOCH);
-					testnet.stake_manager_contract.stake(genesis_node_2.clone(), 50, GENESIS_EPOCH);
-					testnet.stake_manager_contract.stake(genesis_node_3.clone(), 30, GENESIS_EPOCH);
-					testnet.stake_manager_contract.stake(
-						init_passive_node_1.clone(),
-						20,
-						GENESIS_EPOCH,
-					);
-					testnet.stake_manager_contract.stake(
-						init_passive_node_2.clone(),
-						10,
-						GENESIS_EPOCH,
-					);
-
-					testnet.move_forward_blocks(EPOCH_BLOCKS);
-					// TODO: Should we? we don't seem to be given we start in epoch 1
-					assert_eq!(1, Validator::epoch_index(), "We should be in the next epoch");
-					// Expect the MAB to be the genesis balance
-					assert_eq!(1, Validator::bond());
-
-					testnet.move_forward_blocks(EPOCH_BLOCKS);
-					assert_eq!(2, Validator::epoch_index(), "We should be in the next epoch");
-					// Current epoch bond is 31
-					assert_eq!(BOND_EPOCH_2, Validator::bond());
-
-					let current_authorities = Validator::current_authorities();
-					// Expect the genesis nodes in the active set, and only them
-					assert!(current_authorities.contains(genesis_node_1));
-					assert!(current_authorities.contains(genesis_node_2));
-					assert!(current_authorities.contains(genesis_node_3));
-					assert_eq!(current_authorities.len(), 3);
-
-					// Stake the passive nodes
-					testnet.stake_manager_contract.stake(
-						init_passive_node_1.clone(),
-						100,
-						GENESIS_EPOCH + 1,
-					);
-					testnet.stake_manager_contract.stake(
-						init_passive_node_2.clone(),
-						100,
-						GENESIS_EPOCH + 1,
-					);
-
-					testnet.move_forward_blocks(EPOCH_BLOCKS);
-					assert_eq!(3, Validator::epoch_index(), "We should be in the next epoch");
-
-					// Bond has increased to 100 after the passive nodes now have stakes of 120, and
-					// 110 the 3rd highest genesis node has a stake of 100 (99 + 1)
-					assert_eq!(BOND_EPOCH_3, Validator::bond());
-
-					let current_authorities = Validator::current_authorities();
-					// Expect 1, 4 and 5 in the active set
-					assert!(current_authorities.contains(genesis_node_1));
-					assert!(current_authorities.contains(init_passive_node_1));
-					assert!(current_authorities.contains(init_passive_node_2));
-
-					// Check activity in epochs
-					ensure_epoch_activity(genesis_node_1, vec![2, 3]);
-					ensure_epoch_activity(genesis_node_2, vec![2]);
-					ensure_epoch_activity(genesis_node_3, vec![2]);
-					ensure_epoch_activity(init_passive_node_1, vec![3]);
-					ensure_epoch_activity(init_passive_node_2, vec![3]);
-
-					// We expect genesis_node_1 to be bonded for the epoch with the higher bond
-					assert_eq!(BOND_EPOCH_3, Flip::locked_balance(genesis_node_1));
-					assert_eq!(BOND_EPOCH_2, Flip::locked_balance(genesis_node_2));
-					assert_eq!(BOND_EPOCH_2, Flip::locked_balance(genesis_node_3));
-					assert_eq!(BOND_EPOCH_3, Flip::locked_balance(init_passive_node_1));
-					assert_eq!(BOND_EPOCH_3, Flip::locked_balance(init_passive_node_2));
-				});
-		}
-
-		// In this scenario, we test the case when the MAB drops from one epoch to another. We
-		// expect the authorities to be bonded for the epoch with the highest bond in which they are
-		// currently active. To simulate this scenario we have to extend the set size during the
-		// test to simulate a drop in the MAB.
-		#[test]
-		fn decreasing_mab_scenario() {
-			const EPOCH_BLOCKS: BlockNumber = 100;
-			const ACTIVE_SET_SIZE: AuthorityCount = 3;
-			const GENESIS_BALANCE: FlipBalance = 1;
-			const BOND_EPOCH_2: u128 = 31;
-			const BOND_EPOCH_3: u128 = 6;
-			super::genesis::default()
-				.blocks_per_epoch(EPOCH_BLOCKS)
-				.accounts(vec![
-					(AccountId::from(ALICE), GENESIS_BALANCE),
-					(AccountId::from(BOB), GENESIS_BALANCE),
-					(AccountId::from(CHARLIE), GENESIS_BALANCE),
-				])
-				.max_authorities(ACTIVE_SET_SIZE)
-				.build()
-				.execute_with(|| {
-					assert_eq!(
-						GENESIS_EPOCH,
-						Validator::epoch_index(),
-						"We should be in the first epoch"
-					);
-					let current_authorities = &Validator::current_authorities();
-					let (mut testnet, passive_nodes) =
-						network::Network::create(2, current_authorities);
-
-					// Define 5 nodes
-					let genesis_node_1 = current_authorities.get(0).unwrap();
-					let genesis_node_2 = current_authorities.get(1).unwrap();
-					let genesis_node_3 = current_authorities.get(2).unwrap();
-					let init_passive_node_1 = passive_nodes.get(0).unwrap();
-					let init_passive_node_2 = passive_nodes.get(1).unwrap();
-
-					// Activate accounts
-					network::Cli::activate_account(init_passive_node_1.clone());
-					network::Cli::activate_account(init_passive_node_2.clone());
-
-					// Stake a genesis node, and the passive nodes.
-					// They should have the highest stake now
-					// they are just sorted nodes from the network output function
-					testnet.stake_manager_contract.stake(genesis_node_1.clone(), 30, GENESIS_EPOCH);
-					testnet.stake_manager_contract.stake(
-						init_passive_node_1.clone(),
-						50,
-						GENESIS_EPOCH,
-					);
-					testnet.stake_manager_contract.stake(
-						init_passive_node_2.clone(),
-						100,
-						GENESIS_EPOCH,
-					);
-
-					testnet.move_forward_blocks(EPOCH_BLOCKS);
-
-					// Is this true? - Why can we move forward, epoch blocks and not have increased
-					// an epoch number
-					assert_eq!(
-						1,
-						Validator::epoch_index(),
-						"We should still be in the first epoch"
-					);
-					// Expect the MAB to be the genesis balance
-					assert_eq!(1, Validator::bond());
-
-					testnet.move_forward_blocks(EPOCH_BLOCKS);
-					assert_eq!(
-						GENESIS_EPOCH + 1,
-						Validator::epoch_index(),
-						"We should be in the next epoch"
-					);
-
-					// Current epoch bond is 31
-					assert_eq!(BOND_EPOCH_2, Validator::bond());
-					let current_authorities = Validator::current_authorities();
-					// Expect the staked nodes to be in the active set
-					assert!(current_authorities.contains(genesis_node_1));
-					assert!(current_authorities.contains(init_passive_node_1));
-					assert!(current_authorities.contains(init_passive_node_2));
-
-					// Increase the active set size to simulate an decrease of the MAB
-					assert_ok!(Auction::set_current_authority_set_size_range(
-						RawOrigin::Root.into(),
-						(4, 5),
-					));
-
-					// give the genesis nodes some extra stake (bringing their stake to 6
-					testnet.stake_manager_contract.stake(
-						genesis_node_2.clone(),
-						5,
-						GENESIS_EPOCH + 1,
-					);
-					testnet.stake_manager_contract.stake(
-						genesis_node_3.clone(),
-						5,
-						GENESIS_EPOCH + 1,
-					);
-
-					testnet.move_forward_blocks(EPOCH_BLOCKS);
-					assert_eq!(3, Validator::epoch_index(), "We should be in the next epoch");
-					// Bond has decreased from 31 to 6
-					assert_eq!(BOND_EPOCH_3, Validator::bond());
-
-					let current_authorities = Validator::current_authorities();
-					// Expect all nodes to be in the active set
-					assert!(current_authorities.contains(genesis_node_1));
-					assert!(current_authorities.contains(genesis_node_2));
-					assert!(current_authorities.contains(genesis_node_3));
-					assert!(current_authorities.contains(init_passive_node_1));
-					assert!(current_authorities.contains(init_passive_node_2));
-
-					// Expect Node 1, 2 and 3 to be active in 2 epochs
-					ensure_epoch_activity(genesis_node_1, vec![2, 3]);
-					ensure_epoch_activity(init_passive_node_1, vec![2, 3]);
-					ensure_epoch_activity(init_passive_node_2, vec![2, 3]);
-
-					// Expect node 3 and 4 to be active in 1 epoch
-					ensure_epoch_activity(genesis_node_2, vec![3]);
-					ensure_epoch_activity(genesis_node_3, vec![3]);
-
-					// Expect node 1, 2 and 3 to be be bonded for epoch 2
-					assert_eq!(BOND_EPOCH_2, Flip::locked_balance(genesis_node_1));
-					assert_eq!(BOND_EPOCH_2, Flip::locked_balance(init_passive_node_1));
-					assert_eq!(BOND_EPOCH_2, Flip::locked_balance(init_passive_node_2));
-
-					// Expect node 1 and 2 to bonded for epoch 3
-					assert_eq!(BOND_EPOCH_3, Flip::locked_balance(genesis_node_2));
-					assert_eq!(BOND_EPOCH_3, Flip::locked_balance(genesis_node_3));
-				});
-		}
-	}
->>>>>>> 1ec9bc9b
 }