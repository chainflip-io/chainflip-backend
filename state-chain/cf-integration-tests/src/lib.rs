--- conflicted
+++ resolved
@@ -63,49 +63,11 @@
 	}
 }
 
-<<<<<<< HEAD
-	pub const GENESIS_KEY: u64 = 42;
-
-	mod network {
-		use super::*;
-		use crate::tests::BLOCK_TIME;
-		use cf_chains::eth::{to_ethereum_address, AggKey, SchnorrVerificationComponents};
-		use cf_traits::{ChainflipAccount, ChainflipAccountState, ChainflipAccountStore};
-		use codec::Encode;
-		use libsecp256k1::PublicKey;
-		use sp_core::H256;
-		use state_chain_runtime::{Event, Origin};
-		use std::{cell::RefCell, collections::HashMap, rc::Rc};
-
-		// TODO: Can we use the actual events here?
-		// Events from ethereum contract
-		#[derive(Debug, Clone)]
-		pub enum ContractEvent {
-			Staked { node_id: NodeId, amount: FlipBalance, total: FlipBalance, epoch: EpochIndex },
-		}
-
-		// A staking contract
-		#[derive(Default)]
-		pub struct StakingContract {
-			// List of stakes
-			pub stakes: HashMap<NodeId, FlipBalance>,
-			// Events to be processed
-			pub events: Vec<ContractEvent>,
-		}
-
-		impl StakingContract {
-			// Stake for NODE
-			pub fn stake(&mut self, node_id: NodeId, amount: FlipBalance, epoch: EpochIndex) {
-				let current_amount = self.stakes.get(&node_id).unwrap_or(&0);
-				let total = current_amount + amount;
-				self.stakes.insert(node_id.clone(), total);
-=======
 impl ExtBuilder {
 	fn accounts(mut self, accounts: Vec<(AccountId, FlipBalance)>) -> Self {
 		self.accounts = accounts;
 		self
 	}
->>>>>>> afec2e34
 
 	fn root(mut self, root: AccountId) -> Self {
 		self.root = Some(root);
@@ -239,28 +201,6 @@
 					"the account has its stake"
 				);
 			}
-<<<<<<< HEAD
-		}
-
-		pub enum EngineState {
-			None,
-			Rotation,
-		}
-
-		// Engine monitoring contract
-		pub struct Engine {
-			pub node_id: NodeId,
-
-			// TODO: Look at the usefulness of this, there ought to be a nicer way to do this.
-			// Like keep the offline nodes in a separate list
-			pub live: bool,
-			// conveniently creates a threshold "signature" (not really)
-			// all engines have the same one, so they create the same sig
-			pub threshold_signer: Rc<RefCell<ThresholdSigner>>,
-			pub engine_state: EngineState,
-		}
-=======
->>>>>>> afec2e34
 
 			assert_eq!(Validator::bond(), GENESIS_BALANCE);
 			assert_eq!(
@@ -283,20 +223,10 @@
 					"authority is present in lookup"
 				);
 			}
-<<<<<<< HEAD
-		}
-
-		/// Do this after staking.
-		pub(crate) fn setup_account_and_peer_mapping(node_id: &NodeId) {
-			setup_account(node_id);
-			setup_peer_mapping(node_id);
-		}
-=======
 
 			for account in accounts.iter() {
 				assert!(Reputation::is_qualified(account), "Genesis nodes start online");
 			}
->>>>>>> afec2e34
 
 			assert_eq!(Emissions::last_supply_update_block(), 0, "no emissions");
 
@@ -356,7 +286,7 @@
 
 	#[test]
 	fn auction_repeats_after_failure_because_of_liveness() {
-		const EPOCH_BLOCKS: BlockNumber = 100;
+		const EPOCH_BLOCKS: BlockNumber = 1000;
 		super::genesis::default()
 			.blocks_per_epoch(EPOCH_BLOCKS)
 			// As we run a rotation at genesis we will need accounts to support
@@ -403,65 +333,6 @@
 					Validator::current_rotation_phase(),
 				);
 
-<<<<<<< HEAD
-			pub fn move_to_next_epoch(&mut self, epoch_duration_blocks: u32) {
-				let current_block_number = System::block_number();
-				self.move_forward_blocks(
-					epoch_duration_blocks - (current_block_number % epoch_duration_blocks),
-				);
-			}
-
-			pub fn submit_heartbeat_all_engines(&self) {
-				for engine in self.engines.values() {
-					let _result = Reputation::heartbeat(state_chain_runtime::Origin::signed(
-						engine.node_id.clone(),
-					));
-				}
-			}
-
-			pub fn move_forward_blocks(&mut self, n: u32) {
-				pub const INIT_TIMESTAMP: u64 = 30_000;
-				let current_block_number = System::block_number();
-				while System::block_number() < current_block_number + n {
-					let block_number = System::block_number() + 1;
-					let mut digest = sp_runtime::Digest::default();
-					digest.push(sp_runtime::DigestItem::PreRuntime(
-						sp_consensus_aura::AURA_ENGINE_ID,
-						sp_consensus_aura::Slot::from(block_number as u64).encode(),
-					));
-					System::initialize(&block_number, &System::block_hash(block_number), &digest);
-					System::on_initialize(block_number);
-					Session::on_initialize(block_number);
-					Flip::on_initialize(block_number);
-					Staking::on_initialize(block_number);
-					Auction::on_initialize(block_number);
-					Emissions::on_initialize(block_number);
-					Governance::on_initialize(block_number);
-					Reputation::on_initialize(block_number);
-					EthereumVault::on_initialize(block_number);
-					Validator::on_initialize(block_number);
-					Timestamp::set_timestamp((block_number as u64 * BLOCK_TIME) + INIT_TIMESTAMP);
-
-					for event in self.stake_manager_contract.events() {
-						for engine in self.engines.values() {
-							engine.on_contract_event(&event);
-						}
-					}
-
-					self.stake_manager_contract.clear();
-
-					let events = frame_system::Pallet::<Runtime>::events()
-						.into_iter()
-						.map(|e| e.event)
-						.skip(self.last_event)
-						.collect::<Vec<Event>>();
-
-					self.last_event += events.len();
-
-					for engine in self.engines.values_mut() {
-						engine.handle_state_chain_events(&events);
-					}
-=======
 				// Next block, no progress.
 				testnet.move_forward_blocks(1);
 
@@ -473,12 +344,13 @@
 
 				for node in &offline_nodes {
 					testnet.set_active(node, true);
->>>>>>> afec2e34
-				}
-
-				assert_eq!(GENESIS_EPOCH, Validator::epoch_index());
-
-				testnet.move_forward_blocks(HEARTBEAT_BLOCK_INTERVAL);
+				}
+
+				// Submit a heartbeat, for all the nodes. Given we were waiting for the nodes to
+				// come online to start the rotation, the rotation ought to start on the next
+				// block
+				testnet.submit_heartbeat_all_engines();
+				testnet.move_forward_blocks(1);
 
 				assert_eq!(GENESIS_EPOCH, Validator::epoch_index());
 
@@ -486,7 +358,7 @@
 				assert!(
 					matches!(
 						Validator::current_rotation_phase(),
-						RotationPhase::VaultsRotating(..)
+						RotationPhase::VaultsRotating { .. }
 					),
 					"Expected RotationPhase::VaultsRotating, got: {:?}.",
 					Validator::current_rotation_phase(),
@@ -504,7 +376,7 @@
 	// - Nodes without keys state remain unqualified as a backup with `None` as their last active
 	//   epoch
 	fn epoch_rotates() {
-		const EPOCH_BLOCKS: BlockNumber = 100;
+		const EPOCH_BLOCKS: BlockNumber = 1000;
 		const MAX_SET_SIZE: AuthorityCount = 5;
 		super::genesis::default()
 			.blocks_per_epoch(EPOCH_BLOCKS)
@@ -557,8 +429,9 @@
 					network::Cli::activate_account(node);
 				}
 
-				// Run to the next epoch to start the auction
-				testnet.move_forward_blocks(EPOCH_BLOCKS - 1);
+				testnet.move_to_next_epoch();
+				testnet.submit_heartbeat_all_engines();
+				testnet.move_forward_blocks(1);
 
 				assert!(matches!(
 					Validator::current_rotation_phase(),
@@ -624,86 +497,11 @@
 	}
 }
 
-<<<<<<< HEAD
-	// The minimum number of blocks a vault rotation should last
-	const VAULT_ROTATION_BLOCKS: BlockNumber = 6;
-
-	mod epoch {
-		use std::collections::BTreeSet;
-
-		use super::*;
-		use crate::tests::{genesis::GENESIS_BALANCE, network::setup_account_and_peer_mapping};
-		use cf_traits::{
-			BidderProvider, ChainflipAccount, ChainflipAccountState, ChainflipAccountStore,
-			EpochInfo,
-		};
-		use pallet_cf_validator::RotationPhase;
-		use state_chain_runtime::Validator;
-
-		#[test]
-		fn auction_repeats_after_failure_because_of_liveness() {
-			const EPOCH_BLOCKS: BlockNumber = 1000;
-			super::genesis::default()
-				.blocks_per_epoch(EPOCH_BLOCKS)
-				// As we run a rotation at genesis we will need accounts to support
-				// having 5 authorities as the default is 3 (Alice, Bob and Charlie)
-				.accounts(vec![
-					(AccountId::from(ALICE), GENESIS_BALANCE),
-					(AccountId::from(BOB), GENESIS_BALANCE),
-					(AccountId::from(CHARLIE), GENESIS_BALANCE),
-					(AccountId::from([0xfc; 32]), GENESIS_BALANCE),
-					(AccountId::from([0xfb; 32]), GENESIS_BALANCE),
-				])
-				.min_authorities(5)
-				.build()
-				.execute_with(|| {
-					let mut nodes = Validator::current_authorities();
-					let (mut testnet, mut backup_nodes) = network::Network::create(3, &nodes);
-
-					nodes.append(&mut backup_nodes);
-
-					// All nodes stake to be included in the next epoch which are witnessed on the
-					// state chain
-					for node in &nodes {
-						testnet.stake_manager_contract.stake(
-							node.clone(),
-							genesis::GENESIS_BALANCE + 1,
-							GENESIS_EPOCH,
-						);
-					}
-
-					// Set the first 4 nodes offline
-					let offline_nodes: Vec<_> = nodes.iter().take(4).cloned().collect();
-
-					for node in &offline_nodes {
-						testnet.set_active(node, false);
-						pallet_cf_reputation::LastHeartbeat::<Runtime>::remove(node);
-					}
-
-					// Run to the next epoch to start the auction
-					testnet.move_to_next_epoch(EPOCH_BLOCKS);
-
-					assert!(
-						matches!(Validator::current_rotation_phase(), RotationPhase::Idle),
-						"Expected RotationPhase::Idle, got: {:?}.",
-						Validator::current_rotation_phase(),
-					);
-
-					// Next block, no progress.
-					testnet.move_forward_blocks(1);
-
-					assert!(
-						matches!(Validator::current_rotation_phase(), RotationPhase::Idle),
-						"Expected RotationPhase::Idle, got: {:?}.",
-						Validator::current_rotation_phase(),
-					);
-=======
 mod staking {
 	use crate::{
 		genesis::GENESIS_BALANCE,
 		network::{create_testnet_with_new_staker, NEW_STAKE_AMOUNT},
 	};
->>>>>>> afec2e34
 
 	use super::{genesis, network, *};
 	use cf_traits::EpochInfo;
@@ -728,100 +526,6 @@
 					network::Cli::activate_account(&backup_node);
 				}
 
-<<<<<<< HEAD
-					// Submit a heartbeat, for all the nodes. Given we were waiting for the nodes to
-					// come online to start the rotation, the rotation ought to start on the next
-					// block
-					testnet.submit_heartbeat_all_engines();
-					testnet.move_forward_blocks(1);
-
-					assert_eq!(GENESIS_EPOCH, Validator::epoch_index());
-					assert!(
-						matches!(
-							Validator::current_rotation_phase(),
-							RotationPhase::VaultsRotating { .. }
-						),
-						"Expected RotationPhase::VaultsRotating, got: {:?}.",
-						Validator::current_rotation_phase(),
-					);
-
-					assert_eq!(GENESIS_EPOCH, Validator::epoch_index());
-					testnet.move_forward_blocks(VAULT_ROTATION_BLOCKS);
-					assert_eq!(GENESIS_EPOCH + 1, Validator::epoch_index());
-				});
-		}
-
-		#[test]
-		fn epoch_rotates() {
-			const EPOCH_BLOCKS: BlockNumber = 1000;
-			const MAX_SET_SIZE: AuthorityCount = 5;
-			super::genesis::default()
-				.blocks_per_epoch(EPOCH_BLOCKS)
-				.min_authorities(MAX_SET_SIZE)
-				.build()
-				.execute_with(|| {
-					let genesis_nodes = Validator::current_authorities();
-
-					let number_of_backup_nodes = MAX_SET_SIZE
-						.checked_sub(genesis_nodes.len() as AuthorityCount)
-						.expect("Max set size must be at least the number of genesis authorities");
-
-					let (mut testnet, backup_nodes) =
-						network::Network::create(number_of_backup_nodes as u8, &genesis_nodes);
-
-					assert_eq!(testnet.live_nodes().len() as AuthorityCount, MAX_SET_SIZE);
-					// All nodes stake to be included in the next epoch which are witnessed on the
-					// state chain
-					let stake_amount = genesis::GENESIS_BALANCE + 1;
-					for node in &testnet.live_nodes() {
-						testnet.stake_manager_contract.stake(
-							node.clone(),
-							stake_amount,
-							GENESIS_EPOCH,
-						);
-					}
-
-					// Add two nodes which don't have session keys
-					let keyless_nodes = vec![testnet.create_engine(), testnet.create_engine()];
-					// Our keyless nodes also stake
-					for keyless_node in &keyless_nodes {
-						testnet.stake_manager_contract.stake(
-							keyless_node.clone(),
-							stake_amount,
-							GENESIS_EPOCH,
-						);
-					}
-
-					// A late staker which we will use after the auction.  They are yet to stake
-					// and will do after the auction with the intention of being a backup node
-					let late_staker = testnet.create_engine();
-					testnet.set_active(&late_staker, true);
-
-					// Move forward one block to register the stakes on-chain.
-					testnet.move_forward_blocks(1);
-
-					for node in &backup_nodes {
-						network::setup_account_and_peer_mapping(node);
-						network::Cli::activate_account(node);
-					}
-					for node in &keyless_nodes {
-						network::setup_peer_mapping(node);
-						network::Cli::activate_account(node);
-					}
-
-					testnet.move_to_next_epoch(EPOCH_BLOCKS);
-					testnet.submit_heartbeat_all_engines();
-					testnet.move_forward_blocks(1);
-
-					assert!(
-						matches!(
-							Validator::current_rotation_phase(),
-							RotationPhase::VaultsRotating(..),
-						),
-						"Expected RotationPhase::VaultsRotating, got: {:?}.",
-						Validator::current_rotation_phase(),
-					);
-=======
 				nodes.append(&mut backup_nodes);
 
 				// Stake these nodes so that they are included in the next epoch
@@ -847,7 +551,6 @@
 						ETH_DUMMY_ADDR
 					));
 				}
->>>>>>> afec2e34
 
 				let end_of_claim_period =
 					EPOCH_BLOCKS * PERCENT_OF_EPOCH_PERIOD_CLAIMABLE as u32 / 100;
@@ -869,8 +572,7 @@
 
 				// Move to new epoch
 				testnet.move_to_next_epoch();
-				testnet.move_forward_blocks(1); // Start auction
-								// Run things to a successful vault rotation
+				// Run things to a successful vault rotation
 				testnet.move_forward_blocks(VAULT_ROTATION_BLOCKS);
 
 				assert_eq!(2, Validator::epoch_index(), "We are in a new epoch");
@@ -972,7 +674,7 @@
 	#[test]
 	fn genesis_nodes_rotated_out_accumulate_rewards_correctly() {
 		// We want to have at least one heartbeat within our reduced epoch
-		const EPOCH_BLOCKS: u32 = HEARTBEAT_BLOCK_INTERVAL * 2;
+		const EPOCH_BLOCKS: u32 = 1000;
 		// Reduce our validating set and hence the number of nodes we need to have a backup
 		// set
 		const MAX_AUTHORITIES: AuthorityCount = 10;
@@ -1010,7 +712,9 @@
 				}
 
 				// Start an auction
-				testnet.move_forward_blocks(EPOCH_BLOCKS - 1);
+				testnet.move_to_next_epoch();
+				testnet.submit_heartbeat_all_engines();
+				testnet.move_forward_blocks(1);
 
 				assert_eq!(
 					GENESIS_EPOCH,
@@ -1026,66 +730,8 @@
 					"We should be in a new epoch"
 				);
 
-<<<<<<< HEAD
-	mod authorities {
-		use crate::tests::{
-			genesis, network, NodeId, GENESIS_EPOCH, HEARTBEAT_BLOCK_INTERVAL,
-			VAULT_ROTATION_BLOCKS,
-		};
-		use cf_traits::{
-			AuthorityCount, ChainflipAccount, ChainflipAccountState, ChainflipAccountStore,
-			EpochInfo, FlipBalance, StakeTransfer,
-		};
-		use state_chain_runtime::{Flip, Runtime, Validator};
-		use std::collections::HashMap;
-
-		#[test]
-		fn genesis_nodes_rotated_out_accumulate_rewards_correctly() {
-			const EPOCH_BLOCKS: u32 = 1000;
-			// Reduce our validating set and hence the number of nodes we need to have a backup
-			// set
-			const MAX_AUTHORITIES: AuthorityCount = 10;
-			super::genesis::default()
-				.blocks_per_epoch(EPOCH_BLOCKS)
-				.max_authorities(MAX_AUTHORITIES)
-				.build()
-				.execute_with(|| {
-					// Create MAX_AUTHORITIES backup nodes and stake them above our genesis
-					// authorities The result will be our newly created nodes will be authorities
-					// and the genesis authorities will become backup nodes
-					let mut genesis_authorities = Validator::current_authorities();
-					let (mut testnet, mut init_backup_nodes) =
-						network::Network::create(MAX_AUTHORITIES as u8, &genesis_authorities);
-
-					// An initial stake which is greater than the genesis stakes
-					// We intend for these initially backup nodes to win the auction
-					const INITIAL_STAKE: FlipBalance = genesis::GENESIS_BALANCE * 2;
-					// Stake these backup nodes so that they are included in the next epoch
-					for node in &init_backup_nodes {
-						testnet.stake_manager_contract.stake(
-							node.clone(),
-							INITIAL_STAKE,
-							GENESIS_EPOCH,
-						);
-					}
-
-					// Allow the stakes to be registered, then initialise the account keys and peer
-					// ids.
-					testnet.move_forward_blocks(1);
-
-					for node in &init_backup_nodes {
-						network::setup_account_and_peer_mapping(node);
-						network::Cli::activate_account(node);
-					}
-
-					// Start an auction
-					testnet.move_to_next_epoch(EPOCH_BLOCKS);
-					testnet.submit_heartbeat_all_engines();
-					testnet.move_forward_blocks(1);
-=======
 				// assert list of authorities as being the new nodes
 				let mut current_authorities: Vec<NodeId> = Validator::current_authorities();
->>>>>>> afec2e34
 
 				current_authorities.sort();
 				init_backup_nodes.sort();
