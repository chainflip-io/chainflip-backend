#[cfg(test)]
mod tests {
	use frame_support::{
		assert_noop, assert_ok,
		sp_io::TestExternalities,
		traits::{GenesisBuild, OnInitialize},
	};
	use sp_consensus_aura::sr25519::AuthorityId as AuraId;
	use sp_core::crypto::{Pair, Public};
	use sp_finality_grandpa::AuthorityId as GrandpaId;
	use sp_runtime::{traits::Zero, Storage};
	use state_chain_runtime::{
		constants::common::*, opaque::SessionKeys, AccountId, Auction, Emissions, EthereumVault,
		Flip, Governance, Online, Origin, Reputation, Runtime, Session, Staking, System, Timestamp,
		Validator,
	};

	use cf_traits::{BlockNumber, EpochIndex, FlipBalance, IsOnline};
	use libsecp256k1::SecretKey;
	use pallet_cf_staking::{EthTransactionHash, EthereumAddress};
	use rand::{prelude::*, SeedableRng};
	use sp_runtime::AccountId32;

	type NodeId = AccountId32;
	const ETH_DUMMY_ADDR: EthereumAddress = [42u8; 20];
	const ETH_ZERO_ADDRESS: EthereumAddress = [0xff; 20];
	const TX_HASH: EthTransactionHash = [211u8; 32];

	macro_rules! on_events {
		($events:expr, $( $p:pat => $b:block ),* $(,)?) => {
			for event in $events {
				$(if let $p = event { $b })*
			}
		}
	}

	pub const GENESIS_KEY: u64 = 42;

	mod network {
		use super::*;
		use crate::tests::BLOCK_TIME;
		use cf_chains::eth::{to_ethereum_address, AggKey, SchnorrVerificationComponents};
		use cf_traits::{ChainflipAccount, ChainflipAccountState, ChainflipAccountStore};
		use frame_support::traits::HandleLifetime;
		use libsecp256k1::PublicKey;
		use pallet_cf_vaults::KeygenOutcome;
		use state_chain_runtime::{Event, HeartbeatBlockInterval, Origin};
		use std::{cell::RefCell, collections::HashMap, rc::Rc};

		// Events from ethereum contract
		#[derive(Debug, Clone)]
		pub enum ContractEvent {
			Staked { node_id: NodeId, amount: FlipBalance, total: FlipBalance },
		}

		// A staking contract
		#[derive(Default)]
		pub struct StakingContract {
			// List of stakes
			pub stakes: HashMap<NodeId, FlipBalance>,
			// Events to be processed
			pub events: Vec<ContractEvent>,
		}

		impl StakingContract {
			// Stake for validator
			pub fn stake(&mut self, node_id: NodeId, amount: FlipBalance) {
				let current_amount = self.stakes.get(&node_id).unwrap_or(&0);
				let total = current_amount + amount;
				self.stakes.insert(node_id.clone(), total);

				self.events.push(ContractEvent::Staked { node_id, amount, total });
			}
			// Get events for this contract
			fn events(&self) -> Vec<ContractEvent> {
				self.events.clone()
			}
			// Clear events
			fn clear(&mut self) {
				self.events.clear();
			}
		}

		// Representation of the state-chain cmd tool
		pub struct Cli;

		impl Cli {
			// Activates an account to become a validator in the next epoch
			pub fn activate_account(account: NodeId) {
				assert_ok!(state_chain_runtime::Staking::activate_account(Origin::signed(account)));
			}
		}

		pub struct Signer {
			agg_secret_key: SecretKey,
			signatures: HashMap<cf_chains::eth::H256, [u8; 32]>,
			key_seed: u64,
			proposed_seed: Option<u64>,
		}

		impl Default for Signer {
			fn default() -> Self {
				let key_seed = GENESIS_KEY;
				let (agg_secret_key, _) = Self::generate_keypair(key_seed);
				Signer { agg_secret_key, signatures: HashMap::new(), key_seed, proposed_seed: None }
			}
		}

		impl Signer {
			// Sign message with current key, caches signatures
			pub fn sign(
				&mut self,
				message: &cf_chains::eth::H256,
			) -> SchnorrVerificationComponents {
				// A nonce, k
				let (k, k_times_g) = Self::generate_keypair(self.key_seed * 2);
				// k.G
				let k_times_g_addr = to_ethereum_address(k_times_g);
				// If this message has been signed before return from cache else sign and cache
				return match self.signatures.get(message) {
					Some(signature) =>
						SchnorrVerificationComponents { s: *signature, k_times_g_addr },
					None => {
						let agg_key =
							AggKey::from_private_key_bytes(self.agg_secret_key.serialize());
						let signature = agg_key.sign(&(*message).into(), &self.agg_secret_key, &k);

						self.signatures.insert(*message, signature);

						SchnorrVerificationComponents { s: signature, k_times_g_addr }
					},
				}
			}

			// Generate a keypair with seed
			pub fn generate_keypair(seed: u64) -> (SecretKey, PublicKey) {
				let agg_key_priv: [u8; 32] = StdRng::seed_from_u64(seed).gen();
				let secret_key = SecretKey::parse(&agg_key_priv).unwrap();
				(secret_key, PublicKey::from_secret_key(&secret_key))
			}

			// The public key proposed
			pub fn proposed_public_key(&mut self) -> AggKey {
				let (_, public) =
					Self::generate_keypair(self.proposed_seed.expect("No key has been proposed"));
				AggKey::from_pubkey_compressed(public.serialize_compressed())
			}

			// Propose a new public key
			pub fn propose_new_public_key(&mut self) -> AggKey {
				self.proposed_seed = Some(self.key_seed + 1);
				self.proposed_public_key()
			}

			// Rotate to the current proposed key and clear cache
			pub fn rotate_keys(&mut self) {
				if self.proposed_seed.is_some() {
					self.key_seed += self.proposed_seed.expect("No key has been proposed");
					let (secret_key, _) = Self::generate_keypair(self.key_seed);
					self.agg_secret_key = secret_key;
					self.signatures.clear();
					self.proposed_seed = None;
				}
			}
		}

		pub enum EngineState {
			None,
			Rotation,
		}

		// Engine monitoring contract
		pub struct Engine {
			pub node_id: NodeId,
			pub active: bool,
			pub signer: Rc<RefCell<Signer>>,
			pub engine_state: EngineState,
		}

		impl Engine {
			fn new(node_id: NodeId, signer: Rc<RefCell<Signer>>) -> Self {
				Engine { node_id, active: true, signer, engine_state: EngineState::None }
			}

			fn state(&self) -> ChainflipAccountState {
				ChainflipAccountStore::<Runtime>::get(&self.node_id).state
			}

			// Handle events from contract
			fn on_contract_event(&self, event: &ContractEvent) {
				if self.state() == ChainflipAccountState::Validator && self.active {
					match event {
						ContractEvent::Staked { node_id: validator_id, amount, .. } => {
							// Witness event -> send transaction to state chain
							state_chain_runtime::WitnesserApi::witness_staked(
								Origin::signed(self.node_id.clone()),
								validator_id.clone(),
								*amount,
								ETH_ZERO_ADDRESS,
								TX_HASH,
							)
							.expect("should be able to witness stake for node");
						},
					}
				}
			}

			// Handle events coming in from the state chain
			// TODO have this abstracted out
			fn handle_state_chain_events(&mut self, events: &[Event]) {
				// If active handle events
				if self.active {
					// Being a validator we would respond to certain events
					if self.state() == ChainflipAccountState::Validator {
						on_events!(
							events,
							Event::Validator(
								// A new epoch
								pallet_cf_validator::Event::NewEpoch(_epoch_index)) => {
									(&*self.signer).borrow_mut().rotate_keys();
							},
							Event::EthereumThresholdSigner(
								// A signature request
								pallet_cf_threshold_signature::Event::ThresholdSignatureRequest(
									ceremony_id,
									_,
									ref signers,
									payload)) => {

								// Participate in signing ceremony if requested.
								// We only need one node to submit the unsigned transaction.
								if let Some(node_id) = signers.get(0) { if node_id == &self.node_id {
									// Sign with current key
									let verification_components = (&*self.signer).borrow_mut().sign(payload);
									state_chain_runtime::EthereumThresholdSigner::signature_success(
										Origin::none(),
										*ceremony_id,
										verification_components,
									).expect("should be able to submit threshold signature for Ethereum");
								} };
							},
							Event::EthereumThresholdSigner(
								// A threshold has been met for this signature
								pallet_cf_threshold_signature::Event::ThresholdDispatchComplete(..)) => {
									if let EngineState::Rotation = self.engine_state {
										// If we rotating let's witness the keys being rotated on the contract
										let ethereum_block_number: u64 = 100;
										let tx_hash = [1u8; 32];

										let public_key = (&*self.signer).borrow_mut().proposed_public_key();

										state_chain_runtime::WitnesserApi::witness_eth_aggkey_rotation(
											Origin::signed(self.node_id.clone()),
											public_key,
											ethereum_block_number,
											tx_hash.into(),
										).expect("should be able to vault key rotation for node");
									}
							},
							Event::EthereumVault(pallet_cf_vaults::Event::KeygenSuccess(..)) => {
								self.engine_state = EngineState::Rotation;
							},
							Event::EthereumVault(pallet_cf_vaults::Event::VaultRotationCompleted) => {
								self.engine_state = EngineState::None;
							},
						);
					}

					// Being staked we would be required to respond to keygen requests
					on_events!(
						events,
						Event::EthereumVault(
							// A keygen request has been made
							pallet_cf_vaults::Event::KeygenRequest(ceremony_id, validators)) => {
								if validators.contains(&self.node_id) {
									// Propose a new key
									let public_key = (&*self.signer).borrow_mut().propose_new_public_key();

									state_chain_runtime::EthereumVault::report_keygen_outcome(
										Origin::signed(self.node_id.clone()),
										*ceremony_id,
										KeygenOutcome::Success(public_key),
									).unwrap_or_else(|_| panic!("should be able to report keygen outcome from node: {}", self.node_id));
								}
						},
					);
				}
			}

			// On block handler
			fn on_block(&self, block_number: BlockNumber) {
				if self.active {
					// Heartbeat -> Send transaction to state chain twice an interval
					if block_number % (HeartbeatBlockInterval::get() / 2) == 0 {
						// Online pallet
						let _result = Online::heartbeat(state_chain_runtime::Origin::signed(
							self.node_id.clone(),
						));
					}
				}
			}
		}

		// Create an account, generate and register the session keys
		pub(crate) fn setup_account(node_id: &NodeId, seed: &str) {
			assert_ok!(frame_system::Provider::<Runtime>::created(node_id));

			let key = SessionKeys {
				aura: get_from_seed::<AuraId>(seed),
				grandpa: get_from_seed::<GrandpaId>(seed),
			};

			assert_ok!(state_chain_runtime::Session::set_keys(
				state_chain_runtime::Origin::signed(node_id.clone()),
				key,
				vec![]
			));
		}

		pub(crate) fn setup_peer_mapping(node_id: &NodeId, seed: &str) {
			let peer_keypair = sp_core::ed25519::Pair::from_legacy_string(seed, None);

			use sp_core::Encode;
			assert_ok!(state_chain_runtime::Validator::register_peer_id(
				state_chain_runtime::Origin::signed(node_id.clone()),
				peer_keypair.public(),
				0,
				0,
				peer_keypair.sign(&node_id.encode()[..]),
			));
		}

		#[derive(Default)]
		pub struct Network {
			engines: HashMap<NodeId, Engine>,
			pub stake_manager_contract: StakingContract,
			last_event: usize,
			node_counter: u32,
			pub signer: Rc<RefCell<Signer>>,
		}

		impl Network {
			pub fn next_node_id(&mut self) -> NodeId {
				self.node_counter += 1;
				// TODO improve this to not overflow
				[self.node_counter as u8; 32].into()
			}

			// Create a network which includes the validators in genesis of number of nodes
			// and return a network and sorted list of nodes within
			pub fn create(number_of_nodes: u8, nodes_to_include: &[NodeId]) -> (Self, Vec<NodeId>) {
				let mut network: Network = Default::default();

				// Include any nodes already *created* to the test network
				for node in nodes_to_include {
					network.add_node(node);
					setup_peer_mapping(node, &node.clone().to_string());
				}

				let remaining_nodes = number_of_nodes.saturating_sub(nodes_to_include.len() as u8);

				let mut nodes = Vec::new();
				for _ in 0..remaining_nodes {
					let node_id = network.next_node_id();
					nodes.push(node_id.clone());
					let seed = node_id.clone().to_string();
					setup_account(&node_id, &seed);
					setup_peer_mapping(&node_id, &seed);
					network
						.engines
						.insert(node_id.clone(), Engine::new(node_id, network.signer.clone()));
				}

				nodes.append(&mut nodes_to_include.to_vec());
				nodes.sort();
				(network, nodes)
			}

			pub fn filter_nodes(&self, state: ChainflipAccountState) -> Vec<NodeId> {
				self.engines
					.iter()
					.filter_map(
						|(node_id, engine)| {
							if engine.state() == state {
								Some(node_id)
							} else {
								None
							}
						},
					)
					.cloned()
					.collect()
			}

			pub fn set_active(&mut self, node_id: &NodeId, active: bool) {
				self.engines.get_mut(node_id).expect("valid node_id").active = active;
			}

			pub fn create_node(&mut self) -> NodeId {
				let node_id = self.next_node_id();
				self.add_node(&node_id);
				node_id
			}

			// Adds a node which doesn't have its session keys set
			pub fn add_node(&mut self, node_id: &NodeId) {
				self.engines.insert(
					node_id.clone(),
					Engine {
						node_id: node_id.clone(),
						active: true,
						signer: self.signer.clone(),
						engine_state: EngineState::None,
					},
				);
			}

			pub fn move_to_next_epoch(&mut self, epoch: u32) {
				let current_block_number = System::block_number();
				self.move_forward_blocks(epoch - (current_block_number % epoch));
			}

			pub fn move_to_next_heartbeat_interval(&mut self) {
				let current_block_number = System::block_number();
				self.move_forward_blocks(
					HeartbeatBlockInterval::get() -
						(current_block_number % HeartbeatBlockInterval::get()) +
						1,
				);
			}

			pub fn move_forward_blocks(&mut self, n: u32) {
				pub const INIT_TIMESTAMP: u64 = 30_000;
				let current_block_number = System::block_number();
				while System::block_number() < current_block_number + n {
					Timestamp::set_timestamp(
						(System::block_number() as u64 * BLOCK_TIME) + INIT_TIMESTAMP,
					);
					Session::on_initialize(System::block_number());
					Online::on_initialize(System::block_number());
					Flip::on_initialize(System::block_number());
					Staking::on_initialize(System::block_number());
					Auction::on_initialize(System::block_number());
					Emissions::on_initialize(System::block_number());
					Governance::on_initialize(System::block_number());
					Reputation::on_initialize(System::block_number());
					EthereumVault::on_initialize(System::block_number());
					Validator::on_initialize(System::block_number());

					// Notify contract events
					for event in self.stake_manager_contract.events() {
						for engine in self.engines.values() {
							engine.on_contract_event(&event);
						}
					}

					// Clear events on contract
					self.stake_manager_contract.clear();

					// Collect state chain events
					let events = frame_system::Pallet::<Runtime>::events()
						.into_iter()
						.map(|e| e.event)
						.skip(self.last_event)
						.collect::<Vec<Event>>();

					self.last_event += events.len();

					// State chain events
					for engine in self.engines.values_mut() {
						engine.handle_state_chain_events(&events);
					}

					// A completed block notification
					for engine in self.engines.values() {
						engine.on_block(System::block_number());
					}
					System::set_block_number(System::block_number() + 1);
				}
			}
		}
	}

	// TODO - remove collision of account numbers
	pub const ALICE: [u8; 32] = [0xff; 32];
	pub const BOB: [u8; 32] = [0xfe; 32];
	pub const CHARLIE: [u8; 32] = [0xfd; 32];
	// Root and Gov member
	pub const ERIN: [u8; 32] = [0xfc; 32];

	pub const BLOCK_TIME: u64 = 1000;
	const GENESIS_EPOCH: EpochIndex = 1;

	pub fn get_from_seed<TPublic: Public>(seed: &str) -> <TPublic::Pair as Pair>::Public {
		TPublic::Pair::from_string(&format!("//{}", seed), None)
			.expect("static values are valid; qed")
			.public()
	}

	pub struct ExtBuilder {
		pub accounts: Vec<(AccountId, FlipBalance)>,
		root: AccountId,
		blocks_per_epoch: BlockNumber,
		max_validators: u32,
		min_validators: u32,
	}

	impl Default for ExtBuilder {
		fn default() -> Self {
			Self {
				accounts: vec![],
				root: AccountId::default(),
				blocks_per_epoch: Zero::zero(),
				max_validators: MAX_VALIDATORS,
				min_validators: 1,
			}
		}
	}

	impl ExtBuilder {
		fn accounts(mut self, accounts: Vec<(AccountId, FlipBalance)>) -> Self {
			self.accounts = accounts;
			self
		}

		fn root(mut self, root: AccountId) -> Self {
			self.root = root;
			self
		}

		fn blocks_per_epoch(mut self, blocks_per_epoch: BlockNumber) -> Self {
			self.blocks_per_epoch = blocks_per_epoch;
			self
		}

		fn max_validators(mut self, max_validators: u32) -> Self {
			self.max_validators = max_validators;
			self
		}

		fn min_validators(mut self, min_validators: u32) -> Self {
			self.min_validators = min_validators;
			self
		}

		fn configure_storages(&self, storage: &mut Storage) {
			pallet_cf_flip::GenesisConfig::<Runtime> { total_issuance: TOTAL_ISSUANCE }
				.assimilate_storage(storage)
				.unwrap();

			pallet_cf_staking::GenesisConfig::<Runtime> {
				genesis_stakers: self.accounts.clone(),
				minimum_stake: MIN_STAKE,
				claim_ttl: core::time::Duration::from_secs(3 * CLAIM_DELAY),
			}
			.assimilate_storage(storage)
			.unwrap();

			pallet_session::GenesisConfig::<Runtime> {
				keys: self
					.accounts
					.iter()
					.map(|x| {
						(
							x.0.clone(),
							x.0.clone(),
							SessionKeys {
								aura: get_from_seed::<AuraId>(&x.0.clone().to_string()),
								grandpa: get_from_seed::<GrandpaId>(&x.0.clone().to_string()),
							},
						)
					})
					.collect::<Vec<_>>(),
			}
			.assimilate_storage(storage)
			.unwrap();

			GenesisBuild::<Runtime>::assimilate_storage(
				&pallet_cf_auction::GenesisConfig {
					validator_size_range: (self.min_validators, self.max_validators),
				},
				storage,
			)
			.unwrap();

			GenesisBuild::<Runtime>::assimilate_storage(
				&pallet_cf_emissions::GenesisConfig {
					validator_emission_inflation: VALIDATOR_EMISSION_INFLATION_BPS,
					backup_validator_emission_inflation: BACKUP_VALIDATOR_EMISSION_INFLATION_BPS,
				},
				storage,
			)
			.unwrap();

			pallet_cf_governance::GenesisConfig::<Runtime> {
				members: vec![self.root.clone()],
				expiry_span: EXPIRY_SPAN_IN_SECONDS,
			}
			.assimilate_storage(storage)
			.unwrap();

			pallet_cf_reputation::GenesisConfig::<Runtime> {
				accrual_ratio: (ACCRUAL_POINTS, ACCRUAL_BLOCKS),
			}
			.assimilate_storage(storage)
			.unwrap();

			pallet_cf_validator::GenesisConfig::<Runtime> {
				blocks_per_epoch: self.blocks_per_epoch,
				// TODO Fix this
				bond: self.accounts[0].1,
				claim_period_as_percentage: PERCENT_OF_EPOCH_PERIOD_CLAIMABLE,
			}
			.assimilate_storage(storage)
			.unwrap();

			let (_, public_key) = network::Signer::generate_keypair(GENESIS_KEY);
			let ethereum_vault_key = public_key.serialize_compressed().to_vec();

			GenesisBuild::<Runtime, _>::assimilate_storage(
				&state_chain_runtime::EthereumVaultConfig {
					vault_key: ethereum_vault_key,
					deployment_block: 0,
				},
				storage,
			)
			.unwrap();
		}

		/// Default ext configuration with BlockNumber 1
		pub fn build(&self) -> TestExternalities {
			let mut storage =
				frame_system::GenesisConfig::default().build_storage::<Runtime>().unwrap();

			self.configure_storages(&mut storage);

			let mut ext = TestExternalities::from(storage);
			ext.execute_with(|| System::set_block_number(1));

			ext
		}
	}

	mod genesis {
		use super::*;
		use cf_traits::{
			ChainflipAccount, ChainflipAccountState, ChainflipAccountStore, StakeTransfer,
		};
		pub const GENESIS_BALANCE: FlipBalance = TOTAL_ISSUANCE / 100;
		pub const NUMBER_OF_VALIDATORS: u32 = 3;

		pub fn default() -> ExtBuilder {
			ExtBuilder::default()
				.accounts(vec![
					(AccountId::from(ALICE), GENESIS_BALANCE),
					(AccountId::from(BOB), GENESIS_BALANCE),
					(AccountId::from(CHARLIE), GENESIS_BALANCE),
				])
				.root(AccountId::from(ERIN))
		}

		#[test]
		// The following state is to be expected at genesis
		// - Total issuance
		// - The genesis validators are all staked equally
		// - The minimum active bid is set at the stake for a genesis validator
		// - The genesis validators are available via validator_lookup()
		// - The genesis validators are in the session
		// - The genesis validators are considered offline for this heartbeat interval
		// - No emissions have been made
		// - No rewards have been distributed
		// - No vault rotation has occurred
		// - Relevant nonce are at 0
		// - Governance has its member
		// - There have been no proposals
		// - Emission inflation for both validators and backup validators are set
		// - No one has reputation
		// - The genesis validators have last active epoch set
		fn state_of_genesis_is_as_expected() {
			default().build().execute_with(|| {
				// Confirmation that we have our assumed state at block 1
				assert_eq!(
					Flip::total_issuance(),
					TOTAL_ISSUANCE,
					"we have issued the total issuance"
				);

				let accounts =
					[AccountId::from(CHARLIE), AccountId::from(BOB), AccountId::from(ALICE)];

				for account in accounts.iter() {
					assert_eq!(
						Flip::stakeable_balance(account),
						GENESIS_BALANCE,
						"the account has its stake"
					);
				}

				assert_eq!(Validator::bond(), GENESIS_BALANCE);
				let mut validators = Validator::validators();
				validators.sort();
				assert_eq!(validators, accounts, "the validators are those expected at genesis");

				assert_eq!(
					Validator::epoch_number_of_blocks(),
					0,
					"epochs will not rotate automatically from genesis"
				);

				for account in accounts.iter() {
					assert_eq!(
						Validator::validator_lookup(account),
						Some(()),
						"validator is present in lookup"
					);
				}

				for account in accounts.iter() {
					assert!(!Online::is_online(account), "node should have not sent a heartbeat");
				}

				assert_eq!(Emissions::last_mint_block(), 0, "no emissions");

				assert_eq!(Validator::ceremony_id_counter(), 0, "no key generation requests");

				assert_eq!(EthereumVault::chain_nonce(), 0, "nonce not incremented");

				assert!(
					Governance::members().contains(&AccountId::from(ERIN)),
					"expected governor"
				);
				assert_eq!(Governance::proposal_id_counter(), 0, "no proposal for governance");

				assert_eq!(
					Emissions::validator_emission_inflation(),
					VALIDATOR_EMISSION_INFLATION_BPS,
					"invalid emission inflation for validators"
				);

				assert_eq!(
					Emissions::backup_validator_emission_inflation(),
					BACKUP_VALIDATOR_EMISSION_INFLATION_BPS,
					"invalid emission inflation for backup validators"
				);

				for account in accounts.iter() {
					assert_eq!(
						Reputation::reputation(account),
						pallet_cf_reputation::Reputation::<BlockNumber>::default(),
						"validator shouldn't have reputation points"
					);
				}

				for account in accounts.iter() {
					let account_data = ChainflipAccountStore::<Runtime>::get(account);
					assert_eq!(
						Some(1),
						account_data.last_active_epoch,
						"validator should be active in the genesis epoch(1)"
					);
					assert_eq!(ChainflipAccountState::Validator, account_data.state);
				}
			});
		}
	}

	// The minimum number of blocks a vault rotation should last
	const VAULT_ROTATION_BLOCKS: BlockNumber = 6;

	mod epoch {
		use super::{genesis::GENESIS_BALANCE, *};
		use crate::tests::network::{setup_account, setup_peer_mapping};
		use cf_traits::{
			ChainflipAccount, ChainflipAccountState, ChainflipAccountStore, EpochInfo,
		};
		use pallet_cf_validator::RotationStatus;
		use state_chain_runtime::{HeartbeatBlockInterval, Validator};

		#[test]
		// We have a test network which goes into the first epoch
		// The auction fails as the stakers are offline and we fail at `WaitingForBids`
		// We require that a network has a minimum of 5 nodes.  We have a network of 8(3 from
		// genesis and 5 new bidders).  We knock 4 of these nodes offline.
		// A new auction is started
		// This continues until we have a new set
		fn auction_repeats_after_failure_because_of_liveness() {
			const EPOCH_BLOCKS: BlockNumber = 100;
			super::genesis::default()
				.blocks_per_epoch(EPOCH_BLOCKS)
				// As we run a rotation at genesis we will need accounts to support
				// having 5 validators as the default is 3 (Alice, Bob and Charlie)
				.accounts(vec![
					(AccountId::from(ALICE), GENESIS_BALANCE),
					(AccountId::from(BOB), GENESIS_BALANCE),
					(AccountId::from(CHARLIE), GENESIS_BALANCE),
					(AccountId::from([0xfc; 32]), GENESIS_BALANCE),
					(AccountId::from([0xfb; 32]), GENESIS_BALANCE),
				])
				.min_validators(5)
				.build()
				.execute_with(|| {
					// A network with a set of passive nodes
					let (mut testnet, nodes) =
						network::Network::create(8, &Validator::current_validators());

					// All nodes stake to be included in the next epoch which are witnessed on the
					// state chain
					for node in &nodes {
						testnet
							.stake_manager_contract
							.stake(node.clone(), genesis::GENESIS_BALANCE + 1);
					}

					// Set the first 4 nodes offline
					let offline_nodes: Vec<_> = nodes.iter().take(4).cloned().collect();

					for node in &offline_nodes {
						testnet.set_active(node, false);
					}

					// Run to the next epoch to start the auction
					testnet.move_to_next_epoch(EPOCH_BLOCKS);

					// Activate the accounts
					for node in &nodes {
						network::Cli::activate_account(node.clone());
					}

					// Move to start of auction
					testnet.move_forward_blocks(1);

					assert_eq!(Validator::rotation_phase(), RotationStatus::RunAuction);

					// Next block, another auction
					testnet.move_forward_blocks(1);

					assert_eq!(Validator::rotation_phase(), RotationStatus::RunAuction);

					for node in &offline_nodes {
						testnet.set_active(node, true);
					}

					assert_eq!(GENESIS_EPOCH, Validator::epoch_index());

					// Move forward heartbeat to get those missing nodes online
					testnet.move_forward_blocks(HeartbeatBlockInterval::get());

					assert_eq!(2, Validator::epoch_index());
				});
		}

		#[test]
		// An epoch has completed.  We have a genesis where the blocks per epoch are
		// set to 100
		// - When the epoch is reached an auction is started and completed
		// - All nodes stake above the MAB
		// - We have two nodes that haven't registered their session keys
		// - New validators have the state of Validator with the last active epoch stored
		// - Nodes without keys state remains passive with `None` as their last active epoch
		fn epoch_rotates() {
			const EPOCH_BLOCKS: BlockNumber = 100;
			const ACTIVE_SET_SIZE: u32 = 5;
			super::genesis::default()
				.blocks_per_epoch(EPOCH_BLOCKS)
				.max_validators(ACTIVE_SET_SIZE)
				.build()
				.execute_with(|| {
					// A network with a set of passive nodes
					let (mut testnet, nodes) = network::Network::create(
						ACTIVE_SET_SIZE as u8,
						&Validator::current_validators(),
					);
					// Add two nodes which don't have session keys
					let keyless_nodes = vec![testnet.create_node(), testnet.create_node()];
					// All nodes stake to be included in the next epoch which are witnessed on the
					// state chain
					let stake_amount = genesis::GENESIS_BALANCE + 1;
					for node in &nodes {
						testnet.stake_manager_contract.stake(node.clone(), stake_amount);
					}
					// Our keyless nodes also stake
					for keyless_node in &keyless_nodes {
						testnet.stake_manager_contract.stake(keyless_node.clone(), stake_amount);
					}

					// A late staker which we will use after the auction.  They are yet to stake
					// and will do after the auction with the intention of being a backup validator
					let late_staker = testnet.create_node();
					testnet.set_active(&late_staker, true);
					let seed = late_staker.to_string();
					setup_account(&late_staker, &seed);
					setup_peer_mapping(&late_staker, &seed);

					// Run to the next epoch to start the auction
					testnet.move_forward_blocks(EPOCH_BLOCKS);

					// Activate the accounts
					for node in &nodes {
						network::Cli::activate_account(node.clone());
					}

					assert_eq!(Validator::rotation_phase(), RotationStatus::RunAuction);

					// For each subsequent block the state chain will check if the vault has rotated
					// until then we stay in the `ValidatorsSelected`
					// Run things to a successful vault rotation
					testnet.move_forward_blocks(VAULT_ROTATION_BLOCKS);

					assert_eq!(
						GENESIS_EPOCH + 1,
						Validator::epoch_index(),
						"We should be in the next epoch"
					);

					assert_eq!(
						Validator::bond(),
						stake_amount,
						"minimum active bid should be that of the new stake"
					);

					let mut winners = Validator::validators();
					winners.sort();
					assert_eq!(
						winners,
						nodes,
						"the new winners should be those genesis validators and the new nodes created in test"
					);

					let mut new_validators = Validator::current_validators();
					new_validators.sort();

					// This new set of winners should also be the validators of the network
					assert_eq!(
						new_validators,
						nodes,
						"the new validators should be those genesis validators and the new nodes created in test"
					);

					for account in keyless_nodes.iter() {
						assert_eq!(
							None,
							ChainflipAccountStore::<Runtime>::get(account).last_active_epoch,
							"this node should have never been active"
						);
						assert_eq!(
							ChainflipAccountState::Passive,
							ChainflipAccountStore::<Runtime>::get(account).state,
							"should be a passive node"
						);
					}

					let current_epoch = Validator::epoch_index();
					for account in new_validators.iter() {
						assert_eq!(
							Some(current_epoch),
							ChainflipAccountStore::<Runtime>::get(account).last_active_epoch,
							"validator should have been active in current epoch"
						);
						assert_eq!(
							ChainflipAccountState::Validator,
							ChainflipAccountStore::<Runtime>::get(account).state,
							"should be validator"
						);
					}

					// A late staker comes along, they should become a backup validator as they have
					// everything in place
					testnet.stake_manager_contract.stake(late_staker.clone(), stake_amount);
					testnet.move_forward_blocks(1);
					assert_eq!(
						ChainflipAccountState::Backup,
						ChainflipAccountStore::<Runtime>::get(&late_staker).state,
						"late staker should be a backup validator"
					);

					// Run to the next epoch to start the auction
					testnet.move_forward_blocks(EPOCH_BLOCKS);
					testnet.move_forward_blocks(VAULT_ROTATION_BLOCKS);
					assert_eq!(
						GENESIS_EPOCH + 2,
						Validator::epoch_index(),
						"We should be in the next epoch"
					);
				});
		}
	}

	mod staking {
		use super::{genesis, network, *};
		use cf_traits::EpochInfo;
		use pallet_cf_staking::pallet::Error;
		#[test]
		// Stakers cannot claim when we are out of the claiming period (50% of the epoch)
		// We have a set of nodes that are staked and can claim in the claiming period and
		// not claim when out of the period
		fn cannot_claim_stake_out_of_claim_period() {
			const EPOCH_BLOCKS: u32 = 100;
			const MAX_VALIDATORS: u32 = 3;
			super::genesis::default()
				.blocks_per_epoch(EPOCH_BLOCKS)
				.max_validators(MAX_VALIDATORS)
				.build()
				.execute_with(|| {
					// Create the test network with some fresh nodes and the genesis validators
					let (mut testnet, nodes) = network::Network::create(
						MAX_VALIDATORS as u8,
						&Validator::current_validators(),
					);
					// Stake these nodes so that they are included in the next epoch
					let stake_amount = genesis::GENESIS_BALANCE;
					for node in &nodes {
						testnet.stake_manager_contract.stake(node.clone(), stake_amount);
					}

					// Move forward one block to process events
					testnet.move_forward_blocks(1);

					assert_eq!(
						GENESIS_EPOCH,
						Validator::epoch_index(),
						"We should be in the genesis epoch"
					);

					// We should be able to claim stake out of an auction
					for node in &nodes {
<<<<<<< HEAD
						assert_ok!(Staking::claim(
							Origin::signed(node.clone()),
							1,
							ETH_ZERO_ADDRESS
						));
						network::Cli::activate_account(node.clone());
=======
						assert_ok!(Staking::claim(Origin::signed(node.clone()), 1, ETH_DUMMY_ADDR));
>>>>>>> 8769cc30
					}

					let end_of_claim_period =
						EPOCH_BLOCKS * PERCENT_OF_EPOCH_PERIOD_CLAIMABLE as u32 / 100;
					// Move to end of the claim period
					System::set_block_number(end_of_claim_period + 1);
					// We will try to claim some stake
					for node in &nodes {
						assert_noop!(
							Staking::claim(
								Origin::signed(node.clone()),
								stake_amount,
								ETH_DUMMY_ADDR
							),
							Error::<Runtime>::AuctionPhase
						);
					}

					assert_eq!(
						1,
						Validator::epoch_index(),
						"We should still be in the first epoch"
					);

					// Move to new epoch
					testnet.move_to_next_epoch(EPOCH_BLOCKS);
					testnet.move_forward_blocks(1); // Start auction
								// Run things to a successful vault rotation
					testnet.move_forward_blocks(VAULT_ROTATION_BLOCKS);

					assert_eq!(2, Validator::epoch_index(), "We are in a new epoch");

					// We should be able to claim again outside of the auction
					// At the moment we have a pending claim so we would expect an error here for
					// this.
					// TODO implement Claims in Contract/Network
					for node in &nodes {
						assert_noop!(
							Staking::claim(Origin::signed(node.clone()), 1, ETH_DUMMY_ADDR),
							Error::<Runtime>::PendingClaim
						);
					}
				});
		}
	}

	mod runtime {
		use super::*;
		use frame_support::dispatch::GetDispatchInfo;
		use pallet_cf_flip::FlipTransactionPayment;
		use pallet_transaction_payment::OnChargeTransaction;

		#[test]
		// We have two types of accounts. One set of accounts which is part
		// of the governance and is allowed to make free calls to governance extrinsic.
		// All other accounts are normally charged and can call any extrinsic.
		fn restriction_handling() {
			super::genesis::default().build().execute_with(|| {
				let call: state_chain_runtime::Call = frame_system::Call::remark(vec![]).into();
				let gov_call: state_chain_runtime::Call =
					pallet_cf_governance::Call::approve(1).into();
				// Expect a successful normal call to work
				let ordinary = FlipTransactionPayment::<Runtime>::withdraw_fee(
					&ALICE.into(),
					&call,
					&call.get_dispatch_info(),
					5,
					0,
				);
				assert!(ordinary.expect("we have a result").is_some(), "expected Some(Surplus)");
				// Expect a successful gov call to work
				let gov = FlipTransactionPayment::<Runtime>::withdraw_fee(
					&ERIN.into(),
					&gov_call,
					&gov_call.get_dispatch_info(),
					5000,
					0,
				);
				assert!(gov.expect("we have a result").is_none(), "expected None");
				// Expect a non gov call to fail when it's executed by gov member
				let gov_err = FlipTransactionPayment::<Runtime>::withdraw_fee(
					&ERIN.into(),
					&call,
					&call.get_dispatch_info(),
					5000,
					0,
				);
				assert!(gov_err.is_err(), "expected an error");
			});
		}
	}

	mod validators {
		use crate::tests::{genesis, network, NodeId, GENESIS_EPOCH, VAULT_ROTATION_BLOCKS};
		use cf_traits::{ChainflipAccountState, EpochInfo, FlipBalance, IsOnline, StakeTransfer};
		use pallet_cf_validator::PercentageRange;
		use state_chain_runtime::{
			Auction, EmergencyRotationPercentageRange, Flip, HeartbeatBlockInterval, Online,
			Validator,
		};
		use std::collections::HashMap;

		#[test]
		// We have a set of backup validators who receive rewards
		// A network is created where we have a validating set with a set of backup validators
		// The backup validators would receive emissions on each heartbeat
		fn backup_rewards() {
			// We want to have at least one heartbeat within our reduced epoch
			const EPOCH_BLOCKS: u32 = HeartbeatBlockInterval::get() * 2;
			// Reduce our validating set and hence the number of nodes we need to have a backup
			// set
			const MAX_VALIDATORS: u32 = 10;
			const BACKUP_VALDATORS: u32 = genesis::NUMBER_OF_VALIDATORS;
			super::genesis::default()
				.blocks_per_epoch(EPOCH_BLOCKS)
				.max_validators(MAX_VALIDATORS)
				.build()
				.execute_with(|| {
					// Create MAX_VALIDATORS nodes and stake them above our genesis validators
					// The result will be our newly created nodes will be validators and the
					// genesis validators will become backup validators
					let mut genesis_validators = Validator::current_validators();
					let (mut testnet, _) = network::Network::create(
						(MAX_VALIDATORS + BACKUP_VALDATORS) as u8,
						&genesis_validators,
					);

					let mut passive_nodes = testnet.filter_nodes(ChainflipAccountState::Passive);
					let active_nodes = testnet.filter_nodes(ChainflipAccountState::Validator);
					// An initial stake which is superior to the genesis stakes
					// The current validators would have been rewarded on us leaving the current
					// epoch so let's up the stakes for the passive nodes.
					const INITIAL_STAKE: FlipBalance = genesis::GENESIS_BALANCE * 2;
					// Stake these passive nodes so that they are included in the next epoch
					for node in &passive_nodes {
						testnet.stake_manager_contract.stake(node.clone(), INITIAL_STAKE);
					}

					// Start an auction
					testnet.move_forward_blocks(EPOCH_BLOCKS);

					assert_eq!(
						1,
						Validator::epoch_index(),
						"We should still be in the genesis epoch"
					);

					// Activate the accounts
					for node in [active_nodes, passive_nodes.clone()].concat() {
						network::Cli::activate_account(node);
					}

					// Run things to a successful vault rotation
					testnet.move_forward_blocks(VAULT_ROTATION_BLOCKS);
					assert_eq!(
						GENESIS_EPOCH + 1,
						Validator::epoch_index(),
						"We should be in a new epoch"
					);

					// assert list of validators as being the new nodes
					let mut current_validators: Vec<NodeId> = Validator::current_validators();

					current_validators.sort();
					passive_nodes.sort();

					assert_eq!(
						passive_nodes, current_validators,
						"our new testnet nodes should be the new validators"
					);

					// assert list of backup validators as being the genesis validators
					let mut current_backup_validators: Vec<NodeId> = Auction::remaining_bidders()
						.iter()
						.take(Auction::backup_group_size() as usize)
						.map(|(validator_id, _)| validator_id.clone())
						.collect();

					current_backup_validators.sort();
					genesis_validators.sort();

					assert_eq!(
						genesis_validators, current_backup_validators,
						"we should have new backup validators"
					);

					let backup_validator_balances: HashMap<NodeId, FlipBalance> =
						current_backup_validators
							.iter()
							.map(|validator_id| {
								(validator_id.clone(), Flip::stakeable_balance(validator_id))
							})
							.collect::<Vec<(NodeId, FlipBalance)>>()
							.into_iter()
							.collect();

					// Move forward a heartbeat, emissions should be shared to backup validators
					testnet.move_forward_blocks(HeartbeatBlockInterval::get());

					// We won't calculate the exact emissions but they should be greater than their
					// initial stake
					for (backup_validator, pre_balance) in backup_validator_balances {
						assert!(pre_balance < Flip::stakeable_balance(&backup_validator));
					}
				});
		}

		#[test]
		// A network is created with a set of validators and backup validators.
		// EmergencyRotationPercentageTrigger(80%) of the validators continue to submit heartbeats
		// with 20% going offline and forcing an emergency rotation in which a new set of validators
		// start to validate the network which includes live validators and previous backup
		// validators
		fn emergency_rotations() {
			// We want to be able to miss heartbeats to be offline and provoke an emergency rotation
			// In order to do this we would want to have missed 1 heartbeat interval
			// Blocks for our epoch, something larger than one heartbeat
			const EPOCH_BLOCKS: u32 = HeartbeatBlockInterval::get() * 2;
			// Reduce our validating set and hence the number of nodes we need to have a backup
			// set to speed the test up
			const MAX_VALIDATORS: u32 = 10;
			super::genesis::default()
				.blocks_per_epoch(EPOCH_BLOCKS)
				.max_validators(MAX_VALIDATORS)
				.build()
				.execute_with(|| {
					let (mut testnet, nodes) = network::Network::create(
						MAX_VALIDATORS as u8,
						&Validator::current_validators(),
					);
					// An initial stake which is superior to the genesis stakes
					const INITIAL_STAKE: FlipBalance = genesis::GENESIS_BALANCE + 1;
					// Stake these nodes so that they are included in the next epoch
					for node in &nodes {
						testnet.stake_manager_contract.stake(node.clone(), INITIAL_STAKE);
					}

					assert_eq!(
						1,
						Validator::epoch_index(),
						"We should still be in the first epoch"
					);

					// Start an auction and wait for rotation
					testnet.move_forward_blocks(EPOCH_BLOCKS);

					// Activate the accounts
					for node in &nodes {
						network::Cli::activate_account(node.clone());
					}

					testnet.move_forward_blocks(VAULT_ROTATION_BLOCKS);

					assert_eq!(
						GENESIS_EPOCH + 1,
						Validator::epoch_index(),
						"We should be in the next epoch"
					);

					let PercentageRange { top, bottom: _ } =
						EmergencyRotationPercentageRange::get();
					let percentage_top_offline = 100 - top as u32;
					let number_offline = (MAX_VALIDATORS * percentage_top_offline / 100) as usize;

					let offline_nodes: Vec<_> =
						nodes.iter().take(number_offline).cloned().collect();

					for node in &offline_nodes {
						testnet.set_active(node, false);
					}

					// We need to move forward one heartbeat interval to be regarded as offline
					testnet.move_to_next_heartbeat_interval();

					// We should have a set of nodes offline
					for node in &offline_nodes {
						assert!(!Online::is_online(node), "the node should be offline");
					}

					// The network state should now be in an emergency and that the validator
					// pallet has been requested to start an emergency rotation
					assert!(
						Validator::emergency_rotation_requested(),
						"we should have requested an emergency rotation"
					);

					assert_eq!(
						GENESIS_EPOCH + 1,
						Validator::epoch_index(),
						"We should be in the same epoch"
					);

					// The next block should see an auction started
					testnet.move_forward_blocks(1);

					// Run things to a successful vault rotation
					testnet.move_forward_blocks(VAULT_ROTATION_BLOCKS);
					assert_eq!(
						GENESIS_EPOCH + 2,
						Validator::epoch_index(),
						"We should be in the next epoch"
					);

					// Emergency state reset
					assert!(
						!Validator::emergency_rotation_requested(),
						"we should have had the state of emergency reset"
					);

					for node in &nodes {
						testnet.set_active(node, false);
					}

					testnet.move_to_next_heartbeat_interval();

					// We should have a set of nodes offline
					for node in &nodes {
						assert!(!Online::is_online(node), "the node should be offline");
					}

					assert!(
						!Validator::emergency_rotation_requested(),
						"we should *not* have requested an emergency rotation"
					);
				});
		}
	}
}<|MERGE_RESOLUTION|>--- conflicted
+++ resolved
@@ -1023,16 +1023,8 @@
 
 					// We should be able to claim stake out of an auction
 					for node in &nodes {
-<<<<<<< HEAD
-						assert_ok!(Staking::claim(
-							Origin::signed(node.clone()),
-							1,
-							ETH_ZERO_ADDRESS
-						));
+						assert_ok!(Staking::claim(Origin::signed(node.clone()), 1, ETH_DUMMY_ADDR));
 						network::Cli::activate_account(node.clone());
-=======
-						assert_ok!(Staking::claim(Origin::signed(node.clone()), 1, ETH_DUMMY_ADDR));
->>>>>>> 8769cc30
 					}
 
 					let end_of_claim_period =
