--- conflicted
+++ resolved
@@ -209,15 +209,9 @@
 	fn generate(seed: u64, epoch_index: EpochIndex) -> Self {
 		let priv_seed: [u8; 32] = StdRng::seed_from_u64(seed).gen();
 		let secp = secp256k1::Secp256k1::new();
-<<<<<<< HEAD
-		let keypair = secp256k1::schnorrsig::KeyPair::from_seckey_slice(&secp, &priv_seed).unwrap();
-		let pubkey_x = secp256k1::schnorrsig::PublicKey::from_keypair(&secp, &keypair).serialize();
-		let agg_key = btc::AggKey { previous: None, current: pubkey_x };
-=======
 		let keypair = secp256k1::KeyPair::from_seckey_slice(&secp, &priv_seed).unwrap();
 		let pubkey_x = secp256k1::PublicKey::from_keypair(&keypair).serialize();
-		let agg_key = btc::AggKey { pubkey_x: *array_ref!(pubkey_x, 0, 32) };
->>>>>>> 9d662cd4
+		let agg_key = btc::AggKey { previous: None, current: pubkey_x };
 
 		KeyComponents { seed, secret: keypair, agg_key, epoch_index }
 	}
