--- conflicted
+++ resolved
@@ -340,83 +340,14 @@
 					CfeEvent::EthKeygenRequest(req) =>
 						if req.participants.contains(&self.node_id) {
 							queue_dispatch_extrinsic(
-								RuntimeCall::EthereumVault(
-									pallet_cf_vaults::Call::report_keygen_outcome {
+								RuntimeCall::EthereumThresholdSigner(
+									pallet_cf_threshold_signature::Call::report_keygen_outcome {
 										ceremony_id: req.ceremony_id,
 										reported_outcome: Ok(self
 											.eth_threshold_signer
 											.borrow_mut()
 											.propose_new_key()),
 									},
-<<<<<<< HEAD
-								}
-							), pallet_cf_governance::RawOrigin::GovernanceApproval.into());
-						} else {
-							queue_dispatch_extrinsic(RuntimeCall::Witnesser(
-								pallet_cf_witnesser::Call::witness_at_epoch {
-									call: Box::new(pallet_cf_vaults::Call::<_, PolkadotInstance>::vault_key_rotated {
-										block_number: 100,
-										tx_id: TxId {
-											block_number: 2,
-											extrinsic_index: 1,
-										},
-									}.into()),
-									epoch_index: Validator::epoch_index()
-								}
-							), RuntimeOrigin::signed(self.node_id.clone()));
-						}
-					}
-				};
-			}
-
-			// Being funded we would be required to respond to keygen requests
-			on_events!(
-				events,
-				RuntimeEvent::EthereumThresholdSigner(
-					pallet_cf_threshold_signature::Event::KeygenRequest {ceremony_id, participants, .. }) => {
-						if participants.contains(&self.node_id) {
-							queue_dispatch_extrinsic(RuntimeCall::EthereumThresholdSigner(
-									pallet_cf_threshold_signature::Call::report_keygen_outcome {
-										ceremony_id: *ceremony_id,
-										reported_outcome: Ok(self.eth_threshold_signer.borrow_mut().propose_new_key()),
-									}
-								), RuntimeOrigin::signed(self.node_id.clone()));
-						}
-				}
-				RuntimeEvent::PolkadotThresholdSigner(
-					pallet_cf_threshold_signature::Event::KeygenRequest {ceremony_id, participants, .. }) => {
-						if participants.contains(&self.node_id) {
-							queue_dispatch_extrinsic(RuntimeCall::PolkadotThresholdSigner(
-									pallet_cf_threshold_signature::Call::report_keygen_outcome {
-										ceremony_id: *ceremony_id,
-										reported_outcome: Ok(self.dot_threshold_signer.borrow_mut().propose_new_key()),
-									}
-								), RuntimeOrigin::signed(self.node_id.clone()));
-						}
-				}
-
-				RuntimeEvent::BitcoinThresholdSigner(
-					pallet_cf_threshold_signature::Event::KeygenRequest {ceremony_id, participants, .. }) => {
-						if participants.contains(&self.node_id) {
-							queue_dispatch_extrinsic(RuntimeCall::BitcoinThresholdSigner(
-								pallet_cf_threshold_signature::Call::report_keygen_outcome {
-									ceremony_id: *ceremony_id,
-									reported_outcome: Ok(self.btc_threshold_signer.borrow_mut().propose_new_key()),
-								}
-							), RuntimeOrigin::signed(self.node_id.clone()));
-						}
-				}
-				RuntimeEvent::BitcoinThresholdSigner(
-					pallet_cf_threshold_signature::Event::KeyHandoverRequest {ceremony_id, sharing_participants, receiving_participants, .. }) => {
-						let all_participants = sharing_participants.union(receiving_participants).cloned().collect::<BTreeSet<_>>();
-						if all_participants.contains(&self.node_id) {
-							queue_dispatch_extrinsic(RuntimeCall::BitcoinThresholdSigner(
-								pallet_cf_threshold_signature::Call::report_key_handover_outcome {
-									ceremony_id: *ceremony_id,
-									reported_outcome: Ok(self.btc_threshold_signer.borrow_mut().propose_new_key()),
-								}
-							), RuntimeOrigin::signed(self.node_id.clone()));
-=======
 								),
 								RuntimeOrigin::signed(self.node_id.clone()),
 							);
@@ -424,8 +355,8 @@
 					CfeEvent::DotKeygenRequest(req) =>
 						if req.participants.contains(&self.node_id) {
 							queue_dispatch_extrinsic(
-								RuntimeCall::PolkadotVault(
-									pallet_cf_vaults::Call::report_keygen_outcome {
+								RuntimeCall::PolkadotThresholdSigner(
+									pallet_cf_threshold_signature::Call::report_keygen_outcome {
 										ceremony_id: req.ceremony_id,
 										reported_outcome: Ok(self
 											.dot_threshold_signer
@@ -439,8 +370,8 @@
 					CfeEvent::BtcKeygenRequest(req) =>
 						if req.participants.contains(&self.node_id) {
 							queue_dispatch_extrinsic(
-								RuntimeCall::BitcoinVault(
-									pallet_cf_vaults::Call::report_keygen_outcome {
+								RuntimeCall::BitcoinThresholdSigner(
+									pallet_cf_threshold_signature::Call::report_keygen_outcome {
 										ceremony_id: req.ceremony_id,
 										reported_outcome: Ok(self
 											.btc_threshold_signer
@@ -463,8 +394,8 @@
 							.collect::<BTreeSet<_>>();
 						if all_participants.contains(&self.node_id) {
 							queue_dispatch_extrinsic(
-								RuntimeCall::BitcoinVault(
-									pallet_cf_vaults::Call::report_key_handover_outcome {
+								RuntimeCall::BitcoinThresholdSigner(
+									pallet_cf_threshold_signature::Call::report_key_handover_outcome {
 										ceremony_id: *ceremony_id,
 										reported_outcome: Ok(self
 											.btc_threshold_signer
@@ -474,7 +405,6 @@
 								),
 								RuntimeOrigin::signed(self.node_id.clone()),
 							);
->>>>>>> ebf41b20
 						}
 					},
 					_ => {
