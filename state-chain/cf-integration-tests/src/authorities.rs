use crate::{
	genesis, get_validator_state, network, AllVaults, ChainflipAccountState, NodeId,
	HEARTBEAT_BLOCK_INTERVAL, VAULT_ROTATION_BLOCKS,
};

use frame_support::assert_ok;
use sp_runtime::AccountId32;
use std::collections::{BTreeSet, HashMap};

use cf_primitives::{AuthorityCount, FlipBalance, GENESIS_EPOCH};
use cf_traits::{AsyncResult, EpochInfo, SafeMode, VaultRotator, VaultStatus};
use pallet_cf_environment::SafeModeUpdate;
use pallet_cf_validator::{CurrentRotationPhase, RotationPhase};
use state_chain_runtime::{
	chainflip::RuntimeSafeMode, BitcoinVault, Environment, EthereumVault, Flip, PolkadotVault,
	Runtime, RuntimeOrigin, Validator,
};

// Helper function that creates a network, funds backup nodes, and have them join the auction.
fn fund_authorities_and_join_auction(
	max_authorities: AuthorityCount,
) -> (network::Network, BTreeSet<NodeId>, BTreeSet<NodeId>) {
	// Create MAX_AUTHORITIES backup nodes and fund them above our genesis
	// authorities The result will be our newly created nodes will be authorities
	// and the genesis authorities will become backup nodes
	let genesis_authorities = Validator::current_authorities();
	let (mut testnet, init_backup_nodes) =
		network::Network::create(max_authorities as u8, &genesis_authorities);

	// An initial balance which is greater than the genesis balances
	// We intend for these initially backup nodes to win the auction
	const INITIAL_FUNDING: FlipBalance = genesis::GENESIS_BALANCE * 2;
	// Fund these backup nodes so that they are included in the next epoch
	for node in &init_backup_nodes {
		testnet.state_chain_gateway_contract.fund_account(
			node.clone(),
			INITIAL_FUNDING,
			GENESIS_EPOCH,
		);
	}

	// Allow the funds to be registered, initialise the account keys and peer
	// ids, register as a validator, then start bidding.
	testnet.move_forward_blocks(2);

	for node in &init_backup_nodes {
		network::Cli::register_as_validator(node);
		network::setup_account_and_peer_mapping(node);
		network::Cli::start_bidding(node);
	}

	(testnet, genesis_authorities, init_backup_nodes)
}

/// Tests that Validator and Vaults work together to complete a Authority Rotation
/// by going through the correct sequence in sync.
#[test]
fn authority_rotates_with_correct_sequence() {
	const EPOCH_BLOCKS: u32 = 1000;
	const MAX_AUTHORITIES: AuthorityCount = 10;
	super::genesis::default()
		.blocks_per_epoch(EPOCH_BLOCKS)
		.max_authorities(MAX_AUTHORITIES)
		.build()
		.execute_with(|| {
			let (mut testnet, _, _) = fund_authorities_and_join_auction(MAX_AUTHORITIES);
			assert_eq!(GENESIS_EPOCH, Validator::epoch_index());

			// Skip the first authority rotation, as key handover is guaranteed to succeed
			// when rotating for the first time.
			testnet.move_forward_blocks(EPOCH_BLOCKS);
			testnet.submit_heartbeat_all_engines();

			testnet.move_forward_blocks(VAULT_ROTATION_BLOCKS);

			assert!(matches!(Validator::current_rotation_phase(), RotationPhase::Idle));
			assert_eq!(AllVaults::status(), AsyncResult::Ready(VaultStatus::RotationComplete));
			assert_eq!(GENESIS_EPOCH + 1, Validator::epoch_index());

			testnet.move_forward_blocks(EPOCH_BLOCKS);
			testnet.submit_heartbeat_all_engines();

			// Start the Authority and Vault rotation
			// idle -> Keygen
			testnet.move_forward_blocks(4);
			assert!(matches!(
				Validator::current_rotation_phase(),
				RotationPhase::KeygensInProgress(..)
			));
			// NOTE: This happens due to a bug in `move_forward_blocks`: keygen completes in the
			// same block in which is was requested.
			assert_eq!(AllVaults::status(), AsyncResult::Ready(VaultStatus::KeygenComplete));

			// Key Handover complete.
			testnet.move_forward_blocks(4);
			assert!(matches!(
				Validator::current_rotation_phase(),
				RotationPhase::KeyHandoversInProgress(..)
			));
			// NOTE: See above, we skip the pending state.
			assert_eq!(AllVaults::status(), AsyncResult::Ready(VaultStatus::KeyHandoverComplete));

			// Activate new key.
			testnet.move_forward_blocks(2);
			assert!(matches!(
				Validator::current_rotation_phase(),
				RotationPhase::ActivatingKeys(..)
			));
			assert_eq!(
				AllVaults::status(),
				AsyncResult::Ready(VaultStatus::RotationComplete),
				"Rotation should be complete but vault status is {:?}",
				AllVaults::status()
			);

			// Rotating session
			testnet.move_forward_blocks(1);
			assert!(matches!(
				Validator::current_rotation_phase(),
				RotationPhase::SessionRotating(..)
			));
			assert_eq!(AllVaults::status(), AsyncResult::Ready(VaultStatus::RotationComplete));

			// Rotation Completed.
			testnet.move_forward_blocks(1);
			assert!(matches!(Validator::current_rotation_phase(), RotationPhase::Idle));
			assert_eq!(AllVaults::status(), AsyncResult::Ready(VaultStatus::RotationComplete));

			assert_eq!(
				GENESIS_EPOCH + 2,
				Validator::epoch_index(),
				"We should be in the next epoch."
			);
		});
}

#[test]
fn authorities_earn_rewards_for_authoring_blocks() {
	// We want to have at least one heartbeat within our reduced epoch
	const EPOCH_BLOCKS: u32 = 1000;
	// Reduce our validating set and hence the number of nodes we need to have a backup
	// set
	const MAX_AUTHORITIES: AuthorityCount = 3;
	super::genesis::default()
		.blocks_per_epoch(EPOCH_BLOCKS)
		.max_authorities(MAX_AUTHORITIES)
		.build()
		.execute_with(|| {
			let genesis_authorities = Validator::current_authorities();
			let (mut testnet, _) = network::Network::create(0, &genesis_authorities);

			let funded_amounts = || {
				genesis_authorities
					.iter()
					.map(|id| (id.clone(), Flip::total_balance_of(id)))
					.collect()
			};

			let funded_amounts_before: Vec<(AccountId32, u128)> = funded_amounts();

			// each authority should author a block and mint FLIP to themselves
			testnet.move_forward_blocks(MAX_AUTHORITIES);

			// Each node should have more rewards now than before, since they've each authored a
			// block
			let funded_amounts_after = funded_amounts();

			// Ensure all nodes have increased the same amount
			let first_amount = funded_amounts_after.first().unwrap().1;
			funded_amounts_after.iter().all(|(_node, amount)| amount == &first_amount);

			// Ensure all nodes have a higher balance than before
			funded_amounts_before.into_iter().zip(funded_amounts_after).for_each(
				|((_node, amount_before), (_node2, amount_after))| {
					assert!(amount_before < amount_after)
				},
			);
		});
}

#[test]
fn genesis_nodes_rotated_out_accumulate_rewards_correctly() {
	// We want to have at least one heartbeat within our reduced epoch
	const EPOCH_BLOCKS: u32 = 1000;
	// Reduce our validating set and hence the number of nodes we need to have a backup
	// set
	const MAX_AUTHORITIES: AuthorityCount = 10;
	super::genesis::default()
		.blocks_per_epoch(EPOCH_BLOCKS)
		.max_authorities(MAX_AUTHORITIES)
		.build()
		.execute_with(|| {
			let (mut testnet, genesis_authorities, init_backup_nodes) =
				fund_authorities_and_join_auction(MAX_AUTHORITIES);

			// Start an auction
			testnet.move_to_next_epoch();
			testnet.submit_heartbeat_all_engines();
			testnet.move_forward_blocks(1);

			assert_eq!(
				GENESIS_EPOCH,
				Validator::epoch_index(),
				"We should still be in the genesis epoch"
			);

			testnet.move_forward_blocks(VAULT_ROTATION_BLOCKS);
			assert_eq!(GENESIS_EPOCH + 1, Validator::epoch_index(), "We should be in a new epoch");

			// assert list of authorities as being the new nodes
			let current_authorities = Validator::current_authorities();

			assert_eq!(
				init_backup_nodes, current_authorities,
				"our new initial backup nodes should be the new authorities"
			);

			current_authorities.iter().for_each(|account_id| {
				assert_eq!(
					get_validator_state(account_id),
					ChainflipAccountState::CurrentAuthority
				);
				// TODO: Check historical epochs
			});

			// assert list of backup validators as being the genesis authorities
			let highest_funded_backup_nodes =
				Validator::highest_funded_qualified_backup_nodes_lookup();

			assert_eq!(
				genesis_authorities, highest_funded_backup_nodes,
				"the genesis authorities should now be the backup nodes"
			);

			highest_funded_backup_nodes.iter().for_each(|account_id| {
				// we were active in the first epoch
				assert_eq!(get_validator_state(account_id), ChainflipAccountState::Backup);
				// TODO: Check historical epochs
			});

			let backup_node_balances: HashMap<NodeId, FlipBalance> = highest_funded_backup_nodes
				.iter()
				.map(|validator_id| (validator_id.clone(), Flip::total_balance_of(validator_id)))
				.collect::<Vec<(NodeId, FlipBalance)>>()
				.into_iter()
				.collect();

			// Move forward a heartbeat, emissions should be shared to backup nodes
			testnet.move_forward_blocks(HEARTBEAT_BLOCK_INTERVAL);

			// We won't calculate the exact emissions but they should be greater than their
			// initial balance
			for (backup_node, pre_balance) in backup_node_balances {
				assert!(pre_balance < Flip::total_balance_of(&backup_node));
			}
		});
}

#[test]
fn authority_rotation_can_succeed_after_aborted_by_safe_mode() {
	const EPOCH_BLOCKS: u32 = 1000;
	const MAX_AUTHORITIES: AuthorityCount = 10;
	super::genesis::default()
		.blocks_per_epoch(EPOCH_BLOCKS)
		.max_authorities(MAX_AUTHORITIES)
		.build()
		.execute_with(|| {
			let (mut testnet, _, _) = fund_authorities_and_join_auction(MAX_AUTHORITIES);

			// Resolve Auction
			testnet.move_to_next_epoch();
			testnet.submit_heartbeat_all_engines();

			// Run until key gen is completed.
			testnet.move_forward_blocks(4);
			assert!(
				matches!(AllVaults::status(), AsyncResult::Ready(VaultStatus::KeygenComplete)),
				"Keygen should be complete but is {:?}",
				AllVaults::status()
			);

			// This is the last chance to abort validator rotation. Activate code red here.
			assert_ok!(Environment::update_safe_mode(
				pallet_cf_governance::RawOrigin::GovernanceApproval.into(),
				SafeModeUpdate::CodeRed
			));
			testnet.move_forward_blocks(1);

			// Ensure Validator and Vault rotation have been aborted.
			assert_eq!(CurrentRotationPhase::<Runtime>::get(), RotationPhase::Idle);
			assert_eq!(AllVaults::status(), AsyncResult::Void);

			// Authority rotation does not start while in Safe Mode.
			testnet.move_forward_blocks(EPOCH_BLOCKS);

			assert_eq!(CurrentRotationPhase::<Runtime>::get(), RotationPhase::Idle);
			assert_eq!(AllVaults::status(), AsyncResult::Void);

			// Changing to code green should restart the Authority rotation
			assert_ok!(Environment::update_safe_mode(
				pallet_cf_governance::RawOrigin::GovernanceApproval.into(),
				SafeModeUpdate::CodeGreen
			));

			// Authority rotation should be successful.
			testnet.submit_heartbeat_all_engines();
			testnet.move_forward_blocks(VAULT_ROTATION_BLOCKS);
			assert_eq!(GENESIS_EPOCH + 1, Validator::epoch_index(), "We should be in a new epoch");
		});
}

#[test]
fn authority_rotation_cannot_be_aborted_after_key_handover_but_stalls_on_safe_mode() {
	const EPOCH_BLOCKS: u32 = 1000;
	const MAX_AUTHORITIES: AuthorityCount = 10;
	super::genesis::default()
		.blocks_per_epoch(EPOCH_BLOCKS)
		.max_authorities(MAX_AUTHORITIES)
		.build()
		.execute_with(|| {
			let (mut testnet, _, _) = fund_authorities_and_join_auction(MAX_AUTHORITIES);

			// Resolve Auction
			testnet.move_to_next_epoch();
			testnet.submit_heartbeat_all_engines();

			// Run until key handover starts
			testnet.move_forward_blocks(5);
			assert!(
				matches!(AllVaults::status(), AsyncResult::Ready(VaultStatus::KeyHandoverComplete)),
				"Key handover should be complete but is {:?}",
				AllVaults::status()
			);

			assert_ok!(Environment::update_safe_mode(
				pallet_cf_governance::RawOrigin::GovernanceApproval.into(),
				SafeModeUpdate::CodeRed
			));

			testnet.move_forward_blocks(3);

			// Authority rotation is stalled while in Code Red because of disabling dispatching
			// witness extrinsics and so witnessing vault rotation will be stalled.
			assert!(matches!(AllVaults::status(), AsyncResult::Pending));

			// We activate witnessing calls by setting safe mode to code green just for the
			// witnesser pallet.
<<<<<<< HEAD
=======
			let runtime_safe_mode_with_witnessing = RuntimeSafeMode {
				emissions: pallet_cf_emissions::PalletSafeMode::CODE_RED,
				funding: pallet_cf_funding::PalletSafeMode::CODE_RED,
				swapping: pallet_cf_swapping::PalletSafeMode::CODE_RED,
				liquidity_provider: pallet_cf_lp::PalletSafeMode::CODE_RED,
				validator: pallet_cf_validator::PalletSafeMode::CODE_RED,
				pools: pallet_cf_pools::PalletSafeMode::CODE_RED,
				witnesser: pallet_cf_witnesser::PalletSafeMode::CODE_GREEN, /* code green for
				                                                             * witnessing */
				reputation: pallet_cf_reputation::PalletSafeMode::CODE_RED,
				vault: pallet_cf_vaults::PalletSafeMode::CODE_RED,
				broadcast: pallet_cf_broadcast::PalletSafeMode::CODE_RED,
			};

>>>>>>> 2de26be6
			assert_ok!(Environment::update_safe_mode(
				pallet_cf_governance::RawOrigin::GovernanceApproval.into(),
				SafeModeUpdate::CodeAmber(RuntimeSafeMode {
					witnesser: pallet_cf_witnesser::PalletSafeMode::CODE_GREEN,
					..Default::default()
				})
			));

			// rotation should now complete since the witness calls are now dispatched.
			testnet.move_forward_blocks(3);
			assert_eq!(GENESIS_EPOCH + 1, Validator::epoch_index(), "We should be in a new epoch");
		});
}

#[test]
fn authority_rotation_can_recover_after_keygen_fails() {
	const EPOCH_BLOCKS: u32 = 1000;
	const MAX_AUTHORITIES: AuthorityCount = 10;
	super::genesis::default()
		.blocks_per_epoch(EPOCH_BLOCKS)
		.max_authorities(MAX_AUTHORITIES)
		.build()
		.execute_with(|| {
			let (mut testnet, _, backup_nodes) = fund_authorities_and_join_auction(MAX_AUTHORITIES);

			backup_nodes.iter().for_each(|validator| {
				testnet.set_active(validator, false);
			});

			// Begin the rotation, but make Keygen fail.
			testnet.move_to_next_epoch();
			testnet.submit_heartbeat_all_engines();

			testnet.move_forward_blocks(1);
			assert!(matches!(
				Validator::current_rotation_phase(),
				RotationPhase::KeygensInProgress(..)
			));
			assert_eq!(AllVaults::status(), AsyncResult::Pending);
			backup_nodes.iter().for_each(|validator| {
				assert_ok!(EthereumVault::report_keygen_outcome(
					RuntimeOrigin::signed(validator.clone()),
					EthereumVault::ceremony_id_counter(),
					Err(BTreeSet::default()),
				));
				assert_ok!(PolkadotVault::report_keygen_outcome(
					RuntimeOrigin::signed(validator.clone()),
					PolkadotVault::ceremony_id_counter(),
					Err(BTreeSet::default()),
				));
				assert_ok!(BitcoinVault::report_keygen_outcome(
					RuntimeOrigin::signed(validator.clone()),
					BitcoinVault::ceremony_id_counter(),
					Err(BTreeSet::default()),
				));
			});

			// Authority rotation can recover and succeed.
			backup_nodes.iter().for_each(|validator| {
				testnet.set_active(validator, true);
			});
			testnet.submit_heartbeat_all_engines();
			testnet.move_forward_blocks(VAULT_ROTATION_BLOCKS + 1);
			assert_eq!(GENESIS_EPOCH + 1, Validator::epoch_index(), "We should be in a new epoch");
		});
}

#[test]
fn authority_rotation_can_recover_after_key_handover_fails() {
	const EPOCH_BLOCKS: u32 = 1000;
	const MAX_AUTHORITIES: AuthorityCount = 10;
	super::genesis::default()
		.blocks_per_epoch(EPOCH_BLOCKS)
		.max_authorities(MAX_AUTHORITIES)
		.build()
		.execute_with(|| {
			let (mut testnet, _, backup_nodes) = fund_authorities_and_join_auction(MAX_AUTHORITIES);
			// Rotate authority at least once to ensure epoch keys are set.
			testnet.move_to_next_epoch();
			testnet.submit_heartbeat_all_engines();
			testnet.move_forward_blocks(VAULT_ROTATION_BLOCKS);
			assert_eq!(GENESIS_EPOCH + 1, Validator::epoch_index(), "We should be in a new epoch");

			// Begin the second rotation.
			testnet.move_forward_blocks(EPOCH_BLOCKS);
			testnet.submit_heartbeat_all_engines();
			testnet.move_forward_blocks(4);

			// Make Key Handover fail. Only Bitcoin vault can fail during Key Handover.
			// Ethereum and Polkadot do not need to wait for Key Handover.
			backup_nodes.iter().for_each(|validator| {
				testnet.set_active(validator, false);
			});
			testnet.move_forward_blocks(1);
			backup_nodes.iter().for_each(|validator| {
				assert_ok!(BitcoinVault::report_key_handover_outcome(
					RuntimeOrigin::signed(validator.clone()),
					BitcoinVault::ceremony_id_counter(),
					Err(BTreeSet::default()),
				));
			});

			testnet.move_forward_blocks(1);
			assert!(matches!(
				Validator::current_rotation_phase(),
				RotationPhase::KeyHandoversInProgress(..)
			));
			assert_eq!(
				AllVaults::status(),
				AsyncResult::Ready(VaultStatus::Failed(BTreeSet::default()))
			);

			// Key handovers are retried after failure.
			// Authority rotation can recover and succeed.
			backup_nodes.iter().for_each(|validator| {
				testnet.set_active(validator, true);
			});
			testnet.submit_heartbeat_all_engines();
			testnet.move_forward_blocks(VAULT_ROTATION_BLOCKS);
			assert_eq!(GENESIS_EPOCH + 2, Validator::epoch_index(), "We should be in a new epoch");
		});
}<|MERGE_RESOLUTION|>--- conflicted
+++ resolved
@@ -345,29 +345,13 @@
 
 			// We activate witnessing calls by setting safe mode to code green just for the
 			// witnesser pallet.
-<<<<<<< HEAD
-=======
-			let runtime_safe_mode_with_witnessing = RuntimeSafeMode {
-				emissions: pallet_cf_emissions::PalletSafeMode::CODE_RED,
-				funding: pallet_cf_funding::PalletSafeMode::CODE_RED,
-				swapping: pallet_cf_swapping::PalletSafeMode::CODE_RED,
-				liquidity_provider: pallet_cf_lp::PalletSafeMode::CODE_RED,
-				validator: pallet_cf_validator::PalletSafeMode::CODE_RED,
-				pools: pallet_cf_pools::PalletSafeMode::CODE_RED,
-				witnesser: pallet_cf_witnesser::PalletSafeMode::CODE_GREEN, /* code green for
-				                                                             * witnessing */
-				reputation: pallet_cf_reputation::PalletSafeMode::CODE_RED,
-				vault: pallet_cf_vaults::PalletSafeMode::CODE_RED,
-				broadcast: pallet_cf_broadcast::PalletSafeMode::CODE_RED,
-			};
-
->>>>>>> 2de26be6
+			let mut runtime_safe_mode_with_witnessing = RuntimeSafeMode::CODE_RED;
+			runtime_safe_mode_with_witnessing.witnesser =
+				pallet_cf_witnesser::PalletSafeMode::CODE_GREEN;
+
 			assert_ok!(Environment::update_safe_mode(
 				pallet_cf_governance::RawOrigin::GovernanceApproval.into(),
-				SafeModeUpdate::CodeAmber(RuntimeSafeMode {
-					witnesser: pallet_cf_witnesser::PalletSafeMode::CODE_GREEN,
-					..Default::default()
-				})
+				SafeModeUpdate::CodeAmber(runtime_safe_mode_with_witnessing)
 			));
 
 			// rotation should now complete since the witness calls are now dispatched.
