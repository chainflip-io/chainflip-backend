--- conflicted
+++ resolved
@@ -59,8 +59,6 @@
 	)),
 	sol_token_vault_pda_account: SolAddress(bs58_array("11111111111111111111111111111111")),
 	sol_usdc_token_vault_ata: SolAddress(bs58_array("11111111111111111111111111111111")),
-<<<<<<< HEAD
-=======
 	// todo: put correct values for nonces and accounts
 	sol_durable_nonces_and_accounts: [
 		(
@@ -92,7 +90,6 @@
 			const_hash("EtWTRABZaYq6iMfeYKouRu166VU2xqa1wcaWoxPkrZBG"),
 		),
 	],
->>>>>>> 49a268e7
 };
 
 pub const EPOCH_DURATION_BLOCKS: BlockNumber = 24 * HOURS;
