use sc_service::{ChainType, Properties};
use sp_consensus_aura::sr25519::AuthorityId as AuraId;
use sp_core::{crypto::UncheckedInto, sr25519, Pair, Public};
use sp_finality_grandpa::AuthorityId as GrandpaId;
use sp_runtime::traits::{IdentifyAccount, Verify};
use state_chain_runtime::constants::common::*;
use state_chain_runtime::{
<<<<<<< HEAD
	opaque::SessionKeys, AccountId, AuctionConfig, AuraConfig, FlipBalance, FlipConfig,
	GenesisConfig, GovernanceConfig, GrandpaConfig, ReputationConfig, SessionConfig, Signature,
	StakingConfig, SystemConfig, ValidatorConfig, VaultsConfig, WASM_BINARY,
};

const TOTAL_ISSUANCE: FlipBalance = {
	const TOKEN_ISSUANCE: FlipBalance = 90_000_000;
	const TOKEN_DECIMALS: u32 = 18;
	const TOKEN_FRACTIONS: FlipBalance = 10u128.pow(TOKEN_DECIMALS);
	TOKEN_ISSUANCE * TOKEN_FRACTIONS
};

const MAX_VALIDATORS: u32 = 150;

// Number of blocks to be online to accrue a point
pub const ACCRUAL_BLOCKS: u32 = 2500;
// Number of accrual points
pub const ACCRUAL_POINTS: i32 = 1;

=======
	opaque::SessionKeys, AccountId, AuctionConfig, AuraConfig, EmissionsConfig, FlipBalance,
	FlipConfig, GenesisConfig, GovernanceConfig, GrandpaConfig, ReputationConfig, SessionConfig,
	Signature, StakingConfig, SystemConfig, ValidatorConfig, VaultsConfig, WASM_BINARY,
};

>>>>>>> 0fe39176
/// Specialized `ChainSpec`. This is a specialization of the general Substrate ChainSpec type.
pub type ChainSpec = sc_service::GenericChainSpec<GenesisConfig>;

/// Generate a crypto pair from seed.
pub fn get_from_seed<TPublic: Public>(seed: &str) -> <TPublic::Pair as Pair>::Public {
	TPublic::Pair::from_string(&format!("//{}", seed), None)
		.expect("static values are valid; qed")
		.public()
}

type AccountPublic = <Signature as Verify>::Signer;

/// Generate an account ID from seed.
pub fn get_account_id_from_seed<TPublic: Public>(seed: &str) -> AccountId
where
	AccountPublic: From<<TPublic::Pair as Pair>::Public>,
{
	AccountPublic::from(get_from_seed::<TPublic>(seed)).into_account()
}

/// generate session keys from Aura and Grandpa keys
pub fn session_keys(aura: AuraId, grandpa: GrandpaId) -> SessionKeys {
	SessionKeys { aura, grandpa }
}

/// Generate an Aura authority key.
pub fn authority_keys_from_seed(s: &str) -> (AccountId, AuraId, GrandpaId) {
	(
		get_account_id_from_seed::<sr25519::Public>(s),
		get_from_seed::<AuraId>(s),
		get_from_seed::<GrandpaId>(s),
	)
}

/// Start a single node development chain
pub fn development_config() -> Result<ChainSpec, String> {
	let wasm_binary = WASM_BINARY.ok_or_else(|| "Development wasm not available".to_string())?;

	Ok(ChainSpec::from_genesis(
		"Develop",
		"dev",
		ChainType::Development,
		move || {
			testnet_genesis(
				wasm_binary,
				// Initial PoA authorities
				vec![authority_keys_from_seed("Alice")],
				// Sudo account
				get_account_id_from_seed::<sr25519::Public>("Alice"),
				// Pre-funded accounts
				vec![
					get_account_id_from_seed::<sr25519::Public>("Alice"),
					get_account_id_from_seed::<sr25519::Public>("Bob"),
					get_account_id_from_seed::<sr25519::Public>("Alice//stash"),
					get_account_id_from_seed::<sr25519::Public>("Bob//stash"),
				],
				1,
			)
		},
		// Bootnodes
		vec![],
		// Telemetry
		None,
		// Protocol ID
		None,
		// Properties
		None,
		// Extensions
		None,
	))
}

/// Start a single node development chain - using bashful as genesis node
pub fn cf_development_config() -> Result<ChainSpec, String> {
	let wasm_binary = WASM_BINARY.ok_or_else(|| "Development wasm not available".to_string())?;
	let bashful_sr25519 =
		hex_literal::hex!["36c0078af3894b8202b541ece6c5d8fb4a091f7e5812b688e703549040473911"];
	Ok(ChainSpec::from_genesis(
		"CF Develop",
		"cf-dev",
		ChainType::Development,
		move || {
			testnet_genesis(
				wasm_binary,
				// Initial PoA authorities
				vec![(
					// Bashful
					bashful_sr25519.into(),
					bashful_sr25519.unchecked_into(),
					hex_literal::hex![
						"971b584324592e9977f0ae407eb6b8a1aa5bcd1ca488e54ab49346566f060dd8"
					]
					.unchecked_into(),
				)],
				// Sudo account - Bashful
				bashful_sr25519.into(),
				// Pre-funded accounts
				vec![
					// Bashful
					bashful_sr25519.into(),
				],
				1,
			)
		},
		// Bootnodes
		vec![],
		// Telemetry
		None,
		// Protocol ID
		None,
		// Properties
		None,
		// Extensions
		None,
	))
}

/// Initialise a Chainflip testnet
pub fn chainflip_three_node_testnet_config() -> Result<ChainSpec, String> {
	let wasm_binary = WASM_BINARY.ok_or_else(|| "Development wasm not available".to_string())?;
	let bashful_sr25519 =
		hex_literal::hex!["36c0078af3894b8202b541ece6c5d8fb4a091f7e5812b688e703549040473911"];
	let doc_sr25519 =
		hex_literal::hex!["8898758bf88855615d459f552e36bfd14e8566c8b368f6a6448942759d5c7f04"];
	let dopey_sr25519 =
		hex_literal::hex!["ca58f2f4ae713dbb3b4db106640a3db150e38007940dfe29e6ebb870c4ccd47e"];
	let snow_white =
		hex_literal::hex!["ced2e4db6ce71779ac40ccec60bf670f38abbf9e27a718b4412060688a9ad212"];
	Ok(ChainSpec::from_genesis(
		"Three node testnet",
		"three-node-test",
		ChainType::Live,
		move || {
			testnet_genesis(
				wasm_binary,
				// Initial PoA authorities
				vec![
					(
						// Bashful
						bashful_sr25519.into(),
						bashful_sr25519.unchecked_into(),
						hex_literal::hex![
							"971b584324592e9977f0ae407eb6b8a1aa5bcd1ca488e54ab49346566f060dd8"
						]
						.unchecked_into(),
					),
					(
						// Doc
						doc_sr25519.into(),
						doc_sr25519.unchecked_into(),
						hex_literal::hex![
							"e4c4009bd437cba06a2f25cf02f4efc0cac4525193a88fe1d29196e5d0ff54e8"
						]
						.unchecked_into(),
					),
					(
						// Dopey
						dopey_sr25519.into(),
						dopey_sr25519.unchecked_into(),
						hex_literal::hex![
							"5506333c28f3dd39095696362194f69893bc24e3ec553dbff106cdcbfe1beea4"
						]
						.unchecked_into(),
					),
				],
				// Sudo account - Snow White
				snow_white.into(),
				// Pre-funded accounts
				vec![
					// Snow White the dictator
					snow_white.into(),
					// Bashful
					bashful_sr25519.into(),
					// Doc
					doc_sr25519.into(),
					// Dopey
					dopey_sr25519.into(),
				],
				2,
			)
		},
		// Bootnodes
		vec![],
		// Telemetry
		None,
		// Protocol ID
		None,
		// Properties
		Some(chainflip_properties()),
		// Extensions
		None,
	))
}

/// Initialise a Chainflip testnet
pub fn chainflip_testnet_config() -> Result<ChainSpec, String> {
	let wasm_binary = WASM_BINARY.ok_or_else(|| "Development wasm not available".to_string())?;
	let bashful_sr25519 =
		hex_literal::hex!["36c0078af3894b8202b541ece6c5d8fb4a091f7e5812b688e703549040473911"];
	let doc_sr25519 =
		hex_literal::hex!["8898758bf88855615d459f552e36bfd14e8566c8b368f6a6448942759d5c7f04"];
	let dopey_sr25519 =
		hex_literal::hex!["ca58f2f4ae713dbb3b4db106640a3db150e38007940dfe29e6ebb870c4ccd47e"];
	let grumpy_sr25519 =
		hex_literal::hex!["28b5f5f1654393975f58e78cf06b6f3ab509b3629b0a4b08aaa3dce6bf6af805"];
	let happy_sr25519 =
		hex_literal::hex!["7e6eb0b15c1767360fdad63d6ff78a97374355b00b4d3511a522b1a8688a661d"];
	Ok(ChainSpec::from_genesis(
		"Internal testnet",
		"test",
		ChainType::Live,
		move || {
			testnet_genesis(
				wasm_binary,
				// Initial PoA authorities
				vec![
					(
						// Bashful
						bashful_sr25519.into(),
						bashful_sr25519.unchecked_into(),
						hex_literal::hex![
							"971b584324592e9977f0ae407eb6b8a1aa5bcd1ca488e54ab49346566f060dd8"
						]
						.unchecked_into(),
					),
					(
						// Doc
						doc_sr25519.into(),
						doc_sr25519.unchecked_into(),
						hex_literal::hex![
							"e4c4009bd437cba06a2f25cf02f4efc0cac4525193a88fe1d29196e5d0ff54e8"
						]
						.unchecked_into(),
					),
					(
						// Dopey
						dopey_sr25519.into(),
						dopey_sr25519.unchecked_into(),
						hex_literal::hex![
							"5506333c28f3dd39095696362194f69893bc24e3ec553dbff106cdcbfe1beea4"
						]
						.unchecked_into(),
					),
					(
						// Grumpy
						grumpy_sr25519.into(),
						grumpy_sr25519.unchecked_into(),
						hex_literal::hex![
							"b9036620f103cce552edbdd15e54810c6c3906975f042e3ff949af075636007f"
						]
						.unchecked_into(),
					),
					(
						// Happy
						happy_sr25519.into(),
						happy_sr25519.unchecked_into(),
						hex_literal::hex![
							"0bb5e73112e716dc54541e87d2287f2252fd479f166969dc37c07a504000dae9"
						]
						.unchecked_into(),
					),
				],
				// Sudo account - Bashful
				bashful_sr25519.into(),
				// Pre-funded accounts
				vec![
					// Bashful
					bashful_sr25519.into(),
					// Doc
					doc_sr25519.into(),
					// Dopey
					dopey_sr25519.into(),
					// Grumpy
					grumpy_sr25519.into(),
					// Happy
					happy_sr25519.into(),
				],
				3,
			)
		},
		// Bootnodes
		vec![],
		// Telemetry
		None,
		// Protocol ID
		None,
		// Properties
		Some(chainflip_properties()),
		// Extensions
		None,
	))
}

/// Configure initial storage state for FRAME modules.
/// 150 validator limit
fn testnet_genesis(
	wasm_binary: &[u8],
	initial_authorities: Vec<(AccountId, AuraId, GrandpaId)>,
	root_key: AccountId,
	endowed_accounts: Vec<AccountId>,
	min_validators: u32,
) -> GenesisConfig {
	GenesisConfig {
		frame_system: Some(SystemConfig {
			// Add Wasm runtime to storage.
			code: wasm_binary.to_vec(),
			changes_trie_config: Default::default(),
		}),
		pallet_cf_validator: Some(ValidatorConfig {
			blocks_per_epoch: 7 * DAYS,
		}),
		pallet_session: Some(SessionConfig {
			keys: initial_authorities
				.iter()
				.map(|x| {
					(
						x.0.clone(),
						x.0.clone(),
						session_keys(x.1.clone(), x.2.clone()),
					)
				})
				.collect::<Vec<_>>(),
		}),
		pallet_cf_flip: Some(FlipConfig {
			total_issuance: TOTAL_ISSUANCE,
		}),
		pallet_cf_staking: Some(StakingConfig {
			genesis_stakers: endowed_accounts
				.iter()
				.map(|acct| (acct.clone(), TOTAL_ISSUANCE / 100))
				.collect::<Vec<(AccountId, FlipBalance)>>(),
		}),
		pallet_cf_auction: Some(AuctionConfig {
			validator_size_range: (min_validators, MAX_VALIDATORS),
			winners: initial_authorities
				.iter()
				.map(|(validator_id, ..)| validator_id.clone())
				.collect::<Vec<AccountId>>(),
			minimum_active_bid: TOTAL_ISSUANCE / 100,
		}),
		pallet_aura: Some(AuraConfig {
			authorities: vec![],
		}),
		pallet_grandpa: Some(GrandpaConfig {
			authorities: vec![],
		}),

		pallet_cf_governance: Some(GovernanceConfig {
			members: vec![root_key],
			expiry_span: 80000,
		}),
		pallet_cf_reputation: Some(ReputationConfig {
			accrual_ratio: (ACCRUAL_POINTS, ACCRUAL_BLOCKS),
		}),
		pallet_cf_vaults: Some(VaultsConfig {
			ethereum_vault_key: hex_literal::hex![
				"0339e302f45e05949fbb347e0c6bba224d82d227a701640158bc1c799091747015"
			]
			.to_vec(),
		}),
	}
}

pub fn chainflip_properties() -> Properties {
	let mut properties = Properties::new();

	properties.insert("ss58Format".into(), 28.into());
	properties.insert("tokenDecimals".into(), 18.into());
	properties.insert("tokenSymbol".into(), "FLIP".into());
	properties.insert("color".into(), "#61CFAA".into());

	properties
}<|MERGE_RESOLUTION|>--- conflicted
+++ resolved
@@ -5,33 +5,11 @@
 use sp_runtime::traits::{IdentifyAccount, Verify};
 use state_chain_runtime::constants::common::*;
 use state_chain_runtime::{
-<<<<<<< HEAD
-	opaque::SessionKeys, AccountId, AuctionConfig, AuraConfig, FlipBalance, FlipConfig,
-	GenesisConfig, GovernanceConfig, GrandpaConfig, ReputationConfig, SessionConfig, Signature,
-	StakingConfig, SystemConfig, ValidatorConfig, VaultsConfig, WASM_BINARY,
-};
-
-const TOTAL_ISSUANCE: FlipBalance = {
-	const TOKEN_ISSUANCE: FlipBalance = 90_000_000;
-	const TOKEN_DECIMALS: u32 = 18;
-	const TOKEN_FRACTIONS: FlipBalance = 10u128.pow(TOKEN_DECIMALS);
-	TOKEN_ISSUANCE * TOKEN_FRACTIONS
-};
-
-const MAX_VALIDATORS: u32 = 150;
-
-// Number of blocks to be online to accrue a point
-pub const ACCRUAL_BLOCKS: u32 = 2500;
-// Number of accrual points
-pub const ACCRUAL_POINTS: i32 = 1;
-
-=======
 	opaque::SessionKeys, AccountId, AuctionConfig, AuraConfig, EmissionsConfig, FlipBalance,
 	FlipConfig, GenesisConfig, GovernanceConfig, GrandpaConfig, ReputationConfig, SessionConfig,
 	Signature, StakingConfig, SystemConfig, ValidatorConfig, VaultsConfig, WASM_BINARY,
 };
 
->>>>>>> 0fe39176
 /// Specialized `ChainSpec`. This is a specialization of the general Substrate ChainSpec type.
 pub type ChainSpec = sc_service::GenericChainSpec<GenesisConfig>;
 
@@ -378,7 +356,10 @@
 		pallet_grandpa: Some(GrandpaConfig {
 			authorities: vec![],
 		}),
-
+		pallet_cf_emissions: Some(EmissionsConfig {
+			emission_per_block: BLOCK_EMISSIONS,
+			..Default::default()
+		}),
 		pallet_cf_governance: Some(GovernanceConfig {
 			members: vec![root_key],
 			expiry_span: 80000,
