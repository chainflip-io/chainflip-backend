--- conflicted
+++ resolved
@@ -22,15 +22,9 @@
 pub type ChainSpec = sc_service::GenericChainSpec<GenesisConfig>;
 
 const FLIP_TOKEN_ADDRESS_DEFAULT: &str = "Cf7Ed3AccA5a467e9e704C703E8D87F634fB0Fc9";
-<<<<<<< HEAD
-const STAKE_MANAGER_ADDRESS_DEFAULT: &str = "9Dfaa29bEc7d22ee01D533Ebe8faA2be5799C77F";
-const KEY_MANAGER_ADDRESS_DEFAULT: &str = "36fB9E46D6cBC14600D9089FD7Ce95bCf664179f";
-const VAULT_CONTRACT_ADDRESS_DEFAULT: &str = "36fB9E46D6cBC14600D9089FD7Ce95bCf664179f";
-=======
 const STAKE_MANAGER_ADDRESS_DEFAULT: &str = "9fE46736679d2D9a65F0992F2272dE9f3c7fa6e0";
 const KEY_MANAGER_ADDRESS_DEFAULT: &str = "5FbDB2315678afecb367f032d93F642f64180aa3";
 const ETH_VAULT_ADDRESS_DEFAULT: &str = "e7f1725E7734CE288F8367e1Bb143E90bb3F0512";
->>>>>>> 5c969ef2
 const ETHEREUM_CHAIN_ID_DEFAULT: u64 = cf_chains::eth::CHAIN_ID_RINKEBY;
 const ETH_INIT_AGG_KEY_DEFAULT: &str =
 	"02e61afd677cdfbec838c6f309deff0b2c6056f8a27f2c783b68bba6b30f667be6";
@@ -65,11 +59,7 @@
 	flip_token_address: [u8; 20],
 	stake_manager_address: [u8; 20],
 	key_manager_address: [u8; 20],
-<<<<<<< HEAD
-	vault_contract_address: [u8; 20],
-=======
 	eth_vault_address: [u8; 20],
->>>>>>> 5c969ef2
 	ethereum_chain_id: u64,
 	eth_init_agg_key: [u8; 33],
 	ethereum_deployment_block: u64,
@@ -97,14 +87,8 @@
 			.unwrap_or_else(|_| String::from(KEY_MANAGER_ADDRESS_DEFAULT)),
 	)
 	.unwrap();
-<<<<<<< HEAD
-	let vault_contract_address: [u8; 20] = clean_eth_address(
-		&env::var("VAULT_CONTRACT_ADDRESS")
-			.unwrap_or_else(|_| String::from(VAULT_CONTRACT_ADDRESS_DEFAULT)),
-=======
 	let eth_vault_address: [u8; 20] = clean_eth_address(
 		&env::var("ETH_VAULT_ADDRESS").unwrap_or_else(|_| String::from(ETH_VAULT_ADDRESS_DEFAULT)),
->>>>>>> 5c969ef2
 	)
 	.unwrap();
 	let ethereum_chain_id = env::var("ETHEREUM_CHAIN_ID")
@@ -145,11 +129,7 @@
 		flip_token_address,
 		stake_manager_address,
 		key_manager_address,
-<<<<<<< HEAD
-		vault_contract_address,
-=======
 		eth_vault_address,
->>>>>>> 5c969ef2
 		ethereum_chain_id,
 		eth_init_agg_key,
 		ethereum_deployment_block,
@@ -190,11 +170,7 @@
 		flip_token_address,
 		stake_manager_address,
 		key_manager_address,
-<<<<<<< HEAD
-		vault_contract_address,
-=======
 		eth_vault_address,
->>>>>>> 5c969ef2
 		ethereum_chain_id,
 		eth_init_agg_key,
 		ethereum_deployment_block,
@@ -226,11 +202,7 @@
 					flip_token_address,
 					stake_manager_address,
 					key_manager_address,
-<<<<<<< HEAD
-					vault_contract_address,
-=======
 					eth_vault_address,
->>>>>>> 5c969ef2
 					ethereum_chain_id,
 					cfe_settings: CfeSettings {
 						eth_block_safety_margin,
@@ -272,11 +244,7 @@
 		flip_token_address,
 		stake_manager_address,
 		key_manager_address,
-<<<<<<< HEAD
-		vault_contract_address,
-=======
 		eth_vault_address,
->>>>>>> 5c969ef2
 		ethereum_chain_id,
 		eth_init_agg_key,
 		ethereum_deployment_block,
@@ -314,11 +282,7 @@
 					flip_token_address,
 					stake_manager_address,
 					key_manager_address,
-<<<<<<< HEAD
-					vault_contract_address,
-=======
 					eth_vault_address,
->>>>>>> 5c969ef2
 					ethereum_chain_id,
 					cfe_settings: CfeSettings {
 						eth_block_safety_margin,
@@ -386,11 +350,7 @@
 		flip_token_address,
 		stake_manager_address,
 		key_manager_address,
-<<<<<<< HEAD
-		vault_contract_address,
-=======
 		eth_vault_address,
->>>>>>> 5c969ef2
 		ethereum_chain_id,
 		eth_init_agg_key,
 		ethereum_deployment_block,
@@ -452,11 +412,7 @@
 					flip_token_address,
 					stake_manager_address,
 					key_manager_address,
-<<<<<<< HEAD
-					vault_contract_address,
-=======
 					eth_vault_address,
->>>>>>> 5c969ef2
 					ethereum_chain_id,
 					cfe_settings: CfeSettings {
 						eth_block_safety_margin,
@@ -505,11 +461,7 @@
 		flip_token_address,
 		stake_manager_address,
 		key_manager_address,
-<<<<<<< HEAD
-		vault_contract_address,
-=======
 		eth_vault_address,
->>>>>>> 5c969ef2
 		ethereum_chain_id,
 		eth_init_agg_key,
 		ethereum_deployment_block,
@@ -593,11 +545,7 @@
 					flip_token_address,
 					stake_manager_address,
 					key_manager_address,
-<<<<<<< HEAD
-					vault_contract_address,
-=======
 					eth_vault_address,
->>>>>>> 5c969ef2
 					ethereum_chain_id,
 					cfe_settings: CfeSettings {
 						eth_block_safety_margin,
