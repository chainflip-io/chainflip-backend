use cf_chains::{
	arb::ArbitrumTrackedData,
	assets::btc,
	btc::BITCOIN_DUST_LIMIT,
	dot::{PolkadotAccountId, PolkadotHash},
	Arbitrum, ChainState,
};
use cf_primitives::{
	AccountRole, AuthorityCount, NetworkEnvironment, DEFAULT_MAX_AUTHORITY_SET_CONTRACTION,
};

use cf_chains::{
	btc::{BitcoinFeeInfo, BitcoinTrackedData},
	dot::{PolkadotTrackedData, RuntimeVersion},
	eth::EthereumTrackedData,
	Bitcoin, Ethereum, Polkadot,
};
use common::FLIPPERINOS_PER_FLIP;
pub use sc_service::{ChainType, Properties};
use sc_telemetry::serde_json::json;
use sp_consensus_aura::sr25519::AuthorityId as AuraId;
use sp_consensus_grandpa::AuthorityId as GrandpaId;
use sp_core::{
	crypto::{set_default_ss58_version, Ss58AddressFormat, UncheckedInto},
	Pair, Public,
};
use state_chain_runtime::{
<<<<<<< HEAD
	chainflip::Offence, opaque::SessionKeys, AccountId, AccountRolesConfig,
	ArbitrumChainTrackingConfig, ArbitrumIngressEgressConfig, ArbitrumVaultConfig, AuraConfig,
	BitcoinChainTrackingConfig, BitcoinIngressEgressConfig, BitcoinThresholdSignerConfig,
	BitcoinVaultConfig, BlockNumber, EmissionsConfig, EnvironmentConfig,
	EthereumChainTrackingConfig, EthereumIngressEgressConfig, EthereumVaultConfig,
	EvmThresholdSignerConfig, FlipBalance, FlipConfig, FundingConfig, GovernanceConfig,
	GrandpaConfig, PolkadotChainTrackingConfig, PolkadotIngressEgressConfig,
	PolkadotThresholdSignerConfig, PolkadotVaultConfig, ReputationConfig, RuntimeGenesisConfig,
	SessionConfig, SetSizeParameters, Signature, SystemConfig, ValidatorConfig, WASM_BINARY,
=======
	chainflip::Offence, opaque::SessionKeys, AccountId, BlockNumber, FlipBalance,
	RuntimeGenesisConfig, SetSizeParameters, Signature, WASM_BINARY,
>>>>>>> db26f682
};

use std::{
	collections::{BTreeMap, BTreeSet},
	env,
	str::FromStr,
	time::{SystemTime, UNIX_EPOCH},
};
use utilities::clean_hex_address;

use sp_runtime::{
	traits::{IdentifyAccount, Verify},
	Percent, Permill,
};

pub mod berghain;
pub mod common;
pub mod devnet;
pub mod perseverance;
pub mod sisyphos;
pub mod testnet;

/// Generate a crypto pair from seed.
pub fn test_account_from_seed<TPublic: Public>(seed: &str) -> <TPublic::Pair as Pair>::Public {
	TPublic::Pair::from_string(&format!("//{seed}"), None)
		.expect("static values are valid; qed")
		.public()
}

pub fn parse_account(ss58: &str) -> AccountId {
	AccountId::from_str(ss58).unwrap_or_else(|_| panic!("Invalid address: {}", ss58))
}

type AccountPublic = <Signature as Verify>::Signer;

/// Generate an account ID from seed.
pub fn get_account_id_from_seed<TPublic: Public>(seed: &str) -> AccountId
where
	AccountPublic: From<<TPublic::Pair as Pair>::Public>,
{
	AccountPublic::from(test_account_from_seed::<TPublic>(seed)).into_account()
}

/// Specialized `ChainSpec`. This is a specialization of the general Substrate ChainSpec type.
pub type ChainSpec = sc_service::GenericChainSpec<RuntimeGenesisConfig>;

/// generate session keys from Aura and Grandpa keys
pub fn session_keys(aura: AuraId, grandpa: GrandpaId) -> SessionKeys {
	SessionKeys { aura, grandpa }
}
pub struct StateChainEnvironment {
	flip_token_address: [u8; 20],
	eth_usdc_address: [u8; 20],
	state_chain_gateway_address: [u8; 20],
	eth_key_manager_address: [u8; 20],
	eth_vault_address: [u8; 20],
	eth_address_checker_address: [u8; 20],
	ethereum_chain_id: u64,
	eth_init_agg_key: [u8; 33],
	arb_key_manager_address: [u8; 20],
	arb_vault_address: [u8; 20],
	arbusdc_token_address: [u8; 20],
	arb_address_checker_address: [u8; 20],
	arbitrum_chain_id: u64,
	ethereum_deployment_block: u64,
	genesis_funding_amount: u128,
	/// Note: Minimum funding should be expressed in Flipperinos.
	min_funding: u128,
	dot_genesis_hash: PolkadotHash,
	dot_vault_account_id: Option<PolkadotAccountId>,
	dot_runtime_version: RuntimeVersion,
}

/// Get the values from the State Chain's environment variables. Else set them via the defaults
pub fn get_environment_or_defaults(defaults: StateChainEnvironment) -> StateChainEnvironment {
	macro_rules! from_env_var {
		( $parse:path, $env_var:ident, $name:ident ) => {
			let $name = match env::var(stringify!($env_var)) {
				Ok(s) => $parse(&s)
					.expect(format!("Unable to parse env var {}.", stringify!($env_var)).as_str()),
				Err(_) => defaults.$name,
			};
		};
	}
	fn hex_decode<const S: usize>(s: &str) -> Result<[u8; S], String> {
		hex::decode(s)
			.map_err(|e| e.to_string())?
			.try_into()
			.map_err(|_| "Incorrect length of hex string.".into())
	}
	from_env_var!(clean_hex_address, FLIP_TOKEN_ADDRESS, flip_token_address);
	from_env_var!(clean_hex_address, ETH_USDC_ADDRESS, eth_usdc_address);
	from_env_var!(clean_hex_address, STATE_CHAIN_GATEWAY_ADDRESS, state_chain_gateway_address);
	from_env_var!(clean_hex_address, KEY_MANAGER_ADDRESS, eth_key_manager_address);
	from_env_var!(clean_hex_address, ETH_VAULT_ADDRESS, eth_vault_address);
	from_env_var!(clean_hex_address, ARB_KEY_MANAGER_ADDRESS, arb_key_manager_address);
	from_env_var!(clean_hex_address, ARB_VAULT_ADDRESS, arb_vault_address);
	from_env_var!(clean_hex_address, ARBUSDC_TOKEN_ADDRESS, arbusdc_token_address);
	from_env_var!(clean_hex_address, ADDRESS_CHECKER_ADDRESS, eth_address_checker_address);
	from_env_var!(clean_hex_address, ARB_ADDRESS_CHECKER, arb_address_checker_address);
	from_env_var!(hex_decode, ETH_INIT_AGG_KEY, eth_init_agg_key);
	from_env_var!(FromStr::from_str, ETHEREUM_CHAIN_ID, ethereum_chain_id);
	from_env_var!(FromStr::from_str, ARBITRUM_CHAIN_ID, arbitrum_chain_id);
	from_env_var!(FromStr::from_str, ETH_DEPLOYMENT_BLOCK, ethereum_deployment_block);
	from_env_var!(FromStr::from_str, GENESIS_FUNDING, genesis_funding_amount);
	from_env_var!(FromStr::from_str, MIN_FUNDING, min_funding);

	let dot_genesis_hash = match env::var("DOT_GENESIS_HASH") {
		Ok(s) => hex_decode::<32>(&s).unwrap().into(),
		Err(_) => defaults.dot_genesis_hash,
	};
	let dot_vault_account_id = match env::var("DOT_VAULT_ACCOUNT_ID") {
		Ok(s) => Some(PolkadotAccountId::from_aliased(hex_decode::<32>(&s).unwrap())),
		Err(_) => defaults.dot_vault_account_id,
	};

	let dot_spec_version: u32 = match env::var("DOT_SPEC_VERSION") {
		Ok(s) => s.parse().unwrap(),
		Err(_) => defaults.dot_runtime_version.spec_version,
	};
	let dot_transaction_version: u32 = match env::var("DOT_TRANSACTION_VERSION") {
		Ok(s) => s.parse().unwrap(),
		Err(_) => defaults.dot_runtime_version.transaction_version,
	};

	StateChainEnvironment {
		flip_token_address,
		eth_usdc_address,
		state_chain_gateway_address,
		eth_key_manager_address,
		eth_vault_address,
		arb_key_manager_address,
		arb_vault_address,
		arbusdc_token_address,
		eth_address_checker_address,
		arb_address_checker_address,
		ethereum_chain_id,
		arbitrum_chain_id,
		eth_init_agg_key,
		ethereum_deployment_block,
		genesis_funding_amount,
		min_funding,
		dot_genesis_hash,
		dot_vault_account_id,
		dot_runtime_version: RuntimeVersion {
			spec_version: dot_spec_version,
			transaction_version: dot_transaction_version,
		},
	}
}

/// Start a single node development chain - using bashful as genesis node
pub fn cf_development_config() -> Result<ChainSpec, String> {
	inner_cf_development_config(vec![(
		parse_account(testnet::BASHFUL_ACCOUNT_ID),
		testnet::BASHFUL_SR25519.unchecked_into(),
		testnet::BASHFUL_ED25519.unchecked_into(),
	)])
}

/// Start a three node development chain - using bashful, doc and dopey as genesis nodes
pub fn cf_three_node_development_config() -> Result<ChainSpec, String> {
	inner_cf_development_config(vec![
		(
			parse_account(testnet::BASHFUL_ACCOUNT_ID),
			testnet::BASHFUL_SR25519.unchecked_into(),
			testnet::BASHFUL_ED25519.unchecked_into(),
		),
		(
			parse_account(testnet::DOC_ACCOUNT_ID),
			testnet::DOC_SR25519.unchecked_into(),
			testnet::DOC_ED25519.unchecked_into(),
		),
		(
			parse_account(testnet::DOPEY_ACCOUNT_ID),
			testnet::DOPEY_SR25519.unchecked_into(),
			testnet::DOPEY_ED25519.unchecked_into(),
		),
	])
}

pub fn inner_cf_development_config(
	initial_authorities: Vec<(AccountId, AuraId, GrandpaId)>,
) -> Result<ChainSpec, String> {
	let wasm_binary =
		WASM_BINARY.ok_or_else(|| "Development wasm binary not available".to_string())?;

	let StateChainEnvironment {
		flip_token_address,
		eth_usdc_address,
		state_chain_gateway_address,
		eth_key_manager_address,
		eth_vault_address,
		arb_key_manager_address,
		arb_vault_address,
		arbusdc_token_address,
		eth_address_checker_address,
		arb_address_checker_address,
		ethereum_chain_id,
		arbitrum_chain_id,
		eth_init_agg_key,
		ethereum_deployment_block,
		genesis_funding_amount,
		min_funding,
		dot_genesis_hash,
		dot_vault_account_id,
		dot_runtime_version,
	} = get_environment_or_defaults(testnet::ENV);
<<<<<<< HEAD
	Ok(ChainSpec::from_genesis(
		"CF Develop",
		"cf-dev",
		ChainType::Development,
		move || {
			testnet_genesis(
				wasm_binary,
				initial_authorities.clone(),
				testnet::extra_accounts(),
				// Governance account - Snow White
				testnet::SNOW_WHITE_SR25519.into(),
				devnet::MIN_AUTHORITIES,
				devnet::AUCTION_PARAMETERS,
				DEFAULT_MAX_AUTHORITY_SET_CONTRACTION,
				EnvironmentConfig {
					flip_token_address: flip_token_address.into(),
					state_chain_gateway_address: state_chain_gateway_address.into(),
					eth_usdc_address: eth_usdc_address.into(),
					eth_key_manager_address: eth_key_manager_address.into(),
					eth_vault_address: eth_vault_address.into(),
					eth_address_checker_address: eth_address_checker_address.into(),
					ethereum_chain_id,
					arb_key_manager_address: arb_key_manager_address.into(),
					arb_vault_address: arb_vault_address.into(),
					arb_usdc_address: arbusdc_token_address.into(),
					arb_address_checker_address: arb_address_checker_address.into(),
					arbitrum_chain_id,
					polkadot_genesis_hash: dot_genesis_hash,
					polkadot_vault_account_id: dot_vault_account_id,
					network_environment: NetworkEnvironment::Development,
					_config: PhantomData,
				},
				eth_init_agg_key,
				ethereum_deployment_block,
				devnet::TOTAL_ISSUANCE,
				common::DAILY_SLASHING_RATE,
				genesis_funding_amount,
				min_funding,
				devnet::REDEMPTION_TAX,
				8 * devnet::HOURS,
				devnet::REDEMPTION_TTL_SECS,
				devnet::CURRENT_AUTHORITY_EMISSION_INFLATION_PERBILL,
				devnet::BACKUP_NODE_EMISSION_INFLATION_PERBILL,
				devnet::EXPIRY_SPAN_IN_SECONDS,
				devnet::ACCRUAL_RATIO,
				Percent::from_percent(devnet::REDEMPTION_PERIOD_AS_PERCENTAGE),
				devnet::SUPPLY_UPDATE_INTERVAL,
				devnet::PENALTIES.to_vec(),
				devnet::KEYGEN_CEREMONY_TIMEOUT_BLOCKS,
				devnet::THRESHOLD_SIGNATURE_CEREMONY_TIMEOUT_BLOCKS,
				dot_runtime_version,
				// Bitcoin block times on localnets are much faster, so we account for that here.
				devnet::BITCOIN_EXPIRY_BLOCKS,
				devnet::ETHEREUM_EXPIRY_BLOCKS,
				devnet::ARBITRUM_EXPIRY_BLOCKS,
				devnet::POLKADOT_EXPIRY_BLOCKS,
				devnet::BITCOIN_SAFETY_MARGIN,
				devnet::ETHEREUM_SAFETY_MARGIN,
				devnet::ARBITRUM_SAFETY_MARGIN,
				devnet::AUCTION_BID_CUTOFF_PERCENTAGE,
			)
		},
		// Boot nodes
		vec![],
		// Telemetry
		None,
		// Protocol ID
		Some("flip-dev"),
		// Fork ID
		None,
		// Properties
		Some(chainflip_properties()),
		// Extensions
		None,
	))
=======
	Ok(ChainSpec::builder(wasm_binary, None)
		.with_name("CF Develop")
		.with_id("cf-dev")
		.with_protocol_id("flip-dev")
		.with_chain_type(ChainType::Development)
		.with_genesis_config(testnet_genesis(
			initial_authorities.clone(),
			testnet::extra_accounts(),
			// Governance account - Snow White
			testnet::SNOW_WHITE_SR25519.into(),
			devnet::MIN_AUTHORITIES,
			devnet::AUCTION_PARAMETERS,
			DEFAULT_MAX_AUTHORITY_SET_CONTRACTION,
			state_chain_runtime::EnvironmentConfig {
				flip_token_address: flip_token_address.into(),
				eth_usdc_address: eth_usdc_address.into(),
				state_chain_gateway_address: state_chain_gateway_address.into(),
				key_manager_address: key_manager_address.into(),
				eth_vault_address: eth_vault_address.into(),
				eth_address_checker_address: eth_address_checker_address.into(),
				ethereum_chain_id,
				polkadot_genesis_hash: dot_genesis_hash,
				polkadot_vault_account_id: dot_vault_account_id,
				network_environment: NetworkEnvironment::Development,
				..Default::default()
			},
			eth_init_agg_key,
			ethereum_deployment_block,
			devnet::TOTAL_ISSUANCE,
			common::DAILY_SLASHING_RATE,
			genesis_funding_amount,
			min_funding,
			devnet::REDEMPTION_TAX,
			8 * devnet::HOURS,
			devnet::REDEMPTION_TTL_SECS,
			devnet::CURRENT_AUTHORITY_EMISSION_INFLATION_PERBILL,
			devnet::BACKUP_NODE_EMISSION_INFLATION_PERBILL,
			devnet::EXPIRY_SPAN_IN_SECONDS,
			devnet::ACCRUAL_RATIO,
			Percent::from_percent(devnet::REDEMPTION_PERIOD_AS_PERCENTAGE),
			devnet::SUPPLY_UPDATE_INTERVAL,
			devnet::PENALTIES.to_vec(),
			devnet::KEYGEN_CEREMONY_TIMEOUT_BLOCKS,
			devnet::THRESHOLD_SIGNATURE_CEREMONY_TIMEOUT_BLOCKS,
			dot_runtime_version,
			// Bitcoin block times on localnets are much faster, so we account for that here.
			devnet::BITCOIN_EXPIRY_BLOCKS,
			devnet::ETHEREUM_EXPIRY_BLOCKS,
			devnet::POLKADOT_EXPIRY_BLOCKS,
			devnet::BITCOIN_SAFETY_MARGIN,
			devnet::ETHEREUM_SAFETY_MARGIN,
			devnet::AUCTION_BID_CUTOFF_PERCENTAGE,
		))
		.build())
>>>>>>> db26f682
}

macro_rules! network_spec {
	( $network:ident ) => {
		impl $network::Config {
			pub fn build_spec(
				env_override: Option<StateChainEnvironment>,
			) -> Result<ChainSpec, String> {
				use $network::*;
				assert_eq!(
					parse_account(SNOW_WHITE_ACCOUNT_ID).as_ref(),
					SNOW_WHITE_SR25519,
					"Snow White account ID does not match the public key."
				);

				let wasm_binary =
					WASM_BINARY.ok_or_else(|| "Wasm binary not available".to_string())?;
				let StateChainEnvironment {
					flip_token_address,
					eth_usdc_address,
					state_chain_gateway_address,
					eth_key_manager_address,
					eth_vault_address,
					arb_key_manager_address,
					arb_vault_address,
					arbusdc_token_address,
					eth_address_checker_address,
					arb_address_checker_address,
					ethereum_chain_id,
					arbitrum_chain_id,
					eth_init_agg_key,
					ethereum_deployment_block,
					genesis_funding_amount,
					min_funding,
					dot_genesis_hash,
					dot_vault_account_id,
					dot_runtime_version,
				} = env_override.unwrap_or(ENV);
				let protocol_id = format!(
					"{}-{}",
					PROTOCOL_ID,
					hex::encode(
						&SystemTime::now()
							.duration_since(UNIX_EPOCH)
							.unwrap()
							.as_secs()
							.to_be_bytes()[4..],
					)
				);
<<<<<<< HEAD
				Ok(ChainSpec::from_genesis(
					NETWORK_NAME,
					NETWORK_NAME,
					CHAIN_TYPE,
					move || {
						testnet_genesis(
							wasm_binary,
							// Initial PoA authorities
							vec![
								(
									parse_account(BASHFUL_ACCOUNT_ID),
									BASHFUL_SR25519.unchecked_into(),
									BASHFUL_ED25519.unchecked_into(),
								),
								(
									parse_account(DOC_ACCOUNT_ID),
									DOC_SR25519.unchecked_into(),
									DOC_ED25519.unchecked_into(),
								),
								(
									parse_account(DOPEY_ACCOUNT_ID),
									DOPEY_SR25519.unchecked_into(),
									DOPEY_ED25519.unchecked_into(),
								),
							],
							// Extra accounts
							$network::extra_accounts(),
							// Governance account - Snow White
							SNOW_WHITE_SR25519.into(),
							MIN_AUTHORITIES,
							AUCTION_PARAMETERS,
							DEFAULT_MAX_AUTHORITY_SET_CONTRACTION,
							EnvironmentConfig {
								flip_token_address: flip_token_address.into(),
								eth_usdc_address: eth_usdc_address.into(),
								state_chain_gateway_address: state_chain_gateway_address.into(),
								eth_key_manager_address: eth_key_manager_address.into(),
								eth_vault_address: eth_vault_address.into(),
								arb_key_manager_address: arb_key_manager_address.into(),
								arb_vault_address: arb_vault_address.into(),
								arb_usdc_address: arbusdc_token_address.into(),
								eth_address_checker_address: eth_address_checker_address.into(),
								arb_address_checker_address: arb_address_checker_address.into(),
								ethereum_chain_id,
								arbitrum_chain_id,
								polkadot_genesis_hash: dot_genesis_hash,
								polkadot_vault_account_id: dot_vault_account_id.clone(),
								network_environment: NETWORK_ENVIRONMENT,
								_config: PhantomData,
							},
							eth_init_agg_key,
							ethereum_deployment_block,
							TOTAL_ISSUANCE,
							DAILY_SLASHING_RATE,
							genesis_funding_amount,
							min_funding,
							REDEMPTION_TAX,
							EPOCH_DURATION_BLOCKS,
							REDEMPTION_TTL_SECS,
							CURRENT_AUTHORITY_EMISSION_INFLATION_PERBILL,
							BACKUP_NODE_EMISSION_INFLATION_PERBILL,
							EXPIRY_SPAN_IN_SECONDS,
							ACCRUAL_RATIO,
							Percent::from_percent(REDEMPTION_PERIOD_AS_PERCENTAGE),
							SUPPLY_UPDATE_INTERVAL,
							PENALTIES.to_vec(),
							KEYGEN_CEREMONY_TIMEOUT_BLOCKS,
							THRESHOLD_SIGNATURE_CEREMONY_TIMEOUT_BLOCKS,
							dot_runtime_version,
							BITCOIN_EXPIRY_BLOCKS,
							ETHEREUM_EXPIRY_BLOCKS,
							ARBITRUM_EXPIRY_BLOCKS,
							POLKADOT_EXPIRY_BLOCKS,
							BITCOIN_SAFETY_MARGIN,
							ETHEREUM_SAFETY_MARGIN,
							ARBITRUM_SAFETY_MARGIN,
							AUCTION_BID_CUTOFF_PERCENTAGE,
						)
					},
					// Boot nodes
					vec![],
					// Telemetry
					None,
					Some(&protocol_id[..]),
					// Fork ID
					None,
					// Properties
					Some(chainflip_properties()),
					// Extensions
					None,
				))
=======
				Ok(ChainSpec::builder(wasm_binary, None)
					.with_name(NETWORK_NAME)
					.with_id(NETWORK_NAME)
					.with_protocol_id(&protocol_id)
					.with_chain_type(CHAIN_TYPE)
					.with_properties(chainflip_properties())
					.with_genesis_config(testnet_genesis(
						// Initial PoA authorities
						vec![
							(
								parse_account(BASHFUL_ACCOUNT_ID),
								BASHFUL_SR25519.unchecked_into(),
								BASHFUL_ED25519.unchecked_into(),
							),
							(
								parse_account(DOC_ACCOUNT_ID),
								DOC_SR25519.unchecked_into(),
								DOC_ED25519.unchecked_into(),
							),
							(
								parse_account(DOPEY_ACCOUNT_ID),
								DOPEY_SR25519.unchecked_into(),
								DOPEY_ED25519.unchecked_into(),
							),
						],
						// Extra accounts
						$network::extra_accounts(),
						// Governance account - Snow White
						SNOW_WHITE_SR25519.into(),
						MIN_AUTHORITIES,
						AUCTION_PARAMETERS,
						DEFAULT_MAX_AUTHORITY_SET_CONTRACTION,
						state_chain_runtime::EnvironmentConfig {
							flip_token_address: flip_token_address.into(),
							eth_usdc_address: eth_usdc_address.into(),
							state_chain_gateway_address: state_chain_gateway_address.into(),
							key_manager_address: key_manager_address.into(),
							eth_vault_address: eth_vault_address.into(),
							eth_address_checker_address: eth_address_checker_address.into(),
							ethereum_chain_id,
							polkadot_genesis_hash: dot_genesis_hash,
							polkadot_vault_account_id: dot_vault_account_id.clone(),
							network_environment: NETWORK_ENVIRONMENT,
							..Default::default()
						},
						eth_init_agg_key,
						ethereum_deployment_block,
						TOTAL_ISSUANCE,
						DAILY_SLASHING_RATE,
						genesis_funding_amount,
						min_funding,
						REDEMPTION_TAX,
						EPOCH_DURATION_BLOCKS,
						REDEMPTION_TTL_SECS,
						CURRENT_AUTHORITY_EMISSION_INFLATION_PERBILL,
						BACKUP_NODE_EMISSION_INFLATION_PERBILL,
						EXPIRY_SPAN_IN_SECONDS,
						ACCRUAL_RATIO,
						Percent::from_percent(REDEMPTION_PERIOD_AS_PERCENTAGE),
						SUPPLY_UPDATE_INTERVAL,
						PENALTIES.to_vec(),
						KEYGEN_CEREMONY_TIMEOUT_BLOCKS,
						THRESHOLD_SIGNATURE_CEREMONY_TIMEOUT_BLOCKS,
						dot_runtime_version,
						BITCOIN_EXPIRY_BLOCKS,
						ETHEREUM_EXPIRY_BLOCKS,
						POLKADOT_EXPIRY_BLOCKS,
						BITCOIN_SAFETY_MARGIN,
						ETHEREUM_SAFETY_MARGIN,
						AUCTION_BID_CUTOFF_PERCENTAGE,
					))
					.build())
>>>>>>> db26f682
			}
		}
	};
}

network_spec!(testnet);
network_spec!(sisyphos);
network_spec!(perseverance);
network_spec!(berghain);

/// Configure initial storage state for FRAME modules.
/// 150 authority limit
#[allow(clippy::too_many_arguments)]
fn testnet_genesis(
	initial_authorities: Vec<(AccountId, AuraId, GrandpaId)>, // initial validators
	extra_accounts: Vec<(AccountId, AccountRole, u128, Option<Vec<u8>>)>,
	root_key: AccountId,
	min_authorities: AuthorityCount,
	auction_parameters: SetSizeParameters,
	max_authority_set_contraction_percentage: Percent,
	environment_genesis_config: state_chain_runtime::EnvironmentConfig,
	eth_init_agg_key: [u8; 33],
	ethereum_deployment_block: u64,
	total_issuance: FlipBalance,
	daily_slashing_rate: Permill,
	genesis_funding_amount: u128,
	minimum_funding: u128,
	redemption_tax: u128,
	blocks_per_epoch: BlockNumber,
	redemption_ttl_secs: u64,
	current_authority_emission_inflation_perbill: u32,
	backup_node_emission_inflation_perbill: u32,
	expiry_span: u64,
	accrual_ratio: (i32, u32),
	redemption_period_as_percentage: Percent,
	supply_update_interval: u32,
	penalties: Vec<(Offence, (i32, BlockNumber))>,
	keygen_ceremony_timeout_blocks: BlockNumber,
	threshold_signature_ceremony_timeout_blocks: BlockNumber,
	dot_runtime_version: RuntimeVersion,
	bitcoin_deposit_channel_lifetime: u32,
	ethereum_deposit_channel_lifetime: u32,
	arbitrum_deposit_channel_lifetime: u32,
	polkadot_deposit_channel_lifetime: u32,
	bitcoin_safety_margin: u64,
	ethereum_safety_margin: u64,
	arbitrum_safety_margin: u64,
	auction_bid_cutoff_percentage: Percent,
) -> serde_json::Value {
	// Sanity Checks
	for (account_id, aura_id, grandpa_id) in initial_authorities.iter() {
		assert_eq!(
			AsRef::<[u8]>::as_ref(account_id),
			AsRef::<[u8]>::as_ref(aura_id),
			"Aura and Account ID ({}) should be the same",
			account_id
		);
		assert_ne!(
			AsRef::<[u8]>::as_ref(grandpa_id),
			AsRef::<[u8]>::as_ref(aura_id),
			"Aura and Grandpa ID should be different for {}.",
			account_id
		);
	}

	let authority_ids: BTreeSet<AccountId> =
		initial_authorities.iter().map(|(id, ..)| id.clone()).collect();
	let (extra_accounts, genesis_vanity_names): (Vec<_>, BTreeMap<_, _>) = extra_accounts
		.into_iter()
		.map(|(account, role, balance, vanity)| {
			((account.clone(), role, balance), (account, vanity))
		})
		.unzip();
	let genesis_vanity_names = genesis_vanity_names
		.into_iter()
		.filter_map(|(account, vanity)| vanity.map(|vanity| (account, vanity)))
		.collect::<BTreeMap<_, _>>();
	let all_accounts: BTreeSet<_> = initial_authorities
		.iter()
		.filter_map(|(account_id, ..)| -> Option<(AccountId, AccountRole, u128)> {
			if let Some((_, role, funds)) = extra_accounts.iter().find(|(id, ..)| id == account_id)
			{
				// If the genesis account is listed in `extra_accounts` we will use the details from
				// there.
				assert!(*role == AccountRole::Validator, "Extra account is not a validator.");
				log::info!(
					"Using custom values for genesis authority {}: {} FLIP",
					account_id,
					funds / FLIPPERINOS_PER_FLIP
				);
				None
			} else {
				// Otherwise we will use the default values.
				log::info!(
					"Using default funds for genesis authority {}: {} FLIP",
					account_id,
					genesis_funding_amount / FLIPPERINOS_PER_FLIP
				);
				Some((account_id.clone(), AccountRole::Validator, genesis_funding_amount))
			}
		})
		.chain(extra_accounts.clone())
		.collect();

	assert!(
		genesis_vanity_names
			.keys()
			.all(|id| all_accounts.iter().any(|(acc_id, ..)| acc_id == id)),
		"Found a vanity name for non-genesis account."
	);

	serde_json::to_value(state_chain_runtime::RuntimeGenesisConfig {
		account_roles: state_chain_runtime::AccountRolesConfig {
			initial_account_roles: all_accounts
				.iter()
				.map(|(id, role, ..)| (id.clone(), *role))
				.collect::<Vec<_>>(),
		},
		validator: state_chain_runtime::ValidatorConfig {
			genesis_authorities: authority_ids.clone(),
			genesis_backups: extra_accounts
				.iter()
				.filter_map(|(id, role, amount)| {
					if *role == AccountRole::Validator {
						Some((id.clone(), *amount))
					} else {
						None
					}
				})
				.collect::<_>(),
			genesis_vanity_names,
			blocks_per_epoch,
			redemption_period_as_percentage,
			backup_reward_node_percentage: Percent::from_percent(33),
			bond: all_accounts
				.iter()
				.filter_map(|(id, _, funds)| authority_ids.contains(id).then_some(*funds))
				.min()
				.map(|bond| {
					log::info!("Bond will be set to {:?} Flip", bond / FLIPPERINOS_PER_FLIP);
					bond
				})
				.expect("At least one authority is required"),
			authority_set_min_size: min_authorities,
			auction_parameters,
			auction_bid_cutoff_percentage,
			max_authority_set_contraction_percentage,
		},
		session: state_chain_runtime::SessionConfig {
			keys: initial_authorities
				.iter()
				.map(|x| (x.0.clone(), x.0.clone(), session_keys(x.1.clone(), x.2.clone())))
				.collect::<Vec<_>>(),
		},
		flip: state_chain_runtime::FlipConfig { total_issuance, daily_slashing_rate },
		funding: state_chain_runtime::FundingConfig {
			genesis_accounts: Vec::from_iter(all_accounts.clone()),
			minimum_funding,
			redemption_tax,
			redemption_ttl: core::time::Duration::from_secs(redemption_ttl_secs),
		},
		// These are set indirectly via the session pallet.
		aura: state_chain_runtime::AuraConfig { authorities: vec![] },
		// These are set indirectly via the session pallet.
		grandpa: state_chain_runtime::GrandpaConfig { authorities: vec![], ..Default::default() },
		governance: state_chain_runtime::GovernanceConfig {
			members: BTreeSet::from([root_key]),
			expiry_span,
		},
		reputation: state_chain_runtime::ReputationConfig {
			accrual_ratio,
			penalties,
			genesis_validators: all_accounts
				.iter()
				.filter_map(
					|(id, role, _)| {
						if *role == AccountRole::Validator {
							Some(id.clone())
						} else {
							None
						}
					},
				)
				.collect::<_>(),
		},
<<<<<<< HEAD
		environment: config_set,

		ethereum_vault: EthereumVaultConfig { deployment_block: Some(ethereum_deployment_block) },
		polkadot_vault: PolkadotVaultConfig { deployment_block: None },
		bitcoin_vault: BitcoinVaultConfig { deployment_block: None },
		arbitrum_vault: ArbitrumVaultConfig { deployment_block: None },

		evm_threshold_signer: EvmThresholdSignerConfig {
			key: Some(cf_chains::evm::AggKey::from_pubkey_compressed(eth_init_agg_key)),
=======
		environment: environment_genesis_config,
		ethereum_vault: state_chain_runtime::EthereumVaultConfig {
			deployment_block: Some(ethereum_deployment_block),
		},
		ethereum_threshold_signer: state_chain_runtime::EthereumThresholdSignerConfig {
>>>>>>> db26f682
			threshold_signature_response_timeout: threshold_signature_ceremony_timeout_blocks,
			key: Some(cf_chains::evm::AggKey::from_pubkey_compressed(eth_init_agg_key)),
			keygen_response_timeout: keygen_ceremony_timeout_blocks,
			amount_to_slash: FLIPPERINOS_PER_FLIP,
			..Default::default()
		},
		polkadot_threshold_signer: state_chain_runtime::PolkadotThresholdSignerConfig {
			threshold_signature_response_timeout: threshold_signature_ceremony_timeout_blocks,
			keygen_response_timeout: keygen_ceremony_timeout_blocks,
			amount_to_slash: FLIPPERINOS_PER_FLIP,
			..Default::default()
		},
		bitcoin_threshold_signer: state_chain_runtime::BitcoinThresholdSignerConfig {
			threshold_signature_response_timeout: threshold_signature_ceremony_timeout_blocks,
			keygen_response_timeout: keygen_ceremony_timeout_blocks,
			amount_to_slash: FLIPPERINOS_PER_FLIP,
			..Default::default()
		},
		emissions: state_chain_runtime::EmissionsConfig {
			current_authority_emission_inflation: current_authority_emission_inflation_perbill,
			backup_node_emission_inflation: backup_node_emission_inflation_perbill,
			supply_update_interval,
			..Default::default()
		},
		// !!! These Chain tracking values should be set to reasonable values at time of launch !!!
		ethereum_chain_tracking: state_chain_runtime::EthereumChainTrackingConfig {
			init_chain_state: ChainState::<Ethereum> {
				block_height: 0,
				tracked_data: EthereumTrackedData {
					base_fee: 1000000u32.into(),
					priority_fee: 100u32.into(),
				},
			},
		},
		polkadot_chain_tracking: state_chain_runtime::PolkadotChainTrackingConfig {
			init_chain_state: ChainState::<Polkadot> {
				block_height: 0,
				tracked_data: PolkadotTrackedData {
					median_tip: 0,
					runtime_version: dot_runtime_version,
				},
			},
		},
		bitcoin_chain_tracking: state_chain_runtime::BitcoinChainTrackingConfig {
			init_chain_state: ChainState::<Bitcoin> {
				block_height: 0,
				tracked_data: BitcoinTrackedData { btc_fee_info: BitcoinFeeInfo::new(1000) },
			},
		},
<<<<<<< HEAD
		arbitrum_chain_tracking: ArbitrumChainTrackingConfig {
			init_chain_state: ChainState::<Arbitrum> {
				block_height: 0,
				tracked_data: ArbitrumTrackedData { base_fee: 100000000u32.into() },
			},
		},
		transaction_payment: Default::default(),
		liquidity_pools: Default::default(),
=======
>>>>>>> db26f682
		// Channel lifetimes are set to ~2 hours at average block times.
		bitcoin_ingress_egress: state_chain_runtime::BitcoinIngressEgressConfig {
			deposit_channel_lifetime: bitcoin_deposit_channel_lifetime.into(),
			witness_safety_margin: Some(bitcoin_safety_margin),
			dust_limits: vec![(btc::Asset::Btc, BITCOIN_DUST_LIMIT)],
		},
		ethereum_ingress_egress: state_chain_runtime::EthereumIngressEgressConfig {
			deposit_channel_lifetime: ethereum_deposit_channel_lifetime.into(),
			witness_safety_margin: Some(ethereum_safety_margin),
			..Default::default()
		},
		polkadot_ingress_egress: state_chain_runtime::PolkadotIngressEgressConfig {
			deposit_channel_lifetime: polkadot_deposit_channel_lifetime,
			..Default::default()
		},
<<<<<<< HEAD
		arbitrum_ingress_egress: ArbitrumIngressEgressConfig {
			deposit_channel_lifetime: arbitrum_deposit_channel_lifetime.into(),
			witness_safety_margin: Some(arbitrum_safety_margin),
			dust_limits: Default::default(),
		},
	}
=======
		// We can't use ..Default::default() here because chain tracking panics on default (by
		// design). And the way ..Default::default() syntax works is that it generates the default
		// value for the whole struct, not just the fields that are missing.
		liquidity_pools: Default::default(),
		bitcoin_vault: Default::default(),
		polkadot_vault: Default::default(),
		system: Default::default(),
		transaction_payment: Default::default(),
	})
	.expect("Genesis config is JSON-compatible.")
>>>>>>> db26f682
}

pub fn chainflip_properties() -> Properties {
	json!({
		"ss58Format": state_chain_runtime::constants::common::CHAINFLIP_SS58_PREFIX,
		"tokenDecimals": 18,
		"tokenSymbol": "FLIP",
		"color": "#61CFAA",
	})
	.as_object()
	.unwrap()
	.clone()
}

/// Sets global that ensures SC AccountId's are printed correctly
pub fn use_chainflip_account_id_encoding() {
	set_default_ss58_version(Ss58AddressFormat::custom(common::CHAINFLIP_SS58_PREFIX));
}

#[test]
fn can_build_genesis() {
	use_chainflip_account_id_encoding();
	let _ = testnet::Config::build_spec(None).unwrap();
	let _ = sisyphos::Config::build_spec(None).unwrap();
	let _ = perseverance::Config::build_spec(None).unwrap();
	let _ = berghain::Config::build_spec(None).unwrap();
}<|MERGE_RESOLUTION|>--- conflicted
+++ resolved
@@ -25,20 +25,8 @@
 	Pair, Public,
 };
 use state_chain_runtime::{
-<<<<<<< HEAD
-	chainflip::Offence, opaque::SessionKeys, AccountId, AccountRolesConfig,
-	ArbitrumChainTrackingConfig, ArbitrumIngressEgressConfig, ArbitrumVaultConfig, AuraConfig,
-	BitcoinChainTrackingConfig, BitcoinIngressEgressConfig, BitcoinThresholdSignerConfig,
-	BitcoinVaultConfig, BlockNumber, EmissionsConfig, EnvironmentConfig,
-	EthereumChainTrackingConfig, EthereumIngressEgressConfig, EthereumVaultConfig,
-	EvmThresholdSignerConfig, FlipBalance, FlipConfig, FundingConfig, GovernanceConfig,
-	GrandpaConfig, PolkadotChainTrackingConfig, PolkadotIngressEgressConfig,
-	PolkadotThresholdSignerConfig, PolkadotVaultConfig, ReputationConfig, RuntimeGenesisConfig,
-	SessionConfig, SetSizeParameters, Signature, SystemConfig, ValidatorConfig, WASM_BINARY,
-=======
 	chainflip::Offence, opaque::SessionKeys, AccountId, BlockNumber, FlipBalance,
 	RuntimeGenesisConfig, SetSizeParameters, Signature, WASM_BINARY,
->>>>>>> db26f682
 };
 
 use std::{
@@ -247,83 +235,6 @@
 		dot_vault_account_id,
 		dot_runtime_version,
 	} = get_environment_or_defaults(testnet::ENV);
-<<<<<<< HEAD
-	Ok(ChainSpec::from_genesis(
-		"CF Develop",
-		"cf-dev",
-		ChainType::Development,
-		move || {
-			testnet_genesis(
-				wasm_binary,
-				initial_authorities.clone(),
-				testnet::extra_accounts(),
-				// Governance account - Snow White
-				testnet::SNOW_WHITE_SR25519.into(),
-				devnet::MIN_AUTHORITIES,
-				devnet::AUCTION_PARAMETERS,
-				DEFAULT_MAX_AUTHORITY_SET_CONTRACTION,
-				EnvironmentConfig {
-					flip_token_address: flip_token_address.into(),
-					state_chain_gateway_address: state_chain_gateway_address.into(),
-					eth_usdc_address: eth_usdc_address.into(),
-					eth_key_manager_address: eth_key_manager_address.into(),
-					eth_vault_address: eth_vault_address.into(),
-					eth_address_checker_address: eth_address_checker_address.into(),
-					ethereum_chain_id,
-					arb_key_manager_address: arb_key_manager_address.into(),
-					arb_vault_address: arb_vault_address.into(),
-					arb_usdc_address: arbusdc_token_address.into(),
-					arb_address_checker_address: arb_address_checker_address.into(),
-					arbitrum_chain_id,
-					polkadot_genesis_hash: dot_genesis_hash,
-					polkadot_vault_account_id: dot_vault_account_id,
-					network_environment: NetworkEnvironment::Development,
-					_config: PhantomData,
-				},
-				eth_init_agg_key,
-				ethereum_deployment_block,
-				devnet::TOTAL_ISSUANCE,
-				common::DAILY_SLASHING_RATE,
-				genesis_funding_amount,
-				min_funding,
-				devnet::REDEMPTION_TAX,
-				8 * devnet::HOURS,
-				devnet::REDEMPTION_TTL_SECS,
-				devnet::CURRENT_AUTHORITY_EMISSION_INFLATION_PERBILL,
-				devnet::BACKUP_NODE_EMISSION_INFLATION_PERBILL,
-				devnet::EXPIRY_SPAN_IN_SECONDS,
-				devnet::ACCRUAL_RATIO,
-				Percent::from_percent(devnet::REDEMPTION_PERIOD_AS_PERCENTAGE),
-				devnet::SUPPLY_UPDATE_INTERVAL,
-				devnet::PENALTIES.to_vec(),
-				devnet::KEYGEN_CEREMONY_TIMEOUT_BLOCKS,
-				devnet::THRESHOLD_SIGNATURE_CEREMONY_TIMEOUT_BLOCKS,
-				dot_runtime_version,
-				// Bitcoin block times on localnets are much faster, so we account for that here.
-				devnet::BITCOIN_EXPIRY_BLOCKS,
-				devnet::ETHEREUM_EXPIRY_BLOCKS,
-				devnet::ARBITRUM_EXPIRY_BLOCKS,
-				devnet::POLKADOT_EXPIRY_BLOCKS,
-				devnet::BITCOIN_SAFETY_MARGIN,
-				devnet::ETHEREUM_SAFETY_MARGIN,
-				devnet::ARBITRUM_SAFETY_MARGIN,
-				devnet::AUCTION_BID_CUTOFF_PERCENTAGE,
-			)
-		},
-		// Boot nodes
-		vec![],
-		// Telemetry
-		None,
-		// Protocol ID
-		Some("flip-dev"),
-		// Fork ID
-		None,
-		// Properties
-		Some(chainflip_properties()),
-		// Extensions
-		None,
-	))
-=======
 	Ok(ChainSpec::builder(wasm_binary, None)
 		.with_name("CF Develop")
 		.with_id("cf-dev")
@@ -341,10 +252,15 @@
 				flip_token_address: flip_token_address.into(),
 				eth_usdc_address: eth_usdc_address.into(),
 				state_chain_gateway_address: state_chain_gateway_address.into(),
-				key_manager_address: key_manager_address.into(),
+				eth_key_manager_address: eth_key_manager_address.into(),
 				eth_vault_address: eth_vault_address.into(),
 				eth_address_checker_address: eth_address_checker_address.into(),
+				arb_key_manager_address: arb_key_manager_address.into(),
+				arb_vault_address: arb_vault_address.into(),
+				arb_address_checker_address: arb_address_checker_address.into(),
+				arb_usdc_address: arbusdc_token_address.into(),
 				ethereum_chain_id,
+				arbitrum_chain_id,
 				polkadot_genesis_hash: dot_genesis_hash,
 				polkadot_vault_account_id: dot_vault_account_id,
 				network_environment: NetworkEnvironment::Development,
@@ -372,13 +288,14 @@
 			// Bitcoin block times on localnets are much faster, so we account for that here.
 			devnet::BITCOIN_EXPIRY_BLOCKS,
 			devnet::ETHEREUM_EXPIRY_BLOCKS,
+			devnet::ARBITRUM_EXPIRY_BLOCKS,
 			devnet::POLKADOT_EXPIRY_BLOCKS,
 			devnet::BITCOIN_SAFETY_MARGIN,
 			devnet::ETHEREUM_SAFETY_MARGIN,
+			devnet::ARBITRUM_SAFETY_MARGIN,
 			devnet::AUCTION_BID_CUTOFF_PERCENTAGE,
 		))
 		.build())
->>>>>>> db26f682
 }
 
 macro_rules! network_spec {
@@ -428,99 +345,6 @@
 							.to_be_bytes()[4..],
 					)
 				);
-<<<<<<< HEAD
-				Ok(ChainSpec::from_genesis(
-					NETWORK_NAME,
-					NETWORK_NAME,
-					CHAIN_TYPE,
-					move || {
-						testnet_genesis(
-							wasm_binary,
-							// Initial PoA authorities
-							vec![
-								(
-									parse_account(BASHFUL_ACCOUNT_ID),
-									BASHFUL_SR25519.unchecked_into(),
-									BASHFUL_ED25519.unchecked_into(),
-								),
-								(
-									parse_account(DOC_ACCOUNT_ID),
-									DOC_SR25519.unchecked_into(),
-									DOC_ED25519.unchecked_into(),
-								),
-								(
-									parse_account(DOPEY_ACCOUNT_ID),
-									DOPEY_SR25519.unchecked_into(),
-									DOPEY_ED25519.unchecked_into(),
-								),
-							],
-							// Extra accounts
-							$network::extra_accounts(),
-							// Governance account - Snow White
-							SNOW_WHITE_SR25519.into(),
-							MIN_AUTHORITIES,
-							AUCTION_PARAMETERS,
-							DEFAULT_MAX_AUTHORITY_SET_CONTRACTION,
-							EnvironmentConfig {
-								flip_token_address: flip_token_address.into(),
-								eth_usdc_address: eth_usdc_address.into(),
-								state_chain_gateway_address: state_chain_gateway_address.into(),
-								eth_key_manager_address: eth_key_manager_address.into(),
-								eth_vault_address: eth_vault_address.into(),
-								arb_key_manager_address: arb_key_manager_address.into(),
-								arb_vault_address: arb_vault_address.into(),
-								arb_usdc_address: arbusdc_token_address.into(),
-								eth_address_checker_address: eth_address_checker_address.into(),
-								arb_address_checker_address: arb_address_checker_address.into(),
-								ethereum_chain_id,
-								arbitrum_chain_id,
-								polkadot_genesis_hash: dot_genesis_hash,
-								polkadot_vault_account_id: dot_vault_account_id.clone(),
-								network_environment: NETWORK_ENVIRONMENT,
-								_config: PhantomData,
-							},
-							eth_init_agg_key,
-							ethereum_deployment_block,
-							TOTAL_ISSUANCE,
-							DAILY_SLASHING_RATE,
-							genesis_funding_amount,
-							min_funding,
-							REDEMPTION_TAX,
-							EPOCH_DURATION_BLOCKS,
-							REDEMPTION_TTL_SECS,
-							CURRENT_AUTHORITY_EMISSION_INFLATION_PERBILL,
-							BACKUP_NODE_EMISSION_INFLATION_PERBILL,
-							EXPIRY_SPAN_IN_SECONDS,
-							ACCRUAL_RATIO,
-							Percent::from_percent(REDEMPTION_PERIOD_AS_PERCENTAGE),
-							SUPPLY_UPDATE_INTERVAL,
-							PENALTIES.to_vec(),
-							KEYGEN_CEREMONY_TIMEOUT_BLOCKS,
-							THRESHOLD_SIGNATURE_CEREMONY_TIMEOUT_BLOCKS,
-							dot_runtime_version,
-							BITCOIN_EXPIRY_BLOCKS,
-							ETHEREUM_EXPIRY_BLOCKS,
-							ARBITRUM_EXPIRY_BLOCKS,
-							POLKADOT_EXPIRY_BLOCKS,
-							BITCOIN_SAFETY_MARGIN,
-							ETHEREUM_SAFETY_MARGIN,
-							ARBITRUM_SAFETY_MARGIN,
-							AUCTION_BID_CUTOFF_PERCENTAGE,
-						)
-					},
-					// Boot nodes
-					vec![],
-					// Telemetry
-					None,
-					Some(&protocol_id[..]),
-					// Fork ID
-					None,
-					// Properties
-					Some(chainflip_properties()),
-					// Extensions
-					None,
-				))
-=======
 				Ok(ChainSpec::builder(wasm_binary, None)
 					.with_name(NETWORK_NAME)
 					.with_id(NETWORK_NAME)
@@ -557,10 +381,15 @@
 							flip_token_address: flip_token_address.into(),
 							eth_usdc_address: eth_usdc_address.into(),
 							state_chain_gateway_address: state_chain_gateway_address.into(),
-							key_manager_address: key_manager_address.into(),
+							eth_key_manager_address: eth_key_manager_address.into(),
 							eth_vault_address: eth_vault_address.into(),
 							eth_address_checker_address: eth_address_checker_address.into(),
+							arb_key_manager_address: arb_key_manager_address.into(),
+							arb_vault_address: arb_vault_address.into(),
+							arb_address_checker_address: arb_address_checker_address.into(),
+							arb_usdc_address: arbusdc_token_address.into(),
 							ethereum_chain_id,
+							arbitrum_chain_id,
 							polkadot_genesis_hash: dot_genesis_hash,
 							polkadot_vault_account_id: dot_vault_account_id.clone(),
 							network_environment: NETWORK_ENVIRONMENT,
@@ -587,13 +416,14 @@
 						dot_runtime_version,
 						BITCOIN_EXPIRY_BLOCKS,
 						ETHEREUM_EXPIRY_BLOCKS,
+						ARBITRUM_EXPIRY_BLOCKS,
 						POLKADOT_EXPIRY_BLOCKS,
 						BITCOIN_SAFETY_MARGIN,
 						ETHEREUM_SAFETY_MARGIN,
+						ARBITRUM_SAFETY_MARGIN,
 						AUCTION_BID_CUTOFF_PERCENTAGE,
 					))
 					.build())
->>>>>>> db26f682
 			}
 		}
 	};
@@ -779,24 +609,13 @@
 				)
 				.collect::<_>(),
 		},
-<<<<<<< HEAD
-		environment: config_set,
-
-		ethereum_vault: EthereumVaultConfig { deployment_block: Some(ethereum_deployment_block) },
-		polkadot_vault: PolkadotVaultConfig { deployment_block: None },
-		bitcoin_vault: BitcoinVaultConfig { deployment_block: None },
-		arbitrum_vault: ArbitrumVaultConfig { deployment_block: None },
-
-		evm_threshold_signer: EvmThresholdSignerConfig {
-			key: Some(cf_chains::evm::AggKey::from_pubkey_compressed(eth_init_agg_key)),
-=======
 		environment: environment_genesis_config,
+
 		ethereum_vault: state_chain_runtime::EthereumVaultConfig {
 			deployment_block: Some(ethereum_deployment_block),
 		},
-		ethereum_threshold_signer: state_chain_runtime::EthereumThresholdSignerConfig {
->>>>>>> db26f682
-			threshold_signature_response_timeout: threshold_signature_ceremony_timeout_blocks,
+
+		evm_threshold_signer: state_chain_runtime::EvmThresholdSignerConfig {
 			key: Some(cf_chains::evm::AggKey::from_pubkey_compressed(eth_init_agg_key)),
 			keygen_response_timeout: keygen_ceremony_timeout_blocks,
 			amount_to_slash: FLIPPERINOS_PER_FLIP,
@@ -845,17 +664,12 @@
 				tracked_data: BitcoinTrackedData { btc_fee_info: BitcoinFeeInfo::new(1000) },
 			},
 		},
-<<<<<<< HEAD
-		arbitrum_chain_tracking: ArbitrumChainTrackingConfig {
+		arbitrum_chain_tracking: state_chain_runtime::ArbitrumChainTrackingConfig {
 			init_chain_state: ChainState::<Arbitrum> {
 				block_height: 0,
 				tracked_data: ArbitrumTrackedData { base_fee: 100000000u32.into() },
 			},
 		},
-		transaction_payment: Default::default(),
-		liquidity_pools: Default::default(),
-=======
->>>>>>> db26f682
 		// Channel lifetimes are set to ~2 hours at average block times.
 		bitcoin_ingress_egress: state_chain_runtime::BitcoinIngressEgressConfig {
 			deposit_channel_lifetime: bitcoin_deposit_channel_lifetime.into(),
@@ -871,25 +685,22 @@
 			deposit_channel_lifetime: polkadot_deposit_channel_lifetime,
 			..Default::default()
 		},
-<<<<<<< HEAD
-		arbitrum_ingress_egress: ArbitrumIngressEgressConfig {
+		arbitrum_ingress_egress: state_chain_runtime::ArbitrumIngressEgressConfig {
 			deposit_channel_lifetime: arbitrum_deposit_channel_lifetime.into(),
 			witness_safety_margin: Some(arbitrum_safety_margin),
-			dust_limits: Default::default(),
-		},
-	}
-=======
+			..Default::default()
+		},
 		// We can't use ..Default::default() here because chain tracking panics on default (by
 		// design). And the way ..Default::default() syntax works is that it generates the default
 		// value for the whole struct, not just the fields that are missing.
 		liquidity_pools: Default::default(),
 		bitcoin_vault: Default::default(),
 		polkadot_vault: Default::default(),
+		arbitrum_vault: Default::default(),
 		system: Default::default(),
 		transaction_payment: Default::default(),
 	})
 	.expect("Genesis config is JSON-compatible.")
->>>>>>> db26f682
 }
 
 pub fn chainflip_properties() -> Properties {
