--- conflicted
+++ resolved
@@ -4,11 +4,7 @@
 	btc::{BitcoinFeeInfo, BitcoinTrackedData, BITCOIN_DUST_LIMIT},
 	dot::{PolkadotAccountId, PolkadotHash, PolkadotTrackedData, RuntimeVersion},
 	eth::EthereumTrackedData,
-<<<<<<< HEAD
-	sol::{SolAddress, SolApiEnvironment, SolHash, SolTrackedData},
-=======
 	sol::{api::DurableNonceAndAccount, SolAddress, SolApiEnvironment, SolHash, SolTrackedData},
->>>>>>> 49a268e7
 	Arbitrum, Bitcoin, ChainState, Ethereum, Polkadot, Solana,
 };
 use cf_primitives::{
@@ -105,11 +101,8 @@
 	sol_usdc_token_mint_pubkey: SolAddress,
 	sol_token_vault_pda_account: SolAddress,
 	sol_usdc_token_vault_ata: SolAddress,
-<<<<<<< HEAD
-=======
 	sol_durable_nonces_and_accounts: [DurableNonceAndAccount; 7], /* we inject 7 nonce accounts
 	                                                               * at genesis */
->>>>>>> 49a268e7
 }
 
 /// Get the values from the State Chain's environment variables. Else set them via the defaults
@@ -214,10 +207,7 @@
 		sol_usdc_token_mint_pubkey,
 		sol_token_vault_pda_account,
 		sol_usdc_token_vault_ata,
-<<<<<<< HEAD
-=======
 		sol_durable_nonces_and_accounts,
->>>>>>> 49a268e7
 	}
 }
 
@@ -284,10 +274,7 @@
 		sol_usdc_token_mint_pubkey,
 		sol_token_vault_pda_account,
 		sol_usdc_token_vault_ata,
-<<<<<<< HEAD
-=======
 		sol_durable_nonces_and_accounts,
->>>>>>> 49a268e7
 	} = get_environment_or_defaults(testnet::ENV);
 	Ok(ChainSpec::builder(wasm_binary, None)
 		.with_name("CF Develop")
@@ -326,10 +313,7 @@
 					token_vault_pda_account: sol_token_vault_pda_account,
 					usdc_token_vault_ata: sol_usdc_token_vault_ata,
 				},
-<<<<<<< HEAD
-=======
 				sol_durable_nonces_and_accounts: sol_durable_nonces_and_accounts.to_vec(),
->>>>>>> 49a268e7
 				network_environment: NetworkEnvironment::Development,
 				..Default::default()
 			},
@@ -409,10 +393,7 @@
 					sol_usdc_token_mint_pubkey,
 					sol_token_vault_pda_account,
 					sol_usdc_token_vault_ata,
-<<<<<<< HEAD
-=======
 					sol_durable_nonces_and_accounts,
->>>>>>> 49a268e7
 				} = env_override.unwrap_or(ENV);
 				let protocol_id = format!(
 					"{}-{}",
@@ -474,11 +455,8 @@
 							polkadot_genesis_hash: dot_genesis_hash,
 							polkadot_vault_account_id: dot_vault_account_id.clone(),
 							sol_genesis_hash,
-<<<<<<< HEAD
-=======
 							sol_durable_nonces_and_accounts: sol_durable_nonces_and_accounts
 								.to_vec(),
->>>>>>> 49a268e7
 							sol_api_env: SolApiEnvironment {
 								vault_program: sol_vault_program,
 								vault_program_data_account: sol_vault_program_data_account,
