--- conflicted
+++ resolved
@@ -4,11 +4,7 @@
 	btc::{BitcoinFeeInfo, BitcoinTrackedData, BITCOIN_DUST_LIMIT},
 	dot::{PolkadotAccountId, PolkadotHash, PolkadotTrackedData, RuntimeVersion},
 	eth::EthereumTrackedData,
-<<<<<<< HEAD
-	sol::{SolAddress, SolApiEnvironment, SolHash, SolTrackedData},
-=======
-	sol::{api::DurableNonceAndAccount, SolAddress, SolHash, SolTrackedData},
->>>>>>> 66967e57
+	sol::{api::DurableNonceAndAccount, SolAddress, SolApiEnvironment, SolHash, SolTrackedData},
 	Arbitrum, Bitcoin, ChainState, Ethereum, Polkadot, Solana,
 };
 use cf_primitives::{
@@ -100,17 +96,13 @@
 	dot_runtime_version: RuntimeVersion,
 	// Solana related
 	sol_genesis_hash: Option<SolHash>,
-<<<<<<< HEAD
 	sol_vault_program: SolAddress,
 	sol_vault_program_data_account: SolAddress,
 	sol_usdc_token_mint_pubkey: SolAddress,
 	sol_token_vault_pda_account: SolAddress,
 	sol_usdc_token_vault_ata: SolAddress,
-=======
-	sol_usdc_address: SolAddress,
 	sol_durable_nonces_and_accounts: [DurableNonceAndAccount; 7], /* we inject 7 nonce accounts
 	                                                               * at genesis */
->>>>>>> 66967e57
 }
 
 /// Get the values from the State Chain's environment variables. Else set them via the defaults
@@ -210,16 +202,12 @@
 			transaction_version: dot_transaction_version,
 		},
 		sol_genesis_hash,
-<<<<<<< HEAD
 		sol_vault_program,
 		sol_vault_program_data_account,
 		sol_usdc_token_mint_pubkey,
 		sol_token_vault_pda_account,
 		sol_usdc_token_vault_ata,
-=======
-		sol_usdc_address,
 		sol_durable_nonces_and_accounts,
->>>>>>> 66967e57
 	}
 }
 
@@ -281,16 +269,12 @@
 		dot_vault_account_id,
 		dot_runtime_version,
 		sol_genesis_hash,
-<<<<<<< HEAD
 		sol_vault_program,
 		sol_vault_program_data_account,
 		sol_usdc_token_mint_pubkey,
 		sol_token_vault_pda_account,
 		sol_usdc_token_vault_ata,
-=======
-		sol_usdc_address,
 		sol_durable_nonces_and_accounts,
->>>>>>> 66967e57
 	} = get_environment_or_defaults(testnet::ENV);
 	Ok(ChainSpec::builder(wasm_binary, None)
 		.with_name("CF Develop")
@@ -322,7 +306,6 @@
 				polkadot_genesis_hash: dot_genesis_hash,
 				polkadot_vault_account_id: dot_vault_account_id,
 				sol_genesis_hash,
-<<<<<<< HEAD
 				sol_api_env: SolApiEnvironment {
 					vault_program: sol_vault_program,
 					vault_program_data_account: sol_vault_program_data_account,
@@ -330,10 +313,7 @@
 					token_vault_pda_account: sol_token_vault_pda_account,
 					usdc_token_vault_ata: sol_usdc_token_vault_ata,
 				},
-=======
-				sol_usdc_address,
 				sol_durable_nonces_and_accounts: sol_durable_nonces_and_accounts.to_vec(),
->>>>>>> 66967e57
 				network_environment: NetworkEnvironment::Development,
 				..Default::default()
 			},
@@ -408,16 +388,12 @@
 					dot_vault_account_id,
 					dot_runtime_version,
 					sol_genesis_hash,
-<<<<<<< HEAD
 					sol_vault_program,
 					sol_vault_program_data_account,
 					sol_usdc_token_mint_pubkey,
 					sol_token_vault_pda_account,
 					sol_usdc_token_vault_ata,
-=======
-					sol_usdc_address,
 					sol_durable_nonces_and_accounts,
->>>>>>> 66967e57
 				} = env_override.unwrap_or(ENV);
 				let protocol_id = format!(
 					"{}-{}",
@@ -479,7 +455,8 @@
 							polkadot_genesis_hash: dot_genesis_hash,
 							polkadot_vault_account_id: dot_vault_account_id.clone(),
 							sol_genesis_hash,
-<<<<<<< HEAD
+							sol_durable_nonces_and_accounts: sol_durable_nonces_and_accounts
+								.to_vec(),
 							sol_api_env: SolApiEnvironment {
 								vault_program: sol_vault_program,
 								vault_program_data_account: sol_vault_program_data_account,
@@ -487,11 +464,6 @@
 								token_vault_pda_account: sol_token_vault_pda_account,
 								usdc_token_vault_ata: sol_usdc_token_vault_ata,
 							},
-=======
-							sol_durable_nonces_and_accounts: sol_durable_nonces_and_accounts
-								.to_vec(),
-							sol_usdc_address: sol_usdc_address.into(),
->>>>>>> 66967e57
 							network_environment: NETWORK_ENVIRONMENT,
 							..Default::default()
 						},
