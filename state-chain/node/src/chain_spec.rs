--- conflicted
+++ resolved
@@ -564,16 +564,12 @@
 			minimum_stake: MIN_STAKE,
 			claim_ttl: core::time::Duration::from_secs(3 * CLAIM_DELAY),
 		},
-<<<<<<< HEAD
 		auction: AuctionConfig {
 			min_size: min_authorities,
 			max_size: MAX_AUTHORITIES,
-			max_expansion: MAX_AUTHORITIES / 10,
-			max_contraction: MAX_AUTHORITIES / 10,
-		},
-=======
-		auction: AuctionConfig { authority_set_size_range: (min_authorities, MAX_AUTHORITIES) },
->>>>>>> 1ec9bc9b
+			max_expansion: MAX_AUTHORITIES,
+			max_contraction: MAX_AUTHORITIES,
+		},
 		aura: AuraConfig { authorities: vec![] },
 		grandpa: GrandpaConfig { authorities: vec![] },
 		governance: GovernanceConfig { members: vec![root_key], expiry_span: 80000 },
