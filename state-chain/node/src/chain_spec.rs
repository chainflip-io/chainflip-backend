use cf_chains::{
	dot::{PolkadotAccountId, PolkadotHash},
	ChainState,
};
use cf_primitives::{
	AccountRole, AuthorityCount, NetworkEnvironment, DEFAULT_MAX_AUTHORITY_SET_CONTRACTION,
};

use cf_chains::{
	btc::{BitcoinFeeInfo, BitcoinTrackedData},
	dot::{PolkadotTrackedData, RuntimeVersion},
	eth::EthereumTrackedData,
	Bitcoin, Ethereum, Polkadot,
};
use common::FLIPPERINOS_PER_FLIP;
pub use sc_service::{ChainType, Properties};
use sc_telemetry::serde_json::json;
use sp_consensus_aura::sr25519::AuthorityId as AuraId;
use sp_consensus_grandpa::AuthorityId as GrandpaId;
use sp_core::{
	crypto::{set_default_ss58_version, Ss58AddressFormat, UncheckedInto},
	Pair, Public,
};
use state_chain_runtime::{
	chainflip::Offence, opaque::SessionKeys, AccountId, AccountRolesConfig, AuraConfig,
	BitcoinChainTrackingConfig, BitcoinIngressEgressConfig, BitcoinThresholdSignerConfig,
	BitcoinVaultConfig, BlockNumber, EmissionsConfig, EnvironmentConfig,
	EthereumChainTrackingConfig, EthereumIngressEgressConfig, EthereumThresholdSignerConfig,
	EthereumVaultConfig, FlipBalance, FlipConfig, FundingConfig, GovernanceConfig, GrandpaConfig,
	PolkadotChainTrackingConfig, PolkadotIngressEgressConfig, PolkadotThresholdSignerConfig,
	PolkadotVaultConfig, ReputationConfig, RuntimeGenesisConfig, SessionConfig, SetSizeParameters,
	Signature, SystemConfig, ValidatorConfig, WASM_BINARY,
};

use std::{
	collections::{BTreeMap, BTreeSet},
	env,
	marker::PhantomData,
	str::FromStr,
	time::{SystemTime, UNIX_EPOCH},
};
use utilities::clean_hex_address;

use sp_runtime::{
	traits::{IdentifyAccount, Verify},
	Percent, Permill,
};

pub mod berghain;
pub mod common;
pub mod devnet;
pub mod perseverance;
pub mod sisyphos;
pub mod testnet;

/// Generate a crypto pair from seed.
pub fn test_account_from_seed<TPublic: Public>(seed: &str) -> <TPublic::Pair as Pair>::Public {
	TPublic::Pair::from_string(&format!("//{seed}"), None)
		.expect("static values are valid; qed")
		.public()
}

pub fn parse_account(ss58: &str) -> AccountId {
	AccountId::from_str(ss58).unwrap_or_else(|_| panic!("Invalid address: {}", ss58))
}

type AccountPublic = <Signature as Verify>::Signer;

/// Generate an account ID from seed.
pub fn get_account_id_from_seed<TPublic: Public>(seed: &str) -> AccountId
where
	AccountPublic: From<<TPublic::Pair as Pair>::Public>,
{
	AccountPublic::from(test_account_from_seed::<TPublic>(seed)).into_account()
}

/// Specialized `ChainSpec`. This is a specialization of the general Substrate ChainSpec type.
pub type ChainSpec = sc_service::GenericChainSpec<RuntimeGenesisConfig>;

/// generate session keys from Aura and Grandpa keys
pub fn session_keys(aura: AuraId, grandpa: GrandpaId) -> SessionKeys {
	SessionKeys { aura, grandpa }
}
pub struct StateChainEnvironment {
	flip_token_address: [u8; 20],
	eth_usdc_address: [u8; 20],
	state_chain_gateway_address: [u8; 20],
	key_manager_address: [u8; 20],
	eth_vault_address: [u8; 20],
	eth_address_checker_address: [u8; 20],
	ethereum_chain_id: u64,
	eth_init_agg_key: [u8; 33],
	ethereum_deployment_block: u64,
	genesis_funding_amount: u128,
	/// Note: Minimum funding should be expressed in Flipperinos.
	min_funding: u128,
	dot_genesis_hash: PolkadotHash,
	dot_vault_account_id: Option<PolkadotAccountId>,
	dot_runtime_version: RuntimeVersion,
}

/// Get the values from the State Chain's environment variables. Else set them via the defaults
pub fn get_environment_or_defaults(defaults: StateChainEnvironment) -> StateChainEnvironment {
	macro_rules! from_env_var {
		( $parse:path, $env_var:ident, $name:ident ) => {
			let $name = match env::var(stringify!($env_var)) {
				Ok(s) => $parse(&s)
					.expect(format!("Unable to parse env var {}.", stringify!($env_var)).as_str()),
				Err(_) => defaults.$name,
			};
		};
	}
	fn hex_decode<const S: usize>(s: &str) -> Result<[u8; S], String> {
		hex::decode(s)
			.map_err(|e| e.to_string())?
			.try_into()
			.map_err(|_| "Incorrect length of hex string.".into())
	}
	from_env_var!(clean_hex_address, FLIP_TOKEN_ADDRESS, flip_token_address);
	from_env_var!(clean_hex_address, ETH_USDC_ADDRESS, eth_usdc_address);
	from_env_var!(clean_hex_address, STATE_CHAIN_GATEWAY_ADDRESS, state_chain_gateway_address);
	from_env_var!(clean_hex_address, KEY_MANAGER_ADDRESS, key_manager_address);
	from_env_var!(clean_hex_address, ETH_VAULT_ADDRESS, eth_vault_address);
	from_env_var!(clean_hex_address, ADDRESS_CHECKER_ADDRESS, eth_address_checker_address);
	from_env_var!(hex_decode, ETH_INIT_AGG_KEY, eth_init_agg_key);
	from_env_var!(FromStr::from_str, ETHEREUM_CHAIN_ID, ethereum_chain_id);
	from_env_var!(FromStr::from_str, ETH_DEPLOYMENT_BLOCK, ethereum_deployment_block);
	from_env_var!(FromStr::from_str, GENESIS_FUNDING, genesis_funding_amount);
	from_env_var!(FromStr::from_str, MIN_FUNDING, min_funding);

	let dot_genesis_hash = match env::var("DOT_GENESIS_HASH") {
		Ok(s) => hex_decode::<32>(&s).unwrap().into(),
		Err(_) => defaults.dot_genesis_hash,
	};
	let dot_vault_account_id = match env::var("DOT_VAULT_ACCOUNT_ID") {
		Ok(s) => Some(PolkadotAccountId::from_aliased(hex_decode::<32>(&s).unwrap())),
		Err(_) => defaults.dot_vault_account_id,
	};

	let dot_spec_version: u32 = match env::var("DOT_SPEC_VERSION") {
		Ok(s) => s.parse().unwrap(),
		Err(_) => defaults.dot_runtime_version.spec_version,
	};
	let dot_transaction_version: u32 = match env::var("DOT_TRANSACTION_VERSION") {
		Ok(s) => s.parse().unwrap(),
		Err(_) => defaults.dot_runtime_version.transaction_version,
	};

	StateChainEnvironment {
		flip_token_address,
		eth_usdc_address,
		state_chain_gateway_address,
		key_manager_address,
		eth_vault_address,
		eth_address_checker_address,
		ethereum_chain_id,
		eth_init_agg_key,
		ethereum_deployment_block,
		genesis_funding_amount,
		min_funding,
		dot_genesis_hash,
		dot_vault_account_id,
		dot_runtime_version: RuntimeVersion {
			spec_version: dot_spec_version,
			transaction_version: dot_transaction_version,
		},
	}
}

/// Start a single node development chain - using bashful as genesis node
pub fn cf_development_config() -> Result<ChainSpec, String> {
	inner_cf_development_config(vec![(
		parse_account(testnet::BASHFUL_ACCOUNT_ID),
		testnet::BASHFUL_SR25519.unchecked_into(),
		testnet::BASHFUL_ED25519.unchecked_into(),
	)])
}

/// Start a three node development chain - using bashful, doc and dopey as genesis nodes
pub fn cf_three_node_development_config() -> Result<ChainSpec, String> {
	inner_cf_development_config(vec![
		(
			parse_account(testnet::BASHFUL_ACCOUNT_ID),
			testnet::BASHFUL_SR25519.unchecked_into(),
			testnet::BASHFUL_ED25519.unchecked_into(),
		),
		(
			parse_account(testnet::DOC_ACCOUNT_ID),
			testnet::DOC_SR25519.unchecked_into(),
			testnet::DOC_ED25519.unchecked_into(),
		),
		(
			parse_account(testnet::DOPEY_ACCOUNT_ID),
			testnet::DOPEY_SR25519.unchecked_into(),
			testnet::DOPEY_ED25519.unchecked_into(),
		),
	])
}

pub fn inner_cf_development_config(
	initial_authorities: Vec<(AccountId, AuraId, GrandpaId)>,
) -> Result<ChainSpec, String> {
	let wasm_binary =
		WASM_BINARY.ok_or_else(|| "Development wasm binary not available".to_string())?;

	let StateChainEnvironment {
		flip_token_address,
		eth_usdc_address,
		state_chain_gateway_address,
		key_manager_address,
		eth_vault_address,
		eth_address_checker_address,
		ethereum_chain_id,
		eth_init_agg_key,
		ethereum_deployment_block,
		genesis_funding_amount,
		min_funding,
		dot_genesis_hash,
		dot_vault_account_id,
		dot_runtime_version,
	} = get_environment_or_defaults(testnet::ENV);
	Ok(ChainSpec::from_genesis(
		"CF Develop",
		"cf-dev",
		ChainType::Development,
		move || {
			testnet_genesis(
				wasm_binary,
				initial_authorities.clone(),
				testnet::extra_accounts(),
				// Governance account - Snow White
				testnet::SNOW_WHITE_SR25519.into(),
				devnet::MIN_AUTHORITIES,
				devnet::AUCTION_PARAMETERS,
				DEFAULT_MAX_AUTHORITY_SET_CONTRACTION,
				EnvironmentConfig {
					flip_token_address: flip_token_address.into(),
					eth_usdc_address: eth_usdc_address.into(),
					state_chain_gateway_address: state_chain_gateway_address.into(),
					key_manager_address: key_manager_address.into(),
					eth_vault_address: eth_vault_address.into(),
					eth_address_checker_address: eth_address_checker_address.into(),
					ethereum_chain_id,
					polkadot_genesis_hash: dot_genesis_hash,
					polkadot_vault_account_id: dot_vault_account_id,
					network_environment: NetworkEnvironment::Development,
					_config: PhantomData,
				},
				eth_init_agg_key,
				ethereum_deployment_block,
				devnet::TOTAL_ISSUANCE,
				common::DAILY_SLASHING_RATE,
				genesis_funding_amount,
				min_funding,
				devnet::REDEMPTION_TAX,
				8 * devnet::HOURS,
				devnet::REDEMPTION_TTL_SECS,
				devnet::CURRENT_AUTHORITY_EMISSION_INFLATION_PERBILL,
				devnet::BACKUP_NODE_EMISSION_INFLATION_PERBILL,
				devnet::EXPIRY_SPAN_IN_SECONDS,
				devnet::ACCRUAL_RATIO,
				Percent::from_percent(devnet::REDEMPTION_PERIOD_AS_PERCENTAGE),
				devnet::SUPPLY_UPDATE_INTERVAL,
				devnet::PENALTIES.to_vec(),
				devnet::KEYGEN_CEREMONY_TIMEOUT_BLOCKS,
				devnet::THRESHOLD_SIGNATURE_CEREMONY_TIMEOUT_BLOCKS,
				dot_runtime_version,
				// Bitcoin block times on localnets are much faster, so we account for that here.
				devnet::BITCOIN_EXPIRY_BLOCKS,
				devnet::ETHEREUM_EXPIRY_BLOCKS,
				devnet::POLKADOT_EXPIRY_BLOCKS,
				devnet::BITCOIN_SAFETY_MARGIN,
				devnet::ETHEREUM_SAFETY_MARGIN,
				devnet::AUCTION_BID_CUTOFF_PERCENTAGE,
			)
		},
		// Bootnodes
		vec![],
		// Telemetry
		None,
		// Protocol ID
		Some("flip-dev"),
		// Fork ID
		None,
		// Properties
		Some(chainflip_properties()),
		// Extensions
		None,
	))
}

macro_rules! network_spec {
	( $network:ident ) => {
		impl $network::Config {
			pub fn build_spec(
				env_override: Option<StateChainEnvironment>,
			) -> Result<ChainSpec, String> {
				use $network::*;
				assert_eq!(
					parse_account(SNOW_WHITE_ACCOUNT_ID).as_ref(),
					SNOW_WHITE_SR25519,
					"Snow White account ID does not match the public key."
				);

				let wasm_binary =
					WASM_BINARY.ok_or_else(|| "Wasm binary not available".to_string())?;
				let StateChainEnvironment {
					flip_token_address,
					eth_usdc_address,
					state_chain_gateway_address,
					key_manager_address,
					eth_vault_address,
					eth_address_checker_address,
					ethereum_chain_id,
					eth_init_agg_key,
					ethereum_deployment_block,
					genesis_funding_amount,
					min_funding,
					dot_genesis_hash,
					dot_vault_account_id,
					dot_runtime_version,
				} = env_override.unwrap_or(ENV);
				let protocol_id = format!(
					"{}-{}",
					PROTOCOL_ID,
					hex::encode(
						&SystemTime::now()
							.duration_since(UNIX_EPOCH)
							.unwrap()
							.as_secs()
							.to_be_bytes()[4..],
					)
				);
				Ok(ChainSpec::from_genesis(
					NETWORK_NAME,
					NETWORK_NAME,
					CHAIN_TYPE,
					move || {
						testnet_genesis(
							wasm_binary,
							// Initial PoA authorities
							vec![
								(
									parse_account(BASHFUL_ACCOUNT_ID),
									BASHFUL_SR25519.unchecked_into(),
									BASHFUL_ED25519.unchecked_into(),
								),
								(
									parse_account(DOC_ACCOUNT_ID),
									DOC_SR25519.unchecked_into(),
									DOC_ED25519.unchecked_into(),
								),
								(
									parse_account(DOPEY_ACCOUNT_ID),
									DOPEY_SR25519.unchecked_into(),
									DOPEY_ED25519.unchecked_into(),
								),
							],
							// Extra accounts
							$network::extra_accounts(),
							// Governance account - Snow White
							SNOW_WHITE_SR25519.into(),
							MIN_AUTHORITIES,
							AUCTION_PARAMETERS,
							DEFAULT_MAX_AUTHORITY_SET_CONTRACTION,
							EnvironmentConfig {
								flip_token_address: flip_token_address.into(),
								eth_usdc_address: eth_usdc_address.into(),
								state_chain_gateway_address: state_chain_gateway_address.into(),
								key_manager_address: key_manager_address.into(),
								eth_vault_address: eth_vault_address.into(),
								eth_address_checker_address: eth_address_checker_address.into(),
								ethereum_chain_id,
								polkadot_genesis_hash: dot_genesis_hash,
								polkadot_vault_account_id: dot_vault_account_id.clone(),
								network_environment: NETWORK_ENVIRONMENT,
								_config: PhantomData,
							},
							eth_init_agg_key,
							ethereum_deployment_block,
							TOTAL_ISSUANCE,
							DAILY_SLASHING_RATE,
							genesis_funding_amount,
							min_funding,
							REDEMPTION_TAX,
							EPOCH_DURATION_BLOCKS,
							REDEMPTION_TTL_SECS,
							CURRENT_AUTHORITY_EMISSION_INFLATION_PERBILL,
							BACKUP_NODE_EMISSION_INFLATION_PERBILL,
							EXPIRY_SPAN_IN_SECONDS,
							ACCRUAL_RATIO,
							Percent::from_percent(REDEMPTION_PERIOD_AS_PERCENTAGE),
							SUPPLY_UPDATE_INTERVAL,
							PENALTIES.to_vec(),
							KEYGEN_CEREMONY_TIMEOUT_BLOCKS,
							THRESHOLD_SIGNATURE_CEREMONY_TIMEOUT_BLOCKS,
							dot_runtime_version,
							BITCOIN_EXPIRY_BLOCKS,
							ETHEREUM_EXPIRY_BLOCKS,
							POLKADOT_EXPIRY_BLOCKS,
							BITCOIN_SAFETY_MARGIN,
							ETHEREUM_SAFETY_MARGIN,
							AUCTION_BID_CUTOFF_PERCENTAGE,
						)
					},
					// Bootnodes
					vec![],
					// Telemetry
					None,
					Some(&protocol_id[..]),
					// Fork ID
					None,
					// Properties
					Some(chainflip_properties()),
					// Extensions
					None,
				))
			}
		}
	};
}

network_spec!(testnet);
network_spec!(sisyphos);
network_spec!(perseverance);
network_spec!(berghain);

/// Configure initial storage state for FRAME modules.
/// 150 authority limit
#[allow(clippy::too_many_arguments)]
fn testnet_genesis(
	wasm_binary: &[u8],
	initial_authorities: Vec<(AccountId, AuraId, GrandpaId)>, // initial validators
	extra_accounts: Vec<(AccountId, AccountRole, u128, Option<Vec<u8>>)>,
	root_key: AccountId,
	min_authorities: AuthorityCount,
	auction_parameters: SetSizeParameters,
	max_authority_set_contraction_percentage: Percent,
	config_set: EnvironmentConfig,
	eth_init_agg_key: [u8; 33],
	ethereum_deployment_block: u64,
	total_issuance: FlipBalance,
	daily_slashing_rate: Permill,
	genesis_funding_amount: u128,
	minimum_funding: u128,
	redemption_tax: u128,
	blocks_per_epoch: BlockNumber,
	redemption_ttl_secs: u64,
	current_authority_emission_inflation_perbill: u32,
	backup_node_emission_inflation_perbill: u32,
	expiry_span: u64,
	accrual_ratio: (i32, u32),
	redemption_period_as_percentage: Percent,
	supply_update_interval: u32,
	penalties: Vec<(Offence, (i32, BlockNumber))>,
	keygen_ceremony_timeout_blocks: BlockNumber,
	threshold_signature_ceremony_timeout_blocks: BlockNumber,
	dot_runtime_version: RuntimeVersion,
	bitcoin_deposit_channel_lifetime: u32,
	ethereum_deposit_channel_lifetime: u32,
	polkadot_deposit_channel_lifetime: u32,
	bitcoin_safety_margin: u64,
	ethereum_safety_margin: u64,
	auction_bid_cutoff_percentage: Percent,
) -> RuntimeGenesisConfig {
	// Sanity Checks
	for (account_id, aura_id, grandpa_id) in initial_authorities.iter() {
		assert_eq!(
			AsRef::<[u8]>::as_ref(account_id),
			AsRef::<[u8]>::as_ref(aura_id),
			"Aura and Account ID ({}) should be the same",
			account_id
		);
		assert_ne!(
			AsRef::<[u8]>::as_ref(grandpa_id),
			AsRef::<[u8]>::as_ref(aura_id),
			"Aura and Grandpa ID should be different for {}.",
			account_id
		);
	}

	let authority_ids: BTreeSet<AccountId> =
		initial_authorities.iter().map(|(id, ..)| id.clone()).collect();
	let (extra_accounts, genesis_vanity_names): (Vec<_>, BTreeMap<_, _>) = extra_accounts
		.into_iter()
		.map(|(account, role, balance, vanity)| {
			((account.clone(), role, balance), (account, vanity))
		})
		.unzip();
	let genesis_vanity_names = genesis_vanity_names
		.into_iter()
		.filter_map(|(account, vanity)| vanity.map(|vanity| (account, vanity)))
		.collect::<BTreeMap<_, _>>();
	let all_accounts: BTreeSet<_> = initial_authorities
		.iter()
		.filter_map(|(account_id, ..)| -> Option<(AccountId, AccountRole, u128)> {
			if let Some((_, role, funds)) = extra_accounts.iter().find(|(id, ..)| id == account_id)
			{
				// If the genesis account is listed in `extra_accounts` we will use the details from
				// there.
				assert!(*role == AccountRole::Validator, "Extra account is not a validator.");
				log::info!(
					"Using custom values for genesis authority {}: {} FLIP",
					account_id,
					funds / FLIPPERINOS_PER_FLIP
				);
				None
			} else {
				// Otherwise we will use the default values.
				log::info!(
					"Using default funds for genesis authority {}: {} FLIP",
					account_id,
					genesis_funding_amount / FLIPPERINOS_PER_FLIP
				);
				Some((account_id.clone(), AccountRole::Validator, genesis_funding_amount))
			}
		})
		.chain(extra_accounts.clone())
		.collect();

	assert!(
		genesis_vanity_names
			.keys()
			.all(|id| all_accounts.iter().any(|(acc_id, ..)| acc_id == id)),
		"Found a vanity name for non-genesis account."
	);

	RuntimeGenesisConfig {
		account_roles: AccountRolesConfig {
			initial_account_roles: all_accounts
				.iter()
				.map(|(id, role, ..)| (id.clone(), *role))
				.collect(),
		},
		system: SystemConfig {
			// Add Wasm runtime to storage.
			code: wasm_binary.to_vec(),
			_config: PhantomData,
		},
		validator: ValidatorConfig {
			genesis_authorities: authority_ids.clone(),
			genesis_backups: extra_accounts
				.iter()
				.filter_map(|(id, role, amount)| {
					if *role == AccountRole::Validator {
						Some((id.clone(), *amount))
					} else {
						None
					}
				})
				.collect(),
			genesis_vanity_names,
			blocks_per_epoch,
			redemption_period_as_percentage,
			backup_reward_node_percentage: Percent::from_percent(33),
			bond: all_accounts
				.iter()
				.filter_map(|(id, _, funds)| authority_ids.contains(id).then_some(*funds))
				.min()
				.map(|bond| {
					log::info!("Bond will be set to {:?} Flip", bond / FLIPPERINOS_PER_FLIP);
					bond
				})
				.expect("At least one authority is required"),
			authority_set_min_size: min_authorities,
			auction_parameters,
			auction_bid_cutoff_percentage,
			max_authority_set_contraction_percentage,
		},
		session: SessionConfig {
			keys: initial_authorities
				.iter()
				.map(|x| (x.0.clone(), x.0.clone(), session_keys(x.1.clone(), x.2.clone())))
				.collect::<Vec<_>>(),
		},
		flip: FlipConfig { total_issuance, daily_slashing_rate },
		funding: FundingConfig {
			genesis_accounts: Vec::from_iter(all_accounts.clone()),
			minimum_funding,
			redemption_tax,
			redemption_ttl: core::time::Duration::from_secs(redemption_ttl_secs),
		},
		// These are set indirectly via the session pallet.
		aura: AuraConfig { authorities: vec![] },
		// These are set indirectly via the session pallet.
		grandpa: GrandpaConfig { authorities: vec![], _config: PhantomData },
		governance: GovernanceConfig { members: BTreeSet::from([root_key]), expiry_span },
		reputation: ReputationConfig {
			accrual_ratio,
			penalties,
			genesis_validators: all_accounts
				.iter()
				.filter_map(
					|(id, role, _)| {
						if *role == AccountRole::Validator {
							Some(id.clone())
						} else {
							None
						}
					},
				)
				.collect(),
		},
		environment: config_set,
<<<<<<< HEAD

		ethereum_vault: EthereumVaultConfig { deployment_block: Some(ethereum_deployment_block) },
		polkadot_vault: PolkadotVaultConfig { deployment_block: None },
		bitcoin_vault: BitcoinVaultConfig { deployment_block: None },

=======
		ethereum_vault: EthereumVaultConfig {
			vault_key: Some(cf_chains::evm::AggKey::from_pubkey_compressed(eth_init_agg_key)),
			deployment_block: ethereum_deployment_block,
			keygen_response_timeout: keygen_ceremony_timeout_blocks,
			amount_to_slash: FLIPPERINOS_PER_FLIP,
		},

		polkadot_vault: PolkadotVaultConfig {
			vault_key: None,
			deployment_block: 0,
			keygen_response_timeout: keygen_ceremony_timeout_blocks,
			amount_to_slash: FLIPPERINOS_PER_FLIP,
		},
		bitcoin_vault: BitcoinVaultConfig {
			vault_key: None,
			deployment_block: 0,
			keygen_response_timeout: keygen_ceremony_timeout_blocks,
			amount_to_slash: FLIPPERINOS_PER_FLIP,
		},
>>>>>>> ebf41b20
		ethereum_threshold_signer: EthereumThresholdSignerConfig {
			vault_key: Some(cf_chains::evm::AggKey::from_pubkey_compressed(eth_init_agg_key)),
			threshold_signature_response_timeout: threshold_signature_ceremony_timeout_blocks,
			keygen_response_timeout: keygen_ceremony_timeout_blocks,
			_instance: PhantomData,
		},

		polkadot_threshold_signer: PolkadotThresholdSignerConfig {
			vault_key: None,
			threshold_signature_response_timeout: threshold_signature_ceremony_timeout_blocks,
			keygen_response_timeout: keygen_ceremony_timeout_blocks,
			_instance: PhantomData,
		},
		bitcoin_threshold_signer: BitcoinThresholdSignerConfig {
			vault_key: None,
			threshold_signature_response_timeout: threshold_signature_ceremony_timeout_blocks,
			keygen_response_timeout: keygen_ceremony_timeout_blocks,
			_instance: PhantomData,
		},
		emissions: EmissionsConfig {
			current_authority_emission_inflation: current_authority_emission_inflation_perbill,
			backup_node_emission_inflation: backup_node_emission_inflation_perbill,
			supply_update_interval,
			_config: PhantomData,
		},
		// !!! These Chain tracking values should be set to reasonable vaules at time of launch !!!
		ethereum_chain_tracking: EthereumChainTrackingConfig {
			init_chain_state: ChainState::<Ethereum> {
				block_height: 0,
				tracked_data: EthereumTrackedData {
					base_fee: 1000000u32.into(),
					priority_fee: 100u32.into(),
				},
			},
		},
		polkadot_chain_tracking: PolkadotChainTrackingConfig {
			init_chain_state: ChainState::<Polkadot> {
				block_height: 0,
				tracked_data: PolkadotTrackedData {
					median_tip: 0,
					runtime_version: dot_runtime_version,
				},
			},
		},
		bitcoin_chain_tracking: BitcoinChainTrackingConfig {
			init_chain_state: ChainState::<Bitcoin> {
				block_height: 0,
				tracked_data: BitcoinTrackedData { btc_fee_info: BitcoinFeeInfo::new(1000) },
			},
		},
		transaction_payment: Default::default(),
		liquidity_pools: Default::default(),
		// Channel lifetimes are set to ~2 hours at average block times.
		bitcoin_ingress_egress: BitcoinIngressEgressConfig {
			deposit_channel_lifetime: bitcoin_deposit_channel_lifetime.into(),
			witness_safety_margin: Some(bitcoin_safety_margin),
		},
		ethereum_ingress_egress: EthereumIngressEgressConfig {
			deposit_channel_lifetime: ethereum_deposit_channel_lifetime.into(),
			witness_safety_margin: Some(ethereum_safety_margin),
		},
		polkadot_ingress_egress: PolkadotIngressEgressConfig {
			deposit_channel_lifetime: polkadot_deposit_channel_lifetime,
			witness_safety_margin: None,
		},
	}
}

pub fn chainflip_properties() -> Properties {
	json!({
		"ss58Format": state_chain_runtime::constants::common::CHAINFLIP_SS58_PREFIX,
		"tokenDecimals": 18,
		"tokenSymbol": "FLIP",
		"color": "#61CFAA",
	})
	.as_object()
	.unwrap()
	.clone()
}

/// Sets global that ensures SC AccountId's are printed correctly
pub fn use_chainflip_account_id_encoding() {
	set_default_ss58_version(Ss58AddressFormat::custom(common::CHAINFLIP_SS58_PREFIX));
}<|MERGE_RESOLUTION|>--- conflicted
+++ resolved
@@ -602,37 +602,16 @@
 				.collect(),
 		},
 		environment: config_set,
-<<<<<<< HEAD
 
 		ethereum_vault: EthereumVaultConfig { deployment_block: Some(ethereum_deployment_block) },
 		polkadot_vault: PolkadotVaultConfig { deployment_block: None },
 		bitcoin_vault: BitcoinVaultConfig { deployment_block: None },
 
-=======
-		ethereum_vault: EthereumVaultConfig {
-			vault_key: Some(cf_chains::evm::AggKey::from_pubkey_compressed(eth_init_agg_key)),
-			deployment_block: ethereum_deployment_block,
-			keygen_response_timeout: keygen_ceremony_timeout_blocks,
-			amount_to_slash: FLIPPERINOS_PER_FLIP,
-		},
-
-		polkadot_vault: PolkadotVaultConfig {
-			vault_key: None,
-			deployment_block: 0,
-			keygen_response_timeout: keygen_ceremony_timeout_blocks,
-			amount_to_slash: FLIPPERINOS_PER_FLIP,
-		},
-		bitcoin_vault: BitcoinVaultConfig {
-			vault_key: None,
-			deployment_block: 0,
-			keygen_response_timeout: keygen_ceremony_timeout_blocks,
-			amount_to_slash: FLIPPERINOS_PER_FLIP,
-		},
->>>>>>> ebf41b20
 		ethereum_threshold_signer: EthereumThresholdSignerConfig {
 			vault_key: Some(cf_chains::evm::AggKey::from_pubkey_compressed(eth_init_agg_key)),
 			threshold_signature_response_timeout: threshold_signature_ceremony_timeout_blocks,
 			keygen_response_timeout: keygen_ceremony_timeout_blocks,
+			amount_to_slash: FLIPPERINOS_PER_FLIP,
 			_instance: PhantomData,
 		},
 
@@ -640,12 +619,14 @@
 			vault_key: None,
 			threshold_signature_response_timeout: threshold_signature_ceremony_timeout_blocks,
 			keygen_response_timeout: keygen_ceremony_timeout_blocks,
+			amount_to_slash: FLIPPERINOS_PER_FLIP,
 			_instance: PhantomData,
 		},
 		bitcoin_threshold_signer: BitcoinThresholdSignerConfig {
 			vault_key: None,
 			threshold_signature_response_timeout: threshold_signature_ceremony_timeout_blocks,
 			keygen_response_timeout: keygen_ceremony_timeout_blocks,
+			amount_to_slash: FLIPPERINOS_PER_FLIP,
 			_instance: PhantomData,
 		},
 		emissions: EmissionsConfig {
