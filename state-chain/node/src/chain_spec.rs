use cf_chains::{
	dot::{PolkadotAccountId, PolkadotHash},
	ChainState,
};
use cf_primitives::{chains::assets, AccountRole, AssetAmount, AuthorityCount, NetworkEnvironment};

use cf_chains::{
	btc::{BitcoinFeeInfo, BitcoinTrackedData},
	dot::{PolkadotTrackedData, RuntimeVersion},
	eth::EthereumTrackedData,
	Bitcoin, Ethereum, Polkadot,
};
use common::FLIPPERINOS_PER_FLIP;
use frame_benchmarking::sp_std::collections::btree_set::BTreeSet;
pub use sc_service::{ChainType, Properties};
use sc_telemetry::serde_json::json;
use sp_consensus_aura::sr25519::AuthorityId as AuraId;
use sp_consensus_grandpa::AuthorityId as GrandpaId;
use sp_core::{
	crypto::{set_default_ss58_version, Ss58AddressFormat, UncheckedInto},
	sr25519, Pair, Public,
};
use state_chain_runtime::{
	chainflip::Offence, opaque::SessionKeys, AccountId, AccountRolesConfig, AuraConfig,
	BitcoinChainTrackingConfig, BitcoinIngressEgressConfig, BitcoinThresholdSignerConfig,
	BitcoinVaultConfig, BlockNumber, EmissionsConfig, EnvironmentConfig,
	EthereumChainTrackingConfig, EthereumIngressEgressConfig, EthereumThresholdSignerConfig,
	EthereumVaultConfig, FlipBalance, FlipConfig, FundingConfig, GovernanceConfig, GrandpaConfig,
	PolkadotChainTrackingConfig, PolkadotIngressEgressConfig, PolkadotThresholdSignerConfig,
	PolkadotVaultConfig, ReputationConfig, RuntimeGenesisConfig, SessionConfig, Signature,
	SwappingConfig, SystemConfig, ValidatorConfig, WASM_BINARY,
};

use std::{
	collections::BTreeMap,
	env,
	marker::PhantomData,
	str::FromStr,
	time::{SystemTime, UNIX_EPOCH},
};
use utilities::clean_hex_address;

use sp_runtime::{
	traits::{IdentifyAccount, Verify},
	Percent,
};

pub mod common;
<<<<<<< HEAD
pub mod kitkat;
=======
pub mod devnet;
>>>>>>> 25d2e4d1
pub mod partnernet;
pub mod perseverance;
pub mod sisyphos;
pub mod testnet;

/// Generate a crypto pair from seed.
pub fn test_account_from_seed<TPublic: Public>(seed: &str) -> <TPublic::Pair as Pair>::Public {
	TPublic::Pair::from_string(&format!("//{seed}"), None)
		.expect("static values are valid; qed")
		.public()
}

pub fn parse_account(ss58: &str) -> AccountId {
	AccountId::from_str(ss58).unwrap_or_else(|_| panic!("Invalid address: {}", ss58))
}

type AccountPublic = <Signature as Verify>::Signer;

/// Generate an account ID from seed.
pub fn get_account_id_from_seed<TPublic: Public>(seed: &str) -> AccountId
where
	AccountPublic: From<<TPublic::Pair as Pair>::Public>,
{
	AccountPublic::from(test_account_from_seed::<TPublic>(seed)).into_account()
}

/// Specialized `ChainSpec`. This is a specialization of the general Substrate ChainSpec type.
pub type ChainSpec = sc_service::GenericChainSpec<RuntimeGenesisConfig>;

/// generate session keys from Aura and Grandpa keys
pub fn session_keys(aura: AuraId, grandpa: GrandpaId) -> SessionKeys {
	SessionKeys { aura, grandpa }
}
pub struct StateChainEnvironment {
	flip_token_address: [u8; 20],
	eth_usdc_address: [u8; 20],
	state_chain_gateway_address: [u8; 20],
	key_manager_address: [u8; 20],
	eth_vault_address: [u8; 20],
	eth_address_checker_address: [u8; 20],
	ethereum_chain_id: u64,
	eth_init_agg_key: [u8; 33],
	ethereum_deployment_block: u64,
	genesis_funding_amount: u128,
	/// Note: Minimum funding should be expressed in Flipperinos.
	min_funding: u128,
	dot_genesis_hash: PolkadotHash,
	dot_vault_account_id: Option<PolkadotAccountId>,
	dot_runtime_version: RuntimeVersion,
}

/// Get the values from the State Chain's environment variables. Else set them via the defaults
pub fn get_environment_or_defaults(defaults: StateChainEnvironment) -> StateChainEnvironment {
	macro_rules! from_env_var {
		( $parse:path, $env_var:ident, $name:ident ) => {
			let $name = match env::var(stringify!($env_var)) {
				Ok(s) => $parse(&s)
					.expect(format!("Unable to parse env var {}.", stringify!($env_var)).as_str()),
				Err(_) => defaults.$name,
			};
		};
	}
	fn hex_decode<const S: usize>(s: &str) -> Result<[u8; S], String> {
		hex::decode(s)
			.map_err(|e| e.to_string())?
			.try_into()
			.map_err(|_| "Incorrect length of hex string.".into())
	}
	from_env_var!(clean_hex_address, FLIP_TOKEN_ADDRESS, flip_token_address);
	from_env_var!(clean_hex_address, ETH_USDC_ADDRESS, eth_usdc_address);
	from_env_var!(clean_hex_address, STATE_CHAIN_GATEWAY_ADDRESS, state_chain_gateway_address);
	from_env_var!(clean_hex_address, KEY_MANAGER_ADDRESS, key_manager_address);
	from_env_var!(clean_hex_address, ETH_VAULT_ADDRESS, eth_vault_address);
	from_env_var!(clean_hex_address, ADDRESS_CHECKER_ADDRESS, eth_address_checker_address);
	from_env_var!(hex_decode, ETH_INIT_AGG_KEY, eth_init_agg_key);
	from_env_var!(FromStr::from_str, ETHEREUM_CHAIN_ID, ethereum_chain_id);
	from_env_var!(FromStr::from_str, ETH_DEPLOYMENT_BLOCK, ethereum_deployment_block);
	from_env_var!(FromStr::from_str, GENESIS_FUNDING, genesis_funding_amount);
	from_env_var!(FromStr::from_str, MIN_FUNDING, min_funding);

	let dot_genesis_hash = match env::var("DOT_GENESIS_HASH") {
		Ok(s) => hex_decode::<32>(&s).unwrap().into(),
		Err(_) => defaults.dot_genesis_hash,
	};
	let dot_vault_account_id = match env::var("DOT_VAULT_ACCOUNT_ID") {
		Ok(s) => Some(PolkadotAccountId::from_aliased(hex_decode::<32>(&s).unwrap())),
		Err(_) => defaults.dot_vault_account_id,
	};

	let dot_spec_version: u32 = match env::var("DOT_SPEC_VERSION") {
		Ok(s) => s.parse().unwrap(),
		Err(_) => defaults.dot_runtime_version.spec_version,
	};
	let dot_transaction_version: u32 = match env::var("DOT_TRANSACTION_VERSION") {
		Ok(s) => s.parse().unwrap(),
		Err(_) => defaults.dot_runtime_version.transaction_version,
	};

	StateChainEnvironment {
		flip_token_address,
		eth_usdc_address,
		state_chain_gateway_address,
		key_manager_address,
		eth_vault_address,
		eth_address_checker_address,
		ethereum_chain_id,
		eth_init_agg_key,
		ethereum_deployment_block,
		genesis_funding_amount,
		min_funding,
		dot_genesis_hash,
		dot_vault_account_id,
		dot_runtime_version: RuntimeVersion {
			spec_version: dot_spec_version,
			transaction_version: dot_transaction_version,
		},
	}
}

/// Start a single node development chain - using bashful as genesis node
pub fn cf_development_config() -> Result<ChainSpec, String> {
	let wasm_binary =
		WASM_BINARY.ok_or_else(|| "Development wasm binary not available".to_string())?;

	let snow_white =
		hex_literal::hex!["ced2e4db6ce71779ac40ccec60bf670f38abbf9e27a718b4412060688a9ad212"];
	let bashful_sr25519 =
		hex_literal::hex!["36c0078af3894b8202b541ece6c5d8fb4a091f7e5812b688e703549040473911"];
	let StateChainEnvironment {
		flip_token_address,
		eth_usdc_address,
		state_chain_gateway_address,
		key_manager_address,
		eth_vault_address,
		eth_address_checker_address,
		ethereum_chain_id,
		eth_init_agg_key,
		ethereum_deployment_block,
		genesis_funding_amount,
		min_funding,
		dot_genesis_hash,
		dot_vault_account_id,
		dot_runtime_version,
	} = get_environment_or_defaults(testnet::ENV);
	Ok(ChainSpec::from_genesis(
		"CF Develop",
		"cf-dev",
		ChainType::Development,
		move || {
			testnet_genesis(
				wasm_binary,
				// Initial PoA authorities
				vec![(
					// Bashful
					bashful_sr25519.into(),
					bashful_sr25519.unchecked_into(),
					hex_literal::hex![
						"971b584324592e9977f0ae407eb6b8a1aa5bcd1ca488e54ab49346566f060dd8"
					]
					.unchecked_into(),
				)],
				// Extra accounts
				vec![
					(
						get_account_id_from_seed::<sr25519::Public>("LP_1"),
						AccountRole::LiquidityProvider,
						100 * FLIPPERINOS_PER_FLIP,
						Some(b"Chainflip LP 1".to_vec()),
					),
					(
						get_account_id_from_seed::<sr25519::Public>("LP_2"),
						AccountRole::LiquidityProvider,
						100 * FLIPPERINOS_PER_FLIP,
						Some(b"Chainflip LP 2".to_vec()),
					),
					(
						get_account_id_from_seed::<sr25519::Public>("BROKER_1"),
						AccountRole::Broker,
						100 * FLIPPERINOS_PER_FLIP,
						Some(b"Chainflip Broker 1".to_vec()),
					),
					(
						get_account_id_from_seed::<sr25519::Public>("BROKER_2"),
						AccountRole::Broker,
						100 * FLIPPERINOS_PER_FLIP,
						Some(b"Chainflip Broker 2".to_vec()),
					),
				],
				// Governance account - Snow White
				snow_white.into(),
				1,
				devnet::MAX_AUTHORITIES,
				EnvironmentConfig {
					flip_token_address: flip_token_address.into(),
					eth_usdc_address: eth_usdc_address.into(),
					state_chain_gateway_address: state_chain_gateway_address.into(),
					key_manager_address: key_manager_address.into(),
					eth_vault_address: eth_vault_address.into(),
					eth_address_checker_address: eth_address_checker_address.into(),
					ethereum_chain_id,
					polkadot_genesis_hash: dot_genesis_hash,
					polkadot_vault_account_id: dot_vault_account_id,
					network_environment: NetworkEnvironment::Development,
					_config: PhantomData,
				},
				eth_init_agg_key,
				ethereum_deployment_block,
				devnet::TOTAL_ISSUANCE,
				genesis_funding_amount,
				min_funding,
				devnet::REDEMPTION_TAX,
				8 * devnet::HOURS,
				devnet::REDEMPTION_DELAY_SECS,
				devnet::CURRENT_AUTHORITY_EMISSION_INFLATION_PERBILL,
				devnet::BACKUP_NODE_EMISSION_INFLATION_PERBILL,
				devnet::EXPIRY_SPAN_IN_SECONDS,
				devnet::ACCRUAL_RATIO,
				Percent::from_percent(devnet::REDEMPTION_PERIOD_AS_PERCENTAGE),
				devnet::SUPPLY_UPDATE_INTERVAL,
				devnet::PENALTIES.to_vec(),
				devnet::KEYGEN_CEREMONY_TIMEOUT_BLOCKS,
				devnet::THRESHOLD_SIGNATURE_CEREMONY_TIMEOUT_BLOCKS,
				devnet::MINIMUM_SWAP_AMOUNTS.to_vec(),
				dot_runtime_version,
				// Bitcoin block times on localnets are much faster, so we account for that here.
				devnet::BITCOIN_EXPIRY_BLOCKS,
				devnet::ETHEREUM_EXPIRY_BLOCKS,
				devnet::POLKADOT_EXPIRY_BLOCKS,
			)
		},
		// Bootnodes
		vec![],
		// Telemetry
		None,
		// Protocol ID
		Some("flip-dev"),
		// Fork ID
		None,
		// Properties
		Some(chainflip_properties()),
		// Extensions
		None,
	))
}

macro_rules! network_spec {
	( $network:ident ) => {
		impl $network::Config {
			pub fn build_spec(
				env_override: Option<StateChainEnvironment>,
			) -> Result<ChainSpec, String> {
				use $network::*;
				assert_eq!(
					parse_account(SNOW_WHITE_ACCOUNT_ID).as_ref(),
					SNOW_WHITE_SR25519,
					"Snow White account ID does not match the public key."
				);

				let wasm_binary =
					WASM_BINARY.ok_or_else(|| "Wasm binary not available".to_string())?;
				let StateChainEnvironment {
					flip_token_address,
					eth_usdc_address,
					state_chain_gateway_address,
					key_manager_address,
					eth_vault_address,
					eth_address_checker_address,
					ethereum_chain_id,
					eth_init_agg_key,
					ethereum_deployment_block,
					genesis_funding_amount,
					min_funding,
					dot_genesis_hash,
					dot_vault_account_id,
					dot_runtime_version,
				} = env_override.unwrap_or(ENV);
				let protocol_id = format!(
					"{}-{}",
					PROTOCOL_ID,
					hex::encode(
						&SystemTime::now()
							.duration_since(UNIX_EPOCH)
							.unwrap()
							.as_secs()
							.to_be_bytes()[4..],
					)
				);
				Ok(ChainSpec::from_genesis(
					NETWORK_NAME,
					NETWORK_NAME,
					CHAIN_TYPE,
					move || {
						testnet_genesis(
							wasm_binary,
							// Initial PoA authorities
							vec![
								(
									parse_account(BASHFUL_ACCOUNT_ID),
									BASHFUL_SR25519.unchecked_into(),
									BASHFUL_ED25519.unchecked_into(),
								),
								(
									parse_account(DOC_ACCOUNT_ID),
									DOC_SR25519.unchecked_into(),
									DOC_ED25519.unchecked_into(),
								),
								(
									parse_account(DOPEY_ACCOUNT_ID),
									DOPEY_SR25519.unchecked_into(),
									DOPEY_ED25519.unchecked_into(),
								),
							],
							// Extra accounts
							$network::extra_accounts(),
							// Governance account - Snow White
							SNOW_WHITE_SR25519.into(),
							MIN_AUTHORITIES,
							MAX_AUTHORITIES,
							EnvironmentConfig {
								flip_token_address: flip_token_address.into(),
								eth_usdc_address: eth_usdc_address.into(),
								state_chain_gateway_address: state_chain_gateway_address.into(),
								key_manager_address: key_manager_address.into(),
								eth_vault_address: eth_vault_address.into(),
								eth_address_checker_address: eth_address_checker_address.into(),
								ethereum_chain_id,
								polkadot_genesis_hash: dot_genesis_hash,
								polkadot_vault_account_id: dot_vault_account_id.clone(),
								network_environment: NETWORK_ENVIRONMENT,
								_config: PhantomData,
							},
							eth_init_agg_key,
							ethereum_deployment_block,
							TOTAL_ISSUANCE,
							genesis_funding_amount,
							min_funding,
							REDEMPTION_TAX,
							EPOCH_DURATION_BLOCKS,
							REDEMPTION_DELAY_SECS,
							CURRENT_AUTHORITY_EMISSION_INFLATION_PERBILL,
							BACKUP_NODE_EMISSION_INFLATION_PERBILL,
							EXPIRY_SPAN_IN_SECONDS,
							ACCRUAL_RATIO,
							Percent::from_percent(REDEMPTION_PERIOD_AS_PERCENTAGE),
							SUPPLY_UPDATE_INTERVAL,
							PENALTIES.to_vec(),
							KEYGEN_CEREMONY_TIMEOUT_BLOCKS,
							THRESHOLD_SIGNATURE_CEREMONY_TIMEOUT_BLOCKS,
							MINIMUM_SWAP_AMOUNTS.to_vec(),
							dot_runtime_version,
							BITCOIN_EXPIRY_BLOCKS,
							ETHEREUM_EXPIRY_BLOCKS,
							POLKADOT_EXPIRY_BLOCKS,
						)
					},
					// Bootnodes
					vec![],
					// Telemetry
					None,
					Some(&protocol_id[..]),
					// Fork ID
					None,
					// Properties
					Some(chainflip_properties()),
					// Extensions
					None,
				))
			}
		}
	};
}

network_spec!(testnet);
network_spec!(partnernet);
network_spec!(sisyphos);
network_spec!(perseverance);
network_spec!(kitkat);

/// Configure initial storage state for FRAME modules.
/// 150 authority limit
#[allow(clippy::too_many_arguments)]
fn testnet_genesis(
	wasm_binary: &[u8],
	initial_authorities: Vec<(AccountId, AuraId, GrandpaId)>, // initial validators
	extra_accounts: Vec<(AccountId, AccountRole, u128, Option<Vec<u8>>)>,
	root_key: AccountId,
	min_authorities: AuthorityCount,
	max_authorities: AuthorityCount,
	config_set: EnvironmentConfig,
	eth_init_agg_key: [u8; 33],
	ethereum_deployment_block: u64,
	total_issuance: FlipBalance,
	genesis_funding_amount: u128,
	minimum_funding: u128,
	redemption_tax: u128,
	blocks_per_epoch: BlockNumber,
	redemption_delay: u64,
	current_authority_emission_inflation_perbill: u32,
	backup_node_emission_inflation_perbill: u32,
	expiry_span: u64,
	accrual_ratio: (i32, u32),
	redemption_period_as_percentage: Percent,
	supply_update_interval: u32,
	penalties: Vec<(Offence, (i32, BlockNumber))>,
	keygen_ceremony_timeout_blocks: BlockNumber,
	threshold_signature_ceremony_timeout_blocks: BlockNumber,
	minimum_swap_amounts: Vec<(assets::any::Asset, AssetAmount)>,
	dot_runtime_version: RuntimeVersion,
	bitcoin_deposit_channel_lifetime: u32,
	ethereum_deposit_channel_lifetime: u32,
	polkadot_deposit_channel_lifetime: u32,
) -> RuntimeGenesisConfig {
	// Sanity Checks
	for (account_id, aura_id, grandpa_id) in initial_authorities.iter() {
		assert_eq!(
			AsRef::<[u8]>::as_ref(account_id),
			AsRef::<[u8]>::as_ref(aura_id),
			"Aura and Account ID ({}) should be the same",
			account_id
		);
		assert_ne!(
			AsRef::<[u8]>::as_ref(grandpa_id),
			AsRef::<[u8]>::as_ref(aura_id),
			"Aura and Grandpa ID should be different for {}.",
			account_id
		);
	}

	let authority_ids: BTreeSet<AccountId> =
		initial_authorities.iter().map(|(id, ..)| id.clone()).collect();
	let (extra_accounts, genesis_vanity_names): (Vec<_>, BTreeMap<_, _>) = extra_accounts
		.into_iter()
		.map(|(account, role, balance, vanity)| {
			((account.clone(), role, balance), (account, vanity))
		})
		.unzip();
	let genesis_vanity_names = genesis_vanity_names
		.into_iter()
		.filter_map(|(account, vanity)| vanity.map(|vanity| (account, vanity)))
		.collect::<BTreeMap<_, _>>();
	let all_accounts: BTreeSet<_> = initial_authorities
		.iter()
		.filter_map(|(account_id, ..)| -> Option<(AccountId, AccountRole, u128)> {
			if let Some((_, role, funds)) = extra_accounts.iter().find(|(id, ..)| id == account_id)
			{
				// If the genesis account is listed in `extra_accounts` we will use the details from
				// there.
				assert!(*role == AccountRole::Validator, "Extra account is not a validator.");
				log::info!(
					"Using custom values for genesis authority {}: {} FLIP",
					account_id,
					funds / FLIPPERINOS_PER_FLIP
				);
				None
			} else {
				// Otherwise we will use the default values.
				log::info!(
					"Using default funds for genesis authority {}: {} FLIP",
					account_id,
					genesis_funding_amount / FLIPPERINOS_PER_FLIP
				);
				Some((account_id.clone(), AccountRole::Validator, genesis_funding_amount))
			}
		})
		.chain(extra_accounts.clone())
		.collect();

	assert!(
		genesis_vanity_names
			.keys()
			.all(|id| all_accounts.iter().any(|(acc_id, ..)| acc_id == id)),
		"Found a vanity name for non-genesis account."
	);

	RuntimeGenesisConfig {
		account_roles: AccountRolesConfig {
			initial_account_roles: all_accounts
				.iter()
				.map(|(id, role, ..)| (id.clone(), *role))
				.collect(),
		},
		system: SystemConfig {
			// Add Wasm runtime to storage.
			code: wasm_binary.to_vec(),
			_config: PhantomData,
		},
		validator: ValidatorConfig {
			genesis_authorities: authority_ids.clone(),
			genesis_backups: extra_accounts
				.iter()
				.filter_map(|(id, role, amount)| {
					if *role == AccountRole::Validator {
						Some((id.clone(), *amount))
					} else {
						None
					}
				})
				.collect(),
			genesis_vanity_names,
			blocks_per_epoch,
			redemption_period_as_percentage,
			backup_reward_node_percentage: Percent::from_percent(33),
			bond: all_accounts
				.iter()
				.filter_map(|(id, _, funds)| authority_ids.contains(id).then_some(*funds))
				.min()
				.map(|bond| {
					log::info!("Bond will be set to {:?} Flip", bond / FLIPPERINOS_PER_FLIP);
					bond
				})
				.expect("At least one authority is required"),
			authority_set_min_size: min_authorities,
			min_size: min_authorities,
			max_size: max_authorities,
			max_expansion: max_authorities,
		},
		session: SessionConfig {
			keys: initial_authorities
				.iter()
				.map(|x| (x.0.clone(), x.0.clone(), session_keys(x.1.clone(), x.2.clone())))
				.collect::<Vec<_>>(),
		},
		flip: FlipConfig { total_issuance },
		funding: FundingConfig {
			genesis_accounts: Vec::from_iter(all_accounts.clone()),
			minimum_funding,
			redemption_tax,
			redemption_ttl: core::time::Duration::from_secs(3 * redemption_delay),
		},
		// These are set indirectly via the session pallet.
		aura: AuraConfig { authorities: vec![] },
		// These are set indirectly via the session pallet.
		grandpa: GrandpaConfig { authorities: vec![], _config: PhantomData },
		governance: GovernanceConfig { members: BTreeSet::from([root_key]), expiry_span },
		reputation: ReputationConfig {
			accrual_ratio,
			penalties,
			genesis_validators: all_accounts
				.iter()
				.filter_map(
					|(id, role, _)| {
						if *role == AccountRole::Validator {
							Some(id.clone())
						} else {
							None
						}
					},
				)
				.collect(),
		},
		environment: config_set,
		ethereum_vault: EthereumVaultConfig {
			vault_key: Some(cf_chains::evm::AggKey::from_pubkey_compressed(eth_init_agg_key)),
			deployment_block: ethereum_deployment_block,
			keygen_response_timeout: keygen_ceremony_timeout_blocks,
		},

		polkadot_vault: PolkadotVaultConfig {
			vault_key: None,
			deployment_block: 0,
			keygen_response_timeout: keygen_ceremony_timeout_blocks,
		},
		bitcoin_vault: BitcoinVaultConfig {
			vault_key: None,
			deployment_block: 0,
			keygen_response_timeout: keygen_ceremony_timeout_blocks,
		},
		ethereum_threshold_signer: EthereumThresholdSignerConfig {
			threshold_signature_response_timeout: threshold_signature_ceremony_timeout_blocks,
			_instance: PhantomData,
		},

		polkadot_threshold_signer: PolkadotThresholdSignerConfig {
			threshold_signature_response_timeout: threshold_signature_ceremony_timeout_blocks,
			_instance: PhantomData,
		},
		bitcoin_threshold_signer: BitcoinThresholdSignerConfig {
			threshold_signature_response_timeout: threshold_signature_ceremony_timeout_blocks,
			_instance: PhantomData,
		},
		emissions: EmissionsConfig {
			current_authority_emission_inflation: current_authority_emission_inflation_perbill,
			backup_node_emission_inflation: backup_node_emission_inflation_perbill,
			supply_update_interval,
			_config: PhantomData,
		},
		// !!! These Chain tracking values should be set to reasonable vaules at time of launch !!!
		ethereum_chain_tracking: EthereumChainTrackingConfig {
			init_chain_state: ChainState::<Ethereum> {
				block_height: 0,
				tracked_data: EthereumTrackedData {
					base_fee: 1000000u32.into(),
					priority_fee: 100u32.into(),
				},
			},
		},
		polkadot_chain_tracking: PolkadotChainTrackingConfig {
			init_chain_state: ChainState::<Polkadot> {
				block_height: 0,
				tracked_data: PolkadotTrackedData {
					median_tip: 0,
					runtime_version: dot_runtime_version,
				},
			},
		},
		bitcoin_chain_tracking: BitcoinChainTrackingConfig {
			init_chain_state: ChainState::<Bitcoin> {
				block_height: 0,
				tracked_data: BitcoinTrackedData { btc_fee_info: BitcoinFeeInfo::new(1000) },
			},
		},
		transaction_payment: Default::default(),
		liquidity_pools: Default::default(),
		swapping: SwappingConfig { minimum_swap_amounts, _phantom: PhantomData },
		// These are set to ~2 hours at average block times.
		bitcoin_ingress_egress: BitcoinIngressEgressConfig {
			deposit_channel_lifetime: bitcoin_deposit_channel_lifetime.into(),
		},
		ethereum_ingress_egress: EthereumIngressEgressConfig {
			deposit_channel_lifetime: ethereum_deposit_channel_lifetime.into(),
		},
		polkadot_ingress_egress: PolkadotIngressEgressConfig {
			deposit_channel_lifetime: polkadot_deposit_channel_lifetime,
		},
	}
}

pub fn chainflip_properties() -> Properties {
	json!({
		"ss58Format": state_chain_runtime::constants::common::CHAINFLIP_SS58_PREFIX,
		"tokenDecimals": 18,
		"tokenSymbol": "FLIP",
		"color": "#61CFAA",
	})
	.as_object()
	.unwrap()
	.clone()
}

/// Sets global that ensures SC AccountId's are printed correctly
pub fn use_chainflip_account_id_encoding() {
	set_default_ss58_version(Ss58AddressFormat::custom(common::CHAINFLIP_SS58_PREFIX));
}<|MERGE_RESOLUTION|>--- conflicted
+++ resolved
@@ -46,11 +46,8 @@
 };
 
 pub mod common;
-<<<<<<< HEAD
 pub mod kitkat;
-=======
 pub mod devnet;
->>>>>>> 25d2e4d1
 pub mod partnernet;
 pub mod perseverance;
 pub mod sisyphos;
