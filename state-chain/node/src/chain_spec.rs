--- conflicted
+++ resolved
@@ -416,12 +416,6 @@
 		pallet_grandpa: Some(GrandpaConfig {
 			authorities: vec![],
 		}),
-<<<<<<< HEAD
-		pallet_cf_emissions: Some(EmissionsConfig {
-			emission_per_block: BLOCK_EMISSIONS,
-		}),
-=======
->>>>>>> c504986b
 		pallet_cf_governance: Some(GovernanceConfig {
 			members: vec![root_key],
 			expiry_span: 80000,
