--- conflicted
+++ resolved
@@ -163,87 +163,6 @@
 	)
 }
 
-<<<<<<< HEAD
-=======
-/// Start a single node development chain
-pub fn development_config() -> Result<ChainSpec, String> {
-	let wasm_binary =
-		WASM_BINARY.ok_or_else(|| "Development wasm binary not available".to_string())?;
-	let StateChainEnvironment {
-		flip_token_address,
-		eth_usdc_address,
-		stake_manager_address,
-		key_manager_address,
-		eth_vault_address,
-		ethereum_chain_id,
-		eth_init_agg_key,
-		ethereum_deployment_block,
-		genesis_stake_amount,
-		eth_block_safety_margin,
-		max_ceremony_stage_duration,
-		min_stake,
-	} = get_environment();
-	Ok(ChainSpec::from_genesis(
-		"Develop",
-		"dev",
-		ChainType::Development,
-		move || {
-			testnet_genesis(
-				wasm_binary,
-				// Initial PoA authorities
-				vec![authority_keys_from_seed("Alice")],
-				// Governance account
-				get_account_id_from_seed::<sr25519::Public>("Alice"),
-				// Stakers at genesis
-				vec![
-					get_account_id_from_seed::<sr25519::Public>("Alice"),
-					get_account_id_from_seed::<sr25519::Public>("Bob"),
-					get_account_id_from_seed::<sr25519::Public>("Alice//stash"),
-					get_account_id_from_seed::<sr25519::Public>("Bob//stash"),
-				],
-				1,
-				EnvironmentConfig {
-					flip_token_address,
-					eth_usdc_address,
-					stake_manager_address,
-					key_manager_address,
-					eth_vault_address,
-					ethereum_chain_id,
-					cfe_settings: CfeSettings {
-						eth_block_safety_margin,
-						max_ceremony_stage_duration,
-						eth_priority_fee_percentile: ETH_PRIORITY_FEE_PERCENTILE_DEFAULT,
-					},
-					#[cfg(feature = "ibiza")]
-					polkadot_vault_account_id: POLKADOT_VAULT_ACCOUNT,
-					#[cfg(feature = "ibiza")]
-					polkadot_proxy_account_id: POLKADOT_PROXY_ACCOUNT,
-					#[cfg(feature = "ibiza")]
-					polkadot_network_config: WESTEND_CONFIG,
-				},
-				eth_init_agg_key,
-				ethereum_deployment_block,
-				genesis_stake_amount,
-				min_stake,
-				8 * HOURS,
-			)
-		},
-		// Bootnodes
-		vec![],
-		// Telemetry
-		None,
-		// Protocol ID
-		None,
-		// Fork ID
-		None,
-		// Properties
-		None,
-		// Extensions
-		None,
-	))
-}
-
->>>>>>> 58099906
 /// Start a single node development chain - using bashful as genesis node
 pub fn cf_development_config() -> Result<ChainSpec, String> {
 	let wasm_binary =
@@ -456,11 +375,9 @@
 				genesis_stake_amount,
 				min_stake,
 				8 * HOURS,
-<<<<<<< HEAD
 				CLAIM_DELAY_BUFFER_SECS_DEFAULT,
 				CURRENT_AUTHORITY_EMISSION_INFLATION_PERBILL_DEFAULT,
 				BACKUP_NODE_EMISSION_INFLATION_PERBILL_DEFAULT,
-=======
 			)
 		},
 		// Bootnodes
@@ -607,7 +524,9 @@
 				genesis_stake_amount,
 				min_stake,
 				8 * HOURS,
->>>>>>> 58099906
+				CLAIM_DELAY_BUFFER_SECS_DEFAULT,
+				CURRENT_AUTHORITY_EMISSION_INFLATION_PERBILL_DEFAULT,
+				BACKUP_NODE_EMISSION_INFLATION_PERBILL_DEFAULT,
 			)
 		},
 		// Bootnodes
