--- conflicted
+++ resolved
@@ -178,14 +178,8 @@
 					T::EgressHandler::schedule_egress(
 						Asset::Flip,
 						flip_to_burn,
-<<<<<<< HEAD
-						cf_primitives::ForeignChainAddress::Eth(
-							T::EthEnvironmentProvider::stake_manager_address(),
-						),
+						ForeignChainAddress::Eth(T::EthEnvironmentProvider::stake_manager_address()),
 						None,
-=======
-						ForeignChainAddress::Eth(T::EthEnvironmentProvider::stake_manager_address()),
->>>>>>> 34169764
 					);
 					T::Issuance::burn(flip_to_burn.into());
 					Self::broadcast_update_total_supply(
