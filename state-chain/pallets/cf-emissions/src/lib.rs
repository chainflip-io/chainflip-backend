#![cfg_attr(not(feature = "std"), no_std)]
#![doc = include_str!("../README.md")]
#![doc = include_str!("../../cf-doc-head.md")]

use frame_support::dispatch::Weight;
use frame_system::pallet_prelude::BlockNumberFor;
pub use pallet::*;

#[cfg(feature = "runtime-benchmarks")]
mod benchmarking;

#[cfg(test)]
mod mock;

#[cfg(test)]
mod tests;

use cf_traits::{BlockEmissions, EmissionsTrigger, Issuance, RewardsDistribution};
use codec::FullCodec;
use core::convert::TryInto;
use frame_support::traits::{Get, Imbalance};
use sp_arithmetic::traits::UniqueSaturatedFrom;
use sp_runtime::traits::{AtLeast32BitUnsigned, CheckedDiv, CheckedMul, Zero};

pub mod weights;
pub use weights::WeightInfo;

type BasisPoints = u32;

#[frame_support::pallet]
pub mod pallet {

	use super::*;
	use frame_support::pallet_prelude::*;
	use frame_system::{ensure_root, pallet_prelude::OriginFor};

	/// Configure the pallet by specifying the parameters and types on which it depends.
	#[pallet::config]
	pub trait Config: frame_system::Config {
		/// Because this pallet emits events, it depends on the runtime's definition of an event.
		type Event: From<Event<Self>> + IsType<<Self as frame_system::Config>::Event>;

		/// The Flip token denomination.
		type FlipBalance: Member
			+ FullCodec
			+ Default
			+ Copy
			+ MaybeSerializeDeserialize
			+ AtLeast32BitUnsigned
			+ UniqueSaturatedFrom<Self::BlockNumber>;

		/// An imbalance type representing freshly minted, unallocated funds.
		type Surplus: Imbalance<Self::FlipBalance>;

		/// An implementation of the [Issuance] trait.
		type Issuance: Issuance<
			Balance = Self::FlipBalance,
			AccountId = Self::AccountId,
			Surplus = Self::Surplus,
		>;

		/// An implementation of `RewardsDistribution` defining how to distribute the emissions.
		type RewardsDistribution: RewardsDistribution<
			Balance = Self::FlipBalance,
			Surplus = Self::Surplus,
		>;

		/// How frequently to mint.
		#[pallet::constant]
		type MintInterval: Get<Self::BlockNumber>;

		/// Blocks per day.
		#[pallet::constant]
		type BlocksPerDay: Get<Self::BlockNumber>;

		/// Benchmark stuff
		type WeightInfo: WeightInfo;
	}

	#[pallet::pallet]
	#[pallet::generate_store(pub(super) trait Store)]
	pub struct Pallet<T>(_);

	#[pallet::storage]
	#[pallet::getter(fn last_mint_block)]
	/// The block number at which we last minted Flip.
	pub type LastMintBlock<T: Config> = StorageValue<_, BlockNumberFor<T>, ValueQuery>;

	#[pallet::storage]
	#[pallet::getter(fn validator_emission_per_block)]
	/// The amount of Flip we mint to validators per block.
	pub type ValidatorEmissionPerBlock<T: Config> = StorageValue<_, T::FlipBalance, ValueQuery>;

	#[pallet::storage]
	#[pallet::getter(fn backup_validator_emission_per_block)]
	/// The block number at which we last minted Flip.
	pub type BackupValidatorEmissionPerBlock<T: Config> =
		StorageValue<_, T::FlipBalance, ValueQuery>;

	#[pallet::storage]
	#[pallet::getter(fn validator_emission_inflation)]
	/// Annual inflation set aside for *active* validators, expressed as basis points ie. hundredths
	/// of a percent.
	pub(super) type ValidatorEmissionInflation<T: Config> =
		StorageValue<_, BasisPoints, ValueQuery>;

	#[pallet::storage]
	#[pallet::getter(fn backup_validator_emission_inflation)]
	/// Annual inflation set aside for *backup* validators, expressed as basis points ie. hundredths
	/// of a percent.
	pub(super) type BackupValidatorEmissionInflation<T: Config> =
		StorageValue<_, BasisPoints, ValueQuery>;

	#[pallet::event]
	#[pallet::metadata(T::AccountId = "AccountId")]
	#[pallet::generate_deposit(pub(super) fn deposit_event)]
	pub enum Event<T: Config> {
		/// Emissions have been distributed. \[block_number, amount_minted\]
		EmissionsDistributed(BlockNumberFor<T>, T::FlipBalance),
		/// Validator inflation emission has been updated \[new\]
		ValidatorInflationEmissionsUpdated(BasisPoints),
		/// Backup Validator inflation emission has been updated \[new\]
		BackupValidatorInflationEmissionsUpdated(BasisPoints),
	}

	// Errors inform users that something went wrong.
	#[pallet::error]
	pub enum Error<T> {
		/// Emissions calculation resulted in overflow.
		Overflow,
		/// Invalid percentage
		InvalidPercentage,
	}

	#[pallet::hooks]
	impl<T: Config> Hooks<BlockNumberFor<T>> for Pallet<T> {
		fn on_initialize(current_block: BlockNumberFor<T>) -> Weight {
			let should_mint = Self::should_mint_at(current_block);

			if should_mint {
				Self::mint_rewards_for_block(current_block);
				T::WeightInfo::rewards_minted(current_block.try_into().unwrap_or_default())
			} else {
				T::WeightInfo::no_rewards_minted()
			}
		}
	}

	#[pallet::call]
	impl<T: Config> Pallet<T> {
		/// Updates the emission rate to Validators.
		///
		/// Can only be called by the root origin.
		///
		/// ## Events
		///
		/// - [ValidatorInflationEmissionsUpdated](Event::ValidatorInflationEmissionsUpdated)
		///
		/// ## Errors
		///
		/// - [BadOrigin](frame_support::error::BadOrigin)
<<<<<<< HEAD
		#[pallet::weight(T::WeightInfo::update_validator_emission_inflation(1))]
		pub(super) fn update_validator_emission_inflation(
=======
		#[pallet::weight(10_000)]
		pub fn update_validator_emission_inflation(
>>>>>>> 708d4359
			origin: OriginFor<T>,
			inflation: BasisPoints,
		) -> DispatchResultWithPostInfo {
			ensure_root(origin)?;
			ValidatorEmissionInflation::<T>::set(inflation);
			Self::deposit_event(Event::<T>::ValidatorInflationEmissionsUpdated(inflation));
			Ok(().into())
		}

		/// Updates the emission rate to Backup Validators.
		///
		/// ## Events
		///
		/// - [BackupValidatorInflationEmissionsUpdated](Event::
		///   BackupValidatorInflationEmissionsUpdated)
		///
		/// ## Errors
		///
		/// - [BadOrigin](frame_support::error::BadOrigin)
<<<<<<< HEAD
		#[pallet::weight(T::WeightInfo::update_backup_validator_emission_inflation(1))]
		pub(super) fn update_backup_validator_emission_inflation(
=======
		#[pallet::weight(10_000)]
		pub fn update_backup_validator_emission_inflation(
>>>>>>> 708d4359
			origin: OriginFor<T>,
			inflation: BasisPoints,
		) -> DispatchResultWithPostInfo {
			ensure_root(origin)?;
			BackupValidatorEmissionInflation::<T>::set(inflation);
			Self::deposit_event(Event::<T>::BackupValidatorInflationEmissionsUpdated(inflation));
			Ok(().into())
		}
	}

	#[pallet::genesis_config]
	pub struct GenesisConfig {
		pub validator_emission_inflation: BasisPoints,
		pub backup_validator_emission_inflation: BasisPoints,
	}

	#[cfg(feature = "std")]
	impl Default for GenesisConfig {
		fn default() -> Self {
			Self { validator_emission_inflation: 0, backup_validator_emission_inflation: 0 }
		}
	}

	/// At genesis we need to set the inflation rates for active and passive validators.
	#[pallet::genesis_build]
	impl<T: Config> GenesisBuild<T> for GenesisConfig {
		fn build(&self) {
			ValidatorEmissionInflation::<T>::put(self.validator_emission_inflation);
			BackupValidatorEmissionInflation::<T>::put(self.backup_validator_emission_inflation);
		}
	}
}

impl<T: Config> Pallet<T> {
	/// Determines if we should mint at block number `block_number`.
	fn should_mint_at(block_number: T::BlockNumber) -> bool {
		let mint_interval = T::MintInterval::get();
		let blocks_elapsed = block_number - LastMintBlock::<T>::get();
		let should_mint = Self::should_mint(blocks_elapsed, mint_interval);

		should_mint
	}

	/// Checks if we should mint.
	fn should_mint(
		blocks_elapsed_since_last_mint: T::BlockNumber,
		mint_interval: T::BlockNumber,
	) -> bool {
		blocks_elapsed_since_last_mint >= mint_interval
	}

<<<<<<< HEAD
	/// Based on the last block at which rewards were minted, calculates how much issuance needs to be
	/// minted and distributes this as a reward via [RewardsDistribution].
	fn mint_rewards_for_block(block_number: T::BlockNumber) {
		// Calculate the outstanding reward amount.
		let blocks_elapsed = block_number - LastMintBlock::<T>::get();
		if blocks_elapsed == Zero::zero() {
			return;
=======
	/// Based on the last block at which rewards were minted, calculates how much issuance needs to
	/// be minted and distributes this as a reward via [RewardsDistribution].
	fn mint_rewards_for_block(block_number: T::BlockNumber) -> Result<Weight, Weight> {
		// Calculate the outstanding reward amount.
		let blocks_elapsed = block_number - LastMintBlock::<T>::get();
		if blocks_elapsed == Zero::zero() {
			return Ok(T::DbWeight::get().reads(1))
>>>>>>> 708d4359
		}

		let blocks_elapsed = T::FlipBalance::unique_saturated_from(blocks_elapsed);

		let reward_amount = ValidatorEmissionPerBlock::<T>::get().checked_mul(&blocks_elapsed);

		// Check if an overflow occurred during the multiplication
		if reward_amount.is_none() {
			frame_support::debug::error!(
				"Overflow while trying to mint rewards at block {:?}.",
				block_number
			);
			return;
		}

		let reward_amount = reward_amount.expect("Checked for overflow already.");

		if !reward_amount.is_zero() {
			// Mint the rewards
			let reward = T::Issuance::mint(reward_amount);

			// Delegate the distribution.
			T::RewardsDistribution::distribute(reward);
		}

		// Update this pallet's state.
		LastMintBlock::<T>::set(block_number);

		Self::deposit_event(Event::EmissionsDistributed(block_number, reward_amount));
	}
}

impl<T: Config> BlockEmissions for Pallet<T> {
	type Balance = T::FlipBalance;

	fn update_validator_block_emission(emission: Self::Balance) -> Weight {
		ValidatorEmissionPerBlock::<T>::put(emission);
		T::DbWeight::get().writes(1)
	}

	fn update_backup_validator_block_emission(emission: Self::Balance) -> Weight {
		BackupValidatorEmissionPerBlock::<T>::put(emission);
		T::DbWeight::get().writes(1)
	}

	fn calculate_block_emissions() -> Weight {
		fn inflation_to_block_reward<T: Config>(inflation: BasisPoints) -> T::FlipBalance {
			const DAYS_IN_YEAR: u32 = 365;

			((T::Issuance::total_issuance() * inflation.into()) /
				10_000u32.into() / DAYS_IN_YEAR.into())
			.checked_div(&T::FlipBalance::unique_saturated_from(T::BlocksPerDay::get()))
			.expect("blocks per day should be greater than zero")
		}

		Self::update_validator_block_emission(inflation_to_block_reward::<T>(
			ValidatorEmissionInflation::<T>::get(),
		));

		Self::update_backup_validator_block_emission(inflation_to_block_reward::<T>(
			BackupValidatorEmissionInflation::<T>::get(),
		));

		0
	}
}

impl<T: Config> EmissionsTrigger for Pallet<T> {
	// TODO: remove weight and delegate benchmarking to the calling components
	fn trigger_emissions() -> Weight {
<<<<<<< HEAD
		let current_block_number = frame_system::Pallet::<T>::current_block_number();
		Self::mint_rewards_for_block(current_block_number);
		0
=======
		let current_block_number = frame_system::Pallet::<T>::block_number();
		match Self::mint_rewards_for_block(current_block_number) {
			Ok(weight) => weight,
			Err(weight) => {
				log::error!("Failed to mint rewards at block {:?}", current_block_number);
				weight
			},
		}
>>>>>>> 708d4359
	}
}<|MERGE_RESOLUTION|>--- conflicted
+++ resolved
@@ -159,13 +159,8 @@
 		/// ## Errors
 		///
 		/// - [BadOrigin](frame_support::error::BadOrigin)
-<<<<<<< HEAD
 		#[pallet::weight(T::WeightInfo::update_validator_emission_inflation(1))]
-		pub(super) fn update_validator_emission_inflation(
-=======
-		#[pallet::weight(10_000)]
 		pub fn update_validator_emission_inflation(
->>>>>>> 708d4359
 			origin: OriginFor<T>,
 			inflation: BasisPoints,
 		) -> DispatchResultWithPostInfo {
@@ -185,13 +180,8 @@
 		/// ## Errors
 		///
 		/// - [BadOrigin](frame_support::error::BadOrigin)
-<<<<<<< HEAD
 		#[pallet::weight(T::WeightInfo::update_backup_validator_emission_inflation(1))]
-		pub(super) fn update_backup_validator_emission_inflation(
-=======
-		#[pallet::weight(10_000)]
 		pub fn update_backup_validator_emission_inflation(
->>>>>>> 708d4359
 			origin: OriginFor<T>,
 			inflation: BasisPoints,
 		) -> DispatchResultWithPostInfo {
@@ -243,23 +233,13 @@
 		blocks_elapsed_since_last_mint >= mint_interval
 	}
 
-<<<<<<< HEAD
-	/// Based on the last block at which rewards were minted, calculates how much issuance needs to be
-	/// minted and distributes this as a reward via [RewardsDistribution].
+	/// Based on the last block at which rewards were minted, calculates how much issuance needs to
+	/// be minted and distributes this as a reward via [RewardsDistribution].
 	fn mint_rewards_for_block(block_number: T::BlockNumber) {
 		// Calculate the outstanding reward amount.
 		let blocks_elapsed = block_number - LastMintBlock::<T>::get();
 		if blocks_elapsed == Zero::zero() {
-			return;
-=======
-	/// Based on the last block at which rewards were minted, calculates how much issuance needs to
-	/// be minted and distributes this as a reward via [RewardsDistribution].
-	fn mint_rewards_for_block(block_number: T::BlockNumber) -> Result<Weight, Weight> {
-		// Calculate the outstanding reward amount.
-		let blocks_elapsed = block_number - LastMintBlock::<T>::get();
-		if blocks_elapsed == Zero::zero() {
-			return Ok(T::DbWeight::get().reads(1))
->>>>>>> 708d4359
+			return
 		}
 
 		let blocks_elapsed = T::FlipBalance::unique_saturated_from(blocks_elapsed);
@@ -268,11 +248,8 @@
 
 		// Check if an overflow occurred during the multiplication
 		if reward_amount.is_none() {
-			frame_support::debug::error!(
-				"Overflow while trying to mint rewards at block {:?}.",
-				block_number
-			);
-			return;
+			log::error!("Overflow while trying to mint rewards at block {:?}.", block_number);
+			return
 		}
 
 		let reward_amount = reward_amount.expect("Checked for overflow already.");
@@ -330,19 +307,8 @@
 impl<T: Config> EmissionsTrigger for Pallet<T> {
 	// TODO: remove weight and delegate benchmarking to the calling components
 	fn trigger_emissions() -> Weight {
-<<<<<<< HEAD
-		let current_block_number = frame_system::Pallet::<T>::current_block_number();
+		let current_block_number = frame_system::Pallet::<T>::block_number();
 		Self::mint_rewards_for_block(current_block_number);
 		0
-=======
-		let current_block_number = frame_system::Pallet::<T>::block_number();
-		match Self::mint_rewards_for_block(current_block_number) {
-			Ok(weight) => weight,
-			Err(weight) => {
-				log::error!("Failed to mint rewards at block {:?}", current_block_number);
-				weight
-			},
-		}
->>>>>>> 708d4359
 	}
 }