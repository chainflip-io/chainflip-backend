--- conflicted
+++ resolved
@@ -80,7 +80,6 @@
 		#[pallet::constant]
 		type BlocksPerDay: Get<Self::BlockNumber>;
 
-<<<<<<< HEAD
 		/// Something that can provide a nonce for the threshold signature.
 		type NonceProvider: NonceProvider<cf_chains::Ethereum>;
 
@@ -90,10 +89,9 @@
 
 		/// Threshold signer.
 		type ThresholdSigner: ThresholdSigner<Self, Context = Self::SigningContext>;
-=======
+
 		/// Benchmark stuff
 		type WeightInfo: WeightInfo;
->>>>>>> 40670ffe
 	}
 
 	#[pallet::pallet]
@@ -157,16 +155,11 @@
 			let should_mint = Self::should_mint_at(current_block);
 
 			if should_mint {
-<<<<<<< HEAD
-				weight += Self::mint_rewards_for_block(current_block).unwrap_or_else(|w| w);
-				let new_total_supply = T::Issuance::total_issuance();
-				Self::broadcast_update_total_supply(new_total_supply, current_block);
-=======
 				Self::mint_rewards_for_block(current_block);
+				Self::broadcast_update_total_supply(T::Issuance::total_issuance(), current_block);
 				T::WeightInfo::rewards_minted(current_block.try_into().unwrap_or_default())
 			} else {
 				T::WeightInfo::no_rewards_minted()
->>>>>>> 40670ffe
 			}
 		}
 	}
