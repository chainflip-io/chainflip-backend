#![cfg_attr(not(feature = "std"), no_std)]
#![doc = include_str!("../README.md")]
#![doc = include_str!("../../cf-doc-head.md")]

use cf_chains::UpdateFlipSupply;
use cf_traits::{Broadcaster, EthEnvironmentProvider};
use frame_support::dispatch::Weight;
use frame_system::pallet_prelude::BlockNumberFor;
pub use pallet::*;

#[cfg(feature = "runtime-benchmarks")]
mod benchmarking;

#[cfg(test)]
mod mock;

#[cfg(test)]
mod tests;

use cf_traits::{BlockEmissions, Issuance, RewardsDistribution};
use frame_support::traits::{Get, Imbalance};
use sp_arithmetic::traits::UniqueSaturatedFrom;
use sp_runtime::{
	traits::{AtLeast32BitUnsigned, UniqueSaturatedInto, Zero},
	Rounding, SaturatedConversion,
};

#[cfg(feature = "ibiza")]
use cf_primitives::{chains::AnyChain, Asset};
#[cfg(feature = "ibiza")]
use cf_traits::{EgressApi, FlipBurnInfo};

pub mod weights;
pub use weights::WeightInfo;

#[frame_support::pallet]
pub mod pallet {

	use super::*;
	use cf_chains::ChainAbi;
	use cf_traits::SystemStateInfo;
	use frame_support::pallet_prelude::*;
	use frame_system::pallet_prelude::OriginFor;

	/// Configure the pallet by specifying the parameters and types on which it depends.
	#[pallet::config]
	#[pallet::disable_frame_system_supertrait_check]
	pub trait Config: cf_traits::Chainflip {
		/// Because this pallet emits events, it depends on the runtime's definition of an event.
		type RuntimeEvent: From<Event<Self>> + IsType<<Self as frame_system::Config>::RuntimeEvent>;

		/// The host chain to which we broadcast supply updates.
		///
		/// In practice this is always [Ethereum] but making this configurable simplifies
		/// testing.
		type HostChain: ChainAbi;

		/// The Flip token denomination.
		type FlipBalance: Member
			+ Parameter
			+ MaxEncodedLen
			+ Default
			+ Copy
			+ MaybeSerializeDeserialize
			+ AtLeast32BitUnsigned
			+ UniqueSaturatedFrom<Self::BlockNumber>
			+ Into<u128>
			+ From<u128>;

		/// An imbalance type representing freshly minted, unallocated funds.
		type Surplus: Imbalance<Self::FlipBalance>;

		/// An implementation of the [Issuance] trait.
		type Issuance: Issuance<
			Balance = Self::FlipBalance,
			AccountId = Self::AccountId,
			Surplus = Self::Surplus,
		>;

		/// An implementation of `RewardsDistribution` defining how to distribute the emissions.
		type RewardsDistribution: RewardsDistribution<
			Balance = Self::FlipBalance,
			Issuance = Self::Issuance,
		>;

		/// An outgoing api call that supports UpdateFlipSupply.
		type ApiCall: UpdateFlipSupply<Self::HostChain>;

		/// Transaction broadcaster for the host chain.
		type Broadcaster: Broadcaster<Self::HostChain, ApiCall = Self::ApiCall>;

		/// The number of blocks for the time frame we would test liveliness within
		#[pallet::constant]
		type CompoundingInterval: Get<<Self as frame_system::Config>::BlockNumber>;

		/// Something that can provide the stake manager address.
		type EthEnvironmentProvider: EthEnvironmentProvider;

		/// For governance checks.
<<<<<<< HEAD
		type EnsureGovernance: EnsureOrigin<Self::Origin>;

		/// The interface for accessing the amount of Flip we want burn.
		#[cfg(feature = "ibiza")]
		type FlipToBurn: FlipBurnInfo;

		/// API for handling asset egress.
		#[cfg(feature = "ibiza")]
		type EgressHandler: EgressApi<AnyChain>;

		/// Benchmark stuff.
		type WeightInfo: WeightInfo;
=======
		type EnsureGovernance: EnsureOrigin<Self::RuntimeOrigin>;
>>>>>>> 4f557506
	}

	#[pallet::pallet]
	#[pallet::generate_store(pub(super) trait Store)]
	pub struct Pallet<T>(_);

	#[pallet::storage]
	#[pallet::getter(fn last_supply_update_block)]
	/// The block number at which we last updated supply to the Eth Chain.
	pub type LastSupplyUpdateBlock<T: Config> = StorageValue<_, BlockNumberFor<T>, ValueQuery>;

	#[pallet::storage]
	#[pallet::getter(fn current_authority_emission_per_block)]
	/// The amount of Flip we mint to validators per block.
	pub type CurrentAuthorityEmissionPerBlock<T: Config> =
		StorageValue<_, T::FlipBalance, ValueQuery>;

	#[pallet::storage]
	#[pallet::getter(fn backup_node_emission_per_block)]
	/// The amount of Flip we mint to backup nodes per block.
	pub type BackupNodeEmissionPerBlock<T: Config> = StorageValue<_, T::FlipBalance, ValueQuery>;

	#[pallet::storage]
	#[pallet::getter(fn current_authority_emission_inflation)]
	/// Annual inflation set aside for current authorities, expressed as basis points ie. hundredths
	/// of a percent.
	pub(super) type CurrentAuthorityEmissionInflation<T: Config> = StorageValue<_, u32, ValueQuery>;

	#[pallet::storage]
	#[pallet::getter(fn backup_node_emission_inflation)]
	/// Annual inflation set aside for *backup* nodes, expressed as basis points ie. hundredths
	/// of a percent.
	pub(super) type BackupNodeEmissionInflation<T: Config> = StorageValue<_, u32, ValueQuery>;

	#[pallet::storage]
	#[pallet::getter(fn supply_update_interval)]
	/// Mint interval in blocks
	pub(super) type SupplyUpdateInterval<T: Config> =
		StorageValue<_, BlockNumberFor<T>, ValueQuery>;

	#[pallet::event]
	#[pallet::generate_deposit(pub(super) fn deposit_event)]
	pub enum Event<T: Config> {
		/// Supply Update has been Broadcasted [block_number]
		SupplyUpdateBroadcastRequested(BlockNumberFor<T>),
		/// Current authority inflation emission has been updated \[new\]
		CurrentAuthorityInflationEmissionsUpdated(u32),
		/// Backup node inflation emission has been updated \[new\]
		BackupNodeInflationEmissionsUpdated(u32),
		/// SupplyUpdateInterval has been updated [block_number]
		SupplyUpdateIntervalUpdated(BlockNumberFor<T>),
	}

	// Errors inform users that something went wrong.
	#[pallet::error]
	pub enum Error<T> {
		/// Emissions calculation resulted in overflow.
		Overflow,
		/// Invalid percentage
		InvalidPercentage,
	}

	#[pallet::hooks]
	impl<T: Config> Hooks<BlockNumberFor<T>> for Pallet<T> {
		fn on_initialize(current_block: BlockNumberFor<T>) -> Weight {
			T::RewardsDistribution::distribute();
			if Self::should_update_supply_at(current_block) {
				if T::SystemState::ensure_no_maintenance().is_ok() {
					#[cfg(feature = "ibiza")]
					{
						// Note: There is a potential that we could have a delta between
						// the total on-chain supply and the total amount of all flip on ETH for a
						// short amount of time due to a falling broadcast and retry attempt.
						let flip_to_burn = T::FlipToBurn::take_flip_to_burn();
						T::EgressHandler::schedule_egress(
							Asset::Flip,
							flip_to_burn,
							cf_primitives::ForeignChainAddress::Eth(
								T::EthEnvironmentProvider::stake_manager_address(),
							),
						);
						T::Issuance::burn(flip_to_burn.into());
					}
					Self::broadcast_update_total_supply(
						T::Issuance::total_issuance(),
						current_block,
					);
					Self::deposit_event(Event::SupplyUpdateBroadcastRequested(current_block));
					LastSupplyUpdateBlock::<T>::set(current_block);
				} else {
					log::info!("System maintenance: skipping supply update broadcast.");
				}
			}
			T::WeightInfo::rewards_minted()
		}
	}

	#[pallet::call]
	impl<T: Config> Pallet<T> {
		/// Updates the emission rate to Validators.
		///
		/// Can only be called by the root origin.
		///
		/// ## Events
		///
		/// - [CurrentAuthorityInflationEmissionsUpdated](Event::
		///   CurrentAuthorityInflationEmissionsUpdated)
		///
		/// ## Errors
		///
		/// - [BadOrigin](frame_support::error::BadOrigin)
		#[pallet::weight(T::WeightInfo::update_current_authority_emission_inflation())]
		pub fn update_current_authority_emission_inflation(
			origin: OriginFor<T>,
			inflation: u32,
		) -> DispatchResultWithPostInfo {
			T::EnsureGovernance::ensure_origin(origin)?;
			CurrentAuthorityEmissionInflation::<T>::set(inflation);
			Self::deposit_event(Event::<T>::CurrentAuthorityInflationEmissionsUpdated(inflation));
			Ok(().into())
		}

		/// Updates the emission rate to Backup nodes.
		///
		/// ## Events
		///
		/// - [BackupNodeInflationEmissionsUpdated](Event:: BackupNodeInflationEmissionsUpdated)
		///
		/// ## Errors
		///
		/// - [BadOrigin](frame_support::error::BadOrigin)
		#[pallet::weight(T::WeightInfo::update_backup_node_emission_inflation())]
		pub fn update_backup_node_emission_inflation(
			origin: OriginFor<T>,
			inflation: u32,
		) -> DispatchResultWithPostInfo {
			T::EnsureGovernance::ensure_origin(origin)?;
			BackupNodeEmissionInflation::<T>::set(inflation);
			Self::deposit_event(Event::<T>::BackupNodeInflationEmissionsUpdated(inflation));
			Ok(().into())
		}

		/// Updates the Supply Update interval.
		///
		/// ## Events
		///
		/// - [SupplyUpdateIntervalUpdated](Event:: SupplyUpdateIntervalUpdated)
		///
		/// ## Errors
		///
		/// - [BadOrigin](frame_support::error::BadOrigin)
		#[pallet::weight(T::WeightInfo::update_supply_update_interval())]
		pub fn update_supply_update_interval(
			origin: OriginFor<T>,
			value: BlockNumberFor<T>,
		) -> DispatchResultWithPostInfo {
			T::EnsureGovernance::ensure_origin(origin)?;
			SupplyUpdateInterval::<T>::put(value);
			Self::deposit_event(Event::<T>::SupplyUpdateIntervalUpdated(value));
			Ok(().into())
		}
	}

	#[pallet::genesis_config]
	#[cfg_attr(feature = "std", derive(Default))]
	pub struct GenesisConfig {
		pub current_authority_emission_inflation: u32,
		pub backup_node_emission_inflation: u32,
		pub supply_update_interval: u32,
	}

	/// At genesis we need to set the inflation rates for active and backup validators.
	#[pallet::genesis_build]
	impl<T: Config> GenesisBuild<T> for GenesisConfig {
		fn build(&self) {
			CurrentAuthorityEmissionInflation::<T>::put(self.current_authority_emission_inflation);
			BackupNodeEmissionInflation::<T>::put(self.backup_node_emission_inflation);
			SupplyUpdateInterval::<T>::put(T::BlockNumber::from(self.supply_update_interval));
			<Pallet<T> as BlockEmissions>::calculate_block_emissions();
		}
	}
}

impl<T: Config> Pallet<T> {
	/// Determines if we should broadcast supply update at block number `block_number`.
	fn should_update_supply_at(block_number: T::BlockNumber) -> bool {
		let supply_update_interval = SupplyUpdateInterval::<T>::get();
		let blocks_elapsed = block_number - LastSupplyUpdateBlock::<T>::get();
		Self::should_update_supply(blocks_elapsed, supply_update_interval)
	}

	/// Checks if we should broadcast supply update.
	fn should_update_supply(
		blocks_elapsed_since_last_supply_update: T::BlockNumber,
		supply_update_interval: T::BlockNumber,
	) -> bool {
		blocks_elapsed_since_last_supply_update >= supply_update_interval
	}

	/// Updates the total supply on the ETH blockchain
	fn broadcast_update_total_supply(total_supply: T::FlipBalance, block_number: T::BlockNumber) {
		// Emit a threshold signature request.
		// TODO: See if we can replace an old request if there is one.
		T::Broadcaster::threshold_sign_and_broadcast(T::ApiCall::new_unsigned(
			total_supply.unique_saturated_into(),
			block_number.saturated_into(),
			&T::EthEnvironmentProvider::stake_manager_address(),
		));
	}
}

impl<T: Config> BlockEmissions for Pallet<T> {
	type Balance = T::FlipBalance;

	fn update_authority_block_emission(emission: Self::Balance) {
		CurrentAuthorityEmissionPerBlock::<T>::put(emission);
	}

	fn update_backup_node_block_emission(emission: Self::Balance) {
		BackupNodeEmissionPerBlock::<T>::put(emission);
	}

	fn calculate_block_emissions() {
		fn inflation_to_block_reward<T: Config>(inflation_per_bill: u32) -> T::FlipBalance {
			calculate_inflation_to_block_reward(
				T::Issuance::total_issuance(),
				inflation_per_bill.into(),
				T::FlipBalance::unique_saturated_from(T::CompoundingInterval::get()),
			)
		}

		Self::update_authority_block_emission(inflation_to_block_reward::<T>(
			CurrentAuthorityEmissionInflation::<T>::get(),
		));

		Self::update_backup_node_block_emission(inflation_to_block_reward::<T>(
			BackupNodeEmissionInflation::<T>::get(),
		));
	}
}

fn calculate_inflation_to_block_reward<T>(
	issuance: T,
	inflation_per_bill: T,
	heartbeat_interval: T,
) -> T
where
	T: Into<u128> + From<u128>,
{
	use sp_runtime::helpers_128bit::multiply_by_rational_with_rounding;

	multiply_by_rational_with_rounding(
		issuance.into(),
		inflation_per_bill.into(),
		1_000_000_000u128,
		Rounding::Down,
	)
	.unwrap_or_else(|| {
		log::error!("Error calculating block rewards, Either Issuance or inflation value too big",);
		0_u128
	})
	.checked_div(heartbeat_interval.into())
	.unwrap_or_else(|| {
		log::error!("Heartbeat Interval should be greater than zero");
		Zero::zero()
	})
	.into()
}<|MERGE_RESOLUTION|>--- conflicted
+++ resolved
@@ -97,8 +97,7 @@
 		type EthEnvironmentProvider: EthEnvironmentProvider;
 
 		/// For governance checks.
-<<<<<<< HEAD
-		type EnsureGovernance: EnsureOrigin<Self::Origin>;
+		type EnsureGovernance: EnsureOrigin<Self::RuntimeOrigin>;
 
 		/// The interface for accessing the amount of Flip we want burn.
 		#[cfg(feature = "ibiza")]
@@ -110,9 +109,6 @@
 
 		/// Benchmark stuff.
 		type WeightInfo: WeightInfo;
-=======
-		type EnsureGovernance: EnsureOrigin<Self::RuntimeOrigin>;
->>>>>>> 4f557506
 	}
 
 	#[pallet::pallet]
