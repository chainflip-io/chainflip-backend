#![cfg_attr(not(feature = "std"), no_std)]
#![doc = include_str!("../README.md")]
#![doc = include_str!("../../cf-doc-head.md")]

<<<<<<< HEAD
use cf_chains::{address::ForeignChainAddress, UpdateFlipSupply};
=======
use cf_chains::{address::ForeignChainAddress, evm::api::EthEnvironmentProvider, UpdateFlipSupply};
>>>>>>> ad8985e5
use cf_traits::{
	impl_pallet_safe_mode, BackupRewardsNotifier, BlockEmissions, Broadcaster, EgressApi,
	FlipBurnInfo, Issuance, RewardsDistribution,
};
use codec::MaxEncodedLen;
use frame_system::pallet_prelude::BlockNumberFor;
pub use pallet::*;

mod benchmarking;
mod mock;
mod tests;

use frame_support::{
	sp_runtime::{
		traits::{AtLeast32BitUnsigned, UniqueSaturatedInto, Zero},
		Rounding, SaturatedConversion,
	},
	traits::{Get, Imbalance},
};
use sp_arithmetic::traits::UniqueSaturatedFrom;

use cf_primitives::{chains::AnyChain, Asset};

pub mod weights;
pub use weights::WeightInfo;

impl_pallet_safe_mode!(PalletSafeMode; emissions_sync_enabled);

#[frame_support::pallet]
pub mod pallet {

	use super::*;
<<<<<<< HEAD
	use cf_chains::{eth::StateChainGatewayProvider, ChainAbi};
=======
	use cf_chains::Chain;
>>>>>>> ad8985e5
	use frame_support::{pallet_prelude::*, DefaultNoBound};
	use frame_system::pallet_prelude::OriginFor;

	/// Configure the pallet by specifying the parameters and types on which it depends.
	#[pallet::config]
	#[pallet::disable_frame_system_supertrait_check]
	pub trait Config: cf_traits::Chainflip {
		/// Because this pallet emits events, it depends on the runtime's definition of an event.
		type RuntimeEvent: From<Event<Self>> + IsType<<Self as frame_system::Config>::RuntimeEvent>;

		/// The host chain to which we broadcast supply updates.
		///
		/// In practice this is always [Ethereum] but making this configurable simplifies
		/// testing.
		type HostChain: Chain;

		/// The Flip token denomination.
		type FlipBalance: Member
			+ Parameter
			+ MaxEncodedLen
			+ Default
			+ Copy
			+ MaybeSerializeDeserialize
			+ AtLeast32BitUnsigned
			+ UniqueSaturatedFrom<BlockNumberFor<Self>>
			+ Into<u128>
			+ From<u128>;

		/// An imbalance type representing freshly minted, unallocated funds.
		type Surplus: Imbalance<Self::FlipBalance>;

		/// An implementation of the [Issuance] trait.
		type Issuance: Issuance<
			Balance = Self::FlipBalance,
			AccountId = Self::AccountId,
			Surplus = Self::Surplus,
		>;

		/// An implementation of `RewardsDistribution` defining how to distribute the emissions.
		type RewardsDistribution: RewardsDistribution<
			Balance = Self::FlipBalance,
			Issuance = Self::Issuance,
		>;

		/// An outgoing api call that supports UpdateFlipSupply.
		type ApiCall: UpdateFlipSupply<<<Self as pallet::Config>::HostChain as Chain>::ChainCrypto>;

		/// Transaction broadcaster for the host chain.
		type Broadcaster: Broadcaster<Self::HostChain, ApiCall = Self::ApiCall>;

		/// The number of blocks for the time frame we would test liveliness within
		#[pallet::constant]
		type CompoundingInterval: Get<BlockNumberFor<Self>>;

<<<<<<< HEAD
		type StateChainGatewayProvider: StateChainGatewayProvider;
=======
		/// Something that can provide the state chain gateway address.
		type EthEnvironment: EthEnvironmentProvider;
>>>>>>> ad8985e5

		/// The interface for accessing the amount of Flip we want burn.
		type FlipToBurn: FlipBurnInfo;

		/// API for handling asset egress.
		type EgressHandler: EgressApi<AnyChain>;

		/// Safe Mode access.
		type SafeMode: Get<PalletSafeMode>;

		/// Benchmark stuff.
		type WeightInfo: WeightInfo;
	}

	#[pallet::pallet]
	pub struct Pallet<T>(_);

	#[pallet::storage]
	#[pallet::getter(fn last_supply_update_block)]
	/// The block number at which we last updated supply to the Eth Chain.
	pub type LastSupplyUpdateBlock<T: Config> = StorageValue<_, BlockNumberFor<T>, ValueQuery>;

	#[pallet::storage]
	#[pallet::getter(fn current_authority_emission_per_block)]
	/// The amount of Flip we mint to validators per block.
	pub type CurrentAuthorityEmissionPerBlock<T: Config> =
		StorageValue<_, T::FlipBalance, ValueQuery>;

	#[pallet::storage]
	#[pallet::getter(fn backup_node_emission_per_block)]
	/// The amount of Flip we mint to backup nodes per block.
	pub type BackupNodeEmissionPerBlock<T: Config> = StorageValue<_, T::FlipBalance, ValueQuery>;

	#[pallet::storage]
	#[pallet::getter(fn current_authority_emission_inflation)]
	/// Inflation per `COMPOUNDING_INTERVAL` set aside for current authorities in parts per billion.
	pub(super) type CurrentAuthorityEmissionInflation<T: Config> = StorageValue<_, u32, ValueQuery>;

	#[pallet::storage]
	#[pallet::getter(fn backup_node_emission_inflation)]
	/// Inflation per `COMPOUNDING_INTERVAL` set aside for *backup* nodes, in parts per billion.
	pub(super) type BackupNodeEmissionInflation<T: Config> = StorageValue<_, u32, ValueQuery>;

	#[pallet::storage]
	#[pallet::getter(fn supply_update_interval)]
	/// Mint interval in blocks
	pub(super) type SupplyUpdateInterval<T: Config> =
		StorageValue<_, BlockNumberFor<T>, ValueQuery>;

	#[pallet::event]
	#[pallet::generate_deposit(pub(super) fn deposit_event)]
	pub enum Event<T: Config> {
		/// Supply Update has been Broadcasted [block_number]
		SupplyUpdateBroadcastRequested(BlockNumberFor<T>),
		/// Current authority inflation emission has been updated \[new\]
		CurrentAuthorityInflationEmissionsUpdated(u32),
		/// Backup node inflation emission has been updated \[new\]
		BackupNodeInflationEmissionsUpdated(u32),
		/// SupplyUpdateInterval has been updated [block_number]
		SupplyUpdateIntervalUpdated(BlockNumberFor<T>),
		/// Rewards have been distributed to [account_id] \[amount\]
		BackupRewardsDistributed { account_id: T::AccountId, amount: T::FlipBalance },
	}

	// Errors inform users that something went wrong.
	#[pallet::error]
	pub enum Error<T> {
		/// Emissions calculation resulted in overflow.
		Overflow,
		/// Invalid percentage
		InvalidPercentage,
	}

	#[pallet::hooks]
	impl<T: Config> Hooks<BlockNumberFor<T>> for Pallet<T> {
		fn on_initialize(current_block: BlockNumberFor<T>) -> Weight {
			T::RewardsDistribution::distribute();
			if Self::should_update_supply_at(current_block) {
				if T::SafeMode::get().emissions_sync_enabled {
					let flip_to_burn = T::FlipToBurn::take_flip_to_burn();
<<<<<<< HEAD
					T::EgressHandler::schedule_egress(
						Asset::Flip,
						flip_to_burn,
						ForeignChainAddress::Eth(
							T::StateChainGatewayProvider::state_chain_gateway_address(),
						),
						None,
					);
					T::Issuance::burn(flip_to_burn.into());
=======
					if flip_to_burn > Zero::zero() {
						T::EgressHandler::schedule_egress(
							Asset::Flip,
							flip_to_burn,
							ForeignChainAddress::Eth(
								T::EthEnvironment::state_chain_gateway_address(),
							),
							None,
						);
						T::Issuance::burn(flip_to_burn.into());
					}
>>>>>>> ad8985e5
					Self::broadcast_update_total_supply(
						T::Issuance::total_issuance(),
						current_block,
					);
					Self::deposit_event(Event::SupplyUpdateBroadcastRequested(current_block));
					LastSupplyUpdateBlock::<T>::set(current_block);
					return T::WeightInfo::rewards_minted()
				} else {
					log::info!("Runtime Safe Mode is CODE RED: Flip total issuance update broadcast are paused for now.");
				}
			}
			T::WeightInfo::rewards_not_minted()
		}
	}

	#[pallet::call]
	impl<T: Config> Pallet<T> {
		/// Updates the emission rate to Validators.
		///
		/// Can only be called by the root origin.
		///
		/// ## Events
		///
		/// - [CurrentAuthorityInflationEmissionsUpdated](Event::
		///   CurrentAuthorityInflationEmissionsUpdated)
		///
		/// ## Errors
		///
		/// - [BadOrigin](frame_support::error::BadOrigin)
		#[pallet::call_index(0)]
		#[pallet::weight(T::WeightInfo::update_current_authority_emission_inflation())]
		pub fn update_current_authority_emission_inflation(
			origin: OriginFor<T>,
			inflation: u32,
		) -> DispatchResultWithPostInfo {
			T::EnsureGovernance::ensure_origin(origin)?;
			CurrentAuthorityEmissionInflation::<T>::set(inflation);
			Self::deposit_event(Event::<T>::CurrentAuthorityInflationEmissionsUpdated(inflation));
			Ok(().into())
		}

		/// Updates the emission rate to Backup nodes.
		///
		/// ## Events
		///
		/// - [BackupNodeInflationEmissionsUpdated](Event:: BackupNodeInflationEmissionsUpdated)
		///
		/// ## Errors
		///
		/// - [BadOrigin](frame_support::error::BadOrigin)
		#[pallet::call_index(1)]
		#[pallet::weight(T::WeightInfo::update_backup_node_emission_inflation())]
		pub fn update_backup_node_emission_inflation(
			origin: OriginFor<T>,
			inflation: u32,
		) -> DispatchResultWithPostInfo {
			T::EnsureGovernance::ensure_origin(origin)?;
			BackupNodeEmissionInflation::<T>::set(inflation);
			Self::deposit_event(Event::<T>::BackupNodeInflationEmissionsUpdated(inflation));
			Ok(().into())
		}

		/// Updates the Supply Update interval.
		///
		/// ## Events
		///
		/// - [SupplyUpdateIntervalUpdated](Event:: SupplyUpdateIntervalUpdated)
		///
		/// ## Errors
		///
		/// - [BadOrigin](frame_support::error::BadOrigin)
		#[pallet::call_index(2)]
		#[pallet::weight(T::WeightInfo::update_supply_update_interval())]
		pub fn update_supply_update_interval(
			origin: OriginFor<T>,
			value: BlockNumberFor<T>,
		) -> DispatchResultWithPostInfo {
			T::EnsureGovernance::ensure_origin(origin)?;
			SupplyUpdateInterval::<T>::put(value);
			Self::deposit_event(Event::<T>::SupplyUpdateIntervalUpdated(value));
			Ok(().into())
		}
	}

	#[pallet::genesis_config]
	#[derive(DefaultNoBound)]
	pub struct GenesisConfig<T> {
		pub current_authority_emission_inflation: u32,
		pub backup_node_emission_inflation: u32,
		pub supply_update_interval: u32,
		pub _config: PhantomData<T>,
	}

	/// At genesis we need to set the inflation rates for active and backup validators.
	#[pallet::genesis_build]
	impl<T: Config> BuildGenesisConfig for GenesisConfig<T> {
		fn build(&self) {
			CurrentAuthorityEmissionInflation::<T>::put(self.current_authority_emission_inflation);
			BackupNodeEmissionInflation::<T>::put(self.backup_node_emission_inflation);
			SupplyUpdateInterval::<T>::put(BlockNumberFor::<T>::from(self.supply_update_interval));
			<Pallet<T> as BlockEmissions>::calculate_block_emissions();
		}
	}
}

impl<T: Config> Pallet<T> {
	/// Determines if we should broadcast supply update at block number `block_number`.
	fn should_update_supply_at(block_number: BlockNumberFor<T>) -> bool {
		let supply_update_interval = SupplyUpdateInterval::<T>::get();
		let blocks_elapsed = block_number - LastSupplyUpdateBlock::<T>::get();
		blocks_elapsed >= supply_update_interval
	}

	/// Updates the total supply on the ETH blockchain
	fn broadcast_update_total_supply(
		total_supply: T::FlipBalance,
		block_number: BlockNumberFor<T>,
	) {
		// Emit a threshold signature request.
		// TODO: See if we can replace an old request if there is one.
		T::Broadcaster::threshold_sign_and_broadcast(T::ApiCall::new_unsigned(
			total_supply.unique_saturated_into(),
			block_number.saturated_into(),
		));
	}
}

impl<T: Config> BackupRewardsNotifier for Pallet<T> {
	type Balance = T::FlipBalance;
	type AccountId = T::AccountId;

	fn emit_event(account_id: &Self::AccountId, amount: Self::Balance) {
		Self::deposit_event(Event::BackupRewardsDistributed {
			account_id: account_id.clone(),
			amount,
		});
	}
}

impl<T: Config> BlockEmissions for Pallet<T> {
	type Balance = T::FlipBalance;

	fn update_authority_block_emission(emission: Self::Balance) {
		CurrentAuthorityEmissionPerBlock::<T>::put(emission);
	}

	fn update_backup_node_block_emission(emission: Self::Balance) {
		BackupNodeEmissionPerBlock::<T>::put(emission);
	}

	fn calculate_block_emissions() {
		fn inflation_to_block_reward<T: Config>(inflation_per_bill: u32) -> T::FlipBalance {
			calculate_inflation_to_block_reward(
				T::Issuance::total_issuance(),
				inflation_per_bill.into(),
				T::FlipBalance::unique_saturated_from(T::CompoundingInterval::get()),
			)
		}

		Self::update_authority_block_emission(inflation_to_block_reward::<T>(
			CurrentAuthorityEmissionInflation::<T>::get(),
		));

		Self::update_backup_node_block_emission(inflation_to_block_reward::<T>(
			BackupNodeEmissionInflation::<T>::get(),
		));
	}
}

fn calculate_inflation_to_block_reward<T>(
	issuance: T,
	inflation_per_bill: T,
	heartbeat_interval: T,
) -> T
where
	T: Into<u128> + From<u128>,
{
	use frame_support::sp_runtime::helpers_128bit::multiply_by_rational_with_rounding;

	multiply_by_rational_with_rounding(
		issuance.into(),
		inflation_per_bill.into(),
		1_000_000_000u128,
		Rounding::Down,
	)
	.unwrap_or_else(|| {
		log::error!("Error calculating block rewards, Either Issuance or inflation value too big",);
		0_u128
	})
	.checked_div(heartbeat_interval.into())
	.unwrap_or_else(|| {
		log::error!("Heartbeat Interval should be greater than zero");
		Zero::zero()
	})
	.into()
}<|MERGE_RESOLUTION|>--- conflicted
+++ resolved
@@ -2,11 +2,7 @@
 #![doc = include_str!("../README.md")]
 #![doc = include_str!("../../cf-doc-head.md")]
 
-<<<<<<< HEAD
-use cf_chains::{address::ForeignChainAddress, UpdateFlipSupply};
-=======
 use cf_chains::{address::ForeignChainAddress, evm::api::EthEnvironmentProvider, UpdateFlipSupply};
->>>>>>> ad8985e5
 use cf_traits::{
 	impl_pallet_safe_mode, BackupRewardsNotifier, BlockEmissions, Broadcaster, EgressApi,
 	FlipBurnInfo, Issuance, RewardsDistribution,
@@ -39,11 +35,7 @@
 pub mod pallet {
 
 	use super::*;
-<<<<<<< HEAD
-	use cf_chains::{eth::StateChainGatewayProvider, ChainAbi};
-=======
-	use cf_chains::Chain;
->>>>>>> ad8985e5
+	use cf_chains::{eth::StateChainGatewayProvider, Chain, ChainAbi};
 	use frame_support::{pallet_prelude::*, DefaultNoBound};
 	use frame_system::pallet_prelude::OriginFor;
 
@@ -98,12 +90,8 @@
 		#[pallet::constant]
 		type CompoundingInterval: Get<BlockNumberFor<Self>>;
 
-<<<<<<< HEAD
-		type StateChainGatewayProvider: StateChainGatewayProvider;
-=======
 		/// Something that can provide the state chain gateway address.
 		type EthEnvironment: EthEnvironmentProvider;
->>>>>>> ad8985e5
 
 		/// The interface for accessing the amount of Flip we want burn.
 		type FlipToBurn: FlipBurnInfo;
@@ -184,17 +172,6 @@
 			if Self::should_update_supply_at(current_block) {
 				if T::SafeMode::get().emissions_sync_enabled {
 					let flip_to_burn = T::FlipToBurn::take_flip_to_burn();
-<<<<<<< HEAD
-					T::EgressHandler::schedule_egress(
-						Asset::Flip,
-						flip_to_burn,
-						ForeignChainAddress::Eth(
-							T::StateChainGatewayProvider::state_chain_gateway_address(),
-						),
-						None,
-					);
-					T::Issuance::burn(flip_to_burn.into());
-=======
 					if flip_to_burn > Zero::zero() {
 						T::EgressHandler::schedule_egress(
 							Asset::Flip,
@@ -206,7 +183,6 @@
 						);
 						T::Issuance::burn(flip_to_burn.into());
 					}
->>>>>>> ad8985e5
 					Self::broadcast_update_total_supply(
 						T::Issuance::total_issuance(),
 						current_block,
