#![cfg_attr(not(feature = "std"), no_std)]
#![doc = include_str!("../README.md")]
#![doc = include_str!("../../cf-doc-head.md")]

use cf_chains::{ApiCall, UpdateFlipSupply};
use cf_traits::{NonceProvider, ThresholdSigner};
use frame_support::dispatch::Weight;
use frame_system::pallet_prelude::BlockNumberFor;
pub use pallet::*;

#[cfg(feature = "runtime-benchmarks")]
mod benchmarking;
mod migrations;

#[cfg(test)]
mod mock;

#[cfg(test)]
mod tests;

pub mod releases {
	use frame_support::traits::StorageVersion;
	// Genesis version
	pub const V0: StorageVersion = StorageVersion::new(0);
	// Version 1 - adds MintInterval storage items
	pub const V1: StorageVersion = StorageVersion::new(1);
}

use cf_traits::{BlockEmissions, EmissionsTrigger, Issuance, RewardsDistribution};
use codec::FullCodec;
use frame_support::traits::{Get, Imbalance};
use sp_arithmetic::traits::UniqueSaturatedFrom;
use sp_runtime::{
	traits::{AtLeast32BitUnsigned, CheckedDiv, CheckedMul, UniqueSaturatedInto, Zero},
	SaturatedConversion,
};

pub mod weights;
pub use weights::WeightInfo;

type BasisPoints = u32;

#[frame_support::pallet]
pub mod pallet {

	use super::*;
<<<<<<< HEAD
	use cf_chains::ChainAbi;
=======
	use cf_chains::Ethereum;
>>>>>>> 62f45ef8
	use frame_support::pallet_prelude::*;
	use frame_system::{ensure_root, pallet_prelude::OriginFor};

	/// Configure the pallet by specifying the parameters and types on which it depends.
	#[pallet::config]
	#[pallet::disable_frame_system_supertrait_check]
	pub trait Config: cf_traits::Chainflip {
		/// Because this pallet emits events, it depends on the runtime's definition of an event.
		type Event: From<Event<Self>> + IsType<<Self as frame_system::Config>::Event>;

		/// The host chain to which we broadcast supply updates.
		///
		/// In practice this is always [Ethereum] but making this configurable simplifies
		/// testing.
		type HostChain: ChainAbi;

		/// The Flip token denomination.
		type FlipBalance: Member
			+ FullCodec
			+ Default
			+ Copy
			+ MaybeSerializeDeserialize
			+ AtLeast32BitUnsigned
			+ UniqueSaturatedFrom<Self::BlockNumber>;

		/// An imbalance type representing freshly minted, unallocated funds.
		type Surplus: Imbalance<Self::FlipBalance>;

		/// An implementation of the [Issuance] trait.
		type Issuance: Issuance<
			Balance = Self::FlipBalance,
			AccountId = Self::AccountId,
			Surplus = Self::Surplus,
		>;

		/// An implementation of `RewardsDistribution` defining how to distribute the emissions.
		type RewardsDistribution: RewardsDistribution<
			Balance = Self::FlipBalance,
			Surplus = Self::Surplus,
		>;

		/// Something that allows us to build the UpdateFlipSupply api call.
		type UpdateFlipSupply: UpdateFlipSupply<Self::HostChain>;

		/// Blocks per day.
		#[pallet::constant]
		type BlocksPerDay: Get<Self::BlockNumber>;

		/// Something that can provide a nonce for the threshold signature.
<<<<<<< HEAD
		type NonceProvider: NonceProvider<Self::HostChain>;
=======
		type NonceProvider: NonceProvider<cf_chains::Ethereum>;

		/// Top-level Ethereum signing context needs to support `UpdateFlipSupply`.
		type SigningContext: From<UpdateFlipSupply> + SigningContext<Self, Chain = Ethereum>;
>>>>>>> 62f45ef8

		/// Threshold signer.
		type ThresholdSigner: ThresholdSigner<Self::HostChain>;

		/// Benchmark stuff
		type WeightInfo: WeightInfo;
	}

	#[pallet::pallet]
	#[pallet::generate_store(pub(super) trait Store)]
	#[pallet::storage_version(releases::V1)]
	pub struct Pallet<T>(_);

	#[pallet::storage]
	#[pallet::getter(fn last_mint_block)]
	/// The block number at which we last minted Flip.
	pub type LastMintBlock<T: Config> = StorageValue<_, BlockNumberFor<T>, ValueQuery>;

	#[pallet::storage]
	#[pallet::getter(fn validator_emission_per_block)]
	/// The amount of Flip we mint to validators per block.
	pub type ValidatorEmissionPerBlock<T: Config> = StorageValue<_, T::FlipBalance, ValueQuery>;

	#[pallet::storage]
	#[pallet::getter(fn backup_validator_emission_per_block)]
	/// The block number at which we last minted Flip.
	pub type BackupValidatorEmissionPerBlock<T: Config> =
		StorageValue<_, T::FlipBalance, ValueQuery>;

	#[pallet::storage]
	#[pallet::getter(fn validator_emission_inflation)]
	/// Annual inflation set aside for *active* validators, expressed as basis points ie. hundredths
	/// of a percent.
	pub(super) type ValidatorEmissionInflation<T: Config> =
		StorageValue<_, BasisPoints, ValueQuery>;

	#[pallet::storage]
	#[pallet::getter(fn backup_validator_emission_inflation)]
	/// Annual inflation set aside for *backup* validators, expressed as basis points ie. hundredths
	/// of a percent.
	pub(super) type BackupValidatorEmissionInflation<T: Config> =
		StorageValue<_, BasisPoints, ValueQuery>;

	#[pallet::storage]
	#[pallet::getter(fn mint_interval)]
	/// Mint interval in blocks
	pub(super) type MintInterval<T: Config> = StorageValue<_, BlockNumberFor<T>, ValueQuery>;

	#[pallet::event]
	#[pallet::metadata(T::AccountId = "AccountId")]
	#[pallet::generate_deposit(pub(super) fn deposit_event)]
	pub enum Event<T: Config> {
		/// Emissions have been distributed. \[block_number, amount_minted\]
		EmissionsDistributed(BlockNumberFor<T>, T::FlipBalance),
		/// Validator inflation emission has been updated \[new\]
		ValidatorInflationEmissionsUpdated(BasisPoints),
		/// Backup Validator inflation emission has been updated \[new\]
		BackupValidatorInflationEmissionsUpdated(BasisPoints),
		/// MintInterval has been updated [block_number]
		MintIntervalUpdated(BlockNumberFor<T>),
	}

	// Errors inform users that something went wrong.
	#[pallet::error]
	pub enum Error<T> {
		/// Emissions calculation resulted in overflow.
		Overflow,
		/// Invalid percentage
		InvalidPercentage,
	}

	#[pallet::hooks]
	impl<T: Config> Hooks<BlockNumberFor<T>> for Pallet<T> {
		fn on_runtime_upgrade() -> Weight {
			if releases::V0 == <Pallet<T> as GetStorageVersion>::on_chain_storage_version() {
				releases::V1.put::<Pallet<T>>();
				migrations::v1::migrate::<T>();
				return T::WeightInfo::on_runtime_upgrade_v1()
			}
			T::WeightInfo::on_runtime_upgrade()
		}
		#[cfg(feature = "try-runtime")]
		fn pre_upgrade() -> Result<(), &'static str> {
			if releases::V0 == <Pallet<T> as GetStorageVersion>::on_chain_storage_version() {
				migrations::v1::pre_migrate::<T, Self>()
			} else {
				Ok(())
			}
		}

		#[cfg(feature = "try-runtime")]
		fn post_upgrade() -> Result<(), &'static str> {
			if releases::V1 == <Pallet<T> as GetStorageVersion>::on_chain_storage_version() {
				migrations::v1::post_migrate::<T, Self>()
			} else {
				Ok(())
			}
		}
		fn on_initialize(current_block: BlockNumberFor<T>) -> Weight {
			let should_mint = Self::should_mint_at(current_block);

			if should_mint {
				Self::mint_rewards_for_block(current_block);
				Self::broadcast_update_total_supply(T::Issuance::total_issuance(), current_block);
				T::WeightInfo::rewards_minted()
			} else {
				T::WeightInfo::no_rewards_minted()
			}
		}
	}

	#[pallet::call]
	impl<T: Config> Pallet<T> {
		/// Updates the emission rate to Validators.
		///
		/// Can only be called by the root origin.
		///
		/// ## Events
		///
		/// - [ValidatorInflationEmissionsUpdated](Event::ValidatorInflationEmissionsUpdated)
		///
		/// ## Errors
		///
		/// - [BadOrigin](frame_support::error::BadOrigin)
		#[pallet::weight(T::WeightInfo::update_validator_emission_inflation())]
		pub fn update_validator_emission_inflation(
			origin: OriginFor<T>,
			inflation: BasisPoints,
		) -> DispatchResultWithPostInfo {
			ensure_root(origin)?;
			ValidatorEmissionInflation::<T>::set(inflation);
			Self::deposit_event(Event::<T>::ValidatorInflationEmissionsUpdated(inflation));
			Ok(().into())
		}

		/// Updates the emission rate to Backup Validators.
		///
		/// ## Events
		///
		/// - [BackupValidatorInflationEmissionsUpdated](Event::
		///   BackupValidatorInflationEmissionsUpdated)
		///
		/// ## Errors
		///
		/// - [BadOrigin](frame_support::error::BadOrigin)
		#[pallet::weight(T::WeightInfo::update_backup_validator_emission_inflation())]
		pub fn update_backup_validator_emission_inflation(
			origin: OriginFor<T>,
			inflation: BasisPoints,
		) -> DispatchResultWithPostInfo {
			ensure_root(origin)?;
			BackupValidatorEmissionInflation::<T>::set(inflation);
			Self::deposit_event(Event::<T>::BackupValidatorInflationEmissionsUpdated(inflation));
			Ok(().into())
		}

		/// Updates the mint interval.
		///
		/// ## Events
		///
		/// - [MintIntervalUpdated](Event:: MintIntervalUpdated)
		///
		/// ## Errors
		///
		/// - [BadOrigin](frame_support::error::BadOrigin)
		#[pallet::weight(T::WeightInfo::update_mint_interval())]
		pub fn update_mint_interval(
			origin: OriginFor<T>,
			value: BlockNumberFor<T>,
		) -> DispatchResultWithPostInfo {
			ensure_root(origin)?;
			MintInterval::<T>::put(value);
			Self::deposit_event(Event::<T>::MintIntervalUpdated(value));
			Ok(().into())
		}
	}

	#[pallet::genesis_config]
	pub struct GenesisConfig {
		pub validator_emission_inflation: BasisPoints,
		pub backup_validator_emission_inflation: BasisPoints,
	}

	#[cfg(feature = "std")]
	impl Default for GenesisConfig {
		fn default() -> Self {
			Self { validator_emission_inflation: 0, backup_validator_emission_inflation: 0 }
		}
	}

	/// At genesis we need to set the inflation rates for active and passive validators.
	#[pallet::genesis_build]
	impl<T: Config> GenesisBuild<T> for GenesisConfig {
		fn build(&self) {
			ValidatorEmissionInflation::<T>::put(self.validator_emission_inflation);
			BackupValidatorEmissionInflation::<T>::put(self.backup_validator_emission_inflation);
			MintInterval::<T>::put(T::BlockNumber::from(100_u32));
		}
	}
}

impl<T: Config> Pallet<T> {
	/// Determines if we should mint at block number `block_number`.
	fn should_mint_at(block_number: T::BlockNumber) -> bool {
		let mint_interval = MintInterval::<T>::get();
		let blocks_elapsed = block_number - LastMintBlock::<T>::get();
		Self::should_mint(blocks_elapsed, mint_interval)
	}

	/// Checks if we should mint.
	fn should_mint(
		blocks_elapsed_since_last_mint: T::BlockNumber,
		mint_interval: T::BlockNumber,
	) -> bool {
		blocks_elapsed_since_last_mint >= mint_interval
	}

	/// Updates the total supply on the ETH blockchain
	fn broadcast_update_total_supply(total_supply: T::FlipBalance, block_number: T::BlockNumber) {
		// TODO: extend the BlockNumber type in a nice to avoid this parse here
		let block_number: u32 = block_number.saturated_into();

		// Emit a threshold signature request.
		// TODO: See if we can replace an old request if there is one.
		T::ThresholdSigner::request_signature_with_callback(
			T::UpdateFlipSupply::new_unsigned(
				T::NonceProvider::next_nonce().unique_saturated_into(),
				total_supply.unique_saturated_into(),
				block_number.into(),
			)
			.threshold_signature_payload(),
			|_id| todo!("broadcast the transaction"),
		);
	}

	/// Based on the last block at which rewards were minted, calculates how much issuance needs to
	/// be minted and distributes this as a reward via [RewardsDistribution].
	fn mint_rewards_for_block(block_number: T::BlockNumber) {
		// Calculate the outstanding reward amount.
		let blocks_elapsed = block_number - LastMintBlock::<T>::get();
		if blocks_elapsed == Zero::zero() {
			return
		}

		let blocks_elapsed = T::FlipBalance::unique_saturated_from(blocks_elapsed);

		let reward_amount = ValidatorEmissionPerBlock::<T>::get().checked_mul(&blocks_elapsed);

		let reward_amount = reward_amount.unwrap_or_else(|| {
			log::error!("Overflow while trying to mint rewards at block {:?}.", block_number);
			Zero::zero()
		});

		if !reward_amount.is_zero() {
			// Mint the rewards
			let reward = T::Issuance::mint(reward_amount);

			// Delegate the distribution.
			T::RewardsDistribution::distribute(reward);
		}

		// Update this pallet's state.
		LastMintBlock::<T>::set(block_number);

		Self::deposit_event(Event::EmissionsDistributed(block_number, reward_amount));
	}
}

impl<T: Config> BlockEmissions for Pallet<T> {
	type Balance = T::FlipBalance;

	fn update_validator_block_emission(emission: Self::Balance) {
		ValidatorEmissionPerBlock::<T>::put(emission);
	}

	fn update_backup_validator_block_emission(emission: Self::Balance) {
		BackupValidatorEmissionPerBlock::<T>::put(emission);
	}

	fn calculate_block_emissions() {
		fn inflation_to_block_reward<T: Config>(inflation: BasisPoints) -> T::FlipBalance {
			const DAYS_IN_YEAR: u32 = 365;

			((T::Issuance::total_issuance() * inflation.into()) /
				10_000u32.into() / DAYS_IN_YEAR.into())
			.checked_div(&T::FlipBalance::unique_saturated_from(T::BlocksPerDay::get()))
			.unwrap_or_else(|| {
				log::error!("blocks per day should be greater than zero");
				Zero::zero()
			})
		}

		Self::update_validator_block_emission(inflation_to_block_reward::<T>(
			ValidatorEmissionInflation::<T>::get(),
		));

		Self::update_backup_validator_block_emission(inflation_to_block_reward::<T>(
			BackupValidatorEmissionInflation::<T>::get(),
		));
	}
}

impl<T: Config> EmissionsTrigger for Pallet<T> {
	fn trigger_emissions() {
		let current_block_number = frame_system::Pallet::<T>::block_number();
		Self::mint_rewards_for_block(current_block_number);
	}
}<|MERGE_RESOLUTION|>--- conflicted
+++ resolved
@@ -44,11 +44,7 @@
 pub mod pallet {
 
 	use super::*;
-<<<<<<< HEAD
 	use cf_chains::ChainAbi;
-=======
-	use cf_chains::Ethereum;
->>>>>>> 62f45ef8
 	use frame_support::pallet_prelude::*;
 	use frame_system::{ensure_root, pallet_prelude::OriginFor};
 
@@ -98,14 +94,7 @@
 		type BlocksPerDay: Get<Self::BlockNumber>;
 
 		/// Something that can provide a nonce for the threshold signature.
-<<<<<<< HEAD
 		type NonceProvider: NonceProvider<Self::HostChain>;
-=======
-		type NonceProvider: NonceProvider<cf_chains::Ethereum>;
-
-		/// Top-level Ethereum signing context needs to support `UpdateFlipSupply`.
-		type SigningContext: From<UpdateFlipSupply> + SigningContext<Self, Chain = Ethereum>;
->>>>>>> 62f45ef8
 
 		/// Threshold signer.
 		type ThresholdSigner: ThresholdSigner<Self::HostChain>;
