[package]
name = 'pallet-cf-emissions'
version = '0.1.0'
authors = ['Chainflip Team <https://github.com/chainflip-io>']
description = 'FRAME pallet for FLIP emissions.'
edition = '2018'
homepage = 'https://chainflip.io'
license = '<TODO>'
publish = false
repository = 'https://github.com/chainflip-io/chainflip-backend'

[package.metadata.docs.rs]
targets = ['x86_64-unknown-linux-gnu']

[dependencies]
<<<<<<< HEAD
codec = { default-features = false, features = ['derive'], package = 'parity-scale-codec', version = '2.0.0' }
frame-system = { default-features = false, version = '3.0.0' }
frame-support = { default-features = false, version = '3.0.0' }
serde = { optional = true, version = "1.0.119" }
sp-arithmetic = { default-features = false, version = '3.0.0' }
sp-runtime = { default-features = false, version = '3.0.0' }
sp-std = { default-features = false, version = '3.0.0' }
frame-benchmarking = { default-features = false, optional = true, version = '3.1.0' }

=======
>>>>>>> 708d4359
# Internal deps
cf-traits = { path = '../../traits', default-features = false }

log = { version = '0.4.14', default-features = false }

# Parity deps
[dependencies.codec]
default-features = false
features = ['derive']
package = 'parity-scale-codec'
version = '2.3.1'

[dependencies.scale-info]
default-features = false
features = ['derive']
version = '1.0'

[dependencies.frame-system]
default-features = false
git = 'https://github.com/paritytech/substrate.git'
tag = 'monthly-2021-09+1'

[dependencies.frame-support]
default-features = false
git = 'https://github.com/paritytech/substrate.git'
tag = 'monthly-2021-09+1'

[dependencies.sp-arithmetic]
default-features = false
git = 'https://github.com/paritytech/substrate.git'
tag = 'monthly-2021-09+1'

[dependencies.sp-runtime]
default-features = false
git = 'https://github.com/paritytech/substrate.git'
tag = 'monthly-2021-09+1'

[dependencies.sp-std]
default-features = false
git = 'https://github.com/paritytech/substrate.git'
tag = 'monthly-2021-09+1'

[dev-dependencies]
pallet-cf-flip = { path = '../cf-flip' }

[dev-dependencies.sp-core]
default-features = false
git = 'https://github.com/paritytech/substrate.git'
tag = 'monthly-2021-09+1'

[dev-dependencies.sp-io]
default-features = false
git = 'https://github.com/paritytech/substrate.git'
tag = 'monthly-2021-09+1'

[features]
default = ['std']
std = [
	'codec/std',
	'scale-info/std',
	'frame-support/std',
	'frame-system/std',
	'log/std',
	'sp-arithmetic/std',
	'sp-std/std',
	'sp-runtime/std',
	'cf-traits/std',
	'frame-benchmarking/std',
]
<<<<<<< HEAD
runtime-benchmarks = [
    'frame-benchmarking',
    'frame-support/runtime-benchmarks',
    'frame-system/runtime-benchmarks',
]
=======
try-runtime = ['frame-support/try-runtime'] 
>>>>>>> 708d4359
<|MERGE_RESOLUTION|>--- conflicted
+++ resolved
@@ -13,18 +13,6 @@
 targets = ['x86_64-unknown-linux-gnu']
 
 [dependencies]
-<<<<<<< HEAD
-codec = { default-features = false, features = ['derive'], package = 'parity-scale-codec', version = '2.0.0' }
-frame-system = { default-features = false, version = '3.0.0' }
-frame-support = { default-features = false, version = '3.0.0' }
-serde = { optional = true, version = "1.0.119" }
-sp-arithmetic = { default-features = false, version = '3.0.0' }
-sp-runtime = { default-features = false, version = '3.0.0' }
-sp-std = { default-features = false, version = '3.0.0' }
-frame-benchmarking = { default-features = false, optional = true, version = '3.1.0' }
-
-=======
->>>>>>> 708d4359
 # Internal deps
 cf-traits = { path = '../../traits', default-features = false }
 
@@ -55,6 +43,12 @@
 [dependencies.sp-arithmetic]
 default-features = false
 git = 'https://github.com/paritytech/substrate.git'
+tag = 'monthly-2021-09+1'
+
+[dependencies.frame-benchmarking]
+default-features = false
+git = 'https://github.com/paritytech/substrate.git'
+optional = true
 tag = 'monthly-2021-09+1'
 
 [dependencies.sp-runtime]
@@ -94,12 +88,9 @@
 	'cf-traits/std',
 	'frame-benchmarking/std',
 ]
-<<<<<<< HEAD
 runtime-benchmarks = [
     'frame-benchmarking',
     'frame-support/runtime-benchmarks',
     'frame-system/runtime-benchmarks',
 ]
-=======
-try-runtime = ['frame-support/try-runtime'] 
->>>>>>> 708d4359
+try-runtime = ['frame-support/try-runtime'] 