#![cfg_attr(not(feature = "std"), no_std)]

//! Flip Token Pallet
//!
//! Loosely based on Parity's Balances pallet.
//!
//! Provides some low-level helpers for creating balance updates that maintain the accounting of funds.
//!
//! Exposes higher-level operations via the [cf_traits::StakeTransfer] and [cf_traits::Issuance] traits.
//!
//! ## Imbalances
//!
//! Imbalances are not very intuitive but the idea is this: if you want to manipulate the balance of FLIP in the
//! system, there always need to be two equal and opposite [Imbalance]s. Any excess is reverted according to the
//! implementation of [imbalances::RevertImbalance] when the imbalance is dropped.
//!
//! A [Deficit] means that there is an excess of funds *in the accounts* that needs to be reconciled. Either we have
//! credited some funds to an account, or we have debited funds from some external source without putting them anywhere.
//! Think of it like this: if we credit an account, we need to pay for it somehow. Either by debiting from another, or
//! by minting some tokens, or by bridging them from outside (aka. staking).
//!
//! A [Surplus] is (unsurprisingly) the opposite: it means there is an excess of funds *outside of the accounts*. Maybe
//! an account has been debited some amount, or we have minted some tokens. These need to be allocated somewhere.
//!
//! ## Reserves
//!
//! Reserves can be thought of as on-chain accounts, however unlike accounts they have no public key associated. Instead,
//! a reserve is identified by a four-byte [`ReserveId`]. Reserves can be used to allocate funds internally, for example
//! for setting aside funds to be distributed as rewards, or for use as a treasury.
//!
//! ### Example
//!
//! A [burn](Pallet::burn) creates a [Deficit]: the total issuance has been reduced so we need a [Surplus] from
//! somewhere that we can offset against this. Usually, we want to debit an account to burn (slash) funds. We may also
//! want to burn funds that are held in a trading pool, for example. In this case we might withdraw from a pool to create
//! a surplus to offset the burn. The pool's balance might be held in some reserve.
//!
//! If the [Deficit] created by the burn goes out of scope without being offset, the change is reverted, effectively
//! minting the tokens and adding them back to the total issuance.

#[cfg(test)]
mod mock;

#[cfg(test)]
mod tests;

#[cfg(feature = "runtime-benchmarks")]
mod benchmarking;

mod imbalances;
mod on_charge_transaction;

pub use imbalances::{Deficit, ImbalanceSource, InternalSource, Surplus};
pub use on_charge_transaction::FlipTransactionPayment;

use frame_support::{
	ensure,
	traits::{Get, Imbalance, OnKilledAccount, SignedImbalance},
};

use codec::{Decode, Encode};
use sp_runtime::{
	traits::{AtLeast32BitUnsigned, MaybeSerializeDeserialize, Saturating, Zero},
	DispatchError, RuntimeDebug,
};
use sp_std::{fmt::Debug, marker::PhantomData, prelude::*};

pub use pallet::*;

#[frame_support::pallet]
pub mod pallet {
	use super::*;
	use frame_support::pallet_prelude::*;
	use frame_system::pallet_prelude::*;

	/// A 4-byte identifier for different reserves.
	pub type ReserveId = [u8; 4];

	#[pallet::config]
	pub trait Config: frame_system::Config {
		/// Because this pallet emits events, it depends on the runtime's definition of an event.
		type Event: From<Event<Self>> + IsType<<Self as frame_system::Config>::Event>;

		/// The balance of an account.
		type Balance: Parameter
			+ Member
			+ AtLeast32BitUnsigned
			+ Default
			+ Copy
			+ MaybeSerializeDeserialize
			+ Debug;

		/// The minimum amount required to keep an account open.
		#[pallet::constant]
		type ExistentialDeposit: Get<Self::Balance>;
	}

	#[pallet::pallet]
	pub struct Pallet<T>(_);

	/// Funds belonging to on-chain accounts.
	#[pallet::storage]
	#[pallet::getter(fn account)]
	pub type Account<T: Config> =
		StorageMap<_, Blake2_128Concat, T::AccountId, FlipAccount<T::Balance>, ValueQuery>;

	/// Funds belonging to on-chain reserves.
	#[pallet::storage]
	#[pallet::getter(fn reserve)]
	pub type Reserve<T: Config> =
		StorageMap<_, Blake2_128Concat, ReserveId, T::Balance, ValueQuery>;

	/// The total number of tokens issued.
	#[pallet::storage]
	#[pallet::getter(fn total_issuance)]
	pub type TotalIssuance<T: Config> = StorageValue<_, T::Balance, ValueQuery>;

	/// The number of tokens currently off-chain.
	#[pallet::storage]
	#[pallet::getter(fn offchain_funds)]
	pub type OffchainFunds<T: Config> = StorageValue<_, T::Balance, ValueQuery>;

	#[pallet::event]
	#[pallet::metadata(T::AccountId = "AccountId")]
	#[pallet::generate_deposit(pub(super) fn deposit_event)]
	pub enum Event<T: Config> {
		/// Some imbalance could not be settled and the remainder will be reverted. [reverted_to, amount]
		RemainingImbalance(ImbalanceSource<T::AccountId>, T::Balance),

		/// An imbalance has been settled. [source, dest, amount_settled, amount_reverted]
		BalanceSettled(
			ImbalanceSource<T::AccountId>,
			ImbalanceSource<T::AccountId>,
			T::Balance,
			T::Balance,
		),
	}

	#[pallet::error]
	pub enum Error<T> {
		/// Not enough liquid funds.
		InsufficientLiquidity,
		/// Not enough reserves.
		InsufficientReserves,
	}

	#[pallet::hooks]
	impl<T: Config> Hooks<BlockNumberFor<T>> for Pallet<T> {}

	#[pallet::call]
	impl<T: Config> Pallet<T> {
		// No external calls for this pallet.
	}

	#[pallet::genesis_config]
	pub struct GenesisConfig<T: Config> {
		pub total_issuance: T::Balance,
	}

	#[cfg(feature = "std")]
	impl<T: Config> Default for GenesisConfig<T> {
		fn default() -> Self {
			Self {
				total_issuance: Zero::zero(),
			}
		}
	}

	#[pallet::genesis_build]
	impl<T: Config> GenesisBuild<T> for GenesisConfig<T> {
		fn build(&self) {
			TotalIssuance::<T>::set(self.total_issuance);
			OffchainFunds::<T>::set(self.total_issuance);
		}
	}
}

/// All balance information for a Flip account.
#[derive(Encode, Decode, Clone, PartialEq, Eq, Default, RuntimeDebug)]
pub struct FlipAccount<Amount> {
	/// Amount that has been staked and is considered as a bid in the validator auction. Includes any bonded
	/// and vesting funds. Excludes any funds in the process of being claimed.
	stake: Amount,

	/// Amount that is bonded due to validator status and cannot be withdrawn.
	validator_bond: Amount,
}

impl<Balance: Saturating + Copy + Ord> FlipAccount<Balance> {
	/// The total balance excludes any funds that are in a pending claim request.
	pub fn total(&self) -> Balance {
		self.stake
	}

	/// Excludes the bond.
	pub fn liquid(&self) -> Balance {
		self.stake.saturating_sub(self.validator_bond)
	}
}

/// Convenient alias for [SignedImbalance].
pub type FlipImbalance<T> = SignedImbalance<<T as Config>::Balance, Surplus<T>>;

impl<T: Config> From<Surplus<T>> for FlipImbalance<T> {
	fn from(surplus: Surplus<T>) -> Self {
		SignedImbalance::Positive(surplus)
	}
}

impl<T: Config> From<Deficit<T>> for FlipImbalance<T> {
	fn from(deficit: Deficit<T>) -> Self {
		SignedImbalance::Negative(deficit)
	}
}

impl<T: Config> Pallet<T> {
	/// The total number of tokens currently on-chain.
	pub fn onchain_funds() -> T::Balance {
		TotalIssuance::<T>::get() - OffchainFunds::<T>::get()
	}

	/// Total funds stored in an account.
	pub fn total_balance_of(account_id: &T::AccountId) -> T::Balance {
		Account::<T>::get(account_id).total()
	}

	/// Amount of funds allocated to a [Reserve].
	pub fn reserved_balance(reserve_id: ReserveId) -> T::Balance {
		Reserve::<T>::get(reserve_id)
	}

	/// Sets the validator bond for an account.
	pub fn set_validator_bond(account_id: &T::AccountId, amount: T::Balance) {
		Account::<T>::mutate_exists(account_id, |maybe_account| match maybe_account.as_mut() {
			Some(account) => account.validator_bond = amount,
			None => {}
		})
	}

	/// Slashable funds for an account.
	pub fn slashable_funds(account_id: &T::AccountId) -> T::Balance {
		Account::<T>::get(account_id)
			.total()
			.saturating_sub(T::ExistentialDeposit::get())
	}

	/// Debits an account's staked balance.
	///
	/// *Warning:* Creates the flip account if it doesn't exist already, but *doesn't* ensure that the `System`-level
	/// account exists so should only be used with accounts that are known to exist.
	///
	/// Use `try_debit` instead when the existence of the account is unsure.
	///
	/// Debiting creates a surplus since we now have some funds that need to be allocated somewhere.
	pub fn debit(account_id: &T::AccountId, amount: T::Balance) -> Surplus<T> {
		Surplus::from_acct(account_id, amount)
	}

<<<<<<< HEAD
	/// Debits an account's staked balance, if sufficient funds are available, otherwise returns `None`. Unlike [debit],
	/// does not create the account if it doesn't exist.
=======
	/// Debits an account's staked balance, if the account exists and sufficient funds are available, otherwise returns `None`.
	/// Unlike [debit], does not create the account if it doesn't exist.
>>>>>>> 399f4e34
	pub fn try_debit(account_id: &T::AccountId, amount: T::Balance) -> Option<Surplus<T>> {
		Surplus::try_from_acct(account_id, amount)
	}

	/// Credits an account with some staked funds. If the amount provided would result in overflow, does nothing.
	///
	/// Crediting an account creates a deficit since we need to take the credited funds from somewhere. In a sense we
	/// have spent money we don't have.
	pub fn credit(account_id: &T::AccountId, amount: T::Balance) -> Deficit<T> {
		Deficit::from_acct(account_id, amount)
	}

	/// Tries to settle an imbalance against an account. Returns `Ok(())` if the whole amount was settled, otherwise
	/// an `Err` containing any remaining imbalance.
	fn try_settle(
		account_id: &T::AccountId,
		imbalance: FlipImbalance<T>,
	) -> Result<(), FlipImbalance<T>> {
		match imbalance {
			SignedImbalance::Positive(surplus) => {
				let amount = surplus.peek();
				surplus
					.offset(Self::credit(account_id, amount))
					.map(SignedImbalance::Positive)
					.unwrap_or_else(SignedImbalance::Negative)
			}
			SignedImbalance::Negative(deficit) => {
				let amount = deficit.peek();
				deficit
					.offset(Self::debit(account_id, amount))
					.map(SignedImbalance::Negative)
					.unwrap_or_else(SignedImbalance::Positive)
			}
		}
		.drop_zero()
	}

	/// Settles an imbalance against an account. Any excess is reverted to source according to the rules defined in
	/// [imbalances::RevertImbalance].
	pub fn settle(account_id: &T::AccountId, imbalance: FlipImbalance<T>) {
		let settlement_source = ImbalanceSource::from_acct(account_id.clone());
		let (from, to, amount) = match &imbalance {
			SignedImbalance::Positive(surplus) => {
				(surplus.source.clone(), settlement_source, surplus.peek())
			}
			SignedImbalance::Negative(deficit) => {
				(settlement_source, deficit.source.clone(), deficit.peek())
			}
		};

		let (settled, reverted) = Self::try_settle(account_id, imbalance)
			// In the case of success, nothing to revert.
			.map(|_| (amount, Zero::zero()))
			// In case of failure, calculate the remainder.
			.unwrap_or_else(|remaining| {
				// Note `remaining` will be dropped and automatically reverted at the end of this block.
				let (source, remainder) = match remaining {
					SignedImbalance::Positive(surplus) => (surplus.source.clone(), surplus.peek()),
					SignedImbalance::Negative(deficit) => (deficit.source.clone(), deficit.peek()),
				};
				Self::deposit_event(Event::<T>::RemainingImbalance(source, remainder));
				(amount.saturating_sub(remainder), remainder)
			});

		Self::deposit_event(Event::<T>::BalanceSettled(from, to, settled, reverted))
	}

	pub fn settle_imbalance<I: Into<FlipImbalance<T>>>(account_id: &T::AccountId, imbalance: I) {
		Self::settle(account_id, imbalance.into())
	}

	/// Decreases total issuance and returns a corresponding imbalance that must be reconciled.
	fn burn(amount: T::Balance) -> Deficit<T> {
		Deficit::from_burn(amount)
	}

	/// Increases total issuance and returns a corresponding imbalance that must be reconciled.
	fn mint(amount: T::Balance) -> Surplus<T> {
		Surplus::from_mint(amount)
	}

	/// Create some funds that have been added to the chain from outside.
	fn bridge_in(amount: T::Balance) -> Surplus<T> {
		Surplus::from_offchain(amount)
	}

	/// Send some funds off-chain.
	fn bridge_out(amount: T::Balance) -> Deficit<T> {
		Deficit::from_offchain(amount)
	}

	/// Withdraws *up to* `amount` from a reserve.
	///
	/// *Warning:* if the reserve does not exist, it will be created as a side effect.
	pub fn withdraw_reserves(reserve_id: ReserveId, amount: T::Balance) -> Surplus<T> {
		Surplus::from_reserve(reserve_id, amount)
	}

	/// Tries to withdraw funds from a reserve. Fails if the reserve doesn't exist or has insufficient funds.
	pub fn try_withdraw_reserves(
		reserve_id: ReserveId,
		amount: T::Balance,
	) -> Result<Surplus<T>, DispatchError> {
		Surplus::try_from_reserve(reserve_id, amount).ok_or(Error::<T>::InsufficientReserves.into())
	}

	/// Deposit `amount` into the reserve identified by a `reserve_id`. Creates the reserve it it doesn't exist already.
	pub fn deposit_reserves(reserve_id: ReserveId, amount: T::Balance) -> Deficit<T> {
		Deficit::from_reserve(reserve_id, amount)
	}
}
pub struct FlipIssuance<T>(PhantomData<T>);
<<<<<<< HEAD

impl<T: Config> cf_traits::Issuance for FlipIssuance<T> {
	type AccountId = T::AccountId;
	type Balance = T::Balance;
	type Surplus = Surplus<T>;

=======

impl<T: Config> cf_traits::Issuance for FlipIssuance<T> {
	type AccountId = T::AccountId;
	type Balance = T::Balance;
	type Surplus = Surplus<T>;

>>>>>>> 399f4e34
	fn mint(amount: Self::Balance) -> Surplus<T> {
		Pallet::<T>::mint(amount)
	}

	fn burn(amount: Self::Balance) -> Deficit<T> {
		Pallet::<T>::burn(amount)
	}

	fn total_issuance() -> Self::Balance {
		Pallet::<T>::total_issuance()
	}
}

impl<T: Config> cf_traits::StakeTransfer for Pallet<T> {
	type AccountId = T::AccountId;
	type Balance = T::Balance;

	fn stakeable_balance(account_id: &T::AccountId) -> Self::Balance {
		Account::<T>::get(account_id).total()
	}

	fn claimable_balance(account_id: &T::AccountId) -> Self::Balance {
		Account::<T>::get(account_id).liquid()
	}

	fn credit_stake(account_id: &Self::AccountId, amount: Self::Balance) -> Self::Balance {
		let incoming = Self::bridge_in(amount);
		Self::settle(account_id, SignedImbalance::Positive(incoming));
		Self::total_balance_of(account_id)
	}

	fn try_claim(account_id: &Self::AccountId, amount: Self::Balance) -> Result<(), DispatchError> {
		ensure!(
			amount <= Self::claimable_balance(account_id),
			DispatchError::from(Error::<T>::InsufficientLiquidity)
		);

		Self::settle(account_id, Self::bridge_out(amount).into());
		Ok(())
	}

	fn settle_claim(_amount: Self::Balance) {
		// Nothing to do.
	}

	fn revert_claim(account_id: &Self::AccountId, amount: Self::Balance) {
		Self::settle(account_id, Self::bridge_in(amount).into());
		// claim reverts automatically when dropped
	}
}

pub struct BurnFlipAccount<T: Config>(PhantomData<T>);

/// Implementation of `OnKilledAccount` ensures that we reconcile any flip dust remaining in the account by burning it.
impl<T: Config> OnKilledAccount<T::AccountId> for BurnFlipAccount<T> {
	fn on_killed_account(account_id: &T::AccountId) {
<<<<<<< HEAD
		let dust = Self::total_balance_of(account_id);
		Self::settle(account_id, Self::burn(dust).into());
=======
		let dust = Pallet::<T>::total_balance_of(account_id);
		Pallet::<T>::settle(account_id, Pallet::<T>::burn(dust).into());
>>>>>>> 399f4e34
		Account::<T>::remove(account_id);
	}
}<|MERGE_RESOLUTION|>--- conflicted
+++ resolved
@@ -256,13 +256,8 @@
 		Surplus::from_acct(account_id, amount)
 	}
 
-<<<<<<< HEAD
-	/// Debits an account's staked balance, if sufficient funds are available, otherwise returns `None`. Unlike [debit],
-	/// does not create the account if it doesn't exist.
-=======
 	/// Debits an account's staked balance, if the account exists and sufficient funds are available, otherwise returns `None`.
 	/// Unlike [debit], does not create the account if it doesn't exist.
->>>>>>> 399f4e34
 	pub fn try_debit(account_id: &T::AccountId, amount: T::Balance) -> Option<Surplus<T>> {
 		Surplus::try_from_acct(account_id, amount)
 	}
@@ -375,21 +370,12 @@
 	}
 }
 pub struct FlipIssuance<T>(PhantomData<T>);
-<<<<<<< HEAD
 
 impl<T: Config> cf_traits::Issuance for FlipIssuance<T> {
 	type AccountId = T::AccountId;
 	type Balance = T::Balance;
 	type Surplus = Surplus<T>;
 
-=======
-
-impl<T: Config> cf_traits::Issuance for FlipIssuance<T> {
-	type AccountId = T::AccountId;
-	type Balance = T::Balance;
-	type Surplus = Surplus<T>;
-
->>>>>>> 399f4e34
 	fn mint(amount: Self::Balance) -> Surplus<T> {
 		Pallet::<T>::mint(amount)
 	}
@@ -446,13 +432,8 @@
 /// Implementation of `OnKilledAccount` ensures that we reconcile any flip dust remaining in the account by burning it.
 impl<T: Config> OnKilledAccount<T::AccountId> for BurnFlipAccount<T> {
 	fn on_killed_account(account_id: &T::AccountId) {
-<<<<<<< HEAD
-		let dust = Self::total_balance_of(account_id);
-		Self::settle(account_id, Self::burn(dust).into());
-=======
 		let dust = Pallet::<T>::total_balance_of(account_id);
 		Pallet::<T>::settle(account_id, Pallet::<T>::burn(dust).into());
->>>>>>> 399f4e34
 		Account::<T>::remove(account_id);
 	}
 }