--- conflicted
+++ resolved
@@ -72,19 +72,6 @@
 		Self::new(amount, ImbalanceSource::Emissions)
 	}
 
-<<<<<<< HEAD
-	/// Tries to withdraw funds from an account. Fails if the account has insufficient funds.
-	pub(super) fn try_from_acct(account_id: &T::AccountId, amount: T::Balance) -> Option<Self> {
-		Flip::Account::<T>::try_mutate(account_id, |account| {
-			if account.stake < amount {
-				Err(())
-			} else {
-				account.stake = account.stake.saturating_sub(amount);
-				Ok(Self::new(
-					amount,
-					ImbalanceSource::from_acct(account_id.clone()),
-				))
-=======
 	/// Tries to withdraw funds from an account. Fails if the account doesn't exist or has insufficient funds.
 	pub(super) fn try_from_acct(account_id: &T::AccountId, amount: T::Balance) -> Option<Self> {
 		Flip::Account::<T>::try_mutate_exists(account_id, |maybe_account| {
@@ -100,7 +87,6 @@
 				}
 			} else {
 				Err(())
->>>>>>> 399f4e34
 			}
 		})
 		.ok()
