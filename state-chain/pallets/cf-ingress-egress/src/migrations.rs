--- conflicted
+++ resolved
@@ -1,16 +1,10 @@
 use crate::Pallet;
 use cf_runtime_upgrade_utilities::{PlaceholderMigration, VersionedMigration};
-<<<<<<< HEAD
+mod add_dca_params;
 mod remove_deposit_tracker;
 
 pub type PalletMigration<T, I> = (
-	VersionedMigration<Pallet<T, I>, remove_deposit_tracker::Migration<T, I>, 12, 13>,
-=======
-
-mod add_dca_params;
-
-pub type PalletMigration<T, I> = (
-	VersionedMigration<Pallet<T, I>, add_dca_params::Migration<T, I>, 12, 13>,
->>>>>>> 726279d1
-	PlaceholderMigration<Pallet<T, I>, 13>,
+    VersionedMigration<Pallet<T, I>, remove_deposit_tracker::Migration<T, I>, 12, 13>,
+	VersionedMigration<Pallet<T, I>, add_dca_params::Migration<T, I>, 13, 14>,
+	PlaceholderMigration<Pallet<T, I>, 14>,
 );