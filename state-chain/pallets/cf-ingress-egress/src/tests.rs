--- conflicted
+++ resolved
@@ -3,7 +3,7 @@
 	DeploymentStatus, DisabledEgressAssets, Error, FetchOrTransfer, Pallet, ScheduledEgressCcm,
 	ScheduledEgressFetchOrTransfer, WeightInfo,
 };
-use cf_chains::{ExecutexSwapAndCall, TransferAssetParams};
+use cf_chains::{eth::EthereumChannelId, ExecutexSwapAndCall, TransferAssetParams};
 use cf_primitives::{chains::assets::eth, ChannelId, ForeignChain};
 use cf_traits::{
 	mocks::{
@@ -127,7 +127,7 @@
 fn request_address_and_deposit(
 	who: u64,
 	asset: eth::Asset,
-) -> (ChannelId, <Ethereum as Chain>::ChainAccount) {
+) -> (u64, <Ethereum as Chain>::ChainAccount) {
 	let (id, address) = IngressEgress::request_liquidity_deposit_address(who, asset).unwrap();
 	let address: <Ethereum as Chain>::ChainAccount = address.try_into().unwrap();
 	assert_ok!(IngressEgress::process_single_deposit(address, asset, 1_000, Default::default(),));
@@ -402,19 +402,14 @@
 			assert_eq!(ChannelIdCounter::<Test, Instance1>::get(), 2);
 		})
 		.execute_as_block(2, || {
-<<<<<<< HEAD
 			assert_ok!(IngressEgress::finalise_ingress(
 				RuntimeOrigin::root(),
-				vec![ingress_to_finalise]
+				vec![(
+					cf_chains::eth::EthereumChannelId::UnDeployed(channel_details.0),
+					channel_details.1
+				)]
 			));
-			IngressEgress::close_ingress_channel(ingress_to_finalise.0, ingress_to_finalise.1);
-=======
-			IngressEgress::close_channel(
-				channel_details.0,
-				channel_details.1,
-				DeploymentStatus::Deployed,
-			);
->>>>>>> 9d662cd4
+			IngressEgress::close_channel(channel_details.0, channel_details.1);
 			expect_size_of_address_pool(1);
 			// Address 1 is free to use and in the pool of available addresses
 			assert!(AddressPool::<Test, Instance1>::get(1).is_some());
@@ -434,15 +429,7 @@
 			expect_size_of_address_pool(0);
 		})
 		.execute_as_block(EXPIRY_BLOCK + 1, || {
-<<<<<<< HEAD
-			IngressEgress::close_ingress_channel(ingress_to_finalise.0, ingress_to_finalise.1);
-=======
-			IngressEgress::close_channel(
-				channel_details.0,
-				channel_details.1,
-				DeploymentStatus::Deployed,
-			);
->>>>>>> 9d662cd4
+			IngressEgress::close_channel(channel_details.0, channel_details.1);
 			// Expect the address to be reused which is indicated by the counter not being
 			// incremented
 			assert_eq!(ChannelIdCounter::<Test, Instance1>::get(), 2);
@@ -463,14 +450,12 @@
 			<Test as crate::Config<Instance1>>::WeightInfo::destination_assets(3) +
 				Weight::from_ref_time(1),
 		);
-<<<<<<< HEAD
-		for ingress in ingresses {
-			assert_ok!(IngressEgress::finalise_ingress(RuntimeOrigin::root(), vec![ingress]));
-			IngressEgress::close_ingress_channel(ingress.0, ingress.1);
-=======
 		for (id, address) in channel_details {
-			IngressEgress::close_channel(id, address, DeploymentStatus::Deployed);
->>>>>>> 9d662cd4
+			assert_ok!(IngressEgress::finalise_ingress(
+				RuntimeOrigin::root(),
+				vec![(cf_chains::eth::EthereumChannelId::UnDeployed(id), address)]
+			));
+			IngressEgress::close_channel(id, address);
 		}
 		// Expect all addresses to be available
 		expect_size_of_address_pool(3);
@@ -491,34 +476,24 @@
 			<Test as crate::Config<Instance1>>::WeightInfo::destination_assets(3) +
 				Weight::from_ref_time(1),
 		);
-<<<<<<< HEAD
-		for ingress in ingresses {
-			assert_ok!(IngressEgress::finalise_ingress(RuntimeOrigin::root(), vec![ingress]));
-			IngressEgress::close_ingress_channel(ingress.0, ingress.1);
-		}
-		assert_eq!(IntentIdCounter::<Test, Instance1>::get(), 2);
-		register_and_do_ingress(3u64, eth::Asset::Eth);
-		assert_eq!(IntentIdCounter::<Test, Instance1>::get(), 2);
-=======
 		for (id, address) in channel_details {
-			IngressEgress::close_channel(id, address, DeploymentStatus::Deployed);
+			assert_ok!(IngressEgress::finalise_ingress(
+				RuntimeOrigin::root(),
+				vec![(cf_chains::eth::EthereumChannelId::UnDeployed(id), address)]
+			));
+			IngressEgress::close_channel(id, address);
 		}
 		IngressEgress::on_initialize(EXPIRY_BLOCK);
 		assert_eq!(ChannelIdCounter::<Test, Instance1>::get(), 2);
 		request_address_and_deposit(3u64, eth::Asset::Eth);
 		assert_eq!(ChannelIdCounter::<Test, Instance1>::get(), 2);
->>>>>>> 9d662cd4
 		IngressEgress::on_idle(
 			1,
 			<Test as crate::Config<Instance1>>::WeightInfo::destination_assets(2) +
 				Weight::from_ref_time(1),
 		);
-<<<<<<< HEAD
-		assert_eq!(IntentIdCounter::<Test, Instance1>::get(), 2);
-=======
 		IngressEgress::on_initialize(EXPIRY_BLOCK);
 		assert_eq!(ChannelIdCounter::<Test, Instance1>::get(), 2);
->>>>>>> 9d662cd4
 	});
 }
 
@@ -790,13 +765,8 @@
 			));
 		})
 		.execute_as_block(3, || {
-<<<<<<< HEAD
-			// Finalising should invalidate the ingress.
-			IngressEgress::close_ingress_channel(intent_id, ingress_address);
-=======
 			// Closing the channel should invalidate the deposit address.
-			IngressEgress::close_channel(channel_id, deposit_address, DeploymentStatus::Deployed);
->>>>>>> 9d662cd4
+			IngressEgress::close_channel(channel_id, deposit_address);
 			assert_noop!(
 				Pallet::<Test, _>::process_single_deposit(
 					deposit_address,
