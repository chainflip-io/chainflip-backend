use crate::{
<<<<<<< HEAD
	mock_eth::*, BoostableDeposit, BoostableDepositIdCounter, BoostableDeposits,
	Call as PalletCall, ChannelAction, ChannelIdCounter, CrossChainMessage, DepositAction,
	DepositChannelLookup, DepositChannelPool, DepositIgnoredReason, DepositWitness,
	DisabledEgressAssets, EgressDustLimit, Event as PalletEvent, FailedForeignChainCall,
	FailedForeignChainCalls, FetchOrTransfer, MinimumDeposit, Pallet, ScheduledEgressCcm,
	ScheduledEgressFetchOrTransfer, TargetChainAccount,
=======
	mock_eth::*, Call as PalletCall, ChannelAction, ChannelIdCounter, ChannelOpeningFee,
	CrossChainMessage, DepositAction, DepositChannelLookup, DepositChannelPool,
	DepositIgnoredReason, DepositWitness, DisabledEgressAssets, EgressDustLimit,
	Event as PalletEvent, FailedForeignChainCall, FailedForeignChainCalls, FetchOrTransfer,
	MinimumDeposit, Pallet, PalletConfigUpdate, ScheduledEgressCcm, ScheduledEgressFetchOrTransfer,
	TargetChainAccount,
>>>>>>> 38f4443e
};
use cf_chains::{
	address::AddressConverter, evm::EvmFetchId, mocks::MockEthereum, CcmChannelMetadata,
	DepositChannel, ExecutexSwapAndCall, SwapOrigin, TransferAssetParams,
};
use cf_primitives::{chains::assets::eth, ChannelId, ForeignChain};
use cf_test_utilities::assert_has_event;
use cf_traits::{
	mocks::{
		self,
		address_converter::MockAddressConverter,
		api_call::{MockEthAllBatch, MockEthEnvironment, MockEthereumApiCall},
		block_height_provider::BlockHeightProvider,
		ccm_handler::{CcmRequest, MockCcmHandler},
		funding_info::MockFundingInfo,
		tracked_data_provider::TrackedDataProvider,
	},
	DepositApi, EgressApi, EpochInfo, FundingInfo, GetBlockHeight, ScheduledEgressDetails,
};
use frame_support::{assert_err, assert_ok, traits::Hooks, weights::Weight};
use sp_core::H160;

const ALICE_ETH_ADDRESS: EthereumAddress = H160([100u8; 20]);
const BOB_ETH_ADDRESS: EthereumAddress = H160([101u8; 20]);
const ETH_ETH: eth::Asset = eth::Asset::Eth;
const ETH_FLIP: eth::Asset = eth::Asset::Flip;

#[track_caller]
fn expect_size_of_address_pool(size: usize) {
	assert_eq!(
		DepositChannelPool::<Test>::iter_keys().count(),
		size,
		"Address pool size is incorrect!"
	);
}

#[test]
fn blacklisted_asset_will_not_egress_via_batch_all() {
	new_test_ext().execute_with(|| {
		let asset = ETH_ETH;

		// Cannot egress assets that are blacklisted.
		assert!(DisabledEgressAssets::<Test>::get(asset).is_none());
		assert_ok!(IngressEgress::enable_or_disable_egress(RuntimeOrigin::root(), asset, true));
		assert!(DisabledEgressAssets::<Test>::get(asset).is_some());
		System::assert_last_event(RuntimeEvent::IngressEgress(
			crate::Event::AssetEgressStatusChanged { asset, disabled: true },
		));

		// Eth should be blocked while Flip can be sent
		assert_ok!(IngressEgress::schedule_egress(asset, 1_000, ALICE_ETH_ADDRESS, None));
		assert_ok!(IngressEgress::schedule_egress(ETH_FLIP, 1_000, ALICE_ETH_ADDRESS, None));

		IngressEgress::on_finalize(1);

		// The egress has not been sent
		assert_eq!(
			ScheduledEgressFetchOrTransfer::<Test>::get(),
			vec![FetchOrTransfer::<Ethereum>::Transfer {
				asset,
				amount: 1_000,
				destination_address: ALICE_ETH_ADDRESS,
				egress_id: (ForeignChain::Ethereum, 1),
			}]
		);

		// re-enable the asset for Egress
		assert_ok!(IngressEgress::enable_or_disable_egress(RuntimeOrigin::root(), asset, false));
		assert!(DisabledEgressAssets::<Test>::get(asset).is_none());
		System::assert_last_event(RuntimeEvent::IngressEgress(
			crate::Event::AssetEgressStatusChanged { asset, disabled: false },
		));

		IngressEgress::on_finalize(1);

		// The egress should be sent now
		assert!(ScheduledEgressFetchOrTransfer::<Test>::get().is_empty());
	});
}

#[test]
fn blacklisted_asset_will_not_egress_via_ccm() {
	new_test_ext().execute_with(|| {
		let asset = ETH_ETH;
		let gas_budget = 1000u128;
		let ccm = CcmDepositMetadata {
			source_chain: ForeignChain::Ethereum,
			source_address: Some(ForeignChainAddress::Eth([0xcf; 20].into())),
			channel_metadata: CcmChannelMetadata {
				message: vec![0x00, 0x01, 0x02].try_into().unwrap(),
				gas_budget: 1_000,
				cf_parameters: vec![].try_into().unwrap(),
			},
		};

		assert!(DisabledEgressAssets::<Test>::get(asset).is_none());
		assert_ok!(IngressEgress::enable_or_disable_egress(RuntimeOrigin::root(), asset, true));

		// Eth should be blocked while Flip can be sent
		assert_ok!(IngressEgress::schedule_egress(
			asset,
			1_000,
			ALICE_ETH_ADDRESS,
			Some((ccm.clone(), gas_budget)),
		));
		assert_ok!(IngressEgress::schedule_egress(
			ETH_FLIP,
			1_000,
			ALICE_ETH_ADDRESS,
			Some((ccm.clone(), gas_budget)),
		));

		IngressEgress::on_finalize(1);

		// The egress has not been sent
		assert_eq!(
			ScheduledEgressCcm::<Test>::get(),
			vec![CrossChainMessage {
				egress_id: (ForeignChain::Ethereum, 1),
				asset,
				amount: 1_000,
				destination_address: ALICE_ETH_ADDRESS,
				message: ccm.channel_metadata.message.clone(),
				source_chain: ForeignChain::Ethereum,
				source_address: ccm.source_address.clone(),
				cf_parameters: ccm.channel_metadata.cf_parameters,
				gas_budget,
			}]
		);

		// re-enable the asset for Egress
		assert_ok!(IngressEgress::enable_or_disable_egress(RuntimeOrigin::root(), asset, false));

		IngressEgress::on_finalize(2);

		// The egress should be sent now
		assert!(ScheduledEgressCcm::<Test>::get().is_empty());
	});
}

#[test]
fn egress_below_minimum_deposit_ignored() {
	new_test_ext().execute_with(|| {
		const MIN_EGRESS: u128 = 1_000;
		const AMOUNT: u128 = MIN_EGRESS - 1;

		EgressDustLimit::<Test>::set(ETH_ETH, MIN_EGRESS);

		assert_err!(
			IngressEgress::schedule_egress(ETH_ETH, AMOUNT, ALICE_ETH_ADDRESS, None),
			crate::Error::<Test, _>::BelowEgressDustLimit
		);

		assert!(ScheduledEgressFetchOrTransfer::<Test>::get().is_empty());
	});
}

#[test]
fn can_schedule_swap_egress_to_batch() {
	new_test_ext().execute_with(|| {
		assert_ok!(IngressEgress::schedule_egress(ETH_ETH, 1_000, ALICE_ETH_ADDRESS, None));
		assert_ok!(IngressEgress::schedule_egress(ETH_ETH, 2_000, ALICE_ETH_ADDRESS, None));
		assert_ok!(IngressEgress::schedule_egress(ETH_FLIP, 3_000, BOB_ETH_ADDRESS, None));
		assert_ok!(IngressEgress::schedule_egress(ETH_FLIP, 4_000, BOB_ETH_ADDRESS, None));

		assert_eq!(
			ScheduledEgressFetchOrTransfer::<Test>::get(),
			vec![
				FetchOrTransfer::<Ethereum>::Transfer {
					asset: ETH_ETH,
					amount: 1_000,
					destination_address: ALICE_ETH_ADDRESS,
					egress_id: (ForeignChain::Ethereum, 1),
				},
				FetchOrTransfer::<Ethereum>::Transfer {
					asset: ETH_ETH,
					amount: 2_000,
					destination_address: ALICE_ETH_ADDRESS,
					egress_id: (ForeignChain::Ethereum, 2),
				},
				FetchOrTransfer::<Ethereum>::Transfer {
					asset: ETH_FLIP,
					amount: 3_000,
					destination_address: BOB_ETH_ADDRESS,
					egress_id: (ForeignChain::Ethereum, 3),
				},
				FetchOrTransfer::<Ethereum>::Transfer {
					asset: ETH_FLIP,
					amount: 4_000,
					destination_address: BOB_ETH_ADDRESS,
					egress_id: (ForeignChain::Ethereum, 4),
				},
			]
		);
	});
}

fn request_address_and_deposit(
	who: ChannelId,
	asset: eth::Asset,
) -> (ChannelId, <Ethereum as Chain>::ChainAccount) {
	let (id, address, ..) =
		IngressEgress::request_liquidity_deposit_address(who, asset, 0).unwrap();
	let address: <Ethereum as Chain>::ChainAccount = address.try_into().unwrap();
	assert_ok!(IngressEgress::process_single_deposit(
		address,
		asset,
		1_000,
		(),
		Default::default()
	));
	(id, address)
}

#[test]
fn can_schedule_deposit_fetch() {
	new_test_ext().execute_with(|| {
		assert!(ScheduledEgressFetchOrTransfer::<Test>::get().is_empty());

		request_address_and_deposit(1u64, eth::Asset::Eth);
		request_address_and_deposit(2u64, eth::Asset::Eth);
		request_address_and_deposit(3u64, eth::Asset::Flip);

		assert!(matches!(
			&ScheduledEgressFetchOrTransfer::<Test>::get()[..],
			&[
				FetchOrTransfer::<Ethereum>::Fetch { asset: ETH_ETH, .. },
				FetchOrTransfer::<Ethereum>::Fetch { asset: ETH_ETH, .. },
				FetchOrTransfer::<Ethereum>::Fetch { asset: ETH_FLIP, .. },
			]
		));

		assert_has_event::<Test>(RuntimeEvent::IngressEgress(
			crate::Event::DepositFetchesScheduled { channel_id: 1, asset: eth::Asset::Eth },
		));

		request_address_and_deposit(4u64, eth::Asset::Eth);

		assert!(matches!(
			&ScheduledEgressFetchOrTransfer::<Test>::get()[..],
			&[
				FetchOrTransfer::<Ethereum>::Fetch { asset: ETH_ETH, .. },
				FetchOrTransfer::<Ethereum>::Fetch { asset: ETH_ETH, .. },
				FetchOrTransfer::<Ethereum>::Fetch { asset: ETH_FLIP, .. },
				FetchOrTransfer::<Ethereum>::Fetch { asset: ETH_ETH, .. },
			]
		));
	});
}

#[test]
fn on_finalize_can_send_batch_all() {
	new_test_ext().execute_with(|| {
		assert_ok!(IngressEgress::schedule_egress(ETH_ETH, 1_000, ALICE_ETH_ADDRESS, None));
		assert_ok!(IngressEgress::schedule_egress(ETH_ETH, 2_000, ALICE_ETH_ADDRESS, None));
		assert_ok!(IngressEgress::schedule_egress(ETH_ETH, 3_000, BOB_ETH_ADDRESS, None));
		assert_ok!(IngressEgress::schedule_egress(ETH_ETH, 4_000, BOB_ETH_ADDRESS, None));
		request_address_and_deposit(1u64, eth::Asset::Eth);
		request_address_and_deposit(2u64, eth::Asset::Eth);
		request_address_and_deposit(3u64, eth::Asset::Eth);
		request_address_and_deposit(4u64, eth::Asset::Eth);

		assert_ok!(IngressEgress::schedule_egress(ETH_FLIP, 5_000, ALICE_ETH_ADDRESS, None));
		assert_ok!(IngressEgress::schedule_egress(ETH_FLIP, 6_000, ALICE_ETH_ADDRESS, None));
		assert_ok!(IngressEgress::schedule_egress(ETH_FLIP, 7_000, BOB_ETH_ADDRESS, None));
		assert_ok!(IngressEgress::schedule_egress(ETH_FLIP, 8_000, BOB_ETH_ADDRESS, None));
		request_address_and_deposit(5u64, eth::Asset::Flip);

		// Take all scheduled Egress and Broadcast as batch
		IngressEgress::on_finalize(1);

		assert_has_event::<Test>(RuntimeEvent::IngressEgress(
			crate::Event::BatchBroadcastRequested {
				broadcast_id: 1,
				egress_ids: vec![
					(ForeignChain::Ethereum, 1),
					(ForeignChain::Ethereum, 2),
					(ForeignChain::Ethereum, 3),
					(ForeignChain::Ethereum, 4),
					(ForeignChain::Ethereum, 5),
					(ForeignChain::Ethereum, 6),
					(ForeignChain::Ethereum, 7),
					(ForeignChain::Ethereum, 8),
				],
			},
		));

		assert!(ScheduledEgressFetchOrTransfer::<Test>::get().is_empty());
	});
}

#[test]
fn all_batch_apicall_creation_failure_should_rollback_storage() {
	new_test_ext().execute_with(|| {
		assert_ok!(IngressEgress::schedule_egress(ETH_ETH, 1_000, ALICE_ETH_ADDRESS, None));
		assert_ok!(IngressEgress::schedule_egress(ETH_ETH, 2_000, ALICE_ETH_ADDRESS, None));
		assert_ok!(IngressEgress::schedule_egress(ETH_ETH, 3_000, BOB_ETH_ADDRESS, None));
		assert_ok!(IngressEgress::schedule_egress(ETH_ETH, 4_000, BOB_ETH_ADDRESS, None));
		request_address_and_deposit(1u64, eth::Asset::Eth);
		request_address_and_deposit(2u64, eth::Asset::Eth);
		request_address_and_deposit(3u64, eth::Asset::Eth);
		request_address_and_deposit(4u64, eth::Asset::Eth);

		assert_ok!(IngressEgress::schedule_egress(ETH_FLIP, 5_000, ALICE_ETH_ADDRESS, None));
		assert_ok!(IngressEgress::schedule_egress(ETH_FLIP, 6_000, ALICE_ETH_ADDRESS, None));
		assert_ok!(IngressEgress::schedule_egress(ETH_FLIP, 7_000, BOB_ETH_ADDRESS, None));
		assert_ok!(IngressEgress::schedule_egress(ETH_FLIP, 8_000, BOB_ETH_ADDRESS, None));
		request_address_and_deposit(5u64, eth::Asset::Flip);

		MockEthAllBatch::<MockEthEnvironment>::set_success(false);
		request_address_and_deposit(4u64, eth::Asset::Usdc);

		let scheduled_requests = ScheduledEgressFetchOrTransfer::<Test>::get();

		// Try to send the scheduled egresses via Allbatch apicall. Will fail and so should rollback
		// the ScheduledEgressFetchOrTransfer
		IngressEgress::on_finalize(1);

		assert_eq!(ScheduledEgressFetchOrTransfer::<Test>::get(), scheduled_requests);
	});
}

#[test]
fn addresses_are_getting_reused() {
	new_test_ext()
		// Request 2 deposit addresses and deposit to one of them.
		.request_address_and_deposit(&[
			(
				DepositRequest::Liquidity { lp_account: ALICE, asset: eth::Asset::Eth },
				100u32.into(),
			),
			(DepositRequest::Liquidity { lp_account: ALICE, asset: eth::Asset::Eth }, 0u32.into()),
		])
		.inspect_storage(|deposit_details| {
			assert_eq!(ChannelIdCounter::<Test, _>::get(), deposit_details.len() as u64);
		})
		// Simulate broadcast success.
		.then_process_events(|_ctx, event| match event {
			RuntimeEvent::IngressEgress(PalletEvent::BatchBroadcastRequested {
				broadcast_id,
				..
			}) => Some(broadcast_id),
			_ => None,
		})
		.then_execute_at_next_block(|(channels, broadcast_ids)| {
			assert!(broadcast_ids.len() == 1);
			// This would normally be triggered on broadcast success, should finalise the ingress.
			for id in broadcast_ids {
				MockEgressBroadcaster::dispatch_success_callback(id);
			}
			channels
		})
		.then_execute_at_next_block(|channels| {
			let recycle_block = IngressEgress::expiry_and_recycle_block_height().2;
			BlockHeightProvider::<MockEthereum>::set_block_height(recycle_block);

			channels[0].clone()
		})
		// Check that the used address is now deployed and in the pool of available addresses.
		.inspect_storage(|(_request, channel_id, address)| {
			expect_size_of_address_pool(1);
			// Address 1 is free to use and in the pool of available addresses
			assert_eq!(DepositChannelPool::<Test, _>::get(channel_id).unwrap().address, *address);
		})
		.request_deposit_addresses(&[(DepositRequest::Liquidity {
			lp_account: ALICE,
			asset: eth::Asset::Eth,
		})])
		// The address should have been taken from the pool and the id counter unchanged.
		.inspect_storage(|_| {
			expect_size_of_address_pool(0);
			assert_eq!(ChannelIdCounter::<Test, _>::get(), 2);
		});
}

#[test]
fn proof_address_pool_integrity() {
	new_test_ext().execute_with(|| {
		let channel_details = (0..3)
			.map(|id| request_address_and_deposit(id, eth::Asset::Eth))
			.collect::<Vec<_>>();
		// All addresses in use
		expect_size_of_address_pool(0);
		IngressEgress::on_finalize(1);
		for (_id, address) in channel_details {
			assert_ok!(IngressEgress::finalise_ingress(RuntimeOrigin::root(), vec![address]));
		}
		let recycle_block = IngressEgress::expiry_and_recycle_block_height().2;
		BlockHeightProvider::<MockEthereum>::set_block_height(recycle_block);

		IngressEgress::on_idle(1, Weight::MAX);

		// Expect all addresses to be available
		expect_size_of_address_pool(3);
		request_address_and_deposit(4u64, eth::Asset::Eth);
		// Expect one address to be in use
		expect_size_of_address_pool(2);
	});
}

#[test]
fn create_new_address_while_pool_is_empty() {
	new_test_ext().execute_with(|| {
		let channel_details = (0..2)
			.map(|id| request_address_and_deposit(id, eth::Asset::Eth))
			.collect::<Vec<_>>();
		IngressEgress::on_finalize(1);
		for (_id, address) in channel_details {
			assert_ok!(IngressEgress::finalise_ingress(RuntimeOrigin::root(), vec![address]));
		}
		let recycle_block = IngressEgress::expiry_and_recycle_block_height().2;
		BlockHeightProvider::<MockEthereum>::set_block_height(recycle_block);
		IngressEgress::on_idle(1, Weight::MAX);

		assert_eq!(ChannelIdCounter::<Test>::get(), 2);
		request_address_and_deposit(3u64, eth::Asset::Eth);
		assert_eq!(ChannelIdCounter::<Test>::get(), 2);
		IngressEgress::on_finalize(1);
		assert_eq!(ChannelIdCounter::<Test>::get(), 2);
	});
}

#[test]
fn reused_address_channel_id_matches() {
	new_test_ext().execute_with(|| {
		const CHANNEL_ID: ChannelId = 0;
		let new_channel = DepositChannel::<Ethereum>::generate_new::<
			<Test as crate::Config>::AddressDerivation,
		>(CHANNEL_ID, eth::Asset::Eth)
		.unwrap();
		DepositChannelPool::<Test, _>::insert(CHANNEL_ID, new_channel.clone());
		let (reused_channel_id, reused_address, ..) = IngressEgress::open_channel(
			&ALICE,
			eth::Asset::Eth,
			ChannelAction::LiquidityProvision { lp_account: 0 },
			0,
		)
		.unwrap();
		// The reused details should be the same as before.
		assert_eq!(new_channel.channel_id, reused_channel_id);
		assert_eq!(new_channel.address, reused_address);
	});
}

#[test]
fn can_process_ccm_deposit() {
	new_test_ext().execute_with(|| {
		let from_asset = eth::Asset::Flip;
		let to_asset = Asset::Eth;
		let destination_address = ForeignChainAddress::Eth(Default::default());
		let channel_metadata = CcmChannelMetadata {
			message: vec![0x00, 0x01, 0x02].try_into().unwrap(),
			gas_budget: 1_000,
			cf_parameters: vec![].try_into().unwrap(),
		};
		let ccm = CcmDepositMetadata {
			source_chain: ForeignChain::Ethereum,
			source_address: None,
			channel_metadata: channel_metadata.clone(),
		};
		let amount = 5_000;

		// Register swap deposit with CCM

		let (_, deposit_address, ..) = IngressEgress::request_swap_deposit_address(
			from_asset,
			to_asset,
			destination_address.clone(),
			0,
			1,
			Some(channel_metadata),
			0,
		)
		.unwrap();

		let deposit_address: TargetChainAccount<Test, _> = deposit_address.try_into().unwrap();

		assert_eq!(
			DepositChannelLookup::<Test>::get(deposit_address).unwrap().opened_at,
			BlockHeightProvider::<MockEthereum>::get_block_height()
		);

		// Making a deposit should trigger CcmHandler.
		assert_ok!(IngressEgress::process_single_deposit(
			deposit_address,
			from_asset,
			amount,
			(),
			Default::default()
		));
		assert_eq!(
			MockCcmHandler::get_ccm_requests(),
			vec![CcmRequest {
				source_asset: from_asset.into(),
				deposit_amount: amount,
				destination_asset: to_asset,
				destination_address,
				deposit_metadata: ccm,
				origin: SwapOrigin::DepositChannel {
					deposit_address: MockAddressConverter::to_encoded_address(
						deposit_address.into()
					),
					channel_id: 1,
					deposit_block_height: Default::default()
				}
			}]
		);
	});
}

#[test]
fn can_egress_ccm() {
	new_test_ext().execute_with(|| {
		let destination_address: H160 = [0x01; 20].into();
		let destination_asset = eth::Asset::Eth;
		const GAS_BUDGET: u128 = 1_000;
		let ccm = CcmDepositMetadata {
			source_chain: ForeignChain::Ethereum,
			source_address: Some(ForeignChainAddress::Eth([0xcf; 20].into())),
			channel_metadata: CcmChannelMetadata {
				message: vec![0x00, 0x01, 0x02].try_into().unwrap(),
				gas_budget: GAS_BUDGET,
				cf_parameters: vec![].try_into().unwrap(),
			}
		};

		let amount = 5_000;
		let ScheduledEgressDetails { egress_id, .. } = IngressEgress::schedule_egress(
			destination_asset,
			amount,
			destination_address,
			Some((ccm.clone(), GAS_BUDGET))
		).expect("Egress should succeed");

		assert!(ScheduledEgressFetchOrTransfer::<Test>::get().is_empty());
		assert_eq!(ScheduledEgressCcm::<Test>::get(), vec![
			CrossChainMessage {
				egress_id,
				asset: destination_asset,
				amount,
				destination_address,
				message: ccm.channel_metadata.message.clone(),
				cf_parameters: vec![].try_into().unwrap(),
				source_chain: ForeignChain::Ethereum,
				source_address: Some(ForeignChainAddress::Eth([0xcf; 20].into())),
				gas_budget: GAS_BUDGET,
			}
		]);

		// Send the scheduled ccm in on_finalize
		IngressEgress::on_finalize(1);

		// Check that the CCM should be egressed
		assert_eq!(MockEgressBroadcaster::get_pending_api_calls(), vec![<MockEthereumApiCall<MockEthEnvironment> as ExecutexSwapAndCall<Ethereum>>::new_unsigned(
			TransferAssetParams {
				asset: destination_asset,
				amount,
				to: destination_address
			},
			ccm.source_chain,
			ccm.source_address,
			GAS_BUDGET,
			ccm.channel_metadata.message.to_vec(),
		).unwrap()]);

		// Storage should be cleared
		assert_eq!(ScheduledEgressCcm::<Test>::decode_len(), Some(0));
	});
}

#[test]
fn multi_deposit_includes_deposit_beyond_recycle_height() {
	const ETH: eth::Asset = eth::Asset::Eth;
	new_test_ext()
		.then_execute_at_next_block(|_| {
			let (_, address, ..) =
				IngressEgress::request_liquidity_deposit_address(ALICE, ETH, 0).unwrap();
			let address: <Ethereum as Chain>::ChainAccount = address.try_into().unwrap();
			let recycles_at = IngressEgress::expiry_and_recycle_block_height().2;
			(address, recycles_at)
		})
		.then_execute_at_next_block(|(address, recycles_at)| {
			BlockHeightProvider::<MockEthereum>::set_block_height(recycles_at);
			address
		})
		.then_execute_at_next_block(|address| {
			let (_, address2, ..) =
				IngressEgress::request_liquidity_deposit_address(ALICE, ETH, 0).unwrap();
			let address2: <Ethereum as Chain>::ChainAccount = address2.try_into().unwrap();
			(address, address2)
		})
		.then_execute_at_next_block(|(address, address2)| {
			IngressEgress::process_deposit_witnesses(
				vec![
					DepositWitness {
						deposit_address: address,
						asset: ETH,
						amount: 1,
						deposit_details: Default::default(),
					},
					DepositWitness {
						deposit_address: address2,
						asset: ETH,
						amount: 1,
						deposit_details: Default::default(),
					},
				],
				// block height is purely informative.
				BlockHeightProvider::<MockEthereum>::get_block_height(),
			)
			.unwrap();
			(address, address2)
		})
		.then_process_events(|_, event| match event {
			RuntimeEvent::IngressEgress(crate::Event::DepositWitnessRejected { .. }) |
			RuntimeEvent::IngressEgress(crate::Event::DepositReceived { .. }) => Some(event),
			_ => None,
		})
		.inspect_context(|((expected_rejected_address, expected_accepted_address), emitted)| {
			assert_eq!(emitted.len(), 2);
			assert!(emitted.iter().any(|e| matches!(
			e,
			RuntimeEvent::IngressEgress(
				crate::Event::DepositWitnessRejected {
					deposit_witness,
					..
				}) if deposit_witness.deposit_address == *expected_rejected_address
			)),);
			assert!(emitted.iter().any(|e| matches!(
			e,
			RuntimeEvent::IngressEgress(
				crate::Event::DepositReceived {
					deposit_address,
					..
				}) if deposit_address == expected_accepted_address
			)),);
		});
}

#[test]
fn multi_use_deposit_address_different_blocks() {
	const ETH: eth::Asset = eth::Asset::Eth;

	new_test_ext()
		.then_execute_at_next_block(|_| request_address_and_deposit(ALICE, ETH))
		.then_execute_at_next_block(|(_, deposit_address)| {
			IngressEgress::process_deposit_witnesses(
				vec![DepositWitness {
					deposit_address,
					asset: ETH,
					amount: 1,
					deposit_details: Default::default(),
				}],
				// block height is purely informative.
				BlockHeightProvider::<MockEthereum>::get_block_height(),
			)
			.unwrap();
			deposit_address
		})
		.then_execute_at_next_block(|deposit_address| {
			assert_ok!(Pallet::<Test, _>::process_single_deposit(
				deposit_address,
				ETH,
				1,
				(),
				Default::default()
			));
			let recycle_block = IngressEgress::expiry_and_recycle_block_height().2;
			BlockHeightProvider::<MockEthereum>::set_block_height(recycle_block);

			deposit_address
		})
		// The channel should be closed at the next block.
		.then_execute_at_next_block(|deposit_address| {
			IngressEgress::process_deposit_witnesses(
				vec![DepositWitness {
					deposit_address,
					asset: ETH,
					amount: 1,
					deposit_details: Default::default(),
				}],
				// block height is purely informative.
				BlockHeightProvider::<MockEthereum>::get_block_height(),
			)
			.unwrap();
			deposit_address
		})
		.then_process_events(|_, event| match event {
			RuntimeEvent::IngressEgress(crate::Event::DepositWitnessRejected {
				deposit_witness,
				..
			}) => Some(deposit_witness.deposit_address),
			_ => None,
		})
		.inspect_context(|(expected_address, emitted)| {
			assert_eq!(*emitted, vec![*expected_address]);
		});
}

#[test]
fn multi_use_deposit_same_block() {
	// Use FLIP because ETH doesn't trigger a second fetch.
	const FLIP: eth::Asset = eth::Asset::Flip;
	const DEPOSIT_AMOUNT: <Ethereum as Chain>::ChainAmount = 1_000;
	new_test_ext()
		.request_deposit_addresses(&[DepositRequest::Liquidity { lp_account: ALICE, asset: FLIP }])
		.map_context(|mut ctx| {
			assert!(ctx.len() == 1);
			ctx.pop().unwrap()
		})
		.inspect_storage(|(_, _, deposit_address)| {
			assert!(
				DepositChannelLookup::<Test, _>::get(deposit_address)
					.unwrap()
					.deposit_channel
					.state == cf_chains::evm::DeploymentStatus::Undeployed
			);
		})
		.then_execute_at_next_block(|(request, channel_id, deposit_address)| {
			let asset = request.source_asset();
			IngressEgress::process_deposit_witnesses(
				vec![
					DepositWitness {
						deposit_address,
						asset,
						amount: MinimumDeposit::<Test>::get(asset) + DEPOSIT_AMOUNT,
						deposit_details: Default::default(),
					},
					DepositWitness {
						deposit_address,
						asset,
						amount: MinimumDeposit::<Test>::get(asset) + DEPOSIT_AMOUNT,
						deposit_details: Default::default(),
					},
				],
				Default::default(),
			)
			.unwrap();
			(request, channel_id, deposit_address)
		})
		.inspect_storage(|(_, channel_id, deposit_address)| {
			assert_eq!(
				DepositChannelLookup::<Test, _>::get(deposit_address)
					.unwrap()
					.deposit_channel
					.state,
				cf_chains::evm::DeploymentStatus::Pending,
			);
			let scheduled_fetches = ScheduledEgressFetchOrTransfer::<Test, _>::get();
			let pending_api_calls = MockEgressBroadcaster::get_pending_api_calls();
			let pending_callbacks = MockEgressBroadcaster::get_success_pending_callbacks();
			assert!(scheduled_fetches.len() == 1);
			assert!(pending_api_calls.len() == 1);
			assert!(pending_callbacks.len() == 1);
			assert!(
				matches!(
					scheduled_fetches.last().unwrap(),
					FetchOrTransfer::Fetch {
						asset: FLIP,
						..
					}
				),
				"Expected one pending fetch to still be scheduled for the deposit address, got: {:?}",
				scheduled_fetches
			);
			assert!(
				matches!(
					pending_api_calls.last().unwrap(),
					MockEthereumApiCall::AllBatch(MockEthAllBatch {
						fetch_params,
						..
					}) if matches!(
						fetch_params.last().unwrap().deposit_fetch_id,
						EvmFetchId::DeployAndFetch(id) if id == *channel_id
					)
				),
				"Expected one AllBatch apicall to be scheduled for address deployment, got {:?}.",
				pending_api_calls
			);
			assert!(matches!(
				pending_callbacks.last().unwrap(),
				RuntimeCall::IngressEgress(PalletCall::finalise_ingress { .. })
			));
		})
		.then_execute_at_next_block(|ctx| {
			MockEgressBroadcaster::dispatch_all_success_callbacks();
			ctx
		})
		.inspect_storage(|(_, _, deposit_address)| {
			assert_eq!(
				DepositChannelLookup::<Test, _>::get(deposit_address)
					.unwrap()
					.deposit_channel
					.state,
				cf_chains::evm::DeploymentStatus::Deployed
			);
			let scheduled_fetches = ScheduledEgressFetchOrTransfer::<Test, _>::get();
			let pending_api_calls = MockEgressBroadcaster::get_pending_api_calls();
			let pending_callbacks = MockEgressBroadcaster::get_success_pending_callbacks();
			assert!(scheduled_fetches.is_empty());
			assert!(pending_api_calls.len() == 2);
			assert!(pending_callbacks.len() == 1);
			assert!(
				matches!(
					&pending_api_calls[1],
					MockEthereumApiCall::AllBatch(MockEthAllBatch {
						fetch_params,
						..
					}) if matches!(
						fetch_params.last().unwrap().deposit_fetch_id,
						EvmFetchId::Fetch(address) if address == *deposit_address
					)
				),
				"Expected a new AllBatch apicall to be scheduled to fetch from a deployed address, got {:?}.",
				pending_api_calls
			);
		});
}

#[test]
fn can_set_minimum_deposit() {
	new_test_ext().execute_with(|| {
		let asset = eth::Asset::Eth;
		let minimum_deposit = 1_500u128;
		assert_eq!(MinimumDeposit::<Test>::get(asset), 0);
		// Set the new minimum deposits
		assert_ok!(IngressEgress::update_pallet_config(
			RuntimeOrigin::root(),
			vec![PalletConfigUpdate::<Test, _>::SetMinimumDeposit { asset, minimum_deposit }]
				.try_into()
				.unwrap()
		));

		assert_eq!(MinimumDeposit::<Test>::get(asset), minimum_deposit);

		System::assert_last_event(RuntimeEvent::IngressEgress(
			crate::Event::<Test>::MinimumDepositSet { asset, minimum_deposit },
		));
	});
}

#[test]
fn deposits_below_minimum_are_rejected() {
	new_test_ext().execute_with(|| {
		let eth = eth::Asset::Eth;
		let flip = eth::Asset::Flip;
		let default_deposit_amount = 1_000;

		// Set minimum deposit
		assert_ok!(IngressEgress::update_pallet_config(
			RuntimeOrigin::root(),
			vec![
				PalletConfigUpdate::<Test, _>::SetMinimumDeposit {
					asset: eth,
					minimum_deposit: 1_500
				},
				PalletConfigUpdate::<Test, _>::SetMinimumDeposit {
					asset: flip,
					minimum_deposit: default_deposit_amount
				},
			]
			.try_into()
			.unwrap()
		));

		// Observe that eth deposit gets rejected.
		let (_, deposit_address) = request_address_and_deposit(0, eth);
		System::assert_last_event(RuntimeEvent::IngressEgress(
			crate::Event::<Test>::DepositIgnored {
				deposit_address,
				asset: eth,
				amount: default_deposit_amount,
				deposit_details: Default::default(),
				reason: DepositIgnoredReason::BelowMinimumDeposit,
			},
		));

		const LP_ACCOUNT: u64 = 0;
		// Flip deposit should succeed.
		let (_, deposit_address) = request_address_and_deposit(LP_ACCOUNT, flip);
		System::assert_last_event(RuntimeEvent::IngressEgress(
			crate::Event::<Test>::DepositReceived {
				deposit_address,
				asset: flip,
				amount: default_deposit_amount,
				deposit_details: Default::default(),
				ingress_fee: 0,
				action: DepositAction::LiquidityProvision { lp_account: LP_ACCOUNT },
			},
		));
	});
}

#[test]
fn deposits_ingress_fee_exceeding_deposit_amount_rejected() {
	const ASSET: cf_chains::assets::eth::Asset = eth::Asset::Eth;
	const DEPOSIT_AMOUNT: u128 = 500;

	new_test_ext().execute_with(|| {
		// Set Eth fees to some arbitrary value, high enough for our test swap
		TrackedDataProvider::<Ethereum>::set_tracked_data(cf_chains::eth::EthereumTrackedData {
			base_fee: 100,
			priority_fee: 0,
		});

		let (_id, address, ..) =
			IngressEgress::request_liquidity_deposit_address(ALICE, ASSET, 0).unwrap();
		let deposit_address = address.try_into().unwrap();

		// Swap a low enough amount such that it gets swallowed by fees
		let deposit_detail: DepositWitness<Ethereum> = DepositWitness::<Ethereum> {
			deposit_address,
			asset: ASSET,
			amount: DEPOSIT_AMOUNT,
			deposit_details: (),
		};
		assert_ok!(IngressEgress::process_deposit_witnesses(
			vec![deposit_detail.clone()],
			Default::default(),
		));
		// Observe the DepositIgnored Event
		System::assert_last_event(RuntimeEvent::IngressEgress(
			crate::Event::<Test>::DepositIgnored {
				deposit_address,
				asset: ASSET,
				amount: DEPOSIT_AMOUNT,
				deposit_details: (),
				reason: DepositIgnoredReason::NotEnoughToPayFees,
			},
		));

		// Set fees back to 0 and try the same swap
		TrackedDataProvider::<Ethereum>::set_tracked_data(cf_chains::eth::EthereumTrackedData {
			base_fee: 0,
			priority_fee: 0,
		});
		assert_ok!(IngressEgress::process_deposit_witnesses(
			vec![deposit_detail],
			Default::default(),
		));
		// Observe the DepositReceived Event
		System::assert_last_event(RuntimeEvent::IngressEgress(
			crate::Event::<Test>::DepositReceived {
				deposit_address,
				asset: ASSET,
				amount: DEPOSIT_AMOUNT,
				deposit_details: (),
				ingress_fee: 0,
				action: DepositAction::LiquidityProvision { lp_account: ALICE },
			},
		));
	});
}

#[test]
fn handle_pending_deployment() {
	const ETH: eth::Asset = eth::Asset::Eth;
	new_test_ext().execute_with(|| {
		// Initial request.
		let (_, deposit_address) = request_address_and_deposit(ALICE, eth::Asset::Eth);
		assert_eq!(ScheduledEgressFetchOrTransfer::<Test, _>::decode_len().unwrap_or_default(), 1);
		// Process deposits.
		IngressEgress::on_finalize(1);
		assert_eq!(ScheduledEgressFetchOrTransfer::<Test, _>::decode_len().unwrap_or_default(), 0);
		// Process deposit again the same address.
		Pallet::<Test, _>::process_single_deposit(deposit_address, ETH, 1, (), Default::default())
			.unwrap();
		// None-pending requests can still be sent
		request_address_and_deposit(1u64, eth::Asset::Eth);
		request_address_and_deposit(2u64, eth::Asset::Eth);
		assert_eq!(ScheduledEgressFetchOrTransfer::<Test, _>::decode_len().unwrap_or_default(), 3);
		// Process deposit again.
		IngressEgress::on_finalize(1);
		assert_eq!(ScheduledEgressFetchOrTransfer::<Test, _>::decode_len().unwrap_or_default(), 1);
		// Now finalize the first fetch and deploy the address with that.
		assert_ok!(IngressEgress::finalise_ingress(RuntimeOrigin::root(), vec![deposit_address]));
		assert_eq!(ScheduledEgressFetchOrTransfer::<Test, _>::decode_len().unwrap_or_default(), 1);
		// Process deposit again amd expect the fetch request to be picked up.
		IngressEgress::on_finalize(1);
		assert_eq!(ScheduledEgressFetchOrTransfer::<Test, _>::decode_len().unwrap_or_default(), 0);
	});
}

#[test]
fn handle_pending_deployment_same_block() {
	new_test_ext().execute_with(|| {
		// Initial request.
		let (_, deposit_address) = request_address_and_deposit(ALICE, eth::Asset::Eth);
		Pallet::<Test, _>::process_single_deposit(
			deposit_address,
			eth::Asset::Eth,
			1,
			(),
			Default::default(),
		)
		.unwrap();
		// Expect to have two fetch requests.
		assert_eq!(ScheduledEgressFetchOrTransfer::<Test, _>::decode_len().unwrap_or_default(), 2);
		// Process deposits.
		IngressEgress::on_finalize(1);
		// Expect only one fetch request processed in one block. Note: This not the most performant
		// solution, but also an edge case. Maybe we can improve this in the future.
		assert_eq!(ScheduledEgressFetchOrTransfer::<Test, _>::decode_len().unwrap_or_default(), 1);
		// Process deposit (again).
		IngressEgress::on_finalize(2);
		// Expect the request still to be in the queue.
		assert_eq!(ScheduledEgressFetchOrTransfer::<Test, _>::decode_len().unwrap_or_default(), 1);
		// Simulate the finalization of the first fetch request.
		assert_ok!(IngressEgress::finalise_ingress(RuntimeOrigin::root(), vec![deposit_address]));
		// Process deposit (again).
		IngressEgress::on_finalize(3);
		// All fetch requests should be processed.
		assert_eq!(ScheduledEgressFetchOrTransfer::<Test, _>::decode_len().unwrap_or_default(), 0);
	});
}

#[test]
fn channel_reuse_with_different_assets() {
	const ASSET_1: eth::Asset = eth::Asset::Eth;
	const ASSET_2: eth::Asset = eth::Asset::Flip;
	new_test_ext()
		// First, request a deposit address and use it, then close it so it gets recycled.
		.request_address_and_deposit(&[(
			DepositRequest::Liquidity { lp_account: ALICE, asset: ASSET_1 },
			100_000,
		)])
		.map_context(|mut result| result.pop().unwrap())
		.then_execute_at_next_block(|ctx| {
			// Dispatch callbacks to finalise the ingress.
			MockEgressBroadcaster::dispatch_all_success_callbacks();
			ctx
		})
		.inspect_storage(|(request, _, address)| {
			let asset = request.source_asset();
			assert_eq!(asset, ASSET_1);
			assert!(
				DepositChannelLookup::<Test, _>::get(address).unwrap().deposit_channel.asset ==
					asset
			);
		})
		.then_execute_at_next_block(|(_, channel_id, _)| {
			let recycle_block = IngressEgress::expiry_and_recycle_block_height().2;
			BlockHeightProvider::<MockEthereum>::set_block_height(recycle_block);
			channel_id
		})
		.inspect_storage(|channel_id| {
			assert!(DepositChannelLookup::<Test, _>::get(ALICE_ETH_ADDRESS).is_none());
			assert!(
				DepositChannelPool::<Test, _>::iter_values().next().unwrap().channel_id ==
					*channel_id
			);
		})
		// Request a new address with a different asset.
		.request_deposit_addresses(&[DepositRequest::Liquidity {
			lp_account: ALICE,
			asset: ASSET_2,
		}])
		.map_context(|mut result| result.pop().unwrap())
		// Ensure that the deposit channel's asset is updated.
		.inspect_storage(|(request, _, address)| {
			let asset = request.source_asset();
			assert_eq!(asset, ASSET_2);
			assert!(
				DepositChannelLookup::<Test, _>::get(address).unwrap().deposit_channel.asset ==
					asset
			);
		});
}

/// This is the sequence we're testing.
/// 1. Request deposit address
/// 2. Deposit to address when it's almost expired
/// 3. The channel is expired
/// 4. We need to finalise the ingress, by fetching
/// 5. The fetch should succeed.
#[test]
fn ingress_finalisation_succeeds_after_channel_expired_but_not_recycled() {
	new_test_ext().execute_with(|| {
		assert!(ScheduledEgressFetchOrTransfer::<Test>::get().is_empty(), "Is empty after genesis");

		request_address_and_deposit(ALICE, eth::Asset::Eth);

		// Because we're only *expiring* and not recycling, we should still be able to fetch.
		let expiry_block = IngressEgress::expiry_and_recycle_block_height().1;
		BlockHeightProvider::<MockEthereum>::set_block_height(expiry_block);

		IngressEgress::on_idle(1, Weight::MAX);

		IngressEgress::on_finalize(1);

		assert!(ScheduledEgressFetchOrTransfer::<Test>::get().is_empty(),);
	});
}

#[test]
fn can_store_failed_vault_transfers() {
	new_test_ext().execute_with(|| {
		let epoch = MockEpochInfo::epoch_index();
		let asset = eth::Asset::Eth;
		let amount = 1_000_000u128;
		let destination_address = [0xcf; 20].into();

		assert_ok!(IngressEgress::vault_transfer_failed(
			RuntimeOrigin::root(),
			asset,
			amount,
			destination_address,
		));

		let broadcast_id = 1;
		assert_has_event::<Test>(RuntimeEvent::IngressEgress(
			PalletEvent::TransferFallbackRequested {
				asset,
				amount,
				destination_address,
				broadcast_id,
			},
		));
		assert_eq!(
			FailedForeignChainCalls::<Test>::get(epoch),
			vec![FailedForeignChainCall { broadcast_id, original_epoch: epoch }]
		);
	});
}

#[test]
fn basic_balance_tracking() {
	const ETH_DEPOSIT_AMOUNT: u128 = 1_000;
	const FLIP_DEPOSIT_AMOUNT: u128 = 2_000;
	const USDC_DEPOSIT_AMOUNT: u128 = 3_000;
	const FLIP_EGRESS_AMOUNT: u128 = 500;

	new_test_ext()
		.check_deposit_balances(&[
			(eth::Asset::Eth, 0),
			(eth::Asset::Flip, 0),
			(eth::Asset::Usdc, 0),
		])
		.request_address_and_deposit(&[(
			DepositRequest::Liquidity { lp_account: ALICE, asset: eth::Asset::Eth },
			ETH_DEPOSIT_AMOUNT,
		)])
		.check_deposit_balances(&[
			(eth::Asset::Eth, ETH_DEPOSIT_AMOUNT),
			(eth::Asset::Flip, 0),
			(eth::Asset::Usdc, 0),
		])
		.request_address_and_deposit(&[(
			DepositRequest::Liquidity { lp_account: ALICE, asset: eth::Asset::Flip },
			FLIP_DEPOSIT_AMOUNT,
		)])
		.check_deposit_balances(&[
			(eth::Asset::Eth, ETH_DEPOSIT_AMOUNT),
			(eth::Asset::Flip, FLIP_DEPOSIT_AMOUNT),
			(eth::Asset::Usdc, 0),
		])
		.request_address_and_deposit(&[(
			DepositRequest::Liquidity { lp_account: ALICE, asset: eth::Asset::Usdc },
			USDC_DEPOSIT_AMOUNT,
		)])
		.check_deposit_balances(&[
			(eth::Asset::Eth, ETH_DEPOSIT_AMOUNT),
			(eth::Asset::Flip, FLIP_DEPOSIT_AMOUNT),
			(eth::Asset::Usdc, USDC_DEPOSIT_AMOUNT),
		])
		.request_address_and_deposit(&[(
			DepositRequest::Liquidity { lp_account: ALICE, asset: eth::Asset::Eth },
			ETH_DEPOSIT_AMOUNT,
		)])
		.check_deposit_balances(&[
			(eth::Asset::Eth, ETH_DEPOSIT_AMOUNT * 2),
			(eth::Asset::Flip, FLIP_DEPOSIT_AMOUNT),
			(eth::Asset::Usdc, USDC_DEPOSIT_AMOUNT),
		])
		.request_address_and_deposit(&[(
			DepositRequest::SimpleSwap {
				source_asset: eth::Asset::Eth,
				destination_asset: eth::Asset::Flip,
				destination_address: ForeignChainAddress::Eth(Default::default()),
			},
			ETH_DEPOSIT_AMOUNT,
		)])
		.check_deposit_balances(&[
			(eth::Asset::Eth, ETH_DEPOSIT_AMOUNT * 3),
			// The ETH-FLIP swap uses the mock's hardcoded rate of 1:1.
			(eth::Asset::Flip, FLIP_DEPOSIT_AMOUNT - ETH_DEPOSIT_AMOUNT),
			(eth::Asset::Usdc, USDC_DEPOSIT_AMOUNT),
		])
		// Trigger a non-swap transfer.
		.then_execute_at_next_block(|_| {
			assert_ok!(<IngressEgress as EgressApi<Ethereum>>::schedule_egress(
				eth::Asset::Flip,
				FLIP_EGRESS_AMOUNT,
				Default::default(),
				None
			));
		})
		.check_deposit_balances(&[
			(eth::Asset::Eth, ETH_DEPOSIT_AMOUNT * 3),
			(eth::Asset::Flip, FLIP_DEPOSIT_AMOUNT - ETH_DEPOSIT_AMOUNT - FLIP_EGRESS_AMOUNT),
			(eth::Asset::Usdc, USDC_DEPOSIT_AMOUNT),
		]);
}

#[test]
fn test_default_empty_amounts() {
	let mut channel_recycle_blocks = Default::default();
	let can_recycle = IngressEgress::can_and_cannot_recycle(&mut channel_recycle_blocks, 0, 0);

	assert_eq!(can_recycle, vec![]);
	assert_eq!(channel_recycle_blocks, vec![]);
}

#[test]
fn test_cannot_recycle_if_block_number_less_than_current_height() {
	let maximum_recyclable_number = 2;
	let mut channel_recycle_blocks =
		(1u64..5).map(|i| (i, H160::from([i as u8; 20]))).collect::<Vec<_>>();
	let current_block_height = 3;

	let can_recycle = IngressEgress::can_and_cannot_recycle(
		&mut channel_recycle_blocks,
		maximum_recyclable_number,
		current_block_height,
	);

	assert_eq!(can_recycle, vec![H160::from([1u8; 20]), H160::from([2; 20])]);
	assert_eq!(
		channel_recycle_blocks,
		vec![(3, H160::from([3u8; 20])), (4, H160::from([4u8; 20]))]
	);
}

// Same test as above, but lower maximum recyclable number
#[test]
fn test_can_only_recycle_up_to_max_amount() {
	let maximum_recyclable_number = 1;
	let mut channel_recycle_blocks =
		(1u64..5).map(|i| (i, H160::from([i as u8; 20]))).collect::<Vec<_>>();
	let current_block_height = 3;

	let can_recycle = IngressEgress::can_and_cannot_recycle(
		&mut channel_recycle_blocks,
		maximum_recyclable_number,
		current_block_height,
	);

	assert_eq!(can_recycle, vec![H160::from([1u8; 20])]);
	assert_eq!(
		channel_recycle_blocks,
		vec![(2, H160::from([2; 20])), (3, H160::from([3u8; 20])), (4, H160::from([4u8; 20]))]
	);
}

#[test]
fn none_can_be_recycled_due_to_low_block_number() {
	let maximum_recyclable_number = 4;
	let mut channel_recycle_blocks =
		(1u64..5).map(|i| (i, H160::from([i as u8; 20]))).collect::<Vec<_>>();
	let current_block_height = 0;

	let can_recycle = IngressEgress::can_and_cannot_recycle(
		&mut channel_recycle_blocks,
		maximum_recyclable_number,
		current_block_height,
	);

	assert!(can_recycle.is_empty());
	assert_eq!(
		channel_recycle_blocks,
		vec![
			(1, H160::from([1u8; 20])),
			(2, H160::from([2; 20])),
			(3, H160::from([3; 20])),
			(4, H160::from([4; 20]))
		]
	);
}

#[test]
fn all_can_be_recycled() {
	let maximum_recyclable_number = 4;
	let mut channel_recycle_blocks =
		(1u64..5).map(|i| (i, H160::from([i as u8; 20]))).collect::<Vec<_>>();
	let current_block_height = 4;

	let can_recycle = IngressEgress::can_and_cannot_recycle(
		&mut channel_recycle_blocks,
		maximum_recyclable_number,
		current_block_height,
	);

	assert_eq!(
		can_recycle,
		vec![H160::from([1u8; 20]), H160::from([2; 20]), H160::from([3; 20]), H160::from([4; 20])]
	);
	assert!(channel_recycle_blocks.is_empty());
}

#[test]
fn failed_ccm_is_stored() {
	new_test_ext().execute_with(|| {
		let epoch = MockEpochInfo::epoch_index();
		let broadcast_id = 1;
		assert_eq!(FailedForeignChainCalls::<Test>::get(epoch), vec![]);

		assert_ok!(IngressEgress::ccm_broadcast_failed(RuntimeOrigin::root(), broadcast_id,));

		assert_eq!(
			FailedForeignChainCalls::<Test>::get(epoch),
			vec![FailedForeignChainCall { broadcast_id, original_epoch: epoch }]
		);
		System::assert_last_event(RuntimeEvent::IngressEgress(
			crate::Event::<Test>::CcmBroadcastFailed { broadcast_id },
		));
	});
}

#[test]
fn on_finalize_handles_failed_calls() {
	new_test_ext().execute_with(|| {
		// Advance to Epoch 1 so the expiry logic start to work.
		let epoch = 1u32;
		MockEpochInfo::set_epoch(epoch);
		let destination_address = [0xcf; 20].into();
		assert_eq!(FailedForeignChainCalls::<Test>::get(epoch), vec![]);

		assert_ok!(IngressEgress::vault_transfer_failed(
			RuntimeOrigin::root(),
			eth::Asset::Eth,
			1_000_000,
			destination_address
		));
		assert_ok!(IngressEgress::ccm_broadcast_failed(RuntimeOrigin::root(), 12,));
		assert_ok!(IngressEgress::ccm_broadcast_failed(RuntimeOrigin::root(), 13,));

		assert_eq!(
			FailedForeignChainCalls::<Test>::get(epoch),
			vec![
				FailedForeignChainCall { broadcast_id: 1, original_epoch: epoch },
				FailedForeignChainCall { broadcast_id: 12, original_epoch: epoch },
				FailedForeignChainCall { broadcast_id: 13, original_epoch: epoch }
			]
		);

		// on-finalize do nothing
		IngressEgress::on_finalize(0);

		assert_eq!(
			FailedForeignChainCalls::<Test>::get(epoch),
			vec![
				FailedForeignChainCall { broadcast_id: 1, original_epoch: epoch },
				FailedForeignChainCall { broadcast_id: 12, original_epoch: epoch },
				FailedForeignChainCall { broadcast_id: 13, original_epoch: epoch }
			]
		);

		// Advance into the next epoch
		MockEpochInfo::set_epoch(epoch + 1);

		// Resign 1 call per block
		IngressEgress::on_finalize(1);
		System::assert_last_event(RuntimeEvent::IngressEgress(
			crate::Event::<Test>::FailedForeignChainCallResigned {
				broadcast_id: 13,
				threshold_signature_id: 2,
			},
		));
		assert_eq!(MockEgressBroadcaster::resigned_call(), Some(13u32));
		assert_eq!(
			FailedForeignChainCalls::<Test>::get(epoch),
			vec![
				FailedForeignChainCall { broadcast_id: 1, original_epoch: epoch },
				FailedForeignChainCall { broadcast_id: 12, original_epoch: epoch },
			]
		);
		assert_eq!(
			FailedForeignChainCalls::<Test>::get(epoch + 1),
			vec![FailedForeignChainCall { broadcast_id: 13, original_epoch: epoch }]
		);

		// Resign the 2nd call
		IngressEgress::on_finalize(2);
		System::assert_last_event(RuntimeEvent::IngressEgress(
			crate::Event::<Test>::FailedForeignChainCallResigned {
				broadcast_id: 12,
				threshold_signature_id: 3,
			},
		));
		assert_eq!(MockEgressBroadcaster::resigned_call(), Some(12u32));
		assert_eq!(
			FailedForeignChainCalls::<Test>::get(epoch),
			vec![FailedForeignChainCall { broadcast_id: 1, original_epoch: epoch }]
		);
		assert_eq!(
			FailedForeignChainCalls::<Test>::get(epoch + 1),
			vec![
				FailedForeignChainCall { broadcast_id: 13, original_epoch: epoch },
				FailedForeignChainCall { broadcast_id: 12, original_epoch: epoch }
			]
		);
		// Resign the last call
		IngressEgress::on_finalize(3);
		System::assert_last_event(RuntimeEvent::IngressEgress(
			crate::Event::<Test>::FailedForeignChainCallResigned {
				broadcast_id: 1,
				threshold_signature_id: 4,
			},
		));
		assert_eq!(MockEgressBroadcaster::resigned_call(), Some(1u32));
		assert_eq!(FailedForeignChainCalls::<Test>::get(epoch), vec![]);
		assert_eq!(
			FailedForeignChainCalls::<Test>::get(epoch + 1),
			vec![
				FailedForeignChainCall { broadcast_id: 13, original_epoch: epoch },
				FailedForeignChainCall { broadcast_id: 12, original_epoch: epoch },
				FailedForeignChainCall { broadcast_id: 1, original_epoch: epoch }
			]
		);

		// Failed calls are removed in the next epoch, 1 at a time.
		MockEpochInfo::set_epoch(epoch + 2);
		IngressEgress::on_finalize(4);
		System::assert_last_event(RuntimeEvent::IngressEgress(
			crate::Event::<Test>::FailedForeignChainCallExpired { broadcast_id: 1 },
		));
		assert_eq!(FailedForeignChainCalls::<Test>::get(epoch), vec![]);
		assert_eq!(
			FailedForeignChainCalls::<Test>::get(epoch + 1),
			vec![
				FailedForeignChainCall { broadcast_id: 13, original_epoch: epoch },
				FailedForeignChainCall { broadcast_id: 12, original_epoch: epoch }
			]
		);

		IngressEgress::on_finalize(5);
		System::assert_last_event(RuntimeEvent::IngressEgress(
			crate::Event::<Test>::FailedForeignChainCallExpired { broadcast_id: 12 },
		));
		assert_eq!(
			FailedForeignChainCalls::<Test>::get(epoch + 1),
			vec![FailedForeignChainCall { broadcast_id: 13, original_epoch: epoch }]
		);

		IngressEgress::on_finalize(6);
		System::assert_last_event(RuntimeEvent::IngressEgress(
			crate::Event::<Test>::FailedForeignChainCallExpired { broadcast_id: 13 },
		));

		// All calls are culled from storage.
		assert!(!FailedForeignChainCalls::<Test>::contains_key(epoch));
		assert!(!FailedForeignChainCalls::<Test>::contains_key(epoch + 1));
		assert!(!FailedForeignChainCalls::<Test>::contains_key(epoch + 2));
	});
}

#[test]
fn consolidation_tx_gets_broadcasted_on_finalize() {
	new_test_ext().execute_with(|| {
		// "Enable" consolidation for this test only to reduce noise in other tests
		cf_traits::mocks::api_call::SHOULD_CONSOLIDATE.with(|cell| cell.set(true));

		IngressEgress::on_finalize(1);

		assert_has_event::<Test>(RuntimeEvent::IngressEgress(
			crate::Event::BatchBroadcastRequested { broadcast_id: 1, egress_ids: vec![] },
		));
	});
}

#[test]
<<<<<<< HEAD
fn handle_prewitness_deposit() {
	const ASSET: cf_chains::assets::eth::Asset = eth::Asset::Eth;
	const DEPOSIT_AMOUNT: u128 = 50000;

	new_test_ext().execute_with(|| {
		let (_id, address, ..) =
			IngressEgress::request_liquidity_deposit_address(ALICE, ASSET, 0).unwrap();
		let deposit_address: <Ethereum as Chain>::ChainAccount = address.try_into().unwrap();

		let deposit_detail: DepositWitness<Ethereum> = DepositWitness::<Ethereum> {
			deposit_address,
			asset: ASSET,
			amount: DEPOSIT_AMOUNT,
			deposit_details: (),
		};

		let deposit_witnesses = vec![deposit_detail.clone()];

		// Submit the prewitnessed deposit
		assert_ok!(IngressEgress::add_boostable_deposits(deposit_witnesses.clone(),));

		// Check that the deposit is stored in the storage
		let deposit_id = BoostableDepositIdCounter::<Test>::get();
		let channel_id = ChannelIdCounter::<Test>::get();
		assert_eq!(
			BoostableDeposits::<Test>::get(channel_id, deposit_id),
			Some(BoostableDeposit { asset: ASSET, amount: DEPOSIT_AMOUNT, deposit_address })
		);
	});
=======
fn all_batch_errors_are_logged_as_event() {
	new_test_ext()
		.execute_with(|| {
			ScheduledEgressFetchOrTransfer::<Test>::set(vec![
				FetchOrTransfer::<Ethereum>::Transfer {
					asset: ETH_ETH,
					amount: 1_000,
					destination_address: ALICE_ETH_ADDRESS,
					egress_id: (ForeignChain::Ethereum, 1),
				},
			]);
			MockEthAllBatch::set_success(false);
		})
		.then_execute_at_next_block(|_| {})
		.then_execute_with(|_| {
			System::assert_last_event(RuntimeEvent::IngressEgress(
				crate::Event::<Test>::FailedToBuildAllBatchCall {
					error: cf_chains::AllBatchError::UnsupportedToken,
				},
			));
		});
}

#[test]
fn broker_pays_a_fee_for_each_deposit_address() {
	new_test_ext().execute_with(|| {
		const CHANNEL_REQUESTER: u64 = 789;
		const FEE: u128 = 100;
		MockFundingInfo::<Test>::credit_funds(&CHANNEL_REQUESTER, FEE);
		assert_eq!(MockFundingInfo::<Test>::total_balance_of(&CHANNEL_REQUESTER), FEE);
		assert_ok!(IngressEgress::update_pallet_config(
			OriginTrait::root(),
			vec![PalletConfigUpdate::ChannelOpeningFee { fee: FEE }].try_into().unwrap()
		));
		assert_ok!(IngressEgress::open_channel(
			&CHANNEL_REQUESTER,
			eth::Asset::Eth,
			ChannelAction::LiquidityProvision { lp_account: CHANNEL_REQUESTER },
			0
		));
		assert_eq!(MockFundingInfo::<Test>::total_balance_of(&CHANNEL_REQUESTER), 0);
		assert_ok!(IngressEgress::update_pallet_config(
			OriginTrait::root(),
			vec![PalletConfigUpdate::ChannelOpeningFee { fee: FEE * 10 }]
				.try_into()
				.unwrap()
		));
		assert_err!(
			IngressEgress::open_channel(
				&CHANNEL_REQUESTER,
				eth::Asset::Eth,
				ChannelAction::LiquidityProvision { lp_account: CHANNEL_REQUESTER },
				0
			),
			mocks::fee_payment::ERROR_INSUFFICIENT_LIQUIDITY
		);
	});
}

#[test]
fn can_update_multiple_items_at_once() {
	new_test_ext().execute_with(|| {
		assert_eq!(ChannelOpeningFee::<Test, _>::get(), 0);
		assert_eq!(MinimumDeposit::<Test, _>::get(eth::Asset::Flip), 0);
		assert_eq!(MinimumDeposit::<Test, _>::get(eth::Asset::Eth), 0);
		assert_ok!(IngressEgress::update_pallet_config(
			OriginTrait::root(),
			vec![
				PalletConfigUpdate::ChannelOpeningFee { fee: 100 },
				PalletConfigUpdate::SetMinimumDeposit {
					asset: eth::Asset::Flip,
					minimum_deposit: 100
				},
				PalletConfigUpdate::SetMinimumDeposit {
					asset: eth::Asset::Eth,
					minimum_deposit: 200
				},
			]
			.try_into()
			.unwrap()
		));
		assert_eq!(ChannelOpeningFee::<Test, _>::get(), 100);
		assert_eq!(MinimumDeposit::<Test, _>::get(eth::Asset::Flip), 100);
		assert_eq!(MinimumDeposit::<Test, _>::get(eth::Asset::Eth), 200);
	});
>>>>>>> 38f4443e
}<|MERGE_RESOLUTION|>--- conflicted
+++ resolved
@@ -1,19 +1,10 @@
 use crate::{
-<<<<<<< HEAD
 	mock_eth::*, BoostableDeposit, BoostableDepositIdCounter, BoostableDeposits,
-	Call as PalletCall, ChannelAction, ChannelIdCounter, CrossChainMessage, DepositAction,
-	DepositChannelLookup, DepositChannelPool, DepositIgnoredReason, DepositWitness,
+	Call as PalletCall, ChannelAction, ChannelIdCounter, ChannelOpeningFee, CrossChainMessage,
+	DepositAction, DepositChannelLookup, DepositChannelPool, DepositIgnoredReason, DepositWitness,
 	DisabledEgressAssets, EgressDustLimit, Event as PalletEvent, FailedForeignChainCall,
-	FailedForeignChainCalls, FetchOrTransfer, MinimumDeposit, Pallet, ScheduledEgressCcm,
-	ScheduledEgressFetchOrTransfer, TargetChainAccount,
-=======
-	mock_eth::*, Call as PalletCall, ChannelAction, ChannelIdCounter, ChannelOpeningFee,
-	CrossChainMessage, DepositAction, DepositChannelLookup, DepositChannelPool,
-	DepositIgnoredReason, DepositWitness, DisabledEgressAssets, EgressDustLimit,
-	Event as PalletEvent, FailedForeignChainCall, FailedForeignChainCalls, FetchOrTransfer,
-	MinimumDeposit, Pallet, PalletConfigUpdate, ScheduledEgressCcm, ScheduledEgressFetchOrTransfer,
-	TargetChainAccount,
->>>>>>> 38f4443e
+	FailedForeignChainCalls, FetchOrTransfer, MinimumDeposit, Pallet, PalletConfigUpdate,
+	ScheduledEgressCcm, ScheduledEgressFetchOrTransfer, TargetChainAccount,
 };
 use cf_chains::{
 	address::AddressConverter, evm::EvmFetchId, mocks::MockEthereum, CcmChannelMetadata,
@@ -1485,37 +1476,6 @@
 }
 
 #[test]
-<<<<<<< HEAD
-fn handle_prewitness_deposit() {
-	const ASSET: cf_chains::assets::eth::Asset = eth::Asset::Eth;
-	const DEPOSIT_AMOUNT: u128 = 50000;
-
-	new_test_ext().execute_with(|| {
-		let (_id, address, ..) =
-			IngressEgress::request_liquidity_deposit_address(ALICE, ASSET, 0).unwrap();
-		let deposit_address: <Ethereum as Chain>::ChainAccount = address.try_into().unwrap();
-
-		let deposit_detail: DepositWitness<Ethereum> = DepositWitness::<Ethereum> {
-			deposit_address,
-			asset: ASSET,
-			amount: DEPOSIT_AMOUNT,
-			deposit_details: (),
-		};
-
-		let deposit_witnesses = vec![deposit_detail.clone()];
-
-		// Submit the prewitnessed deposit
-		assert_ok!(IngressEgress::add_boostable_deposits(deposit_witnesses.clone(),));
-
-		// Check that the deposit is stored in the storage
-		let deposit_id = BoostableDepositIdCounter::<Test>::get();
-		let channel_id = ChannelIdCounter::<Test>::get();
-		assert_eq!(
-			BoostableDeposits::<Test>::get(channel_id, deposit_id),
-			Some(BoostableDeposit { asset: ASSET, amount: DEPOSIT_AMOUNT, deposit_address })
-		);
-	});
-=======
 fn all_batch_errors_are_logged_as_event() {
 	new_test_ext()
 		.execute_with(|| {
@@ -1601,5 +1561,36 @@
 		assert_eq!(MinimumDeposit::<Test, _>::get(eth::Asset::Flip), 100);
 		assert_eq!(MinimumDeposit::<Test, _>::get(eth::Asset::Eth), 200);
 	});
->>>>>>> 38f4443e
+}
+
+#[test]
+fn handle_prewitness_deposit() {
+	const ASSET: cf_chains::assets::eth::Asset = eth::Asset::Eth;
+	const DEPOSIT_AMOUNT: u128 = 50000;
+
+	new_test_ext().execute_with(|| {
+		let (_id, address, ..) =
+			IngressEgress::request_liquidity_deposit_address(ALICE, ASSET, 0).unwrap();
+		let deposit_address: <Ethereum as Chain>::ChainAccount = address.try_into().unwrap();
+
+		let deposit_detail: DepositWitness<Ethereum> = DepositWitness::<Ethereum> {
+			deposit_address,
+			asset: ASSET,
+			amount: DEPOSIT_AMOUNT,
+			deposit_details: (),
+		};
+
+		let deposit_witnesses = vec![deposit_detail.clone()];
+
+		// Submit the prewitnessed deposit
+		assert_ok!(IngressEgress::add_boostable_deposits(deposit_witnesses.clone(),));
+
+		// Check that the deposit is stored in the storage
+		let deposit_id = BoostableDepositIdCounter::<Test>::get();
+		let channel_id = ChannelIdCounter::<Test>::get();
+		assert_eq!(
+			BoostableDeposits::<Test>::get(channel_id, deposit_id),
+			Some(BoostableDeposit { asset: ASSET, amount: DEPOSIT_AMOUNT, deposit_address })
+		);
+	});
 }