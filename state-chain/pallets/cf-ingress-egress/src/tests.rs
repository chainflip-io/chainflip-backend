--- conflicted
+++ resolved
@@ -1490,7 +1490,6 @@
 }
 
 #[test]
-<<<<<<< HEAD
 fn all_batch_errors_are_logged_as_event() {
 	new_test_ext()
 		.execute_with(|| {
@@ -1513,7 +1512,9 @@
 				},
 			));
 		});
-=======
+}
+
+#[test]
 fn broker_pays_a_fee_for_each_deposit_address() {
 	new_test_ext().execute_with(|| {
 		const CHANNEL_REQUESTER: u64 = 789;
@@ -1575,5 +1576,4 @@
 		assert_eq!(MinimumDeposit::<Test, _>::get(eth::Asset::Flip), 100);
 		assert_eq!(MinimumDeposit::<Test, _>::get(eth::Asset::Eth), 200);
 	});
->>>>>>> e0983e2a
 }