use crate::{
	mock::*, AddressPool, AddressStatus, CrossChainMessage, DeploymentStatus, DisabledEgressAssets,
	Error, FetchOrTransfer, IntentAction, IntentIdCounter, Pallet, ScheduledEgressCcm,
	ScheduledEgressFetchOrTransfer, WeightInfo,
};
use cf_chains::{ExecutexSwapAndCall, TransferAssetParams};
use cf_primitives::{chains::assets::eth, ForeignChain, IntentId};
use cf_traits::{
	mocks::{
		api_call::{MockEthEnvironment, MockEthereumApiCall},
		ccm_handler::{CcmRequest, MockCcmHandler},
	},
	AddressDerivationApi, EgressApi, IngressApi,
};
use frame_support::{
	assert_noop, assert_ok,
	instances::Instance1,
	traits::{Hooks, OriginTrait},
	weights::Weight,
};
use sp_core::H160;

const ALICE_ETH_ADDRESS: EthereumAddress = [100u8; 20];
const BOB_ETH_ADDRESS: EthereumAddress = [101u8; 20];
const ETH_ETH: eth::Asset = eth::Asset::Eth;
const ETH_FLIP: eth::Asset = eth::Asset::Flip;
const EXPIRY_BLOCK: u64 = 6;

fn expect_size_of_address_pool(size: usize) {
	assert_eq!(
		AddressPool::<Test, Instance1>::iter_keys().into_iter().count(),
		size,
		"Address pool size is incorrect!"
	);
}

#[test]
fn disallowed_asset_will_not_be_batch_sent() {
	new_test_ext().execute_with(|| {
		let asset = ETH_ETH;

		// Cannot egress assets that are blacklisted.
		assert!(DisabledEgressAssets::<Test, Instance1>::get(asset).is_none());
		assert_ok!(IngressEgress::disable_asset_egress(RuntimeOrigin::root(), asset, true));
		assert!(DisabledEgressAssets::<Test, Instance1>::get(asset).is_some());
		System::assert_last_event(RuntimeEvent::IngressEgress(crate::Event::AssetEgressDisabled {
			asset,
			disabled: true,
		}));
		IngressEgress::schedule_egress(asset, 1_000, ALICE_ETH_ADDRESS.into(), None);
		IngressEgress::on_idle(1, Weight::from_ref_time(1_000_000_000_000u64));

		// The egress has not been sent
		assert_eq!(
			ScheduledEgressFetchOrTransfer::<Test, Instance1>::get(),
			vec![FetchOrTransfer::<Ethereum>::Transfer {
				asset,
				amount: 1_000,
				egress_address: ALICE_ETH_ADDRESS.into(),
				egress_id: (ForeignChain::Ethereum, 1),
			}]
		);

		// re-enable the asset for Egress
		assert_ok!(IngressEgress::disable_asset_egress(RuntimeOrigin::root(), asset, false));
		assert!(DisabledEgressAssets::<Test, Instance1>::get(asset).is_none());
		System::assert_last_event(RuntimeEvent::IngressEgress(crate::Event::AssetEgressDisabled {
			asset,
			disabled: false,
		}));

		IngressEgress::on_idle(1, Weight::from_ref_time(1_000_000_000_000u64));

		// The egress should be sent now
		assert!(ScheduledEgressFetchOrTransfer::<Test, Instance1>::get().is_empty());
	});
}

#[test]
fn can_schedule_swap_egress_to_batch() {
	new_test_ext().execute_with(|| {
		IngressEgress::schedule_egress(ETH_ETH, 1_000, ALICE_ETH_ADDRESS.into(), None);
		IngressEgress::schedule_egress(ETH_ETH, 2_000, ALICE_ETH_ADDRESS.into(), None);
		System::assert_last_event(RuntimeEvent::IngressEgress(crate::Event::EgressScheduled {
			id: (ForeignChain::Ethereum, 2),
			asset: ETH_ETH,
			amount: 2_000,
			egress_address: ALICE_ETH_ADDRESS.into(),
		}));

		IngressEgress::schedule_egress(ETH_FLIP, 3_000, BOB_ETH_ADDRESS.into(), None);
		IngressEgress::schedule_egress(ETH_FLIP, 4_000, BOB_ETH_ADDRESS.into(), None);
		System::assert_last_event(RuntimeEvent::IngressEgress(crate::Event::EgressScheduled {
			id: (ForeignChain::Ethereum, 4),
			asset: ETH_FLIP,
			amount: 4_000,
			egress_address: BOB_ETH_ADDRESS.into(),
		}));

		assert_eq!(
			ScheduledEgressFetchOrTransfer::<Test, Instance1>::get(),
			vec![
				FetchOrTransfer::<Ethereum>::Transfer {
					asset: ETH_ETH,
					amount: 1_000,
					egress_address: ALICE_ETH_ADDRESS.into(),
					egress_id: (ForeignChain::Ethereum, 1),
				},
				FetchOrTransfer::<Ethereum>::Transfer {
					asset: ETH_ETH,
					amount: 2_000,
					egress_address: ALICE_ETH_ADDRESS.into(),
					egress_id: (ForeignChain::Ethereum, 2),
				},
				FetchOrTransfer::<Ethereum>::Transfer {
					asset: ETH_FLIP,
					amount: 3_000,
					egress_address: BOB_ETH_ADDRESS.into(),
					egress_id: (ForeignChain::Ethereum, 3),
				},
				FetchOrTransfer::<Ethereum>::Transfer {
					asset: ETH_FLIP,
					amount: 4_000,
					egress_address: BOB_ETH_ADDRESS.into(),
					egress_id: (ForeignChain::Ethereum, 4),
				},
			]
		);
	});
}

fn register_and_do_ingress(
	who: u64,
	asset: eth::Asset,
) -> (IntentId, <Ethereum as Chain>::ChainAccount) {
	let (id, address) = IngressEgress::register_liquidity_ingress_intent(who, asset).unwrap();
	let address: <Ethereum as Chain>::ChainAccount = address.try_into().unwrap();
	assert_ok!(IngressEgress::do_single_ingress(address, asset, 1_000, Default::default(),));
	(id, address)
}

#[test]
fn can_schedule_ingress_fetch() {
	new_test_ext().execute_with(|| {
		assert!(ScheduledEgressFetchOrTransfer::<Test, Instance1>::get().is_empty());

		register_and_do_ingress(1u64, eth::Asset::Eth);
		register_and_do_ingress(2u64, eth::Asset::Eth);
		register_and_do_ingress(3u64, eth::Asset::Flip);

		assert_eq!(
			ScheduledEgressFetchOrTransfer::<Test, Instance1>::get(),
			vec![
				FetchOrTransfer::<Ethereum>::Fetch { intent_id: 1u64, asset: ETH_ETH },
				FetchOrTransfer::<Ethereum>::Fetch { intent_id: 2u64, asset: ETH_ETH },
				FetchOrTransfer::<Ethereum>::Fetch { intent_id: 3u64, asset: ETH_FLIP },
			]
		);

		System::assert_has_event(RuntimeEvent::IngressEgress(
			crate::Event::IngressFetchesScheduled { intent_id: 1, asset: eth::Asset::Eth },
		));

		register_and_do_ingress(4u64, eth::Asset::Eth);

		assert_eq!(
			ScheduledEgressFetchOrTransfer::<Test, Instance1>::get(),
			vec![
				FetchOrTransfer::<Ethereum>::Fetch { intent_id: 1u64, asset: ETH_ETH },
				FetchOrTransfer::<Ethereum>::Fetch { intent_id: 2u64, asset: ETH_ETH },
				FetchOrTransfer::<Ethereum>::Fetch { intent_id: 3u64, asset: ETH_FLIP },
				FetchOrTransfer::<Ethereum>::Fetch { intent_id: 4u64, asset: ETH_ETH },
			]
		);
	});
}

#[test]
fn on_idle_can_send_batch_all() {
	new_test_ext().execute_with(|| {
		IngressEgress::schedule_egress(ETH_ETH, 1_000, ALICE_ETH_ADDRESS.into(), None);
		IngressEgress::schedule_egress(ETH_ETH, 2_000, ALICE_ETH_ADDRESS.into(), None);
		IngressEgress::schedule_egress(ETH_ETH, 3_000, BOB_ETH_ADDRESS.into(), None);
		IngressEgress::schedule_egress(ETH_ETH, 4_000, BOB_ETH_ADDRESS.into(), None);
		register_and_do_ingress(1u64, eth::Asset::Eth);
		register_and_do_ingress(2u64, eth::Asset::Eth);
		register_and_do_ingress(3u64, eth::Asset::Eth);
		register_and_do_ingress(4u64, eth::Asset::Eth);

		IngressEgress::schedule_egress(ETH_FLIP, 5_000, ALICE_ETH_ADDRESS.into(), None);
		IngressEgress::schedule_egress(ETH_FLIP, 6_000, ALICE_ETH_ADDRESS.into(), None);
		IngressEgress::schedule_egress(ETH_FLIP, 7_000, BOB_ETH_ADDRESS.into(), None);
		IngressEgress::schedule_egress(ETH_FLIP, 8_000, BOB_ETH_ADDRESS.into(), None);
		register_and_do_ingress(5u64, eth::Asset::Flip);

		// Take all scheduled Egress and Broadcast as batch
		IngressEgress::on_idle(1, Weight::from_ref_time(1_000_000_000_000u64));

		System::assert_has_event(RuntimeEvent::IngressEgress(
			crate::Event::BatchBroadcastRequested {
				broadcast_id: 1,
				egress_ids: vec![
					(ForeignChain::Ethereum, 1),
					(ForeignChain::Ethereum, 2),
					(ForeignChain::Ethereum, 3),
					(ForeignChain::Ethereum, 4),
					(ForeignChain::Ethereum, 5),
					(ForeignChain::Ethereum, 6),
					(ForeignChain::Ethereum, 7),
					(ForeignChain::Ethereum, 8),
				],
			},
		));

		assert!(ScheduledEgressFetchOrTransfer::<Test, Instance1>::get().is_empty());
	});
}

#[test]
fn all_batch_apicall_creation_failure_should_rollback_storage() {
	new_test_ext().execute_with(|| {
		IngressEgress::schedule_egress(ETH_ETH, 1_000, ALICE_ETH_ADDRESS.into(), None);
		IngressEgress::schedule_egress(ETH_ETH, 2_000, ALICE_ETH_ADDRESS.into(), None);
		IngressEgress::schedule_egress(ETH_ETH, 3_000, BOB_ETH_ADDRESS.into(), None);
		IngressEgress::schedule_egress(ETH_ETH, 4_000, BOB_ETH_ADDRESS.into(), None);
		register_and_do_ingress(1u64, eth::Asset::Eth);
		register_and_do_ingress(2u64, eth::Asset::Eth);
		register_and_do_ingress(3u64, eth::Asset::Eth);
		register_and_do_ingress(4u64, eth::Asset::Eth);

		IngressEgress::schedule_egress(ETH_FLIP, 5_000, ALICE_ETH_ADDRESS.into(), None);
		IngressEgress::schedule_egress(ETH_FLIP, 6_000, ALICE_ETH_ADDRESS.into(), None);
		IngressEgress::schedule_egress(ETH_FLIP, 7_000, BOB_ETH_ADDRESS.into(), None);
		IngressEgress::schedule_egress(ETH_FLIP, 8_000, BOB_ETH_ADDRESS.into(), None);
		register_and_do_ingress(5u64, eth::Asset::Flip);

		// This should create a failure since the environment of eth does not have any address
		// stored for USDC
		register_and_do_ingress(4u64, eth::Asset::Usdc);

		let scheduled_requests = ScheduledEgressFetchOrTransfer::<Test, Instance1>::get();

		// Try to send the scheduled egresses via Allbatch apicall. Will fail and so should rollback
		// the ScheduledEgressFetchOrTransfer
		IngressEgress::on_idle(1, Weight::from_ref_time(1_000_000_000_000u64));

		assert_eq!(ScheduledEgressFetchOrTransfer::<Test, Instance1>::get(), scheduled_requests);
	});
}

#[test]
fn can_manually_send_batch_all() {
	new_test_ext().execute_with(|| {
		IngressEgress::schedule_egress(ETH_ETH, 1_000, ALICE_ETH_ADDRESS.into(), None);
		register_and_do_ingress(1u64, eth::Asset::Eth);
		register_and_do_ingress(2u64, eth::Asset::Flip);
		IngressEgress::schedule_egress(ETH_ETH, 2_000, ALICE_ETH_ADDRESS.into(), None);
		IngressEgress::schedule_egress(ETH_ETH, 3_000, BOB_ETH_ADDRESS.into(), None);
		IngressEgress::schedule_egress(ETH_ETH, 4_000, BOB_ETH_ADDRESS.into(), None);

		IngressEgress::schedule_egress(ETH_FLIP, 5_000, ALICE_ETH_ADDRESS.into(), None);
		IngressEgress::schedule_egress(ETH_FLIP, 6_000, ALICE_ETH_ADDRESS.into(), None);
		IngressEgress::schedule_egress(ETH_FLIP, 7_000, BOB_ETH_ADDRESS.into(), None);
		IngressEgress::schedule_egress(ETH_FLIP, 8_000, BOB_ETH_ADDRESS.into(), None);
		register_and_do_ingress(3u64, eth::Asset::Eth);
		register_and_do_ingress(4u64, eth::Asset::Flip);

		// Send only 2 requests
		assert_ok!(IngressEgress::egress_scheduled_fetch_transfer(RuntimeOrigin::root(), Some(2)));
		System::assert_has_event(RuntimeEvent::IngressEgress(
			crate::Event::BatchBroadcastRequested {
				broadcast_id: 1,
				egress_ids: vec![(ForeignChain::Ethereum, 1)],
			},
		));
		assert_eq!(ScheduledEgressFetchOrTransfer::<Test, Instance1>::decode_len(), Some(10));

		// send all remaining requests
		assert_ok!(IngressEgress::egress_scheduled_fetch_transfer(RuntimeOrigin::root(), None));

		System::assert_has_event(RuntimeEvent::IngressEgress(
			crate::Event::BatchBroadcastRequested {
				broadcast_id: 1,
				egress_ids: vec![
					(ForeignChain::Ethereum, 2),
					(ForeignChain::Ethereum, 3),
					(ForeignChain::Ethereum, 4),
					(ForeignChain::Ethereum, 5),
					(ForeignChain::Ethereum, 6),
					(ForeignChain::Ethereum, 7),
					(ForeignChain::Ethereum, 8),
				],
			},
		));

		assert!(ScheduledEgressFetchOrTransfer::<Test, Instance1>::get().is_empty());
	});
}

#[test]
fn on_idle_batch_size_is_limited_by_weight() {
	new_test_ext().execute_with(|| {
		IngressEgress::schedule_egress(ETH_ETH, 1_000, ALICE_ETH_ADDRESS.into(), None);
		IngressEgress::schedule_egress(ETH_ETH, 2_000, ALICE_ETH_ADDRESS.into(), None);
		register_and_do_ingress(1u64, eth::Asset::Eth);
		register_and_do_ingress(2u64, eth::Asset::Eth);
		IngressEgress::schedule_egress(ETH_FLIP, 3_000, ALICE_ETH_ADDRESS.into(), None);
		IngressEgress::schedule_egress(ETH_FLIP, 4_000, ALICE_ETH_ADDRESS.into(), None);
		IngressEgress::schedule_egress(ETH_FLIP, 5_000, ALICE_ETH_ADDRESS.into(), None);
		register_and_do_ingress(3u64, eth::Asset::Flip);
		register_and_do_ingress(4u64, eth::Asset::Flip);

		// There's enough weights for 3 transactions, which are taken in FIFO order.
		IngressEgress::on_idle(
			1,
			<Test as crate::Config<Instance1>>::WeightInfo::egress_assets(3) +
				Weight::from_ref_time(1),
		);

		System::assert_has_event(RuntimeEvent::IngressEgress(
			crate::Event::BatchBroadcastRequested {
				broadcast_id: 1,
				egress_ids: vec![(ForeignChain::Ethereum, 1), (ForeignChain::Ethereum, 2)],
			},
		));

		// Send another 3 requests.
		IngressEgress::on_idle(
			1,
			<Test as crate::Config<Instance1>>::WeightInfo::egress_assets(3) +
				Weight::from_ref_time(1),
		);

		System::assert_has_event(RuntimeEvent::IngressEgress(
			crate::Event::BatchBroadcastRequested {
				broadcast_id: 1,
				egress_ids: vec![(ForeignChain::Ethereum, 3), (ForeignChain::Ethereum, 4)],
			},
		));

		assert_eq!(
			ScheduledEgressFetchOrTransfer::<Test, Instance1>::get(),
			vec![
				FetchOrTransfer::<Ethereum>::Transfer {
					asset: ETH_FLIP,
					amount: 5_000,
					egress_address: ALICE_ETH_ADDRESS.into(),
					egress_id: (ForeignChain::Ethereum, 5),
				},
				FetchOrTransfer::<Ethereum>::Fetch { intent_id: 3u64, asset: ETH_FLIP },
				FetchOrTransfer::<Ethereum>::Fetch { intent_id: 4u64, asset: ETH_FLIP },
			]
		);
	});
}

#[test]
fn on_idle_does_nothing_if_nothing_to_send() {
	new_test_ext().execute_with(|| {
		// Does not panic if request queue is empty.
		assert_eq!(
			IngressEgress::on_idle(1, Weight::from_ref_time(1_000_000_000_000_000u64)),
			<Test as crate::Config<Instance1>>::WeightInfo::egress_assets(0) +
				<Test as crate::Config<Instance1>>::WeightInfo::egress_ccm(0)
		);

		// Blacklist Eth for Ethereum.
		let asset = ETH_ETH;
		assert_ok!(IngressEgress::disable_asset_egress(RuntimeOrigin::root(), asset, true));

		IngressEgress::schedule_egress(asset, 1_000, ALICE_ETH_ADDRESS.into(), None);
		IngressEgress::schedule_egress(asset, 2_000, ALICE_ETH_ADDRESS.into(), None);
		IngressEgress::schedule_egress(asset, 3_000, ALICE_ETH_ADDRESS.into(), None);
		IngressEgress::schedule_egress(asset, 4_000, ALICE_ETH_ADDRESS.into(), None);
		IngressEgress::schedule_egress(
			asset,
			1_000,
			ALICE_ETH_ADDRESS.into(),
			Some(CcmIngressMetadata {
				message: vec![],
				gas_budget: 0,
				refund_address: ForeignChainAddress::Eth(Default::default()),
				source_address: ForeignChainAddress::Eth([0xcf; 20]),
			}),
		);
		assert_eq!(
			IngressEgress::on_idle(1, Weight::from_ref_time(1_000_000_000_000_000u64)),
			<Test as crate::Config<Instance1>>::WeightInfo::egress_assets(0) +
				<Test as crate::Config<Instance1>>::WeightInfo::egress_ccm(0)
		);

		assert_eq!(ScheduledEgressFetchOrTransfer::<Test, Instance1>::decode_len(), Some(4));
		assert_eq!(ScheduledEgressCcm::<Test, Instance1>::decode_len(), Some(1));
	});
}

#[test]
fn addresses_are_getting_reused() {
	let mut ingress_to_finalise: (IntentId, <Ethereum as Chain>::ChainAccount) = Default::default();

	new_test_ext()
		.execute_as_block(1, || {
			// Schedule 2 ingress requests but only complete one:
			ingress_to_finalise = register_and_do_ingress(0u64, eth::Asset::Eth);
			IngressEgress::register_liquidity_ingress_intent(0u64, eth::Asset::Eth).unwrap();
			// Indicates we have already generated 2 addresses
			assert_eq!(IntentIdCounter::<Test, Instance1>::get(), 2);
		})
		.execute_as_block(2, || {
			IngressEgress::finalise_ingress(OriginTrait::none(), vec![ingress_to_finalise])
				.unwrap();
			expect_size_of_address_pool(1);
			// Address 1 is free to use and in the pool of available addresses
			assert!(AddressPool::<Test, Instance1>::get(1).is_some());
			// Address 2 not
			assert!(AddressPool::<Test, Instance1>::get(2).is_none());
		})
		.execute_as_block(EXPIRY_BLOCK, || {
			assert_eq!(
				AddressStatus::<Test, Instance1>::get(
					AddressPool::<Test, Instance1>::get(1).expect("to have an address")
				),
				DeploymentStatus::Deployed
			);
			expect_size_of_address_pool(1);
			// Schedule another ingress request
			ingress_to_finalise = register_and_do_ingress(0u64, eth::Asset::Eth);
			expect_size_of_address_pool(0);
		})
		.execute_as_block(EXPIRY_BLOCK + 1, || {
			IngressEgress::finalise_ingress(OriginTrait::none(), vec![ingress_to_finalise])
				.unwrap();
			// Expect the address to be reused which is indicated by the counter not being
			// incremented
			assert_eq!(IntentIdCounter::<Test, Instance1>::get(), 2);
			expect_size_of_address_pool(1);
		});
}

#[test]
fn proof_address_pool_integrity() {
	new_test_ext().execute_with(|| {
		let ingresses = (0..3)
			.map(|id| register_and_do_ingress(id, eth::Asset::Eth))
			.collect::<Vec<_>>();
		// All addresses in use
		expect_size_of_address_pool(0);
		// Process all intents
		IngressEgress::on_idle(
			1,
			<Test as crate::Config<Instance1>>::WeightInfo::egress_assets(3) +
				Weight::from_ref_time(1),
		);
		IngressEgress::finalise_ingress(OriginTrait::none(), ingresses).unwrap();
		// Expect all addresses to be available
		expect_size_of_address_pool(3);
		register_and_do_ingress(4u64, eth::Asset::Eth);
		// Expect one address to be in use
		expect_size_of_address_pool(2);
	});
}

#[test]
fn create_new_address_while_pool_is_empty() {
	new_test_ext().execute_with(|| {
		let ingresses = (0..2)
			.map(|id| register_and_do_ingress(id, eth::Asset::Eth))
			.collect::<Vec<_>>();
		IngressEgress::on_idle(
			1,
			<Test as crate::Config<Instance1>>::WeightInfo::egress_assets(3) +
				Weight::from_ref_time(1),
		);
		IngressEgress::finalise_ingress(OriginTrait::none(), ingresses).unwrap();
		IngressEgress::on_initialize(EXPIRY_BLOCK);
		assert_eq!(IntentIdCounter::<Test, Instance1>::get(), 2);
		register_and_do_ingress(3u64, eth::Asset::Eth);
		assert_eq!(IntentIdCounter::<Test, Instance1>::get(), 2);
		IngressEgress::on_idle(
			1,
			<Test as crate::Config<Instance1>>::WeightInfo::egress_assets(2) +
				Weight::from_ref_time(1),
		);
		IngressEgress::on_initialize(EXPIRY_BLOCK);
		assert_eq!(IntentIdCounter::<Test, Instance1>::get(), 2);
	});
}

#[test]
fn reused_address_intent_id_matches() {
	new_test_ext().execute_with(|| {
		const INTENT_ID: IntentId = 0;
		let eth_address =
			<<Test as crate::Config<Instance1>>::AddressDerivation as AddressDerivationApi<
				Ethereum,
			>>::generate_address(eth::Asset::Eth, INTENT_ID)
			.unwrap();
		AddressPool::<Test, _>::insert(INTENT_ID, eth_address);

		let (reused_intent_id, reused_address) = IngressEgress::register_ingress_intent(
			eth::Asset::Eth,
			IntentAction::LiquidityProvision { lp_account: 0 },
		)
		.unwrap();

		// The reused details should be the same as before.
		assert_eq!(reused_intent_id, INTENT_ID);
		assert_eq!(eth_address, reused_address);
	});
}

#[test]
fn can_ingress_ccm_swap_intents() {
	new_test_ext().execute_with(|| {
		let from_asset = eth::Asset::Flip;
		let to_asset = Asset::Eth;
		let egress_address = ForeignChainAddress::Eth(Default::default());
		let ccm = CcmIngressMetadata {
			message: vec![0x00, 0x01, 0x02],
			gas_budget: 1_000,
			refund_address: ForeignChainAddress::Eth(Default::default()),
			source_address: ForeignChainAddress::Eth([0xcf; 20]),
		};
		let amount = 5_000;

		// Register swap intent with CCM
		assert_ok!(IngressEgress::register_swap_intent(
			from_asset,
			to_asset,
			egress_address.clone(),
			0,
			1,
			Some(ccm.clone()),
		));

		// CCM intent is stored.
		let ingress_address = hex_literal::hex!("bc77955482380836042253381b35a658d87a4842").into();
		System::assert_last_event(RuntimeEvent::IngressEgress(
			crate::Event::<Test, Instance1>::StartWitnessing {
				ingress_address,
				ingress_asset: from_asset,
			},
		));

		// Completing the ingress should trigger CcmHandler.
		assert_ok!(IngressEgress::do_single_ingress(
			ingress_address,
			from_asset,
			amount,
			Default::default(),
		));
		assert_eq!(
			MockCcmHandler::get_ccm_requests(),
			vec![CcmRequest {
				ingress_asset: from_asset.into(),
				ingress_amount: amount,
				egress_asset: to_asset,
				egress_address,
				message_metadata: ccm
			}]
		);
	});
}

#[test]
fn can_egress_ccm() {
	new_test_ext().execute_with(|| {
		let egress_address: H160 = [0x01; 20].into();
		let egress_asset = eth::Asset::Eth;
		let ccm = CcmIngressMetadata {
			message: vec![0x00, 0x01, 0x02],
			gas_budget: 1_000,
			refund_address: ForeignChainAddress::Eth([0x02; 20]),
			source_address: ForeignChainAddress::Eth([0xcf; 20]),
		};
		let amount = 5_000;
		let egress_id = IngressEgress::schedule_egress(
			egress_asset,
			amount,
			egress_address,
			Some(ccm.clone())
		);

		assert!(ScheduledEgressFetchOrTransfer::<Test, Instance1>::get().is_empty());
		assert_eq!(ScheduledEgressCcm::<Test, Instance1>::get(), vec![
			CrossChainMessage {
				egress_id,
				asset: egress_asset,
				amount,
				egress_address,
				message: ccm.message.clone(),
				refund_address: ForeignChainAddress::Eth([0x02; 20]),
				source_address: ForeignChainAddress::Eth([0xcf; 20]),
			}
		]);
		System::assert_last_event(RuntimeEvent::IngressEgress(
			crate::Event::<Test, Instance1>::EgressScheduled {
				id: egress_id,
				asset: egress_asset,
				amount,
				egress_address,
			}
		));

		// Send the scheduled ccm in on_idle
		IngressEgress::on_idle(1, Weight::from_ref_time(1_000_000_000_000u64));

		// Check that the CCM should be egressed
		assert_eq!(EgressedApiCalls::get(), vec![<MockEthereumApiCall<MockEthEnvironment> as ExecutexSwapAndCall<Ethereum>>::new_unsigned(
			(ForeignChain::Ethereum, 1),
			TransferAssetParams {
				asset: egress_asset,
				amount,
				to: egress_address
			},
			ForeignChainAddress::Eth([0xcf; 20]),
			ccm.message,
		).unwrap()]);

		// Storage should be cleared
		assert_eq!(ScheduledEgressCcm::<Test, Instance1>::decode_len(), Some(0));
	});
}

#[test]
fn can_manually_egress_ccm() {
	new_test_ext().execute_with(|| {
		let egress_address: H160 = [0x01; 20].into();
		let egress_asset = eth::Asset::Eth;
		let message = vec![0x00, 0x01, 0x02];
		let amount = 5_000;

		ScheduledEgressCcm::<Test, Instance1>::append(
			CrossChainMessage {
				egress_id: (ForeignChain::Ethereum, 1),
				asset: egress_asset,
				amount,
				egress_address,
				message: message.clone(),
				refund_address: ForeignChainAddress::Eth([0x02; 20]),
				source_address: ForeignChainAddress::Eth([0xcf; 20]),
			}
		);

		// Governance can scheduled ccm egress
		assert_ok!(IngressEgress::egress_scheduled_ccms(
			RuntimeOrigin::root(),
			None,
		));

		// Check that the CCM should be egressed
		assert_eq!(EgressedApiCalls::get(), vec![<MockEthereumApiCall<MockEthEnvironment> as ExecutexSwapAndCall<Ethereum>>::new_unsigned(
			(ForeignChain::Ethereum, 1),
			TransferAssetParams {
				asset: egress_asset,
				amount,
				to: egress_address
			},
			ForeignChainAddress::Eth([0xcf; 20]),
			message,
		).unwrap()]);

		// Storage should be cleared
		assert_eq!(ScheduledEgressCcm::<Test, Instance1>::decode_len(), Some(0));
	});
}

#[test]
<<<<<<< HEAD
fn can_manually_egress_ccm_by_id() {
	new_test_ext().execute_with(|| {
		let egress_address: H160 = [0x01; 20].into();
		let egress_asset = eth::Asset::Eth;
		let message = vec![0x00, 0x01, 0x02];
		let amount = 5_000;

		// Helper function that creates a CrossChainMessage using a given ID.
		let new_ccm = |id: u64| -> CrossChainMessage<Ethereum> {
			CrossChainMessage {
				egress_id: (ForeignChain::Ethereum, id),
				asset: egress_asset,
				amount,
				egress_address,
				message: message.clone(),
				refund_address: ForeignChainAddress::Eth([0x02; 20]),
				source_address: ForeignChainAddress::Eth([0xcf; 20]),
			}
		};
		// Helper function that constructs a ExecutexSwapAndCall ApiCall from a given
		// CrossChainMessage.
		let to_api_call =
			|ccm: CrossChainMessage<Ethereum>| -> MockEthereumApiCall<MockEthEnvironment> {
				<MockEthereumApiCall<MockEthEnvironment> as ExecutexSwapAndCall<Ethereum>>::new_unsigned(
				ccm.egress_id,
				TransferAssetParams {
					asset: ccm.asset,
					amount: ccm.amount,
					to: ccm.egress_address
				},
				ccm.source_address,
				ccm.message,
			).unwrap()
			};
		// Helper function that creates a FetchOrTransfer::Transfer using a given ID.
		let transfer = FetchOrTransfer::Transfer {
			egress_id: (ForeignChain::Ethereum, 4),
			asset: egress_asset,
			egress_address,
			amount,
		};

		ScheduledEgressCcm::<Test, Instance1>::set(vec![new_ccm(1), new_ccm(2), new_ccm(3)]);
		ScheduledEgressFetchOrTransfer::<Test, Instance1>::set(vec![transfer.clone()]);

		// send scheduled ccm egress by ID
		assert_ok!(IngressEgress::egress_scheduled_ccms_by_egress_id(
			RuntimeOrigin::root(),
			vec![
				(ForeignChain::Ethereum, 1),
				(ForeignChain::Ethereum, 3),
				// Should only affect Ccm, not FetchOrTransfer
				(ForeignChain::Ethereum, 4)
			],
		));

		// Check that the CCMs and only CCMs are egressed
		assert_eq!(
			EgressedApiCalls::get(),
			vec![to_api_call(new_ccm(1)), to_api_call(new_ccm(3)),]
		);
		// Egressed ccms are cleared from storage.
		assert_eq!(ScheduledEgressCcm::<Test, Instance1>::get(), vec![new_ccm(2)]);

		// FetchOrTransfer should not be affected
		assert_eq!(ScheduledEgressFetchOrTransfer::<Test, Instance1>::get(), vec![transfer]);
	});
=======
fn multi_use_ingress_different_blocks() {
	const ETH: eth::Asset = eth::Asset::Eth;
	let (mut intent_id, mut ingress_address): (IntentId, <Ethereum as Chain>::ChainAccount) =
		Default::default();

	new_test_ext()
		.execute_as_block(1, || {
			(intent_id, ingress_address) = register_and_do_ingress(ALICE, ETH);
		})
		.execute_as_block(2, || {
			// Do another, should succeed.
			assert_ok!(Pallet::<Test, _>::do_single_ingress(
				ingress_address,
				ETH,
				1,
				Default::default()
			));
		})
		.execute_as_block(3, || {
			// Finalising should invalidate the ingress.
			assert_ok!(Pallet::<Test, _>::finalise_ingress(
				OriginTrait::none(),
				vec![(intent_id, ingress_address)],
			));
			assert_noop!(
				Pallet::<Test, _>::do_single_ingress(ingress_address, ETH, 1, Default::default()),
				Error::<Test, _>::InvalidIntent
			);
		});
}

#[test]
fn multi_use_ingress_same_block() {
	const ETH: eth::Asset = eth::Asset::Eth;
	new_test_ext()
		.execute_as_block(1, || {
			let (_intent_id, ingress_address) = register_and_do_ingress(ALICE, ETH);
			// Another ingress to the same address.
			Pallet::<Test, _>::do_single_ingress(ingress_address, ETH, 1, Default::default())
				.unwrap();
		})
		.execute_with(|| {
			assert_eq!(
				ScheduledEgressFetchOrTransfer::<Test, _>::decode_len().unwrap_or_default(),
				0
			);
		});
>>>>>>> 1f1caf96
}<|MERGE_RESOLUTION|>--- conflicted
+++ resolved
@@ -666,7 +666,6 @@
 }
 
 #[test]
-<<<<<<< HEAD
 fn can_manually_egress_ccm_by_id() {
 	new_test_ext().execute_with(|| {
 		let egress_address: H160 = [0x01; 20].into();
@@ -734,7 +733,8 @@
 		// FetchOrTransfer should not be affected
 		assert_eq!(ScheduledEgressFetchOrTransfer::<Test, Instance1>::get(), vec![transfer]);
 	});
-=======
+}
+#[test]
 fn multi_use_ingress_different_blocks() {
 	const ETH: eth::Asset = eth::Asset::Eth;
 	let (mut intent_id, mut ingress_address): (IntentId, <Ethereum as Chain>::ChainAccount) =
@@ -782,5 +782,4 @@
 				0
 			);
 		});
->>>>>>> 1f1caf96
 }