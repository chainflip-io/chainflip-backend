--- conflicted
+++ resolved
@@ -814,7 +814,6 @@
 }
 
 #[test]
-<<<<<<< HEAD
 fn can_set_minimum_deposit() {
 	new_test_ext().execute_with(|| {
 		let asset = eth::Asset::Eth;
@@ -833,7 +832,49 @@
 		System::assert_last_event(RuntimeEvent::IngressEgress(
 			crate::Event::<Test, Instance1>::MinimumDepositSet { asset, minimum_deposit },
 		));
-=======
+	});
+}
+
+#[test]
+fn deposits_below_minimum_are_rejected() {
+	new_test_ext().execute_with(|| {
+		let eth = eth::Asset::Eth;
+		let flip = eth::Asset::Flip;
+		let default_deposit_amount = 1_000;
+
+		// Set minimum deposit
+		assert_ok!(IngressEgress::set_minimum_deposit(RuntimeOrigin::root(), eth, 1_500));
+		assert_ok!(IngressEgress::set_minimum_deposit(
+			RuntimeOrigin::root(),
+			flip,
+			default_deposit_amount
+		));
+
+		// Observe that eth deposit gets rejected.
+		let (_, deposit_address) = request_address_and_deposit(0, eth);
+		System::assert_last_event(RuntimeEvent::IngressEgress(
+			crate::Event::<Test, Instance1>::DepositBelowMinimumAllowed {
+				deposit_address,
+				asset: eth,
+				amount: default_deposit_amount,
+				tx_id: Default::default(),
+			},
+		));
+
+		// Flip deposit should succeed.
+		let (_, deposit_address) = request_address_and_deposit(0, flip);
+		System::assert_last_event(RuntimeEvent::IngressEgress(
+			crate::Event::<Test, Instance1>::DepositReceived {
+				deposit_address,
+				asset: flip,
+				amount: default_deposit_amount,
+				tx_id: Default::default(),
+			},
+		));
+	});
+}
+
+#[test]
 fn handle_pending_deployment() {
 	const ETH: eth::Asset = eth::Asset::Eth;
 	new_test_ext().execute_with(|| {
@@ -868,48 +909,10 @@
 		// Process deposit again amd expect the fetch request to be picked up.
 		IngressEgress::on_idle(1, Weight::from_ref_time(1_000_000_000_000u64));
 		assert_eq!(ScheduledEgressFetchOrTransfer::<Test, _>::decode_len().unwrap_or_default(), 0);
->>>>>>> 67b974a9
-	});
-}
-
-#[test]
-<<<<<<< HEAD
-fn deposits_below_minimum_are_rejected() {
-	new_test_ext().execute_with(|| {
-		let eth = eth::Asset::Eth;
-		let flip = eth::Asset::Flip;
-		let default_deposit_amount = 1_000;
-
-		// Set minimum deposit
-		assert_ok!(IngressEgress::set_minimum_deposit(RuntimeOrigin::root(), eth, 1_500));
-		assert_ok!(IngressEgress::set_minimum_deposit(
-			RuntimeOrigin::root(),
-			flip,
-			default_deposit_amount
-		));
-
-		// Observe that eth deposit gets rejected.
-		let (_, deposit_address) = request_address_and_deposit(0, eth);
-		System::assert_last_event(RuntimeEvent::IngressEgress(
-			crate::Event::<Test, Instance1>::DepositBelowMinimumAllowed {
-				deposit_address,
-				asset: eth,
-				amount: default_deposit_amount,
-				tx_id: Default::default(),
-			},
-		));
-
-		// Flip deposit should succeed.
-		let (_, deposit_address) = request_address_and_deposit(0, flip);
-		System::assert_last_event(RuntimeEvent::IngressEgress(
-			crate::Event::<Test, Instance1>::DepositReceived {
-				deposit_address,
-				asset: flip,
-				amount: default_deposit_amount,
-				tx_id: Default::default(),
-			},
-		));
-=======
+	});
+}
+
+#[test]
 fn handle_pending_deployment_same_block() {
 	new_test_ext().execute_with(|| {
 		// Initial request.
@@ -943,6 +946,5 @@
 		IngressEgress::on_idle(3, Weight::from_ref_time(1_000_000_000_000u64));
 		// All fetch requests should be processed.
 		assert_eq!(ScheduledEgressFetchOrTransfer::<Test, _>::decode_len().unwrap_or_default(), 0);
->>>>>>> 67b974a9
 	});
 }