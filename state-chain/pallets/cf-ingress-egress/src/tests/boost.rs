use super::*;

use cf_chains::{DepositOriginType, FeeEstimationApi};
use cf_primitives::{AssetAmount, BasisPoints, PrewitnessedDepositId, SwapRequestId};
use cf_test_utilities::assert_event_sequence;
use cf_traits::{
	mocks::{
		account_role_registry::MockAccountRoleRegistry, tracked_data_provider::TrackedDataProvider,
	},
	AccountRoleRegistry, BalanceApi, SafeMode, SetSafeMode,
};
use frame_support::assert_noop;
use sp_runtime::Percent;
use sp_std::collections::{btree_map::BTreeMap, btree_set::BTreeSet};

use crate::{BoostPoolId, BoostPoolTier, BoostPools, Event, PalletSafeMode};

type AccountId = u64;

const LP_ACCOUNT: AccountId = 100;
const BOOSTER_1: AccountId = 101;
const BOOSTER_2: AccountId = 102;

const INIT_BOOSTER_ETH_BALANCE: AssetAmount = 1_000_000_000;
const INIT_BOOSTER_FLIP_BALANCE: AssetAmount = 1_000_000_000;
const INIT_LP_BALANCE: AssetAmount = 0;

const TIER_5_BPS: BoostPoolTier = 5;
const TIER_10_BPS: BoostPoolTier = 10;
const TIER_30_BPS: BoostPoolTier = 30;

// Amounts as computed by `setup`:
const INGRESS_FEE: AssetAmount = 1_000_000;

fn get_lp_balance(lp: &AccountId, asset: EthAsset) -> AssetAmount {
	let balances = <Test as crate::Config>::Balance::free_balances(lp);

	balances[asset.into()]
}

fn get_lp_eth_balance(lp: &AccountId) -> AssetAmount {
	get_lp_balance(lp, EthAsset::Eth)
}

fn request_deposit_address(
	account_id: u64,
	asset: EthAsset,
	max_boost_fee: BasisPoints,
) -> (u64, H160) {
	let (channel_id, deposit_address, ..) = IngressEgress::request_liquidity_deposit_address(
		account_id,
		asset,
		max_boost_fee,
		ForeignChainAddress::Eth(Default::default()),
	)
	.unwrap();

	(channel_id, deposit_address.try_into().unwrap())
}

fn request_deposit_address_eth(account_id: u64, max_boost_fee: BasisPoints) -> (u64, H160) {
	request_deposit_address(account_id, EthAsset::Eth, max_boost_fee)
}

#[track_caller]
fn prewitness_deposit(deposit_address: H160, asset: EthAsset, amount: AssetAmount) -> u64 {
	assert_ok!(IngressEgress::process_channel_deposit_prewitness(
		DepositWitness::<Ethereum> {
			deposit_address,
			asset,
			amount,
			deposit_details: Default::default()
		},
		0
	),);

	PrewitnessedDepositIdCounter::<Test, _>::get()
}

#[track_caller]
fn witness_deposit(deposit_address: H160, asset: EthAsset, amount: AssetAmount) {
	assert_ok!(Pallet::<Test, _>::process_channel_deposit_full_witness_inner(
		&DepositWitness::<Ethereum> {
			deposit_address,
			asset,
			amount,
			deposit_details: Default::default(),
		},
		Default::default(),
	));
}

fn get_available_amount(asset: EthAsset, fee_tier: BoostPoolTier) -> AssetAmount {
	BoostPools::<Test, ()>::get(asset, fee_tier).unwrap().get_available_amount()
}

// Setup accounts, create eth boost pools and ensure that ingress fee is `INGRESS_FEE`
fn setup() {
	assert_ok!(Pallet::<Test, _>::create_boost_pools(
		RuntimeOrigin::root(),
		vec![
			BoostPoolId { asset: EthAsset::Eth, tier: TIER_5_BPS },
			BoostPoolId { asset: EthAsset::Eth, tier: TIER_10_BPS },
			BoostPoolId { asset: EthAsset::Eth, tier: TIER_30_BPS },
		]
	));

	assert_ok!(
		<MockAccountRoleRegistry as AccountRoleRegistry<Test>>::register_as_liquidity_provider(
			&LP_ACCOUNT,
		)
	);
	assert_ok!(
		<MockAccountRoleRegistry as AccountRoleRegistry<Test>>::register_as_liquidity_provider(
			&BOOSTER_1,
		)
	);
	assert_ok!(
		<MockAccountRoleRegistry as AccountRoleRegistry<Test>>::register_as_liquidity_provider(
			&BOOSTER_2,
		)
	);

	for asset in EthAsset::all() {
		<Test as crate::Config>::Balance::credit_account(
			&BOOSTER_1,
			asset.into(),
			INIT_BOOSTER_ETH_BALANCE,
		);

		<Test as crate::Config>::Balance::credit_account(
			&BOOSTER_2,
			asset.into(),
			INIT_BOOSTER_ETH_BALANCE,
		);
	}

	assert_eq!(get_lp_eth_balance(&BOOSTER_1), INIT_BOOSTER_ETH_BALANCE);
	assert_eq!(get_lp_eth_balance(&BOOSTER_2), INIT_BOOSTER_ETH_BALANCE);
	assert_eq!(get_lp_eth_balance(&LP_ACCOUNT), INIT_LP_BALANCE);

	let tracked_data = cf_chains::eth::EthereumTrackedData { base_fee: 10, priority_fee: 10 };

	ChainTracker::<Ethereum>::set_fee(INGRESS_FEE);

	TrackedDataProvider::<Ethereum>::set_tracked_data(tracked_data);
	assert_eq!(tracked_data.estimate_ingress_fee(EthAsset::Eth), INGRESS_FEE);
}

#[test]
fn cannot_add_zero_boost_funds() {
	new_test_ext().execute_with(|| {
		setup();

		assert_noop!(
			IngressEgress::add_boost_funds(
				RuntimeOrigin::signed(BOOSTER_1),
				EthAsset::Eth,
				0,
				TIER_5_BPS
			),
			pallet_cf_ingress_egress::Error::<Test, ()>::AddBoostAmountMustBeNonZero
		);
	});
}

#[test]
fn basic_passive_boosting() {
	new_test_ext().execute_with(|| {
		const ASSET: EthAsset = EthAsset::Eth;
		const DEPOSIT_AMOUNT: AssetAmount = 500_000_000;

		const BOOSTER_AMOUNT_1: AssetAmount = 250_000_000;
		const BOOSTER_AMOUNT_2: AssetAmount = 500_000_000;

		setup();

		// ==== Boosters add make funds available for boosting ====
		{
			assert_ok!(IngressEgress::add_boost_funds(
				RuntimeOrigin::signed(BOOSTER_1),
				ASSET,
				BOOSTER_AMOUNT_1,
				TIER_5_BPS
			));

			assert_ok!(IngressEgress::add_boost_funds(
				RuntimeOrigin::signed(BOOSTER_2),
				ASSET,
				BOOSTER_AMOUNT_2,
				TIER_10_BPS
			));

			assert_eq!(get_available_amount(ASSET, TIER_5_BPS), BOOSTER_AMOUNT_1);
			assert_eq!(get_available_amount(ASSET, TIER_10_BPS), BOOSTER_AMOUNT_2);

			assert_eq!(get_lp_eth_balance(&BOOSTER_1), INIT_BOOSTER_ETH_BALANCE - BOOSTER_AMOUNT_1);
			assert_eq!(get_lp_eth_balance(&BOOSTER_2), INIT_BOOSTER_ETH_BALANCE - BOOSTER_AMOUNT_2);
		}

		// ==== LP sends funds to liquidity deposit address, which gets pre-witnessed ====
		assert_eq!(get_lp_eth_balance(&LP_ACCOUNT), INIT_LP_BALANCE);
		const MAX_BOOST_FEE_BPS: u16 = 30;
		let (channel_id, deposit_address) =
			request_deposit_address_eth(LP_ACCOUNT, MAX_BOOST_FEE_BPS);
		let prewitnessed_deposit_id = prewitness_deposit(deposit_address, ASSET, DEPOSIT_AMOUNT);
		// All of BOOSTER_AMOUNT_1 should be used:
		const POOL_1_FEE: AssetAmount =
			BOOSTER_AMOUNT_1 * TIER_5_BPS as u128 / (10_000 - TIER_5_BPS as u128);
		// Only part of BOOSTER_AMOUNT_2 should be used:
		const POOL_2_CONTRIBUTION: AssetAmount = DEPOSIT_AMOUNT - (BOOSTER_AMOUNT_1 + POOL_1_FEE);
		const POOL_2_FEE: AssetAmount = POOL_2_CONTRIBUTION * TIER_10_BPS as u128 / 10_000;
		const LP_BALANCE_AFTER_BOOST: AssetAmount =
			INIT_LP_BALANCE + DEPOSIT_AMOUNT - POOL_1_FEE - POOL_2_FEE - INGRESS_FEE;
		{
			const POOL_1_CONTRIBUTION: AssetAmount = BOOSTER_AMOUNT_1 + POOL_1_FEE;
			const POOL_2_CONTRIBUTION: AssetAmount = DEPOSIT_AMOUNT - POOL_1_CONTRIBUTION;

			System::assert_last_event(RuntimeEvent::IngressEgress(Event::DepositBoosted {
				deposit_address: Some(deposit_address),
				asset: ASSET,
				amounts: BTreeMap::from_iter(vec![
					(TIER_5_BPS, POOL_1_CONTRIBUTION),
					(TIER_10_BPS, POOL_2_CONTRIBUTION),
				]),
				block_height: Default::default(),
				channel_id: Some(channel_id),
				prewitnessed_deposit_id,
				deposit_details: Default::default(),
				ingress_fee: INGRESS_FEE,
				max_boost_fee_bps: MAX_BOOST_FEE_BPS,
				boost_fee: POOL_1_FEE + POOL_2_FEE,
				action: DepositAction::LiquidityProvision { lp_account: LP_ACCOUNT },
				origin_type: DepositOriginType::DepositChannel,
			}));

			assert_boosted(deposit_address, prewitnessed_deposit_id, [TIER_5_BPS, TIER_10_BPS]);

			// Channel action is immediately executed (LP gets credited in this case):
			assert_eq!(get_lp_eth_balance(&LP_ACCOUNT), LP_BALANCE_AFTER_BOOST);
			assert_eq!(get_available_amount(ASSET, TIER_5_BPS), 0);

			assert_eq!(
				get_available_amount(ASSET, TIER_10_BPS),
				BOOSTER_AMOUNT_2 - POOL_2_CONTRIBUTION + POOL_2_FEE
			);
		}

		// ======== Deposit is fully witnessed ========
		{
			witness_deposit(deposit_address, ASSET, DEPOSIT_AMOUNT);

			System::assert_last_event(RuntimeEvent::IngressEgress(Event::DepositFinalised {
				deposit_address: Some(deposit_address),
				asset: ASSET,
				amount: DEPOSIT_AMOUNT,
				block_height: Default::default(),
				deposit_details: Default::default(),
				ingress_fee: 0,
				max_boost_fee_bps: MAX_BOOST_FEE_BPS,
				action: DepositAction::BoostersCredited {
					prewitnessed_deposit_id,
					network_fee_from_boost: 0,
					network_fee_swap_request_id: None,
				},
				channel_id: Some(channel_id),
				origin_type: DepositOriginType::DepositChannel,
			}));

			assert_eq!(get_available_amount(ASSET, TIER_5_BPS), BOOSTER_AMOUNT_1 + POOL_1_FEE);

			assert_eq!(get_available_amount(ASSET, TIER_10_BPS), BOOSTER_AMOUNT_2 + POOL_2_FEE);

			// Channel action should *not* be performed again (since it's been done at the time of
			// boosting), meaning LP's funds are unchanged:
			assert_eq!(get_lp_eth_balance(&LP_ACCOUNT), LP_BALANCE_AFTER_BOOST);
		}
	});
}

#[test]
fn can_boost_non_eth_asset() {
	// All other tests assume Eth as the asset. Here we check
	// that the assumption didn't leak anywhere into non-test
	// code, showing that other assets can be boosted without
	// unexpectedly affecting Eth.

	for asset in EthAsset::all() {
		if asset != EthAsset::Eth {
			test_for_asset(asset);
		}
	}

	#[track_caller]
	fn test_for_asset(asset: EthAsset) {
		new_test_ext().execute_with(|| {
			assert_ok!(Pallet::<Test, _>::create_boost_pools(
				RuntimeOrigin::root(),
				vec![BoostPoolId { asset, tier: TIER_10_BPS },]
			));

			assert_ne!(asset, EthAsset::Eth);

			const BOOSTER_AMOUNT_1: AssetAmount = 500_000_000;
			const DEPOSIT_AMOUNT: AssetAmount = 200_000_000;

			const BOOST_FEE: AssetAmount = DEPOSIT_AMOUNT / 1000;

			setup();

			assert_ok!(IngressEgress::add_boost_funds(
				RuntimeOrigin::signed(BOOSTER_1),
				asset,
				BOOSTER_AMOUNT_1,
				TIER_10_BPS
			));

			let (_channel_id, deposit_address) = request_deposit_address(LP_ACCOUNT, asset, 30);

			assert_eq!(get_lp_balance(&LP_ACCOUNT, asset), 0);
			assert_eq!(get_lp_balance(&LP_ACCOUNT, EthAsset::Eth), 0);

			// Set the prices to ensure that ingress fee does not default to 0
			{
				use mocks::asset_converter::MockAssetConverter;
				MockAssetConverter::set_price(Asset::Eth, asset.into(), 1u32.into());
				MockAssetConverter::set_price(asset.into(), Asset::Eth, 1u32.into());
			}

			// After prewitnessing, the deposit is boosted and LP is credited

			const LP_AMOUNT_AFTER_BOOST: AssetAmount = DEPOSIT_AMOUNT - BOOST_FEE - INGRESS_FEE;
			{
				prewitness_deposit(deposit_address, asset, DEPOSIT_AMOUNT);

				assert_eq!(
					get_lp_balance(&BOOSTER_1, asset),
					INIT_BOOSTER_FLIP_BALANCE - BOOSTER_AMOUNT_1
				);

				assert_eq!(
					get_available_amount(asset, TIER_10_BPS),
					BOOSTER_AMOUNT_1 - DEPOSIT_AMOUNT + BOOST_FEE
				);

				assert_eq!(get_lp_balance(&LP_ACCOUNT, asset), LP_AMOUNT_AFTER_BOOST);
				assert_eq!(get_lp_balance(&LP_ACCOUNT, EthAsset::Eth), 0);
			}

			// After deposit is finalised, it is credited to the correct boost pool:
			{
				witness_deposit(deposit_address, asset, DEPOSIT_AMOUNT);
				assert_eq!(get_lp_balance(&LP_ACCOUNT, asset), LP_AMOUNT_AFTER_BOOST);
				assert_eq!(get_lp_balance(&LP_ACCOUNT, EthAsset::Eth), 0);

				assert_eq!(get_available_amount(asset, TIER_10_BPS), BOOSTER_AMOUNT_1 + BOOST_FEE);

				assert_eq!(get_available_amount(EthAsset::Eth, TIER_10_BPS), 0);
			}

			// Booster stops boosting and receives funds in the correct asset:
			{
				assert_ok!(IngressEgress::stop_boosting(
					RuntimeOrigin::signed(BOOSTER_1),
					asset,
					TIER_10_BPS
				));
				assert_eq!(
					get_lp_balance(&BOOSTER_1, asset),
					INIT_BOOSTER_FLIP_BALANCE + BOOST_FEE
				);
				assert_eq!(get_lp_balance(&BOOSTER_1, EthAsset::Eth), INIT_BOOSTER_ETH_BALANCE);
			}
		});
	}
}

#[test]
fn stop_boosting() {
	new_test_ext().execute_with(|| {
		const BOOSTER_AMOUNT_1: AssetAmount = 500_000_000;
		const DEPOSIT_AMOUNT: AssetAmount = 250_000_000;

		setup();

		assert_eq!(get_lp_eth_balance(&BOOSTER_1), INIT_BOOSTER_ETH_BALANCE);

		assert_ok!(IngressEgress::add_boost_funds(
			RuntimeOrigin::signed(BOOSTER_1),
			EthAsset::Eth,
			BOOSTER_AMOUNT_1,
			TIER_10_BPS
		));

		let (_channel_id, deposit_address) = request_deposit_address_eth(LP_ACCOUNT, 30);
		let deposit_id = prewitness_deposit(deposit_address, EthAsset::Eth, DEPOSIT_AMOUNT);

		assert_eq!(get_lp_eth_balance(&BOOSTER_1), INIT_BOOSTER_ETH_BALANCE - BOOSTER_AMOUNT_1);

		// Booster stops boosting and get the available portion of their funds immediately:
		assert_ok!(IngressEgress::stop_boosting(
			RuntimeOrigin::signed(BOOSTER_1),
			EthAsset::Eth,
			TIER_10_BPS
		));

		const BOOST_FEE: AssetAmount = DEPOSIT_AMOUNT / 1000;
		const AVAILABLE_BOOST_AMOUNT: AssetAmount = BOOSTER_AMOUNT_1 - (DEPOSIT_AMOUNT - BOOST_FEE);
		assert_eq!(
			get_lp_eth_balance(&BOOSTER_1),
			INIT_BOOSTER_ETH_BALANCE - BOOSTER_AMOUNT_1 + AVAILABLE_BOOST_AMOUNT
		);

		System::assert_last_event(RuntimeEvent::IngressEgress(Event::StoppedBoosting {
			booster_id: BOOSTER_1,
			boost_pool: BoostPoolId { asset: EthAsset::Eth, tier: TIER_10_BPS },
			unlocked_amount: AVAILABLE_BOOST_AMOUNT,
			pending_boosts: BTreeSet::from_iter(vec![deposit_id]),
		}));

		// Deposit is finalised, the booster gets their remaining funds from the pool:
		witness_deposit(deposit_address, EthAsset::Eth, DEPOSIT_AMOUNT);
		assert_eq!(get_lp_eth_balance(&BOOSTER_1), INIT_BOOSTER_ETH_BALANCE + BOOST_FEE);
	});
}

#[track_caller]
fn assert_boosted(
	deposit_address: H160,
	expected_prewitnessed_deposit_id: PrewitnessedDepositId,
	expected_pools: impl IntoIterator<Item = BoostPoolTier>,
) {
	match DepositChannelLookup::<Test, ()>::get(deposit_address).unwrap().boost_status {
		BoostStatus::Boosted { prewitnessed_deposit_id, pools, .. } => {
			assert_eq!(prewitnessed_deposit_id, expected_prewitnessed_deposit_id);
			assert_eq!(pools, Vec::from_iter(expected_pools.into_iter()));
		},
		_ => panic!("The channel is not boosted"),
	}
}

#[track_caller]
fn assert_not_boosted(deposit_address: H160) {
	assert_eq!(
		DepositChannelLookup::<Test, ()>::get(deposit_address).unwrap().boost_status,
		BoostStatus::NotBoosted
	);
}

#[test]
fn witnessed_amount_does_not_match_boosted() {
	new_test_ext().execute_with(|| {
		const BOOSTER_AMOUNT_1: AssetAmount = 500_000_000;
		const PREWITNESSED_DEPOSIT_AMOUNT: AssetAmount = 250_000_000;
		const WITNESSED_DEPOSIT_AMOUNT: AssetAmount = PREWITNESSED_DEPOSIT_AMOUNT + 1;

		setup();

		assert_ok!(IngressEgress::add_boost_funds(
			RuntimeOrigin::signed(BOOSTER_1),
			EthAsset::Eth,
			BOOSTER_AMOUNT_1,
			TIER_5_BPS
		));

		assert_eq!(get_available_amount(EthAsset::Eth, TIER_5_BPS), BOOSTER_AMOUNT_1);

		// ==== LP sends funds to liquidity deposit address, which gets pre-witnessed ====
		let (_channel_id, deposit_address) = request_deposit_address_eth(LP_ACCOUNT, 30);
		let deposit_id =
			prewitness_deposit(deposit_address, EthAsset::Eth, PREWITNESSED_DEPOSIT_AMOUNT);

		const BOOST_FEE: AssetAmount = PREWITNESSED_DEPOSIT_AMOUNT / 2000;

		assert_boosted(deposit_address, deposit_id, [TIER_5_BPS]);

		assert_eq!(
			get_lp_eth_balance(&LP_ACCOUNT),
			PREWITNESSED_DEPOSIT_AMOUNT - BOOST_FEE - INGRESS_FEE
		);

		assert_eq!(
			get_available_amount(EthAsset::Eth, TIER_5_BPS),
			BOOSTER_AMOUNT_1 - PREWITNESSED_DEPOSIT_AMOUNT + BOOST_FEE
		);

		// Witnessing incorrect amount does not lead to booster pools getting credited,
		// and is instead processed as usual (crediting the LP in this case):
		witness_deposit(deposit_address, EthAsset::Eth, WITNESSED_DEPOSIT_AMOUNT);
		assert_eq!(
			get_available_amount(EthAsset::Eth, TIER_5_BPS),
			BOOSTER_AMOUNT_1 - PREWITNESSED_DEPOSIT_AMOUNT + BOOST_FEE
		);

		assert_boosted(deposit_address, deposit_id, [TIER_5_BPS]);

		assert_eq!(
			get_lp_eth_balance(&LP_ACCOUNT),
			PREWITNESSED_DEPOSIT_AMOUNT + WITNESSED_DEPOSIT_AMOUNT - BOOST_FEE - 2 * INGRESS_FEE
		);

		// Check that receiving unexpected amount didn't affect our ability to finalise the boost
		// when the correct amount is received after all:
		witness_deposit(deposit_address, EthAsset::Eth, PREWITNESSED_DEPOSIT_AMOUNT);
		assert_eq!(get_available_amount(EthAsset::Eth, TIER_5_BPS), BOOSTER_AMOUNT_1 + BOOST_FEE);

		// The channel should no longer be boosted:
		assert_not_boosted(deposit_address);

		// Now that the boost has been finalised, the next deposit can be boosted again:
		{
			let deposit_id =
				prewitness_deposit(deposit_address, EthAsset::Eth, WITNESSED_DEPOSIT_AMOUNT);
			assert_boosted(deposit_address, deposit_id, [TIER_5_BPS]);
		}
	});
}

#[test]
fn double_prewitness_due_to_reorg() {
	new_test_ext().execute_with(|| {
		const BOOSTER_AMOUNT_1: AssetAmount = 500_000_000;
		const DEPOSIT_AMOUNT: AssetAmount = 250_000_000;
		const BOOST_FEE_BPS: BasisPoints = 10;
		const BOOST_FEE: AssetAmount = DEPOSIT_AMOUNT * BOOST_FEE_BPS as u128 / 10_000;

		setup();

		assert_ok!(IngressEgress::add_boost_funds(
			RuntimeOrigin::signed(BOOSTER_1),
			EthAsset::Eth,
			BOOSTER_AMOUNT_1,
			TIER_10_BPS
		));

		// ==== LP sends funds to liquidity deposit address, which gets pre-witnessed ====
		let (_channel_id, deposit_address) = request_deposit_address_eth(LP_ACCOUNT, BOOST_FEE_BPS);
		let deposit_id1 = prewitness_deposit(deposit_address, EthAsset::Eth, DEPOSIT_AMOUNT);

		const LP_BALANCE_AFTER_BOOST: AssetAmount =
			INIT_LP_BALANCE + DEPOSIT_AMOUNT - BOOST_FEE - INGRESS_FEE;
		const AVAILABLE_AMOUNT_AFTER_BOOST: AssetAmount =
			BOOSTER_AMOUNT_1 - DEPOSIT_AMOUNT + BOOST_FEE;

		// First deposit should be boosted, crediting the LP as per channel action:
		{
			assert_boosted(deposit_address, deposit_id1, [TIER_10_BPS]);

			assert_eq!(get_lp_eth_balance(&LP_ACCOUNT), LP_BALANCE_AFTER_BOOST);

			assert_eq!(
				get_available_amount(EthAsset::Eth, TIER_10_BPS),
				AVAILABLE_AMOUNT_AFTER_BOOST
			);
		}

		// Due to reorg, the same deposit is pre-witnessed again, but it has no effect since
		// we don't boost it due to an existing boost:
		let _deposit_id2 = prewitness_deposit(deposit_address, EthAsset::Eth, DEPOSIT_AMOUNT);
		{
			// No channel action took place, LP balance is unchanged:
			assert_eq!(get_lp_eth_balance(&LP_ACCOUNT), LP_BALANCE_AFTER_BOOST);

			// No funds from the boost pool are consumed:
			assert_eq!(
				get_available_amount(EthAsset::Eth, TIER_10_BPS),
				AVAILABLE_AMOUNT_AFTER_BOOST
			);
		}

		// The deposit is finally fully witnessed, it has no effect on the LP, but
		// boosters get credited
		{
			witness_deposit(deposit_address, EthAsset::Eth, DEPOSIT_AMOUNT);

			assert_eq!(get_lp_eth_balance(&LP_ACCOUNT), LP_BALANCE_AFTER_BOOST);

			assert_eq!(
				get_available_amount(EthAsset::Eth, TIER_10_BPS),
				BOOSTER_AMOUNT_1 + BOOST_FEE
			);
		}
	});
}

#[test]
fn zero_boost_fee_deposit() {
	new_test_ext().execute_with(|| {
		const BOOSTER_AMOUNT: AssetAmount = 500_000_000;
		const DEPOSIT_AMOUNT: AssetAmount = 250_000_000;

		setup();

		assert_ok!(IngressEgress::add_boost_funds(
			RuntimeOrigin::signed(BOOSTER_1),
			EthAsset::Eth,
			BOOSTER_AMOUNT,
			TIER_10_BPS
		));

		let (_channel_id, deposit_address) = request_deposit_address_eth(LP_ACCOUNT, 0);
		let _deposit_id = prewitness_deposit(deposit_address, EthAsset::Eth, DEPOSIT_AMOUNT);

		// The deposit is pre-witnessed, but no channel action took place due to 0 boost fee:
		{
			assert_not_boosted(deposit_address);
			assert_eq!(get_lp_eth_balance(&LP_ACCOUNT), INIT_LP_BALANCE);
		}

		// When the deposit is finalised, it is processed as normal:
		{
			witness_deposit(deposit_address, EthAsset::Eth, DEPOSIT_AMOUNT);
			assert_eq!(
				get_lp_eth_balance(&LP_ACCOUNT),
				INIT_LP_BALANCE + DEPOSIT_AMOUNT - INGRESS_FEE
			);
		}
	});
}

#[test]
fn skip_zero_amount_pool() {
	// 10 bps has 0 available funds, but we are able to skip it and
	// boost with the next tier pool

	new_test_ext().execute_with(|| {
		const POOL_AMOUNT: AssetAmount = 500_000_000;
		const DEPOSIT_AMOUNT: AssetAmount = 1_000_000_000;

		setup();

		assert_ok!(IngressEgress::add_boost_funds(
			RuntimeOrigin::signed(BOOSTER_1),
			EthAsset::Eth,
			POOL_AMOUNT,
			TIER_5_BPS
		));

		assert_ok!(IngressEgress::add_boost_funds(
			RuntimeOrigin::signed(BOOSTER_2),
			EthAsset::Eth,
			POOL_AMOUNT,
			TIER_30_BPS
		));

		let (_channel_id, deposit_address) = request_deposit_address_eth(LP_ACCOUNT, 50);
		let deposit_id = prewitness_deposit(deposit_address, EthAsset::Eth, DEPOSIT_AMOUNT);

		// Should be able to boost without the 30bps pool:
		assert_boosted(deposit_address, deposit_id, [TIER_5_BPS, TIER_30_BPS]);
		assert!(get_lp_eth_balance(&LP_ACCOUNT) > INIT_LP_BALANCE);
	});
}

#[test]
fn insufficient_funds_for_boost() {
	new_test_ext().execute_with(|| {
		const BOOSTER_AMOUNT: AssetAmount = 500_000_000;
		const DEPOSIT_AMOUNT: AssetAmount = 1_000_000_000;

		setup();

		assert_ok!(IngressEgress::add_boost_funds(
			RuntimeOrigin::signed(BOOSTER_1),
			EthAsset::Eth,
			BOOSTER_AMOUNT,
			TIER_5_BPS
		));

		let (channel_id, deposit_address) = request_deposit_address_eth(LP_ACCOUNT, 10);
		System::reset_events();
		let deposit_id = prewitness_deposit(deposit_address, EthAsset::Eth, DEPOSIT_AMOUNT);

		// The deposit is pre-witnessed, but no channel action took place:
		{
			assert_not_boosted(deposit_address);
			assert_eq!(get_lp_eth_balance(&LP_ACCOUNT), INIT_LP_BALANCE);
		}

		System::assert_last_event(RuntimeEvent::IngressEgress(Event::InsufficientBoostLiquidity {
			prewitnessed_deposit_id: deposit_id,
			asset: EthAsset::Eth,
			amount_attempted: DEPOSIT_AMOUNT,
			channel_id: Some(channel_id),
			origin_type: DepositOriginType::DepositChannel,
		}));

		// When the deposit is finalised, it is processed as normal:
		{
			witness_deposit(deposit_address, EthAsset::Eth, DEPOSIT_AMOUNT);
			assert_eq!(
				get_lp_eth_balance(&LP_ACCOUNT),
				INIT_LP_BALANCE + DEPOSIT_AMOUNT - INGRESS_FEE
			);
		}
	});
}

#[test]
fn lost_funds_are_acknowledged_by_boost_pool() {
	new_test_ext().execute_with(|| {
		const BOOSTER_AMOUNT: AssetAmount = 500_000_000;
		const DEPOSIT_AMOUNT: AssetAmount = 250_000_000;
		const BOOST_FEE: AssetAmount = DEPOSIT_AMOUNT * TIER_5_BPS as u128 / 10_000;

		setup();

		assert_ok!(IngressEgress::add_boost_funds(
			RuntimeOrigin::signed(BOOSTER_1),
			EthAsset::Eth,
			BOOSTER_AMOUNT,
			TIER_5_BPS
		));

		let (_channel_id, deposit_address) = request_deposit_address_eth(LP_ACCOUNT, TIER_5_BPS);

		let deposit_id = prewitness_deposit(deposit_address, EthAsset::Eth, DEPOSIT_AMOUNT);

		assert_boosted(deposit_address, deposit_id, [TIER_5_BPS]);

		assert_eq!(get_lp_eth_balance(&LP_ACCOUNT), DEPOSIT_AMOUNT - BOOST_FEE - INGRESS_FEE);

		assert_eq!(
			BoostPools::<Test, ()>::get(EthAsset::Eth, TIER_5_BPS)
				.unwrap()
				.get_pending_boost_ids(),
			vec![deposit_id]
		);

		// When the channel expires, the record holding amounts owed to boosters
		// from the deposit is cleared:
		{
			let recycle_block = IngressEgress::expiry_and_recycle_block_height().2;
			BlockHeightProvider::<MockEthereum>::set_block_height(recycle_block);
			IngressEgress::on_idle(recycle_block, Weight::MAX);

			assert!(BoostPools::<Test, ()>::get(EthAsset::Eth, TIER_5_BPS)
				.unwrap()
				.get_pending_boost_ids()
				.is_empty());

			System::assert_last_event(RuntimeEvent::IngressEgress(Event::BoostedDepositLost {
				prewitnessed_deposit_id: deposit_id,
				amount: DEPOSIT_AMOUNT,
			}));
		}
	});
}

#[test]
fn test_add_boost_funds() {
	new_test_ext().execute_with(|| {
		const BOOST_FUNDS: AssetAmount = 500_000_000;

		setup();

		// Should have all funds in the lp account and non in the pool yet.
		assert_eq!(
			BoostPools::<Test, ()>::get(EthAsset::Eth, TIER_5_BPS)
				.unwrap()
				.get_available_amount_for_account(&BOOSTER_1),
			None
		);
		assert_eq!(get_lp_eth_balance(&BOOSTER_1), INIT_BOOSTER_ETH_BALANCE);

		// Add some of the LP funds to the boost pool
		assert_ok!(IngressEgress::add_boost_funds(
			RuntimeOrigin::signed(BOOSTER_1),
			EthAsset::Eth,
			BOOST_FUNDS,
			TIER_5_BPS
		));

		// Should see some of the funds in the pool now and some funds missing from the LP account
		assert_eq!(
			BoostPools::<Test, ()>::get(EthAsset::Eth, TIER_5_BPS)
				.unwrap()
				.get_available_amount_for_account(&BOOSTER_1),
			Some(BOOST_FUNDS)
		);
		assert_eq!(get_lp_eth_balance(&BOOSTER_1), INIT_BOOSTER_ETH_BALANCE - BOOST_FUNDS);

		System::assert_last_event(RuntimeEvent::IngressEgress(Event::BoostFundsAdded {
			booster_id: BOOSTER_1,
			boost_pool: BoostPoolId { asset: EthAsset::Eth, tier: TIER_5_BPS },
			amount: BOOST_FUNDS,
		}));
	});
}

#[track_caller]
fn boosting_with_safe_mode(enable: bool) {
	fn get_safe_mode() -> PalletSafeMode<()> {
		<MockRuntimeSafeMode as sp_core::Get<PalletSafeMode<()>>>::get()
	}

	let boost_mode = if enable { PalletSafeMode::CODE_GREEN } else { PalletSafeMode::CODE_RED };

	let new_mode =
		PalletSafeMode { deposits_enabled: get_safe_mode().deposits_enabled, ..boost_mode };

	assert!(get_safe_mode() != new_mode, "Boosting is already in the requested mode");

	MockRuntimeSafeMode::set_safe_mode(new_mode);
	assert_eq!(get_safe_mode(), new_mode);
}

#[test]
fn boosting_deposits_is_disabled_by_safe_mode() {
	new_test_ext().execute_with(|| {
		const DEPOSIT_AMOUNT: AssetAmount = 250_000_000;

		setup();

		assert_ok!(IngressEgress::add_boost_funds(
			RuntimeOrigin::signed(BOOSTER_1),
			EthAsset::Eth,
			DEPOSIT_AMOUNT,
			TIER_5_BPS
		));

		boosting_with_safe_mode(false);

		// Prewitness a deposit that would usually get boosted
		let (_channel_id, deposit_address) = request_deposit_address_eth(LP_ACCOUNT, 10);
		let _deposit_id = prewitness_deposit(deposit_address, EthAsset::Eth, DEPOSIT_AMOUNT);

		// The deposit should be pre-witnessed, but not boosted
		assert_not_boosted(deposit_address);
		assert_eq!(get_lp_eth_balance(&LP_ACCOUNT), INIT_LP_BALANCE);

		// Should finalize the deposit as usual
		witness_deposit(deposit_address, EthAsset::Eth, DEPOSIT_AMOUNT);
		assert_eq!(get_lp_eth_balance(&LP_ACCOUNT), INIT_LP_BALANCE + DEPOSIT_AMOUNT - INGRESS_FEE);

		boosting_with_safe_mode(true);

		// Try another deposit
		let deposit_id = prewitness_deposit(deposit_address, EthAsset::Eth, DEPOSIT_AMOUNT);

		// This time it should get boosted
		assert_boosted(deposit_address, deposit_id, [TIER_5_BPS]);
	});
}

#[test]
fn add_boost_funds_is_disabled_by_safe_mode() {
	new_test_ext().execute_with(|| {
		const BOOST_FUNDS: AssetAmount = 500_000_000;

		setup();

		boosting_with_safe_mode(false);

		// Should not be able to add funds to the boost pool
		assert_noop!(
			IngressEgress::add_boost_funds(
				RuntimeOrigin::signed(BOOSTER_1),
				EthAsset::Eth,
				BOOST_FUNDS,
				TIER_5_BPS
			),
			pallet_cf_ingress_egress::Error::<Test, ()>::AddBoostFundsDisabled
		);
		assert_eq!(
			BoostPools::<Test, ()>::get(EthAsset::Eth, TIER_5_BPS)
				.unwrap()
				.get_available_amount_for_account(&BOOSTER_1),
			None
		);

		boosting_with_safe_mode(true);

		// Should be able to add funds to the boost pool now that the safe mode is turned off
		assert_ok!(IngressEgress::add_boost_funds(
			RuntimeOrigin::signed(BOOSTER_1),
			EthAsset::Eth,
			BOOST_FUNDS,
			TIER_5_BPS
		));
		assert_eq!(
			BoostPools::<Test, ()>::get(EthAsset::Eth, TIER_5_BPS)
				.unwrap()
				.get_available_amount_for_account(&BOOSTER_1),
			Some(BOOST_FUNDS)
		);
	});
}

#[test]
fn stop_boosting_is_disabled_by_safe_mode() {
	new_test_ext().execute_with(|| {
		const BOOST_FUNDS: AssetAmount = 500_000_000;

		setup();

		assert_ok!(IngressEgress::add_boost_funds(
			RuntimeOrigin::signed(BOOSTER_1),
			EthAsset::Eth,
			BOOST_FUNDS,
			TIER_5_BPS
		));

		boosting_with_safe_mode(false);

		// Should not be able to stop boosting
		assert_noop!(
			IngressEgress::stop_boosting(
				RuntimeOrigin::signed(BOOSTER_1),
				EthAsset::Eth,
				TIER_5_BPS
			),
			pallet_cf_ingress_egress::Error::<Test, ()>::StopBoostingDisabled
		);
		assert_eq!(
			BoostPools::<Test, ()>::get(EthAsset::Eth, TIER_5_BPS)
				.unwrap()
				.get_available_amount_for_account(&BOOSTER_1),
			Some(BOOST_FUNDS)
		);

		boosting_with_safe_mode(true);

		// Should be able to stop boosting now that the safe mode is turned off
		assert_ok!(IngressEgress::stop_boosting(
			RuntimeOrigin::signed(BOOSTER_1),
			EthAsset::Eth,
			TIER_5_BPS
		));
		assert_eq!(
			BoostPools::<Test, ()>::get(EthAsset::Eth, TIER_5_BPS)
				.unwrap()
				.get_available_amount_for_account(&BOOSTER_1),
			None
		);
	});
}

#[test]
fn test_create_boost_pools() {
	new_test_ext().execute_with(|| {
		// Make sure the pools do not exists already
		assert!(BoostPools::<Test, ()>::get(EthAsset::Eth, TIER_5_BPS).is_none());
		assert!(BoostPools::<Test, ()>::get(EthAsset::Eth, TIER_10_BPS).is_none());
		assert!(BoostPools::<Test, ()>::get(EthAsset::Flip, TIER_5_BPS).is_none());

		// Create all 3 pools in one go
		assert_ok!(Pallet::<Test, _>::create_boost_pools(
			RuntimeOrigin::root(),
			vec![
				BoostPoolId { asset: EthAsset::Eth, tier: TIER_5_BPS },
				BoostPoolId { asset: EthAsset::Eth, tier: TIER_10_BPS },
				BoostPoolId { asset: EthAsset::Flip, tier: TIER_5_BPS },
			]
		));

		// Check they now exist
		assert!(BoostPools::<Test, ()>::get(EthAsset::Eth, TIER_5_BPS).is_some());
		assert!(BoostPools::<Test, ()>::get(EthAsset::Eth, TIER_10_BPS).is_some());
		assert!(BoostPools::<Test, ()>::get(EthAsset::Flip, TIER_5_BPS).is_some());

		// Check that all 3 emitted the creation event
		assert_event_sequence!(
			Test,
			RuntimeEvent::IngressEgress(Event::BoostPoolCreated {
				boost_pool: BoostPoolId { asset: EthAsset::Eth, tier: TIER_5_BPS },
			}),
			RuntimeEvent::IngressEgress(Event::BoostPoolCreated {
				boost_pool: BoostPoolId { asset: EthAsset::Eth, tier: TIER_10_BPS },
			}),
			RuntimeEvent::IngressEgress(Event::BoostPoolCreated {
				boost_pool: BoostPoolId { asset: EthAsset::Flip, tier: TIER_5_BPS },
			})
		);

		// Should not be able to create the same pool again
		assert_noop!(
			Pallet::<Test, _>::create_boost_pools(
				RuntimeOrigin::root(),
				vec![BoostPoolId { asset: EthAsset::Eth, tier: TIER_5_BPS }]
			),
			pallet_cf_ingress_egress::Error::<Test, ()>::BoostPoolAlreadyExists
		);

		// Make sure it did not remove the existing boost pool
		assert!(BoostPools::<Test, ()>::get(EthAsset::Eth, TIER_5_BPS).is_some());

		// Should not be able to create a pool with a tier of 0
		assert_noop!(
			Pallet::<Test, _>::create_boost_pools(
				RuntimeOrigin::root(),
				vec![BoostPoolId { asset: EthAsset::Eth, tier: 0 }]
			),
			pallet_cf_ingress_egress::Error::<Test, ()>::InvalidBoostPoolTier
		);

		// Make sure that only governance can create boost pools
		assert_noop!(
			Pallet::<Test, _>::create_boost_pools(OriginTrait::none(), vec![]),
			sp_runtime::traits::BadOrigin
		);
	});
}

#[test]
fn failed_prewitness_does_not_discard_remaining_deposits_in_a_batch() {
	new_test_ext().execute_with(|| {
		setup();

		assert_ok!(IngressEgress::add_boost_funds(
			RuntimeOrigin::signed(BOOSTER_1),
			EthAsset::Eth,
			DEFAULT_DEPOSIT_AMOUNT,
			TIER_5_BPS
		));

		let (_, address, _, _) = IngressEgress::open_channel(
			&ALICE,
			EthAsset::Eth,
			ChannelAction::LiquidityProvision { lp_account: 0, refund_address: None },
			TIER_5_BPS,
		)
		.unwrap();

		assert_ok!(IngressEgress::process_deposits(
			RuntimeOrigin::root(),
			vec![
				// The deposit into an unkown address should fail
				DepositWitness {
					deposit_address: [0; 20].into(),
					asset: EthAsset::Eth,
					amount: DEFAULT_DEPOSIT_AMOUNT,
					deposit_details: Default::default(),
				// This deposit should succeed:
				}, DepositWitness {
					deposit_address: address,
					asset: EthAsset::Eth,
					amount: DEFAULT_DEPOSIT_AMOUNT,
					deposit_details: Default::default(),
				}
			],
			0
		));

		assert_has_matching_event!(
			Test,
			RuntimeEvent::IngressEgress(Event::DepositBoosted { deposit_address, .. }) if deposit_address == &Some(address)
		);
	});
}

#[test]
fn taking_network_fee_from_boost_fee() {
	// The focus of this test is to ensure that when network fee portion is non-zero,
	// we get a non-zero amount of the input asset, and we schedule a swap to FLIP as
	// network fee.

	use crate::NetworkFeeDeductionFromBoostPercent;

	new_test_ext().execute_with(|| {
		const ASSET: EthAsset = EthAsset::Eth;
		const BOOSTER_AMOUNT: AssetAmount = 1_000_000;
		const DEPOSIT_AMOUNT: AssetAmount = 100_000;

		setup();

		assert_ok!(IngressEgress::add_boost_funds(
			RuntimeOrigin::signed(BOOSTER_1),
			ASSET,
			BOOSTER_AMOUNT,
			TIER_5_BPS
		));

		// ==== LP sends funds to liquidity deposit address, which gets pre-witnessed ====
		let deposit_address = request_deposit_address_eth(LP_ACCOUNT, TIER_5_BPS).1;

		// First check that with a zero network fee portion, no network fee is collected:
		{
			assert_eq!(
				NetworkFeeDeductionFromBoostPercent::<Test, ()>::get(),
				Percent::from_percent(0)
			);
			let _ = prewitness_deposit(deposit_address, ASSET, DEPOSIT_AMOUNT);

			// After full deposit all of boost fee should be credited to the pool:
			witness_deposit(deposit_address, ASSET, DEPOSIT_AMOUNT);
			assert_eq!(get_available_amount(ASSET, TIER_5_BPS), BOOSTER_AMOUNT + 50);

			assert_eq!(MockSwapRequestHandler::<Test>::get_swap_requests(), vec![]);

			assert_has_matching_event!(
				Test,
				RuntimeEvent::IngressEgress(Event::DepositFinalised {
					action: DepositAction::BoostersCredited {
						network_fee_from_boost: 0,
						network_fee_swap_request_id: None,
						..
					},
					..
				})
			);

			System::reset_events();
		}

		// Now check that non-zero network fee portion results in network fee collected:
		{
			assert_ok!(Pallet::<Test, ()>::update_pallet_config(
				RuntimeOrigin::root(),
				bounded_vec![PalletConfigUpdate::SetNetworkFeeDeductionFromBoost {
					deduction_percent: Percent::from_percent(20)
				}]
			));
			assert_eq!(
				NetworkFeeDeductionFromBoostPercent::<Test, ()>::get(),
				Percent::from_percent(20)
			);
			let _ = prewitness_deposit(deposit_address, ASSET, DEPOSIT_AMOUNT);

			// Only some of the full boost fee is credited to the pool:
			witness_deposit(deposit_address, ASSET, DEPOSIT_AMOUNT);
			assert_eq!(get_available_amount(ASSET, TIER_5_BPS), BOOSTER_AMOUNT + 50 + 40);

			assert_eq!(
				MockSwapRequestHandler::<Test>::get_swap_requests(),
				vec![MockSwapRequest {
					input_asset: ASSET.into(),
					output_asset: Asset::Flip,
					input_amount: 10,
					swap_type: SwapRequestType::NetworkFee,
					broker_fees: Default::default(),
					origin: SwapOrigin::Internal
				}]
			);

			assert_has_matching_event!(
				Test,
				RuntimeEvent::IngressEgress(Event::DepositFinalised {
					action: DepositAction::BoostersCredited {
						network_fee_from_boost: 10,
						network_fee_swap_request_id: Some(SwapRequestId(0)),
						..
					},
					..
				})
			);
		}
	});
}

mod vault_swaps {

<<<<<<< HEAD
	use cf_traits::SwapOutputAction;
=======
	use cf_chains::ChannelRefundParameters;
>>>>>>> f5aff966

	use crate::BoostedVaultTransactions;

	use super::*;

	#[test]
	fn vault_swap_boosting() {
		new_test_ext().execute_with(|| {
			let output_address = ForeignChainAddress::Eth([1; 20].into());

			let block_height = 10;
			let deposit_address = [1; 20].into();

			const BOOSTER_AMOUNT: AssetAmount = 500_000_000;
			const DEPOSIT_AMOUNT: AssetAmount = 100_000_000;
			const INPUT_ASSET: Asset = Asset::Eth;
			const OUTPUT_ASSET: Asset = Asset::Flip;

			const BOOST_FEE: AssetAmount = DEPOSIT_AMOUNT * TIER_5_BPS as u128 / 10_000;
			const INGRESS_FEE: AssetAmount = 1000000;
			const PREWITNESS_DEPOSIT_ID: PrewitnessedDepositId = 1;
			const CHANNEL_ID: ChannelId = 1;

			setup();

			assert_ok!(IngressEgress::add_boost_funds(
				RuntimeOrigin::signed(BOOSTER_1),
				EthAsset::Eth,
				BOOSTER_AMOUNT,
				TIER_5_BPS
			));

			let tx_id = [9u8; 32].into();

			// Initially tx is not recorded as boosted
			assert!(!BoostedVaultTransactions::<Test, ()>::contains_key(tx_id));

			let deposit = VaultDepositWitness {
				input_asset: INPUT_ASSET.try_into().unwrap(),
				deposit_address: Some(deposit_address),
				channel_id: Some(CHANNEL_ID),
				deposit_amount: DEPOSIT_AMOUNT,
				deposit_details: Default::default(),
				output_asset: OUTPUT_ASSET,
				destination_address: MockAddressConverter::to_encoded_address(
					output_address.clone(),
				),
				deposit_metadata: None,
				tx_id,
				broker_fee: Some(Beneficiary { account: BROKER, bps: 5 }),
				affiliate_fees: Default::default(),
				refund_params: Some(ChannelRefundParameters {
					retry_duration: 2,
					refund_address: [2; 20].into(),
					min_price: Default::default(),
				}),
				dca_params: None,
				boost_fee: 5,
			};

			// Prewitnessing a deposit for the first time should result in a boost:
			{
				IngressEgress::process_vault_swap_request_prewitness(block_height, deposit.clone());
				assert_eq!(PrewitnessedDepositIdCounter::<Test, _>::get(), PREWITNESS_DEPOSIT_ID);

				assert_eq!(
					BoostPools::<Test, ()>::get(EthAsset::Eth, TIER_5_BPS)
						.unwrap()
						.get_pending_boost_ids()
						.len(),
					1
				);

				assert_eq!(
					MockSwapRequestHandler::<Test>::get_swap_requests(),
					vec![MockSwapRequest {
						input_asset: INPUT_ASSET,
						output_asset: OUTPUT_ASSET,
						input_amount: DEPOSIT_AMOUNT - BOOST_FEE - INGRESS_FEE,
						swap_type: SwapRequestType::Regular {
							output_action: SwapOutputAction::Egress {
								output_address,
								ccm_deposit_metadata: None
							}
						},
						broker_fees: bounded_vec![Beneficiary { account: BROKER, bps: 5 }],
						origin: SwapOrigin::Vault {
							tx_id: TransactionInIdForAnyChain::Evm(tx_id),
							broker_id: Some(BROKER)
						},
					},]
				);

				assert_has_matching_event!(
					Test,
					RuntimeEvent::IngressEgress(Event::DepositBoosted {
						prewitnessed_deposit_id: PREWITNESS_DEPOSIT_ID,
						channel_id: Some(CHANNEL_ID),
						action: DepositAction::Swap { .. },
						..
					})
				);

				// Now the tx is recorded as boosted
				assert!(BoostedVaultTransactions::<Test, ()>::contains_key(tx_id));
			}

			// Prewitnessing the same deposit (e.g. due to a reorg) should not result in a second
			// boost:
			{
				IngressEgress::process_vault_swap_request_prewitness(block_height, deposit.clone());

				assert_eq!(
					BoostPools::<Test, ()>::get(EthAsset::Eth, TIER_5_BPS)
						.unwrap()
						.get_pending_boost_ids()
						.len(),
					1
				);

				assert_eq!(MockSwapRequestHandler::<Test>::get_swap_requests().len(), 1);
			}

			// Prewitnessing a different deposit *should* result in a second boost:
			{
				let other_deposit =
					VaultDepositWitness { tx_id: [10u8; 32].into(), ..deposit.clone() };
				IngressEgress::process_vault_swap_request_prewitness(block_height, other_deposit);

				assert_eq!(
					BoostPools::<Test, ()>::get(EthAsset::Eth, TIER_5_BPS)
						.unwrap()
						.get_pending_boost_ids()
						.len(),
					2
				);

				assert_eq!(MockSwapRequestHandler::<Test>::get_swap_requests().len(), 2);
			}

			// Fully witnessing a boosted deposit should finalise boost:
			{
				IngressEgress::process_vault_swap_request_full_witness(
					block_height,
					deposit.clone(),
				);

				// No new swap is initiated:
				assert_eq!(MockSwapRequestHandler::<Test>::get_swap_requests().len(), 2);

				assert_eq!(
					BoostPools::<Test, ()>::get(EthAsset::Eth, TIER_5_BPS)
						.unwrap()
						.get_pending_boost_ids()
						.len(),
					1
				);

				assert_has_matching_event!(
					Test,
					RuntimeEvent::IngressEgress(Event::DepositFinalised {
						channel_id: Some(CHANNEL_ID),
						action: DepositAction::BoostersCredited {
							prewitnessed_deposit_id: PREWITNESS_DEPOSIT_ID,
							network_fee_from_boost: 0,
							network_fee_swap_request_id: None
						},
						..
					})
				);

				// Boost record for tx is removed:
				assert!(!BoostedVaultTransactions::<Test, ()>::contains_key(tx_id));
			}
		});
	}
}<|MERGE_RESOLUTION|>--- conflicted
+++ resolved
@@ -1150,11 +1150,8 @@
 
 mod vault_swaps {
 
-<<<<<<< HEAD
+	use cf_chains::ChannelRefundParameters;
 	use cf_traits::SwapOutputAction;
-=======
-	use cf_chains::ChannelRefundParameters;
->>>>>>> f5aff966
 
 	use crate::BoostedVaultTransactions;
 
