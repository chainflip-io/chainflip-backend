// Copyright 2025 Chainflip Labs GmbH
//
// Licensed under the Apache License, Version 2.0 (the "License");
// you may not use this file except in compliance with the License.
// You may obtain a copy of the License at
//
//     http://www.apache.org/licenses/LICENSE-2.0
//
// Unless required by applicable law or agreed to in writing, software
// distributed under the License is distributed on an "AS IS" BASIS,
// WITHOUT WARRANTIES OR CONDITIONS OF ANY KIND, either express or implied.
// See the License for the specific language governing permissions and
// limitations under the License.
//
// SPDX-License-Identifier: Apache-2.0

#![cfg_attr(not(feature = "std"), no_std)]
#![feature(extract_if)]
#![feature(map_try_insert)]
#![doc = include_str!("../README.md")]
#![doc = include_str!("../../cf-doc-head.md")]

mod benchmarking;

pub mod migrations;

#[cfg(test)]
mod mocks;
#[cfg(test)]
use mocks::{mock_btc, mock_eth};
#[cfg(test)]
mod tests;
pub mod weights;

mod boost_pool;

pub use boost_pool::OwedAmount;
use boost_pool::{BoostPool, DepositFinalisationOutcomeForPool};

use cf_chains::{
	address::{
		AddressConverter, AddressDerivationApi, AddressDerivationError, IntoForeignChainAddress,
	},
	assets::any::GetChainAssetMap,
	ccm_checker::CcmValidityCheck,
	instances::PalletInstanceAlias,
	AllBatch, AllBatchError, CcmAdditionalData, CcmChannelMetadata, CcmDepositMetadata, CcmMessage,
	Chain, ChainCrypto, ChannelLifecycleHooks, ChannelRefundParameters,
	ChannelRefundParametersDecoded, ConsolidateCall, DepositChannel,
	DepositDetailsToTransactionInId, DepositOriginType, ExecutexSwapAndCall, FetchAssetParams,
	ForeignChainAddress, IntoTransactionInIdForAnyChain, RefundParametersExtended, RejectCall,
	SwapOrigin, TransferAssetParams,
};
use cf_primitives::{
	AccountRole, AffiliateShortId, Affiliates, Asset, AssetAmount, BasisPoints, Beneficiaries,
	Beneficiary, BoostPoolTier, BroadcastId, ChannelId, DcaParameters, EgressCounter, EgressId,
	EpochIndex, ForeignChain, GasAmount, PrewitnessedDepositId, SwapRequestId,
	ThresholdSignatureRequestId, SECONDS_PER_BLOCK,
};
use cf_runtime_utilities::log_or_panic;
use cf_traits::{
	impl_pallet_safe_mode, AccountRoleRegistry, AdjustedFeeEstimationApi, AffiliateRegistry,
	AssetConverter, AssetWithholding, BalanceApi, BoostApi, Broadcaster, Chainflip,
	ChannelIdAllocator, DepositApi, EgressApi, EpochInfo, FeePayment,
	FetchesTransfersLimitProvider, GetBlockHeight, IngressEgressFeeApi, IngressSink, IngressSource,
	NetworkEnvironmentProvider, OnDeposit, PoolApi, ScheduledEgressDetails, SwapLimitsProvider,
	SwapOutputAction, SwapRequestHandler, SwapRequestType,
};
use frame_support::{
	pallet_prelude::{OptionQuery, *},
	sp_runtime::{traits::Zero, DispatchError, Permill, Saturating},
	transactional,
};
use frame_system::pallet_prelude::*;
use generic_typeinfo_derive::GenericTypeInfo;
pub use pallet::*;
use sp_runtime::{traits::UniqueSaturatedInto, Percent};
use sp_std::{
	boxed::Box,
	collections::{btree_map::BTreeMap, btree_set::BTreeSet},
	marker::PhantomData,
	vec,
	vec::Vec,
};
pub use weights::WeightInfo;

const MARKED_TX_EXPIRATION_BLOCKS: u32 = 3600 / SECONDS_PER_BLOCK as u32;

#[derive(Clone, Debug, PartialEq, Eq, Encode, Decode, TypeInfo)]
pub enum BoostStatus<ChainAmount> {
	// If a (pre-witnessed) deposit on a channel has been boosted, we record
	// its id, amount, and the pools that participated in boosting it.
	Boosted {
		prewitnessed_deposit_id: PrewitnessedDepositId,
		pools: Vec<BoostPoolTier>,
		amount: ChainAmount,
	},
	NotBoosted,
}

#[derive(Clone, Debug, PartialEq, Eq, Encode, Decode, TypeInfo, Default)]
pub enum TransactionPrewitnessedStatus {
	/// Transaction was prewitnessed but not boosted due to being reported.
	Prewitnessed,
	/// Transaction has been reported but was not prewitnessed.
	#[default]
	Unseen,
}

#[derive(Clone, Debug, PartialEq, Eq, Encode, Decode, TypeInfo)]
pub struct BoostPoolId<C: Chain> {
	asset: C::ChainAsset,
	tier: BoostPoolTier,
}

pub struct BoostOutput<C: Chain> {
	used_pools: BTreeMap<BoostPoolTier, C::ChainAmount>,
	total_fee: C::ChainAmount,
}

/// Enum wrapper for fetch and egress requests.
#[derive(RuntimeDebug, Eq, PartialEq, Clone, Encode, Decode, TypeInfo)]
pub enum FetchOrTransfer<C: Chain> {
	Fetch {
		asset: C::ChainAsset,
		deposit_address: C::ChainAccount,
		deposit_fetch_id: Option<C::DepositFetchId>,
		amount: C::ChainAmount,
	},
	Transfer {
		egress_id: EgressId,
		asset: C::ChainAsset,
		destination_address: C::ChainAccount,
		amount: C::ChainAmount,
	},
}

impl<C: Chain> FetchOrTransfer<C> {
	fn asset(&self) -> &C::ChainAsset {
		match self {
			FetchOrTransfer::Fetch { asset, .. } => asset,
			FetchOrTransfer::Transfer { asset, .. } => asset,
		}
	}
}

#[derive(RuntimeDebug, Eq, PartialEq, Clone, Encode, Decode, TypeInfo)]
pub enum DepositFailedReason {
	BelowMinimumDeposit,
	/// The deposit was ignored because the amount provided was not high enough to pay for the fees
	/// required to process the requisite transactions.
	NotEnoughToPayFees,
	TransactionRejectedByBroker,
	DepositWitnessRejected(DispatchError),
	InvalidDestinationAddress,
	InvalidBrokerFees,
	InvalidRefundParameters,
	InvalidDcaParameters,
	CcmUnsupportedForTargetChain,
	CcmInvalidMetadata,
}

enum FullWitnessDepositOutcome {
	BoostFinalised,
	DepositActionPerformed,
}

mod deposit_origin {

	use super::*;

	#[derive(CloneNoBound)]
	pub(super) enum DepositOrigin<T: Config<I>, I: 'static> {
		DepositChannel {
			deposit_address: <T::TargetChain as Chain>::ChainAccount,
			channel_id: ChannelId,
			deposit_block_height: u64,
			broker_id: T::AccountId,
		},
		Vault {
			tx_id: TransactionInIdFor<T, I>,
			broker_id: Option<T::AccountId>,
		},
	}

	impl<T: Config<I>, I: 'static> DepositOrigin<T, I> {
		pub fn deposit_channel(
			deposit_address: <T::TargetChain as Chain>::ChainAccount,
			channel_id: ChannelId,
			deposit_block_height: <T::TargetChain as Chain>::ChainBlockNumber,
			broker_id: T::AccountId,
		) -> Self {
			DepositOrigin::DepositChannel {
				deposit_address,
				channel_id,
				deposit_block_height: deposit_block_height.into(),
				broker_id,
			}
		}

		pub fn vault(tx_id: TransactionInIdFor<T, I>, broker_id: Option<T::AccountId>) -> Self {
			DepositOrigin::Vault { tx_id, broker_id }
		}

		pub fn broker_id(&self) -> Option<&T::AccountId> {
			match self {
				Self::DepositChannel { ref broker_id, .. } => Some(broker_id),
				Self::Vault { ref broker_id, .. } => broker_id.as_ref(),
			}
		}
	}

	impl<T: Config<I>, I: 'static> From<DepositOrigin<T, I>> for DepositOriginType {
		fn from(origin: DepositOrigin<T, I>) -> Self {
			match origin {
				DepositOrigin::DepositChannel { .. } => DepositOriginType::DepositChannel,
				DepositOrigin::Vault { .. } => DepositOriginType::Vault,
			}
		}
	}

	impl<T: Config<I>, I: 'static> From<DepositOrigin<T, I>> for SwapOrigin<T::AccountId> {
		fn from(origin: DepositOrigin<T, I>) -> SwapOrigin<T::AccountId> {
			match origin {
				DepositOrigin::Vault { tx_id, broker_id } => SwapOrigin::Vault {
					tx_id: tx_id.into_transaction_in_id_for_any_chain(),
					broker_id,
				},
				DepositOrigin::DepositChannel {
					deposit_address,
					channel_id,
					deposit_block_height,
					broker_id,
				} => SwapOrigin::DepositChannel {
					deposit_address: T::AddressConverter::to_encoded_address(
						<T::TargetChain as Chain>::ChainAccount::into_foreign_chain_address(
							deposit_address.clone(),
						),
					),
					channel_id,
					deposit_block_height,
					broker_id,
				},
			}
		}
	}
}

use deposit_origin::DepositOrigin;

/// Holds information about a transaction that is marked for rejection.
#[derive(RuntimeDebug, PartialEq, Eq, Encode, Decode, GenericTypeInfo, CloneNoBound)]
#[expand_name_with(<T::TargetChain as PalletInstanceAlias>::TYPE_INFO_SUFFIX)]
pub struct TransactionRejectionDetails<T: Config<I>, I: 'static> {
	#[skip_name_expansion]
	pub refund_address: ForeignChainAddress,
	pub asset: TargetChainAsset<T, I>,
	pub amount: TargetChainAmount<T, I>,
	pub deposit_details: <T::TargetChain as Chain>::DepositDetails,
}

/// Cross-chain messaging requests.
#[derive(RuntimeDebug, Eq, PartialEq, Clone, Encode, Decode, TypeInfo, MaxEncodedLen)]
pub struct CrossChainMessage<C: Chain> {
	pub egress_id: EgressId,
	pub asset: C::ChainAsset,
	pub amount: C::ChainAmount,
	pub destination_address: C::ChainAccount,
	pub message: CcmMessage,
	// The sender of the deposit transaction.
	pub source_chain: ForeignChain,
	pub source_address: Option<ForeignChainAddress>,
	// Where funds might be returned to if the message fails.
	pub ccm_additional_data: CcmAdditionalData,
	pub gas_budget: GasAmount,
}

impl<C: Chain> CrossChainMessage<C> {
	fn asset(&self) -> C::ChainAsset {
		self.asset
	}
}

pub const PALLET_VERSION: StorageVersion = StorageVersion::new(23);

impl_pallet_safe_mode! {
	PalletSafeMode<I>;
	boost_deposits_enabled,
	add_boost_funds_enabled,
	stop_boosting_enabled,
	deposits_enabled,
}

/// Calls to the external chains that has failed to be broadcast/accepted by the target chain.
/// User can use information stored here to query for relevant information to broadcast
/// the call themselves.
#[derive(Clone, RuntimeDebug, PartialEq, Eq, Encode, Decode, TypeInfo)]
pub struct FailedForeignChainCall {
	/// Broadcast ID used in the broadcast pallet. Use it to query broadcast information,
	/// such as the threshold signature, the API call etc.
	pub broadcast_id: BroadcastId,
	/// The epoch the call originally failed in. Calls are cleaned from storage 2 epochs.
	pub original_epoch: EpochIndex,
}

#[derive(
	CloneNoBound,
	RuntimeDebugNoBound,
	PartialEqNoBound,
	EqNoBound,
	Encode,
	Decode,
	MaxEncodedLen,
	GenericTypeInfo,
)]
#[expand_name_with(<T::TargetChain as PalletInstanceAlias>::TYPE_INFO_SUFFIX)]
pub enum PalletConfigUpdate<T: Config<I>, I: 'static> {
	/// Set the fixed fee that is burned when opening a channel, denominated in Flipperinos.
	ChannelOpeningFee { fee: T::Amount },
	/// Set the minimum deposit allowed for a particular asset.
	SetMinimumDeposit { asset: TargetChainAsset<T, I>, minimum_deposit: TargetChainAmount<T, I> },
	/// Set the deposit channel lifetime. The time before the engines stop witnessing a channel.
	/// This is configurable primarily to allow for unpredictable block times in testnets.
	SetDepositChannelLifetime { lifetime: TargetChainBlockNumber<T, I> },
	#[skip_name_expansion]
	SetNetworkFeeDeductionFromBoost {
		#[skip_name_expansion]
		deduction_percent: Percent,
	},
}

<<<<<<< HEAD
macro_rules! append_chain_to_name {
	($name:ident) => {
		match T::TargetChain::NAME {
			"Ethereum" => concat!(stringify!($name), "Ethereum"),
			"Polkadot" => concat!(stringify!($name), "Polkadot"),
			"Bitcoin" => concat!(stringify!($name), "Bitcoin"),
			"Arbitrum" => concat!(stringify!($name), "Arbitrum"),
			"Solana" => concat!(stringify!($name), "Solana"),
			"Assethub" => concat!(stringify!($name), "Assethub"),
			_ => concat!(stringify!($name), "Other"),
		}
	};
}

impl<T, I> TypeInfo for PalletConfigUpdate<T, I>
where
	T: Config<I>,
	I: 'static,
{
	type Identity = Self;
	fn type_info() -> Type {
		Type::builder()
			.path(Path::new(append_chain_to_name!(PalletConfigUpdate), module_path!()))
			.variant(
				Variants::new()
					.variant("ChannelOpeningFee", |v| {
						v.index(0)
							.fields(Fields::named().field(|f| f.ty::<T::Amount>().name("fee")))
					})
					.variant(append_chain_to_name!(SetMinimumDeposit), |v| {
						v.index(1).fields(
							Fields::named()
								.field(|f| f.ty::<TargetChainAsset<T, I>>().name("asset"))
								.field(|f| {
									f.ty::<TargetChainAmount<T, I>>().name("minimum_deposit")
								}),
						)
					})
					.variant(append_chain_to_name!(SetDepositChannelLifetime), |v| {
						v.index(2).fields(
							Fields::named()
								.field(|f| f.ty::<TargetChainBlockNumber<T, I>>().name("lifetime")),
						)
					})
					.variant("SetNetworkFeeDeductionFromBoost", |v| {
						v.index(3).fields(
							Fields::named().field(|f| f.ty::<Percent>().name("deduction_percent")),
						)
					}),
			)
	}
}

=======
>>>>>>> ae5d8626
#[frame_support::pallet]
pub mod pallet {
	use super::*;
	use cf_chains::{address::EncodedAddress, ExecutexSwapAndCall, TransferFallback};
	use cf_primitives::{BroadcastId, EpochIndex};
	use cf_traits::{OnDeposit, SwapLimitsProvider};
	use core::marker::PhantomData;
	use frame_support::traits::{ConstU128, EnsureOrigin, IsType};
	use frame_system::WeightInfo as SystemWeightInfo;
	use sp_runtime::{Percent, SaturatedConversion};
	use sp_std::{collections::btree_map::BTreeMap, vec::Vec};

	pub(crate) type ChannelRecycleQueue<T, I> =
		Vec<(TargetChainBlockNumber<T, I>, TargetChainAccount<T, I>)>;

	pub type TargetChainAsset<T, I> = <<T as Config<I>>::TargetChain as Chain>::ChainAsset;
	pub(crate) type TargetChainAccount<T, I> =
		<<T as Config<I>>::TargetChain as Chain>::ChainAccount;
	pub(crate) type TargetChainAmount<T, I> = <<T as Config<I>>::TargetChain as Chain>::ChainAmount;
	pub(crate) type TargetChainBlockNumber<T, I> =
		<<T as Config<I>>::TargetChain as Chain>::ChainBlockNumber;

	pub type TransactionInIdFor<T, I> =
		<<<T as Config<I>>::TargetChain as Chain>::ChainCrypto as ChainCrypto>::TransactionInId;

	#[derive(Clone, RuntimeDebug, PartialEq, Eq, Encode, Decode, TypeInfo, MaxEncodedLen)]
	pub struct DepositWitness<C: Chain> {
		pub deposit_address: C::ChainAccount,
		pub asset: C::ChainAsset,
		pub amount: C::ChainAmount,
		pub deposit_details: C::DepositDetails,
	}

	#[derive(
		CloneNoBound,
		RuntimeDebugNoBound,
		PartialEqNoBound,
		EqNoBound,
		Encode,
		Decode,
		GenericTypeInfo,
	)]
	#[expand_name_with(<T::TargetChain as PalletInstanceAlias>::TYPE_INFO_SUFFIX)]
	pub struct VaultDepositWitness<T: Config<I>, I: 'static> {
		pub input_asset: TargetChainAsset<T, I>,
		pub deposit_address: Option<TargetChainAccount<T, I>>,
		#[skip_name_expansion]
		pub channel_id: Option<ChannelId>,
		pub deposit_amount: <T::TargetChain as Chain>::ChainAmount,
		pub deposit_details: <T::TargetChain as Chain>::DepositDetails,
		#[skip_name_expansion]
		pub output_asset: Asset,
		// Note we use EncodedAddress here rather than eg. ForeignChainAddress because this
		// value can be populated by the submitter of the vault deposit and is not verified
		// in the engine, so we need to verify on-chain.
		#[skip_name_expansion]
		pub destination_address: EncodedAddress,
		#[skip_name_expansion]
		pub deposit_metadata: Option<CcmDepositMetadata>,
		pub tx_id: TransactionInIdFor<T, I>,
		#[skip_name_expansion]
		pub broker_fee: Option<Beneficiary<T::AccountId>>,
		#[skip_name_expansion]
		pub affiliate_fees: Affiliates<AffiliateShortId>,
		pub refund_params: ChannelRefundParameters<TargetChainAccount<T, I>>,
		#[skip_name_expansion]
		pub dca_params: Option<DcaParameters>,
		#[skip_name_expansion]
		pub boost_fee: BasisPoints,
	}

	#[derive(
		CloneNoBound,
		RuntimeDebugNoBound,
		PartialEqNoBound,
		EqNoBound,
		Encode,
		Decode,
		GenericTypeInfo,
	)]
	#[expand_name_with(<T::TargetChain as PalletInstanceAlias>::TYPE_INFO_SUFFIX)]
	pub enum DepositFailedDetails<T: Config<I>, I: 'static> {
		DepositChannel { deposit_witness: DepositWitness<T::TargetChain> },
		Vault { vault_witness: Box<VaultDepositWitness<T, I>> },
	}

	#[derive(CloneNoBound, RuntimeDebug, PartialEq, Eq, Encode, Decode, GenericTypeInfo)]
	#[expand_name_with(<T::TargetChain as PalletInstanceAlias>::TYPE_INFO_SUFFIX)]
	pub struct DepositChannelDetails<T: Config<I>, I: 'static> {
		/// The owner of the deposit channel.
		#[skip_name_expansion]
		pub owner: T::AccountId,
		pub deposit_channel: DepositChannel<T::TargetChain>,
		/// The block number at which the deposit channel was opened, expressed as a block number
		/// on the external Chain.
		pub opened_at: TargetChainBlockNumber<T, I>,
		/// The last block on the target chain that the witnessing will witness it in. If funds are
		/// sent after this block, they will not be witnessed.
		pub expires_at: TargetChainBlockNumber<T, I>,
		/// The action to be taken when the DepositChannel is deposited to.
		#[skip_name_expansion]
		pub action: ChannelAction<T::AccountId>,
		/// The boost fee
		#[skip_name_expansion]
		pub boost_fee: BasisPoints,
		/// Boost status, indicating whether there is pending boost on the channel
		pub boost_status: BoostStatus<TargetChainAmount<T, I>>,
	}

	pub enum IngressOrEgress {
		IngressDepositChannel,
		IngressVaultSwap,
		Egress,
		EgressCcm { gas_budget: GasAmount, message_length: usize },
	}

	pub struct AmountAndFeesWithheld<T: Config<I>, I: 'static> {
		pub amount_after_fees: TargetChainAmount<T, I>,
		pub fees_withheld: TargetChainAmount<T, I>,
	}

	/// Determines the action to take when a deposit is made to a channel.
	#[derive(Clone, RuntimeDebug, PartialEq, Eq, Encode, Decode, TypeInfo)]
	pub enum ChannelAction<AccountId> {
		Swap {
			destination_asset: Asset,
			destination_address: ForeignChainAddress,
			broker_fees: Beneficiaries<AccountId>,
			channel_metadata: Option<CcmChannelMetadata>,
			refund_params: ChannelRefundParameters<ForeignChainAddress>,
			dca_params: Option<DcaParameters>,
		},
		LiquidityProvision {
			lp_account: AccountId,
			refund_address: ForeignChainAddress,
		},
	}

	/// Contains identifying information about the particular actions that have occurred for a
	/// particular deposit.
	#[derive(CloneNoBound, RuntimeDebugNoBound, PartialEqNoBound, Eq, Encode, Decode, TypeInfo)]
	#[scale_info(skip_type_params(T, I))]
	pub enum DepositAction<T: Config<I>, I: 'static> {
		Swap {
			swap_request_id: SwapRequestId,
		},
		LiquidityProvision {
			lp_account: T::AccountId,
		},
		CcmTransfer {
			swap_request_id: SwapRequestId,
		},
		BoostersCredited {
			prewitnessed_deposit_id: PrewitnessedDepositId,
			network_fee_from_boost: TargetChainAmount<T, I>,
			// Optional since we only swap if the amount is non-zero
			network_fee_swap_request_id: Option<SwapRequestId>,
		},
	}

	#[pallet::genesis_config]
	pub struct GenesisConfig<T: Config<I>, I: 'static = ()> {
		pub deposit_channel_lifetime: TargetChainBlockNumber<T, I>,
		pub witness_safety_margin: Option<TargetChainBlockNumber<T, I>>,
		pub dust_limits: Vec<(TargetChainAsset<T, I>, TargetChainAmount<T, I>)>,
	}

	impl<T: Config<I>, I: 'static> Default for GenesisConfig<T, I> {
		fn default() -> Self {
			Self {
				deposit_channel_lifetime: Default::default(),
				witness_safety_margin: None,
				dust_limits: Default::default(),
			}
		}
	}

	#[pallet::genesis_build]
	impl<T: Config<I>, I: 'static> BuildGenesisConfig for GenesisConfig<T, I> {
		fn build(&self) {
			DepositChannelLifetime::<T, I>::put(self.deposit_channel_lifetime);
			WitnessSafetyMargin::<T, I>::set(self.witness_safety_margin);

			for (asset, dust_limit) in self.dust_limits.clone() {
				EgressDustLimit::<T, I>::set(asset, dust_limit.unique_saturated_into());
			}
		}
	}

	#[pallet::pallet]
	#[pallet::storage_version(PALLET_VERSION)]
	#[pallet::without_storage_info]
	pub struct Pallet<T, I = ()>(PhantomData<(T, I)>);

	#[pallet::config]
	#[pallet::disable_frame_system_supertrait_check]
	pub trait Config<I: 'static = ()>: Chainflip {
		/// Because this pallet emits events, it depends on the runtime's definition of an event.
		type RuntimeEvent: From<Event<Self, I>>
			+ IsType<<Self as frame_system::Config>::RuntimeEvent>;

		/// The pallet dispatches calls, so it depends on the runtime's aggregated Call type.
		type RuntimeCall: From<Call<Self, I>> + IsType<<Self as frame_system::Config>::RuntimeCall>;

		/// Sets if the pallet should automatically manage the closing of channels.
		const MANAGE_CHANNEL_LIFETIME: bool;

		/// A hook to tell witnesses to start witnessing an opened channel.
		type IngressSource: IngressSource<
			Chain = Self::TargetChain,
			StateChainBlockNumber = BlockNumberFor<Self>,
		>;

		/// Marks which chain this pallet is interacting with.
		type TargetChain: Chain + Get<ForeignChain>;

		/// Generates deposit addresses.
		type AddressDerivation: AddressDerivationApi<Self::TargetChain>;

		/// A converter to convert address to and from human readable to internal address
		/// representation.
		type AddressConverter: AddressConverter;

		type Balance: BalanceApi<AccountId = Self::AccountId>;

		type PoolApi: PoolApi<AccountId = <Self as frame_system::Config>::AccountId>;

		/// The type of the chain-native transaction.
		type ChainApiCall: AllBatch<Self::TargetChain>
			+ ExecutexSwapAndCall<Self::TargetChain>
			+ TransferFallback<Self::TargetChain>
			+ ConsolidateCall<Self::TargetChain>
			+ RejectCall<Self::TargetChain>;

		/// Get the latest chain state of the target chain.
		type ChainTracking: GetBlockHeight<Self::TargetChain>
			+ AdjustedFeeEstimationApi<Self::TargetChain>;

		/// A broadcaster instance.
		type Broadcaster: Broadcaster<
			Self::TargetChain,
			ApiCall = Self::ChainApiCall,
			Callback = <Self as Config<I>>::RuntimeCall,
		>;

		/// Provides callbacks for deposit lifecycle events.
		type DepositHandler: OnDeposit<Self::TargetChain>;

		type NetworkEnvironment: NetworkEnvironmentProvider;

		/// Allows assets to be converted through the AMM.
		type AssetConverter: AssetConverter;

		/// For paying the channel opening fee.
		type FeePayment: FeePayment<Amount = Self::Amount, AccountId = Self::AccountId>;

		/// Benchmark weights
		type WeightInfo: WeightInfo;

		type SwapRequestHandler: SwapRequestHandler<AccountId = Self::AccountId>;

		type AssetWithholding: AssetWithholding;

		type FetchesTransfersLimitProvider: FetchesTransfersLimitProvider;

		/// Safe Mode access.
		type SafeMode: Get<PalletSafeMode<I>>;

		type SwapLimitsProvider: SwapLimitsProvider<AccountId = Self::AccountId>;

		/// For checking if the CCM message passed in is valid.
		type CcmValidityChecker: CcmValidityCheck;

		type AffiliateRegistry: AffiliateRegistry<AccountId = Self::AccountId>;

		#[pallet::constant]
		type AllowTransactionReports: Get<bool>;
	}

	/// Lookup table for addresses to corresponding deposit channels.
	#[pallet::storage]
	#[pallet::unbounded]
	pub type DepositChannelLookup<T: Config<I>, I: 'static = ()> = StorageMap<
		_,
		Twox64Concat,
		TargetChainAccount<T, I>,
		DepositChannelDetails<T, I>,
		OptionQuery,
	>;

	#[pallet::storage]
	pub type BoostPools<T: Config<I>, I: 'static = ()> = StorageDoubleMap<
		_,
		Twox64Concat,
		TargetChainAsset<T, I>,
		Twox64Concat,
		BoostPoolTier,
		BoostPool<T::AccountId, T::TargetChain>,
	>;

	/// Stores the latest channel id used to generate an address.
	#[pallet::storage]
	pub type ChannelIdCounter<T: Config<I>, I: 'static = ()> =
		StorageValue<_, ChannelId, ValueQuery>;

	/// Stores the latest egress id used to generate an address.
	#[pallet::storage]
	pub type EgressIdCounter<T: Config<I>, I: 'static = ()> =
		StorageValue<_, EgressCounter, ValueQuery>;

	/// Scheduled fetch and egress for the Ethereum chain.
	#[pallet::storage]
	pub type ScheduledEgressFetchOrTransfer<T: Config<I>, I: 'static = ()> =
		StorageValue<_, Vec<FetchOrTransfer<T::TargetChain>>, ValueQuery>;

	/// Scheduled cross chain messages for the Ethereum chain.
	#[pallet::storage]
	pub type ScheduledEgressCcm<T: Config<I>, I: 'static = ()> =
		StorageValue<_, Vec<CrossChainMessage<T::TargetChain>>, ValueQuery>;

	/// Stores the list of assets that are not allowed to be egressed.
	#[pallet::storage]
	pub type DisabledEgressAssets<T: Config<I>, I: 'static = ()> =
		StorageMap<_, Twox64Concat, TargetChainAsset<T, I>, ()>;

	/// Stores address ready for use.
	#[pallet::storage]
	pub type DepositChannelPool<T: Config<I>, I: 'static = ()> =
		StorageMap<_, Twox64Concat, ChannelId, DepositChannel<T::TargetChain>>;

	/// Defines the minimum amount of Deposit allowed for each asset.
	#[pallet::storage]
	pub type MinimumDeposit<T: Config<I>, I: 'static = ()> =
		StorageMap<_, Twox64Concat, TargetChainAsset<T, I>, TargetChainAmount<T, I>, ValueQuery>;

	/// Defines the minimum amount aka. dust limit for a single egress i.e. *not* of a batch, but
	/// the outputs of each individual egress within that batch. If not set, defaults to 1.
	///
	/// This is required for bitcoin, for example, where any amount below 600 satoshis is considered
	/// dust and will be rejected by miners.
	#[pallet::storage]
	#[pallet::getter(fn egress_dust_limit)]
	pub type EgressDustLimit<T: Config<I>, I: 'static = ()> =
		StorageMap<_, Twox64Concat, TargetChainAsset<T, I>, u128, ValueQuery, ConstU128<1>>;

	#[pallet::storage]
	pub type DepositChannelLifetime<T: Config<I>, I: 'static = ()> =
		StorageValue<_, TargetChainBlockNumber<T, I>, ValueQuery>;

	/// Stores information about Calls to external chains that have failed to be broadcasted.
	/// These calls are signed and stored on-chain so that the user can broadcast the call
	/// themselves. These messages will be re-threshold-signed once during the next epoch, and
	/// removed from storage in the epoch after that.
	/// Hashmap: last_signed_epoch -> Vec<FailedForeignChainCall>
	#[pallet::storage]
	#[pallet::getter(fn failed_foreign_chain_calls)]
	pub type FailedForeignChainCalls<T: Config<I>, I: 'static = ()> =
		StorageMap<_, Twox64Concat, EpochIndex, Vec<FailedForeignChainCall>, ValueQuery>;

	#[pallet::storage]
	pub type DepositChannelRecycleBlocks<T: Config<I>, I: 'static = ()> =
		StorageValue<_, ChannelRecycleQueue<T, I>, ValueQuery>;

	// Determines the number of block confirmations is required for a block on
	// an external chain before CFE can submit any witness extrinsics for it.
	#[pallet::storage]
	#[pallet::getter(fn witness_safety_margin)]
	pub type WitnessSafetyMargin<T: Config<I>, I: 'static = ()> =
		StorageValue<_, TargetChainBlockNumber<T, I>, OptionQuery>;

	/// The fixed fee charged for opening a channel, in Flipperinos.
	#[pallet::storage]
	#[pallet::getter(fn channel_opening_fee)]
	pub type ChannelOpeningFee<T: Config<I>, I: 'static = ()> =
		StorageValue<_, T::Amount, ValueQuery>;

	/// Stores the latest prewitnessed deposit id used.
	#[pallet::storage]
	pub type PrewitnessedDepositIdCounter<T: Config<I>, I: 'static = ()> =
		StorageValue<_, PrewitnessedDepositId, ValueQuery>;

	/// Stores the reporter and the tx_id against the BlockNumber when the report expires.
	#[pallet::storage]
	pub(crate) type TransactionsMarkedForRejection<T: Config<I>, I: 'static = ()> =
		StorageDoubleMap<
			_,
			Identity,
			T::AccountId,
			Blake2_128Concat,
			TransactionInIdFor<T, I>,
			TransactionPrewitnessedStatus,
			OptionQuery,
		>;

	/// Stores the block number when the report expires to gather with the reporter and the tx_id.
	#[pallet::storage]
	pub(crate) type ReportExpiresAt<T: Config<I>, I: 'static = ()> = StorageMap<
		_,
		Twox64Concat,
		BlockNumberFor<T>,
		Vec<(T::AccountId, TransactionInIdFor<T, I>)>,
		ValueQuery,
	>;

	/// Stores the details of transactions that are scheduled for rejecting.
	#[pallet::storage]
	pub(crate) type ScheduledTransactionsForRejection<T: Config<I>, I: 'static = ()> =
		StorageValue<_, Vec<TransactionRejectionDetails<T, I>>, ValueQuery>;

	/// Stores the details of transactions that failed to be rejected.
	#[pallet::storage]
	pub(crate) type FailedRejections<T: Config<I>, I: 'static = ()> =
		StorageValue<_, Vec<TransactionRejectionDetails<T, I>>, ValueQuery>;

	/// Stores transaction ids that have been boosted but have not yet been finalised.
	#[pallet::storage]
	pub(crate) type BoostedVaultTransactions<T: Config<I>, I: 'static = ()> = StorageMap<
		_,
		Identity,
		TransactionInIdFor<T, I>,
		BoostStatus<TargetChainAmount<T, I>>,
		OptionQuery,
	>;

	/// The fraction of the network fee that is deducted from the boost fee.
	#[pallet::storage]
	pub type NetworkFeeDeductionFromBoostPercent<T: Config<I>, I: 'static = ()> =
		StorageValue<_, Percent, ValueQuery>;

	#[pallet::event]
	#[pallet::generate_deposit(pub(super) fn deposit_event)]
	pub enum Event<T: Config<I>, I: 'static = ()> {
		DepositFinalised {
			deposit_address: Option<TargetChainAccount<T, I>>,
			asset: TargetChainAsset<T, I>,
			amount: TargetChainAmount<T, I>,
			block_height: TargetChainBlockNumber<T, I>,
			deposit_details: <T::TargetChain as Chain>::DepositDetails,
			// Ingress fee in the deposit asset. i.e. *NOT* the gas asset, if the deposit asset is
			// a non-gas asset.
			ingress_fee: TargetChainAmount<T, I>,
			max_boost_fee_bps: BasisPoints,
			action: DepositAction<T, I>,
			channel_id: Option<ChannelId>,
			origin_type: DepositOriginType,
		},
		AssetEgressStatusChanged {
			asset: TargetChainAsset<T, I>,
			disabled: bool,
		},
		CcmBroadcastRequested {
			broadcast_id: BroadcastId,
			egress_id: EgressId,
		},
		CcmEgressInvalid {
			egress_id: EgressId,
			error: cf_chains::ExecutexSwapAndCallError,
		},
		DepositFetchesScheduled {
			channel_id: ChannelId,
			asset: TargetChainAsset<T, I>,
		},
		BatchBroadcastRequested {
			broadcast_id: BroadcastId,
			egress_ids: Vec<EgressId>,
		},
		MinimumDepositSet {
			asset: TargetChainAsset<T, I>,
			minimum_deposit: TargetChainAmount<T, I>,
		},
		DepositChannelLifetimeSet {
			lifetime: TargetChainBlockNumber<T, I>,
		},
		DepositFailed {
			block_height: TargetChainBlockNumber<T, I>,
			reason: DepositFailedReason,
			details: DepositFailedDetails<T, I>,
		},
		TransferFallbackRequested {
			asset: TargetChainAsset<T, I>,
			amount: TargetChainAmount<T, I>,
			destination_address: TargetChainAccount<T, I>,
			broadcast_id: BroadcastId,
			egress_details: Option<ScheduledEgressDetails<T::TargetChain>>,
		},
		/// A CCM has failed to broadcast.
		CcmBroadcastFailed {
			broadcast_id: BroadcastId,
		},
		/// A failed CCM call has been re-threshold-signed for the current epoch.
		FailedForeignChainCallResigned {
			broadcast_id: BroadcastId,
			threshold_signature_id: ThresholdSignatureRequestId,
		},
		/// A failed CCM has been in the system storage for more than 1 epoch.
		/// It's broadcast data has been cleaned from storage.
		FailedForeignChainCallExpired {
			broadcast_id: BroadcastId,
		},
		UtxoConsolidation {
			broadcast_id: BroadcastId,
		},
		FailedToBuildAllBatchCall {
			error: AllBatchError,
		},
		ChannelOpeningFeePaid {
			fee: T::Amount,
		},
		ChannelOpeningFeeSet {
			fee: T::Amount,
		},
		DepositBoosted {
			deposit_address: Option<TargetChainAccount<T, I>>,
			asset: TargetChainAsset<T, I>,
			amounts: BTreeMap<BoostPoolTier, TargetChainAmount<T, I>>,
			deposit_details: <T::TargetChain as Chain>::DepositDetails,
			prewitnessed_deposit_id: PrewitnessedDepositId,
			channel_id: Option<ChannelId>,
			block_height: TargetChainBlockNumber<T, I>,
			// Ingress fee in the deposit asset. i.e. *NOT* the gas asset, if the deposit asset is
			// a non-gas asset. The ingress fee is taken *after* the boost fee.
			ingress_fee: TargetChainAmount<T, I>,
			max_boost_fee_bps: BasisPoints,
			// Total fee the user paid for their deposit to be boosted.
			boost_fee: TargetChainAmount<T, I>,
			action: DepositAction<T, I>,
			origin_type: DepositOriginType,
		},
		BoostFundsAdded {
			booster_id: T::AccountId,
			boost_pool: BoostPoolId<T::TargetChain>,
			amount: TargetChainAmount<T, I>,
		},
		StoppedBoosting {
			booster_id: T::AccountId,
			boost_pool: BoostPoolId<T::TargetChain>,
			// When we stop boosting, the amount in the pool that isn't currently pending
			// finalisation can be returned immediately.
			unlocked_amount: TargetChainAmount<T, I>,
			// The ids of the boosts that are pending finalisation, such that the funds can then be
			// returned to the user's free balance when the finalisation occurs.
			pending_boosts: BTreeSet<PrewitnessedDepositId>,
		},
		InsufficientBoostLiquidity {
			prewitnessed_deposit_id: PrewitnessedDepositId,
			asset: TargetChainAsset<T, I>,
			amount_attempted: TargetChainAmount<T, I>,
			channel_id: Option<ChannelId>,
			origin_type: DepositOriginType,
		},
		BoostPoolCreated {
			boost_pool: BoostPoolId<T::TargetChain>,
		},
		BoostedDepositLost {
			prewitnessed_deposit_id: PrewitnessedDepositId,
			amount: TargetChainAmount<T, I>,
		},
		TransactionRejectionRequestReceived {
			account_id: T::AccountId,
			tx_id: TransactionInIdFor<T, I>,
			expires_at: BlockNumberFor<T>,
		},
		TransactionRejectionRequestExpired {
			account_id: T::AccountId,
			tx_id: TransactionInIdFor<T, I>,
		},
		TransactionRejectedByBroker {
			broadcast_id: BroadcastId,
			tx_id: <T::TargetChain as Chain>::DepositDetails,
		},
		TransactionRejectionFailed {
			tx_id: <T::TargetChain as Chain>::DepositDetails,
		},
		UnknownBroker {
			broker_id: T::AccountId,
		},
		UnknownAffiliate {
			broker_id: T::AccountId,
			short_affiliate_id: AffiliateShortId,
		},
		NetworkFeeDeductionFromBoostSet {
			deduction_percent: Percent,
		},
	}

	#[derive(CloneNoBound, PartialEqNoBound, EqNoBound)]
	#[pallet::error]
	pub enum Error<T, I = ()> {
		/// The deposit address is not valid. It may have expired or may never have been issued.
		InvalidDepositAddress,
		/// A deposit was made using the wrong asset.
		AssetMismatch,
		/// Channel ID has reached maximum
		ChannelIdsExhausted,
		/// Polkadot's Vault Account does not exist in storage.
		MissingPolkadotVault,
		/// Bitcoin's Vault key does not exist for the current epoch.
		MissingBitcoinVault,
		/// Channel ID is too large for Bitcoin address derivation
		BitcoinChannelIdTooLarge,
		/// The amount is below the minimum egress amount.
		BelowEgressDustLimit,
		/// Solana address derivation error.
		SolanaAddressDerivationError,
		/// Solana's Environment variables cannot be loaded via the SolanaEnvironment.
		MissingSolanaApiEnvironment,
		/// You cannot add 0 to a boost pool.
		AddBoostAmountMustBeNonZero,
		/// Adding boost funds is disabled due to safe mode.
		AddBoostFundsDisabled,
		/// Retrieving boost funds disabled due to safe mode.
		StopBoostingDisabled,
		/// Cannot create a boost pool if it already exists.
		BoostPoolAlreadyExists,
		/// Cannot create a boost pool of 0 bps
		InvalidBoostPoolTier,
		/// Disabled due to safe mode for the chain
		DepositChannelCreationDisabled,
		/// The specified boost pool does not exist.
		BoostPoolDoesNotExist,
		/// CCM parameters from a vault swap failed validity check.
		InvalidCcm,
		/// Unsupported chain
		UnsupportedChain,
		/// Transaction cannot be reported after being pre-witnessed or boosted.
		TransactionAlreadyPrewitnessed,
		/// Assethub's Vault Account does not exist in storage.
		MissingAssethubVault,
	}

	#[pallet::hooks]
	impl<T: Config<I>, I: 'static> Hooks<BlockNumberFor<T>> for Pallet<T, I> {
		/// Recycle addresses if we can
		fn on_idle(now: BlockNumberFor<T>, remaining_weight: Weight) -> Weight {
			let mut used_weight = Weight::zero();

			// Approximate weight calculation: r/w DepositChannelLookup + w DepositChannelPool
			let recycle_weight_per_address =
				frame_support::weights::constants::ParityDbWeight::get().reads_writes(1, 2);

			let maximum_addresses_to_recycle = remaining_weight
				.ref_time()
				.checked_div(recycle_weight_per_address.ref_time())
				.unwrap_or_default()
				.saturated_into::<usize>();

			// In some instances, like Solana, the channel lifetime is managed by the electoral
			// system.
			if T::MANAGE_CHANNEL_LIFETIME {
				let addresses_to_recycle =
					DepositChannelRecycleBlocks::<T, I>::mutate(|recycle_queue| {
						if recycle_queue.is_empty() {
							vec![]
						} else {
							Self::take_recyclable_addresses(
								recycle_queue,
								maximum_addresses_to_recycle,
								T::ChainTracking::get_block_height(),
							)
						}
					});

				// Add weight for the DepositChannelRecycleBlocks read/write plus the
				// DepositChannelLookup read/writes in the for loop below
				used_weight = used_weight.saturating_add(
					frame_support::weights::constants::ParityDbWeight::get().reads_writes(
						(addresses_to_recycle.len() + 1) as u64,
						(addresses_to_recycle.len() + 1) as u64,
					),
				);

				for address in addresses_to_recycle {
					Self::recycle_channel(&mut used_weight, address);
				}
			}

			// A report gets cleaned up after approx 1 hour and needs to be re-reported by the
			// broker if necessary. This is needed as some kind of garbage collection mechanism.
			for (account_id, tx_id) in ReportExpiresAt::<T, I>::take(now) {
				let _ = TransactionsMarkedForRejection::<T, I>::try_mutate(
					&account_id,
					&tx_id,
					|status| {
						match status.take() {
							Some(TransactionPrewitnessedStatus::Unseen) => {
								Self::deposit_event(
									Event::<T, I>::TransactionRejectionRequestExpired {
										account_id: account_id.clone(),
										tx_id: tx_id.clone(),
									},
								);
								Ok(())
							},
							_ => {
								// Don't apply the mutation. We expect the pre-witnessed
								// transaction to eventually be fully witnessed.
								Err(())
							},
						}
					},
				);
			}

			used_weight
		}

		/// Take all scheduled Egress and send them out
		fn on_finalize(_n: BlockNumberFor<T>) {
			// Send all fetch/transfer requests as a batch. Revert storage if failed.
			if let Err(error) = Self::do_egress_scheduled_fetch_transfer() {
				Self::deposit_event(Event::<T, I>::FailedToBuildAllBatchCall { error });
			}

			if let Ok(egress_transaction) =
				<T::ChainApiCall as ConsolidateCall<T::TargetChain>>::consolidate_utxos()
			{
				let (broadcast_id, _) =
					T::Broadcaster::threshold_sign_and_broadcast(egress_transaction);
				Self::deposit_event(Event::<T, I>::UtxoConsolidation { broadcast_id });
			};

			// Egress all scheduled Cross chain messages
			Self::do_egress_scheduled_ccm();

			// Process failed external chain calls: re-sign or cull storage.
			// Take 1 call per block to avoid weight spike.
			let current_epoch = T::EpochInfo::epoch_index();
			if let Some(call) = FailedForeignChainCalls::<T, I>::mutate_exists(
				current_epoch.saturating_sub(1),
				|calls| {
					let next_call = calls.as_mut().and_then(Vec::pop);
					if calls.as_ref().map(Vec::len).unwrap_or_default() == 0 {
						// Ensures we remove the storage if there are no more calls.
						*calls = None;
					}
					next_call
				},
			) {
				match current_epoch.saturating_sub(call.original_epoch) {
					// The call is stale, clean up storage.
					n if n >= 2 => {
						T::Broadcaster::expire_broadcast(call.broadcast_id);
						Self::deposit_event(Event::<T, I>::FailedForeignChainCallExpired {
							broadcast_id: call.broadcast_id,
						});
					},
					// Previous epoch, signature is invalid. Re-sign but don't broadcast.
					1 => match T::Broadcaster::re_sign_broadcast(call.broadcast_id, false, false) {
						Ok(threshold_signature_id) => {
							Self::deposit_event(Event::<T, I>::FailedForeignChainCallResigned {
								broadcast_id: call.broadcast_id,
								threshold_signature_id,
							});
							FailedForeignChainCalls::<T, I>::append(current_epoch, call);
						},
						Err(e) => {
							// This can happen if a broadcast is still pending
							// since the previous epoch.
							// TODO: make sure this can't happen.
							log::warn!(
								"Failed CCM call for broadcast {} not re-signed: {:?}",
								call.broadcast_id,
								e
							);
						},
					},
					// Current epoch, shouldn't be possible.
					_ => {
						log_or_panic!(
							"Logic error: Found call for current epoch in previous epoch's failed calls: broadcast_id: {}.",
							call.broadcast_id,
						);
					},
				}
			}

			for tx in ScheduledTransactionsForRejection::<T, I>::take() {
				if let Ok(refund_address) = tx.refund_address.clone().try_into() {
					if let Ok(api_call) =
						<T::ChainApiCall as RejectCall<T::TargetChain>>::new_unsigned(
							tx.deposit_details.clone(),
							refund_address,
							tx.amount
								.saturating_sub(T::ChainTracking::estimate_egress_fee(tx.asset)),
						) {
						let (broadcast_id, _) =
							T::Broadcaster::threshold_sign_and_broadcast(api_call);
						Self::deposit_event(Event::<T, I>::TransactionRejectedByBroker {
							broadcast_id,
							tx_id: tx.deposit_details,
						});
					} else {
						FailedRejections::<T, I>::append(tx.clone());
						Self::deposit_event(Event::<T, I>::TransactionRejectionFailed {
							tx_id: tx.deposit_details,
						});
					}
				}
			}
		}
	}

	#[pallet::call]
	impl<T: Config<I>, I: 'static> Pallet<T, I> {
		/// Callback for when a signature is accepted by the chain.
		#[pallet::call_index(0)]
		#[pallet::weight(T::WeightInfo::finalise_ingress(addresses.len() as u32))]
		pub fn finalise_ingress(
			origin: OriginFor<T>,
			addresses: Vec<TargetChainAccount<T, I>>,
		) -> DispatchResult {
			T::EnsureWitnessedAtCurrentEpoch::ensure_origin(origin)?;

			for deposit_address in addresses {
				DepositChannelLookup::<T, I>::mutate(deposit_address, |deposit_channel_details| {
					deposit_channel_details
						.as_mut()
						.map(|details| details.deposit_channel.state.on_fetch_completed());
				});
			}
			Ok(())
		}

		/// Sets if an asset is not allowed to be sent out of the chain via Egress.
		/// Requires Governance
		///
		/// ## Events
		///
		/// - [On update](Event::AssetEgressStatusChanged)
		#[pallet::call_index(1)]
		#[pallet::weight(T::WeightInfo::disable_asset_egress())]
		pub fn enable_or_disable_egress(
			origin: OriginFor<T>,
			asset: TargetChainAsset<T, I>,
			set_disabled: bool,
		) -> DispatchResult {
			T::EnsureGovernance::ensure_origin(origin)?;

			let is_currently_disabled = DisabledEgressAssets::<T, I>::contains_key(asset);

			let do_disable = !is_currently_disabled && set_disabled;
			let do_enable = is_currently_disabled && !set_disabled;

			if do_disable {
				DisabledEgressAssets::<T, I>::insert(asset, ());
			} else if do_enable {
				DisabledEgressAssets::<T, I>::remove(asset);
			}

			if do_disable || do_enable {
				Self::deposit_event(Event::<T, I>::AssetEgressStatusChanged {
					asset,
					disabled: set_disabled,
				});
			}

			Ok(())
		}

		/// Called when funds have been deposited into the given address.
		///
		/// Requires `EnsurePrewitnessed` or `EnsureWitnessed` origin.
		///
		/// We calculate weight assuming the most expensive code path is taken, i.e. the deposit
		/// had been boosted and is now being finalised
		#[pallet::call_index(2)]
		#[pallet::weight(T::WeightInfo::boost_finalised().saturating_mul(deposit_witnesses.len() as u64))]
		pub fn process_deposits(
			origin: OriginFor<T>,
			deposit_witnesses: Vec<DepositWitness<T::TargetChain>>,
			block_height: TargetChainBlockNumber<T, I>,
		) -> DispatchResult {
			if T::EnsurePrewitnessed::ensure_origin(origin.clone()).is_ok() {
				for deposit_witness in deposit_witnesses {
					// TODO: emit event on error?
					let _ = Self::process_channel_deposit_prewitness(deposit_witness, block_height);
				}
			} else {
				T::EnsureWitnessed::ensure_origin(origin)?;

				for deposit_witness in deposit_witnesses {
					Self::process_channel_deposit_full_witness(deposit_witness, block_height);
				}
			}
			Ok(())
		}

		/// Stores information on failed Vault transfer.
		/// Requires Witness origin.
		///
		/// ## Events
		///
		/// - [on_success](Event::TransferFallbackRequested)
		#[pallet::weight(T::WeightInfo::vault_transfer_failed())]
		#[pallet::call_index(4)]
		pub fn vault_transfer_failed(
			origin: OriginFor<T>,
			asset: TargetChainAsset<T, I>,
			amount: TargetChainAmount<T, I>,
			destination_address: TargetChainAccount<T, I>,
		) -> DispatchResult {
			T::EnsureWitnessed::ensure_origin(origin)?;

			let current_epoch = T::EpochInfo::epoch_index();
			match <T::ChainApiCall as TransferFallback<T::TargetChain>>::new_unsigned(
				TransferAssetParams { asset, amount, to: destination_address.clone() },
			) {
				Ok(api_call) => {
					let (broadcast_id, _) = T::Broadcaster::threshold_sign(api_call);
					FailedForeignChainCalls::<T, I>::append(
						current_epoch,
						FailedForeignChainCall { broadcast_id, original_epoch: current_epoch },
					);
					Self::deposit_event(Event::<T, I>::TransferFallbackRequested {
						asset,
						amount,
						destination_address,
						broadcast_id,
						egress_details: None,
					});
				},
				// The only way this can fail is if the target chain is unsupported, which should
				// never happen.
				Err(err) => {
					log_or_panic!(
						"Failed to construct TransferFallback call. Asset: {:?}, amount: {:?}, Destination: {:?}, Error: {:?}",
						asset, amount, destination_address, err
					);
				},
			};
			Ok(())
		}

		/// Callback for when CCMs failed to be broadcasted. We will resign the call
		/// so the user can broadcast the CCM themselves.
		/// Requires Root origin.
		///
		/// ## Events
		///
		/// - [on_success](Event::CcmBroadcastFailed)
		#[pallet::weight(T::WeightInfo::ccm_broadcast_failed())]
		#[pallet::call_index(5)]
		pub fn ccm_broadcast_failed(
			origin: OriginFor<T>,
			broadcast_id: BroadcastId,
		) -> DispatchResult {
			ensure_root(origin)?;

			let current_epoch = T::EpochInfo::epoch_index();

			// Stores the broadcast ID, so the user can use it to query for
			// information such as Threshold Signature etc.
			FailedForeignChainCalls::<T, I>::append(
				current_epoch,
				FailedForeignChainCall { broadcast_id, original_epoch: current_epoch },
			);

			Self::deposit_event(Event::<T, I>::CcmBroadcastFailed { broadcast_id });
			Ok(())
		}

		/// Apply a list of configuration updates to the pallet.
		///
		/// Requires Governance.
		#[pallet::call_index(6)]
		#[pallet::weight(<T as frame_system::Config>::SystemWeightInfo::set_storage(updates.len() as u32))]
		pub fn update_pallet_config(
			origin: OriginFor<T>,
			updates: BoundedVec<PalletConfigUpdate<T, I>, ConstU32<10>>,
		) -> DispatchResult {
			T::EnsureGovernance::ensure_origin(origin)?;

			for update in updates {
				match update {
					PalletConfigUpdate::<T, I>::ChannelOpeningFee { fee } => {
						let fee = fee.unique_saturated_into();
						ChannelOpeningFee::<T, I>::set(fee);
						Self::deposit_event(Event::<T, I>::ChannelOpeningFeeSet { fee });
					},
					PalletConfigUpdate::<T, I>::SetMinimumDeposit { asset, minimum_deposit } => {
						MinimumDeposit::<T, I>::insert(asset, minimum_deposit);
						Self::deposit_event(Event::<T, I>::MinimumDepositSet {
							asset,
							minimum_deposit,
						});
					},
					PalletConfigUpdate::<T, I>::SetDepositChannelLifetime { lifetime } => {
						DepositChannelLifetime::<T, I>::set(lifetime);
						Self::deposit_event(Event::<T, I>::DepositChannelLifetimeSet { lifetime });
					},
					PalletConfigUpdate::SetNetworkFeeDeductionFromBoost { deduction_percent } => {
						NetworkFeeDeductionFromBoostPercent::<T, I>::set(deduction_percent);

						Self::deposit_event(Event::<T, I>::NetworkFeeDeductionFromBoostSet {
							deduction_percent,
						});
					},
				}
			}

			Ok(())
		}

		#[pallet::call_index(7)]
		#[pallet::weight(T::WeightInfo::add_boost_funds())]
		pub fn add_boost_funds(
			origin: OriginFor<T>,
			asset: TargetChainAsset<T, I>,
			amount: TargetChainAmount<T, I>,
			pool_tier: BoostPoolTier,
		) -> DispatchResult {
			let booster_id = T::AccountRoleRegistry::ensure_liquidity_provider(origin)?;

			ensure!(
				T::SafeMode::get().add_boost_funds_enabled,
				Error::<T, I>::AddBoostFundsDisabled
			);
			ensure!(amount > Zero::zero(), Error::<T, I>::AddBoostAmountMustBeNonZero);

			// `try_debit_account` does not account for any unswept open positions, so we sweep to
			// ensure we have the funds in our free balance before attempting to debit the account.
			T::PoolApi::sweep(&booster_id)?;

			T::Balance::try_debit_account(&booster_id, asset.into(), amount.into())?;

			BoostPools::<T, I>::mutate(asset, pool_tier, |pool| {
				let pool = pool.as_mut().ok_or(Error::<T, I>::BoostPoolDoesNotExist)?;
				pool.add_funds(booster_id.clone(), amount);

				Ok::<(), DispatchError>(())
			})?;

			Self::deposit_event(Event::<T, I>::BoostFundsAdded {
				booster_id,
				boost_pool: BoostPoolId { asset, tier: pool_tier },
				amount,
			});

			Ok(())
		}

		#[pallet::call_index(8)]
		#[pallet::weight(T::WeightInfo::stop_boosting())]
		pub fn stop_boosting(
			origin: OriginFor<T>,
			asset: TargetChainAsset<T, I>,
			pool_tier: BoostPoolTier,
		) -> DispatchResult {
			let booster = T::AccountRoleRegistry::ensure_liquidity_provider(origin)?;
			ensure!(T::SafeMode::get().stop_boosting_enabled, Error::<T, I>::StopBoostingDisabled);

			let (unlocked_amount, pending_boosts) =
				BoostPools::<T, I>::mutate(asset, pool_tier, |pool| {
					let pool = pool.as_mut().ok_or(Error::<T, I>::BoostPoolDoesNotExist)?;
					pool.stop_boosting(booster.clone())
				})?;

			T::Balance::credit_account(&booster, asset.into(), unlocked_amount.into());

			Self::deposit_event(Event::StoppedBoosting {
				booster_id: booster,
				boost_pool: BoostPoolId { asset, tier: pool_tier },
				unlocked_amount,
				pending_boosts,
			});

			Ok(())
		}

		#[pallet::call_index(9)]
		#[pallet::weight(T::WeightInfo::create_boost_pools() * new_pools.len() as u64)]
		pub fn create_boost_pools(
			origin: OriginFor<T>,
			new_pools: Vec<BoostPoolId<T::TargetChain>>,
		) -> DispatchResult {
			T::EnsureGovernance::ensure_origin(origin)?;

			new_pools.into_iter().try_for_each(|pool_id| {
				ensure!(pool_id.tier != 0, Error::<T, I>::InvalidBoostPoolTier);
				BoostPools::<T, I>::try_mutate_exists(pool_id.asset, pool_id.tier, |pool| {
					ensure!(pool.is_none(), Error::<T, I>::BoostPoolAlreadyExists);
					*pool = Some(BoostPool::new(pool_id.tier));

					Self::deposit_event(Event::<T, I>::BoostPoolCreated { boost_pool: pool_id });

					Ok::<(), Error<T, I>>(())
				})
			})?;
			Ok(())
		}

		#[pallet::call_index(12)]
		#[pallet::weight(T::WeightInfo::mark_transaction_for_rejection())]
		pub fn mark_transaction_for_rejection(
			origin: OriginFor<T>,
			tx_id: TransactionInIdFor<T, I>,
		) -> DispatchResult {
			let account_id = T::AccountRoleRegistry::ensure_broker(origin)?;
			ensure!(T::AllowTransactionReports::get(), Error::<T, I>::UnsupportedChain);
			Self::mark_transaction_for_rejection_inner(account_id, tx_id)?;
			Ok(())
		}

		#[pallet::call_index(13)]
		#[pallet::weight(T::WeightInfo::vault_swap_request())]
		pub fn vault_swap_request(
			origin: OriginFor<T>,
			block_height: TargetChainBlockNumber<T, I>,
			deposit: Box<VaultDepositWitness<T, I>>,
		) -> DispatchResult {
			if T::EnsureWitnessed::ensure_origin(origin.clone()).is_ok() {
				Self::process_vault_swap_request_full_witness(block_height, *deposit);
			} else {
				T::EnsurePrewitnessed::ensure_origin(origin)?;

				Self::process_vault_swap_request_prewitness(block_height, *deposit);
			}

			Ok(())
		}
	}
}

impl<T: Config<I>, I: 'static> IngressSink for Pallet<T, I> {
	type Account = <T::TargetChain as Chain>::ChainAccount;
	type Asset = <T::TargetChain as Chain>::ChainAsset;
	type Amount = <T::TargetChain as Chain>::ChainAmount;
	type BlockNumber = <T::TargetChain as Chain>::ChainBlockNumber;
	type DepositDetails = <T::TargetChain as Chain>::DepositDetails;

	fn on_ingress(
		channel: Self::Account,
		asset: Self::Asset,
		amount: Self::Amount,
		block_number: Self::BlockNumber,
		details: Self::DepositDetails,
	) {
		Self::process_channel_deposit_full_witness(
			DepositWitness { deposit_address: channel, asset, amount, deposit_details: details },
			block_number,
		);
	}

	fn on_channel_closed(channel: Self::Account) {
		Self::recycle_channel(&mut Weight::zero(), channel);
	}
}

impl<T: Config<I>, I: 'static> Pallet<T, I> {
	fn mark_transaction_for_rejection_inner(
		account_id: T::AccountId,
		tx_id: TransactionInIdFor<T, I>,
	) -> DispatchResult {
		TransactionsMarkedForRejection::<T, I>::try_mutate(&account_id, &tx_id, |opt| {
			const UNSEEN: TransactionPrewitnessedStatus = TransactionPrewitnessedStatus::Unseen;
			ensure!(
				opt.replace(UNSEEN).unwrap_or_default() == UNSEEN,
				Error::<T, I>::TransactionAlreadyPrewitnessed
			);
			Ok::<_, DispatchError>(())
		})?;
		let expires_at = <frame_system::Pallet<T>>::block_number()
			.saturating_add(BlockNumberFor::<T>::from(MARKED_TX_EXPIRATION_BLOCKS));
		ReportExpiresAt::<T, I>::append(expires_at, (&account_id, &tx_id));
		Self::deposit_event(Event::<T, I>::TransactionRejectionRequestReceived {
			account_id,
			tx_id,
			expires_at,
		});
		Ok(())
	}
	fn recycle_channel(used_weight: &mut Weight, address: <T::TargetChain as Chain>::ChainAccount) {
		if let Some(DepositChannelDetails { deposit_channel, boost_status, .. }) =
			DepositChannelLookup::<T, I>::take(address)
		{
			if let Some(state) = deposit_channel.state.maybe_recycle() {
				DepositChannelPool::<T, I>::insert(
					deposit_channel.channel_id,
					DepositChannel { state, ..deposit_channel },
				);
				*used_weight = used_weight.saturating_add(
					frame_support::weights::constants::ParityDbWeight::get().reads_writes(0, 1),
				);
			}

			if let BoostStatus::Boosted { prewitnessed_deposit_id, pools, amount } = boost_status {
				for pool_tier in pools {
					BoostPools::<T, I>::mutate(deposit_channel.asset, pool_tier, |pool| {
						if let Some(pool) = pool {
							let affected_boosters_count =
								pool.process_deposit_as_lost(prewitnessed_deposit_id);
							used_weight.saturating_accrue(T::WeightInfo::process_deposit_as_lost(
								affected_boosters_count as u32,
							));
						} else {
							log_or_panic!(
								"Pool must exist: ({pool_tier:?}, {:?})",
								deposit_channel.asset
							);
						}
					});
				}
				Self::deposit_event(Event::<T, I>::BoostedDepositLost {
					prewitnessed_deposit_id,
					amount,
				})
			}
		}
	}

	fn take_recyclable_addresses(
		channel_recycle_blocks: &mut ChannelRecycleQueue<T, I>,
		maximum_addresses_to_take: usize,
		current_block_height: TargetChainBlockNumber<T, I>,
	) -> Vec<TargetChainAccount<T, I>> {
		channel_recycle_blocks.sort_by_key(|(block, _)| *block);
		let partition_point = sp_std::cmp::min(
			channel_recycle_blocks.partition_point(|(block, _)| *block <= current_block_height),
			maximum_addresses_to_take,
		);
		channel_recycle_blocks
			.drain(..partition_point)
			.map(|(_, address)| address)
			.collect()
	}

	fn should_fetch_or_transfer(
		maybe_no_of_fetch_or_transfers_remaining: &mut Option<usize>,
	) -> bool {
		maybe_no_of_fetch_or_transfers_remaining
			.as_mut()
			.map(|no_of_fetch_or_transfers_remaining| {
				if *no_of_fetch_or_transfers_remaining != 0 {
					*no_of_fetch_or_transfers_remaining -= 1;
					true
				} else {
					false
				}
			})
			.unwrap_or(true)
	}

	/// Take all scheduled egress requests and send them out in an `AllBatch` call.
	///
	/// Note: Egress transactions with Blacklisted assets are not sent, and kept in storage.
	#[transactional]
	fn do_egress_scheduled_fetch_transfer() -> Result<(), AllBatchError> {
		let batch_to_send: Vec<_> =
			ScheduledEgressFetchOrTransfer::<T, I>::mutate(|requests: &mut Vec<_>| {
				let mut maybe_no_of_transfers_remaining =
					T::FetchesTransfersLimitProvider::maybe_transfers_limit();
				let mut maybe_no_of_fetches_remaining =
					T::FetchesTransfersLimitProvider::maybe_fetches_limit();
				// Filter out disabled assets and requests that are not ready to be egressed.
				requests
					.extract_if(.., |request| {
						!DisabledEgressAssets::<T, I>::contains_key(request.asset()) &&
							match request {
								FetchOrTransfer::Fetch {
									deposit_address,
									deposit_fetch_id,
									..
								} => {
									// Either:
									// 1. We always want to fetch
									// 2. We have a restriction on fetches, in which case we need to
									//    have fetches remaining.
									// And we must be able to fetch the channel (it must exist and
									// can_fetch must be true)
									if (maybe_no_of_fetches_remaining.is_none_or(|n| n > 0)) &&
										DepositChannelLookup::<T, I>::mutate(
											deposit_address,
											|details| {
												details
													.as_mut()
													.map(|details| {
														let can_fetch = details
															.deposit_channel
															.state
															.can_fetch();

														if can_fetch {
															deposit_fetch_id.replace(
																details.deposit_channel.fetch_id(),
															);
															details
																.deposit_channel
																.state
																.on_fetch_scheduled();
														}
														can_fetch
													})
													.unwrap_or(false)
											},
										) {
										if let Some(n) = maybe_no_of_fetches_remaining.as_mut() {
											*n = n.saturating_sub(1);
										}
										true
									} else {
										// If we have a restriction on fetches, but we have no fetch
										// slots remaining then we don't want to fetch any
										// more. OR:
										// If the channel is expired / `can_fetch` returns
										// false then we can't/shouldn't fetch.
										false
									}
								},
								FetchOrTransfer::Transfer { .. } => Self::should_fetch_or_transfer(
									&mut maybe_no_of_transfers_remaining,
								),
							}
					})
					.collect()
			});

		if batch_to_send.is_empty() {
			return Ok(())
		}

		let mut fetch_params: Vec<FetchAssetParams<<T as Config<I>>::TargetChain>> = vec![];
		let mut transfer_params = vec![];
		let mut addresses = vec![];

		for request in batch_to_send {
			match request {
				FetchOrTransfer::<T::TargetChain>::Fetch {
					asset,
					deposit_address,
					deposit_fetch_id,
					amount,
				} => {
					fetch_params.push(FetchAssetParams {
						deposit_fetch_id: deposit_fetch_id.expect("Checked in extract_if"),
						asset,
						amount,
					});
					addresses.push(deposit_address.clone());
				},
				FetchOrTransfer::<T::TargetChain>::Transfer {
					asset,
					amount,
					destination_address,
					egress_id,
				} => {
					transfer_params.push((
						TransferAssetParams { asset, amount, to: destination_address },
						egress_id,
					));
				},
			}
		}

		// Construct and send the transaction.
		match <T::ChainApiCall as AllBatch<T::TargetChain>>::new_unsigned(
			fetch_params,
			transfer_params,
		) {
			Ok(egress_transactions) => {
				egress_transactions.into_iter().for_each(|(egress_transaction, egress_ids)| {
					let broadcast_id = T::Broadcaster::threshold_sign_and_broadcast_with_callback(
						egress_transaction,
						Some(Call::finalise_ingress { addresses: addresses.clone() }.into()),
						|_| None,
					);
					Self::deposit_event(Event::<T, I>::BatchBroadcastRequested {
						broadcast_id,
						egress_ids,
					});
				});
				Ok(())
			},
			Err(AllBatchError::NotRequired) => Ok(()),
			Err(other) => Err(other),
		}
	}

	/// Send all scheduled Cross Chain Messages out to the target chain.
	///
	/// Blacklisted assets are not sent and will remain in storage.
	fn do_egress_scheduled_ccm() {
		let mut maybe_no_of_transfers_remaining =
			T::FetchesTransfersLimitProvider::maybe_ccm_limit();

		let ccms_to_send: Vec<CrossChainMessage<T::TargetChain>> =
			ScheduledEgressCcm::<T, I>::mutate(|ccms: &mut Vec<_>| {
				// Filter out disabled assets, and take up to batch_size requests to be sent.
				ccms.extract_if(.., |ccm| {
					!DisabledEgressAssets::<T, I>::contains_key(ccm.asset()) &&
						Self::should_fetch_or_transfer(&mut maybe_no_of_transfers_remaining)
				})
				.collect()
			});
		for ccm in ccms_to_send {
			match <T::ChainApiCall as ExecutexSwapAndCall<T::TargetChain>>::new_unsigned(
				TransferAssetParams {
					asset: ccm.asset,
					amount: ccm.amount,
					to: ccm.destination_address,
				},
				ccm.source_chain,
				ccm.source_address,
				ccm.gas_budget,
				ccm.message.to_vec(),
				ccm.ccm_additional_data.to_vec(),
			) {
				Ok(api_call) => {
					let broadcast_id = T::Broadcaster::threshold_sign_and_broadcast_with_callback(
						api_call,
						None,
						|broadcast_id| Some(Call::ccm_broadcast_failed { broadcast_id }.into()),
					);
					Self::deposit_event(Event::<T, I>::CcmBroadcastRequested {
						broadcast_id,
						egress_id: ccm.egress_id,
					});
				},
				Err(error) => Self::deposit_event(Event::<T, I>::CcmEgressInvalid {
					egress_id: ccm.egress_id,
					error,
				}),
			};
		}
	}

	/// Returns a list of contributions from the used pools and the total boost fee.
	#[transactional]
	fn try_boosting(
		asset: TargetChainAsset<T, I>,
		required_amount: TargetChainAmount<T, I>,
		max_boost_fee_bps: BasisPoints,
		prewitnessed_deposit_id: PrewitnessedDepositId,
	) -> Result<BoostOutput<T::TargetChain>, DispatchError> {
		let mut remaining_amount = required_amount;

		let mut total_fee_amount: TargetChainAmount<T, I> = 0u32.into();

		let mut used_pools = BTreeMap::new();

		let sorted_boost_tiers = BoostPools::<T, I>::iter_prefix(asset)
			.map(|(tier, _)| tier)
			.collect::<BTreeSet<_>>();

		debug_assert!(
			sorted_boost_tiers
				.iter()
				.zip(sorted_boost_tiers.iter().skip(1))
				.all(|(a, b)| a < b),
			"Boost tiers should be in ascending order"
		);

		let network_fee_portion = NetworkFeeDeductionFromBoostPercent::<T, I>::get();

		for boost_tier in sorted_boost_tiers {
			if boost_tier > max_boost_fee_bps {
				break
			}

			// For each fee tier, get the amount that the pool is boosting and the boost fee
			let (boosted_amount, fee) = BoostPools::<T, I>::mutate(asset, boost_tier, |pool| {
				let pool = match pool {
					Some(pool) if pool.get_available_amount() == Zero::zero() => {
						return Ok::<_, DispatchError>((0u32.into(), 0u32.into()));
					},
					None => {
						// Pool not existing for some reason is equivalent to not having funds:
						return Ok::<_, DispatchError>((0u32.into(), 0u32.into()));
					},
					Some(pool) => pool,
				};

				pool.provide_funds_for_boosting(
					prewitnessed_deposit_id,
					remaining_amount,
					network_fee_portion,
				)
				.map_err(Into::into)
			})?;

			if !boosted_amount.is_zero() {
				used_pools.insert(boost_tier, boosted_amount);
			}

			remaining_amount.saturating_reduce(boosted_amount);
			total_fee_amount.saturating_accrue(fee);

			if remaining_amount == 0u32.into() {
				return Ok(BoostOutput { used_pools, total_fee: total_fee_amount });
			}
		}

		Err("Insufficient boost funds".into())
	}

	fn process_channel_deposit_prewitness(
		DepositWitness { deposit_address, asset, amount, deposit_details }: DepositWitness<
			T::TargetChain,
		>,
		block_height: TargetChainBlockNumber<T, I>,
	) -> DispatchResult {
		let DepositChannelDetails {
			deposit_channel, action, boost_fee, boost_status, owner, ..
		} = DepositChannelLookup::<T, I>::get(&deposit_address)
			.ok_or(Error::<T, I>::InvalidDepositAddress)?;

		if let Some(new_boost_status) = Self::process_prewitness_deposit_inner(
			amount,
			asset,
			deposit_details,
			Some(deposit_address.clone()),
			None, // source address is unknown
			action,
			boost_fee,
			boost_status,
			Some(deposit_channel.channel_id),
			block_height,
			DepositOrigin::deposit_channel(
				deposit_address.clone(),
				deposit_channel.channel_id,
				block_height,
				owner.clone(),
			),
		) {
			// Update boost status
			DepositChannelLookup::<T, I>::mutate(&deposit_address, |details| {
				if let Some(details) = details {
					details.boost_status = new_boost_status;
				}
			});
		}
		Ok(())
	}

	fn perform_channel_action(
		action: ChannelAction<T::AccountId>,
		asset: TargetChainAsset<T, I>,
		source_address: Option<ForeignChainAddress>,
		amount_after_fees: TargetChainAmount<T, I>,
		origin: DepositOrigin<T, I>,
	) -> DepositAction<T, I> {
		match action.clone() {
			ChannelAction::LiquidityProvision { lp_account, .. } => {
				T::Balance::credit_account(&lp_account, asset.into(), amount_after_fees.into());
				DepositAction::LiquidityProvision { lp_account }
			},
			ChannelAction::Swap {
				destination_asset,
				destination_address,
				broker_fees,
				channel_metadata,
				refund_params,
				dca_params,
			} => {
				let deposit_metadata = channel_metadata.map(|metadata| CcmDepositMetadata {
					channel_metadata: metadata,
					source_chain: asset.into(),
					source_address,
				});

				let swap_request_id = T::SwapRequestHandler::init_swap_request(
					asset.into(),
					amount_after_fees.into(),
					destination_asset,
					SwapRequestType::Regular {
						output_action: SwapOutputAction::Egress {
							ccm_deposit_metadata: deposit_metadata,
							output_address: destination_address,
						},
					},
					broker_fees,
					Some(RefundParametersExtended {
						retry_duration: refund_params.retry_duration,
						refund_destination: cf_chains::AccountOrAddress::ExternalAddress(
							refund_params.refund_address,
						),
						min_price: refund_params.min_price,
					}),
					dca_params,
					origin.into(),
				);
				DepositAction::Swap { swap_request_id }
			},
		}
	}

	// A wrapper around `process_channel_deposit_full_witness_inner` that catches any
	// error and emits a rejection event
	fn process_channel_deposit_full_witness(
		deposit_witness: DepositWitness<T::TargetChain>,
		block_height: TargetChainBlockNumber<T, I>,
	) {
		Self::process_channel_deposit_full_witness_inner(&deposit_witness, block_height)
			.unwrap_or_else(|e| {
				Self::deposit_event(Event::<T, I>::DepositFailed {
					block_height,
					reason: DepositFailedReason::DepositWitnessRejected(e),
					details: DepositFailedDetails::DepositChannel { deposit_witness },
				});
			})
	}

	/// Completes a single deposit request.
	#[transactional]
	fn process_channel_deposit_full_witness_inner(
		DepositWitness { deposit_address, asset, amount, deposit_details }: &DepositWitness<
			T::TargetChain,
		>,
		block_height: TargetChainBlockNumber<T, I>,
	) -> DispatchResult {
		let deposit_channel_details = DepositChannelLookup::<T, I>::get(deposit_address)
			.ok_or(Error::<T, I>::InvalidDepositAddress)?;

		ensure!(
			deposit_channel_details.deposit_channel.asset == *asset,
			Error::<T, I>::AssetMismatch
		);

		let channel_id = deposit_channel_details.deposit_channel.channel_id;

		if DepositChannelPool::<T, I>::get(channel_id).is_some() {
			log_or_panic!(
				"Deposit channel {} should not be in the recycled address pool if it's active",
				channel_id
			);
			#[cfg(not(debug_assertions))]
			return Err(Error::<T, I>::InvalidDepositAddress.into())
		}

		let deposit_origin = DepositOrigin::deposit_channel(
			deposit_address.clone(),
			channel_id,
			block_height,
			deposit_channel_details.owner.clone(),
		);

		match Self::process_full_witness_deposit_inner(
			Some(deposit_address.clone()),
			*asset,
			*amount,
			deposit_details.clone(),
			None, // source address is unknown
			deposit_channel_details.boost_status,
			deposit_channel_details.boost_fee,
			Some(channel_id),
			deposit_channel_details.action,
			block_height,
			deposit_origin,
		) {
			// This allows the channel to be boosted again:
			Ok(FullWitnessDepositOutcome::BoostFinalised) => {
				DepositChannelLookup::<T, I>::mutate(deposit_address, |details| {
					if let Some(details) = details {
						details.boost_status = BoostStatus::NotBoosted;
					}
				});
			},
			Err(reason) => {
				Self::deposit_event(Event::<T, I>::DepositFailed {
					block_height,
					reason,
					details: DepositFailedDetails::DepositChannel {
						deposit_witness: DepositWitness {
							deposit_address: deposit_address.clone(),
							asset: *asset,
							amount: *amount,
							deposit_details: deposit_details.clone(),
						},
					},
				});
			},
			_ => {},
		};

		Ok(())
	}

	fn assemble_broker_fees(
		broker_fee: Option<Beneficiary<T::AccountId>>,
		affiliate_fees: Affiliates<AffiliateShortId>,
	) -> Beneficiaries<T::AccountId> {
		broker_fee
			.as_ref()
			.filter(|Beneficiary { account, .. }| {
				if T::AccountRoleRegistry::has_account_role(account, AccountRole::Broker) {
					true
				} else {
					Self::deposit_event(Event::<T, I>::UnknownBroker {
						broker_id: account.clone(),
					});
					false
				}
			})
			.map(|primary_broker_fee| {
				let primary_broker = primary_broker_fee.account.clone();
				core::iter::once(primary_broker_fee.clone())
				.chain(affiliate_fees.into_iter().filter_map(
					|Beneficiary { account: short_affiliate_id, bps }| {
						if let Some(affiliate_id) = T::AffiliateRegistry::get_account_id(
							&primary_broker,
							short_affiliate_id,
						) {
							Some(Beneficiary { account: affiliate_id, bps })
						} else {
							// In case the entry not found, we ignore the entry, but process the
							// swap (to avoid having to refund it).
							Self::deposit_event(Event::<T, I>::UnknownAffiliate {
								broker_id: primary_broker.clone(),
								short_affiliate_id,
							});

							None
						}
					},
				))
				.collect::<Vec<_>>()
				.try_into()
				.expect(
					"must fit since affiliates are limited to 1 fewer element than beneficiaries",
				)
			})
			.unwrap_or_default()
	}

	fn process_prewitness_deposit_inner(
		amount: TargetChainAmount<T, I>,
		asset: TargetChainAsset<T, I>,
		deposit_details: <T::TargetChain as Chain>::DepositDetails,
		deposit_address: Option<TargetChainAccount<T, I>>,
		source_address: Option<ForeignChainAddress>,
		action: ChannelAction<T::AccountId>,
		boost_fee: u16,
		boost_status: BoostStatus<TargetChainAmount<T, I>>,
		channel_id: Option<u64>,
		block_height: TargetChainBlockNumber<T, I>,
		origin: DepositOrigin<T, I>,
	) -> Option<BoostStatus<TargetChainAmount<T, I>>> {
		if amount < MinimumDeposit::<T, I>::get(asset) {
			// We do not process/record pre-witnessed deposits for amounts smaller
			// than MinimumDeposit to match how this is done on finalisation
			return None;
		}

		if let (Some(tx_id), Some(broker_id)) = (deposit_details.deposit_id(), origin.broker_id()) {
			if TransactionsMarkedForRejection::<T, I>::mutate(broker_id, &tx_id, |opt| {
				match opt.as_mut() {
					// Transaction has been reported, mark it as pre-witnessed.
					Some(status @ TransactionPrewitnessedStatus::Unseen) => {
						*status = TransactionPrewitnessedStatus::Prewitnessed;
						true
					},
					// Pre-witnessing twice is unlikely but possible. Either way we don't want
					// to change the status and we don't want to allow boosting.
					Some(TransactionPrewitnessedStatus::Prewitnessed) => true,
					// Transaction has not been reported
					None => false,
				}
			}) {
				return None;
			}
		}

		let prewitnessed_deposit_id = PrewitnessedDepositIdCounter::<T, I>::mutate(|id| -> u64 {
			*id = id.saturating_add(1);
			*id
		});

		// Only boost on non-zero fee and if the channel isn't already boosted:
		if T::SafeMode::get().boost_deposits_enabled &&
			boost_fee > 0 &&
			!matches!(boost_status, BoostStatus::Boosted { .. })
		{
			match Self::try_boosting(asset, amount, boost_fee, prewitnessed_deposit_id) {
				Ok(BoostOutput { used_pools, total_fee: boost_fee_amount }) => {
					let amount_after_boost_fee = amount.saturating_sub(boost_fee_amount);

					// Note that ingress fee is deducted at the time of boosting rather than the
					// time the deposit is finalised (which allows us to perform the channel
					// action immediately):
					let AmountAndFeesWithheld { amount_after_fees, fees_withheld: ingress_fee } =
						Self::conditionally_withhold_ingress_fee(
							asset,
							amount_after_boost_fee,
							&origin,
						);

					let used_pool_tiers = used_pools.keys().cloned().collect();

					let action = Self::perform_channel_action(
						action,
						asset,
						source_address,
						amount_after_fees,
						origin.clone(),
					);

					Self::deposit_event(Event::DepositBoosted {
						deposit_address,
						asset,
						amounts: used_pools,
						block_height,
						prewitnessed_deposit_id,
						channel_id,
						deposit_details,
						ingress_fee,
						max_boost_fee_bps: boost_fee,
						boost_fee: boost_fee_amount,
						action,
						origin_type: origin.into(),
					});

					return Some(BoostStatus::Boosted {
						prewitnessed_deposit_id,
						pools: used_pool_tiers,
						amount,
					});
				},
				Err(_) => {
					Self::deposit_event(Event::InsufficientBoostLiquidity {
						prewitnessed_deposit_id,
						asset,
						amount_attempted: amount,
						channel_id,
						origin_type: origin.into(),
					});
				},
			}
		}

		None
	}

	fn process_vault_swap_request_prewitness(
		block_height: TargetChainBlockNumber<T, I>,
		VaultDepositWitness {
			input_asset: asset,
			deposit_address,
			channel_id,
			deposit_amount: amount,
			deposit_details,
			output_asset,
			destination_address,
			deposit_metadata,
			tx_id,
			broker_fee,
			affiliate_fees,
			refund_params,
			dca_params,
			boost_fee,
		}: VaultDepositWitness<T, I>,
	) {
		let destination_address_internal =
			match T::AddressConverter::decode_and_validate_address_for_asset(
				destination_address.clone(),
				output_asset,
			) {
				Ok(address) => address,
				Err(err) => {
					log::warn!("Failed to process vault swap due to invalid destination address. Tx hash: {tx_id:?}. Error: {err:?}");
					return;
				},
			};

		if let Some(metadata) = deposit_metadata.clone() {
			if T::CcmValidityChecker::check_and_decode(
				&metadata.channel_metadata,
				output_asset,
				destination_address,
			)
			.is_err()
			{
				log::warn!("Failed to process vault swap due to invalid CCM metadata");
				return;
			}

			let destination_chain: ForeignChain = output_asset.into();
			if !destination_chain.ccm_support() {
				log::warn!(
					"Failed to process vault swap due to destination chain not supporting CCM"
				);
				return;
			}
		}

		let origin = DepositOrigin::vault(
			tx_id.clone(),
			broker_fee.as_ref().map(|Beneficiary { account, .. }| account.clone()),
		);
		let broker_fees = Self::assemble_broker_fees(broker_fee, affiliate_fees);

		let (channel_metadata, source_address) = match deposit_metadata {
			Some(metadata) => (Some(metadata.channel_metadata), metadata.source_address),
			None => (None, None),
		};

		let action = ChannelAction::Swap {
			destination_asset: output_asset,
			destination_address: destination_address_internal,
			broker_fees,
			refund_params: refund_params
				.map_address(|address| address.into_foreign_chain_address()),
			dca_params,
			channel_metadata,
		};

		let boost_status =
			BoostedVaultTransactions::<T, I>::get(&tx_id).unwrap_or(BoostStatus::NotBoosted);

		if let Some(new_boost_status) = Self::process_prewitness_deposit_inner(
			amount,
			asset,
			deposit_details,
			deposit_address,
			source_address,
			action,
			boost_fee,
			boost_status,
			channel_id,
			block_height,
			origin,
		) {
			BoostedVaultTransactions::<T, I>::insert(&tx_id, new_boost_status);
		}
	}

	fn process_full_witness_deposit_inner(
		deposit_address: Option<TargetChainAccount<T, I>>,
		asset: TargetChainAsset<T, I>,
		deposit_amount: TargetChainAmount<T, I>,
		deposit_details: <T::TargetChain as Chain>::DepositDetails,
		source_address: Option<ForeignChainAddress>,
		boost_status: BoostStatus<TargetChainAmount<T, I>>,
		max_boost_fee_bps: BasisPoints,
		channel_id: Option<u64>,
		action: ChannelAction<T::AccountId>,
		block_height: TargetChainBlockNumber<T, I>,
		origin: DepositOrigin<T, I>,
	) -> Result<FullWitnessDepositOutcome, DepositFailedReason> {
		if !matches!(boost_status, BoostStatus::Boosted { .. }) {
			if deposit_amount < MinimumDeposit::<T, I>::get(asset) {
				// If the deposit amount is below the minimum allowed, the deposit is ignored.
				// TODO: track these funds somewhere, for example add them to the withheld fees.
				return Err(DepositFailedReason::BelowMinimumDeposit);
			}
			if let (Some(tx_id), Some(broker_id)) =
				(deposit_details.deposit_id(), origin.broker_id())
			{
				// Only consider rejecting a transaction if we haven't already boosted it,
				// since by boosting the protocol is committing to accept the deposit.
				if TransactionsMarkedForRejection::<T, I>::take(broker_id, &tx_id).is_some() {
					let refund_address = match &action {
						ChannelAction::Swap { refund_params, .. } =>
							refund_params.refund_address.clone(),
						ChannelAction::LiquidityProvision { refund_address, .. } =>
							refund_address.clone(),
					};

					ScheduledTransactionsForRejection::<T, I>::append(
						TransactionRejectionDetails {
							refund_address,
							amount: deposit_amount,
							asset,
							deposit_details: deposit_details.clone(),
						},
					);

					return Err(DepositFailedReason::TransactionRejectedByBroker);
				}
			}
		}

		match &origin {
			DepositOrigin::DepositChannel { deposit_address, channel_id, .. } => {
				ScheduledEgressFetchOrTransfer::<T, I>::append(
					FetchOrTransfer::<T::TargetChain>::Fetch {
						asset,
						deposit_address: deposit_address.clone(),
						deposit_fetch_id: None,
						amount: deposit_amount,
					},
				);
				Self::deposit_event(Event::<T, I>::DepositFetchesScheduled {
					channel_id: *channel_id,
					asset,
				});
			},
			DepositOrigin::Vault { .. } => {
				// Vault deposits don't need to be fetched
			},
		}

		// Add the deposit to the balance.
		T::DepositHandler::on_deposit_made(deposit_details.clone());

		// We received a deposit on a channel. If channel has been boosted earlier
		// (i.e. awaiting finalisation), *and* the boosted amount matches the amount
		// in this deposit, finalise the boost by crediting boost pools with the deposit.
		// Process as non-boosted deposit otherwise:
		let maybe_boost_to_process = match boost_status {
			BoostStatus::Boosted { prewitnessed_deposit_id, pools, amount }
				if amount == deposit_amount =>
				Some((prewitnessed_deposit_id, pools)),
			_ => None,
		};

		if let Some((prewitnessed_deposit_id, used_pools)) = maybe_boost_to_process {
			let mut total_amount_credited_to_boosters: TargetChainAmount<T, I> = 0u32.into();
			// Note that ingress fee is not payed here, as it has already been payed at the time
			// of boosting
			for boost_tier in used_pools {
				BoostPools::<T, I>::mutate(asset, boost_tier, |maybe_pool| {
					if let Some(pool) = maybe_pool {
						let DepositFinalisationOutcomeForPool {
							unlocked_funds,
							amount_credited_to_boosters,
						} = pool.process_deposit_as_finalised(prewitnessed_deposit_id);

						total_amount_credited_to_boosters
							.saturating_accrue(amount_credited_to_boosters);

						for (booster_id, finalised_withdrawn_amount) in unlocked_funds {
							T::Balance::credit_account(
								&booster_id,
								asset.into(),
								finalised_withdrawn_amount.into(),
							);
						}
					}
				});
			}

			// Any excess amount is charged as network fee:
			let network_fee_from_boost =
				deposit_amount.saturating_sub(total_amount_credited_to_boosters);

			let network_fee_swap_request_id = if network_fee_from_boost > 0u32.into() {
				// NOTE: if asset is FLIP, we shouldn't need to swap, but it should still work, and
				// it seems easiest to not write a special case (esp if we only support boost for
				// BTC)
				Some(T::SwapRequestHandler::init_network_fee_swap_request(
					asset.into(),
					network_fee_from_boost.into(),
				))
			} else {
				None
			};

			Self::deposit_event(Event::DepositFinalised {
				deposit_address,
				asset,
				amount: deposit_amount,
				block_height,
				deposit_details,
				// no ingress fee as it was already charged at the time of boosting
				ingress_fee: 0u32.into(),
				max_boost_fee_bps,
				action: DepositAction::BoostersCredited {
					prewitnessed_deposit_id,
					network_fee_from_boost,
					network_fee_swap_request_id,
				},
				channel_id,
				origin_type: origin.into(),
			});

			Ok(FullWitnessDepositOutcome::BoostFinalised)
		} else {
			let AmountAndFeesWithheld { amount_after_fees, fees_withheld } =
				Self::conditionally_withhold_ingress_fee(asset, deposit_amount, &origin);

			if amount_after_fees.is_zero() {
				Err(DepositFailedReason::NotEnoughToPayFees)
			} else {
				// Processing as a non-boosted deposit:
				let action = Self::perform_channel_action(
					action,
					asset,
					source_address,
					amount_after_fees,
					origin.clone(),
				);

				Self::deposit_event(Event::DepositFinalised {
					deposit_address,
					asset,
					amount: deposit_amount,
					block_height,
					deposit_details,
					ingress_fee: fees_withheld,
					max_boost_fee_bps,
					action,
					channel_id,
					origin_type: origin.into(),
				});

				Ok(FullWitnessDepositOutcome::DepositActionPerformed)
			}
		}
	}

	pub fn process_vault_swap_request_full_witness(
		block_height: TargetChainBlockNumber<T, I>,
		vault_deposit_witness: VaultDepositWitness<T, I>,
	) {
		let VaultDepositWitness {
			input_asset: source_asset,
			deposit_address,
			channel_id,
			deposit_amount,
			deposit_details,
			output_asset: destination_asset,
			destination_address,
			deposit_metadata,
			tx_id,
			broker_fee,
			affiliate_fees,
			refund_params,
			dca_params,
			boost_fee,
		} = vault_deposit_witness.clone();

		let emit_deposit_failed_event = move |reason: DepositFailedReason| {
			Self::deposit_event(Event::<T, I>::DepositFailed {
				block_height,
				reason,
				details: DepositFailedDetails::Vault {
					vault_witness: Box::new(vault_deposit_witness),
				},
			});
		};

		let broker_fees = Self::assemble_broker_fees(broker_fee.clone(), affiliate_fees.clone());

		if T::SwapLimitsProvider::validate_broker_fees(&broker_fees).is_err() {
			emit_deposit_failed_event(DepositFailedReason::InvalidBrokerFees);
			return;
		}

		let (channel_metadata, source_address) = if let Some(metadata) = deposit_metadata.clone() {
			if T::CcmValidityChecker::check_and_decode(
				&metadata.channel_metadata,
				destination_asset,
				destination_address.clone(),
			)
			.is_err()
			{
				emit_deposit_failed_event(DepositFailedReason::CcmInvalidMetadata);
				return;
			}

			let destination_chain: ForeignChain = (destination_asset).into();
			if !destination_chain.ccm_support() {
				emit_deposit_failed_event(DepositFailedReason::CcmUnsupportedForTargetChain);
				return;
			}

			(Some(metadata.channel_metadata), metadata.source_address)
		} else {
			(None, None)
		};

		if let Err(_err) =
			T::SwapLimitsProvider::validate_refund_params(refund_params.retry_duration)
		{
			emit_deposit_failed_event(DepositFailedReason::InvalidRefundParameters);
			return;
		}

		if let Some(params) = &dca_params {
			if T::SwapLimitsProvider::validate_dca_params(params).is_err() {
				emit_deposit_failed_event(DepositFailedReason::InvalidDcaParameters);
				return;
			}
		}

		let destination_address = match T::AddressConverter::decode_and_validate_address_for_asset(
			destination_address,
			destination_asset,
		) {
			Ok(address) => address,
			Err(_) => {
				emit_deposit_failed_event(DepositFailedReason::InvalidDestinationAddress);
				return;
			},
		};

		let action = ChannelAction::Swap {
			destination_asset,
			destination_address,
			broker_fees,
			channel_metadata: channel_metadata.clone(),
			refund_params: refund_params
				.map_address(|address| address.into_foreign_chain_address()),
			dca_params: dca_params.clone(),
		};

		match Self::process_full_witness_deposit_inner(
			deposit_address.clone(),
			source_asset,
			deposit_amount,
			deposit_details.clone(),
			source_address,
			BoostedVaultTransactions::<T, I>::get(&tx_id).unwrap_or(BoostStatus::NotBoosted),
			boost_fee,
			channel_id,
			action,
			block_height,
			DepositOrigin::vault(
				tx_id.clone(),
				broker_fee.as_ref().map(|Beneficiary { account, .. }| account.clone()),
			),
		) {
			Ok(FullWitnessDepositOutcome::BoostFinalised) => {
				// Clean up a record that's no longer needed:
				BoostedVaultTransactions::<T, I>::remove(&tx_id);
			},
			Err(reason) => {
				emit_deposit_failed_event(reason);
			},
			Ok(FullWitnessDepositOutcome::DepositActionPerformed) => {
				// Nothing to do.
			},
		}
	}

	fn expiry_and_recycle_block_height(
	) -> (TargetChainBlockNumber<T, I>, TargetChainBlockNumber<T, I>, TargetChainBlockNumber<T, I>)
	{
		// Goals:
		// 1. When chain tracking reaches a particular block number, we want to be able to process
		//   that block immediately on the CFE.
		// 2. The CFE's need to have a consistent view of what we want to witness (channels) in
		//    order to
		//   come to consensus.

		// We open deposit channels for the block after the current chain tracking block, so that
		// the set of channels open at the *current chain tracking* block does not change after
		// chain tracking reaches that block. This achieves the second goal. We achieve the first
		// goal by using this in conjunction with waiting until the chain tracking reaches a
		// particular block before we process it on the CFE.

		// This relates directly to the code in
		// `engine/src/witness/common/chunked_chain_source/chunked_by_vault/deposit_addresses.rs`
		// and `engine/src/witness/common/chunked_chain_source/chunked_by_vault/monitored_items.rs`
		let current_height =
			T::ChainTracking::get_block_height() + <T::TargetChain as Chain>::WITNESS_PERIOD;
		debug_assert!(<T::TargetChain as Chain>::is_block_witness_root(current_height));

		let lifetime = DepositChannelLifetime::<T, I>::get();

		let expiry_height = <T::TargetChain as Chain>::saturating_block_witness_next(
			current_height.saturating_add(lifetime),
		);
		let recycle_height = <T::TargetChain as Chain>::saturating_block_witness_next(
			expiry_height.saturating_add(lifetime),
		);

		debug_assert!(current_height < expiry_height);
		debug_assert!(expiry_height < recycle_height);

		(current_height, expiry_height, recycle_height)
	}

	/// Opens a channel for the given asset and registers it with the given action.
	///
	/// May re-use an existing deposit address, depending on chain configuration.
	///
	/// The requester must have enough FLIP available to pay the channel opening fee.
	#[allow(clippy::type_complexity)]
	fn open_channel(
		requester: &T::AccountId,
		source_asset: TargetChainAsset<T, I>,
		action: ChannelAction<T::AccountId>,
		boost_fee: BasisPoints,
	) -> Result<
		(ChannelId, TargetChainAccount<T, I>, TargetChainBlockNumber<T, I>, T::Amount),
		DispatchError,
	> {
		ensure!(T::SafeMode::get().deposits_enabled, Error::<T, I>::DepositChannelCreationDisabled);

		let channel_opening_fee = ChannelOpeningFee::<T, I>::get();
		T::FeePayment::try_burn_fee(requester, channel_opening_fee)?;
		Self::deposit_event(Event::<T, I>::ChannelOpeningFeePaid { fee: channel_opening_fee });

		let (deposit_channel, channel_id) = if let Some((channel_id, mut deposit_channel)) =
			DepositChannelPool::<T, I>::drain().next()
		{
			deposit_channel.asset = source_asset;
			(deposit_channel, channel_id)
		} else {
			let next_channel_id = Self::allocate_next_channel_id()?;
			(
				DepositChannel::generate_new::<T::AddressDerivation>(next_channel_id, source_asset)
					.map_err(|e| match e {
						AddressDerivationError::MissingPolkadotVault =>
							Error::<T, I>::MissingPolkadotVault,
						AddressDerivationError::MissingBitcoinVault =>
							Error::<T, I>::MissingBitcoinVault,
						AddressDerivationError::BitcoinChannelIdTooLarge =>
							Error::<T, I>::BitcoinChannelIdTooLarge,
						AddressDerivationError::SolanaDerivationError { .. } =>
							Error::<T, I>::SolanaAddressDerivationError,
						AddressDerivationError::MissingSolanaApiEnvironment =>
							Error::<T, I>::MissingSolanaApiEnvironment,
						AddressDerivationError::MissingAssethubVault =>
							Error::<T, I>::MissingAssethubVault,
					})?,
				next_channel_id,
			)
		};

		let deposit_address = deposit_channel.address.clone();

		let (current_height, expiry_height, recycle_height) =
			Self::expiry_and_recycle_block_height();

		if T::MANAGE_CHANNEL_LIFETIME {
			DepositChannelRecycleBlocks::<T, I>::append((recycle_height, deposit_address.clone()));
		}

		DepositChannelLookup::<T, I>::insert(
			&deposit_address,
			DepositChannelDetails {
				owner: requester.clone(),
				deposit_channel,
				opened_at: current_height,
				expires_at: expiry_height,
				action,
				boost_fee,
				boost_status: BoostStatus::NotBoosted,
			},
		);
		<T::IngressSource as IngressSource>::open_channel(
			deposit_address.clone(),
			source_asset,
			expiry_height,
			<frame_system::Pallet<T>>::block_number(),
		)?;

		Ok((channel_id, deposit_address, expiry_height, channel_opening_fee))
	}

	pub fn get_failed_call(broadcast_id: BroadcastId) -> Option<FailedForeignChainCall> {
		let epoch = T::EpochInfo::epoch_index();
		FailedForeignChainCalls::<T, I>::get(epoch)
			.iter()
			.find(|ccm| ccm.broadcast_id == broadcast_id)
			.cloned()
	}

	// Withholds ingress fee, but only after checking the origin
	fn conditionally_withhold_ingress_fee(
		asset: TargetChainAsset<T, I>,
		available_amount: TargetChainAmount<T, I>,
		origin: &DepositOrigin<T, I>,
	) -> AmountAndFeesWithheld<T, I> {
		match origin {
			DepositOrigin::DepositChannel { .. } => Self::withhold_ingress_or_egress_fee(
				IngressOrEgress::IngressDepositChannel,
				asset,
				available_amount,
			),
			DepositOrigin::Vault { .. } => Self::withhold_ingress_or_egress_fee(
				IngressOrEgress::IngressVaultSwap,
				asset,
				available_amount,
			),
		}
	}

	/// Withholds the fee for a given amount.
	///
	/// Returns the remaining amount after the fee has been withheld, and the fee itself, both
	/// measured in units of the input asset. A swap may be scheduled to convert the fee into the
	/// gas asset.
	#[allow(clippy::redundant_pattern_matching)]
	pub fn withhold_ingress_or_egress_fee(
		ingress_or_egress: IngressOrEgress,
		asset: TargetChainAsset<T, I>,
		available_amount: TargetChainAmount<T, I>,
	) -> AmountAndFeesWithheld<T, I> {
		let fee_estimate = match ingress_or_egress {
			IngressOrEgress::IngressDepositChannel => T::ChainTracking::estimate_ingress_fee(asset),
			IngressOrEgress::IngressVaultSwap => T::ChainTracking::estimate_ingress_fee_vault_swap()
			.unwrap_or_else(|| {
				log::warn!("Unable to get the ingress fee for Vault swaps for ${asset:?}. Ignoring ingres fees.");
				<T::TargetChain as Chain>::ChainAmount::zero()
			}),
			IngressOrEgress::Egress => T::ChainTracking::estimate_egress_fee(asset),
			IngressOrEgress::EgressCcm { gas_budget, message_length } =>
				T::ChainTracking::estimate_ccm_fee(asset, gas_budget, message_length)
				.unwrap_or_else(|| {
					log::warn!("Unable to get the ccm fee estimate for ${gas_budget:?} ${asset:?}. Ignoring ccm egress fees.");
					<T::TargetChain as Chain>::ChainAmount::zero()
				})
		};

		let fees_withheld = if asset == <T::TargetChain as Chain>::GAS_ASSET {
			// No need to schedule a swap for gas, it's already in the gas asset.
			Self::accrue_withheld_fee(asset, sp_std::cmp::min(fee_estimate, available_amount));
			fee_estimate
		} else {
			let transaction_fee = sp_std::cmp::min(T::AssetConverter::calculate_input_for_gas_output::<T::TargetChain>(
				asset,
				fee_estimate,
			)
			.unwrap_or_else(|| {
				log::warn!("Unable to convert input to gas for input of {available_amount:?} ${asset:?}. Ignoring ingress egress fees.");
				<T::TargetChain as Chain>::ChainAmount::zero()
			}), available_amount);

			if !transaction_fee.is_zero() {
				T::SwapRequestHandler::init_ingress_egress_fee_swap_request::<T::TargetChain>(
					asset,
					transaction_fee,
				);
			}

			transaction_fee
		};

		AmountAndFeesWithheld::<T, I> {
			amount_after_fees: available_amount.saturating_sub(fees_withheld),
			fees_withheld,
		}
	}

	/// If a Ccm failed, we want to refund the user their assets.
	/// This function will schedule a transfer to the fallback address, and emit an event on
	/// success. IMPORTANT: Currently only used for Solana.
	pub fn do_ccm_fallback(
		broadcast_id: BroadcastId,
		fallback: TransferAssetParams<T::TargetChain>,
	) {
		// let destination_address = fallback.to.clone();

		match Self::schedule_egress(
			fallback.asset,
			fallback.amount,
			fallback.to.clone(),
			None,
		) {
			Ok(egress_details) => Self::deposit_event(Event::<T, I>::TransferFallbackRequested {
				asset: fallback.asset,
				amount: fallback.amount,
				destination_address: fallback.to,
				broadcast_id,
				egress_details: Some(egress_details),
			}),
			Err(e) => log::error!("Ccm fallback failed to schedule the fallback egress: Target chain: {:?}, broadcast_id: {:?}, error: {:?}", T::TargetChain::get(), broadcast_id, e),
		}
	}

	fn allocate_next_channel_id() -> Result<ChannelId, Error<T, I>> {
		ChannelIdCounter::<T, I>::try_mutate::<_, Error<T, I>, _>(|id| {
			*id = id.checked_add(1).ok_or(Error::<T, I>::ChannelIdsExhausted)?;
			Ok(*id)
		})
	}
}

impl<T: Config<I>, I: 'static> EgressApi<T::TargetChain> for Pallet<T, I> {
	type EgressError = Error<T, I>;

	fn schedule_egress(
		asset: TargetChainAsset<T, I>,
		amount: TargetChainAmount<T, I>,
		destination_address: TargetChainAccount<T, I>,
		maybe_ccm_deposit_metadata: Option<CcmDepositMetadata>,
	) -> Result<ScheduledEgressDetails<T::TargetChain>, Error<T, I>> {
		EgressIdCounter::<T, I>::try_mutate(|id_counter| {
			*id_counter = id_counter.saturating_add(1);
			let egress_id = (<T as Config<I>>::TargetChain::get(), *id_counter);

			match maybe_ccm_deposit_metadata {
				Some(CcmDepositMetadata {
					channel_metadata:
						CcmChannelMetadata { message, gas_budget, ccm_additional_data, .. },
					source_chain,
					source_address,
					..
				}) => {
					let AmountAndFeesWithheld { amount_after_fees, fees_withheld } =
						Self::withhold_ingress_or_egress_fee(
							IngressOrEgress::EgressCcm {
								gas_budget,
								message_length: message.len(),
							},
							asset,
							amount,
						);

					ScheduledEgressCcm::<T, I>::append(CrossChainMessage {
						egress_id,
						asset,
						amount: amount_after_fees,
						destination_address: destination_address.clone(),
						message,
						ccm_additional_data,
						source_chain,
						source_address,
						gas_budget,
					});

					Ok(ScheduledEgressDetails::new(*id_counter, amount_after_fees, fees_withheld))
				},
				None => {
					let AmountAndFeesWithheld { amount_after_fees, fees_withheld } =
						Self::withhold_ingress_or_egress_fee(
							IngressOrEgress::Egress,
							asset,
							amount,
						);

					if amount_after_fees >=
						EgressDustLimit::<T, I>::get(asset).unique_saturated_into() ||
						// We always want to benchmark the success case.
						cfg!(all(feature = "runtime-benchmarks", not(test)))
					{
						let egress_details = ScheduledEgressDetails::new(
							*id_counter,
							amount_after_fees,
							fees_withheld,
						);

						ScheduledEgressFetchOrTransfer::<T, I>::append({
							FetchOrTransfer::<T::TargetChain>::Transfer {
								asset,
								destination_address: destination_address.clone(),
								amount: amount_after_fees,
								egress_id: egress_details.egress_id,
							}
						});

						Ok(egress_details)
					} else {
						// TODO: Consider tracking the ignored egresses somewhere.
						// For example, store the egress and try it again later when fees have
						// dropped?
						Err(Error::<T, I>::BelowEgressDustLimit)
					}
				},
			}
		})
	}
}

impl<T: Config<I>, I: 'static> ChannelIdAllocator for Pallet<T, I> {
	fn allocate_private_channel_id() -> Result<ChannelId, DispatchError> {
		Ok(Self::allocate_next_channel_id()?)
	}
}

impl<T: Config<I>, I: 'static> DepositApi<T::TargetChain> for Pallet<T, I> {
	type AccountId = T::AccountId;
	type Amount = T::Amount;

	// This should be callable by the LP pallet.
	fn request_liquidity_deposit_address(
		lp_account: T::AccountId,
		source_asset: TargetChainAsset<T, I>,
		boost_fee: BasisPoints,
		refund_address: ForeignChainAddress,
	) -> Result<
		(ChannelId, ForeignChainAddress, <T::TargetChain as Chain>::ChainBlockNumber, Self::Amount),
		DispatchError,
	> {
		let (channel_id, deposit_address, expiry_block, channel_opening_fee) = Self::open_channel(
			&lp_account,
			source_asset,
			ChannelAction::LiquidityProvision { lp_account: lp_account.clone(), refund_address },
			boost_fee,
		)?;

		Ok((
			channel_id,
			<T::TargetChain as Chain>::ChainAccount::into_foreign_chain_address(deposit_address),
			expiry_block,
			channel_opening_fee,
		))
	}

	// This should only be callable by the broker.
	fn request_swap_deposit_address(
		source_asset: TargetChainAsset<T, I>,
		destination_asset: Asset,
		destination_address: ForeignChainAddress,
		broker_fees: Beneficiaries<Self::AccountId>,
		broker_id: T::AccountId,
		channel_metadata: Option<CcmChannelMetadata>,
		boost_fee: BasisPoints,
		refund_params: ChannelRefundParametersDecoded,
		dca_params: Option<DcaParameters>,
	) -> Result<
		(ChannelId, ForeignChainAddress, <T::TargetChain as Chain>::ChainBlockNumber, Self::Amount),
		DispatchError,
	> {
		T::SwapLimitsProvider::validate_refund_params(refund_params.retry_duration)?;
		if let Some(params) = &dca_params {
			T::SwapLimitsProvider::validate_dca_params(params)?;
		}

		let (channel_id, deposit_address, expiry_height, channel_opening_fee) = Self::open_channel(
			&broker_id,
			source_asset,
			ChannelAction::Swap {
				destination_asset,
				destination_address,
				broker_fees,
				channel_metadata,
				refund_params,
				dca_params,
			},
			boost_fee,
		)?;

		Ok((
			channel_id,
			<T::TargetChain as Chain>::ChainAccount::into_foreign_chain_address(deposit_address),
			expiry_height,
			channel_opening_fee,
		))
	}
}

impl<T: Config<I>, I: 'static> IngressEgressFeeApi<T::TargetChain> for Pallet<T, I> {
	fn accrue_withheld_fee(
		_asset: <T::TargetChain as Chain>::ChainAsset,
		fee: TargetChainAmount<T, I>,
	) {
		if !fee.is_zero() {
			T::AssetWithholding::withhold_assets(
				<T::TargetChain as Chain>::GAS_ASSET.into(),
				fee.into(),
			);
		}
	}
}

impl<T: Config<I>, I: 'static> BoostApi for Pallet<T, I> {
	type AccountId = T::AccountId;
	type AssetMap = <<T as Config<I>>::TargetChain as Chain>::ChainAssetMap<AssetAmount>;
	fn boost_pool_account_balances(who: &Self::AccountId) -> Self::AssetMap {
		Self::AssetMap::from_fn(|chain_asset| {
			BoostPools::<T, I>::iter_prefix(chain_asset).fold(0, |acc, (_tier, pool)| {
				let active: AssetAmount = pool
					.get_amounts()
					.into_iter()
					.filter(|(id, _amount)| id == who)
					.map(|(_id, amount)| amount.into())
					.sum();

				let pending: AssetAmount = pool
					.get_pending_boosts()
					.into_values()
					.map(|owed| {
						owed.get(who).map_or(0u32.into(), |owed_amount| owed_amount.total.into())
					})
					.sum();

				acc + active + pending
			})
		})
	}
}<|MERGE_RESOLUTION|>--- conflicted
+++ resolved
@@ -329,62 +329,6 @@
 	},
 }
 
-<<<<<<< HEAD
-macro_rules! append_chain_to_name {
-	($name:ident) => {
-		match T::TargetChain::NAME {
-			"Ethereum" => concat!(stringify!($name), "Ethereum"),
-			"Polkadot" => concat!(stringify!($name), "Polkadot"),
-			"Bitcoin" => concat!(stringify!($name), "Bitcoin"),
-			"Arbitrum" => concat!(stringify!($name), "Arbitrum"),
-			"Solana" => concat!(stringify!($name), "Solana"),
-			"Assethub" => concat!(stringify!($name), "Assethub"),
-			_ => concat!(stringify!($name), "Other"),
-		}
-	};
-}
-
-impl<T, I> TypeInfo for PalletConfigUpdate<T, I>
-where
-	T: Config<I>,
-	I: 'static,
-{
-	type Identity = Self;
-	fn type_info() -> Type {
-		Type::builder()
-			.path(Path::new(append_chain_to_name!(PalletConfigUpdate), module_path!()))
-			.variant(
-				Variants::new()
-					.variant("ChannelOpeningFee", |v| {
-						v.index(0)
-							.fields(Fields::named().field(|f| f.ty::<T::Amount>().name("fee")))
-					})
-					.variant(append_chain_to_name!(SetMinimumDeposit), |v| {
-						v.index(1).fields(
-							Fields::named()
-								.field(|f| f.ty::<TargetChainAsset<T, I>>().name("asset"))
-								.field(|f| {
-									f.ty::<TargetChainAmount<T, I>>().name("minimum_deposit")
-								}),
-						)
-					})
-					.variant(append_chain_to_name!(SetDepositChannelLifetime), |v| {
-						v.index(2).fields(
-							Fields::named()
-								.field(|f| f.ty::<TargetChainBlockNumber<T, I>>().name("lifetime")),
-						)
-					})
-					.variant("SetNetworkFeeDeductionFromBoost", |v| {
-						v.index(3).fields(
-							Fields::named().field(|f| f.ty::<Percent>().name("deduction_percent")),
-						)
-					}),
-			)
-	}
-}
-
-=======
->>>>>>> ae5d8626
 #[frame_support::pallet]
 pub mod pallet {
 	use super::*;
