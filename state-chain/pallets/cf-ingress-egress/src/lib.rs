// Copyright 2025 Chainflip Labs GmbH
//
// Licensed under the Apache License, Version 2.0 (the "License");
// you may not use this file except in compliance with the License.
// You may obtain a copy of the License at
//
//     http://www.apache.org/licenses/LICENSE-2.0
//
// Unless required by applicable law or agreed to in writing, software
// distributed under the License is distributed on an "AS IS" BASIS,
// WITHOUT WARRANTIES OR CONDITIONS OF ANY KIND, either express or implied.
// See the License for the specific language governing permissions and
// limitations under the License.
//
// SPDX-License-Identifier: Apache-2.0

#![cfg_attr(not(feature = "std"), no_std)]
#![feature(extract_if)]
#![feature(map_try_insert)]
#![doc = include_str!("../README.md")]
#![doc = include_str!("../../cf-doc-head.md")]

mod benchmarking;

pub mod migrations;

#[cfg(test)]
mod mocks;
#[cfg(test)]
use mocks::{mock_btc, mock_eth};
#[cfg(test)]
mod tests;
pub mod weights;

mod boost_pool;

pub use boost_pool::OwedAmount;
use boost_pool::{BoostPool, DepositFinalisationOutcomeForPool};

use cf_chains::{
	address::{
		AddressConverter, AddressDerivationApi, AddressDerivationError, IntoForeignChainAddress,
	},
	assets::any::GetChainAssetMap,
	ccm_checker::CcmValidityCheck,
	instances::PalletInstanceAlias,
	AllBatch, AllBatchError, CcmAdditionalData, CcmChannelMetadata, CcmDepositMetadata, CcmMessage,
	Chain, ChainCrypto, ChannelLifecycleHooks, ChannelRefundParameters,
	ChannelRefundParametersDecoded, ConsolidateCall, DepositChannel,
	DepositDetailsToTransactionInId, DepositOriginType, ExecutexSwapAndCall, FetchAssetParams,
	ForeignChainAddress, IntoTransactionInIdForAnyChain, RefundParametersExtended, RejectCall,
	SwapOrigin, TransferAssetParams,
};
use cf_primitives::{
	AccountRole, AffiliateShortId, Affiliates, Asset, AssetAmount, BasisPoints, Beneficiaries,
	Beneficiary, BoostPoolTier, BroadcastId, ChannelId, DcaParameters, EgressCounter, EgressId,
	EpochIndex, ForeignChain, GasAmount, PrewitnessedDepositId, SwapRequestId,
	ThresholdSignatureRequestId, SECONDS_PER_BLOCK,
};
use cf_runtime_utilities::log_or_panic;
use cf_traits::{
	impl_pallet_safe_mode, AccountRoleRegistry, AdjustedFeeEstimationApi, AffiliateRegistry,
	AssetConverter, AssetWithholding, BalanceApi, BoostApi, Broadcaster, Chainflip,
	ChannelIdAllocator, DepositApi, EgressApi, EpochInfo, FeePayment,
	FetchesTransfersLimitProvider, GetBlockHeight, IngressEgressFeeApi, IngressSink, IngressSource,
	NetworkEnvironmentProvider, OnDeposit, PoolApi, ScheduledEgressDetails, SwapLimitsProvider,
	SwapOutputAction, SwapRequestHandler, SwapRequestType,
};
use frame_support::{
	pallet_prelude::{OptionQuery, *},
	sp_runtime::{traits::Zero, DispatchError, Permill, Saturating},
	transactional,
};
use frame_system::pallet_prelude::*;
use generic_typeinfo_derive::GenericTypeInfo;
pub use pallet::*;
use sp_runtime::{traits::UniqueSaturatedInto, Percent};
use sp_std::{
	boxed::Box,
	collections::{btree_map::BTreeMap, btree_set::BTreeSet},
	marker::PhantomData,
	vec,
	vec::Vec,
};
pub use weights::WeightInfo;

const MARKED_TX_EXPIRATION_BLOCKS: u32 = 3600 / SECONDS_PER_BLOCK as u32;

#[derive(Clone, Debug, PartialEq, Eq, Encode, Decode, TypeInfo)]
pub enum BoostStatus<ChainAmount> {
	// If a (pre-witnessed) deposit on a channel has been boosted, we record
	// its id, amount, and the pools that participated in boosting it.
	Boosted {
		prewitnessed_deposit_id: PrewitnessedDepositId,
		pools: Vec<BoostPoolTier>,
		amount: ChainAmount,
	},
	NotBoosted,
}

#[derive(Clone, Debug, PartialEq, Eq, Encode, Decode, TypeInfo)]
pub struct TransactionRejectionStatus<BlockNumber> {
	expires_at: BlockNumber,
	/// We can't expire if the rejected tx has been prewitnessed. We need to wait until the
	/// rejection is processed.
	prewitnessed: bool,
}

#[derive(Clone, Debug, PartialEq, Eq, Encode, Decode, TypeInfo)]
pub struct BoostPoolId<C: Chain> {
	asset: C::ChainAsset,
	tier: BoostPoolTier,
}

pub struct BoostOutput<C: Chain> {
	used_pools: BTreeMap<BoostPoolTier, C::ChainAmount>,
	total_fee: C::ChainAmount,
}

/// Enum wrapper for fetch and egress requests.
#[derive(RuntimeDebug, Eq, PartialEq, Clone, Encode, Decode, TypeInfo)]
pub enum FetchOrTransfer<C: Chain> {
	Fetch {
		asset: C::ChainAsset,
		deposit_address: C::ChainAccount,
		deposit_fetch_id: Option<C::DepositFetchId>,
		amount: C::ChainAmount,
	},
	Transfer {
		egress_id: EgressId,
		asset: C::ChainAsset,
		destination_address: C::ChainAccount,
		amount: C::ChainAmount,
	},
}

impl<C: Chain> FetchOrTransfer<C> {
	fn asset(&self) -> &C::ChainAsset {
		match self {
			FetchOrTransfer::Fetch { asset, .. } => asset,
			FetchOrTransfer::Transfer { asset, .. } => asset,
		}
	}
}

#[derive(RuntimeDebug, Eq, PartialEq, Clone, Encode, Decode, TypeInfo)]
pub enum DepositFailedReason {
	BelowMinimumDeposit,
	/// The deposit was ignored because the amount provided was not high enough to pay for the fees
	/// required to process the requisite transactions.
	NotEnoughToPayFees,
	TransactionRejectedByBroker,
	DepositWitnessRejected(DispatchError),
}

#[derive(RuntimeDebug, Eq, PartialEq, Clone, Encode, Decode, TypeInfo)]
pub enum RefundReason {
	InvalidBrokerFees,
	InvalidRefundParameters,
	InvalidDcaParameters,
	CcmUnsupportedForTargetChain,
	CcmInvalidMetadata,
	InvalidDestinationAddress,
}

enum FullWitnessDepositOutcome {
	BoostFinalised,
	DepositActionPerformed,
}

#[derive(RuntimeDebug, Clone)]
pub struct ValidatedVaultSwapParams<AccountId> {
	pub broker_fees: BoundedVec<Beneficiary<AccountId>, ConstU32<6>>,
	pub channel_metadata: Option<CcmChannelMetadata>,
	pub source_address: Option<ForeignChainAddress>,
	pub destination_address: ForeignChainAddress,
}

mod deposit_origin {

	use super::*;

	#[derive(CloneNoBound)]
	pub(super) enum DepositOrigin<T: Config<I>, I: 'static> {
		DepositChannel {
			deposit_address: <T::TargetChain as Chain>::ChainAccount,
			channel_id: ChannelId,
			deposit_block_height: u64,
			broker_id: T::AccountId,
		},
		Vault {
			tx_id: TransactionInIdFor<T, I>,
			broker_id: Option<T::AccountId>,
		},
	}

	impl<T: Config<I>, I: 'static> DepositOrigin<T, I> {
		pub fn deposit_channel(
			deposit_address: <T::TargetChain as Chain>::ChainAccount,
			channel_id: ChannelId,
			deposit_block_height: <T::TargetChain as Chain>::ChainBlockNumber,
			broker_id: T::AccountId,
		) -> Self {
			DepositOrigin::DepositChannel {
				deposit_address,
				channel_id,
				deposit_block_height: deposit_block_height.into(),
				broker_id,
			}
		}

		pub fn vault(tx_id: TransactionInIdFor<T, I>, broker_id: Option<T::AccountId>) -> Self {
			DepositOrigin::Vault { tx_id, broker_id }
		}

		pub fn broker_id(&self) -> Option<&T::AccountId> {
			match self {
				Self::DepositChannel { ref broker_id, .. } => Some(broker_id),
				Self::Vault { ref broker_id, .. } => broker_id.as_ref(),
			}
		}
	}

	impl<T: Config<I>, I: 'static> From<DepositOrigin<T, I>> for DepositOriginType {
		fn from(origin: DepositOrigin<T, I>) -> Self {
			match origin {
				DepositOrigin::DepositChannel { .. } => DepositOriginType::DepositChannel,
				DepositOrigin::Vault { .. } => DepositOriginType::Vault,
			}
		}
	}

	impl<T: Config<I>, I: 'static> From<DepositOrigin<T, I>> for SwapOrigin<T::AccountId> {
		fn from(origin: DepositOrigin<T, I>) -> SwapOrigin<T::AccountId> {
			match origin {
				DepositOrigin::Vault { tx_id, broker_id } => SwapOrigin::Vault {
					tx_id: tx_id.into_transaction_in_id_for_any_chain(),
					broker_id,
				},
				DepositOrigin::DepositChannel {
					deposit_address,
					channel_id,
					deposit_block_height,
					broker_id,
				} => SwapOrigin::DepositChannel {
					deposit_address: T::AddressConverter::to_encoded_address(
						<T::TargetChain as Chain>::ChainAccount::into_foreign_chain_address(
							deposit_address.clone(),
						),
					),
					channel_id,
					deposit_block_height,
					broker_id,
				},
			}
		}
	}
}

use deposit_origin::DepositOrigin;

/// Holds information about a transaction that is marked for rejection.
#[derive(RuntimeDebug, PartialEq, Eq, Encode, Decode, GenericTypeInfo, CloneNoBound)]
#[expand_name_with(<T::TargetChain as PalletInstanceAlias>::TYPE_INFO_SUFFIX)]
pub struct TransactionRejectionDetails<T: Config<I>, I: 'static> {
	pub deposit_address: Option<TargetChainAccount<T, I>>,
	#[skip_name_expansion]
	pub refund_address: ForeignChainAddress,
	pub asset: TargetChainAsset<T, I>,
	pub amount: TargetChainAmount<T, I>,
	pub deposit_details: <T::TargetChain as Chain>::DepositDetails,
}

/// Cross-chain messaging requests.
#[derive(RuntimeDebug, Eq, PartialEq, Clone, Encode, Decode, TypeInfo, MaxEncodedLen)]
pub struct CrossChainMessage<C: Chain> {
	pub egress_id: EgressId,
	pub asset: C::ChainAsset,
	pub amount: C::ChainAmount,
	pub destination_address: C::ChainAccount,
	pub message: CcmMessage,
	// The sender of the deposit transaction.
	pub source_chain: ForeignChain,
	pub source_address: Option<ForeignChainAddress>,
	// Where funds might be returned to if the message fails.
	pub ccm_additional_data: CcmAdditionalData,
	pub gas_budget: GasAmount,
}

impl<C: Chain> CrossChainMessage<C> {
	fn asset(&self) -> C::ChainAsset {
		self.asset
	}
}

pub const PALLET_VERSION: StorageVersion = StorageVersion::new(23);

impl_pallet_safe_mode! {
	PalletSafeMode<I>;
	boost_deposits_enabled,
	add_boost_funds_enabled,
	stop_boosting_enabled,
	deposits_enabled,
}

/// Calls to the external chains that has failed to be broadcast/accepted by the target chain.
/// User can use information stored here to query for relevant information to broadcast
/// the call themselves.
#[derive(Clone, RuntimeDebug, PartialEq, Eq, Encode, Decode, TypeInfo)]
pub struct FailedForeignChainCall {
	/// Broadcast ID used in the broadcast pallet. Use it to query broadcast information,
	/// such as the threshold signature, the API call etc.
	pub broadcast_id: BroadcastId,
	/// The epoch the call originally failed in. Calls are cleaned from storage 2 epochs.
	pub original_epoch: EpochIndex,
}

#[derive(
	CloneNoBound,
	RuntimeDebugNoBound,
	PartialEqNoBound,
	EqNoBound,
	Encode,
	Decode,
	MaxEncodedLen,
	GenericTypeInfo,
)]
#[expand_name_with(<T::TargetChain as PalletInstanceAlias>::TYPE_INFO_SUFFIX)]
pub enum PalletConfigUpdate<T: Config<I>, I: 'static> {
	/// Set the fixed fee that is burned when opening a channel, denominated in Flipperinos.
	ChannelOpeningFee {
		fee: T::Amount,
	},
	/// Set the minimum deposit allowed for a particular asset.
	SetMinimumDeposit {
		asset: TargetChainAsset<T, I>,
		minimum_deposit: TargetChainAmount<T, I>,
	},
	/// Set the deposit channel lifetime. The time before the engines stop witnessing a channel.
	/// This is configurable primarily to allow for unpredictable block times in testnets.
	SetDepositChannelLifetime {
		lifetime: TargetChainBlockNumber<T, I>,
	},
	#[skip_name_expansion]
	SetNetworkFeeDeductionFromBoost {
		#[skip_name_expansion]
		deduction_percent: Percent,
	},
	SetWitnessSafetyMargin {
		margin: TargetChainBlockNumber<T, I>,
	},
}

#[frame_support::pallet]
pub mod pallet {
	use super::*;
	use cf_chains::{address::EncodedAddress, ExecutexSwapAndCall, TransferFallback};
	use cf_primitives::{BroadcastId, EpochIndex};
	use cf_traits::{OnDeposit, SwapLimitsProvider};
	use core::marker::PhantomData;
	use frame_support::traits::{ConstU128, EnsureOrigin, IsType};
	use frame_system::WeightInfo as SystemWeightInfo;
	use sp_runtime::{Percent, SaturatedConversion};
	use sp_std::{collections::btree_map::BTreeMap, vec::Vec};

	pub(crate) type ChannelRecycleQueue<T, I> =
		Vec<(TargetChainBlockNumber<T, I>, TargetChainAccount<T, I>)>;

	pub type TargetChainAsset<T, I> = <<T as Config<I>>::TargetChain as Chain>::ChainAsset;
	pub(crate) type TargetChainAccount<T, I> =
		<<T as Config<I>>::TargetChain as Chain>::ChainAccount;
	pub(crate) type TargetChainAmount<T, I> = <<T as Config<I>>::TargetChain as Chain>::ChainAmount;
	pub(crate) type TargetChainBlockNumber<T, I> =
		<<T as Config<I>>::TargetChain as Chain>::ChainBlockNumber;

	pub type TransactionInIdFor<T, I> =
		<<<T as Config<I>>::TargetChain as Chain>::ChainCrypto as ChainCrypto>::TransactionInId;

	#[derive(Clone, RuntimeDebug, PartialEq, Eq, Encode, Decode, TypeInfo, MaxEncodedLen)]
	pub struct DepositWitness<C: Chain> {
		pub deposit_address: C::ChainAccount,
		pub asset: C::ChainAsset,
		pub amount: C::ChainAmount,
		pub deposit_details: C::DepositDetails,
	}

	#[derive(
		CloneNoBound,
		RuntimeDebugNoBound,
		PartialEqNoBound,
		EqNoBound,
		Encode,
		Decode,
		GenericTypeInfo,
	)]
	#[expand_name_with(<T::TargetChain as PalletInstanceAlias>::TYPE_INFO_SUFFIX)]
	pub struct VaultDepositWitness<T: Config<I>, I: 'static> {
		pub input_asset: TargetChainAsset<T, I>,
		pub deposit_address: Option<TargetChainAccount<T, I>>,
		#[skip_name_expansion]
		pub channel_id: Option<ChannelId>,
		pub deposit_amount: <T::TargetChain as Chain>::ChainAmount,
		pub deposit_details: <T::TargetChain as Chain>::DepositDetails,
		#[skip_name_expansion]
		pub output_asset: Asset,
		// Note we use EncodedAddress here rather than eg. ForeignChainAddress because this
		// value can be populated by the submitter of the vault deposit and is not verified
		// in the engine, so we need to verify on-chain.
		#[skip_name_expansion]
		pub destination_address: EncodedAddress,
		#[skip_name_expansion]
		pub deposit_metadata: Option<CcmDepositMetadata>,
		pub tx_id: TransactionInIdFor<T, I>,
		#[skip_name_expansion]
		pub broker_fee: Option<Beneficiary<T::AccountId>>,
		#[skip_name_expansion]
		pub affiliate_fees: Affiliates<AffiliateShortId>,
		pub refund_params: ChannelRefundParameters<TargetChainAccount<T, I>>,
		#[skip_name_expansion]
		pub dca_params: Option<DcaParameters>,
		#[skip_name_expansion]
		pub boost_fee: BasisPoints,
	}

	#[derive(
		CloneNoBound,
		RuntimeDebugNoBound,
		PartialEqNoBound,
		EqNoBound,
		Encode,
		Decode,
		GenericTypeInfo,
	)]
	#[expand_name_with(<T::TargetChain as PalletInstanceAlias>::TYPE_INFO_SUFFIX)]
	pub enum DepositFailedDetails<T: Config<I>, I: 'static> {
		DepositChannel { deposit_witness: DepositWitness<T::TargetChain> },
		Vault { vault_witness: Box<VaultDepositWitness<T, I>> },
	}

	#[derive(CloneNoBound, RuntimeDebug, PartialEq, Eq, Encode, Decode, GenericTypeInfo)]
	#[expand_name_with(<T::TargetChain as PalletInstanceAlias>::TYPE_INFO_SUFFIX)]
	pub struct DepositChannelDetails<T: Config<I>, I: 'static> {
		/// The owner of the deposit channel.
		#[skip_name_expansion]
		pub owner: T::AccountId,
		pub deposit_channel: DepositChannel<T::TargetChain>,
		/// The block number at which the deposit channel was opened, expressed as a block number
		/// on the external Chain.
		pub opened_at: TargetChainBlockNumber<T, I>,
		/// The last block on the target chain that the witnessing will witness it in. If funds are
		/// sent after this block, they will not be witnessed.
		pub expires_at: TargetChainBlockNumber<T, I>,
		/// The action to be taken when the DepositChannel is deposited to.
		#[skip_name_expansion]
		pub action: ChannelAction<T::AccountId, T::TargetChain>,
		/// The boost fee
		#[skip_name_expansion]
		pub boost_fee: BasisPoints,
		/// Boost status, indicating whether there is pending boost on the channel
		pub boost_status: BoostStatus<TargetChainAmount<T, I>>,
	}

	pub enum IngressOrEgress {
		IngressDepositChannel,
		IngressVaultSwap,
		Egress,
		EgressCcm { gas_budget: GasAmount, message_length: usize },
	}

	pub struct AmountAndFeesWithheld<T: Config<I>, I: 'static> {
		pub amount_after_fees: TargetChainAmount<T, I>,
		pub fees_withheld: TargetChainAmount<T, I>,
	}

	/// Determines the action to take when a deposit is made to a channel.
	#[derive(Clone, RuntimeDebug, PartialEq, Eq, Encode, Decode, TypeInfo)]
	#[scale_info(skip_type_params(C))]
	pub enum ChannelAction<AccountId, C: Chain> {
		Swap {
			destination_asset: Asset,
			destination_address: ForeignChainAddress,
			broker_fees: Beneficiaries<AccountId>,
			channel_metadata: Option<CcmChannelMetadata>,
			refund_params: ChannelRefundParameters<ForeignChainAddress>,
			dca_params: Option<DcaParameters>,
		},
		LiquidityProvision {
			lp_account: AccountId,
			refund_address: ForeignChainAddress,
		},
		Refund {
			reason: RefundReason,
			refund_address: C::ChainAccount,
		},
	}

	/// Contains identifying information about the particular actions that have occurred for a
	/// particular deposit.
	#[derive(CloneNoBound, RuntimeDebugNoBound, PartialEqNoBound, Eq, Encode, Decode, TypeInfo)]
	#[scale_info(skip_type_params(T, I))]
	pub enum DepositAction<T: Config<I>, I: 'static> {
		Swap {
			swap_request_id: SwapRequestId,
		},
		LiquidityProvision {
			lp_account: T::AccountId,
		},
		CcmTransfer {
			swap_request_id: SwapRequestId,
		},
		BoostersCredited {
			prewitnessed_deposit_id: PrewitnessedDepositId,
			network_fee_from_boost: TargetChainAmount<T, I>,
			// Optional since we only swap if the amount is non-zero
			network_fee_swap_request_id: Option<SwapRequestId>,
		},
		Refund {
			egress_id: Option<EgressId>,
			reason: RefundReason,
			amount: TargetChainAmount<T, I>,
		},
	}

	#[pallet::genesis_config]
	pub struct GenesisConfig<T: Config<I>, I: 'static = ()> {
		pub deposit_channel_lifetime: TargetChainBlockNumber<T, I>,
		pub witness_safety_margin: Option<TargetChainBlockNumber<T, I>>,
		pub dust_limits: Vec<(TargetChainAsset<T, I>, TargetChainAmount<T, I>)>,
	}

	impl<T: Config<I>, I: 'static> Default for GenesisConfig<T, I> {
		fn default() -> Self {
			Self {
				deposit_channel_lifetime: Default::default(),
				witness_safety_margin: None,
				dust_limits: Default::default(),
			}
		}
	}

	#[pallet::genesis_build]
	impl<T: Config<I>, I: 'static> BuildGenesisConfig for GenesisConfig<T, I> {
		fn build(&self) {
			DepositChannelLifetime::<T, I>::put(self.deposit_channel_lifetime);
			WitnessSafetyMargin::<T, I>::set(self.witness_safety_margin);

			for (asset, dust_limit) in self.dust_limits.clone() {
				EgressDustLimit::<T, I>::set(asset, dust_limit.unique_saturated_into());
			}
		}
	}

	#[pallet::pallet]
	#[pallet::storage_version(PALLET_VERSION)]
	#[pallet::without_storage_info]
	pub struct Pallet<T, I = ()>(PhantomData<(T, I)>);

	#[pallet::config]
	#[pallet::disable_frame_system_supertrait_check]
	pub trait Config<I: 'static = ()>: Chainflip {
		/// Because this pallet emits events, it depends on the runtime's definition of an event.
		type RuntimeEvent: From<Event<Self, I>>
			+ IsType<<Self as frame_system::Config>::RuntimeEvent>;

		/// The pallet dispatches calls, so it depends on the runtime's aggregated Call type.
		type RuntimeCall: From<Call<Self, I>> + IsType<<Self as frame_system::Config>::RuntimeCall>;

		/// Sets if the pallet should automatically manage the closing of channels.
		const MANAGE_CHANNEL_LIFETIME: bool;

		/// A hook to tell witnesses to start witnessing an opened channel.
		type IngressSource: IngressSource<
			Chain = Self::TargetChain,
			StateChainBlockNumber = BlockNumberFor<Self>,
		>;

		/// Marks which chain this pallet is interacting with.
		type TargetChain: Chain + Get<ForeignChain>;

		/// Generates deposit addresses.
		type AddressDerivation: AddressDerivationApi<Self::TargetChain>;

		/// A converter to convert address to and from human readable to internal address
		/// representation.
		type AddressConverter: AddressConverter;

		type Balance: BalanceApi<AccountId = Self::AccountId>;

		type PoolApi: PoolApi<AccountId = <Self as frame_system::Config>::AccountId>;

		/// The type of the chain-native transaction.
		type ChainApiCall: AllBatch<Self::TargetChain>
			+ ExecutexSwapAndCall<Self::TargetChain>
			+ TransferFallback<Self::TargetChain>
			+ ConsolidateCall<Self::TargetChain>
			+ RejectCall<Self::TargetChain>;

		/// Get the latest chain state of the target chain.
		type ChainTracking: GetBlockHeight<Self::TargetChain>
			+ AdjustedFeeEstimationApi<Self::TargetChain>;

		/// A broadcaster instance.
		type Broadcaster: Broadcaster<
			Self::TargetChain,
			ApiCall = Self::ChainApiCall,
			Callback = <Self as Config<I>>::RuntimeCall,
		>;

		/// Provides callbacks for deposit lifecycle events.
		type DepositHandler: OnDeposit<Self::TargetChain>;

		type NetworkEnvironment: NetworkEnvironmentProvider;

		/// Allows assets to be converted through the AMM.
		type AssetConverter: AssetConverter;

		/// For paying the channel opening fee.
		type FeePayment: FeePayment<Amount = Self::Amount, AccountId = Self::AccountId>;

		/// Benchmark weights
		type WeightInfo: WeightInfo;

		type SwapRequestHandler: SwapRequestHandler<AccountId = Self::AccountId>;

		type AssetWithholding: AssetWithholding;

		type FetchesTransfersLimitProvider: FetchesTransfersLimitProvider;

		/// Safe Mode access.
		type SafeMode: Get<PalletSafeMode<I>>;

		type SwapLimitsProvider: SwapLimitsProvider<AccountId = Self::AccountId>;

		/// For checking if the CCM message passed in is valid.
		type CcmValidityChecker: CcmValidityCheck;

		type AffiliateRegistry: AffiliateRegistry<AccountId = Self::AccountId>;

		#[pallet::constant]
		type AllowTransactionReports: Get<bool>;

		#[pallet::constant]
		type ScreeningBrokerId: Get<Self::AccountId>;
	}

	/// Lookup table for addresses to corresponding deposit channels.
	#[pallet::storage]
	#[pallet::unbounded]
	pub type DepositChannelLookup<T: Config<I>, I: 'static = ()> = StorageMap<
		_,
		Twox64Concat,
		TargetChainAccount<T, I>,
		DepositChannelDetails<T, I>,
		OptionQuery,
	>;

	#[pallet::storage]
	pub type BoostPools<T: Config<I>, I: 'static = ()> = StorageDoubleMap<
		_,
		Twox64Concat,
		TargetChainAsset<T, I>,
		Twox64Concat,
		BoostPoolTier,
		BoostPool<T::AccountId, T::TargetChain>,
	>;

	/// Stores the latest channel id used to generate an address.
	#[pallet::storage]
	pub type ChannelIdCounter<T: Config<I>, I: 'static = ()> =
		StorageValue<_, ChannelId, ValueQuery>;

	/// Stores the latest egress id used to generate an address.
	#[pallet::storage]
	pub type EgressIdCounter<T: Config<I>, I: 'static = ()> =
		StorageValue<_, EgressCounter, ValueQuery>;

	/// Scheduled fetch and egress for the Ethereum chain.
	#[pallet::storage]
	pub type ScheduledEgressFetchOrTransfer<T: Config<I>, I: 'static = ()> =
		StorageValue<_, Vec<FetchOrTransfer<T::TargetChain>>, ValueQuery>;

	/// Scheduled cross chain messages for the Ethereum chain.
	#[pallet::storage]
	pub type ScheduledEgressCcm<T: Config<I>, I: 'static = ()> =
		StorageValue<_, Vec<CrossChainMessage<T::TargetChain>>, ValueQuery>;

	/// Stores the list of assets that are not allowed to be egressed.
	#[pallet::storage]
	pub type DisabledEgressAssets<T: Config<I>, I: 'static = ()> =
		StorageMap<_, Twox64Concat, TargetChainAsset<T, I>, ()>;

	/// Stores address ready for use.
	#[pallet::storage]
	pub type DepositChannelPool<T: Config<I>, I: 'static = ()> =
		StorageMap<_, Twox64Concat, ChannelId, DepositChannel<T::TargetChain>>;

	/// Defines the minimum amount of Deposit allowed for each asset.
	#[pallet::storage]
	pub type MinimumDeposit<T: Config<I>, I: 'static = ()> =
		StorageMap<_, Twox64Concat, TargetChainAsset<T, I>, TargetChainAmount<T, I>, ValueQuery>;

	/// Defines the minimum amount aka. dust limit for a single egress i.e. *not* of a batch, but
	/// the outputs of each individual egress within that batch. If not set, defaults to 1.
	///
	/// This is required for bitcoin, for example, where any amount below 600 satoshis is considered
	/// dust and will be rejected by miners.
	#[pallet::storage]
	#[pallet::getter(fn egress_dust_limit)]
	pub type EgressDustLimit<T: Config<I>, I: 'static = ()> =
		StorageMap<_, Twox64Concat, TargetChainAsset<T, I>, u128, ValueQuery, ConstU128<1>>;

	#[pallet::storage]
	pub type DepositChannelLifetime<T: Config<I>, I: 'static = ()> =
		StorageValue<_, TargetChainBlockNumber<T, I>, ValueQuery>;

	/// Stores information about Calls to external chains that have failed to be broadcasted.
	/// These calls are signed and stored on-chain so that the user can broadcast the call
	/// themselves. These messages will be re-threshold-signed once during the next epoch, and
	/// removed from storage in the epoch after that.
	/// Hashmap: last_signed_epoch -> Vec<FailedForeignChainCall>
	#[pallet::storage]
	#[pallet::getter(fn failed_foreign_chain_calls)]
	pub type FailedForeignChainCalls<T: Config<I>, I: 'static = ()> =
		StorageMap<_, Twox64Concat, EpochIndex, Vec<FailedForeignChainCall>, ValueQuery>;

	#[pallet::storage]
	pub type DepositChannelRecycleBlocks<T: Config<I>, I: 'static = ()> =
		StorageValue<_, ChannelRecycleQueue<T, I>, ValueQuery>;

	// Determines the number of block confirmations is required for a block on
	// an external chain before CFE can submit any witness extrinsics for it.
	#[pallet::storage]
	#[pallet::getter(fn witness_safety_margin)]
	pub type WitnessSafetyMargin<T: Config<I>, I: 'static = ()> =
		StorageValue<_, TargetChainBlockNumber<T, I>, OptionQuery>;

	/// The fixed fee charged for opening a channel, in Flipperinos.
	#[pallet::storage]
	#[pallet::getter(fn channel_opening_fee)]
	pub type ChannelOpeningFee<T: Config<I>, I: 'static = ()> =
		StorageValue<_, T::Amount, ValueQuery>;

	/// Stores the latest prewitnessed deposit id used.
	#[pallet::storage]
	pub type PrewitnessedDepositIdCounter<T: Config<I>, I: 'static = ()> =
		StorageValue<_, PrewitnessedDepositId, ValueQuery>;

	/// Stores the reporter and the tx_id against the BlockNumber when the report expires.
	#[pallet::storage]
	pub(crate) type TransactionsMarkedForRejection<T: Config<I>, I: 'static = ()> =
		StorageDoubleMap<
			_,
			Identity,
			T::AccountId,
			Blake2_128Concat,
			TransactionInIdFor<T, I>,
			TransactionRejectionStatus<BlockNumberFor<T>>,
			OptionQuery,
		>;

	/// Stores the block number when the report expires to gather with the reporter and the tx_id.
	#[pallet::storage]
	pub(crate) type ReportExpiresAt<T: Config<I>, I: 'static = ()> = StorageMap<
		_,
		Twox64Concat,
		BlockNumberFor<T>,
		Vec<(T::AccountId, TransactionInIdFor<T, I>)>,
		ValueQuery,
	>;

	/// Stores the details of transactions that are scheduled for rejecting.
	#[pallet::storage]
	pub(crate) type ScheduledTransactionsForRejection<T: Config<I>, I: 'static = ()> =
		StorageValue<_, Vec<TransactionRejectionDetails<T, I>>, ValueQuery>;

	/// Stores the details of transactions that failed to be rejected.
	#[pallet::storage]
	pub(crate) type FailedRejections<T: Config<I>, I: 'static = ()> =
		StorageValue<_, Vec<TransactionRejectionDetails<T, I>>, ValueQuery>;

	/// Stores the whitelisted brokers.
	#[pallet::storage]
	pub type WhitelistedBrokers<T: Config<I>, I: 'static = ()> =
		StorageMap<_, Identity, T::AccountId, (), ValueQuery>;

	/// Stores transaction ids that have been boosted but have not yet been finalised.
	#[pallet::storage]
	pub(crate) type BoostedVaultTransactions<T: Config<I>, I: 'static = ()> = StorageMap<
		_,
		Identity,
		TransactionInIdFor<T, I>,
		BoostStatus<TargetChainAmount<T, I>>,
		OptionQuery,
	>;

	/// The fraction of the network fee that is deducted from the boost fee.
	#[pallet::storage]
	pub type NetworkFeeDeductionFromBoostPercent<T: Config<I>, I: 'static = ()> =
		StorageValue<_, Percent, ValueQuery>;

	#[pallet::event]
	#[pallet::generate_deposit(pub(super) fn deposit_event)]
	pub enum Event<T: Config<I>, I: 'static = ()> {
		DepositFinalised {
			deposit_address: Option<TargetChainAccount<T, I>>,
			asset: TargetChainAsset<T, I>,
			amount: TargetChainAmount<T, I>,
			block_height: TargetChainBlockNumber<T, I>,
			deposit_details: <T::TargetChain as Chain>::DepositDetails,
			// Ingress fee in the deposit asset. i.e. *NOT* the gas asset, if the deposit asset is
			// a non-gas asset.
			ingress_fee: TargetChainAmount<T, I>,
			max_boost_fee_bps: BasisPoints,
			action: DepositAction<T, I>,
			channel_id: Option<ChannelId>,
			origin_type: DepositOriginType,
		},
		AssetEgressStatusChanged {
			asset: TargetChainAsset<T, I>,
			disabled: bool,
		},
		CcmBroadcastRequested {
			broadcast_id: BroadcastId,
			egress_id: EgressId,
		},
		CcmEgressInvalid {
			egress_id: EgressId,
			error: cf_chains::ExecutexSwapAndCallError,
		},
		DepositFetchesScheduled {
			channel_id: ChannelId,
			asset: TargetChainAsset<T, I>,
		},
		BatchBroadcastRequested {
			broadcast_id: BroadcastId,
			egress_ids: Vec<EgressId>,
		},
		MinimumDepositSet {
			asset: TargetChainAsset<T, I>,
			minimum_deposit: TargetChainAmount<T, I>,
		},
		DepositChannelLifetimeSet {
			lifetime: TargetChainBlockNumber<T, I>,
		},
		DepositFailed {
			block_height: TargetChainBlockNumber<T, I>,
			reason: DepositFailedReason,
			details: DepositFailedDetails<T, I>,
		},
		TransferFallbackRequested {
			asset: TargetChainAsset<T, I>,
			amount: TargetChainAmount<T, I>,
			destination_address: TargetChainAccount<T, I>,
			broadcast_id: BroadcastId,
			egress_details: Option<ScheduledEgressDetails<T::TargetChain>>,
		},
		/// A CCM has failed to broadcast.
		CcmBroadcastFailed {
			broadcast_id: BroadcastId,
		},
		/// A failed CCM call has been re-threshold-signed for the current epoch.
		FailedForeignChainCallResigned {
			broadcast_id: BroadcastId,
			threshold_signature_id: ThresholdSignatureRequestId,
		},
		/// A failed CCM has been in the system storage for more than 1 epoch.
		/// It's broadcast data has been cleaned from storage.
		FailedForeignChainCallExpired {
			broadcast_id: BroadcastId,
		},
		UtxoConsolidation {
			broadcast_id: BroadcastId,
		},
		FailedToBuildAllBatchCall {
			error: AllBatchError,
		},
		ChannelOpeningFeePaid {
			fee: T::Amount,
		},
		ChannelOpeningFeeSet {
			fee: T::Amount,
		},
		DepositBoosted {
			deposit_address: Option<TargetChainAccount<T, I>>,
			asset: TargetChainAsset<T, I>,
			amounts: BTreeMap<BoostPoolTier, TargetChainAmount<T, I>>,
			deposit_details: <T::TargetChain as Chain>::DepositDetails,
			prewitnessed_deposit_id: PrewitnessedDepositId,
			channel_id: Option<ChannelId>,
			block_height: TargetChainBlockNumber<T, I>,
			// Ingress fee in the deposit asset. i.e. *NOT* the gas asset, if the deposit asset is
			// a non-gas asset. The ingress fee is taken *after* the boost fee.
			ingress_fee: TargetChainAmount<T, I>,
			max_boost_fee_bps: BasisPoints,
			// Total fee the user paid for their deposit to be boosted.
			boost_fee: TargetChainAmount<T, I>,
			action: DepositAction<T, I>,
			origin_type: DepositOriginType,
		},
		BoostFundsAdded {
			booster_id: T::AccountId,
			boost_pool: BoostPoolId<T::TargetChain>,
			amount: TargetChainAmount<T, I>,
		},
		StoppedBoosting {
			booster_id: T::AccountId,
			boost_pool: BoostPoolId<T::TargetChain>,
			// When we stop boosting, the amount in the pool that isn't currently pending
			// finalisation can be returned immediately.
			unlocked_amount: TargetChainAmount<T, I>,
			// The ids of the boosts that are pending finalisation, such that the funds can then be
			// returned to the user's free balance when the finalisation occurs.
			pending_boosts: BTreeSet<PrewitnessedDepositId>,
		},
		InsufficientBoostLiquidity {
			prewitnessed_deposit_id: PrewitnessedDepositId,
			asset: TargetChainAsset<T, I>,
			amount_attempted: TargetChainAmount<T, I>,
			channel_id: Option<ChannelId>,
			origin_type: DepositOriginType,
		},
		BoostPoolCreated {
			boost_pool: BoostPoolId<T::TargetChain>,
		},
		BoostedDepositLost {
			prewitnessed_deposit_id: PrewitnessedDepositId,
			amount: TargetChainAmount<T, I>,
		},
		TransactionRejectionRequestReceived {
			account_id: T::AccountId,
			tx_id: TransactionInIdFor<T, I>,
			expires_at: BlockNumberFor<T>,
		},
		TransactionRejectionRequestExpired {
			account_id: T::AccountId,
			tx_id: TransactionInIdFor<T, I>,
		},
		TransactionRejectedByBroker {
			broadcast_id: BroadcastId,
			tx_id: <T::TargetChain as Chain>::DepositDetails,
		},
		TransactionRejectionFailed {
			tx_id: <T::TargetChain as Chain>::DepositDetails,
		},
		UnknownBroker {
			broker_id: T::AccountId,
		},
		UnknownAffiliate {
			broker_id: T::AccountId,
			short_affiliate_id: AffiliateShortId,
		},
		NetworkFeeDeductionFromBoostSet {
			deduction_percent: Percent,
		},
		WitnessSafetyMarginSet {
			margin: TargetChainBlockNumber<T, I>,
		},
	}

	#[derive(CloneNoBound, PartialEqNoBound, EqNoBound)]
	#[pallet::error]
	pub enum Error<T, I = ()> {
		/// The deposit address is not valid. It may have expired or may never have been issued.
		InvalidDepositAddress,
		/// A deposit was made using the wrong asset.
		AssetMismatch,
		/// Channel ID has reached maximum
		ChannelIdsExhausted,
		/// Polkadot's Vault Account does not exist in storage.
		MissingPolkadotVault,
		/// Bitcoin's Vault key does not exist for the current epoch.
		MissingBitcoinVault,
		/// Channel ID is too large for Bitcoin address derivation
		BitcoinChannelIdTooLarge,
		/// The amount is below the minimum egress amount.
		BelowEgressDustLimit,
		/// Solana address derivation error.
		SolanaAddressDerivationError,
		/// Solana's Environment variables cannot be loaded via the SolanaEnvironment.
		MissingSolanaApiEnvironment,
		/// You cannot add 0 to a boost pool.
		AddBoostAmountMustBeNonZero,
		/// Adding boost funds is disabled due to safe mode.
		AddBoostFundsDisabled,
		/// Retrieving boost funds disabled due to safe mode.
		StopBoostingDisabled,
		/// Cannot create a boost pool if it already exists.
		BoostPoolAlreadyExists,
		/// Cannot create a boost pool of 0 bps
		InvalidBoostPoolTier,
		/// Disabled due to safe mode for the chain
		DepositChannelCreationDisabled,
		/// The specified boost pool does not exist.
		BoostPoolDoesNotExist,
		/// CCM parameters from a vault swap failed validity check.
		InvalidCcm,
		/// Unsupported chain
		UnsupportedChain,
		/// Transaction cannot be reported after being pre-witnessed or boosted.
		TransactionAlreadyPrewitnessed,
		/// Assethub's Vault Account does not exist in storage.
		MissingAssethubVault,
	}

	#[pallet::hooks]
	impl<T: Config<I>, I: 'static> Hooks<BlockNumberFor<T>> for Pallet<T, I> {
		/// Recycle addresses if we can
		fn on_idle(now: BlockNumberFor<T>, remaining_weight: Weight) -> Weight {
			let mut used_weight = Weight::zero();

			// Approximate weight calculation: r/w DepositChannelLookup + w DepositChannelPool
			let recycle_weight_per_address =
				frame_support::weights::constants::ParityDbWeight::get().reads_writes(1, 2);

			let maximum_addresses_to_recycle = remaining_weight
				.ref_time()
				.checked_div(recycle_weight_per_address.ref_time())
				.unwrap_or_default()
				.saturated_into::<usize>();

			// In some instances, like Solana, the channel lifetime is managed by the electoral
			// system.
			if T::MANAGE_CHANNEL_LIFETIME {
				let addresses_to_recycle =
					DepositChannelRecycleBlocks::<T, I>::mutate(|recycle_queue| {
						if recycle_queue.is_empty() {
							vec![]
						} else {
							Self::take_recyclable_addresses(
								recycle_queue,
								maximum_addresses_to_recycle,
								T::ChainTracking::get_block_height(),
							)
						}
					});

				// Add weight for the DepositChannelRecycleBlocks read/write plus the
				// DepositChannelLookup read/writes in the for loop below
				used_weight = used_weight.saturating_add(
					frame_support::weights::constants::ParityDbWeight::get().reads_writes(
						(addresses_to_recycle.len() + 1) as u64,
						(addresses_to_recycle.len() + 1) as u64,
					),
				);

				for address in addresses_to_recycle {
					Self::recycle_channel(&mut used_weight, address);
				}
			}

			if T::AllowTransactionReports::get() {
				// A report gets cleaned up after approx 1 hour and needs to be re-reported by the
				// broker if necessary. This is needed as some kind of garbage collection mechanism.
				for (account_id, tx_id) in ReportExpiresAt::<T, I>::take(now) {
					let _ = TransactionsMarkedForRejection::<T, I>::try_mutate(
						&account_id,
						&tx_id,
						|status| {
							match status.take() {
								Some(TransactionRejectionStatus { prewitnessed, expires_at })
									if !prewitnessed && expires_at == now =>
								{
									Self::deposit_event(
										Event::<T, I>::TransactionRejectionRequestExpired {
											account_id: account_id.clone(),
											tx_id: tx_id.clone(),
										},
									);
									Ok(())
								},
								_ => {
									// Don't apply the mutation. We expect the pre-witnessed
									// transaction to eventually be fully witnessed.
									Err(())
								},
							}
						},
					);
				}
			}

			used_weight
		}

		/// Take all scheduled Egress and send them out
		fn on_finalize(_n: BlockNumberFor<T>) {
			// Send all fetch/transfer requests as a batch. Revert storage if failed.
			if let Err(error) = Self::do_egress_scheduled_fetch_transfer() {
				Self::deposit_event(Event::<T, I>::FailedToBuildAllBatchCall { error });
			}

			if let Ok(egress_transaction) =
				<T::ChainApiCall as ConsolidateCall<T::TargetChain>>::consolidate_utxos()
			{
				let (broadcast_id, _) =
					T::Broadcaster::threshold_sign_and_broadcast(egress_transaction);
				Self::deposit_event(Event::<T, I>::UtxoConsolidation { broadcast_id });
			};

			// Egress all scheduled Cross chain messages
			Self::do_egress_scheduled_ccm();

			// Process failed external chain calls: re-sign or cull storage.
			// Take 1 call per block to avoid weight spike.
			let current_epoch = T::EpochInfo::epoch_index();
			if let Some(call) = FailedForeignChainCalls::<T, I>::mutate_exists(
				current_epoch.saturating_sub(1),
				|calls| {
					let next_call = calls.as_mut().and_then(Vec::pop);
					if calls.as_ref().map(Vec::len).unwrap_or_default() == 0 {
						// Ensures we remove the storage if there are no more calls.
						*calls = None;
					}
					next_call
				},
			) {
				match current_epoch.saturating_sub(call.original_epoch) {
					// The call is stale, clean up storage.
					n if n >= 2 => {
						T::Broadcaster::expire_broadcast(call.broadcast_id);
						Self::deposit_event(Event::<T, I>::FailedForeignChainCallExpired {
							broadcast_id: call.broadcast_id,
						});
					},
					// Previous epoch, signature is invalid. Re-sign but don't broadcast.
					1 => match T::Broadcaster::re_sign_broadcast(call.broadcast_id, false, false) {
						Ok(threshold_signature_id) => {
							Self::deposit_event(Event::<T, I>::FailedForeignChainCallResigned {
								broadcast_id: call.broadcast_id,
								threshold_signature_id,
							});
							FailedForeignChainCalls::<T, I>::append(current_epoch, call);
						},
						Err(e) => {
							// This can happen if a broadcast is still pending
							// since the previous epoch.
							// TODO: make sure this can't happen.
							log::warn!(
								"Failed CCM call for broadcast {} not re-signed: {:?}",
								call.broadcast_id,
								e
							);
						},
					},
					// Current epoch, shouldn't be possible.
					_ => {
						log_or_panic!(
							"Logic error: Found call for current epoch in previous epoch's failed calls: broadcast_id: {}.",
							call.broadcast_id,
						);
					},
				}
			}

			if T::AllowTransactionReports::get() {
				let mut deferred_rejections = Vec::new();

				for tx in ScheduledTransactionsForRejection::<T, I>::take() {
					let Ok(refund_address) = tx.refund_address.clone().try_into() else {
						FailedRejections::<T, I>::append(tx.clone());
						continue;
					};

					match tx.deposit_address {
						Some(ref deposit_address) => {
							if !DepositChannelLookup::<T, I>::contains_key(deposit_address) {
								Self::try_broadcast_rejection_refund_or_store_tx_details(
									tx.clone(),
									refund_address,
									None,
								);
								continue;
							}

							let maybe_fetch_id =
								DepositChannelLookup::<T, I>::mutate(deposit_address, |details| {
									details.as_mut().and_then(|details| {
										let can_fetch = details.deposit_channel.state.can_fetch();

										if can_fetch {
											let fetch_id = details.deposit_channel.fetch_id();
											details.deposit_channel.state.on_fetch_scheduled();
											Some(fetch_id)
										} else {
											None
										}
									})
								});

							if let Some(fetch_id) = maybe_fetch_id {
								Self::try_broadcast_rejection_refund_or_store_tx_details(
									tx,
									refund_address,
									Some(fetch_id),
								);
							} else {
								deferred_rejections.push(tx);
							}
						},
						None => {
							Self::try_broadcast_rejection_refund_or_store_tx_details(
								tx,
								refund_address,
								None,
							);
						},
					}
				}

				ScheduledTransactionsForRejection::<T, I>::put(deferred_rejections);
			}
		}
	}

	#[pallet::call]
	impl<T: Config<I>, I: 'static> Pallet<T, I> {
		/// Callback for when a signature is accepted by the chain.
		#[pallet::call_index(0)]
		#[pallet::weight(T::WeightInfo::finalise_ingress(addresses.len() as u32))]
		pub fn finalise_ingress(
			origin: OriginFor<T>,
			addresses: Vec<TargetChainAccount<T, I>>,
		) -> DispatchResult {
			T::EnsureWitnessedAtCurrentEpoch::ensure_origin(origin)?;

			for deposit_address in addresses {
				DepositChannelLookup::<T, I>::mutate(deposit_address, |deposit_channel_details| {
					deposit_channel_details
						.as_mut()
						.map(|details| details.deposit_channel.state.on_fetch_completed());
				});
			}
			Ok(())
		}

		/// Sets if an asset is not allowed to be sent out of the chain via Egress.
		/// Requires Governance
		///
		/// ## Events
		///
		/// - [On update](Event::AssetEgressStatusChanged)
		#[pallet::call_index(1)]
		#[pallet::weight(T::WeightInfo::disable_asset_egress())]
		pub fn enable_or_disable_egress(
			origin: OriginFor<T>,
			asset: TargetChainAsset<T, I>,
			set_disabled: bool,
		) -> DispatchResult {
			T::EnsureGovernance::ensure_origin(origin)?;

			let is_currently_disabled = DisabledEgressAssets::<T, I>::contains_key(asset);

			let do_disable = !is_currently_disabled && set_disabled;
			let do_enable = is_currently_disabled && !set_disabled;

			if do_disable {
				DisabledEgressAssets::<T, I>::insert(asset, ());
			} else if do_enable {
				DisabledEgressAssets::<T, I>::remove(asset);
			}

			if do_disable || do_enable {
				Self::deposit_event(Event::<T, I>::AssetEgressStatusChanged {
					asset,
					disabled: set_disabled,
				});
			}

			Ok(())
		}

		/// Called when funds have been deposited into the given address.
		///
		/// Requires `EnsurePrewitnessed` or `EnsureWitnessed` origin.
		///
		/// We calculate weight assuming the most expensive code path is taken, i.e. the deposit
		/// had been boosted and is now being finalised
		#[pallet::call_index(2)]
		#[pallet::weight(T::WeightInfo::boost_finalised().saturating_mul(deposit_witnesses.len() as u64))]
		pub fn process_deposits(
			origin: OriginFor<T>,
			deposit_witnesses: Vec<DepositWitness<T::TargetChain>>,
			block_height: TargetChainBlockNumber<T, I>,
		) -> DispatchResult {
			if T::EnsurePrewitnessed::ensure_origin(origin.clone()).is_ok() {
				for deposit_witness in deposit_witnesses {
					// TODO: emit event on error?
					let _ = Self::process_channel_deposit_prewitness(deposit_witness, block_height);
				}
			} else {
				T::EnsureWitnessed::ensure_origin(origin)?;

				for deposit_witness in deposit_witnesses {
					Self::process_channel_deposit_full_witness(deposit_witness, block_height);
				}
			}
			Ok(())
		}

		/// Stores information on failed Vault transfer.
		/// Requires Witness origin.
		///
		/// ## Events
		///
		/// - [on_success](Event::TransferFallbackRequested)
		#[pallet::weight(T::WeightInfo::vault_transfer_failed())]
		#[pallet::call_index(4)]
		pub fn vault_transfer_failed(
			origin: OriginFor<T>,
			asset: TargetChainAsset<T, I>,
			amount: TargetChainAmount<T, I>,
			destination_address: TargetChainAccount<T, I>,
		) -> DispatchResult {
			T::EnsureWitnessed::ensure_origin(origin)?;

			let current_epoch = T::EpochInfo::epoch_index();
			match <T::ChainApiCall as TransferFallback<T::TargetChain>>::new_unsigned(
				TransferAssetParams { asset, amount, to: destination_address.clone() },
			) {
				Ok(api_call) => {
					let (broadcast_id, _) = T::Broadcaster::threshold_sign(api_call);
					FailedForeignChainCalls::<T, I>::append(
						current_epoch,
						FailedForeignChainCall { broadcast_id, original_epoch: current_epoch },
					);
					Self::deposit_event(Event::<T, I>::TransferFallbackRequested {
						asset,
						amount,
						destination_address,
						broadcast_id,
						egress_details: None,
					});
				},
				// The only way this can fail is if the target chain is unsupported, which should
				// never happen.
				Err(err) => {
					log_or_panic!(
						"Failed to construct TransferFallback call. Asset: {:?}, amount: {:?}, Destination: {:?}, Error: {:?}",
						asset, amount, destination_address, err
					);
				},
			};
			Ok(())
		}

		/// Callback for when CCMs failed to be broadcasted. We will resign the call
		/// so the user can broadcast the CCM themselves.
		/// Requires Root origin.
		///
		/// ## Events
		///
		/// - [on_success](Event::CcmBroadcastFailed)
		#[pallet::weight(T::WeightInfo::ccm_broadcast_failed())]
		#[pallet::call_index(5)]
		pub fn ccm_broadcast_failed(
			origin: OriginFor<T>,
			broadcast_id: BroadcastId,
		) -> DispatchResult {
			ensure_root(origin)?;

			let current_epoch = T::EpochInfo::epoch_index();

			// Stores the broadcast ID, so the user can use it to query for
			// information such as Threshold Signature etc.
			FailedForeignChainCalls::<T, I>::append(
				current_epoch,
				FailedForeignChainCall { broadcast_id, original_epoch: current_epoch },
			);

			Self::deposit_event(Event::<T, I>::CcmBroadcastFailed { broadcast_id });
			Ok(())
		}

		/// Apply a list of configuration updates to the pallet.
		///
		/// Requires Governance.
		#[pallet::call_index(6)]
		#[pallet::weight(<T as frame_system::Config>::SystemWeightInfo::set_storage(updates.len() as u32))]
		pub fn update_pallet_config(
			origin: OriginFor<T>,
			updates: BoundedVec<PalletConfigUpdate<T, I>, ConstU32<10>>,
		) -> DispatchResult {
			T::EnsureGovernance::ensure_origin(origin)?;

			for update in updates {
				match update {
					PalletConfigUpdate::<T, I>::ChannelOpeningFee { fee } => {
						let fee = fee.unique_saturated_into();
						ChannelOpeningFee::<T, I>::set(fee);
						Self::deposit_event(Event::<T, I>::ChannelOpeningFeeSet { fee });
					},
					PalletConfigUpdate::<T, I>::SetMinimumDeposit { asset, minimum_deposit } => {
						MinimumDeposit::<T, I>::insert(asset, minimum_deposit);
						Self::deposit_event(Event::<T, I>::MinimumDepositSet {
							asset,
							minimum_deposit,
						});
					},
					PalletConfigUpdate::<T, I>::SetDepositChannelLifetime { lifetime } => {
						DepositChannelLifetime::<T, I>::set(lifetime);
						Self::deposit_event(Event::<T, I>::DepositChannelLifetimeSet { lifetime });
					},
					PalletConfigUpdate::SetNetworkFeeDeductionFromBoost { deduction_percent } => {
						NetworkFeeDeductionFromBoostPercent::<T, I>::set(deduction_percent);

						Self::deposit_event(Event::<T, I>::NetworkFeeDeductionFromBoostSet {
							deduction_percent,
						});
					},
					PalletConfigUpdate::SetWitnessSafetyMargin { margin } => {
						WitnessSafetyMargin::<T, I>::set(Some(margin));
						Self::deposit_event(Event::<T, I>::WitnessSafetyMarginSet { margin });
					},
				}
			}

			Ok(())
		}

		#[pallet::call_index(7)]
		#[pallet::weight(T::WeightInfo::add_boost_funds())]
		pub fn add_boost_funds(
			origin: OriginFor<T>,
			asset: TargetChainAsset<T, I>,
			amount: TargetChainAmount<T, I>,
			pool_tier: BoostPoolTier,
		) -> DispatchResult {
			let booster_id = T::AccountRoleRegistry::ensure_liquidity_provider(origin)?;

			ensure!(
				T::SafeMode::get().add_boost_funds_enabled,
				Error::<T, I>::AddBoostFundsDisabled
			);
			ensure!(amount > Zero::zero(), Error::<T, I>::AddBoostAmountMustBeNonZero);

			// `try_debit_account` does not account for any unswept open positions, so we sweep to
			// ensure we have the funds in our free balance before attempting to debit the account.
			T::PoolApi::sweep(&booster_id)?;

			T::Balance::try_debit_account(&booster_id, asset.into(), amount.into())?;

			BoostPools::<T, I>::mutate(asset, pool_tier, |pool| {
				let pool = pool.as_mut().ok_or(Error::<T, I>::BoostPoolDoesNotExist)?;
				pool.add_funds(booster_id.clone(), amount);

				Ok::<(), DispatchError>(())
			})?;

			Self::deposit_event(Event::<T, I>::BoostFundsAdded {
				booster_id,
				boost_pool: BoostPoolId { asset, tier: pool_tier },
				amount,
			});

			Ok(())
		}

		#[pallet::call_index(8)]
		#[pallet::weight(T::WeightInfo::stop_boosting())]
		pub fn stop_boosting(
			origin: OriginFor<T>,
			asset: TargetChainAsset<T, I>,
			pool_tier: BoostPoolTier,
		) -> DispatchResult {
			let booster = T::AccountRoleRegistry::ensure_liquidity_provider(origin)?;
			ensure!(T::SafeMode::get().stop_boosting_enabled, Error::<T, I>::StopBoostingDisabled);

			let (unlocked_amount, pending_boosts) =
				BoostPools::<T, I>::mutate(asset, pool_tier, |pool| {
					let pool = pool.as_mut().ok_or(Error::<T, I>::BoostPoolDoesNotExist)?;
					pool.stop_boosting(booster.clone())
				})?;

			T::Balance::credit_account(&booster, asset.into(), unlocked_amount.into());

			Self::deposit_event(Event::StoppedBoosting {
				booster_id: booster,
				boost_pool: BoostPoolId { asset, tier: pool_tier },
				unlocked_amount,
				pending_boosts,
			});

			Ok(())
		}

		#[pallet::call_index(9)]
		#[pallet::weight(T::WeightInfo::create_boost_pools() * new_pools.len() as u64)]
		pub fn create_boost_pools(
			origin: OriginFor<T>,
			new_pools: Vec<BoostPoolId<T::TargetChain>>,
		) -> DispatchResult {
			T::EnsureGovernance::ensure_origin(origin)?;

			new_pools.into_iter().try_for_each(|pool_id| {
				ensure!(pool_id.tier != 0, Error::<T, I>::InvalidBoostPoolTier);
				BoostPools::<T, I>::try_mutate_exists(pool_id.asset, pool_id.tier, |pool| {
					ensure!(pool.is_none(), Error::<T, I>::BoostPoolAlreadyExists);
					*pool = Some(BoostPool::new(pool_id.tier));

					Self::deposit_event(Event::<T, I>::BoostPoolCreated { boost_pool: pool_id });

					Ok::<(), Error<T, I>>(())
				})
			})?;
			Ok(())
		}

		#[pallet::call_index(12)]
		#[pallet::weight(T::WeightInfo::mark_transaction_for_rejection())]
		pub fn mark_transaction_for_rejection(
			origin: OriginFor<T>,
			tx_id: TransactionInIdFor<T, I>,
		) -> DispatchResult {
			let account_id = T::AccountRoleRegistry::ensure_broker(origin)?;
			ensure!(T::AllowTransactionReports::get(), Error::<T, I>::UnsupportedChain);
			Self::mark_transaction_for_rejection_inner(account_id, tx_id)?;
			Ok(())
		}

		#[pallet::call_index(13)]
		#[pallet::weight(T::WeightInfo::vault_swap_request())]
		pub fn vault_swap_request(
			origin: OriginFor<T>,
			block_height: TargetChainBlockNumber<T, I>,
			deposit: Box<VaultDepositWitness<T, I>>,
		) -> DispatchResult {
			if T::EnsureWitnessed::ensure_origin(origin.clone()).is_ok() {
				Self::process_vault_swap_request_full_witness(block_height, *deposit);
			} else {
				T::EnsurePrewitnessed::ensure_origin(origin)?;

				Self::process_vault_swap_request_prewitness(block_height, *deposit);
			}

			Ok(())
		}
	}
}

impl<T: Config<I>, I: 'static> IngressSink for Pallet<T, I> {
	type Account = <T::TargetChain as Chain>::ChainAccount;
	type Asset = <T::TargetChain as Chain>::ChainAsset;
	type Amount = <T::TargetChain as Chain>::ChainAmount;
	type BlockNumber = <T::TargetChain as Chain>::ChainBlockNumber;
	type DepositDetails = <T::TargetChain as Chain>::DepositDetails;

	fn on_ingress(
		channel: Self::Account,
		asset: Self::Asset,
		amount: Self::Amount,
		block_number: Self::BlockNumber,
		details: Self::DepositDetails,
	) {
		Self::process_channel_deposit_full_witness(
			DepositWitness { deposit_address: channel, asset, amount, deposit_details: details },
			block_number,
		);
	}

	fn on_channel_closed(channel: Self::Account) {
		Self::recycle_channel(&mut Weight::zero(), channel);
	}
}

impl<T: Config<I>, I: 'static> Pallet<T, I> {
	fn mark_transaction_for_rejection_inner(
		account_id: T::AccountId,
		tx_id: TransactionInIdFor<T, I>,
	) -> DispatchResult {
		let lookup_id = {
			if WhitelistedBrokers::<T, I>::contains_key(&account_id) {
				T::ScreeningBrokerId::get()
			} else {
				account_id.clone()
			}
		};
		let expires_at = <frame_system::Pallet<T>>::block_number()
			.saturating_add(BlockNumberFor::<T>::from(MARKED_TX_EXPIRATION_BLOCKS));
		TransactionsMarkedForRejection::<T, I>::try_mutate(&lookup_id, &tx_id, |opt| {
			ensure!(
				!opt.replace(TransactionRejectionStatus { prewitnessed: false, expires_at })
					.map(|s| s.prewitnessed)
					.unwrap_or_default(),
				Error::<T, I>::TransactionAlreadyPrewitnessed
			);
			Ok::<_, DispatchError>(())
		})?;
		ReportExpiresAt::<T, I>::append(expires_at, (&lookup_id, &tx_id));
		Self::deposit_event(Event::<T, I>::TransactionRejectionRequestReceived {
			account_id,
			tx_id,
			expires_at,
		});
		Ok(())
	}
	fn recycle_channel(used_weight: &mut Weight, address: <T::TargetChain as Chain>::ChainAccount) {
		if let Some(DepositChannelDetails { deposit_channel, boost_status, .. }) =
			DepositChannelLookup::<T, I>::take(address)
		{
			if let Some(state) = deposit_channel.state.maybe_recycle() {
				DepositChannelPool::<T, I>::insert(
					deposit_channel.channel_id,
					DepositChannel { state, ..deposit_channel },
				);
				*used_weight = used_weight.saturating_add(
					frame_support::weights::constants::ParityDbWeight::get().reads_writes(0, 1),
				);
			}

			if let BoostStatus::Boosted { prewitnessed_deposit_id, pools, amount } = boost_status {
				for pool_tier in pools {
					BoostPools::<T, I>::mutate(deposit_channel.asset, pool_tier, |pool| {
						if let Some(pool) = pool {
							let affected_boosters_count =
								pool.process_deposit_as_lost(prewitnessed_deposit_id);
							used_weight.saturating_accrue(T::WeightInfo::process_deposit_as_lost(
								affected_boosters_count as u32,
							));
						} else {
							log_or_panic!(
								"Pool must exist: ({pool_tier:?}, {:?})",
								deposit_channel.asset
							);
						}
					});
				}
				Self::deposit_event(Event::<T, I>::BoostedDepositLost {
					prewitnessed_deposit_id,
					amount,
				})
			}
		}
	}

	fn try_broadcast_rejection_refund_or_store_tx_details(
		tx: TransactionRejectionDetails<T, I>,
		refund_address: <T::TargetChain as Chain>::ChainAccount,
		deposit_fetch_id: Option<<T::TargetChain as Chain>::DepositFetchId>,
	) {
		let AmountAndFeesWithheld {
			amount_after_fees: amount_after_ingress_fees,
			fees_withheld: _,
		} = Self::withhold_ingress_or_egress_fee(
			if deposit_fetch_id.is_some() {
				IngressOrEgress::IngressDepositChannel
			} else {
				IngressOrEgress::IngressVaultSwap
			},
			tx.asset,
			tx.amount,
		);
		let AmountAndFeesWithheld { amount_after_fees: amount_to_refund, fees_withheld: _ } =
			Self::withhold_ingress_or_egress_fee(
				IngressOrEgress::Egress,
				tx.asset,
				amount_after_ingress_fees,
			);
		if let Ok(api_call) = <T::ChainApiCall as RejectCall<T::TargetChain>>::new_unsigned(
			tx.deposit_details.clone(),
			refund_address,
			amount_to_refund,
			tx.asset,
			deposit_fetch_id,
		) {
			let broadcast_id = T::Broadcaster::threshold_sign_and_broadcast_with_callback(
				api_call,
				tx.deposit_address.map(|deposit_address| {
					Call::finalise_ingress { addresses: vec![deposit_address] }.into()
				}),
				|_| None,
			);
			Self::deposit_event(Event::<T, I>::TransactionRejectedByBroker {
				broadcast_id,
				tx_id: tx.deposit_details.clone(),
			});
		} else {
			FailedRejections::<T, I>::append(tx.clone());
			Self::deposit_event(Event::<T, I>::TransactionRejectionFailed {
				tx_id: tx.deposit_details.clone(),
			});
		}
	}

	fn take_recyclable_addresses(
		channel_recycle_blocks: &mut ChannelRecycleQueue<T, I>,
		maximum_addresses_to_take: usize,
		current_block_height: TargetChainBlockNumber<T, I>,
	) -> Vec<TargetChainAccount<T, I>> {
		channel_recycle_blocks.sort_by_key(|(block, _)| *block);
		let partition_point = sp_std::cmp::min(
			channel_recycle_blocks.partition_point(|(block, _)| *block <= current_block_height),
			maximum_addresses_to_take,
		);
		channel_recycle_blocks
			.drain(..partition_point)
			.map(|(_, address)| address)
			.collect()
	}

	fn should_fetch_or_transfer(
		maybe_no_of_fetch_or_transfers_remaining: &mut Option<usize>,
	) -> bool {
		maybe_no_of_fetch_or_transfers_remaining
			.as_mut()
			.map(|no_of_fetch_or_transfers_remaining| {
				if *no_of_fetch_or_transfers_remaining != 0 {
					*no_of_fetch_or_transfers_remaining -= 1;
					true
				} else {
					false
				}
			})
			.unwrap_or(true)
	}

	/// Take all scheduled egress requests and send them out in an `AllBatch` call.
	///
	/// Note: Egress transactions with Blacklisted assets are not sent, and kept in storage.
	#[transactional]
	fn do_egress_scheduled_fetch_transfer() -> Result<(), AllBatchError> {
		let batch_to_send: Vec<_> =
			ScheduledEgressFetchOrTransfer::<T, I>::mutate(|requests: &mut Vec<_>| {
				let mut maybe_no_of_transfers_remaining =
					T::FetchesTransfersLimitProvider::maybe_transfers_limit();
				let mut maybe_no_of_fetches_remaining =
					T::FetchesTransfersLimitProvider::maybe_fetches_limit();
				// Filter out disabled assets and requests that are not ready to be egressed.
				requests
					.extract_if(.., |request| {
						!DisabledEgressAssets::<T, I>::contains_key(request.asset()) &&
							match request {
								FetchOrTransfer::Fetch {
									deposit_address,
									deposit_fetch_id,
									..
								} => {
									// Either:
									// 1. We always want to fetch
									// 2. We have a restriction on fetches, in which case we need to
									//    have fetches remaining.
									// And we must be able to fetch the channel (it must exist and
									// can_fetch must be true)
									if (maybe_no_of_fetches_remaining.is_none_or(|n| n > 0)) &&
										DepositChannelLookup::<T, I>::mutate(
											deposit_address,
											|details| {
												details
													.as_mut()
													.map(|details| {
														let can_fetch = details
															.deposit_channel
															.state
															.can_fetch();

														if can_fetch {
															deposit_fetch_id.replace(
																details.deposit_channel.fetch_id(),
															);
															details
																.deposit_channel
																.state
																.on_fetch_scheduled();
														}
														can_fetch
													})
													.unwrap_or(false)
											},
										) {
										if let Some(n) = maybe_no_of_fetches_remaining.as_mut() {
											*n = n.saturating_sub(1);
										}
										true
									} else {
										// If we have a restriction on fetches, but we have no fetch
										// slots remaining then we don't want to fetch any
										// more. OR:
										// If the channel is expired / `can_fetch` returns
										// false then we can't/shouldn't fetch.
										false
									}
								},
								FetchOrTransfer::Transfer { .. } => Self::should_fetch_or_transfer(
									&mut maybe_no_of_transfers_remaining,
								),
							}
					})
					.collect()
			});

		if batch_to_send.is_empty() {
			return Ok(())
		}

		let mut fetch_params: Vec<FetchAssetParams<<T as Config<I>>::TargetChain>> = vec![];
		let mut transfer_params = vec![];
		let mut addresses = vec![];

		for request in batch_to_send {
			match request {
				FetchOrTransfer::<T::TargetChain>::Fetch {
					asset,
					deposit_address,
					deposit_fetch_id,
<<<<<<< HEAD
					amount,
=======
					amount: _amount,
>>>>>>> 8111080a
				} => {
					fetch_params.push(FetchAssetParams {
						deposit_fetch_id: deposit_fetch_id.expect("Checked in extract_if"),
						asset,
						amount,
					});
					addresses.push(deposit_address.clone());
				},
				FetchOrTransfer::<T::TargetChain>::Transfer {
					asset,
					amount,
					destination_address,
					egress_id,
				} => {
					transfer_params.push((
						TransferAssetParams { asset, amount, to: destination_address },
						egress_id,
					));
				},
			}
		}

		// Construct and send the transaction.
		match <T::ChainApiCall as AllBatch<T::TargetChain>>::new_unsigned(
			fetch_params,
			transfer_params,
		) {
			Ok(egress_transactions) => {
				egress_transactions.into_iter().for_each(|(egress_transaction, egress_ids)| {
					let broadcast_id = T::Broadcaster::threshold_sign_and_broadcast_with_callback(
						egress_transaction,
						Some(Call::finalise_ingress { addresses: addresses.clone() }.into()),
						|_| None,
					);
					Self::deposit_event(Event::<T, I>::BatchBroadcastRequested {
						broadcast_id,
						egress_ids,
					});
				});
				Ok(())
			},
			Err(AllBatchError::NotRequired) => Ok(()),
			Err(other) => Err(other),
		}
	}

	/// Send all scheduled Cross Chain Messages out to the target chain.
	///
	/// Blacklisted assets are not sent and will remain in storage.
	fn do_egress_scheduled_ccm() {
		let mut maybe_no_of_transfers_remaining =
			T::FetchesTransfersLimitProvider::maybe_ccm_limit();

		let ccms_to_send: Vec<CrossChainMessage<T::TargetChain>> =
			ScheduledEgressCcm::<T, I>::mutate(|ccms: &mut Vec<_>| {
				// Filter out disabled assets, and take up to batch_size requests to be sent.
				ccms.extract_if(.., |ccm| {
					!DisabledEgressAssets::<T, I>::contains_key(ccm.asset()) &&
						Self::should_fetch_or_transfer(&mut maybe_no_of_transfers_remaining)
				})
				.collect()
			});
		for ccm in ccms_to_send {
			match <T::ChainApiCall as ExecutexSwapAndCall<T::TargetChain>>::new_unsigned(
				TransferAssetParams {
					asset: ccm.asset,
					amount: ccm.amount,
					to: ccm.destination_address,
				},
				ccm.source_chain,
				ccm.source_address,
				ccm.gas_budget,
				ccm.message.to_vec(),
				ccm.ccm_additional_data.to_vec(),
			) {
				Ok(api_call) => {
					let broadcast_id = T::Broadcaster::threshold_sign_and_broadcast_with_callback(
						api_call,
						None,
						|broadcast_id| Some(Call::ccm_broadcast_failed { broadcast_id }.into()),
					);
					Self::deposit_event(Event::<T, I>::CcmBroadcastRequested {
						broadcast_id,
						egress_id: ccm.egress_id,
					});
				},
				Err(error) => Self::deposit_event(Event::<T, I>::CcmEgressInvalid {
					egress_id: ccm.egress_id,
					error,
				}),
			};
		}
	}

	/// Returns a list of contributions from the used pools and the total boost fee.
	#[transactional]
	fn try_boosting(
		asset: TargetChainAsset<T, I>,
		required_amount: TargetChainAmount<T, I>,
		max_boost_fee_bps: BasisPoints,
		prewitnessed_deposit_id: PrewitnessedDepositId,
	) -> Result<BoostOutput<T::TargetChain>, DispatchError> {
		let mut remaining_amount = required_amount;

		let mut total_fee_amount: TargetChainAmount<T, I> = 0u32.into();

		let mut used_pools = BTreeMap::new();

		let sorted_boost_tiers = BoostPools::<T, I>::iter_prefix(asset)
			.map(|(tier, _)| tier)
			.collect::<BTreeSet<_>>();

		debug_assert!(
			sorted_boost_tiers
				.iter()
				.zip(sorted_boost_tiers.iter().skip(1))
				.all(|(a, b)| a < b),
			"Boost tiers should be in ascending order"
		);

		let network_fee_portion = NetworkFeeDeductionFromBoostPercent::<T, I>::get();

		for boost_tier in sorted_boost_tiers {
			if boost_tier > max_boost_fee_bps {
				break
			}

			// For each fee tier, get the amount that the pool is boosting and the boost fee
			let (boosted_amount, fee) = BoostPools::<T, I>::mutate(asset, boost_tier, |pool| {
				let pool = match pool {
					Some(pool) if pool.get_available_amount() == Zero::zero() => {
						return Ok::<_, DispatchError>((0u32.into(), 0u32.into()));
					},
					None => {
						// Pool not existing for some reason is equivalent to not having funds:
						return Ok::<_, DispatchError>((0u32.into(), 0u32.into()));
					},
					Some(pool) => pool,
				};

				pool.provide_funds_for_boosting(
					prewitnessed_deposit_id,
					remaining_amount,
					network_fee_portion,
				)
				.map_err(Into::into)
			})?;

			if !boosted_amount.is_zero() {
				used_pools.insert(boost_tier, boosted_amount);
			}

			remaining_amount.saturating_reduce(boosted_amount);
			total_fee_amount.saturating_accrue(fee);

			if remaining_amount == 0u32.into() {
				return Ok(BoostOutput { used_pools, total_fee: total_fee_amount });
			}
		}

		Err("Insufficient boost funds".into())
	}

	fn process_channel_deposit_prewitness(
		DepositWitness { deposit_address, asset, amount, deposit_details }: DepositWitness<
			T::TargetChain,
		>,
		block_height: TargetChainBlockNumber<T, I>,
	) -> DispatchResult {
		let DepositChannelDetails {
			deposit_channel, action, boost_fee, boost_status, owner, ..
		} = DepositChannelLookup::<T, I>::get(&deposit_address)
			.ok_or(Error::<T, I>::InvalidDepositAddress)?;

		if let Some(new_boost_status) = Self::process_prewitness_deposit_inner(
			amount,
			asset,
			deposit_details,
			Some(deposit_address.clone()),
			None, // source address is unknown
			action,
			boost_fee,
			boost_status,
			Some(deposit_channel.channel_id),
			block_height,
			DepositOrigin::deposit_channel(
				deposit_address.clone(),
				deposit_channel.channel_id,
				block_height,
				owner.clone(),
			),
		) {
			// Update boost status
			DepositChannelLookup::<T, I>::mutate(&deposit_address, |details| {
				if let Some(details) = details {
					details.boost_status = new_boost_status;
				}
			});
		}
		Ok(())
	}

	fn perform_channel_action(
		action: ChannelAction<T::AccountId, T::TargetChain>,
		asset: TargetChainAsset<T, I>,
		source_address: Option<ForeignChainAddress>,
		amount_after_fees: TargetChainAmount<T, I>,
		origin: DepositOrigin<T, I>,
	) -> DepositAction<T, I> {
		match action.clone() {
			ChannelAction::LiquidityProvision { lp_account, .. } => {
				T::Balance::credit_account(&lp_account, asset.into(), amount_after_fees.into());
				DepositAction::LiquidityProvision { lp_account }
			},
			ChannelAction::Swap {
				destination_asset,
				destination_address,
				broker_fees,
				channel_metadata,
				refund_params,
				dca_params,
			} => {
				let deposit_metadata = channel_metadata.map(|metadata| CcmDepositMetadata {
					channel_metadata: metadata,
					source_chain: asset.into(),
					source_address,
				});

				let swap_request_id = T::SwapRequestHandler::init_swap_request(
					asset.into(),
					amount_after_fees.into(),
					destination_asset,
					SwapRequestType::Regular {
						output_action: SwapOutputAction::Egress {
							ccm_deposit_metadata: deposit_metadata,
							output_address: destination_address,
						},
					},
					broker_fees,
					Some(RefundParametersExtended {
						retry_duration: refund_params.retry_duration,
						refund_destination: cf_chains::AccountOrAddress::ExternalAddress(
							refund_params.refund_address,
						),
						min_price: refund_params.min_price,
					}),
					dca_params,
					origin.into(),
				);
				DepositAction::Swap { swap_request_id }
			},
			ChannelAction::Refund { refund_address, reason } => {
				let egress_id =
					match Self::schedule_egress(asset, amount_after_fees, refund_address, None) {
						Ok(egress_details) => Some(egress_details.egress_id),
						Err(e) => {
							log::warn!("Failed to schedule egress for vault swap refund: {:?}", e);
							None
						},
					};
				DepositAction::Refund { egress_id, amount: amount_after_fees, reason }
			},
		}
	}

	// A wrapper around `process_channel_deposit_full_witness_inner` that catches any
	// error and emits a rejection event
	fn process_channel_deposit_full_witness(
		deposit_witness: DepositWitness<T::TargetChain>,
		block_height: TargetChainBlockNumber<T, I>,
	) {
		Self::process_channel_deposit_full_witness_inner(&deposit_witness, block_height)
			.unwrap_or_else(|e| {
				Self::deposit_event(Event::<T, I>::DepositFailed {
					block_height,
					reason: DepositFailedReason::DepositWitnessRejected(e),
					details: DepositFailedDetails::DepositChannel { deposit_witness },
				});
			})
	}

	/// Completes a single deposit request.
	#[transactional]
	fn process_channel_deposit_full_witness_inner(
		DepositWitness { deposit_address, asset, amount, deposit_details }: &DepositWitness<
			T::TargetChain,
		>,
		block_height: TargetChainBlockNumber<T, I>,
	) -> DispatchResult {
		let deposit_channel_details = DepositChannelLookup::<T, I>::get(deposit_address)
			.ok_or(Error::<T, I>::InvalidDepositAddress)?;

		ensure!(
			deposit_channel_details.deposit_channel.asset == *asset,
			Error::<T, I>::AssetMismatch
		);

		let channel_id = deposit_channel_details.deposit_channel.channel_id;

		if DepositChannelPool::<T, I>::get(channel_id).is_some() {
			log_or_panic!(
				"Deposit channel {} should not be in the recycled address pool if it's active",
				channel_id
			);
			#[cfg(not(debug_assertions))]
			return Err(Error::<T, I>::InvalidDepositAddress.into())
		}

		let deposit_origin = DepositOrigin::deposit_channel(
			deposit_address.clone(),
			channel_id,
			block_height,
			deposit_channel_details.owner.clone(),
		);

		match Self::process_full_witness_deposit_inner(
			Some(deposit_address.clone()),
			*asset,
			*amount,
			deposit_details.clone(),
			None, // source address is unknown
			deposit_channel_details.boost_status,
			deposit_channel_details.boost_fee,
			Some(channel_id),
			deposit_channel_details.action,
			block_height,
			deposit_origin,
		) {
			// This allows the channel to be boosted again:
			Ok(FullWitnessDepositOutcome::BoostFinalised) => {
				DepositChannelLookup::<T, I>::mutate(deposit_address, |details| {
					if let Some(details) = details {
						details.boost_status = BoostStatus::NotBoosted;
					}
				});
			},
			Err(reason) => {
				Self::deposit_event(Event::<T, I>::DepositFailed {
					block_height,
					reason,
					details: DepositFailedDetails::DepositChannel {
						deposit_witness: DepositWitness {
							deposit_address: deposit_address.clone(),
							asset: *asset,
							amount: *amount,
							deposit_details: deposit_details.clone(),
						},
					},
				});
			},
			_ => {},
		};

		Ok(())
	}

	/// Returns the broker fee and affiliate fees for a vault swap.
	///
	/// If the broker fee is not set or the account is not a broker, the function returns None.
	fn assemble_broker_fees(
		broker_fee: Option<Beneficiary<T::AccountId>>,
		affiliate_fees: Affiliates<AffiliateShortId>,
	) -> Option<Beneficiaries<T::AccountId>> {
		broker_fee
			.as_ref()
			.filter(|Beneficiary { account, .. }| {
				if T::AccountRoleRegistry::has_account_role(account, AccountRole::Broker) {
					true
				} else {
					Self::deposit_event(Event::<T, I>::UnknownBroker {
						broker_id: account.clone(),
					});
					false
				}
			})
			.map(|primary_broker_fee| {
				let primary_broker = primary_broker_fee.account.clone();
				core::iter::once(primary_broker_fee.clone())
				.chain(affiliate_fees.into_iter().filter_map(
					|Beneficiary { account: short_affiliate_id, bps }| {
						if let Some(affiliate_id) = T::AffiliateRegistry::get_account_id(
							&primary_broker,
							short_affiliate_id,
						) {
							Some(Beneficiary { account: affiliate_id, bps })
						} else {
							// In case the entry not found, we ignore the entry, but process the
							// swap (to avoid having to refund it).
							Self::deposit_event(Event::<T, I>::UnknownAffiliate {
								broker_id: primary_broker.clone(),
								short_affiliate_id,
							});

							None
						}
					},
				))
				.collect::<Vec<_>>()
				.try_into()
				.expect(
					"must fit since affiliates are limited to 1 fewer element than beneficiaries",
				)
			})
	}

	fn process_prewitness_deposit_inner(
		amount: TargetChainAmount<T, I>,
		asset: TargetChainAsset<T, I>,
		deposit_details: <T::TargetChain as Chain>::DepositDetails,
		deposit_address: Option<TargetChainAccount<T, I>>,
		source_address: Option<ForeignChainAddress>,
		action: ChannelAction<T::AccountId, T::TargetChain>,
		boost_fee: u16,
		boost_status: BoostStatus<TargetChainAmount<T, I>>,
		channel_id: Option<u64>,
		block_height: TargetChainBlockNumber<T, I>,
		origin: DepositOrigin<T, I>,
	) -> Option<BoostStatus<TargetChainAmount<T, I>>> {
		if amount < MinimumDeposit::<T, I>::get(asset) {
			// We do not process/record pre-witnessed deposits for amounts smaller
			// than MinimumDeposit to match how this is done on finalisation
			return None;
		}

		if T::AllowTransactionReports::get() {
			if let (Some(tx_ids), Some(broker_id)) =
				(deposit_details.deposit_ids(), origin.broker_id())
			{
				let any_reported = [&T::ScreeningBrokerId::get(), broker_id]
					.into_iter()
					.flat_map(|account_id| {
						tx_ids.clone().into_iter().map(move |tx_id| {
							TransactionsMarkedForRejection::<T, I>::mutate(
								account_id,
								tx_id,
								|opt| {
									match opt.as_mut() {
										// Transaction has been reported, mark it as
										// pre-witnessed.
										Some(TransactionRejectionStatus {
											prewitnessed, ..
										}) => {
											*prewitnessed = true;
											true
										},
										// Transaction has not been reported.
										None => false,
									}
								},
							)
						})
					})
					// Collect to ensure all are processed before continuing.
					.collect::<Vec<_>>();
				if any_reported.contains(&true) {
					return None;
				}
			}
		}

		let prewitnessed_deposit_id = PrewitnessedDepositIdCounter::<T, I>::mutate(|id| -> u64 {
			*id = id.saturating_add(1);
			*id
		});

		// Only boost on non-zero fee and if the channel isn't already boosted:
		if T::SafeMode::get().boost_deposits_enabled &&
			boost_fee > 0 &&
			!matches!(boost_status, BoostStatus::Boosted { .. })
		{
			match Self::try_boosting(asset, amount, boost_fee, prewitnessed_deposit_id) {
				Ok(BoostOutput { used_pools, total_fee: boost_fee_amount }) => {
					let amount_after_boost_fee = amount.saturating_sub(boost_fee_amount);

					// Note that ingress fee is deducted at the time of boosting rather than the
					// time the deposit is finalised (which allows us to perform the channel
					// action immediately):
					let AmountAndFeesWithheld { amount_after_fees, fees_withheld: ingress_fee } =
						Self::conditionally_withhold_ingress_fee(
							asset,
							amount_after_boost_fee,
							&origin,
						);

					let used_pool_tiers = used_pools.keys().cloned().collect();

					let action = Self::perform_channel_action(
						action,
						asset,
						source_address,
						amount_after_fees,
						origin.clone(),
					);

					Self::deposit_event(Event::DepositBoosted {
						deposit_address,
						asset,
						amounts: used_pools,
						block_height,
						prewitnessed_deposit_id,
						channel_id,
						deposit_details,
						ingress_fee,
						max_boost_fee_bps: boost_fee,
						boost_fee: boost_fee_amount,
						action,
						origin_type: origin.into(),
					});

					return Some(BoostStatus::Boosted {
						prewitnessed_deposit_id,
						pools: used_pool_tiers,
						amount,
					});
				},
				Err(_) => {
					Self::deposit_event(Event::InsufficientBoostLiquidity {
						prewitnessed_deposit_id,
						asset,
						amount_attempted: amount,
						channel_id,
						origin_type: origin.into(),
					});
				},
			}
		}

		None
	}

	fn process_vault_swap_request_prewitness(
		block_height: TargetChainBlockNumber<T, I>,
		vault_deposit_witness: VaultDepositWitness<T, I>,
	) {
		let VaultDepositWitness {
			input_asset: asset,
			deposit_address,
			channel_id,
			deposit_amount: amount,
			deposit_details,
			output_asset: destination_asset,
			tx_id,
			broker_fee,
			refund_params,
			dca_params,
			boost_fee,
			..
		} = vault_deposit_witness.clone();
		let origin = DepositOrigin::vault(
			tx_id.clone(),
			broker_fee.as_ref().map(|Beneficiary { account, .. }| account.clone()),
		);

		if let Ok(ValidatedVaultSwapParams {
			broker_fees,
			channel_metadata,
			source_address,
			destination_address,
		}) = Self::try_validate_vault_swap(vault_deposit_witness.clone())
		{
			let action = ChannelAction::Swap {
				destination_asset,
				destination_address,
				broker_fees,
				refund_params: refund_params
					.map_address(|address| address.into_foreign_chain_address()),
				dca_params,
				channel_metadata,
			};

			let boost_status =
				BoostedVaultTransactions::<T, I>::get(&tx_id).unwrap_or(BoostStatus::NotBoosted);

			if let Some(new_boost_status) = Self::process_prewitness_deposit_inner(
				amount,
				asset,
				deposit_details,
				deposit_address,
				source_address,
				action,
				boost_fee,
				boost_status,
				channel_id,
				block_height,
				origin,
			) {
				BoostedVaultTransactions::<T, I>::insert(&tx_id, new_boost_status);
			}
		}
	}

	fn process_full_witness_deposit_inner(
		deposit_address: Option<TargetChainAccount<T, I>>,
		asset: TargetChainAsset<T, I>,
		deposit_amount: TargetChainAmount<T, I>,
		deposit_details: <T::TargetChain as Chain>::DepositDetails,
		source_address: Option<ForeignChainAddress>,
		boost_status: BoostStatus<TargetChainAmount<T, I>>,
		max_boost_fee_bps: BasisPoints,
		channel_id: Option<u64>,
		action: ChannelAction<T::AccountId, T::TargetChain>,
		block_height: TargetChainBlockNumber<T, I>,
		origin: DepositOrigin<T, I>,
	) -> Result<FullWitnessDepositOutcome, DepositFailedReason> {
		if !matches!(boost_status, BoostStatus::Boosted { .. }) {
			if deposit_amount < MinimumDeposit::<T, I>::get(asset) {
				// If the deposit amount is below the minimum allowed, the deposit is ignored.
				// TODO: track these funds somewhere, for example add them to the withheld fees.
				return Err(DepositFailedReason::BelowMinimumDeposit);
			}
			if T::AllowTransactionReports::get() {
				if let (Some(tx_ids), Some(broker_id)) =
					(deposit_details.deposit_ids(), origin.broker_id())
				{
					let is_marked_by_broker_or_screening_id = !tx_ids
						.iter()
						.filter_map(|tx_id| {
							// The transaction may have been marked by a whitelisted broker
							// (screening_id) or, by the channel owner if the owner is not
							// whitelisted.
							let screening_id = T::ScreeningBrokerId::get();
							match (
								TransactionsMarkedForRejection::<T, I>::take(&screening_id, tx_id),
								TransactionsMarkedForRejection::<T, I>::take(broker_id, tx_id),
							) {
								(None, None) => None,
								_ => Some(()),
							}
						})
						// Collect to ensure that the iterator is fully consumed.
						.collect::<Vec<_>>()
						.is_empty();

					if is_marked_by_broker_or_screening_id {
						let refund_address = match &action {
							ChannelAction::Swap { refund_params, .. } =>
								refund_params.refund_address.clone(),
							ChannelAction::LiquidityProvision { refund_address, .. } =>
								refund_address.clone(),
							ChannelAction::Refund { refund_address, .. } =>
								refund_address.clone().into_foreign_chain_address(),
						};

						ScheduledTransactionsForRejection::<T, I>::append(
							TransactionRejectionDetails {
								deposit_address: deposit_address.clone(),
								refund_address,
								amount: deposit_amount,
								asset,
								deposit_details: deposit_details.clone(),
							},
						);

						return Err(DepositFailedReason::TransactionRejectedByBroker);
					}
				}
			}
		}

		match &origin {
			DepositOrigin::DepositChannel { deposit_address, channel_id, .. } => {
				ScheduledEgressFetchOrTransfer::<T, I>::append(
					FetchOrTransfer::<T::TargetChain>::Fetch {
						asset,
						deposit_address: deposit_address.clone(),
						deposit_fetch_id: None,
						amount: deposit_amount,
					},
				);
				Self::deposit_event(Event::<T, I>::DepositFetchesScheduled {
					channel_id: *channel_id,
					asset,
				});
			},
			DepositOrigin::Vault { .. } => {
				// Vault deposits don't need to be fetched
			},
		}

		// Add the deposit to the balance.
		T::DepositHandler::on_deposit_made(deposit_details.clone());

		// We received a deposit on a channel. If channel has been boosted earlier
		// (i.e. awaiting finalisation), *and* the boosted amount matches the amount
		// in this deposit, finalise the boost by crediting boost pools with the deposit.
		// Process as non-boosted deposit otherwise:
		let maybe_boost_to_process = match boost_status {
			BoostStatus::Boosted { prewitnessed_deposit_id, pools, amount }
				if amount == deposit_amount =>
				Some((prewitnessed_deposit_id, pools)),
			_ => None,
		};

		if let Some((prewitnessed_deposit_id, used_pools)) = maybe_boost_to_process {
			let mut total_amount_credited_to_boosters: TargetChainAmount<T, I> = 0u32.into();
			// Note that ingress fee is not payed here, as it has already been payed at the time
			// of boosting
			for boost_tier in used_pools {
				BoostPools::<T, I>::mutate(asset, boost_tier, |maybe_pool| {
					if let Some(pool) = maybe_pool {
						let DepositFinalisationOutcomeForPool {
							unlocked_funds,
							amount_credited_to_boosters,
						} = pool.process_deposit_as_finalised(prewitnessed_deposit_id);

						total_amount_credited_to_boosters
							.saturating_accrue(amount_credited_to_boosters);

						for (booster_id, finalised_withdrawn_amount) in unlocked_funds {
							T::Balance::credit_account(
								&booster_id,
								asset.into(),
								finalised_withdrawn_amount.into(),
							);
						}
					}
				});
			}

			// Any excess amount is charged as network fee:
			let network_fee_from_boost =
				deposit_amount.saturating_sub(total_amount_credited_to_boosters);

			let network_fee_swap_request_id = if network_fee_from_boost > 0u32.into() {
				// NOTE: if asset is FLIP, we shouldn't need to swap, but it should still work, and
				// it seems easiest to not write a special case (esp if we only support boost for
				// BTC)
				Some(T::SwapRequestHandler::init_network_fee_swap_request(
					asset.into(),
					network_fee_from_boost.into(),
				))
			} else {
				None
			};

			Self::deposit_event(Event::DepositFinalised {
				deposit_address,
				asset,
				amount: deposit_amount,
				block_height,
				deposit_details,
				// no ingress fee as it was already charged at the time of boosting
				ingress_fee: 0u32.into(),
				max_boost_fee_bps,
				action: DepositAction::BoostersCredited {
					prewitnessed_deposit_id,
					network_fee_from_boost,
					network_fee_swap_request_id,
				},
				channel_id,
				origin_type: origin.into(),
			});

			Ok(FullWitnessDepositOutcome::BoostFinalised)
		} else {
			let AmountAndFeesWithheld { amount_after_fees, fees_withheld } =
				Self::conditionally_withhold_ingress_fee(asset, deposit_amount, &origin);

			if amount_after_fees.is_zero() {
				Err(DepositFailedReason::NotEnoughToPayFees)
			} else {
				// Processing as a non-boosted deposit:
				let action = Self::perform_channel_action(
					action,
					asset,
					source_address,
					amount_after_fees,
					origin.clone(),
				);

				Self::deposit_event(Event::DepositFinalised {
					deposit_address,
					asset,
					amount: deposit_amount,
					block_height,
					deposit_details,
					ingress_fee: fees_withheld,
					max_boost_fee_bps,
					action,
					channel_id,
					origin_type: origin.into(),
				});

				Ok(FullWitnessDepositOutcome::DepositActionPerformed)
			}
		}
	}

	fn try_validate_vault_swap(
		vault_deposit_witness: VaultDepositWitness<T, I>,
	) -> Result<ValidatedVaultSwapParams<T::AccountId>, RefundReason> {
		let VaultDepositWitness {
			output_asset: destination_asset,
			destination_address,
			deposit_metadata,
			broker_fee,
			affiliate_fees,
			refund_params,
			dca_params,
			..
		} = vault_deposit_witness.clone();

		let Some(broker_fees) =
			Self::assemble_broker_fees(broker_fee.clone(), affiliate_fees.clone())
		else {
			return Err(RefundReason::InvalidBrokerFees);
		};

		if T::SwapLimitsProvider::validate_broker_fees(&broker_fees).is_err() {
			return Err(RefundReason::InvalidBrokerFees);
		}

		let (channel_metadata, source_address) = if let Some(metadata) = deposit_metadata.clone() {
			if T::CcmValidityChecker::check_and_decode(
				&metadata.channel_metadata,
				destination_asset,
				destination_address.clone(),
			)
			.is_err()
			{
				return Err(RefundReason::CcmInvalidMetadata);
			}

			let destination_chain: ForeignChain = (destination_asset).into();
			if !destination_chain.ccm_support() {
				return Err(RefundReason::CcmUnsupportedForTargetChain);
			}

			(Some(metadata.channel_metadata), metadata.source_address)
		} else {
			(None, None)
		};

		if let Err(_err) =
			T::SwapLimitsProvider::validate_refund_params(refund_params.retry_duration)
		{
			return Err(RefundReason::InvalidRefundParameters);
		}

		if let Some(params) = &dca_params {
			if T::SwapLimitsProvider::validate_dca_params(params).is_err() {
				return Err(RefundReason::InvalidDcaParameters);
			}
		}

		let destination_address_internal =
			match T::AddressConverter::decode_and_validate_address_for_asset(
				destination_address.clone(),
				destination_asset,
			) {
				Ok(address) => address,
				Err(_) => {
					return Err(RefundReason::InvalidDestinationAddress);
				},
			};

		Ok(ValidatedVaultSwapParams {
			broker_fees,
			channel_metadata,
			source_address,
			destination_address: destination_address_internal,
		})
	}

	pub fn process_vault_swap_request_full_witness(
		block_height: TargetChainBlockNumber<T, I>,
		vault_deposit_witness: VaultDepositWitness<T, I>,
	) {
		let VaultDepositWitness {
			input_asset: source_asset,
			deposit_address,
			channel_id,
			deposit_amount,
			deposit_details,
			output_asset: destination_asset,
			tx_id,
			broker_fee,
			refund_params,
			dca_params,
			boost_fee,
			..
		} = vault_deposit_witness.clone();

		let (action, source_address) =
			match Self::try_validate_vault_swap(vault_deposit_witness.clone()) {
				Ok(ValidatedVaultSwapParams {
					broker_fees,
					channel_metadata,
					source_address,
					destination_address,
				}) => (
					ChannelAction::Swap {
						destination_asset,
						destination_address,
						broker_fees: broker_fees.clone(),
						channel_metadata: channel_metadata.clone(),
						refund_params: refund_params
							.map_address(|address| address.into_foreign_chain_address()),
						dca_params: dca_params.clone(),
					},
					source_address,
				),
				Err(reason) => (
					ChannelAction::Refund {
						reason: reason.clone(),
						refund_address: refund_params.refund_address,
					},
					None,
				),
			};

		match Self::process_full_witness_deposit_inner(
			deposit_address.clone(),
			source_asset,
			deposit_amount,
			deposit_details.clone(),
			source_address,
			BoostedVaultTransactions::<T, I>::get(&tx_id).unwrap_or(BoostStatus::NotBoosted),
			boost_fee,
			channel_id,
			action,
			block_height,
			DepositOrigin::vault(
				tx_id.clone(),
				broker_fee.as_ref().map(|Beneficiary { account, .. }| account.clone()),
			),
		) {
			Ok(FullWitnessDepositOutcome::BoostFinalised) => {
				// Clean up a record that's no longer needed:
				BoostedVaultTransactions::<T, I>::remove(&tx_id);
			},
			Err(reason) => {
				Self::deposit_event(Event::<T, I>::DepositFailed {
					block_height,
					reason,
					details: DepositFailedDetails::Vault {
						vault_witness: Box::new(vault_deposit_witness),
					},
				});
			},
			Ok(FullWitnessDepositOutcome::DepositActionPerformed) => {
				// Nothing to do.
			},
		}
	}

	fn expiry_and_recycle_block_height(
	) -> (TargetChainBlockNumber<T, I>, TargetChainBlockNumber<T, I>, TargetChainBlockNumber<T, I>)
	{
		// Goals:
		// 1. When chain tracking reaches a particular block number, we want to be able to process
		//   that block immediately on the CFE.
		// 2. The CFE's need to have a consistent view of what we want to witness (channels) in
		//    order to
		//   come to consensus.

		// We open deposit channels for the block after the current chain tracking block, so that
		// the set of channels open at the *current chain tracking* block does not change after
		// chain tracking reaches that block. This achieves the second goal. We achieve the first
		// goal by using this in conjunction with waiting until the chain tracking reaches a
		// particular block before we process it on the CFE.

		// This relates directly to the code in
		// `engine/src/witness/common/chunked_chain_source/chunked_by_vault/deposit_addresses.rs`
		// and `engine/src/witness/common/chunked_chain_source/chunked_by_vault/monitored_items.rs`
		let current_height =
			T::ChainTracking::get_block_height() + <T::TargetChain as Chain>::WITNESS_PERIOD;
		debug_assert!(<T::TargetChain as Chain>::is_block_witness_root(current_height));

		let lifetime = DepositChannelLifetime::<T, I>::get();

		let expiry_height = <T::TargetChain as Chain>::saturating_block_witness_next(
			current_height.saturating_add(lifetime),
		);
		let recycle_height = <T::TargetChain as Chain>::saturating_block_witness_next(
			expiry_height.saturating_add(lifetime),
		);

		debug_assert!(current_height < expiry_height);
		debug_assert!(expiry_height < recycle_height);

		(current_height, expiry_height, recycle_height)
	}

	/// Opens a channel for the given asset and registers it with the given action.
	///
	/// May re-use an existing deposit address, depending on chain configuration.
	///
	/// The requester must have enough FLIP available to pay the channel opening fee.
	#[allow(clippy::type_complexity)]
	fn open_channel(
		requester: &T::AccountId,
		source_asset: TargetChainAsset<T, I>,
		action: ChannelAction<T::AccountId, T::TargetChain>,
		boost_fee: BasisPoints,
	) -> Result<
		(ChannelId, TargetChainAccount<T, I>, TargetChainBlockNumber<T, I>, T::Amount),
		DispatchError,
	> {
		ensure!(T::SafeMode::get().deposits_enabled, Error::<T, I>::DepositChannelCreationDisabled);

		let channel_opening_fee = ChannelOpeningFee::<T, I>::get();
		T::FeePayment::try_burn_fee(requester, channel_opening_fee)?;
		Self::deposit_event(Event::<T, I>::ChannelOpeningFeePaid { fee: channel_opening_fee });

		let (deposit_channel, channel_id) = if let Some((channel_id, mut deposit_channel)) =
			DepositChannelPool::<T, I>::drain().next()
		{
			deposit_channel.asset = source_asset;
			(deposit_channel, channel_id)
		} else {
			let next_channel_id = Self::allocate_next_channel_id()?;
			(
				DepositChannel::generate_new::<T::AddressDerivation>(next_channel_id, source_asset)
					.map_err(|e| match e {
						AddressDerivationError::MissingPolkadotVault =>
							Error::<T, I>::MissingPolkadotVault,
						AddressDerivationError::MissingBitcoinVault =>
							Error::<T, I>::MissingBitcoinVault,
						AddressDerivationError::BitcoinChannelIdTooLarge =>
							Error::<T, I>::BitcoinChannelIdTooLarge,
						AddressDerivationError::SolanaDerivationError { .. } =>
							Error::<T, I>::SolanaAddressDerivationError,
						AddressDerivationError::MissingSolanaApiEnvironment =>
							Error::<T, I>::MissingSolanaApiEnvironment,
						AddressDerivationError::MissingAssethubVault =>
							Error::<T, I>::MissingAssethubVault,
					})?,
				next_channel_id,
			)
		};

		let deposit_address = deposit_channel.address.clone();

		let (current_height, expiry_height, recycle_height) =
			Self::expiry_and_recycle_block_height();

		if T::MANAGE_CHANNEL_LIFETIME {
			DepositChannelRecycleBlocks::<T, I>::append((recycle_height, deposit_address.clone()));
		}

		DepositChannelLookup::<T, I>::insert(
			&deposit_address,
			DepositChannelDetails {
				owner: requester.clone(),
				deposit_channel,
				opened_at: current_height,
				expires_at: expiry_height,
				action,
				boost_fee,
				boost_status: BoostStatus::NotBoosted,
			},
		);
		<T::IngressSource as IngressSource>::open_channel(
			deposit_address.clone(),
			source_asset,
			expiry_height,
			<frame_system::Pallet<T>>::block_number(),
		)?;

		Ok((channel_id, deposit_address, expiry_height, channel_opening_fee))
	}

	pub fn get_failed_call(broadcast_id: BroadcastId) -> Option<FailedForeignChainCall> {
		let epoch = T::EpochInfo::epoch_index();
		FailedForeignChainCalls::<T, I>::get(epoch)
			.iter()
			.find(|ccm| ccm.broadcast_id == broadcast_id)
			.cloned()
	}

	// Withholds ingress fee, but only after checking the origin
	fn conditionally_withhold_ingress_fee(
		asset: TargetChainAsset<T, I>,
		available_amount: TargetChainAmount<T, I>,
		origin: &DepositOrigin<T, I>,
	) -> AmountAndFeesWithheld<T, I> {
		match origin {
			DepositOrigin::DepositChannel { .. } => Self::withhold_ingress_or_egress_fee(
				IngressOrEgress::IngressDepositChannel,
				asset,
				available_amount,
			),
			DepositOrigin::Vault { .. } => Self::withhold_ingress_or_egress_fee(
				IngressOrEgress::IngressVaultSwap,
				asset,
				available_amount,
			),
		}
	}

	/// Withholds the fee for a given amount.
	///
	/// Returns the remaining amount after the fee has been withheld, and the fee itself, both
	/// measured in units of the input asset. A swap may be scheduled to convert the fee into the
	/// gas asset.
	#[allow(clippy::redundant_pattern_matching)]
	pub fn withhold_ingress_or_egress_fee(
		ingress_or_egress: IngressOrEgress,
		asset: TargetChainAsset<T, I>,
		available_amount: TargetChainAmount<T, I>,
	) -> AmountAndFeesWithheld<T, I> {
		let fee_estimate = match ingress_or_egress {
			IngressOrEgress::IngressDepositChannel => T::ChainTracking::estimate_ingress_fee(asset),
			IngressOrEgress::IngressVaultSwap => T::ChainTracking::estimate_ingress_fee_vault_swap()
			.unwrap_or_else(|| {
				log::warn!("Unable to get the ingress fee for Vault swaps for ${asset:?}. Ignoring ingres fees.");
				<T::TargetChain as Chain>::ChainAmount::zero()
			}),
			IngressOrEgress::Egress => T::ChainTracking::estimate_egress_fee(asset),
			IngressOrEgress::EgressCcm { gas_budget, message_length } =>
				T::ChainTracking::estimate_ccm_fee(asset, gas_budget, message_length)
				.unwrap_or_else(|| {
					log::warn!("Unable to get the ccm fee estimate for ${gas_budget:?} ${asset:?}. Ignoring ccm egress fees.");
					<T::TargetChain as Chain>::ChainAmount::zero()
				})
		};

		let fees_withheld = if asset == <T::TargetChain as Chain>::GAS_ASSET {
			// No need to schedule a swap for gas, it's already in the gas asset.
			Self::accrue_withheld_fee(asset, sp_std::cmp::min(fee_estimate, available_amount));
			fee_estimate
		} else {
			let transaction_fee = sp_std::cmp::min(T::AssetConverter::calculate_input_for_gas_output::<T::TargetChain>(
				asset,
				fee_estimate,
			)
			.unwrap_or_else(|| {
				log::warn!("Unable to convert input to gas for input of {available_amount:?} ${asset:?}. Ignoring ingress egress fees.");
				<T::TargetChain as Chain>::ChainAmount::zero()
			}), available_amount);

			if !transaction_fee.is_zero() {
				T::SwapRequestHandler::init_ingress_egress_fee_swap_request::<T::TargetChain>(
					asset,
					transaction_fee,
				);
			}

			transaction_fee
		};

		AmountAndFeesWithheld::<T, I> {
			amount_after_fees: available_amount.saturating_sub(fees_withheld),
			fees_withheld,
		}
	}

	/// If a Ccm failed, we want to refund the user their assets.
	/// This function will schedule a transfer to the fallback address, and emit an event on
	/// success. IMPORTANT: Currently only used for Solana.
	pub fn do_ccm_fallback(
		broadcast_id: BroadcastId,
		fallback: TransferAssetParams<T::TargetChain>,
	) {
		// let destination_address = fallback.to.clone();

		match Self::schedule_egress(
			fallback.asset,
			fallback.amount,
			fallback.to.clone(),
			None,
		) {
			Ok(egress_details) => Self::deposit_event(Event::<T, I>::TransferFallbackRequested {
				asset: fallback.asset,
				amount: fallback.amount,
				destination_address: fallback.to,
				broadcast_id,
				egress_details: Some(egress_details),
			}),
			Err(e) => log::error!("Ccm fallback failed to schedule the fallback egress: Target chain: {:?}, broadcast_id: {:?}, error: {:?}", T::TargetChain::get(), broadcast_id, e),
		}
	}

	fn allocate_next_channel_id() -> Result<ChannelId, Error<T, I>> {
		ChannelIdCounter::<T, I>::try_mutate::<_, Error<T, I>, _>(|id| {
			*id = id.checked_add(1).ok_or(Error::<T, I>::ChannelIdsExhausted)?;
			Ok(*id)
		})
	}
}

impl<T: Config<I>, I: 'static> EgressApi<T::TargetChain> for Pallet<T, I> {
	type EgressError = Error<T, I>;

	fn schedule_egress(
		asset: TargetChainAsset<T, I>,
		amount: TargetChainAmount<T, I>,
		destination_address: TargetChainAccount<T, I>,
		maybe_ccm_deposit_metadata: Option<CcmDepositMetadata>,
	) -> Result<ScheduledEgressDetails<T::TargetChain>, Error<T, I>> {
		EgressIdCounter::<T, I>::try_mutate(|id_counter| {
			*id_counter = id_counter.saturating_add(1);
			let egress_id = (<T as Config<I>>::TargetChain::get(), *id_counter);

			match maybe_ccm_deposit_metadata {
				Some(CcmDepositMetadata {
					channel_metadata:
						CcmChannelMetadata { message, gas_budget, ccm_additional_data, .. },
					source_chain,
					source_address,
					..
				}) => {
					let AmountAndFeesWithheld { amount_after_fees, fees_withheld } =
						Self::withhold_ingress_or_egress_fee(
							IngressOrEgress::EgressCcm {
								gas_budget,
								message_length: message.len(),
							},
							asset,
							amount,
						);

					ScheduledEgressCcm::<T, I>::append(CrossChainMessage {
						egress_id,
						asset,
						amount: amount_after_fees,
						destination_address: destination_address.clone(),
						message,
						ccm_additional_data,
						source_chain,
						source_address,
						gas_budget,
					});

					Ok(ScheduledEgressDetails::new(*id_counter, amount_after_fees, fees_withheld))
				},
				None => {
					let AmountAndFeesWithheld { amount_after_fees, fees_withheld } =
						Self::withhold_ingress_or_egress_fee(
							IngressOrEgress::Egress,
							asset,
							amount,
						);

					if amount_after_fees >=
						EgressDustLimit::<T, I>::get(asset).unique_saturated_into() ||
						// We always want to benchmark the success case.
						cfg!(all(feature = "runtime-benchmarks", not(test)))
					{
						let egress_details = ScheduledEgressDetails::new(
							*id_counter,
							amount_after_fees,
							fees_withheld,
						);

						ScheduledEgressFetchOrTransfer::<T, I>::append({
							FetchOrTransfer::<T::TargetChain>::Transfer {
								asset,
								destination_address: destination_address.clone(),
								amount: amount_after_fees,
								egress_id: egress_details.egress_id,
							}
						});

						Ok(egress_details)
					} else {
						// TODO: Consider tracking the ignored egresses somewhere.
						// For example, store the egress and try it again later when fees have
						// dropped?
						Err(Error::<T, I>::BelowEgressDustLimit)
					}
				},
			}
		})
	}
}

impl<T: Config<I>, I: 'static> ChannelIdAllocator for Pallet<T, I> {
	fn allocate_private_channel_id() -> Result<ChannelId, DispatchError> {
		Ok(Self::allocate_next_channel_id()?)
	}
}

impl<T: Config<I>, I: 'static> DepositApi<T::TargetChain> for Pallet<T, I> {
	type AccountId = T::AccountId;
	type Amount = T::Amount;

	// This should be callable by the LP pallet.
	fn request_liquidity_deposit_address(
		lp_account: T::AccountId,
		source_asset: TargetChainAsset<T, I>,
		boost_fee: BasisPoints,
		refund_address: ForeignChainAddress,
	) -> Result<
		(ChannelId, ForeignChainAddress, <T::TargetChain as Chain>::ChainBlockNumber, Self::Amount),
		DispatchError,
	> {
		let (channel_id, deposit_address, expiry_block, channel_opening_fee) = Self::open_channel(
			&lp_account,
			source_asset,
			ChannelAction::LiquidityProvision { lp_account: lp_account.clone(), refund_address },
			boost_fee,
		)?;

		Ok((
			channel_id,
			<T::TargetChain as Chain>::ChainAccount::into_foreign_chain_address(deposit_address),
			expiry_block,
			channel_opening_fee,
		))
	}

	// This should only be callable by the broker.
	fn request_swap_deposit_address(
		source_asset: TargetChainAsset<T, I>,
		destination_asset: Asset,
		destination_address: ForeignChainAddress,
		broker_fees: Beneficiaries<Self::AccountId>,
		broker_id: T::AccountId,
		channel_metadata: Option<CcmChannelMetadata>,
		boost_fee: BasisPoints,
		refund_params: ChannelRefundParametersDecoded,
		dca_params: Option<DcaParameters>,
	) -> Result<
		(ChannelId, ForeignChainAddress, <T::TargetChain as Chain>::ChainBlockNumber, Self::Amount),
		DispatchError,
	> {
		T::SwapLimitsProvider::validate_refund_params(refund_params.retry_duration)?;
		if let Some(params) = &dca_params {
			T::SwapLimitsProvider::validate_dca_params(params)?;
		}

		let (channel_id, deposit_address, expiry_height, channel_opening_fee) = Self::open_channel(
			&broker_id,
			source_asset,
			ChannelAction::Swap {
				destination_asset,
				destination_address,
				broker_fees,
				channel_metadata,
				refund_params,
				dca_params,
			},
			boost_fee,
		)?;

		Ok((
			channel_id,
			<T::TargetChain as Chain>::ChainAccount::into_foreign_chain_address(deposit_address),
			expiry_height,
			channel_opening_fee,
		))
	}
}

impl<T: Config<I>, I: 'static> IngressEgressFeeApi<T::TargetChain> for Pallet<T, I> {
	fn accrue_withheld_fee(
		_asset: <T::TargetChain as Chain>::ChainAsset,
		fee: TargetChainAmount<T, I>,
	) {
		if !fee.is_zero() {
			T::AssetWithholding::withhold_assets(
				<T::TargetChain as Chain>::GAS_ASSET.into(),
				fee.into(),
			);
		}
	}
}

impl<T: Config<I>, I: 'static> BoostApi for Pallet<T, I> {
	type AccountId = T::AccountId;
	type AssetMap = <<T as Config<I>>::TargetChain as Chain>::ChainAssetMap<AssetAmount>;
	fn boost_pool_account_balances(who: &Self::AccountId) -> Self::AssetMap {
		Self::AssetMap::from_fn(|chain_asset| {
			BoostPools::<T, I>::iter_prefix(chain_asset).fold(0, |acc, (_tier, pool)| {
				let active: AssetAmount = pool
					.get_amounts()
					.into_iter()
					.filter(|(id, _amount)| id == who)
					.map(|(_id, amount)| amount.into())
					.sum();

				let pending: AssetAmount = pool
					.get_pending_boosts()
					.into_values()
					.map(|owed| {
						owed.get(who).map_or(0u32.into(), |owed_amount| owed_amount.total.into())
					})
					.sum();

				acc + active + pending
			})
		})
	}
}<|MERGE_RESOLUTION|>--- conflicted
+++ resolved
@@ -1801,16 +1801,11 @@
 					asset,
 					deposit_address,
 					deposit_fetch_id,
-<<<<<<< HEAD
-					amount,
-=======
 					amount: _amount,
->>>>>>> 8111080a
 				} => {
 					fetch_params.push(FetchAssetParams {
 						deposit_fetch_id: deposit_fetch_id.expect("Checked in extract_if"),
 						asset,
-						amount,
 					});
 					addresses.push(deposit_address.clone());
 				},
