#![cfg_attr(not(feature = "std"), no_std)]
#![feature(extract_if)]
#![feature(map_try_insert)]
#![doc = include_str!("../README.md")]
#![doc = include_str!("../../cf-doc-head.md")]

mod benchmarking;

pub mod migrations;
#[cfg(test)]
mod mock_btc;
#[cfg(test)]
mod mock_eth;
#[cfg(test)]
mod tests;
pub mod weights;

mod boost_pool;

use boost_pool::BoostPool;
pub use boost_pool::OwedAmount;

use frame_support::{pallet_prelude::OptionQuery, transactional};

use cf_chains::{
	address::{
		AddressConverter, AddressDerivationApi, AddressDerivationError, IntoForeignChainAddress,
	},
	AllBatch, AllBatchError, CcmCfParameters, CcmChannelMetadata, CcmDepositMetadata, CcmMessage,
	Chain, ChannelLifecycleHooks, ChannelRefundParameters, ConsolidateCall, DepositChannel,
	ExecutexSwapAndCall, FetchAssetParams, ForeignChainAddress, SwapOrigin, TransferAssetParams,
};
use cf_primitives::{
	Asset, BasisPoints, Beneficiaries, BoostPoolTier, BroadcastId, ChannelId, EgressCounter,
	EgressId, EpochIndex, ForeignChain, PrewitnessedDepositId, SwapId, ThresholdSignatureRequestId,
	SECONDS_PER_BLOCK,
};
use cf_runtime_utilities::log_or_panic;
use cf_traits::{
	liquidity::{LpBalanceApi, LpDepositHandler},
	AccountRoleRegistry, AdjustedFeeEstimationApi, AssetConverter, Broadcaster, CcmHandler,
	CcmSwapIds, Chainflip, DepositApi, EgressApi, EpochInfo, FeePayment, GetBlockHeight,
	IngressEgressFeeApi, NetworkEnvironmentProvider, OnDeposit, SafeMode, ScheduledEgressDetails,
	SwapDepositHandler, SwapQueueApi, SwapType,
};
use frame_support::{
	pallet_prelude::*,
	sp_runtime::{traits::Zero, DispatchError, Permill, Saturating},
};
use frame_system::pallet_prelude::*;
pub use pallet::*;
use sp_runtime::traits::UniqueSaturatedInto;
use sp_std::{
	collections::{btree_map::BTreeMap, btree_set::BTreeSet},
	marker::PhantomData,
	vec,
	vec::Vec,
};
pub use weights::WeightInfo;

/// Max allowed value for the number of blocks to keep retrying a swap before it is refunded
pub const MAX_SWAP_RETRY_DURATION_BLOCKS: u32 = 3600 / SECONDS_PER_BLOCK as u32;

#[derive(Clone, Debug, PartialEq, Eq, Encode, Decode, TypeInfo)]
pub enum BoostStatus<ChainAmount> {
	// If a (pre-witnessed) deposit on a channel has been boosted, we record
	// its id, amount, and the pools that participated in boosting it.
	Boosted {
		prewitnessed_deposit_id: PrewitnessedDepositId,
		pools: Vec<BoostPoolTier>,
		amount: ChainAmount,
	},
	NotBoosted,
}

#[derive(Clone, Debug, PartialEq, Eq, Encode, Decode, TypeInfo)]
pub struct BoostPoolId<C: Chain> {
	asset: C::ChainAsset,
	tier: BoostPoolTier,
}

pub struct BoostOutput<C: Chain> {
	used_pools: BTreeMap<BoostPoolTier, C::ChainAmount>,
	total_fee: C::ChainAmount,
}

/// Enum wrapper for fetch and egress requests.
#[derive(RuntimeDebug, Eq, PartialEq, Clone, Encode, Decode, TypeInfo)]
pub enum FetchOrTransfer<C: Chain> {
	Fetch {
		asset: C::ChainAsset,
		deposit_address: C::ChainAccount,
		deposit_fetch_id: Option<C::DepositFetchId>,
		amount: C::ChainAmount,
	},
	Transfer {
		egress_id: EgressId,
		asset: C::ChainAsset,
		destination_address: C::ChainAccount,
		amount: C::ChainAmount,
	},
}

impl<C: Chain> FetchOrTransfer<C> {
	fn asset(&self) -> &C::ChainAsset {
		match self {
			FetchOrTransfer::Fetch { asset, .. } => asset,
			FetchOrTransfer::Transfer { asset, .. } => asset,
		}
	}
}

#[derive(RuntimeDebug, Eq, PartialEq, Clone, Encode, Decode, TypeInfo)]
pub enum DepositIgnoredReason {
	BelowMinimumDeposit,

	/// The deposit was ignored because the amount provided was not high enough to pay for the fees
	/// required to process the requisite transactions.
	NotEnoughToPayFees,
}

/// Cross-chain messaging requests.
#[derive(RuntimeDebug, Eq, PartialEq, Clone, Encode, Decode, TypeInfo, MaxEncodedLen)]
pub(crate) struct CrossChainMessage<C: Chain> {
	pub egress_id: EgressId,
	pub asset: C::ChainAsset,
	pub amount: C::ChainAmount,
	pub destination_address: C::ChainAccount,
	pub message: CcmMessage,
	// The sender of the deposit transaction.
	pub source_chain: ForeignChain,
	pub source_address: Option<ForeignChainAddress>,
	// Where funds might be returned to if the message fails.
	pub cf_parameters: CcmCfParameters,
	pub gas_budget: C::ChainAmount,
}

impl<C: Chain> CrossChainMessage<C> {
	fn asset(&self) -> C::ChainAsset {
		self.asset
	}
}

pub const PALLET_VERSION: StorageVersion = StorageVersion::new(10);

#[derive(Encode, Decode, MaxEncodedLen, TypeInfo, Copy, Clone, PartialEq, Eq, RuntimeDebug)]
#[scale_info(skip_type_params(I))]
pub struct PalletSafeMode<I: 'static> {
	pub boost_deposits_enabled: bool,
	pub add_boost_funds_enabled: bool,
	pub stop_boosting_enabled: bool,
	pub deposits_enabled: bool,
	#[doc(hidden)]
	#[codec(skip)]
	_phantom: PhantomData<I>,
}

impl<I: 'static> SafeMode for PalletSafeMode<I> {
	const CODE_RED: Self = PalletSafeMode {
		boost_deposits_enabled: false,
		add_boost_funds_enabled: false,
		stop_boosting_enabled: false,
		deposits_enabled: false,
		_phantom: PhantomData,
	};
	const CODE_GREEN: Self = PalletSafeMode {
		boost_deposits_enabled: true,
		add_boost_funds_enabled: true,
		stop_boosting_enabled: true,
		deposits_enabled: true,
		_phantom: PhantomData,
	};
}

/// Calls to the external chains that has failed to be broadcast/accepted by the target chain.
/// User can use information stored here to query for relevant information to broadcast
/// the call themselves.
#[derive(Clone, RuntimeDebug, PartialEq, Eq, Encode, Decode, TypeInfo)]
pub struct FailedForeignChainCall {
	/// Broadcast ID used in the broadcast pallet. Use it to query broadcast information,
	/// such as the threshold signature, the API call etc.
	pub broadcast_id: BroadcastId,
	/// The epoch the call originally failed in. Calls are cleaned from storage 2 epochs.
	pub original_epoch: EpochIndex,
}

#[derive(
	CloneNoBound,
	RuntimeDebugNoBound,
	PartialEqNoBound,
	EqNoBound,
	Encode,
	Decode,
	TypeInfo,
	MaxEncodedLen,
)]
#[scale_info(skip_type_params(T, I))]
pub enum PalletConfigUpdate<T: Config<I>, I: 'static = ()> {
	/// Set the fixed fee that is burned when opening a channel, denominated in Flipperinos.
	ChannelOpeningFee { fee: T::Amount },
	/// Set the minimum deposit allowed for a particular asset.
	SetMinimumDeposit { asset: TargetChainAsset<T, I>, minimum_deposit: TargetChainAmount<T, I> },
}

#[frame_support::pallet]
pub mod pallet {
	use super::*;
	use cf_chains::{ExecutexSwapAndCall, TransferFallback};
	use cf_primitives::{BroadcastId, EpochIndex};
	use cf_traits::{LpDepositHandler, OnDeposit, SwapQueueApi};
	use core::marker::PhantomData;
	use frame_support::{
		traits::{ConstU128, EnsureOrigin, IsType},
		DefaultNoBound,
	};
	use frame_system::WeightInfo as SystemWeightInfo;
	use sp_runtime::SaturatedConversion;
	use sp_std::{collections::btree_map::BTreeMap, vec::Vec};

	pub(crate) type ChannelRecycleQueue<T, I> =
		Vec<(TargetChainBlockNumber<T, I>, TargetChainAccount<T, I>)>;

	pub type TargetChainAsset<T, I> = <<T as Config<I>>::TargetChain as Chain>::ChainAsset;
	pub(crate) type TargetChainAccount<T, I> =
		<<T as Config<I>>::TargetChain as Chain>::ChainAccount;
	pub(crate) type TargetChainAmount<T, I> = <<T as Config<I>>::TargetChain as Chain>::ChainAmount;
	pub(crate) type TargetChainBlockNumber<T, I> =
		<<T as Config<I>>::TargetChain as Chain>::ChainBlockNumber;

	#[derive(Clone, RuntimeDebug, PartialEq, Eq, Encode, Decode, TypeInfo, MaxEncodedLen)]
	pub struct DepositWitness<C: Chain> {
		pub deposit_address: C::ChainAccount,
		pub asset: C::ChainAsset,
		pub amount: C::ChainAmount,
		pub deposit_details: C::DepositDetails,
	}

	#[derive(CloneNoBound, RuntimeDebug, PartialEq, Eq, Encode, Decode, TypeInfo)]
	#[scale_info(skip_type_params(T, I))]
	pub struct DepositChannelDetails<T: Config<I>, I: 'static> {
		pub deposit_channel: DepositChannel<T::TargetChain>,
		/// The block number at which the deposit channel was opened, expressed as a block number
		/// on the external Chain.
		pub opened_at: TargetChainBlockNumber<T, I>,
		/// The last block on the target chain that the witnessing will witness it in. If funds are
		/// sent after this block, they will not be witnessed.
		pub expires_at: TargetChainBlockNumber<T, I>,

		/// The action to be taken when the DepositChannel is deposited to.
		pub action: ChannelAction<T::AccountId>,
		/// The boost fee
		pub boost_fee: BasisPoints,
		/// Boost status, indicating whether there is pending boost on the channel
		pub boost_status: BoostStatus<TargetChainAmount<T, I>>,
	}

	pub enum IngressOrEgress {
		Ingress,
		Egress,
	}

	pub struct AmountAndFeesWithheld<T: Config<I>, I: 'static> {
		pub amount_after_fees: TargetChainAmount<T, I>,
		pub fees_withheld: TargetChainAmount<T, I>,
	}

	/// Determines the action to take when a deposit is made to a channel.
	#[derive(Clone, RuntimeDebug, PartialEq, Eq, Encode, Decode, TypeInfo)]
	pub enum ChannelAction<AccountId> {
		Swap {
			destination_asset: Asset,
			destination_address: ForeignChainAddress,
			broker_fees: Beneficiaries<AccountId>,
			refund_params: Option<ChannelRefundParameters>,
		},
		LiquidityProvision {
			lp_account: AccountId,
		},
		CcmTransfer {
			destination_asset: Asset,
			destination_address: ForeignChainAddress,
			channel_metadata: CcmChannelMetadata,
			refund_params: Option<ChannelRefundParameters>,
		},
	}

	/// Contains identifying information about the particular actions that have occurred for a
	/// particular deposit.
	#[derive(Clone, RuntimeDebug, PartialEq, Eq, Encode, Decode, TypeInfo)]
	pub enum DepositAction<AccountId> {
		Swap { swap_id: SwapId },
		LiquidityProvision { lp_account: AccountId },
		CcmTransfer { principal_swap_id: Option<SwapId>, gas_swap_id: Option<SwapId> },
		NoAction,
		BoostersCredited { prewitnessed_deposit_id: PrewitnessedDepositId },
	}

	/// Tracks funds that are owned by the vault and available for egress.
	#[derive(
		CloneNoBound,
		DefaultNoBound,
		RuntimeDebug,
		PartialEq,
		Eq,
		Encode,
		Decode,
		TypeInfo,
		MaxEncodedLen,
	)]
	#[scale_info(skip_type_params(T, I))]
	pub struct DepositTracker<T: Config<I>, I: 'static> {
		pub unfetched: TargetChainAmount<T, I>,
		pub fetched: TargetChainAmount<T, I>,
	}

	// TODO: make this chain-specific. Something like:
	// Replace Amount with an type representing a single deposit (ie. a single UTXO).
	// Register transfer would store the change UTXO.
	impl<T: Config<I>, I: 'static> DepositTracker<T, I> {
		pub fn total(&self) -> TargetChainAmount<T, I> {
			self.unfetched.saturating_add(self.fetched)
		}

		pub fn register_deposit(&mut self, amount: TargetChainAmount<T, I>) {
			self.unfetched.saturating_accrue(amount);
		}

		pub fn register_transfer(&mut self, amount: TargetChainAmount<T, I>) {
			if amount > self.fetched {
				log::error!("Transfer amount is greater than available funds");
			}
			self.fetched.saturating_reduce(amount);
		}

		pub fn mark_as_fetched(&mut self, amount: TargetChainAmount<T, I>) {
			debug_assert!(
				self.unfetched >= amount,
				"Accounting error: not enough unfetched funds."
			);
			self.unfetched.saturating_reduce(amount);
			self.fetched.saturating_accrue(amount);
		}
	}

	#[pallet::genesis_config]
	pub struct GenesisConfig<T: Config<I>, I: 'static = ()> {
		pub deposit_channel_lifetime: TargetChainBlockNumber<T, I>,
		pub witness_safety_margin: Option<TargetChainBlockNumber<T, I>>,
		pub dust_limits: Vec<(TargetChainAsset<T, I>, TargetChainAmount<T, I>)>,
	}

	impl<T: Config<I>, I: 'static> Default for GenesisConfig<T, I> {
		fn default() -> Self {
			Self {
				deposit_channel_lifetime: Default::default(),
				witness_safety_margin: None,
				dust_limits: Default::default(),
			}
		}
	}

	#[pallet::genesis_build]
	impl<T: Config<I>, I: 'static> BuildGenesisConfig for GenesisConfig<T, I> {
		fn build(&self) {
			DepositChannelLifetime::<T, I>::put(self.deposit_channel_lifetime);
			WitnessSafetyMargin::<T, I>::set(self.witness_safety_margin);

			for (asset, dust_limit) in self.dust_limits.clone() {
				EgressDustLimit::<T, I>::set(asset, dust_limit.unique_saturated_into());
			}
		}
	}

	#[pallet::pallet]
	#[pallet::storage_version(PALLET_VERSION)]
	#[pallet::without_storage_info]
	pub struct Pallet<T, I = ()>(PhantomData<(T, I)>);

	#[pallet::config]
	#[pallet::disable_frame_system_supertrait_check]
	pub trait Config<I: 'static = ()>: Chainflip {
		/// Because this pallet emits events, it depends on the runtime's definition of an event.
		type RuntimeEvent: From<Event<Self, I>>
			+ IsType<<Self as frame_system::Config>::RuntimeEvent>;

		/// The pallet dispatches calls, so it depends on the runtime's aggregated Call type.
		type RuntimeCall: From<Call<Self, I>> + IsType<<Self as frame_system::Config>::RuntimeCall>;

		/// Marks which chain this pallet is interacting with.
		type TargetChain: Chain + Get<ForeignChain>;

		/// Generates deposit addresses.
		type AddressDerivation: AddressDerivationApi<Self::TargetChain>;

		/// A converter to convert address to and from human readable to internal address
		/// representation.
		type AddressConverter: AddressConverter;

		/// Pallet responsible for managing Liquidity Providers.
		type LpBalance: LpBalanceApi<AccountId = Self::AccountId>
			+ LpDepositHandler<AccountId = Self::AccountId>;

		/// For scheduling swaps.
		type SwapDepositHandler: SwapDepositHandler<AccountId = Self::AccountId>;

		/// Handler for Cross Chain Messages.
		type CcmHandler: CcmHandler;

		/// The type of the chain-native transaction.
		type ChainApiCall: AllBatch<Self::TargetChain>
			+ ExecutexSwapAndCall<Self::TargetChain>
			+ TransferFallback<Self::TargetChain>
			+ ConsolidateCall<Self::TargetChain>;

		/// Get the latest chain state of the target chain.
		type ChainTracking: GetBlockHeight<Self::TargetChain>
			+ AdjustedFeeEstimationApi<Self::TargetChain>;

		/// A broadcaster instance.
		type Broadcaster: Broadcaster<
			Self::TargetChain,
			ApiCall = Self::ChainApiCall,
			Callback = <Self as Config<I>>::RuntimeCall,
		>;

		/// Provides callbacks for deposit lifecycle events.
		type DepositHandler: OnDeposit<Self::TargetChain>;

		type NetworkEnvironment: NetworkEnvironmentProvider;

		/// Allows assets to be converted through the AMM.
		type AssetConverter: AssetConverter;

		/// For paying the channel opening fee.
		type FeePayment: FeePayment<Amount = Self::Amount, AccountId = Self::AccountId>;

		/// Benchmark weights
		type WeightInfo: WeightInfo;

		type SwapQueueApi: SwapQueueApi;

		/// Safe Mode access.
		type SafeMode: Get<PalletSafeMode<I>>;
	}

	/// Lookup table for addresses to corresponding deposit channels.
	#[pallet::storage]
	#[pallet::unbounded]
	pub type DepositChannelLookup<T: Config<I>, I: 'static = ()> = StorageMap<
		_,
		Twox64Concat,
		TargetChainAccount<T, I>,
		DepositChannelDetails<T, I>,
		OptionQuery,
	>;

	#[pallet::storage]
	pub type BoostPools<T: Config<I>, I: 'static = ()> = StorageDoubleMap<
		_,
		Twox64Concat,
		TargetChainAsset<T, I>,
		Twox64Concat,
		BoostPoolTier,
		BoostPool<T::AccountId, T::TargetChain>,
	>;

	/// Stores the latest channel id used to generate an address.
	#[pallet::storage]
	pub type ChannelIdCounter<T: Config<I>, I: 'static = ()> =
		StorageValue<_, ChannelId, ValueQuery>;

	/// Stores the latest egress id used to generate an address.
	#[pallet::storage]
	pub type EgressIdCounter<T: Config<I>, I: 'static = ()> =
		StorageValue<_, EgressCounter, ValueQuery>;

	/// Scheduled fetch and egress for the Ethereum chain.
	#[pallet::storage]
	pub(crate) type ScheduledEgressFetchOrTransfer<T: Config<I>, I: 'static = ()> =
		StorageValue<_, Vec<FetchOrTransfer<T::TargetChain>>, ValueQuery>;

	/// Scheduled cross chain messages for the Ethereum chain.
	#[pallet::storage]
	pub(crate) type ScheduledEgressCcm<T: Config<I>, I: 'static = ()> =
		StorageValue<_, Vec<CrossChainMessage<T::TargetChain>>, ValueQuery>;

	/// Stores the list of assets that are not allowed to be egressed.
	#[pallet::storage]
	pub type DisabledEgressAssets<T: Config<I>, I: 'static = ()> =
		StorageMap<_, Twox64Concat, TargetChainAsset<T, I>, ()>;

	/// Stores address ready for use.
	#[pallet::storage]
	pub(crate) type DepositChannelPool<T: Config<I>, I: 'static = ()> =
		StorageMap<_, Twox64Concat, ChannelId, DepositChannel<T::TargetChain>>;

	/// Defines the minimum amount of Deposit allowed for each asset.
	#[pallet::storage]
	pub type MinimumDeposit<T: Config<I>, I: 'static = ()> =
		StorageMap<_, Twox64Concat, TargetChainAsset<T, I>, TargetChainAmount<T, I>, ValueQuery>;

	/// Defines the minimum amount aka. dust limit for a single egress i.e. *not* of a batch, but
	/// the outputs of each individual egress within that batch. If not set, defaults to 1.
	///
	/// This is required for bitcoin, for example, where any amount below 600 satoshis is considered
	/// dust and will be rejected by miners.
	#[pallet::storage]
	#[pallet::getter(fn egress_dust_limit)]
	pub type EgressDustLimit<T: Config<I>, I: 'static = ()> =
		StorageMap<_, Twox64Concat, TargetChainAsset<T, I>, u128, ValueQuery, ConstU128<1>>;

	#[pallet::storage]
	pub type DepositChannelLifetime<T: Config<I>, I: 'static = ()> =
		StorageValue<_, TargetChainBlockNumber<T, I>, ValueQuery>;

	/// Stores information about Calls to external chains that have failed to be broadcasted.
	/// These calls are signed and stored on-chain so that the user can broadcast the call
	/// themselves. These messages will be re-threshold-signed once during the next epoch, and
	/// removed from storage in the epoch after that.
	/// Hashmap: last_signed_epoch -> Vec<FailedForeignChainCall>
	#[pallet::storage]
	#[pallet::getter(fn failed_foreign_chain_calls)]
	pub type FailedForeignChainCalls<T: Config<I>, I: 'static = ()> =
		StorageMap<_, Twox64Concat, EpochIndex, Vec<FailedForeignChainCall>, ValueQuery>;

	#[pallet::storage]
	pub type DepositBalances<T: Config<I>, I: 'static = ()> =
		StorageMap<_, Twox64Concat, TargetChainAsset<T, I>, DepositTracker<T, I>, ValueQuery>;

	#[pallet::storage]
	pub type DepositChannelRecycleBlocks<T: Config<I>, I: 'static = ()> =
		StorageValue<_, ChannelRecycleQueue<T, I>, ValueQuery>;

	// Determines the number of block confirmations is required for a block on
	// an external chain before CFE can submit any witness extrinsics for it.
	#[pallet::storage]
	#[pallet::getter(fn witness_safety_margin)]
	pub type WitnessSafetyMargin<T: Config<I>, I: 'static = ()> =
		StorageValue<_, TargetChainBlockNumber<T, I>, OptionQuery>;

	/// Tracks fees withheld from ingresses and egresses.
	#[pallet::storage]
	pub type WithheldTransactionFees<T: Config<I>, I: 'static = ()> =
		StorageMap<_, Twox64Concat, TargetChainAsset<T, I>, TargetChainAmount<T, I>, ValueQuery>;

	/// The fixed fee charged for opening a channel, in Flipperinos.
	#[pallet::storage]
	#[pallet::getter(fn channel_opening_fee)]
	pub type ChannelOpeningFee<T: Config<I>, I: 'static = ()> =
		StorageValue<_, T::Amount, ValueQuery>;

	/// Stores the latest prewitnessed deposit id used.
	#[pallet::storage]
	pub type PrewitnessedDepositIdCounter<T: Config<I>, I: 'static = ()> =
		StorageValue<_, PrewitnessedDepositId, ValueQuery>;

	#[pallet::event]
	#[pallet::generate_deposit(pub(super) fn deposit_event)]
	pub enum Event<T: Config<I>, I: 'static = ()> {
		DepositFinalised {
			deposit_address: TargetChainAccount<T, I>,
			asset: TargetChainAsset<T, I>,
			amount: TargetChainAmount<T, I>,
			block_height: TargetChainBlockNumber<T, I>,
			deposit_details: <T::TargetChain as Chain>::DepositDetails,
			// Ingress fee in the deposit asset. i.e. *NOT* the gas asset, if the deposit asset is
			// a non-gas asset.
			ingress_fee: TargetChainAmount<T, I>,
			action: DepositAction<T::AccountId>,
			channel_id: ChannelId,
		},
		AssetEgressStatusChanged {
			asset: TargetChainAsset<T, I>,
			disabled: bool,
		},
		CcmBroadcastRequested {
			broadcast_id: BroadcastId,
			egress_id: EgressId,
		},
		CcmEgressInvalid {
			egress_id: EgressId,
			error: DispatchError,
		},
		DepositFetchesScheduled {
			channel_id: ChannelId,
			asset: TargetChainAsset<T, I>,
		},
		BatchBroadcastRequested {
			broadcast_id: BroadcastId,
			egress_ids: Vec<EgressId>,
		},
		MinimumDepositSet {
			asset: TargetChainAsset<T, I>,
			minimum_deposit: TargetChainAmount<T, I>,
		},
		/// The deposits was rejected because the amount was below the minimum allowed.
		DepositIgnored {
			deposit_address: TargetChainAccount<T, I>,
			asset: TargetChainAsset<T, I>,
			amount: TargetChainAmount<T, I>,
			deposit_details: <T::TargetChain as Chain>::DepositDetails,
			reason: DepositIgnoredReason,
		},
		TransferFallbackRequested {
			asset: TargetChainAsset<T, I>,
			amount: TargetChainAmount<T, I>,
			destination_address: TargetChainAccount<T, I>,
			broadcast_id: BroadcastId,
		},
		/// The deposit witness was rejected.
		DepositWitnessRejected {
			reason: DispatchError,
			deposit_witness: DepositWitness<T::TargetChain>,
		},
		/// A CCM has failed to broadcast.
		CcmBroadcastFailed {
			broadcast_id: BroadcastId,
		},
		/// A failed CCM call has been re-threshold-signed for the current epoch.
		FailedForeignChainCallResigned {
			broadcast_id: BroadcastId,
			threshold_signature_id: ThresholdSignatureRequestId,
		},
		/// A failed CCM has been in the system storage for more than 1 epoch.
		/// It's broadcast data has been cleaned from storage.
		FailedForeignChainCallExpired {
			broadcast_id: BroadcastId,
		},
		UtxoConsolidation {
			broadcast_id: BroadcastId,
		},
		FailedToBuildAllBatchCall {
			error: AllBatchError,
		},
		ChannelOpeningFeePaid {
			fee: T::Amount,
		},
		ChannelOpeningFeeSet {
			fee: T::Amount,
		},
		DepositBoosted {
			deposit_address: TargetChainAccount<T, I>,
			asset: TargetChainAsset<T, I>,
			amounts: BTreeMap<BoostPoolTier, TargetChainAmount<T, I>>,
			deposit_details: <T::TargetChain as Chain>::DepositDetails,
			prewitnessed_deposit_id: PrewitnessedDepositId,
			channel_id: ChannelId,
			block_height: TargetChainBlockNumber<T, I>,
			// Ingress fee in the deposit asset. i.e. *NOT* the gas asset, if the deposit asset is
			// a non-gas asset. The ingress fee is taken *after* the boost fee.
			ingress_fee: TargetChainAmount<T, I>,
			// Total fee the user paid for their deposit to be boosted.
			boost_fee: TargetChainAmount<T, I>,
			action: DepositAction<T::AccountId>,
		},
		BoostFundsAdded {
			booster_id: T::AccountId,
			boost_pool: BoostPoolId<T::TargetChain>,
			amount: TargetChainAmount<T, I>,
		},
		StoppedBoosting {
			booster_id: T::AccountId,
			boost_pool: BoostPoolId<T::TargetChain>,
			// When we stop boosting, the amount in the pool that isn't currently pending
			// finalisation can be returned immediately.
			unlocked_amount: TargetChainAmount<T, I>,
			// The ids of the boosts that are pending finalisation, such that the funds can then be
			// returned to the user's free balance when the finalisation occurs.
			pending_boosts: BTreeSet<PrewitnessedDepositId>,
		},
		InsufficientBoostLiquidity {
			prewitnessed_deposit_id: PrewitnessedDepositId,
			asset: TargetChainAsset<T, I>,
			amount_attempted: TargetChainAmount<T, I>,
			channel_id: ChannelId,
		},
		BoostPoolCreated {
			boost_pool: BoostPoolId<T::TargetChain>,
		},
	}

	#[derive(CloneNoBound, PartialEqNoBound, EqNoBound)]
	#[pallet::error]
	pub enum Error<T, I = ()> {
		/// The deposit address is not valid. It may have expired or may never have been issued.
		InvalidDepositAddress,
		/// A deposit was made using the wrong asset.
		AssetMismatch,
		/// Channel ID has reached maximum
		ChannelIdsExhausted,
		/// Polkadot's Vault Account does not exist in storage.
		MissingPolkadotVault,
		/// Bitcoin's Vault key does not exist for the current epoch.
		MissingBitcoinVault,
		/// Channel ID is too large for Bitcoin address derivation
		BitcoinChannelIdTooLarge,
		/// The amount is below the minimum egress amount.
		BelowEgressDustLimit,
		/// Solana address derivation error.
		SolanaAddressDerivationError,
<<<<<<< HEAD
		/// Solana's Vault program cannot be loaded via the SolanaEnvironment.
		MissingSolanaVaultProgram,
=======
		/// You cannot add 0 to a boost pool.
		AddBoostAmountMustBeNonZero,
>>>>>>> 5adf6b17
		/// Adding boost funds is disabled due to safe mode.
		AddBoostFundsDisabled,
		/// Retrieving boost funds disabled due to safe mode.
		StopBoostingDisabled,
		/// Cannot create a boost pool if it already exists.
		BoostPoolAlreadyExists,
		/// Cannot create a boost pool of 0 bps
		InvalidBoostPoolTier,
		/// Disabled due to safe mode for the chain
		DepositChannelCreationDisabled,
		/// The specified boost pool does not exist.
		BoostPoolDoesNotExist,
	}

	#[pallet::hooks]
	impl<T: Config<I>, I: 'static> Hooks<BlockNumberFor<T>> for Pallet<T, I> {
		/// Recycle addresses if we can
		fn on_idle(_n: BlockNumberFor<T>, remaining_weight: Weight) -> Weight {
			let mut used_weight = Weight::zero();

			// Approximate weight calculation: r/w DepositChannelLookup + w DepositChannelPool
			let recycle_weight_per_address =
				frame_support::weights::constants::RocksDbWeight::get().reads_writes(1, 2);

			let maximum_addresses_to_recycle = remaining_weight
				.ref_time()
				.checked_div(recycle_weight_per_address.ref_time())
				.unwrap_or_default()
				.saturated_into::<usize>();

			let addresses_to_recycle =
				DepositChannelRecycleBlocks::<T, I>::mutate(|recycle_queue| {
					if recycle_queue.is_empty() {
						vec![]
					} else {
						Self::take_recyclable_addresses(
							recycle_queue,
							maximum_addresses_to_recycle,
							T::ChainTracking::get_block_height(),
						)
					}
				});

			// Add weight for the DepositChannelRecycleBlocks read/write plus the
			// DepositChannelLookup read/writes in the for loop below
			used_weight = used_weight.saturating_add(
				frame_support::weights::constants::RocksDbWeight::get().reads_writes(
					(addresses_to_recycle.len() + 1) as u64,
					(addresses_to_recycle.len() + 1) as u64,
				),
			);

			for address in addresses_to_recycle.iter() {
				if let Some(DepositChannelDetails { deposit_channel, boost_status, .. }) =
					DepositChannelLookup::<T, I>::take(address)
				{
					if let Some(state) = deposit_channel.state.maybe_recycle() {
						DepositChannelPool::<T, I>::insert(
							deposit_channel.channel_id,
							DepositChannel { state, ..deposit_channel },
						);
						used_weight = used_weight.saturating_add(
							frame_support::weights::constants::RocksDbWeight::get()
								.reads_writes(0, 1),
						);
					}

					if let BoostStatus::Boosted { prewitnessed_deposit_id, pools, .. } =
						boost_status
					{
						for pool_tier in pools {
							BoostPools::<T, I>::mutate(deposit_channel.asset, pool_tier, |pool| {
								if let Some(pool) = pool {
									let affected_boosters_count =
										pool.process_deposit_as_lost(prewitnessed_deposit_id);
									used_weight.saturating_accrue(
										T::WeightInfo::process_deposit_as_lost(
											affected_boosters_count as u32,
										),
									);
								} else {
									log_or_panic!(
										"Pool must exist: ({pool_tier:?}, {:?})",
										deposit_channel.asset
									);
								}
							});
						}
					}
				}
			}
			used_weight
		}

		/// Take all scheduled Egress and send them out
		fn on_finalize(_n: BlockNumberFor<T>) {
			// Send all fetch/transfer requests as a batch. Revert storage if failed.
			if let Err(error) = Self::do_egress_scheduled_fetch_transfer() {
				Self::deposit_event(Event::<T, I>::FailedToBuildAllBatchCall { error });
			}

			if let Ok(egress_transaction) =
				<T::ChainApiCall as ConsolidateCall<T::TargetChain>>::consolidate_utxos()
			{
				let (broadcast_id, _) =
					T::Broadcaster::threshold_sign_and_broadcast(egress_transaction);
				Self::deposit_event(Event::<T, I>::UtxoConsolidation { broadcast_id });
			};

			// Egress all scheduled Cross chain messages
			Self::do_egress_scheduled_ccm();

			// Process failed external chain calls: re-sign or cull storage.
			// Take 1 call per block to avoid weight spike.
			let current_epoch = T::EpochInfo::epoch_index();
			if let Some(call) = FailedForeignChainCalls::<T, I>::mutate_exists(
				current_epoch.saturating_sub(1),
				|calls| {
					let next_call = calls.as_mut().and_then(Vec::pop);
					if calls.as_ref().map(Vec::len).unwrap_or_default() == 0 {
						// Ensures we remove the storage if there are no more calls.
						*calls = None;
					}
					next_call
				},
			) {
				match current_epoch.saturating_sub(call.original_epoch) {
					// The call is stale, clean up storage.
					n if n >= 2 => {
						T::Broadcaster::clean_up_broadcast_storage(call.broadcast_id);
						Self::deposit_event(Event::<T, I>::FailedForeignChainCallExpired {
							broadcast_id: call.broadcast_id,
						});
					},
					// Previous epoch, signature is invalid. Re-sign and store.
					1 => {
						if let Some(threshold_signature_id) =
							T::Broadcaster::threshold_resign(call.broadcast_id)
						{
							Self::deposit_event(Event::<T, I>::FailedForeignChainCallResigned {
								broadcast_id: call.broadcast_id,
								threshold_signature_id,
							});
							FailedForeignChainCalls::<T, I>::append(current_epoch, call);
						} else {
							// We are here if the Call needs to be resigned, yet no API call data is
							// available to use. In this situation, there's nothing else that can be
							// done.
							log::error!("Foreign Chain Call message cannot be re-signed: Call data unavailable. Broadcast Id: {:?}", call.broadcast_id);
						}
					},
					// Current epoch, shouldn't be possible.
					_ => {
						log_or_panic!(
							"Unexpected Call for the current epoch. Broadcast Id: {:?}",
							call.broadcast_id,
						);
					},
				}
			}
		}
	}

	#[pallet::call]
	impl<T: Config<I>, I: 'static> Pallet<T, I> {
		/// Callback for when a signature is accepted by the chain.
		#[pallet::call_index(0)]
		#[pallet::weight(T::WeightInfo::finalise_ingress(addresses.len() as u32))]
		pub fn finalise_ingress(
			origin: OriginFor<T>,
			addresses: Vec<TargetChainAccount<T, I>>,
		) -> DispatchResult {
			T::EnsureWitnessedAtCurrentEpoch::ensure_origin(origin)?;

			for deposit_address in addresses {
				DepositChannelLookup::<T, I>::mutate(deposit_address, |deposit_channel_details| {
					deposit_channel_details
						.as_mut()
						.map(|details| details.deposit_channel.state.on_fetch_completed());
				});
			}
			Ok(())
		}

		/// Sets if an asset is not allowed to be sent out of the chain via Egress.
		/// Requires Governance
		///
		/// ## Events
		///
		/// - [On update](Event::AssetEgressStatusChanged)
		#[pallet::call_index(1)]
		#[pallet::weight(T::WeightInfo::disable_asset_egress())]
		pub fn enable_or_disable_egress(
			origin: OriginFor<T>,
			asset: TargetChainAsset<T, I>,
			set_disabled: bool,
		) -> DispatchResult {
			T::EnsureGovernance::ensure_origin(origin)?;

			let is_currently_disabled = DisabledEgressAssets::<T, I>::contains_key(asset);

			let do_disable = !is_currently_disabled && set_disabled;
			let do_enable = is_currently_disabled && !set_disabled;

			if do_disable {
				DisabledEgressAssets::<T, I>::insert(asset, ());
			} else if do_enable {
				DisabledEgressAssets::<T, I>::remove(asset);
			}

			if do_disable || do_enable {
				Self::deposit_event(Event::<T, I>::AssetEgressStatusChanged {
					asset,
					disabled: set_disabled,
				});
			}

			Ok(())
		}

		/// Called when funds have been deposited into the given address.
		///
		/// Requires `EnsurePrewitnessed` or `EnsureWitnessed` origin.
		///
		/// We calculate weight assuming the most expensive code path is taken, i.e. the deposit
		/// had been boosted and is now being finalised
		#[pallet::call_index(2)]
		#[pallet::weight(T::WeightInfo::boost_finalised().saturating_mul(deposit_witnesses.len() as u64))]
		pub fn process_deposits(
			origin: OriginFor<T>,
			deposit_witnesses: Vec<DepositWitness<T::TargetChain>>,
			block_height: TargetChainBlockNumber<T, I>,
		) -> DispatchResult {
			if T::EnsurePrewitnessed::ensure_origin(origin.clone()).is_ok() {
				Self::add_prewitnessed_deposits(deposit_witnesses, block_height)?;
			} else {
				T::EnsureWitnessed::ensure_origin(origin)?;
				Self::process_deposit_witnesses(deposit_witnesses, block_height)?;
			}
			Ok(())
		}

		/// Stores information on failed Vault transfer.
		/// Requires Witness origin.
		///
		/// ## Events
		///
		/// - [on_success](Event::TransferFallbackRequested)
		#[pallet::weight(T::WeightInfo::vault_transfer_failed())]
		#[pallet::call_index(4)]
		pub fn vault_transfer_failed(
			origin: OriginFor<T>,
			asset: TargetChainAsset<T, I>,
			amount: TargetChainAmount<T, I>,
			destination_address: TargetChainAccount<T, I>,
		) -> DispatchResult {
			T::EnsureWitnessed::ensure_origin(origin)?;

			let current_epoch = T::EpochInfo::epoch_index();
			match <T::ChainApiCall as TransferFallback<T::TargetChain>>::new_unsigned(
				TransferAssetParams { asset, amount, to: destination_address.clone() },
			) {
				Ok(api_call) => {
					let (broadcast_id, _) = T::Broadcaster::threshold_sign(api_call);
					FailedForeignChainCalls::<T, I>::append(
						current_epoch,
						FailedForeignChainCall { broadcast_id, original_epoch: current_epoch },
					);
					Self::deposit_event(Event::<T, I>::TransferFallbackRequested {
						asset,
						amount,
						destination_address,
						broadcast_id,
					});
				},
				// The only way this can fail is if the target chain is unsupported, which should
				// never happen.
				Err(_) => {
					log_or_panic!(
						"Failed to construct TransferFallback call. Asset: {:?}, amount: {:?}, Destination: {:?}",
						asset, amount, destination_address
					);
				},
			};
			Ok(())
		}

		/// Callback for when CCMs failed to be broadcasted. We will resign the call
		/// so the user can broadcast the CCM themselves.
		/// Requires Root origin.
		///
		/// ## Events
		///
		/// - [on_success](Event::CcmBroadcastFailed)
		#[pallet::weight(T::WeightInfo::ccm_broadcast_failed())]
		#[pallet::call_index(5)]
		pub fn ccm_broadcast_failed(
			origin: OriginFor<T>,
			broadcast_id: BroadcastId,
		) -> DispatchResult {
			ensure_root(origin)?;

			let current_epoch = T::EpochInfo::epoch_index();

			// Stores the broadcast ID, so the user can use it to query for
			// information such as Threshold Signature etc.
			FailedForeignChainCalls::<T, I>::append(
				current_epoch,
				FailedForeignChainCall { broadcast_id, original_epoch: current_epoch },
			);

			Self::deposit_event(Event::<T, I>::CcmBroadcastFailed { broadcast_id });
			Ok(())
		}

		/// Apply a list of configuration updates to the pallet.
		///
		/// Requires Governance.
		#[pallet::call_index(6)]
		#[pallet::weight(<T as frame_system::Config>::SystemWeightInfo::set_storage(updates.len() as u32))]
		pub fn update_pallet_config(
			origin: OriginFor<T>,
			updates: BoundedVec<PalletConfigUpdate<T, I>, ConstU32<10>>,
		) -> DispatchResult {
			T::EnsureGovernance::ensure_origin(origin)?;

			for update in updates {
				match update {
					PalletConfigUpdate::<T, I>::ChannelOpeningFee { fee } => {
						let fee = fee.unique_saturated_into();
						ChannelOpeningFee::<T, I>::set(fee);
						Self::deposit_event(Event::<T, I>::ChannelOpeningFeeSet { fee });
					},
					PalletConfigUpdate::<T, I>::SetMinimumDeposit { asset, minimum_deposit } => {
						MinimumDeposit::<T, I>::insert(asset, minimum_deposit);
						Self::deposit_event(Event::<T, I>::MinimumDepositSet {
							asset,
							minimum_deposit,
						});
					},
				}
			}

			Ok(())
		}

		#[pallet::call_index(7)]
		#[pallet::weight(T::WeightInfo::add_boost_funds())]
		pub fn add_boost_funds(
			origin: OriginFor<T>,
			asset: TargetChainAsset<T, I>,
			amount: TargetChainAmount<T, I>,
			pool_tier: BoostPoolTier,
		) -> DispatchResult {
			let booster_id = T::AccountRoleRegistry::ensure_liquidity_provider(origin)?;
			ensure!(
				T::SafeMode::get().add_boost_funds_enabled,
				Error::<T, I>::AddBoostFundsDisabled
			);
			ensure!(amount > Zero::zero(), Error::<T, I>::AddBoostAmountMustBeNonZero);

			T::LpBalance::try_debit_account(&booster_id, asset.into(), amount.into())?;

			BoostPools::<T, I>::mutate(asset, pool_tier, |pool| {
				let pool = pool.as_mut().ok_or(Error::<T, I>::BoostPoolDoesNotExist)?;
				pool.add_funds(booster_id.clone(), amount);

				Ok::<(), DispatchError>(())
			})?;

			Self::deposit_event(Event::<T, I>::BoostFundsAdded {
				booster_id,
				boost_pool: BoostPoolId { asset, tier: pool_tier },
				amount,
			});

			Ok(())
		}

		#[pallet::call_index(8)]
		#[pallet::weight(T::WeightInfo::stop_boosting())]
		pub fn stop_boosting(
			origin: OriginFor<T>,
			asset: TargetChainAsset<T, I>,
			pool_tier: BoostPoolTier,
		) -> DispatchResult {
			let booster = T::AccountRoleRegistry::ensure_liquidity_provider(origin)?;
			ensure!(T::SafeMode::get().stop_boosting_enabled, Error::<T, I>::StopBoostingDisabled);

			let (unlocked_amount, pending_boosts) =
				BoostPools::<T, I>::mutate(asset, pool_tier, |pool| {
					let pool = pool.as_mut().ok_or(Error::<T, I>::BoostPoolDoesNotExist)?;
					pool.stop_boosting(booster.clone())
				})?;

			T::LpBalance::try_credit_account(&booster, asset.into(), unlocked_amount.into())?;

			Self::deposit_event(Event::StoppedBoosting {
				booster_id: booster,
				boost_pool: BoostPoolId { asset, tier: pool_tier },
				unlocked_amount,
				pending_boosts,
			});

			Ok(())
		}

		#[pallet::call_index(9)]
		#[pallet::weight(T::WeightInfo::create_boost_pools() * new_pools.len() as u64)]
		pub fn create_boost_pools(
			origin: OriginFor<T>,
			new_pools: Vec<BoostPoolId<T::TargetChain>>,
		) -> DispatchResult {
			T::EnsureGovernance::ensure_origin(origin)?;

			new_pools.into_iter().try_for_each(|pool_id| {
				ensure!(pool_id.tier != 0, Error::<T, I>::InvalidBoostPoolTier);
				BoostPools::<T, I>::try_mutate_exists(pool_id.asset, pool_id.tier, |pool| {
					ensure!(pool.is_none(), Error::<T, I>::BoostPoolAlreadyExists);
					*pool = Some(BoostPool::new(pool_id.tier));

					Self::deposit_event(Event::<T, I>::BoostPoolCreated { boost_pool: pool_id });

					Ok::<(), Error<T, I>>(())
				})
			})?;
			Ok(())
		}
	}
}

impl<T: Config<I>, I: 'static> Pallet<T, I> {
	fn take_recyclable_addresses(
		channel_recycle_blocks: &mut ChannelRecycleQueue<T, I>,
		maximum_addresses_to_take: usize,
		current_block_height: TargetChainBlockNumber<T, I>,
	) -> Vec<TargetChainAccount<T, I>> {
		let partition_point = sp_std::cmp::min(
			channel_recycle_blocks.partition_point(|(block, _)| *block <= current_block_height),
			maximum_addresses_to_take,
		);
		channel_recycle_blocks
			.drain(..partition_point)
			.map(|(_, address)| address)
			.collect()
	}

	/// Take all scheduled egress requests and send them out in an `AllBatch` call.
	///
	/// Note: Egress transactions with Blacklisted assets are not sent, and kept in storage.
	#[transactional]
	fn do_egress_scheduled_fetch_transfer() -> Result<(), AllBatchError> {
		let batch_to_send: Vec<_> =
			ScheduledEgressFetchOrTransfer::<T, I>::mutate(|requests: &mut Vec<_>| {
				// Filter out disabled assets and requests that are not ready to be egressed.
				requests
					.extract_if(|request| {
						!DisabledEgressAssets::<T, I>::contains_key(request.asset()) &&
							match request {
								FetchOrTransfer::Fetch {
									deposit_address,
									deposit_fetch_id,
									..
								} => DepositChannelLookup::<T, I>::mutate(
									deposit_address,
									|details| {
										details
											.as_mut()
											.map(|details| {
												let can_fetch =
													details.deposit_channel.state.can_fetch();

												if can_fetch {
													deposit_fetch_id.replace(
														details.deposit_channel.fetch_id(),
													);
													details
														.deposit_channel
														.state
														.on_fetch_scheduled();
												}
												can_fetch
											})
											.unwrap_or(false)
									},
								),
								FetchOrTransfer::Transfer { .. } => true,
							}
					})
					.collect()
			});

		if batch_to_send.is_empty() {
			return Ok(())
		}

		let mut fetch_params = vec![];
		let mut transfer_params = vec![];
		let mut egress_ids = vec![];
		let mut addresses = vec![];

		for request in batch_to_send {
			match request {
				FetchOrTransfer::<T::TargetChain>::Fetch {
					asset,
					deposit_address,
					deposit_fetch_id,
					amount,
				} => {
					fetch_params.push(FetchAssetParams {
						deposit_fetch_id: deposit_fetch_id.expect("Checked in extract_if"),
						asset,
					});
					addresses.push(deposit_address.clone());
					DepositBalances::<T, I>::mutate(asset, |tracker| {
						tracker.mark_as_fetched(amount);
					});
				},
				FetchOrTransfer::<T::TargetChain>::Transfer {
					asset,
					amount,
					destination_address,
					egress_id,
				} => {
					egress_ids.push(egress_id);
					transfer_params.push(TransferAssetParams {
						asset,
						amount,
						to: destination_address,
					});
				},
			}
		}

		// Construct and send the transaction.
		match <T::ChainApiCall as AllBatch<T::TargetChain>>::new_unsigned(
			fetch_params,
			transfer_params,
		) {
			Ok(egress_transaction) => {
				let broadcast_id = T::Broadcaster::threshold_sign_and_broadcast_with_callback(
					egress_transaction,
					Some(Call::finalise_ingress { addresses }.into()),
					|_| None,
				);
				Self::deposit_event(Event::<T, I>::BatchBroadcastRequested {
					broadcast_id,
					egress_ids,
				});
				Ok(())
			},
			Err(AllBatchError::NotRequired) => Ok(()),
			Err(other) => Err(other),
		}
	}

	/// Send all scheduled Cross Chain Messages out to the target chain.
	///
	/// Blacklisted assets are not sent and will remain in storage.
	fn do_egress_scheduled_ccm() {
		let ccms_to_send: Vec<CrossChainMessage<T::TargetChain>> =
			ScheduledEgressCcm::<T, I>::mutate(|ccms: &mut Vec<_>| {
				// Filter out disabled assets, and take up to batch_size requests to be sent.
				ccms.extract_if(|ccm| !DisabledEgressAssets::<T, I>::contains_key(ccm.asset()))
					.collect()
			});
		for ccm in ccms_to_send {
			match <T::ChainApiCall as ExecutexSwapAndCall<T::TargetChain>>::new_unsigned(
				TransferAssetParams {
					asset: ccm.asset,
					amount: ccm.amount,
					to: ccm.destination_address,
				},
				ccm.source_chain,
				ccm.source_address,
				ccm.gas_budget,
				ccm.message.to_vec(),
				ccm.cf_parameters.to_vec(),
			) {
				Ok(api_call) => {
					let broadcast_id = T::Broadcaster::threshold_sign_and_broadcast_with_callback(
						api_call,
						None,
						|broadcast_id| Some(Call::ccm_broadcast_failed { broadcast_id }.into()),
					);
					Self::deposit_event(Event::<T, I>::CcmBroadcastRequested {
						broadcast_id,
						egress_id: ccm.egress_id,
					});
				},
				Err(error) => Self::deposit_event(Event::<T, I>::CcmEgressInvalid {
					egress_id: ccm.egress_id,
					error,
				}),
			};
		}
	}

	fn process_deposit_witnesses(
		deposit_witnesses: Vec<DepositWitness<T::TargetChain>>,
		block_height: TargetChainBlockNumber<T, I>,
	) -> DispatchResult {
		for ref deposit_witness @ DepositWitness {
			ref deposit_address,
			asset,
			amount,
			ref deposit_details,
		} in deposit_witnesses
		{
			Self::process_single_deposit(
				deposit_address.clone(),
				asset,
				amount,
				deposit_details.clone(),
				block_height,
			)
			.unwrap_or_else(|e| {
				Self::deposit_event(Event::<T, I>::DepositWitnessRejected {
					reason: e,
					deposit_witness: deposit_witness.clone(),
				});
			})
		}
		Ok(())
	}

	/// Returns a list of contributions from the used pools and the total boost fee.
	#[transactional]
	fn try_boosting(
		asset: TargetChainAsset<T, I>,
		required_amount: TargetChainAmount<T, I>,
		max_boost_fee_bps: BasisPoints,
		prewitnessed_deposit_id: PrewitnessedDepositId,
	) -> Result<BoostOutput<T::TargetChain>, DispatchError> {
		let mut remaining_amount = required_amount;

		let mut total_fee_amount: TargetChainAmount<T, I> = 0u32.into();

		let mut used_pools = BTreeMap::new();

		let sorted_boost_tiers = BoostPools::<T, I>::iter_prefix(asset)
			.map(|(tier, _)| tier)
			.collect::<BTreeSet<_>>();

		debug_assert!(
			sorted_boost_tiers
				.iter()
				.zip(sorted_boost_tiers.iter().skip(1))
				.all(|(a, b)| a < b),
			"Boost tiers should be in ascending order"
		);

		for boost_tier in sorted_boost_tiers {
			if boost_tier > max_boost_fee_bps {
				break
			}

			// For each fee tier, get the amount that the pool is boosting and the boost fee
			let (boosted_amount, fee) = BoostPools::<T, I>::mutate(asset, boost_tier, |pool| {
				let pool = match pool {
					Some(pool) if pool.get_available_amount() == Zero::zero() => {
						return Ok::<_, DispatchError>((0u32.into(), 0u32.into()));
					},
					None => {
						// Pool not existing for some reason is equivalent to not having funds:
						return Ok::<_, DispatchError>((0u32.into(), 0u32.into()));
					},
					Some(pool) => pool,
				};

				pool.provide_funds_for_boosting(prewitnessed_deposit_id, remaining_amount)
					.map_err(Into::into)
			})?;

			if !boosted_amount.is_zero() {
				used_pools.insert(boost_tier, boosted_amount);
			}

			remaining_amount.saturating_reduce(boosted_amount);
			total_fee_amount.saturating_accrue(fee);

			if remaining_amount == 0u32.into() {
				return Ok(BoostOutput { used_pools, total_fee: total_fee_amount });
			}
		}

		Err("Insufficient boost funds".into())
	}

	fn add_prewitnessed_deposits(
		deposit_witnesses: Vec<DepositWitness<T::TargetChain>>,
		block_height: TargetChainBlockNumber<T, I>,
	) -> DispatchResult {
		for DepositWitness { deposit_address, asset, amount, deposit_details } in deposit_witnesses
		{
			if amount < MinimumDeposit::<T, I>::get(asset) {
				// We do not process/record pre-witnessed deposits for amounts smaller
				// than MinimumDeposit to match how this is done on finalisation
				continue;
			}

			let prewitnessed_deposit_id =
				PrewitnessedDepositIdCounter::<T, I>::mutate(|id| -> u64 {
					*id = id.saturating_add(1);
					*id
				});

			let DepositChannelDetails { deposit_channel, action, boost_fee, boost_status, .. } =
				DepositChannelLookup::<T, I>::get(&deposit_address)
					.ok_or(Error::<T, I>::InvalidDepositAddress)?;

			let channel_id = deposit_channel.channel_id;

			// Only boost on non-zero fee and if the channel isn't already boosted:
			if T::SafeMode::get().boost_deposits_enabled &&
				boost_fee > 0 && !matches!(boost_status, BoostStatus::Boosted { .. })
			{
				match Self::try_boosting(asset, amount, boost_fee, prewitnessed_deposit_id) {
					Ok(BoostOutput { used_pools, total_fee: boost_fee_amount }) => {
						DepositChannelLookup::<T, I>::mutate(&deposit_address, |details| {
							if let Some(details) = details {
								details.boost_status = BoostStatus::Boosted {
									prewitnessed_deposit_id,
									pools: used_pools.keys().cloned().collect(),
									amount,
								};
							}
						});

						let amount_after_boost_fee = amount.saturating_sub(boost_fee_amount);

						// Note that ingress fee is deducted at the time of boosting rather than the
						// time the deposit is finalised (which allows us to perform the channel
						// action immediately):
						let AmountAndFeesWithheld { amount_after_fees, fees_withheld: ingress_fee } =
							Self::withhold_ingress_or_egress_fee(
								IngressOrEgress::Ingress,
								asset,
								amount_after_boost_fee,
							);

						let action = Self::perform_channel_action(
							action,
							deposit_channel,
							amount_after_fees,
							block_height,
						)?;

						Self::deposit_event(Event::DepositBoosted {
							deposit_address: deposit_address.clone(),
							asset,
							amounts: used_pools,
							block_height,
							prewitnessed_deposit_id,
							channel_id,
							deposit_details: deposit_details.clone(),
							ingress_fee,
							boost_fee: boost_fee_amount,
							action,
						});
					},
					Err(err) => {
						Self::deposit_event(Event::InsufficientBoostLiquidity {
							prewitnessed_deposit_id,
							asset,
							amount_attempted: amount,
							channel_id,
						});
						log::debug!(
							"Deposit (id: {prewitnessed_deposit_id}) of {amount:?} {asset:?} and boost fee {boost_fee} could not be boosted: {err:?}"
						);
					},
				}
			}
		}
		Ok(())
	}

	fn perform_channel_action(
		action: ChannelAction<T::AccountId>,
		DepositChannel { asset, address: deposit_address, channel_id, .. }: DepositChannel<
			T::TargetChain,
		>,
		amount_after_fees: TargetChainAmount<T, I>,
		block_height: TargetChainBlockNumber<T, I>,
	) -> Result<DepositAction<T::AccountId>, DispatchError> {
		let action = match action {
			ChannelAction::LiquidityProvision { lp_account, .. } => {
				T::LpBalance::add_deposit(&lp_account, asset.into(), amount_after_fees.into())?;

				DepositAction::LiquidityProvision { lp_account }
			},
			ChannelAction::Swap {
				destination_address,
				destination_asset,
				broker_fees,
				refund_params,
			} => DepositAction::Swap {
				swap_id: T::SwapDepositHandler::schedule_swap_from_channel(
					<<T::TargetChain as Chain>::ChainAccount as IntoForeignChainAddress<
						T::TargetChain,
					>>::into_foreign_chain_address(deposit_address.clone()),
					block_height.into(),
					asset.into(),
					destination_asset,
					amount_after_fees.into(),
					destination_address,
					broker_fees,
					refund_params,
					channel_id,
				),
			},
			ChannelAction::CcmTransfer {
				destination_asset,
				destination_address,
				channel_metadata,
				refund_params,
			} => {
				if let Ok(CcmSwapIds { principal_swap_id, gas_swap_id }) =
					T::CcmHandler::on_ccm_deposit(
						asset.into(),
						amount_after_fees.into(),
						destination_asset,
						destination_address,
						CcmDepositMetadata {
							source_chain: asset.into(),
							source_address: None,
							channel_metadata,
						},
						SwapOrigin::DepositChannel {
							deposit_address: T::AddressConverter::to_encoded_address(
								<T::TargetChain as Chain>::ChainAccount::into_foreign_chain_address(
									deposit_address.clone(),
								),
							),
							channel_id,
							deposit_block_height: block_height.into(),
						},
						refund_params,
					) {
					DepositAction::CcmTransfer { principal_swap_id, gas_swap_id }
				} else {
					DepositAction::NoAction
				}
			},
		};

		Ok(action)
	}

	/// Completes a single deposit request.
	#[transactional]
	fn process_single_deposit(
		deposit_address: TargetChainAccount<T, I>,
		asset: TargetChainAsset<T, I>,
		deposit_amount: TargetChainAmount<T, I>,
		deposit_details: <T::TargetChain as Chain>::DepositDetails,
		block_height: TargetChainBlockNumber<T, I>,
	) -> DispatchResult {
		let deposit_channel_details = DepositChannelLookup::<T, I>::get(&deposit_address)
			.ok_or(Error::<T, I>::InvalidDepositAddress)?;

		let channel_id = deposit_channel_details.deposit_channel.channel_id;

		if DepositChannelPool::<T, I>::get(channel_id).is_some() {
			log_or_panic!(
				"Deposit channel {} should not be in the recycled address pool if it's active",
				channel_id
			);
			#[cfg(not(debug_assertions))]
			return Err(Error::<T, I>::InvalidDepositAddress.into())
		}

		ensure!(
			deposit_channel_details.deposit_channel.asset == asset,
			Error::<T, I>::AssetMismatch
		);

		// TODO: only apply this check if the deposit hasn't been boosted
		// already (in case MinimumDeposit increases after some small deposit
		// is boosted)?

		if deposit_amount < MinimumDeposit::<T, I>::get(asset) {
			// If the deposit amount is below the minimum allowed, the deposit is ignored.
			// TODO: track these funds somewhere, for example add them to the withheld fees.
			Self::deposit_event(Event::<T, I>::DepositIgnored {
				deposit_address,
				asset,
				amount: deposit_amount,
				deposit_details,
				reason: DepositIgnoredReason::BelowMinimumDeposit,
			});
			return Ok(())
		}

		ScheduledEgressFetchOrTransfer::<T, I>::append(FetchOrTransfer::<T::TargetChain>::Fetch {
			asset,
			deposit_address: deposit_address.clone(),
			deposit_fetch_id: None,
			amount: deposit_amount,
		});
		Self::deposit_event(Event::<T, I>::DepositFetchesScheduled { channel_id, asset });

		// Add the deposit to the balance.
		T::DepositHandler::on_deposit_made(
			deposit_details.clone(),
			deposit_amount,
			&deposit_channel_details.deposit_channel,
		);

		// We received a deposit on a channel. If channel has been boosted earlier
		// (i.e. awaiting finalisation), *and* the boosted amount matches the amount
		// in this deposit, finalise the boost by crediting boost pools with the deposit.
		// Process as non-boosted deposit otherwise:
		let maybe_boost_to_process = match deposit_channel_details.boost_status {
			BoostStatus::Boosted { prewitnessed_deposit_id, pools, amount }
				if amount == deposit_amount =>
				Some((prewitnessed_deposit_id, pools)),
			_ => None,
		};

		if let Some((prewitnessed_deposit_id, used_pools)) = maybe_boost_to_process {
			// Note that ingress fee is not payed here, as it has already been payed at the time
			// of boosting
			DepositBalances::<T, I>::mutate(asset, |deposits| {
				deposits.register_deposit(deposit_amount)
			});

			for boost_tier in used_pools {
				BoostPools::<T, I>::mutate(asset, boost_tier, |maybe_pool| {
					if let Some(pool) = maybe_pool {
						for (booster_id, finalised_withdrawn_amount) in
							pool.process_deposit_as_finalised(prewitnessed_deposit_id)
						{
							if let Err(err) = T::LpBalance::try_credit_account(
								&booster_id,
								asset.into(),
								finalised_withdrawn_amount.into(),
							) {
								log_or_panic!(
									"Failed to credit booster account {:?} after unlock of {finalised_withdrawn_amount:?} {asset:?}: {:?}",
									booster_id, err
								);
							}
						}
					}
				});
			}

			// This allows the channel to be boosted again:
			DepositChannelLookup::<T, I>::mutate(&deposit_address, |details| {
				if let Some(details) = details {
					details.boost_status = BoostStatus::NotBoosted;
				}
			});

			Self::deposit_event(Event::DepositFinalised {
				deposit_address,
				asset,
				amount: deposit_amount,
				block_height,
				deposit_details,
				ingress_fee: 0u32.into(),
				action: DepositAction::BoostersCredited { prewitnessed_deposit_id },
				channel_id,
			});
		} else {
			let AmountAndFeesWithheld { amount_after_fees, fees_withheld } =
				Self::withhold_ingress_or_egress_fee(
					IngressOrEgress::Ingress,
					deposit_channel_details.deposit_channel.asset,
					deposit_amount,
				);

			DepositBalances::<T, I>::mutate(asset, |deposits| {
				deposits.register_deposit(amount_after_fees)
			});

			if amount_after_fees.is_zero() {
				Self::deposit_event(Event::<T, I>::DepositIgnored {
					deposit_address,
					asset,
					amount: deposit_amount,
					deposit_details,
					reason: DepositIgnoredReason::NotEnoughToPayFees,
				});
			} else {
				let deposit_action = Self::perform_channel_action(
					deposit_channel_details.action,
					deposit_channel_details.deposit_channel,
					amount_after_fees,
					block_height,
				)?;

				Self::deposit_event(Event::DepositFinalised {
					deposit_address,
					asset,
					amount: deposit_amount,
					block_height,
					deposit_details,
					ingress_fee: fees_withheld,
					action: deposit_action,
					channel_id,
				});
			}
		}

		Ok(())
	}

	fn expiry_and_recycle_block_height(
	) -> (TargetChainBlockNumber<T, I>, TargetChainBlockNumber<T, I>, TargetChainBlockNumber<T, I>)
	{
		let current_height = T::ChainTracking::get_block_height();
		debug_assert!(<T::TargetChain as Chain>::is_block_witness_root(current_height));

		let lifetime = DepositChannelLifetime::<T, I>::get();

		let expiry_height = <T::TargetChain as Chain>::saturating_block_witness_next(
			current_height.saturating_add(lifetime),
		);
		let recycle_height = <T::TargetChain as Chain>::saturating_block_witness_next(
			expiry_height.saturating_add(lifetime),
		);

		debug_assert!(current_height < expiry_height);
		debug_assert!(expiry_height < recycle_height);

		(current_height, expiry_height, recycle_height)
	}

	/// Opens a channel for the given asset and registers it with the given action.
	///
	/// May re-use an existing deposit address, depending on chain configuration.
	///
	/// The requester must have enough FLIP available to pay the channel opening fee.
	#[allow(clippy::type_complexity)]
	fn open_channel(
		requester: &T::AccountId,
		source_asset: TargetChainAsset<T, I>,
		action: ChannelAction<T::AccountId>,
		boost_fee: BasisPoints,
	) -> Result<
		(ChannelId, TargetChainAccount<T, I>, TargetChainBlockNumber<T, I>, T::Amount),
		DispatchError,
	> {
		ensure!(T::SafeMode::get().deposits_enabled, Error::<T, I>::DepositChannelCreationDisabled);
		let channel_opening_fee = ChannelOpeningFee::<T, I>::get();
		T::FeePayment::try_burn_fee(requester, channel_opening_fee)?;
		Self::deposit_event(Event::<T, I>::ChannelOpeningFeePaid { fee: channel_opening_fee });

		let (deposit_channel, channel_id) = if let Some((channel_id, mut deposit_channel)) =
			DepositChannelPool::<T, I>::drain().next()
		{
			deposit_channel.asset = source_asset;
			(deposit_channel, channel_id)
		} else {
			let next_channel_id =
				ChannelIdCounter::<T, I>::try_mutate::<_, Error<T, I>, _>(|id| {
					*id = id.checked_add(1).ok_or(Error::<T, I>::ChannelIdsExhausted)?;
					Ok(*id)
				})?;
			(
				DepositChannel::generate_new::<T::AddressDerivation>(next_channel_id, source_asset)
					.map_err(|e| match e {
						AddressDerivationError::MissingPolkadotVault =>
							Error::<T, I>::MissingPolkadotVault,
						AddressDerivationError::MissingBitcoinVault =>
							Error::<T, I>::MissingBitcoinVault,
						AddressDerivationError::BitcoinChannelIdTooLarge =>
							Error::<T, I>::BitcoinChannelIdTooLarge,
						AddressDerivationError::SolanaDerivationError { .. } =>
							Error::<T, I>::SolanaAddressDerivationError,
						AddressDerivationError::MissingSolanaVaultProgram =>
							Error::<T, I>::MissingSolanaVaultProgram,
					})?,
				next_channel_id,
			)
		};

		let deposit_address = deposit_channel.address.clone();

		let (current_height, expiry_height, recycle_height) =
			Self::expiry_and_recycle_block_height();

		DepositChannelRecycleBlocks::<T, I>::append((recycle_height, deposit_address.clone()));

		DepositChannelLookup::<T, I>::insert(
			&deposit_address,
			DepositChannelDetails {
				deposit_channel,
				opened_at: current_height,
				expires_at: expiry_height,
				action,
				boost_fee,
				boost_status: BoostStatus::NotBoosted,
			},
		);

		Ok((channel_id, deposit_address, expiry_height, channel_opening_fee))
	}

	pub fn get_failed_call(broadcast_id: BroadcastId) -> Option<FailedForeignChainCall> {
		let epoch = T::EpochInfo::epoch_index();
		FailedForeignChainCalls::<T, I>::get(epoch)
			.iter()
			.find(|ccm| ccm.broadcast_id == broadcast_id)
			.cloned()
	}

	/// Withholds the fee for a given amount.
	///
	/// Returns the remaining amount after the fee has been withheld, and the fee itself, both
	/// measured in units of the input asset. A swap may be scheduled to convert the fee into the
	/// gas asset.
	pub fn withhold_ingress_or_egress_fee(
		ingress_or_egress: IngressOrEgress,
		asset: TargetChainAsset<T, I>,
		available_amount: TargetChainAmount<T, I>,
	) -> AmountAndFeesWithheld<T, I> {
		let fee_estimate = match ingress_or_egress {
			IngressOrEgress::Ingress => T::ChainTracking::estimate_ingress_fee(asset),
			IngressOrEgress::Egress => T::ChainTracking::estimate_egress_fee(asset),
		};

		let fees_withheld = if asset == <T::TargetChain as Chain>::GAS_ASSET {
			// No need to schedule a swap for gas, it's already in the gas asset.
			Self::accrue_withheld_fee(asset, sp_std::cmp::min(fee_estimate, available_amount));
			fee_estimate
		} else {
			let transaction_fee = sp_std::cmp::min(T::AssetConverter::calculate_input_for_gas_output::<T::TargetChain>(
				asset,
				fee_estimate,
			)
			.unwrap_or_else(|| {
				log::warn!("Unable to convert input to gas for input of {available_amount:?} ${asset:?}. Ignoring ingress egress fees.");
				<T::TargetChain as Chain>::ChainAmount::zero()
			}), available_amount);

			if !transaction_fee.is_zero() {
				T::SwapQueueApi::schedule_swap(
					asset.into(),
					<T::TargetChain as Chain>::GAS_ASSET.into(),
					transaction_fee.into(),
					None, /* refund params */
					SwapType::IngressEgressFee,
				);
			}

			transaction_fee
		};

		AmountAndFeesWithheld::<T, I> {
			amount_after_fees: available_amount.saturating_sub(fees_withheld),
			fees_withheld,
		}
	}
}

impl<T: Config<I>, I: 'static> EgressApi<T::TargetChain> for Pallet<T, I> {
	type EgressError = Error<T, I>;

	fn schedule_egress(
		asset: TargetChainAsset<T, I>,
		amount: TargetChainAmount<T, I>,
		destination_address: TargetChainAccount<T, I>,
		maybe_ccm_with_gas_budget: Option<(CcmDepositMetadata, TargetChainAmount<T, I>)>,
	) -> Result<ScheduledEgressDetails<T::TargetChain>, Error<T, I>> {
		let result = EgressIdCounter::<T, I>::try_mutate(|id_counter| {
			*id_counter = id_counter.saturating_add(1);
			let egress_id = (<T as Config<I>>::TargetChain::get(), *id_counter);

			match maybe_ccm_with_gas_budget {
				Some((
					CcmDepositMetadata { source_chain, source_address, channel_metadata },
					gas_budget,
				)) => {
					ScheduledEgressCcm::<T, I>::append(CrossChainMessage {
						egress_id,
						asset,
						amount,
						destination_address: destination_address.clone(),
						message: channel_metadata.message,
						cf_parameters: channel_metadata.cf_parameters,
						source_chain,
						source_address,
						gas_budget,
					});

					// The ccm gas budget is already in terms of the swap asset.
					Ok(ScheduledEgressDetails::new(*id_counter, amount, gas_budget))
				},
				None => {
					let AmountAndFeesWithheld { amount_after_fees, fees_withheld } =
						Self::withhold_ingress_or_egress_fee(
							IngressOrEgress::Egress,
							asset,
							amount,
						);

					if amount_after_fees >=
						EgressDustLimit::<T, I>::get(asset).unique_saturated_into() ||
						// We always want to benchmark the success case.
						cfg!(all(feature = "runtime-benchmarks", not(test)))
					{
						let egress_details = ScheduledEgressDetails::new(
							*id_counter,
							amount_after_fees,
							fees_withheld,
						);

						ScheduledEgressFetchOrTransfer::<T, I>::append({
							FetchOrTransfer::<T::TargetChain>::Transfer {
								asset,
								destination_address: destination_address.clone(),
								amount: amount_after_fees,
								egress_id: egress_details.egress_id,
							}
						});

						Ok(egress_details)
					} else {
						// TODO: Consider tracking the ignored egresses somewhere.
						// For example, store the egress and try it again later when fees have
						// dropped?
						Err(Error::<T, I>::BelowEgressDustLimit)
					}
				},
			}
		});

		if let Ok(ScheduledEgressDetails { egress_amount, .. }) = result {
			// Only the egress_amount will be transferred. The fee was converted to the native
			// asset and will be consumed in terms of the native asset.
			DepositBalances::<T, I>::mutate(asset, |tracker| {
				tracker.register_transfer(egress_amount);
			});
		};

		result
	}
}

impl<T: Config<I>, I: 'static> DepositApi<T::TargetChain> for Pallet<T, I> {
	type AccountId = T::AccountId;
	type Amount = T::Amount;

	// This should be callable by the LP pallet.
	fn request_liquidity_deposit_address(
		lp_account: T::AccountId,
		source_asset: TargetChainAsset<T, I>,
		boost_fee: BasisPoints,
	) -> Result<
		(ChannelId, ForeignChainAddress, <T::TargetChain as Chain>::ChainBlockNumber, Self::Amount),
		DispatchError,
	> {
		let (channel_id, deposit_address, expiry_block, channel_opening_fee) = Self::open_channel(
			&lp_account,
			source_asset,
			ChannelAction::LiquidityProvision { lp_account: lp_account.clone() },
			boost_fee,
		)?;

		Ok((
			channel_id,
			<T::TargetChain as Chain>::ChainAccount::into_foreign_chain_address(deposit_address),
			expiry_block,
			channel_opening_fee,
		))
	}

	// This should only be callable by the broker.
	fn request_swap_deposit_address(
		source_asset: TargetChainAsset<T, I>,
		destination_asset: Asset,
		destination_address: ForeignChainAddress,
		broker_fees: Beneficiaries<Self::AccountId>,
		broker_id: T::AccountId,
		channel_metadata: Option<CcmChannelMetadata>,
		boost_fee: BasisPoints,
		refund_params: Option<ChannelRefundParameters>,
	) -> Result<
		(ChannelId, ForeignChainAddress, <T::TargetChain as Chain>::ChainBlockNumber, Self::Amount),
		DispatchError,
	> {
		if let Some(refund_params) = &refund_params {
			ensure!(
				refund_params.retry_duration <= MAX_SWAP_RETRY_DURATION_BLOCKS,
				DispatchError::Other("Retry duration too long")
			);
		}

		let (channel_id, deposit_address, expiry_height, channel_opening_fee) = Self::open_channel(
			&broker_id,
			source_asset,
			match channel_metadata {
				Some(msg) => ChannelAction::CcmTransfer {
					destination_asset,
					destination_address,
					channel_metadata: msg,
					refund_params,
				},
				None => ChannelAction::Swap {
					destination_asset,
					destination_address,
					broker_fees,
					refund_params,
				},
			},
			boost_fee,
		)?;

		Ok((
			channel_id,
			<T::TargetChain as Chain>::ChainAccount::into_foreign_chain_address(deposit_address),
			expiry_height,
			channel_opening_fee,
		))
	}
}

impl<T: Config<I>, I: 'static> IngressEgressFeeApi<T::TargetChain> for Pallet<T, I> {
	fn accrue_withheld_fee(
		_asset: <T::TargetChain as Chain>::ChainAsset,
		fee: TargetChainAmount<T, I>,
	) {
		if !fee.is_zero() {
			WithheldTransactionFees::<T, I>::mutate(<T::TargetChain as Chain>::GAS_ASSET, |fees| {
				fees.saturating_accrue(fee);
			});
			// Since we credit the fees to the withheld fees, we need to take these from somewhere,
			// ie. we effectively have transferred them from the vault.
			DepositBalances::<T, I>::mutate(<T::TargetChain as Chain>::GAS_ASSET, |tracker| {
				tracker.register_transfer(fee);
			});
		}
	}
}<|MERGE_RESOLUTION|>--- conflicted
+++ resolved
@@ -698,13 +698,10 @@
 		BelowEgressDustLimit,
 		/// Solana address derivation error.
 		SolanaAddressDerivationError,
-<<<<<<< HEAD
 		/// Solana's Vault program cannot be loaded via the SolanaEnvironment.
 		MissingSolanaVaultProgram,
-=======
 		/// You cannot add 0 to a boost pool.
 		AddBoostAmountMustBeNonZero,
->>>>>>> 5adf6b17
 		/// Adding boost funds is disabled due to safe mode.
 		AddBoostFundsDisabled,
 		/// Retrieving boost funds disabled due to safe mode.
