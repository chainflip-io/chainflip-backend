#![cfg_attr(not(feature = "std"), no_std)]
#![feature(extract_if)]
#![feature(map_try_insert)]
#![doc = include_str!("../README.md")]
#![doc = include_str!("../../cf-doc-head.md")]

mod benchmarking;

pub mod migrations;
#[cfg(test)]
mod mock_btc;
#[cfg(test)]
mod mock_eth;
#[cfg(test)]
mod tests;
pub mod weights;

mod boost_pool;

use boost_pool::BoostPool;
pub use boost_pool::OwedAmount;

use cf_chains::{
	address::{
		AddressConverter, AddressDerivationApi, AddressDerivationError, IntoForeignChainAddress,
	},
	assets::any::GetChainAssetMap,
	AllBatch, AllBatchError, CcmCfParameters, CcmChannelMetadata, CcmDepositMetadata, CcmMessage,
	Chain, ChannelLifecycleHooks, ChannelRefundParameters, ConsolidateCall, DepositChannel,
	ExecutexSwapAndCall, FetchAssetParams, ForeignChainAddress, SwapOrigin, TransferAssetParams,
};
use cf_primitives::{
	Asset, AssetAmount, BasisPoints, Beneficiaries, BlockNumber, BoostPoolTier, BroadcastId,
	ChannelId, EgressCounter, EgressId, EpochIndex, ForeignChain, PrewitnessedDepositId,
	SwapRequestId, ThresholdSignatureRequestId, SECONDS_PER_BLOCK,
};
use cf_runtime_utilities::log_or_panic;
use cf_traits::{
	impl_pallet_safe_mode, AccountRoleRegistry, AdjustedFeeEstimationApi, AssetConverter,
	AssetWithholding, BoostApi, Broadcaster, Chainflip, DepositApi, EgressApi, EpochInfo,
	FeePayment, FetchesTransfersLimitProvider, GetBlockHeight, IngressEgressFeeApi, LpBalanceApi,
	LpDepositHandler, NetworkEnvironmentProvider, OnDeposit, ScheduledEgressDetails,
	SwapRequestHandler, SwapRequestType,
};
use frame_support::{
	pallet_prelude::{OptionQuery, *},
	sp_runtime::{traits::Zero, DispatchError, Permill, Saturating},
	transactional,
};
use frame_system::pallet_prelude::*;
pub use pallet::*;
use scale_info::{
	build::{Fields, Variants},
	Path, Type,
};
use sp_runtime::traits::UniqueSaturatedInto;
use sp_std::{
	collections::{btree_map::BTreeMap, btree_set::BTreeSet},
	marker::PhantomData,
	vec,
	vec::Vec,
};
pub use weights::WeightInfo;

const DEFAULT_SWAP_RETRY_DURATION_BLOCKS: u32 = 3600 / SECONDS_PER_BLOCK as u32;

#[derive(Clone, Debug, PartialEq, Eq, Encode, Decode, TypeInfo)]
pub enum BoostStatus<ChainAmount> {
	// If a (pre-witnessed) deposit on a channel has been boosted, we record
	// its id, amount, and the pools that participated in boosting it.
	Boosted {
		prewitnessed_deposit_id: PrewitnessedDepositId,
		pools: Vec<BoostPoolTier>,
		amount: ChainAmount,
	},
	NotBoosted,
}

#[derive(Clone, Debug, PartialEq, Eq, Encode, Decode, TypeInfo)]
pub struct BoostPoolId<C: Chain> {
	asset: C::ChainAsset,
	tier: BoostPoolTier,
}

pub struct BoostOutput<C: Chain> {
	used_pools: BTreeMap<BoostPoolTier, C::ChainAmount>,
	total_fee: C::ChainAmount,
}

/// Enum wrapper for fetch and egress requests.
#[derive(RuntimeDebug, Eq, PartialEq, Clone, Encode, Decode, TypeInfo)]
pub enum FetchOrTransfer<C: Chain> {
	Fetch {
		asset: C::ChainAsset,
		deposit_address: C::ChainAccount,
		deposit_fetch_id: Option<C::DepositFetchId>,
		amount: C::ChainAmount,
	},
	Transfer {
		egress_id: EgressId,
		asset: C::ChainAsset,
		destination_address: C::ChainAccount,
		amount: C::ChainAmount,
	},
}

impl<C: Chain> FetchOrTransfer<C> {
	fn asset(&self) -> &C::ChainAsset {
		match self {
			FetchOrTransfer::Fetch { asset, .. } => asset,
			FetchOrTransfer::Transfer { asset, .. } => asset,
		}
	}
}

#[derive(RuntimeDebug, Eq, PartialEq, Clone, Encode, Decode, TypeInfo)]
pub enum DepositIgnoredReason {
	BelowMinimumDeposit,

	/// The deposit was ignored because the amount provided was not high enough to pay for the fees
	/// required to process the requisite transactions.
	NotEnoughToPayFees,
}

/// Cross-chain messaging requests.
#[derive(RuntimeDebug, Eq, PartialEq, Clone, Encode, Decode, TypeInfo, MaxEncodedLen)]
pub(crate) struct CrossChainMessage<C: Chain> {
	pub egress_id: EgressId,
	pub asset: C::ChainAsset,
	pub amount: C::ChainAmount,
	pub destination_address: C::ChainAccount,
	pub message: CcmMessage,
	// The sender of the deposit transaction.
	pub source_chain: ForeignChain,
	pub source_address: Option<ForeignChainAddress>,
	// Where funds might be returned to if the message fails.
	pub cf_parameters: CcmCfParameters,
	pub gas_budget: C::ChainAmount,
}

impl<C: Chain> CrossChainMessage<C> {
	fn asset(&self) -> C::ChainAsset {
		self.asset
	}
}

pub const PALLET_VERSION: StorageVersion = StorageVersion::new(12);

impl_pallet_safe_mode! {
	PalletSafeMode<I>;
	boost_deposits_enabled,
	add_boost_funds_enabled,
	stop_boosting_enabled,
	deposits_enabled,
}

/// Calls to the external chains that has failed to be broadcast/accepted by the target chain.
/// User can use information stored here to query for relevant information to broadcast
/// the call themselves.
#[derive(Clone, RuntimeDebug, PartialEq, Eq, Encode, Decode, TypeInfo)]
pub struct FailedForeignChainCall {
	/// Broadcast ID used in the broadcast pallet. Use it to query broadcast information,
	/// such as the threshold signature, the API call etc.
	pub broadcast_id: BroadcastId,
	/// The epoch the call originally failed in. Calls are cleaned from storage 2 epochs.
	pub original_epoch: EpochIndex,
}

#[derive(
	CloneNoBound, RuntimeDebugNoBound, PartialEqNoBound, EqNoBound, Encode, Decode, MaxEncodedLen,
)]
pub enum PalletConfigUpdate<T: Config<I>, I: 'static> {
	/// Set the fixed fee that is burned when opening a channel, denominated in Flipperinos.
	ChannelOpeningFee { fee: T::Amount },
	/// Set the minimum deposit allowed for a particular asset.
	SetMinimumDeposit { asset: TargetChainAsset<T, I>, minimum_deposit: TargetChainAmount<T, I> },
	/// Set the max allowed value for the number of blocks to keep retrying a swap before it is
	/// refunded
	SetMaxSwapRetryDurationBlocks { blocks: BlockNumber },
}

macro_rules! append_chain_to_name {
	($name:ident) => {
		match T::TargetChain::NAME {
			"Ethereum" => concat!(stringify!($name), "Ethereum"),
			"Polkadot" => concat!(stringify!($name), "Polkadot"),
			"Bitcoin" => concat!(stringify!($name), "Bitcoin"),
			"Arbitrum" => concat!(stringify!($name), "Arbitrum"),
			"Solana" => concat!(stringify!($name), "Solana"),
			_ => concat!(stringify!($name), "Other"),
		}
	};
}

impl<T, I> TypeInfo for PalletConfigUpdate<T, I>
where
	T: Config<I>,
	I: 'static,
{
	type Identity = Self;
	fn type_info() -> Type {
		Type::builder()
			.path(Path::new(append_chain_to_name!(PalletConfigUpdate), module_path!()))
			.variant(
				Variants::new()
					.variant("ChannelOpeningFee", |v| {
						v.index(0)
							.fields(Fields::named().field(|f| f.ty::<T::Amount>().name("fee")))
					})
					.variant(append_chain_to_name!(SetMinimumDeposit), |v| {
						v.index(1).fields(
							Fields::named()
								.field(|f| f.ty::<TargetChainAsset<T, I>>().name("asset"))
								.field(|f| {
									f.ty::<TargetChainAmount<T, I>>().name("minimum_deposit")
								}),
						)
					})
					.variant("SetMaxSwapRetryDurationBlocks", |v| {
						v.index(2)
							.fields(Fields::named().field(|f| f.ty::<BlockNumber>().name("blocks")))
					}),
			)
	}
}

#[frame_support::pallet]
pub mod pallet {
	use super::*;
	use cf_chains::{ExecutexSwapAndCall, TransferFallback};
	use cf_primitives::{BroadcastId, EpochIndex};
	use cf_traits::{LpDepositHandler, OnDeposit};
	use core::marker::PhantomData;
	use frame_support::traits::{ConstU128, EnsureOrigin, IsType};
	use frame_system::WeightInfo as SystemWeightInfo;
	use sp_runtime::SaturatedConversion;
	use sp_std::{collections::btree_map::BTreeMap, vec::Vec};

	pub(crate) type ChannelRecycleQueue<T, I> =
		Vec<(TargetChainBlockNumber<T, I>, TargetChainAccount<T, I>)>;

	pub type TargetChainAsset<T, I> = <<T as Config<I>>::TargetChain as Chain>::ChainAsset;
	pub(crate) type TargetChainAccount<T, I> =
		<<T as Config<I>>::TargetChain as Chain>::ChainAccount;
	pub(crate) type TargetChainAmount<T, I> = <<T as Config<I>>::TargetChain as Chain>::ChainAmount;
	pub(crate) type TargetChainBlockNumber<T, I> =
		<<T as Config<I>>::TargetChain as Chain>::ChainBlockNumber;

	#[derive(Clone, RuntimeDebug, PartialEq, Eq, Encode, Decode, TypeInfo, MaxEncodedLen)]
	pub struct DepositWitness<C: Chain> {
		pub deposit_address: C::ChainAccount,
		pub asset: C::ChainAsset,
		pub amount: C::ChainAmount,
		pub deposit_details: C::DepositDetails,
	}

	#[derive(CloneNoBound, RuntimeDebug, PartialEq, Eq, Encode, Decode, TypeInfo)]
	#[scale_info(skip_type_params(T, I))]
	pub struct DepositChannelDetails<T: Config<I>, I: 'static> {
		pub deposit_channel: DepositChannel<T::TargetChain>,
		/// The block number at which the deposit channel was opened, expressed as a block number
		/// on the external Chain.
		pub opened_at: TargetChainBlockNumber<T, I>,
		/// The last block on the target chain that the witnessing will witness it in. If funds are
		/// sent after this block, they will not be witnessed.
		pub expires_at: TargetChainBlockNumber<T, I>,

		/// The action to be taken when the DepositChannel is deposited to.
		pub action: ChannelAction<T::AccountId>,
		/// The boost fee
		pub boost_fee: BasisPoints,
		/// Boost status, indicating whether there is pending boost on the channel
		pub boost_status: BoostStatus<TargetChainAmount<T, I>>,
	}

	pub enum IngressOrEgress {
		Ingress,
		Egress,
	}

	pub struct AmountAndFeesWithheld<T: Config<I>, I: 'static> {
		pub amount_after_fees: TargetChainAmount<T, I>,
		pub fees_withheld: TargetChainAmount<T, I>,
	}

	/// Determines the action to take when a deposit is made to a channel.
	#[derive(Clone, RuntimeDebug, PartialEq, Eq, Encode, Decode, TypeInfo)]
	pub enum ChannelAction<AccountId> {
		Swap {
			destination_asset: Asset,
			destination_address: ForeignChainAddress,
			broker_fees: Beneficiaries<AccountId>,
			refund_params: Option<ChannelRefundParameters>,
		},
		LiquidityProvision {
			lp_account: AccountId,
		},
		CcmTransfer {
			destination_asset: Asset,
			destination_address: ForeignChainAddress,
			channel_metadata: CcmChannelMetadata,
			refund_params: Option<ChannelRefundParameters>,
		},
	}

	/// Contains identifying information about the particular actions that have occurred for a
	/// particular deposit.
	#[derive(Clone, RuntimeDebug, PartialEq, Eq, Encode, Decode, TypeInfo)]
	pub enum DepositAction<AccountId> {
		Swap { swap_request_id: SwapRequestId },
		LiquidityProvision { lp_account: AccountId },
		CcmTransfer { swap_request_id: SwapRequestId },
		NoAction,
		BoostersCredited { prewitnessed_deposit_id: PrewitnessedDepositId },
	}

<<<<<<< HEAD
=======
	/// Tracks funds that are owned by the vault and available for egress.
	#[derive(
		CloneNoBound,
		DefaultNoBound,
		RuntimeDebug,
		PartialEq,
		Eq,
		Encode,
		Decode,
		TypeInfo,
		MaxEncodedLen,
	)]
	#[scale_info(skip_type_params(T, I))]
	pub struct DepositTracker<T: Config<I>, I: 'static> {
		pub unfetched: TargetChainAmount<T, I>,
		pub fetched: TargetChainAmount<T, I>,
	}

	// TODO: make this chain-specific. Something like:
	// Replace Amount with an type representing a single deposit (ie. a single UTXO).
	// Register transfer would store the change UTXO.
	impl<T: Config<I>, I: 'static> DepositTracker<T, I> {
		pub fn total(&self) -> TargetChainAmount<T, I> {
			self.unfetched.saturating_add(self.fetched)
		}

		pub fn register_deposit(&mut self, amount: TargetChainAmount<T, I>) {
			self.unfetched.saturating_accrue(amount);
		}

		pub fn register_transfer(&mut self, amount: TargetChainAmount<T, I>) {
			if amount > self.fetched {
				log::error!("Transfer amount is greater than available funds");
			}
			self.fetched.saturating_reduce(amount);
		}

		pub fn mark_as_fetched(&mut self, amount: TargetChainAmount<T, I>) {
			// This is a bug that causes test to fail when gas fee is > 0
			// To be fixed in PRO-1485
			// debug_assert!(
			// 	self.unfetched >= amount,
			// 	"Accounting error: not enough unfetched funds."
			// );
			self.unfetched.saturating_reduce(amount);
			self.fetched.saturating_accrue(amount);
		}
	}

>>>>>>> 8f10dc36
	#[pallet::genesis_config]
	pub struct GenesisConfig<T: Config<I>, I: 'static = ()> {
		pub deposit_channel_lifetime: TargetChainBlockNumber<T, I>,
		pub witness_safety_margin: Option<TargetChainBlockNumber<T, I>>,
		pub dust_limits: Vec<(TargetChainAsset<T, I>, TargetChainAmount<T, I>)>,
		pub max_swap_retry_duration_blocks: BlockNumber,
	}

	impl<T: Config<I>, I: 'static> Default for GenesisConfig<T, I> {
		fn default() -> Self {
			Self {
				deposit_channel_lifetime: Default::default(),
				witness_safety_margin: None,
				dust_limits: Default::default(),
				max_swap_retry_duration_blocks: DEFAULT_SWAP_RETRY_DURATION_BLOCKS,
			}
		}
	}

	#[pallet::genesis_build]
	impl<T: Config<I>, I: 'static> BuildGenesisConfig for GenesisConfig<T, I> {
		fn build(&self) {
			DepositChannelLifetime::<T, I>::put(self.deposit_channel_lifetime);
			WitnessSafetyMargin::<T, I>::set(self.witness_safety_margin);

			for (asset, dust_limit) in self.dust_limits.clone() {
				EgressDustLimit::<T, I>::set(asset, dust_limit.unique_saturated_into());
			}

			MaxSwapRetryDurationBlocks::<T, I>::set(self.max_swap_retry_duration_blocks);
		}
	}

	#[pallet::pallet]
	#[pallet::storage_version(PALLET_VERSION)]
	#[pallet::without_storage_info]
	pub struct Pallet<T, I = ()>(PhantomData<(T, I)>);

	#[pallet::config]
	#[pallet::disable_frame_system_supertrait_check]
	pub trait Config<I: 'static = ()>: Chainflip {
		/// Because this pallet emits events, it depends on the runtime's definition of an event.
		type RuntimeEvent: From<Event<Self, I>>
			+ IsType<<Self as frame_system::Config>::RuntimeEvent>;

		/// The pallet dispatches calls, so it depends on the runtime's aggregated Call type.
		type RuntimeCall: From<Call<Self, I>> + IsType<<Self as frame_system::Config>::RuntimeCall>;

		/// Marks which chain this pallet is interacting with.
		type TargetChain: Chain + Get<ForeignChain>;

		/// Generates deposit addresses.
		type AddressDerivation: AddressDerivationApi<Self::TargetChain>;

		/// A converter to convert address to and from human readable to internal address
		/// representation.
		type AddressConverter: AddressConverter;

		/// Pallet responsible for managing Liquidity Providers.
		type LpBalance: LpBalanceApi<AccountId = Self::AccountId>
			+ LpDepositHandler<AccountId = Self::AccountId>;

		/// The type of the chain-native transaction.
		type ChainApiCall: AllBatch<Self::TargetChain>
			+ ExecutexSwapAndCall<Self::TargetChain>
			+ TransferFallback<Self::TargetChain>
			+ ConsolidateCall<Self::TargetChain>;

		/// Get the latest chain state of the target chain.
		type ChainTracking: GetBlockHeight<Self::TargetChain>
			+ AdjustedFeeEstimationApi<Self::TargetChain>;

		/// A broadcaster instance.
		type Broadcaster: Broadcaster<
			Self::TargetChain,
			ApiCall = Self::ChainApiCall,
			Callback = <Self as Config<I>>::RuntimeCall,
		>;

		/// Provides callbacks for deposit lifecycle events.
		type DepositHandler: OnDeposit<Self::TargetChain>;

		type NetworkEnvironment: NetworkEnvironmentProvider;

		/// Allows assets to be converted through the AMM.
		type AssetConverter: AssetConverter;

		/// For paying the channel opening fee.
		type FeePayment: FeePayment<Amount = Self::Amount, AccountId = Self::AccountId>;

		/// Benchmark weights
		type WeightInfo: WeightInfo;

		type SwapRequestHandler: SwapRequestHandler<AccountId = Self::AccountId>;

		type AssetWithholding: AssetWithholding;

		type FetchesTransfersLimitProvider: FetchesTransfersLimitProvider;

		/// Safe Mode access.
		type SafeMode: Get<PalletSafeMode<I>>;
	}

	/// Lookup table for addresses to corresponding deposit channels.
	#[pallet::storage]
	#[pallet::unbounded]
	pub type DepositChannelLookup<T: Config<I>, I: 'static = ()> = StorageMap<
		_,
		Twox64Concat,
		TargetChainAccount<T, I>,
		DepositChannelDetails<T, I>,
		OptionQuery,
	>;

	#[pallet::storage]
	pub type BoostPools<T: Config<I>, I: 'static = ()> = StorageDoubleMap<
		_,
		Twox64Concat,
		TargetChainAsset<T, I>,
		Twox64Concat,
		BoostPoolTier,
		BoostPool<T::AccountId, T::TargetChain>,
	>;

	/// Stores the latest channel id used to generate an address.
	#[pallet::storage]
	pub type ChannelIdCounter<T: Config<I>, I: 'static = ()> =
		StorageValue<_, ChannelId, ValueQuery>;

	/// Stores the latest egress id used to generate an address.
	#[pallet::storage]
	pub type EgressIdCounter<T: Config<I>, I: 'static = ()> =
		StorageValue<_, EgressCounter, ValueQuery>;

	/// Scheduled fetch and egress for the Ethereum chain.
	#[pallet::storage]
	pub type ScheduledEgressFetchOrTransfer<T: Config<I>, I: 'static = ()> =
		StorageValue<_, Vec<FetchOrTransfer<T::TargetChain>>, ValueQuery>;

	/// Scheduled cross chain messages for the Ethereum chain.
	#[pallet::storage]
	pub(crate) type ScheduledEgressCcm<T: Config<I>, I: 'static = ()> =
		StorageValue<_, Vec<CrossChainMessage<T::TargetChain>>, ValueQuery>;

	/// Stores the list of assets that are not allowed to be egressed.
	#[pallet::storage]
	pub type DisabledEgressAssets<T: Config<I>, I: 'static = ()> =
		StorageMap<_, Twox64Concat, TargetChainAsset<T, I>, ()>;

	/// Stores address ready for use.
	#[pallet::storage]
	pub(crate) type DepositChannelPool<T: Config<I>, I: 'static = ()> =
		StorageMap<_, Twox64Concat, ChannelId, DepositChannel<T::TargetChain>>;

	/// Defines the minimum amount of Deposit allowed for each asset.
	#[pallet::storage]
	pub type MinimumDeposit<T: Config<I>, I: 'static = ()> =
		StorageMap<_, Twox64Concat, TargetChainAsset<T, I>, TargetChainAmount<T, I>, ValueQuery>;

	/// Defines the minimum amount aka. dust limit for a single egress i.e. *not* of a batch, but
	/// the outputs of each individual egress within that batch. If not set, defaults to 1.
	///
	/// This is required for bitcoin, for example, where any amount below 600 satoshis is considered
	/// dust and will be rejected by miners.
	#[pallet::storage]
	#[pallet::getter(fn egress_dust_limit)]
	pub type EgressDustLimit<T: Config<I>, I: 'static = ()> =
		StorageMap<_, Twox64Concat, TargetChainAsset<T, I>, u128, ValueQuery, ConstU128<1>>;

	#[pallet::storage]
	pub type DepositChannelLifetime<T: Config<I>, I: 'static = ()> =
		StorageValue<_, TargetChainBlockNumber<T, I>, ValueQuery>;

	/// Stores information about Calls to external chains that have failed to be broadcasted.
	/// These calls are signed and stored on-chain so that the user can broadcast the call
	/// themselves. These messages will be re-threshold-signed once during the next epoch, and
	/// removed from storage in the epoch after that.
	/// Hashmap: last_signed_epoch -> Vec<FailedForeignChainCall>
	#[pallet::storage]
	#[pallet::getter(fn failed_foreign_chain_calls)]
	pub type FailedForeignChainCalls<T: Config<I>, I: 'static = ()> =
		StorageMap<_, Twox64Concat, EpochIndex, Vec<FailedForeignChainCall>, ValueQuery>;

	#[pallet::storage]
	pub type DepositChannelRecycleBlocks<T: Config<I>, I: 'static = ()> =
		StorageValue<_, ChannelRecycleQueue<T, I>, ValueQuery>;

	// Determines the number of block confirmations is required for a block on
	// an external chain before CFE can submit any witness extrinsics for it.
	#[pallet::storage]
	#[pallet::getter(fn witness_safety_margin)]
	pub type WitnessSafetyMargin<T: Config<I>, I: 'static = ()> =
		StorageValue<_, TargetChainBlockNumber<T, I>, OptionQuery>;

	/// The fixed fee charged for opening a channel, in Flipperinos.
	#[pallet::storage]
	#[pallet::getter(fn channel_opening_fee)]
	pub type ChannelOpeningFee<T: Config<I>, I: 'static = ()> =
		StorageValue<_, T::Amount, ValueQuery>;

	/// Stores the latest prewitnessed deposit id used.
	#[pallet::storage]
	pub type PrewitnessedDepositIdCounter<T: Config<I>, I: 'static = ()> =
		StorageValue<_, PrewitnessedDepositId, ValueQuery>;

	/// Max allowed value for the number of blocks to keep retrying a swap before it is refunded
	#[pallet::storage]
	pub type MaxSwapRetryDurationBlocks<T: Config<I>, I: 'static = ()> =
		StorageValue<_, BlockNumber, ValueQuery, ConstU32<DEFAULT_SWAP_RETRY_DURATION_BLOCKS>>;

	#[pallet::event]
	#[pallet::generate_deposit(pub(super) fn deposit_event)]
	pub enum Event<T: Config<I>, I: 'static = ()> {
		DepositFinalised {
			deposit_address: TargetChainAccount<T, I>,
			asset: TargetChainAsset<T, I>,
			amount: TargetChainAmount<T, I>,
			block_height: TargetChainBlockNumber<T, I>,
			deposit_details: <T::TargetChain as Chain>::DepositDetails,
			// Ingress fee in the deposit asset. i.e. *NOT* the gas asset, if the deposit asset is
			// a non-gas asset.
			ingress_fee: TargetChainAmount<T, I>,
			action: DepositAction<T::AccountId>,
			channel_id: ChannelId,
		},
		AssetEgressStatusChanged {
			asset: TargetChainAsset<T, I>,
			disabled: bool,
		},
		CcmBroadcastRequested {
			broadcast_id: BroadcastId,
			egress_id: EgressId,
		},
		CcmEgressInvalid {
			egress_id: EgressId,
			error: cf_chains::ExecutexSwapAndCallError,
		},
		DepositFetchesScheduled {
			channel_id: ChannelId,
			asset: TargetChainAsset<T, I>,
		},
		BatchBroadcastRequested {
			broadcast_id: BroadcastId,
			egress_ids: Vec<EgressId>,
		},
		MinimumDepositSet {
			asset: TargetChainAsset<T, I>,
			minimum_deposit: TargetChainAmount<T, I>,
		},
		/// The deposits was rejected because the amount was below the minimum allowed.
		DepositIgnored {
			deposit_address: TargetChainAccount<T, I>,
			asset: TargetChainAsset<T, I>,
			amount: TargetChainAmount<T, I>,
			deposit_details: <T::TargetChain as Chain>::DepositDetails,
			reason: DepositIgnoredReason,
		},
		TransferFallbackRequested {
			asset: TargetChainAsset<T, I>,
			amount: TargetChainAmount<T, I>,
			destination_address: TargetChainAccount<T, I>,
			broadcast_id: BroadcastId,
		},
		/// The deposit witness was rejected.
		DepositWitnessRejected {
			reason: DispatchError,
			deposit_witness: DepositWitness<T::TargetChain>,
		},
		/// A CCM has failed to broadcast.
		CcmBroadcastFailed {
			broadcast_id: BroadcastId,
		},
		/// A failed CCM call has been re-threshold-signed for the current epoch.
		FailedForeignChainCallResigned {
			broadcast_id: BroadcastId,
			threshold_signature_id: ThresholdSignatureRequestId,
		},
		/// A failed CCM has been in the system storage for more than 1 epoch.
		/// It's broadcast data has been cleaned from storage.
		FailedForeignChainCallExpired {
			broadcast_id: BroadcastId,
		},
		UtxoConsolidation {
			broadcast_id: BroadcastId,
		},
		FailedToBuildAllBatchCall {
			error: AllBatchError,
		},
		ChannelOpeningFeePaid {
			fee: T::Amount,
		},
		ChannelOpeningFeeSet {
			fee: T::Amount,
		},
		DepositBoosted {
			deposit_address: TargetChainAccount<T, I>,
			asset: TargetChainAsset<T, I>,
			amounts: BTreeMap<BoostPoolTier, TargetChainAmount<T, I>>,
			deposit_details: <T::TargetChain as Chain>::DepositDetails,
			prewitnessed_deposit_id: PrewitnessedDepositId,
			channel_id: ChannelId,
			block_height: TargetChainBlockNumber<T, I>,
			// Ingress fee in the deposit asset. i.e. *NOT* the gas asset, if the deposit asset is
			// a non-gas asset. The ingress fee is taken *after* the boost fee.
			ingress_fee: TargetChainAmount<T, I>,
			// Total fee the user paid for their deposit to be boosted.
			boost_fee: TargetChainAmount<T, I>,
			action: DepositAction<T::AccountId>,
		},
		BoostFundsAdded {
			booster_id: T::AccountId,
			boost_pool: BoostPoolId<T::TargetChain>,
			amount: TargetChainAmount<T, I>,
		},
		StoppedBoosting {
			booster_id: T::AccountId,
			boost_pool: BoostPoolId<T::TargetChain>,
			// When we stop boosting, the amount in the pool that isn't currently pending
			// finalisation can be returned immediately.
			unlocked_amount: TargetChainAmount<T, I>,
			// The ids of the boosts that are pending finalisation, such that the funds can then be
			// returned to the user's free balance when the finalisation occurs.
			pending_boosts: BTreeSet<PrewitnessedDepositId>,
		},
		InsufficientBoostLiquidity {
			prewitnessed_deposit_id: PrewitnessedDepositId,
			asset: TargetChainAsset<T, I>,
			amount_attempted: TargetChainAmount<T, I>,
			channel_id: ChannelId,
		},
		BoostPoolCreated {
			boost_pool: BoostPoolId<T::TargetChain>,
		},
		MaxSwapRetryDurationSet {
			max_swap_retry_duration_blocks: BlockNumber,
		},
	}

	#[derive(CloneNoBound, PartialEqNoBound, EqNoBound)]
	#[pallet::error]
	pub enum Error<T, I = ()> {
		/// The deposit address is not valid. It may have expired or may never have been issued.
		InvalidDepositAddress,
		/// A deposit was made using the wrong asset.
		AssetMismatch,
		/// Channel ID has reached maximum
		ChannelIdsExhausted,
		/// Polkadot's Vault Account does not exist in storage.
		MissingPolkadotVault,
		/// Bitcoin's Vault key does not exist for the current epoch.
		MissingBitcoinVault,
		/// Channel ID is too large for Bitcoin address derivation
		BitcoinChannelIdTooLarge,
		/// The amount is below the minimum egress amount.
		BelowEgressDustLimit,
		/// Solana address derivation error.
		SolanaAddressDerivationError,
		/// Solana's Environment variables cannot be loaded via the SolanaEnvironment.
		MissingSolanaApiEnvironment,
		/// You cannot add 0 to a boost pool.
		AddBoostAmountMustBeNonZero,
		/// Adding boost funds is disabled due to safe mode.
		AddBoostFundsDisabled,
		/// Retrieving boost funds disabled due to safe mode.
		StopBoostingDisabled,
		/// Cannot create a boost pool if it already exists.
		BoostPoolAlreadyExists,
		/// Cannot create a boost pool of 0 bps
		InvalidBoostPoolTier,
		/// Disabled due to safe mode for the chain
		DepositChannelCreationDisabled,
		/// The specified boost pool does not exist.
		BoostPoolDoesNotExist,
	}

	#[pallet::hooks]
	impl<T: Config<I>, I: 'static> Hooks<BlockNumberFor<T>> for Pallet<T, I> {
		/// Recycle addresses if we can
		fn on_idle(_n: BlockNumberFor<T>, remaining_weight: Weight) -> Weight {
			let mut used_weight = Weight::zero();

			// Approximate weight calculation: r/w DepositChannelLookup + w DepositChannelPool
			let recycle_weight_per_address =
				frame_support::weights::constants::RocksDbWeight::get().reads_writes(1, 2);

			let maximum_addresses_to_recycle = remaining_weight
				.ref_time()
				.checked_div(recycle_weight_per_address.ref_time())
				.unwrap_or_default()
				.saturated_into::<usize>();

			let addresses_to_recycle =
				DepositChannelRecycleBlocks::<T, I>::mutate(|recycle_queue| {
					if recycle_queue.is_empty() {
						vec![]
					} else {
						Self::take_recyclable_addresses(
							recycle_queue,
							maximum_addresses_to_recycle,
							T::ChainTracking::get_block_height(),
						)
					}
				});

			// Add weight for the DepositChannelRecycleBlocks read/write plus the
			// DepositChannelLookup read/writes in the for loop below
			used_weight = used_weight.saturating_add(
				frame_support::weights::constants::RocksDbWeight::get().reads_writes(
					(addresses_to_recycle.len() + 1) as u64,
					(addresses_to_recycle.len() + 1) as u64,
				),
			);

			for address in addresses_to_recycle.iter() {
				if let Some(DepositChannelDetails { deposit_channel, boost_status, .. }) =
					DepositChannelLookup::<T, I>::take(address)
				{
					if let Some(state) = deposit_channel.state.maybe_recycle() {
						DepositChannelPool::<T, I>::insert(
							deposit_channel.channel_id,
							DepositChannel { state, ..deposit_channel },
						);
						used_weight = used_weight.saturating_add(
							frame_support::weights::constants::RocksDbWeight::get()
								.reads_writes(0, 1),
						);
					}

					if let BoostStatus::Boosted { prewitnessed_deposit_id, pools, .. } =
						boost_status
					{
						for pool_tier in pools {
							BoostPools::<T, I>::mutate(deposit_channel.asset, pool_tier, |pool| {
								if let Some(pool) = pool {
									let affected_boosters_count =
										pool.process_deposit_as_lost(prewitnessed_deposit_id);
									used_weight.saturating_accrue(
										T::WeightInfo::process_deposit_as_lost(
											affected_boosters_count as u32,
										),
									);
								} else {
									log_or_panic!(
										"Pool must exist: ({pool_tier:?}, {:?})",
										deposit_channel.asset
									);
								}
							});
						}
					}
				}
			}
			used_weight
		}

		/// Take all scheduled Egress and send them out
		fn on_finalize(_n: BlockNumberFor<T>) {
			// Send all fetch/transfer requests as a batch. Revert storage if failed.
			if let Err(error) = Self::do_egress_scheduled_fetch_transfer() {
				Self::deposit_event(Event::<T, I>::FailedToBuildAllBatchCall { error });
			}

			if let Ok(egress_transaction) =
				<T::ChainApiCall as ConsolidateCall<T::TargetChain>>::consolidate_utxos()
			{
				let (broadcast_id, _) =
					T::Broadcaster::threshold_sign_and_broadcast(egress_transaction);
				Self::deposit_event(Event::<T, I>::UtxoConsolidation { broadcast_id });
			};

			// Egress all scheduled Cross chain messages
			Self::do_egress_scheduled_ccm();

			// Process failed external chain calls: re-sign or cull storage.
			// Take 1 call per block to avoid weight spike.
			let current_epoch = T::EpochInfo::epoch_index();
			if let Some(call) = FailedForeignChainCalls::<T, I>::mutate_exists(
				current_epoch.saturating_sub(1),
				|calls| {
					let next_call = calls.as_mut().and_then(Vec::pop);
					if calls.as_ref().map(Vec::len).unwrap_or_default() == 0 {
						// Ensures we remove the storage if there are no more calls.
						*calls = None;
					}
					next_call
				},
			) {
				match current_epoch.saturating_sub(call.original_epoch) {
					// The call is stale, clean up storage.
					n if n >= 2 => {
						T::Broadcaster::expire_broadcast(call.broadcast_id);
						Self::deposit_event(Event::<T, I>::FailedForeignChainCallExpired {
							broadcast_id: call.broadcast_id,
						});
					},
					// Previous epoch, signature is invalid. Re-sign but don't broadcast.
					1 => match T::Broadcaster::re_sign_broadcast(call.broadcast_id, false, false) {
						Ok(threshold_signature_id) => {
							Self::deposit_event(Event::<T, I>::FailedForeignChainCallResigned {
								broadcast_id: call.broadcast_id,
								threshold_signature_id,
							});
							FailedForeignChainCalls::<T, I>::append(current_epoch, call);
						},
						Err(e) => {
							// This can happen if a broadcast is still pending
							// since the previous epoch.
							// TODO: make sure this can't happen.
							log::warn!(
								"Failed CCM call for broadcast {} not re-signed: {:?}",
								call.broadcast_id,
								e
							);
						},
					},
					// Current epoch, shouldn't be possible.
					_ => {
						log_or_panic!(
							"Logic error: Found call for current epoch in prevoius epoch's failed calls: broadcast_id: {}.",
							call.broadcast_id,
						);
					},
				}
			}
		}
	}

	#[pallet::call]
	impl<T: Config<I>, I: 'static> Pallet<T, I> {
		/// Callback for when a signature is accepted by the chain.
		#[pallet::call_index(0)]
		#[pallet::weight(T::WeightInfo::finalise_ingress(addresses.len() as u32))]
		pub fn finalise_ingress(
			origin: OriginFor<T>,
			addresses: Vec<TargetChainAccount<T, I>>,
		) -> DispatchResult {
			T::EnsureWitnessedAtCurrentEpoch::ensure_origin(origin)?;

			for deposit_address in addresses {
				DepositChannelLookup::<T, I>::mutate(deposit_address, |deposit_channel_details| {
					deposit_channel_details
						.as_mut()
						.map(|details| details.deposit_channel.state.on_fetch_completed());
				});
			}
			Ok(())
		}

		/// Sets if an asset is not allowed to be sent out of the chain via Egress.
		/// Requires Governance
		///
		/// ## Events
		///
		/// - [On update](Event::AssetEgressStatusChanged)
		#[pallet::call_index(1)]
		#[pallet::weight(T::WeightInfo::disable_asset_egress())]
		pub fn enable_or_disable_egress(
			origin: OriginFor<T>,
			asset: TargetChainAsset<T, I>,
			set_disabled: bool,
		) -> DispatchResult {
			T::EnsureGovernance::ensure_origin(origin)?;

			let is_currently_disabled = DisabledEgressAssets::<T, I>::contains_key(asset);

			let do_disable = !is_currently_disabled && set_disabled;
			let do_enable = is_currently_disabled && !set_disabled;

			if do_disable {
				DisabledEgressAssets::<T, I>::insert(asset, ());
			} else if do_enable {
				DisabledEgressAssets::<T, I>::remove(asset);
			}

			if do_disable || do_enable {
				Self::deposit_event(Event::<T, I>::AssetEgressStatusChanged {
					asset,
					disabled: set_disabled,
				});
			}

			Ok(())
		}

		/// Called when funds have been deposited into the given address.
		///
		/// Requires `EnsurePrewitnessed` or `EnsureWitnessed` origin.
		///
		/// We calculate weight assuming the most expensive code path is taken, i.e. the deposit
		/// had been boosted and is now being finalised
		#[pallet::call_index(2)]
		#[pallet::weight(T::WeightInfo::boost_finalised().saturating_mul(deposit_witnesses.len() as u64))]
		pub fn process_deposits(
			origin: OriginFor<T>,
			deposit_witnesses: Vec<DepositWitness<T::TargetChain>>,
			block_height: TargetChainBlockNumber<T, I>,
		) -> DispatchResult {
			if T::EnsurePrewitnessed::ensure_origin(origin.clone()).is_ok() {
				Self::add_prewitnessed_deposits(deposit_witnesses, block_height)?;
			} else {
				T::EnsureWitnessed::ensure_origin(origin)?;
				Self::process_deposit_witnesses(deposit_witnesses, block_height)?;
			}
			Ok(())
		}

		/// Stores information on failed Vault transfer.
		/// Requires Witness origin.
		///
		/// ## Events
		///
		/// - [on_success](Event::TransferFallbackRequested)
		#[pallet::weight(T::WeightInfo::vault_transfer_failed())]
		#[pallet::call_index(4)]
		pub fn vault_transfer_failed(
			origin: OriginFor<T>,
			asset: TargetChainAsset<T, I>,
			amount: TargetChainAmount<T, I>,
			destination_address: TargetChainAccount<T, I>,
		) -> DispatchResult {
			T::EnsureWitnessed::ensure_origin(origin)?;

			let current_epoch = T::EpochInfo::epoch_index();
			match <T::ChainApiCall as TransferFallback<T::TargetChain>>::new_unsigned(
				TransferAssetParams { asset, amount, to: destination_address.clone() },
			) {
				Ok(api_call) => {
					let (broadcast_id, _) = T::Broadcaster::threshold_sign(api_call);
					FailedForeignChainCalls::<T, I>::append(
						current_epoch,
						FailedForeignChainCall { broadcast_id, original_epoch: current_epoch },
					);
					Self::deposit_event(Event::<T, I>::TransferFallbackRequested {
						asset,
						amount,
						destination_address,
						broadcast_id,
					});
				},
				// The only way this can fail is if the target chain is unsupported, which should
				// never happen.
				Err(_) => {
					log_or_panic!(
						"Failed to construct TransferFallback call. Asset: {:?}, amount: {:?}, Destination: {:?}",
						asset, amount, destination_address
					);
				},
			};
			Ok(())
		}

		/// Callback for when CCMs failed to be broadcasted. We will resign the call
		/// so the user can broadcast the CCM themselves.
		/// Requires Root origin.
		///
		/// ## Events
		///
		/// - [on_success](Event::CcmBroadcastFailed)
		#[pallet::weight(T::WeightInfo::ccm_broadcast_failed())]
		#[pallet::call_index(5)]
		pub fn ccm_broadcast_failed(
			origin: OriginFor<T>,
			broadcast_id: BroadcastId,
		) -> DispatchResult {
			ensure_root(origin)?;

			let current_epoch = T::EpochInfo::epoch_index();

			// Stores the broadcast ID, so the user can use it to query for
			// information such as Threshold Signature etc.
			FailedForeignChainCalls::<T, I>::append(
				current_epoch,
				FailedForeignChainCall { broadcast_id, original_epoch: current_epoch },
			);

			Self::deposit_event(Event::<T, I>::CcmBroadcastFailed { broadcast_id });
			Ok(())
		}

		/// Apply a list of configuration updates to the pallet.
		///
		/// Requires Governance.
		#[pallet::call_index(6)]
		#[pallet::weight(<T as frame_system::Config>::SystemWeightInfo::set_storage(updates.len() as u32))]
		pub fn update_pallet_config(
			origin: OriginFor<T>,
			updates: BoundedVec<PalletConfigUpdate<T, I>, ConstU32<10>>,
		) -> DispatchResult {
			T::EnsureGovernance::ensure_origin(origin)?;

			for update in updates {
				match update {
					PalletConfigUpdate::<T, I>::ChannelOpeningFee { fee } => {
						let fee = fee.unique_saturated_into();
						ChannelOpeningFee::<T, I>::set(fee);
						Self::deposit_event(Event::<T, I>::ChannelOpeningFeeSet { fee });
					},
					PalletConfigUpdate::<T, I>::SetMinimumDeposit { asset, minimum_deposit } => {
						MinimumDeposit::<T, I>::insert(asset, minimum_deposit);
						Self::deposit_event(Event::<T, I>::MinimumDepositSet {
							asset,
							minimum_deposit,
						});
					},
					PalletConfigUpdate::SetMaxSwapRetryDurationBlocks { blocks } => {
						MaxSwapRetryDurationBlocks::<T, I>::set(blocks);
						Self::deposit_event(Event::<T, I>::MaxSwapRetryDurationSet {
							max_swap_retry_duration_blocks: blocks,
						});
					},
				}
			}

			Ok(())
		}

		#[pallet::call_index(7)]
		#[pallet::weight(T::WeightInfo::add_boost_funds())]
		pub fn add_boost_funds(
			origin: OriginFor<T>,
			asset: TargetChainAsset<T, I>,
			amount: TargetChainAmount<T, I>,
			pool_tier: BoostPoolTier,
		) -> DispatchResult {
			let booster_id = T::AccountRoleRegistry::ensure_liquidity_provider(origin)?;
			ensure!(
				T::SafeMode::get().add_boost_funds_enabled,
				Error::<T, I>::AddBoostFundsDisabled
			);
			ensure!(amount > Zero::zero(), Error::<T, I>::AddBoostAmountMustBeNonZero);

			T::LpBalance::try_debit_account(&booster_id, asset.into(), amount.into())?;

			BoostPools::<T, I>::mutate(asset, pool_tier, |pool| {
				let pool = pool.as_mut().ok_or(Error::<T, I>::BoostPoolDoesNotExist)?;
				pool.add_funds(booster_id.clone(), amount);

				Ok::<(), DispatchError>(())
			})?;

			Self::deposit_event(Event::<T, I>::BoostFundsAdded {
				booster_id,
				boost_pool: BoostPoolId { asset, tier: pool_tier },
				amount,
			});

			Ok(())
		}

		#[pallet::call_index(8)]
		#[pallet::weight(T::WeightInfo::stop_boosting())]
		pub fn stop_boosting(
			origin: OriginFor<T>,
			asset: TargetChainAsset<T, I>,
			pool_tier: BoostPoolTier,
		) -> DispatchResult {
			let booster = T::AccountRoleRegistry::ensure_liquidity_provider(origin)?;
			ensure!(T::SafeMode::get().stop_boosting_enabled, Error::<T, I>::StopBoostingDisabled);

			let (unlocked_amount, pending_boosts) =
				BoostPools::<T, I>::mutate(asset, pool_tier, |pool| {
					let pool = pool.as_mut().ok_or(Error::<T, I>::BoostPoolDoesNotExist)?;
					pool.stop_boosting(booster.clone())
				})?;

			T::LpBalance::try_credit_account(&booster, asset.into(), unlocked_amount.into())?;

			Self::deposit_event(Event::StoppedBoosting {
				booster_id: booster,
				boost_pool: BoostPoolId { asset, tier: pool_tier },
				unlocked_amount,
				pending_boosts,
			});

			Ok(())
		}

		#[pallet::call_index(9)]
		#[pallet::weight(T::WeightInfo::create_boost_pools() * new_pools.len() as u64)]
		pub fn create_boost_pools(
			origin: OriginFor<T>,
			new_pools: Vec<BoostPoolId<T::TargetChain>>,
		) -> DispatchResult {
			T::EnsureGovernance::ensure_origin(origin)?;

			new_pools.into_iter().try_for_each(|pool_id| {
				ensure!(pool_id.tier != 0, Error::<T, I>::InvalidBoostPoolTier);
				BoostPools::<T, I>::try_mutate_exists(pool_id.asset, pool_id.tier, |pool| {
					ensure!(pool.is_none(), Error::<T, I>::BoostPoolAlreadyExists);
					*pool = Some(BoostPool::new(pool_id.tier));

					Self::deposit_event(Event::<T, I>::BoostPoolCreated { boost_pool: pool_id });

					Ok::<(), Error<T, I>>(())
				})
			})?;
			Ok(())
		}
	}
}

impl<T: Config<I>, I: 'static> Pallet<T, I> {
	fn take_recyclable_addresses(
		channel_recycle_blocks: &mut ChannelRecycleQueue<T, I>,
		maximum_addresses_to_take: usize,
		current_block_height: TargetChainBlockNumber<T, I>,
	) -> Vec<TargetChainAccount<T, I>> {
		let partition_point = sp_std::cmp::min(
			channel_recycle_blocks.partition_point(|(block, _)| *block <= current_block_height),
			maximum_addresses_to_take,
		);
		channel_recycle_blocks
			.drain(..partition_point)
			.map(|(_, address)| address)
			.collect()
	}

	fn should_fetch_or_transfer(
		maybe_no_of_fetch_or_transfers_remaining: &mut Option<usize>,
	) -> bool {
		maybe_no_of_fetch_or_transfers_remaining
			.as_mut()
			.map(|no_of_fetch_or_transfers_remaining| {
				if *no_of_fetch_or_transfers_remaining != 0 {
					*no_of_fetch_or_transfers_remaining -= 1;
					true
				} else {
					false
				}
			})
			.unwrap_or(true)
	}

	/// Take all scheduled egress requests and send them out in an `AllBatch` call.
	///
	/// Note: Egress transactions with Blacklisted assets are not sent, and kept in storage.
	#[transactional]
	fn do_egress_scheduled_fetch_transfer() -> Result<(), AllBatchError> {
		let batch_to_send: Vec<_> =
			ScheduledEgressFetchOrTransfer::<T, I>::mutate(|requests: &mut Vec<_>| {
				let mut maybe_no_of_transfers_remaining =
					T::FetchesTransfersLimitProvider::maybe_transfers_limit();
				let mut maybe_no_of_fetches_remaining =
					T::FetchesTransfersLimitProvider::maybe_fetches_limit();
				// Filter out disabled assets and requests that are not ready to be egressed.
				requests
					.extract_if(|request| {
						!DisabledEgressAssets::<T, I>::contains_key(request.asset()) &&
							match request {
								FetchOrTransfer::Fetch {
									deposit_address,
									deposit_fetch_id,
									..
								} =>
									Self::should_fetch_or_transfer(
										&mut maybe_no_of_fetches_remaining,
									) && DepositChannelLookup::<T, I>::mutate(
										deposit_address,
										|details| {
											details
												.as_mut()
												.map(|details| {
													let can_fetch =
														details.deposit_channel.state.can_fetch();

													if can_fetch {
														deposit_fetch_id.replace(
															details.deposit_channel.fetch_id(),
														);
														details
															.deposit_channel
															.state
															.on_fetch_scheduled();
													}
													can_fetch
												})
												.unwrap_or(false)
										},
									),
								FetchOrTransfer::Transfer { .. } => Self::should_fetch_or_transfer(
									&mut maybe_no_of_transfers_remaining,
								),
							}
					})
					.collect()
			});

		if batch_to_send.is_empty() {
			return Ok(())
		}

		let mut fetch_params = vec![];
		let mut transfer_params = vec![];
		let mut addresses = vec![];

		for request in batch_to_send {
			match request {
				FetchOrTransfer::<T::TargetChain>::Fetch {
					asset,
					deposit_address,
					deposit_fetch_id,
					..
				} => {
					fetch_params.push(FetchAssetParams {
						deposit_fetch_id: deposit_fetch_id.expect("Checked in extract_if"),
						asset,
					});
					addresses.push(deposit_address.clone());
				},
				FetchOrTransfer::<T::TargetChain>::Transfer {
					asset,
					amount,
					destination_address,
					egress_id,
				} => {
					transfer_params.push((
						TransferAssetParams { asset, amount, to: destination_address },
						egress_id,
					));
				},
			}
		}

		// Construct and send the transaction.
		match <T::ChainApiCall as AllBatch<T::TargetChain>>::new_unsigned(
			fetch_params,
			transfer_params,
		) {
			Ok(egress_transactions) => {
				egress_transactions.into_iter().for_each(|(egress_transaction, egress_ids)| {
					let broadcast_id = T::Broadcaster::threshold_sign_and_broadcast_with_callback(
						egress_transaction,
						Some(Call::finalise_ingress { addresses: addresses.clone() }.into()),
						|_| None,
					);
					Self::deposit_event(Event::<T, I>::BatchBroadcastRequested {
						broadcast_id,
						egress_ids,
					});
				});
				Ok(())
			},
			Err(AllBatchError::NotRequired) => Ok(()),
			Err(other) => Err(other),
		}
	}

	/// Send all scheduled Cross Chain Messages out to the target chain.
	///
	/// Blacklisted assets are not sent and will remain in storage.
	fn do_egress_scheduled_ccm() {
		let mut maybe_no_of_transfers_remaining =
			T::FetchesTransfersLimitProvider::maybe_transfers_limit();

		let ccms_to_send: Vec<CrossChainMessage<T::TargetChain>> =
			ScheduledEgressCcm::<T, I>::mutate(|ccms: &mut Vec<_>| {
				// Filter out disabled assets, and take up to batch_size requests to be sent.
				ccms.extract_if(|ccm| {
					!DisabledEgressAssets::<T, I>::contains_key(ccm.asset()) &&
						Self::should_fetch_or_transfer(&mut maybe_no_of_transfers_remaining)
				})
				.collect()
			});
		for ccm in ccms_to_send {
			match <T::ChainApiCall as ExecutexSwapAndCall<T::TargetChain>>::new_unsigned(
				TransferAssetParams {
					asset: ccm.asset,
					amount: ccm.amount,
					to: ccm.destination_address,
				},
				ccm.source_chain,
				ccm.source_address,
				ccm.gas_budget,
				ccm.message.to_vec(),
				ccm.cf_parameters.to_vec(),
			) {
				Ok(api_call) => {
					let broadcast_id = T::Broadcaster::threshold_sign_and_broadcast_with_callback(
						api_call,
						None,
						|broadcast_id| Some(Call::ccm_broadcast_failed { broadcast_id }.into()),
					);
					Self::deposit_event(Event::<T, I>::CcmBroadcastRequested {
						broadcast_id,
						egress_id: ccm.egress_id,
					});
				},
				Err(error) => Self::deposit_event(Event::<T, I>::CcmEgressInvalid {
					egress_id: ccm.egress_id,
					error,
				}),
			};
		}
	}

	fn process_deposit_witnesses(
		deposit_witnesses: Vec<DepositWitness<T::TargetChain>>,
		block_height: TargetChainBlockNumber<T, I>,
	) -> DispatchResult {
		for ref deposit_witness @ DepositWitness {
			ref deposit_address,
			asset,
			amount,
			ref deposit_details,
		} in deposit_witnesses
		{
			Self::process_single_deposit(
				deposit_address.clone(),
				asset,
				amount,
				deposit_details.clone(),
				block_height,
			)
			.unwrap_or_else(|e| {
				Self::deposit_event(Event::<T, I>::DepositWitnessRejected {
					reason: e,
					deposit_witness: deposit_witness.clone(),
				});
			})
		}
		Ok(())
	}

	/// Returns a list of contributions from the used pools and the total boost fee.
	#[transactional]
	fn try_boosting(
		asset: TargetChainAsset<T, I>,
		required_amount: TargetChainAmount<T, I>,
		max_boost_fee_bps: BasisPoints,
		prewitnessed_deposit_id: PrewitnessedDepositId,
	) -> Result<BoostOutput<T::TargetChain>, DispatchError> {
		let mut remaining_amount = required_amount;

		let mut total_fee_amount: TargetChainAmount<T, I> = 0u32.into();

		let mut used_pools = BTreeMap::new();

		let sorted_boost_tiers = BoostPools::<T, I>::iter_prefix(asset)
			.map(|(tier, _)| tier)
			.collect::<BTreeSet<_>>();

		debug_assert!(
			sorted_boost_tiers
				.iter()
				.zip(sorted_boost_tiers.iter().skip(1))
				.all(|(a, b)| a < b),
			"Boost tiers should be in ascending order"
		);

		for boost_tier in sorted_boost_tiers {
			if boost_tier > max_boost_fee_bps {
				break
			}

			// For each fee tier, get the amount that the pool is boosting and the boost fee
			let (boosted_amount, fee) = BoostPools::<T, I>::mutate(asset, boost_tier, |pool| {
				let pool = match pool {
					Some(pool) if pool.get_available_amount() == Zero::zero() => {
						return Ok::<_, DispatchError>((0u32.into(), 0u32.into()));
					},
					None => {
						// Pool not existing for some reason is equivalent to not having funds:
						return Ok::<_, DispatchError>((0u32.into(), 0u32.into()));
					},
					Some(pool) => pool,
				};

				pool.provide_funds_for_boosting(prewitnessed_deposit_id, remaining_amount)
					.map_err(Into::into)
			})?;

			if !boosted_amount.is_zero() {
				used_pools.insert(boost_tier, boosted_amount);
			}

			remaining_amount.saturating_reduce(boosted_amount);
			total_fee_amount.saturating_accrue(fee);

			if remaining_amount == 0u32.into() {
				return Ok(BoostOutput { used_pools, total_fee: total_fee_amount });
			}
		}

		Err("Insufficient boost funds".into())
	}

	fn add_prewitnessed_deposits(
		deposit_witnesses: Vec<DepositWitness<T::TargetChain>>,
		block_height: TargetChainBlockNumber<T, I>,
	) -> DispatchResult {
		for DepositWitness { deposit_address, asset, amount, deposit_details } in deposit_witnesses
		{
			if amount < MinimumDeposit::<T, I>::get(asset) {
				// We do not process/record pre-witnessed deposits for amounts smaller
				// than MinimumDeposit to match how this is done on finalisation
				continue;
			}

			let prewitnessed_deposit_id =
				PrewitnessedDepositIdCounter::<T, I>::mutate(|id| -> u64 {
					*id = id.saturating_add(1);
					*id
				});

			let DepositChannelDetails { deposit_channel, action, boost_fee, boost_status, .. } =
				DepositChannelLookup::<T, I>::get(&deposit_address)
					.ok_or(Error::<T, I>::InvalidDepositAddress)?;

			let channel_id = deposit_channel.channel_id;

			// Only boost on non-zero fee and if the channel isn't already boosted:
			if T::SafeMode::get().boost_deposits_enabled &&
				boost_fee > 0 && !matches!(boost_status, BoostStatus::Boosted { .. })
			{
				match Self::try_boosting(asset, amount, boost_fee, prewitnessed_deposit_id) {
					Ok(BoostOutput { used_pools, total_fee: boost_fee_amount }) => {
						DepositChannelLookup::<T, I>::mutate(&deposit_address, |details| {
							if let Some(details) = details {
								details.boost_status = BoostStatus::Boosted {
									prewitnessed_deposit_id,
									pools: used_pools.keys().cloned().collect(),
									amount,
								};
							}
						});

						let amount_after_boost_fee = amount.saturating_sub(boost_fee_amount);

						// Note that ingress fee is deducted at the time of boosting rather than the
						// time the deposit is finalised (which allows us to perform the channel
						// action immediately):
						let AmountAndFeesWithheld { amount_after_fees, fees_withheld: ingress_fee } =
							Self::withhold_ingress_or_egress_fee(
								IngressOrEgress::Ingress,
								asset,
								amount_after_boost_fee,
							);

						let action = Self::perform_channel_action(
							action,
							deposit_channel,
							amount_after_fees,
							block_height,
						)?;

						Self::deposit_event(Event::DepositBoosted {
							deposit_address: deposit_address.clone(),
							asset,
							amounts: used_pools,
							block_height,
							prewitnessed_deposit_id,
							channel_id,
							deposit_details: deposit_details.clone(),
							ingress_fee,
							boost_fee: boost_fee_amount,
							action,
						});
					},
					Err(err) => {
						Self::deposit_event(Event::InsufficientBoostLiquidity {
							prewitnessed_deposit_id,
							asset,
							amount_attempted: amount,
							channel_id,
						});
						log::debug!(
							"Deposit (id: {prewitnessed_deposit_id}) of {amount:?} {asset:?} and boost fee {boost_fee} could not be boosted: {err:?}"
						);
					},
				}
			}
		}
		Ok(())
	}

	fn perform_channel_action(
		action: ChannelAction<T::AccountId>,
		DepositChannel { asset, address: deposit_address, channel_id, .. }: DepositChannel<
			T::TargetChain,
		>,
		amount_after_fees: TargetChainAmount<T, I>,
		block_height: TargetChainBlockNumber<T, I>,
	) -> Result<DepositAction<T::AccountId>, DispatchError> {
		let swap_origin = SwapOrigin::DepositChannel {
			deposit_address: T::AddressConverter::to_encoded_address(
				<T::TargetChain as Chain>::ChainAccount::into_foreign_chain_address(
					deposit_address.clone(),
				),
			),
			channel_id,
			deposit_block_height: block_height.into(),
		};

		let action = match action {
			ChannelAction::LiquidityProvision { lp_account, .. } => {
				T::LpBalance::add_deposit(&lp_account, asset.into(), amount_after_fees.into())?;

				DepositAction::LiquidityProvision { lp_account }
			},
			ChannelAction::Swap {
				destination_address,
				destination_asset,
				broker_fees,
				refund_params,
			} => {
				if let Ok(swap_request_id) = T::SwapRequestHandler::init_swap_request(
					asset.into(),
					amount_after_fees.into(),
					destination_asset,
					SwapRequestType::Regular { output_address: destination_address },
					broker_fees,
					refund_params,
					swap_origin,
				) {
					DepositAction::Swap { swap_request_id }
				} else {
					DepositAction::NoAction
				}
			},
			ChannelAction::CcmTransfer {
				destination_asset,
				destination_address,
				channel_metadata,
				refund_params,
			} => {
				if let Ok(swap_request_id) = T::SwapRequestHandler::init_swap_request(
					asset.into(),
					amount_after_fees.into(),
					destination_asset,
					SwapRequestType::Ccm {
						ccm_deposit_metadata: CcmDepositMetadata {
							source_chain: asset.into(),
							source_address: None,
							channel_metadata,
						},
						output_address: destination_address,
					},
					Default::default(),
					refund_params,
					swap_origin,
				) {
					DepositAction::CcmTransfer { swap_request_id }
				} else {
					DepositAction::NoAction
				}
			},
		};

		Ok(action)
	}

	/// Completes a single deposit request.
	#[transactional]
	fn process_single_deposit(
		deposit_address: TargetChainAccount<T, I>,
		asset: TargetChainAsset<T, I>,
		deposit_amount: TargetChainAmount<T, I>,
		deposit_details: <T::TargetChain as Chain>::DepositDetails,
		block_height: TargetChainBlockNumber<T, I>,
	) -> DispatchResult {
		let deposit_channel_details = DepositChannelLookup::<T, I>::get(&deposit_address)
			.ok_or(Error::<T, I>::InvalidDepositAddress)?;

		let channel_id = deposit_channel_details.deposit_channel.channel_id;

		if DepositChannelPool::<T, I>::get(channel_id).is_some() {
			log_or_panic!(
				"Deposit channel {} should not be in the recycled address pool if it's active",
				channel_id
			);
			#[cfg(not(debug_assertions))]
			return Err(Error::<T, I>::InvalidDepositAddress.into())
		}

		ensure!(
			deposit_channel_details.deposit_channel.asset == asset,
			Error::<T, I>::AssetMismatch
		);

		// TODO: only apply this check if the deposit hasn't been boosted
		// already (in case MinimumDeposit increases after some small deposit
		// is boosted)?

		if deposit_amount < MinimumDeposit::<T, I>::get(asset) {
			// If the deposit amount is below the minimum allowed, the deposit is ignored.
			// TODO: track these funds somewhere, for example add them to the withheld fees.
			Self::deposit_event(Event::<T, I>::DepositIgnored {
				deposit_address,
				asset,
				amount: deposit_amount,
				deposit_details,
				reason: DepositIgnoredReason::BelowMinimumDeposit,
			});
			return Ok(())
		}

		ScheduledEgressFetchOrTransfer::<T, I>::append(FetchOrTransfer::<T::TargetChain>::Fetch {
			asset,
			deposit_address: deposit_address.clone(),
			deposit_fetch_id: None,
			amount: deposit_amount,
		});
		Self::deposit_event(Event::<T, I>::DepositFetchesScheduled { channel_id, asset });

		// Add the deposit to the balance.
		T::DepositHandler::on_deposit_made(
			deposit_details.clone(),
			deposit_amount,
			&deposit_channel_details.deposit_channel,
		);

		// We received a deposit on a channel. If channel has been boosted earlier
		// (i.e. awaiting finalisation), *and* the boosted amount matches the amount
		// in this deposit, finalise the boost by crediting boost pools with the deposit.
		// Process as non-boosted deposit otherwise:
		let maybe_boost_to_process = match deposit_channel_details.boost_status {
			BoostStatus::Boosted { prewitnessed_deposit_id, pools, amount }
				if amount == deposit_amount =>
				Some((prewitnessed_deposit_id, pools)),
			_ => None,
		};

		if let Some((prewitnessed_deposit_id, used_pools)) = maybe_boost_to_process {
			// Note that ingress fee is not payed here, as it has already been payed at the time
			// of boosting
			for boost_tier in used_pools {
				BoostPools::<T, I>::mutate(asset, boost_tier, |maybe_pool| {
					if let Some(pool) = maybe_pool {
						for (booster_id, finalised_withdrawn_amount) in
							pool.process_deposit_as_finalised(prewitnessed_deposit_id)
						{
							if let Err(err) = T::LpBalance::try_credit_account(
								&booster_id,
								asset.into(),
								finalised_withdrawn_amount.into(),
							) {
								log_or_panic!(
									"Failed to credit booster account {:?} after unlock of {finalised_withdrawn_amount:?} {asset:?}: {:?}",
									booster_id, err
								);
							}
						}
					}
				});
			}

			// This allows the channel to be boosted again:
			DepositChannelLookup::<T, I>::mutate(&deposit_address, |details| {
				if let Some(details) = details {
					details.boost_status = BoostStatus::NotBoosted;
				}
			});

			Self::deposit_event(Event::DepositFinalised {
				deposit_address,
				asset,
				amount: deposit_amount,
				block_height,
				deposit_details,
				ingress_fee: 0u32.into(),
				action: DepositAction::BoostersCredited { prewitnessed_deposit_id },
				channel_id,
			});
		} else {
			let AmountAndFeesWithheld { amount_after_fees, fees_withheld } =
				Self::withhold_ingress_or_egress_fee(
					IngressOrEgress::Ingress,
					deposit_channel_details.deposit_channel.asset,
					deposit_amount,
				);

			if amount_after_fees.is_zero() {
				Self::deposit_event(Event::<T, I>::DepositIgnored {
					deposit_address,
					asset,
					amount: deposit_amount,
					deposit_details,
					reason: DepositIgnoredReason::NotEnoughToPayFees,
				});
			} else {
				let deposit_action = Self::perform_channel_action(
					deposit_channel_details.action,
					deposit_channel_details.deposit_channel,
					amount_after_fees,
					block_height,
				)?;

				Self::deposit_event(Event::DepositFinalised {
					deposit_address,
					asset,
					amount: deposit_amount,
					block_height,
					deposit_details,
					ingress_fee: fees_withheld,
					action: deposit_action,
					channel_id,
				});
			}
		}

		Ok(())
	}

	fn expiry_and_recycle_block_height(
	) -> (TargetChainBlockNumber<T, I>, TargetChainBlockNumber<T, I>, TargetChainBlockNumber<T, I>)
	{
		// Goals:
		// 1. When chain tracking reaches a particular block number, we want to be able to process
		//   that block immediately on the CFE.
		// 2. The CFE's need to have a consistent view of what we want to witness (channels) in
		//    order to
		//   come to consensus.

		// We open deposit channels for the block after the current chain tracking block, so that
		// the set of channels open at the *current chain tracking* block does not change after
		// chain tracking reaches that block. This achieves the second goal. We achieve the first
		// goal by using this in conjunction with waiting until the chain tracking reaches a
		// particular block before we process it on the CFE.

		// This relates directly to the code in
		// `engine/src/witness/common/chunked_chain_source/chunked_by_vault/deposit_addresses.rs`
		// and `engine/src/witness/common/chunked_chain_source/chunked_by_vault/monitored_items.rs`
		let current_height =
			T::ChainTracking::get_block_height() + <T::TargetChain as Chain>::WITNESS_PERIOD;
		debug_assert!(<T::TargetChain as Chain>::is_block_witness_root(current_height));

		let lifetime = DepositChannelLifetime::<T, I>::get();

		let expiry_height = <T::TargetChain as Chain>::saturating_block_witness_next(
			current_height.saturating_add(lifetime),
		);
		let recycle_height = <T::TargetChain as Chain>::saturating_block_witness_next(
			expiry_height.saturating_add(lifetime),
		);

		debug_assert!(current_height < expiry_height);
		debug_assert!(expiry_height < recycle_height);

		(current_height, expiry_height, recycle_height)
	}

	/// Opens a channel for the given asset and registers it with the given action.
	///
	/// May re-use an existing deposit address, depending on chain configuration.
	///
	/// The requester must have enough FLIP available to pay the channel opening fee.
	#[allow(clippy::type_complexity)]
	fn open_channel(
		requester: &T::AccountId,
		source_asset: TargetChainAsset<T, I>,
		action: ChannelAction<T::AccountId>,
		boost_fee: BasisPoints,
	) -> Result<
		(ChannelId, TargetChainAccount<T, I>, TargetChainBlockNumber<T, I>, T::Amount),
		DispatchError,
	> {
		ensure!(T::SafeMode::get().deposits_enabled, Error::<T, I>::DepositChannelCreationDisabled);

		let channel_opening_fee = ChannelOpeningFee::<T, I>::get();
		T::FeePayment::try_burn_fee(requester, channel_opening_fee)?;
		Self::deposit_event(Event::<T, I>::ChannelOpeningFeePaid { fee: channel_opening_fee });

		let (deposit_channel, channel_id) = if let Some((channel_id, mut deposit_channel)) =
			DepositChannelPool::<T, I>::drain().next()
		{
			deposit_channel.asset = source_asset;
			(deposit_channel, channel_id)
		} else {
			let next_channel_id =
				ChannelIdCounter::<T, I>::try_mutate::<_, Error<T, I>, _>(|id| {
					*id = id.checked_add(1).ok_or(Error::<T, I>::ChannelIdsExhausted)?;
					Ok(*id)
				})?;
			(
				DepositChannel::generate_new::<T::AddressDerivation>(next_channel_id, source_asset)
					.map_err(|e| match e {
						AddressDerivationError::MissingPolkadotVault =>
							Error::<T, I>::MissingPolkadotVault,
						AddressDerivationError::MissingBitcoinVault =>
							Error::<T, I>::MissingBitcoinVault,
						AddressDerivationError::BitcoinChannelIdTooLarge =>
							Error::<T, I>::BitcoinChannelIdTooLarge,
						AddressDerivationError::SolanaDerivationError { .. } =>
							Error::<T, I>::SolanaAddressDerivationError,
						AddressDerivationError::MissingSolanaApiEnvironment =>
							Error::<T, I>::MissingSolanaApiEnvironment,
					})?,
				next_channel_id,
			)
		};

		let deposit_address = deposit_channel.address.clone();

		let (current_height, expiry_height, recycle_height) =
			Self::expiry_and_recycle_block_height();

		DepositChannelRecycleBlocks::<T, I>::append((recycle_height, deposit_address.clone()));

		DepositChannelLookup::<T, I>::insert(
			&deposit_address,
			DepositChannelDetails {
				deposit_channel,
				opened_at: current_height,
				expires_at: expiry_height,
				action,
				boost_fee,
				boost_status: BoostStatus::NotBoosted,
			},
		);

		Ok((channel_id, deposit_address, expiry_height, channel_opening_fee))
	}

	pub fn get_failed_call(broadcast_id: BroadcastId) -> Option<FailedForeignChainCall> {
		let epoch = T::EpochInfo::epoch_index();
		FailedForeignChainCalls::<T, I>::get(epoch)
			.iter()
			.find(|ccm| ccm.broadcast_id == broadcast_id)
			.cloned()
	}

	/// Withholds the fee for a given amount.
	///
	/// Returns the remaining amount after the fee has been withheld, and the fee itself, both
	/// measured in units of the input asset. A swap may be scheduled to convert the fee into the
	/// gas asset.
	#[allow(clippy::redundant_pattern_matching)]
	pub fn withhold_ingress_or_egress_fee(
		ingress_or_egress: IngressOrEgress,
		asset: TargetChainAsset<T, I>,
		available_amount: TargetChainAmount<T, I>,
	) -> AmountAndFeesWithheld<T, I> {
		let fee_estimate = match ingress_or_egress {
			IngressOrEgress::Ingress => T::ChainTracking::estimate_ingress_fee(asset),
			IngressOrEgress::Egress => T::ChainTracking::estimate_egress_fee(asset),
		};

		let fees_withheld = if asset == <T::TargetChain as Chain>::GAS_ASSET {
			// No need to schedule a swap for gas, it's already in the gas asset.
			Self::accrue_withheld_fee(asset, sp_std::cmp::min(fee_estimate, available_amount));
			fee_estimate
		} else {
			let transaction_fee = sp_std::cmp::min(T::AssetConverter::calculate_input_for_gas_output::<T::TargetChain>(
				asset,
				fee_estimate,
			)
			.unwrap_or_else(|| {
				log::warn!("Unable to convert input to gas for input of {available_amount:?} ${asset:?}. Ignoring ingress egress fees.");
				<T::TargetChain as Chain>::ChainAmount::zero()
			}), available_amount);

			if !transaction_fee.is_zero() {
				if let Err(_) = T::SwapRequestHandler::init_swap_request(
					asset.into(),
					transaction_fee.into(),
					<T::TargetChain as Chain>::GAS_ASSET.into(),
					SwapRequestType::IngressEgressFee,
					Default::default(),
					None, /* refund params */
					SwapOrigin::Internal,
				) {
					log_or_panic!("Ingress-egress fee swap should never fail");
				}
			}

			transaction_fee
		};

		AmountAndFeesWithheld::<T, I> {
			amount_after_fees: available_amount.saturating_sub(fees_withheld),
			fees_withheld,
		}
	}
}

impl<T: Config<I>, I: 'static> EgressApi<T::TargetChain> for Pallet<T, I> {
	type EgressError = Error<T, I>;

	fn schedule_egress(
		asset: TargetChainAsset<T, I>,
		amount: TargetChainAmount<T, I>,
		destination_address: TargetChainAccount<T, I>,
		maybe_ccm_with_gas_budget: Option<(CcmDepositMetadata, TargetChainAmount<T, I>)>,
	) -> Result<ScheduledEgressDetails<T::TargetChain>, Error<T, I>> {
		EgressIdCounter::<T, I>::try_mutate(|id_counter| {
			*id_counter = id_counter.saturating_add(1);
			let egress_id = (<T as Config<I>>::TargetChain::get(), *id_counter);

			match maybe_ccm_with_gas_budget {
				Some((
					CcmDepositMetadata { source_chain, source_address, channel_metadata },
					gas_budget,
				)) => {
					ScheduledEgressCcm::<T, I>::append(CrossChainMessage {
						egress_id,
						asset,
						amount,
						destination_address: destination_address.clone(),
						message: channel_metadata.message,
						cf_parameters: channel_metadata.cf_parameters,
						source_chain,
						source_address,
						gas_budget,
					});

					// The ccm gas budget is already in terms of the swap asset.
					Ok(ScheduledEgressDetails::new(*id_counter, amount, gas_budget))
				},
				None => {
					let AmountAndFeesWithheld { amount_after_fees, fees_withheld } =
						Self::withhold_ingress_or_egress_fee(
							IngressOrEgress::Egress,
							asset,
							amount,
						);

					if amount_after_fees >=
						EgressDustLimit::<T, I>::get(asset).unique_saturated_into() ||
						// We always want to benchmark the success case.
						cfg!(all(feature = "runtime-benchmarks", not(test)))
					{
						let egress_details = ScheduledEgressDetails::new(
							*id_counter,
							amount_after_fees,
							fees_withheld,
						);

						ScheduledEgressFetchOrTransfer::<T, I>::append({
							FetchOrTransfer::<T::TargetChain>::Transfer {
								asset,
								destination_address: destination_address.clone(),
								amount: amount_after_fees,
								egress_id: egress_details.egress_id,
							}
						});

						Ok(egress_details)
					} else {
						// TODO: Consider tracking the ignored egresses somewhere.
						// For example, store the egress and try it again later when fees have
						// dropped?
						Err(Error::<T, I>::BelowEgressDustLimit)
					}
				},
			}
		})
	}
}

impl<T: Config<I>, I: 'static> DepositApi<T::TargetChain> for Pallet<T, I> {
	type AccountId = T::AccountId;
	type Amount = T::Amount;

	// This should be callable by the LP pallet.
	fn request_liquidity_deposit_address(
		lp_account: T::AccountId,
		source_asset: TargetChainAsset<T, I>,
		boost_fee: BasisPoints,
	) -> Result<
		(ChannelId, ForeignChainAddress, <T::TargetChain as Chain>::ChainBlockNumber, Self::Amount),
		DispatchError,
	> {
		let (channel_id, deposit_address, expiry_block, channel_opening_fee) = Self::open_channel(
			&lp_account,
			source_asset,
			ChannelAction::LiquidityProvision { lp_account: lp_account.clone() },
			boost_fee,
		)?;

		Ok((
			channel_id,
			<T::TargetChain as Chain>::ChainAccount::into_foreign_chain_address(deposit_address),
			expiry_block,
			channel_opening_fee,
		))
	}

	// This should only be callable by the broker.
	fn request_swap_deposit_address(
		source_asset: TargetChainAsset<T, I>,
		destination_asset: Asset,
		destination_address: ForeignChainAddress,
		broker_fees: Beneficiaries<Self::AccountId>,
		broker_id: T::AccountId,
		channel_metadata: Option<CcmChannelMetadata>,
		boost_fee: BasisPoints,
		refund_params: Option<ChannelRefundParameters>,
	) -> Result<
		(ChannelId, ForeignChainAddress, <T::TargetChain as Chain>::ChainBlockNumber, Self::Amount),
		DispatchError,
	> {
		if let Some(refund_params) = &refund_params {
			ensure!(
				refund_params.retry_duration <= MaxSwapRetryDurationBlocks::<T, I>::get(),
				DispatchError::Other("Retry duration too long")
			);
		}

		let (channel_id, deposit_address, expiry_height, channel_opening_fee) = Self::open_channel(
			&broker_id,
			source_asset,
			match channel_metadata {
				Some(msg) => ChannelAction::CcmTransfer {
					destination_asset,
					destination_address,
					channel_metadata: msg,
					refund_params,
				},
				None => ChannelAction::Swap {
					destination_asset,
					destination_address,
					broker_fees,
					refund_params,
				},
			},
			boost_fee,
		)?;

		Ok((
			channel_id,
			<T::TargetChain as Chain>::ChainAccount::into_foreign_chain_address(deposit_address),
			expiry_height,
			channel_opening_fee,
		))
	}
}

impl<T: Config<I>, I: 'static> IngressEgressFeeApi<T::TargetChain> for Pallet<T, I> {
	fn accrue_withheld_fee(
		_asset: <T::TargetChain as Chain>::ChainAsset,
		fee: TargetChainAmount<T, I>,
	) {
		if !fee.is_zero() {
			T::AssetWithholding::withhold_assets(
				<T::TargetChain as Chain>::GAS_ASSET.into(),
				fee.into(),
			);
		}
	}
}

impl<T: Config<I>, I: 'static> BoostApi for Pallet<T, I> {
	type AccountId = T::AccountId;
	type AssetMap = <<T as Config<I>>::TargetChain as Chain>::ChainAssetMap<AssetAmount>;
	fn boost_pool_account_balances(who: &Self::AccountId) -> Self::AssetMap {
		Self::AssetMap::from_fn(|chain_asset| {
			BoostPools::<T, I>::iter_prefix(chain_asset).fold(0, |acc, (_tier, pool)| {
				let active: AssetAmount = pool
					.get_amounts()
					.into_iter()
					.filter(|(id, _amount)| id == who)
					.map(|(_id, amount)| amount.into())
					.sum();

				let pending: AssetAmount = pool
					.get_pending_boosts()
					.into_values()
					.map(|owed| {
						owed.get(who).map_or(0u32.into(), |owed_amount| owed_amount.total.into())
					})
					.sum();

				acc + active + pending
			})
		})
	}
}<|MERGE_RESOLUTION|>--- conflicted
+++ resolved
@@ -314,58 +314,6 @@
 		BoostersCredited { prewitnessed_deposit_id: PrewitnessedDepositId },
 	}
 
-<<<<<<< HEAD
-=======
-	/// Tracks funds that are owned by the vault and available for egress.
-	#[derive(
-		CloneNoBound,
-		DefaultNoBound,
-		RuntimeDebug,
-		PartialEq,
-		Eq,
-		Encode,
-		Decode,
-		TypeInfo,
-		MaxEncodedLen,
-	)]
-	#[scale_info(skip_type_params(T, I))]
-	pub struct DepositTracker<T: Config<I>, I: 'static> {
-		pub unfetched: TargetChainAmount<T, I>,
-		pub fetched: TargetChainAmount<T, I>,
-	}
-
-	// TODO: make this chain-specific. Something like:
-	// Replace Amount with an type representing a single deposit (ie. a single UTXO).
-	// Register transfer would store the change UTXO.
-	impl<T: Config<I>, I: 'static> DepositTracker<T, I> {
-		pub fn total(&self) -> TargetChainAmount<T, I> {
-			self.unfetched.saturating_add(self.fetched)
-		}
-
-		pub fn register_deposit(&mut self, amount: TargetChainAmount<T, I>) {
-			self.unfetched.saturating_accrue(amount);
-		}
-
-		pub fn register_transfer(&mut self, amount: TargetChainAmount<T, I>) {
-			if amount > self.fetched {
-				log::error!("Transfer amount is greater than available funds");
-			}
-			self.fetched.saturating_reduce(amount);
-		}
-
-		pub fn mark_as_fetched(&mut self, amount: TargetChainAmount<T, I>) {
-			// This is a bug that causes test to fail when gas fee is > 0
-			// To be fixed in PRO-1485
-			// debug_assert!(
-			// 	self.unfetched >= amount,
-			// 	"Accounting error: not enough unfetched funds."
-			// );
-			self.unfetched.saturating_reduce(amount);
-			self.fetched.saturating_accrue(amount);
-		}
-	}
-
->>>>>>> 8f10dc36
 	#[pallet::genesis_config]
 	pub struct GenesisConfig<T: Config<I>, I: 'static = ()> {
 		pub deposit_channel_lifetime: TargetChainBlockNumber<T, I>,
