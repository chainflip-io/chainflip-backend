#![cfg_attr(not(feature = "std"), no_std)]
#![feature(extract_if)]
#![feature(map_try_insert)]
#![doc = include_str!("../README.md")]
#![doc = include_str!("../../cf-doc-head.md")]

mod benchmarking;

pub mod migrations;
#[cfg(test)]
mod mock_btc;
#[cfg(test)]
mod mock_eth;
#[cfg(test)]
mod tests;
pub mod weights;

mod boost_pool;

use boost_pool::BoostPool;
pub use boost_pool::OwedAmount;

use cf_chains::{
	address::{
		AddressConverter, AddressDerivationApi, AddressDerivationError, IntoForeignChainAddress,
	},
	assets::any::GetChainAssetMap,
	AllBatch, AllBatchError, CcmCfParameters, CcmChannelMetadata, CcmDepositMetadata, CcmMessage,
	Chain, ChannelLifecycleHooks, ChannelRefundParameters, ConsolidateCall, DepositChannel,
	ExecutexSwapAndCall, FetchAssetParams, ForeignChainAddress, SwapOrigin, TransferAssetParams,
};
use cf_primitives::{
	Asset, AssetAmount, BasisPoints, Beneficiaries, BlockNumber, BoostPoolTier, BroadcastId,
	ChannelId, DcaParameters, EgressCounter, EgressId, EpochIndex, ForeignChain,
	PrewitnessedDepositId, SwapRequestId, ThresholdSignatureRequestId, SECONDS_PER_BLOCK,
};
use cf_runtime_utilities::log_or_panic;
use cf_traits::{
	impl_pallet_safe_mode, AccountRoleRegistry, AdjustedFeeEstimationApi, AssetConverter,
	AssetWithholding, BoostApi, Broadcaster, Chainflip, DepositApi, EgressApi, EpochInfo,
	FeePayment, FetchesTransfersLimitProvider, GetBlockHeight, IngressEgressFeeApi, LpBalanceApi,
	LpDepositHandler, NetworkEnvironmentProvider, OnDeposit, ScheduledEgressDetails,
	SwapRequestHandler, SwapRequestType,
};
use frame_support::{
	pallet_prelude::{OptionQuery, *},
	sp_runtime::{traits::Zero, DispatchError, Permill, Saturating},
	transactional,
};
use frame_system::pallet_prelude::*;
pub use pallet::*;
use scale_info::{
	build::{Fields, Variants},
	Path, Type,
};
use sp_runtime::traits::UniqueSaturatedInto;
use sp_std::{
	collections::{btree_map::BTreeMap, btree_set::BTreeSet},
	marker::PhantomData,
	vec,
	vec::Vec,
};
pub use weights::WeightInfo;

const DEFAULT_SWAP_RETRY_DURATION_BLOCKS: u32 = 3600 / SECONDS_PER_BLOCK as u32;

#[derive(Clone, Debug, PartialEq, Eq, Encode, Decode, TypeInfo)]
pub enum BoostStatus<ChainAmount> {
	// If a (pre-witnessed) deposit on a channel has been boosted, we record
	// its id, amount, and the pools that participated in boosting it.
	Boosted {
		prewitnessed_deposit_id: PrewitnessedDepositId,
		pools: Vec<BoostPoolTier>,
		amount: ChainAmount,
	},
	NotBoosted,
}

#[derive(Clone, Debug, PartialEq, Eq, Encode, Decode, TypeInfo)]
pub struct BoostPoolId<C: Chain> {
	asset: C::ChainAsset,
	tier: BoostPoolTier,
}

pub struct BoostOutput<C: Chain> {
	used_pools: BTreeMap<BoostPoolTier, C::ChainAmount>,
	total_fee: C::ChainAmount,
}

/// Enum wrapper for fetch and egress requests.
#[derive(RuntimeDebug, Eq, PartialEq, Clone, Encode, Decode, TypeInfo)]
pub enum FetchOrTransfer<C: Chain> {
	Fetch {
		asset: C::ChainAsset,
		deposit_address: C::ChainAccount,
		deposit_fetch_id: Option<C::DepositFetchId>,
		amount: C::ChainAmount,
	},
	Transfer {
		egress_id: EgressId,
		asset: C::ChainAsset,
		destination_address: C::ChainAccount,
		amount: C::ChainAmount,
	},
}

impl<C: Chain> FetchOrTransfer<C> {
	fn asset(&self) -> &C::ChainAsset {
		match self {
			FetchOrTransfer::Fetch { asset, .. } => asset,
			FetchOrTransfer::Transfer { asset, .. } => asset,
		}
	}
}

#[derive(RuntimeDebug, Eq, PartialEq, Clone, Encode, Decode, TypeInfo)]
pub enum DepositIgnoredReason {
	BelowMinimumDeposit,

	/// The deposit was ignored because the amount provided was not high enough to pay for the fees
	/// required to process the requisite transactions.
	NotEnoughToPayFees,
}

/// Cross-chain messaging requests.
#[derive(RuntimeDebug, Eq, PartialEq, Clone, Encode, Decode, TypeInfo, MaxEncodedLen)]
pub(crate) struct CrossChainMessage<C: Chain> {
	pub egress_id: EgressId,
	pub asset: C::ChainAsset,
	pub amount: C::ChainAmount,
	pub destination_address: C::ChainAccount,
	pub message: CcmMessage,
	// The sender of the deposit transaction.
	pub source_chain: ForeignChain,
	pub source_address: Option<ForeignChainAddress>,
	// Where funds might be returned to if the message fails.
	pub cf_parameters: CcmCfParameters,
	pub gas_budget: C::ChainAmount,
}

impl<C: Chain> CrossChainMessage<C> {
	fn asset(&self) -> C::ChainAsset {
		self.asset
	}
}

pub const PALLET_VERSION: StorageVersion = StorageVersion::new(13);

impl_pallet_safe_mode! {
	PalletSafeMode<I>;
	boost_deposits_enabled,
	add_boost_funds_enabled,
	stop_boosting_enabled,
	deposits_enabled,
}

/// Calls to the external chains that has failed to be broadcast/accepted by the target chain.
/// User can use information stored here to query for relevant information to broadcast
/// the call themselves.
#[derive(Clone, RuntimeDebug, PartialEq, Eq, Encode, Decode, TypeInfo)]
pub struct FailedForeignChainCall {
	/// Broadcast ID used in the broadcast pallet. Use it to query broadcast information,
	/// such as the threshold signature, the API call etc.
	pub broadcast_id: BroadcastId,
	/// The epoch the call originally failed in. Calls are cleaned from storage 2 epochs.
	pub original_epoch: EpochIndex,
}

#[derive(
	CloneNoBound, RuntimeDebugNoBound, PartialEqNoBound, EqNoBound, Encode, Decode, MaxEncodedLen,
)]
pub enum PalletConfigUpdate<T: Config<I>, I: 'static> {
	/// Set the fixed fee that is burned when opening a channel, denominated in Flipperinos.
	ChannelOpeningFee { fee: T::Amount },
	/// Set the minimum deposit allowed for a particular asset.
	SetMinimumDeposit { asset: TargetChainAsset<T, I>, minimum_deposit: TargetChainAmount<T, I> },
	/// Set the max allowed value for the number of blocks to keep retrying a swap before it is
	/// refunded
	SetMaxSwapRetryDurationBlocks { blocks: BlockNumber },
}

macro_rules! append_chain_to_name {
	($name:ident) => {
		match T::TargetChain::NAME {
			"Ethereum" => concat!(stringify!($name), "Ethereum"),
			"Polkadot" => concat!(stringify!($name), "Polkadot"),
			"Bitcoin" => concat!(stringify!($name), "Bitcoin"),
			"Arbitrum" => concat!(stringify!($name), "Arbitrum"),
			"Solana" => concat!(stringify!($name), "Solana"),
			_ => concat!(stringify!($name), "Other"),
		}
	};
}

impl<T, I> TypeInfo for PalletConfigUpdate<T, I>
where
	T: Config<I>,
	I: 'static,
{
	type Identity = Self;
	fn type_info() -> Type {
		Type::builder()
			.path(Path::new(append_chain_to_name!(PalletConfigUpdate), module_path!()))
			.variant(
				Variants::new()
					.variant("ChannelOpeningFee", |v| {
						v.index(0)
							.fields(Fields::named().field(|f| f.ty::<T::Amount>().name("fee")))
					})
					.variant(append_chain_to_name!(SetMinimumDeposit), |v| {
						v.index(1).fields(
							Fields::named()
								.field(|f| f.ty::<TargetChainAsset<T, I>>().name("asset"))
								.field(|f| {
									f.ty::<TargetChainAmount<T, I>>().name("minimum_deposit")
								}),
						)
					})
					.variant("SetMaxSwapRetryDurationBlocks", |v| {
						v.index(2)
							.fields(Fields::named().field(|f| f.ty::<BlockNumber>().name("blocks")))
					}),
			)
	}
}

#[frame_support::pallet]
pub mod pallet {
	use super::*;
	use cf_chains::{ExecutexSwapAndCall, TransferFallback};
	use cf_primitives::{BroadcastId, EpochIndex};
	use cf_traits::{LpDepositHandler, OnDeposit};
	use core::marker::PhantomData;
	use frame_support::{
		traits::{ConstU128, EnsureOrigin, IsType},
		DefaultNoBound,
	};
	use frame_system::WeightInfo as SystemWeightInfo;
	use sp_runtime::SaturatedConversion;
	use sp_std::{collections::btree_map::BTreeMap, vec::Vec};

	pub(crate) type ChannelRecycleQueue<T, I> =
		Vec<(TargetChainBlockNumber<T, I>, TargetChainAccount<T, I>)>;

	pub type TargetChainAsset<T, I> = <<T as Config<I>>::TargetChain as Chain>::ChainAsset;
	pub(crate) type TargetChainAccount<T, I> =
		<<T as Config<I>>::TargetChain as Chain>::ChainAccount;
	pub(crate) type TargetChainAmount<T, I> = <<T as Config<I>>::TargetChain as Chain>::ChainAmount;
	pub(crate) type TargetChainBlockNumber<T, I> =
		<<T as Config<I>>::TargetChain as Chain>::ChainBlockNumber;

	#[derive(Clone, RuntimeDebug, PartialEq, Eq, Encode, Decode, TypeInfo, MaxEncodedLen)]
	pub struct DepositWitness<C: Chain> {
		pub deposit_address: C::ChainAccount,
		pub asset: C::ChainAsset,
		pub amount: C::ChainAmount,
		pub deposit_details: C::DepositDetails,
	}

	#[derive(CloneNoBound, RuntimeDebug, PartialEq, Eq, Encode, Decode, TypeInfo)]
	#[scale_info(skip_type_params(T, I))]
	pub struct DepositChannelDetails<T: Config<I>, I: 'static> {
		pub deposit_channel: DepositChannel<T::TargetChain>,
		/// The block number at which the deposit channel was opened, expressed as a block number
		/// on the external Chain.
		pub opened_at: TargetChainBlockNumber<T, I>,
		/// The last block on the target chain that the witnessing will witness it in. If funds are
		/// sent after this block, they will not be witnessed.
		pub expires_at: TargetChainBlockNumber<T, I>,

		/// The action to be taken when the DepositChannel is deposited to.
		pub action: ChannelAction<T::AccountId>,
		/// The boost fee
		pub boost_fee: BasisPoints,
		/// Boost status, indicating whether there is pending boost on the channel
		pub boost_status: BoostStatus<TargetChainAmount<T, I>>,
	}

	pub enum IngressOrEgress {
		Ingress,
		Egress,
	}

	pub struct AmountAndFeesWithheld<T: Config<I>, I: 'static> {
		pub amount_after_fees: TargetChainAmount<T, I>,
		pub fees_withheld: TargetChainAmount<T, I>,
	}

	/// Determines the action to take when a deposit is made to a channel.
	#[derive(Clone, RuntimeDebug, PartialEq, Eq, Encode, Decode, TypeInfo)]
	pub enum ChannelAction<AccountId> {
		Swap {
			destination_asset: Asset,
			destination_address: ForeignChainAddress,
			broker_fees: Beneficiaries<AccountId>,
<<<<<<< HEAD
			refund_params: Option<ChannelRefundParameters>,
			dca_params: Option<DcaParameters>,
=======
			refund_params: Option<ChannelRefundParameters<ForeignChainAddress>>,
>>>>>>> ecf4c58e
		},
		LiquidityProvision {
			lp_account: AccountId,
		},
		CcmTransfer {
			destination_asset: Asset,
			destination_address: ForeignChainAddress,
			broker_fees: Beneficiaries<AccountId>,
			channel_metadata: CcmChannelMetadata,
<<<<<<< HEAD
			refund_params: Option<ChannelRefundParameters>,
			dca_params: Option<DcaParameters>,
=======
			refund_params: Option<ChannelRefundParameters<ForeignChainAddress>>,
>>>>>>> ecf4c58e
		},
	}

	/// Contains identifying information about the particular actions that have occurred for a
	/// particular deposit.
	#[derive(Clone, RuntimeDebug, PartialEq, Eq, Encode, Decode, TypeInfo)]
	pub enum DepositAction<AccountId> {
		Swap { swap_request_id: SwapRequestId },
		LiquidityProvision { lp_account: AccountId },
		CcmTransfer { swap_request_id: SwapRequestId },
		NoAction,
		BoostersCredited { prewitnessed_deposit_id: PrewitnessedDepositId },
	}

	/// Tracks funds that are owned by the vault and available for egress.
	#[derive(
		CloneNoBound,
		DefaultNoBound,
		RuntimeDebug,
		PartialEq,
		Eq,
		Encode,
		Decode,
		TypeInfo,
		MaxEncodedLen,
	)]
	#[scale_info(skip_type_params(T, I))]
	pub struct DepositTracker<T: Config<I>, I: 'static> {
		pub unfetched: TargetChainAmount<T, I>,
		pub fetched: TargetChainAmount<T, I>,
	}

	// TODO: make this chain-specific. Something like:
	// Replace Amount with an type representing a single deposit (ie. a single UTXO).
	// Register transfer would store the change UTXO.
	impl<T: Config<I>, I: 'static> DepositTracker<T, I> {
		pub fn total(&self) -> TargetChainAmount<T, I> {
			self.unfetched.saturating_add(self.fetched)
		}

		pub fn register_deposit(&mut self, amount: TargetChainAmount<T, I>) {
			self.unfetched.saturating_accrue(amount);
		}

		pub fn register_transfer(&mut self, amount: TargetChainAmount<T, I>) {
			if amount > self.fetched {
				log::error!("Transfer amount is greater than available funds");
			}
			self.fetched.saturating_reduce(amount);
		}

		pub fn mark_as_fetched(&mut self, amount: TargetChainAmount<T, I>) {
			// This is a bug that causes test to fail when gas fee is > 0
			// To be fixed in PRO-1485
			// debug_assert!(
			// 	self.unfetched >= amount,
			// 	"Accounting error: not enough unfetched funds."
			// );
			self.unfetched.saturating_reduce(amount);
			self.fetched.saturating_accrue(amount);
		}
	}

	#[pallet::genesis_config]
	pub struct GenesisConfig<T: Config<I>, I: 'static = ()> {
		pub deposit_channel_lifetime: TargetChainBlockNumber<T, I>,
		pub witness_safety_margin: Option<TargetChainBlockNumber<T, I>>,
		pub dust_limits: Vec<(TargetChainAsset<T, I>, TargetChainAmount<T, I>)>,
		pub max_swap_retry_duration_blocks: BlockNumber,
	}

	impl<T: Config<I>, I: 'static> Default for GenesisConfig<T, I> {
		fn default() -> Self {
			Self {
				deposit_channel_lifetime: Default::default(),
				witness_safety_margin: None,
				dust_limits: Default::default(),
				max_swap_retry_duration_blocks: DEFAULT_SWAP_RETRY_DURATION_BLOCKS,
			}
		}
	}

	#[pallet::genesis_build]
	impl<T: Config<I>, I: 'static> BuildGenesisConfig for GenesisConfig<T, I> {
		fn build(&self) {
			DepositChannelLifetime::<T, I>::put(self.deposit_channel_lifetime);
			WitnessSafetyMargin::<T, I>::set(self.witness_safety_margin);

			for (asset, dust_limit) in self.dust_limits.clone() {
				EgressDustLimit::<T, I>::set(asset, dust_limit.unique_saturated_into());
			}

			MaxSwapRetryDurationBlocks::<T, I>::set(self.max_swap_retry_duration_blocks);
		}
	}

	#[pallet::pallet]
	#[pallet::storage_version(PALLET_VERSION)]
	#[pallet::without_storage_info]
	pub struct Pallet<T, I = ()>(PhantomData<(T, I)>);

	#[pallet::config]
	#[pallet::disable_frame_system_supertrait_check]
	pub trait Config<I: 'static = ()>: Chainflip {
		/// Because this pallet emits events, it depends on the runtime's definition of an event.
		type RuntimeEvent: From<Event<Self, I>>
			+ IsType<<Self as frame_system::Config>::RuntimeEvent>;

		/// The pallet dispatches calls, so it depends on the runtime's aggregated Call type.
		type RuntimeCall: From<Call<Self, I>> + IsType<<Self as frame_system::Config>::RuntimeCall>;

		/// Marks which chain this pallet is interacting with.
		type TargetChain: Chain + Get<ForeignChain>;

		/// Generates deposit addresses.
		type AddressDerivation: AddressDerivationApi<Self::TargetChain>;

		/// A converter to convert address to and from human readable to internal address
		/// representation.
		type AddressConverter: AddressConverter;

		/// Pallet responsible for managing Liquidity Providers.
		type LpBalance: LpBalanceApi<AccountId = Self::AccountId>
			+ LpDepositHandler<AccountId = Self::AccountId>;

		/// The type of the chain-native transaction.
		type ChainApiCall: AllBatch<Self::TargetChain>
			+ ExecutexSwapAndCall<Self::TargetChain>
			+ TransferFallback<Self::TargetChain>
			+ ConsolidateCall<Self::TargetChain>;

		/// Get the latest chain state of the target chain.
		type ChainTracking: GetBlockHeight<Self::TargetChain>
			+ AdjustedFeeEstimationApi<Self::TargetChain>;

		/// A broadcaster instance.
		type Broadcaster: Broadcaster<
			Self::TargetChain,
			ApiCall = Self::ChainApiCall,
			Callback = <Self as Config<I>>::RuntimeCall,
		>;

		/// Provides callbacks for deposit lifecycle events.
		type DepositHandler: OnDeposit<Self::TargetChain>;

		type NetworkEnvironment: NetworkEnvironmentProvider;

		/// Allows assets to be converted through the AMM.
		type AssetConverter: AssetConverter;

		/// For paying the channel opening fee.
		type FeePayment: FeePayment<Amount = Self::Amount, AccountId = Self::AccountId>;

		/// Benchmark weights
		type WeightInfo: WeightInfo;

		type SwapRequestHandler: SwapRequestHandler<AccountId = Self::AccountId>;

		type AssetWithholding: AssetWithholding;

		type FetchesTransfersLimitProvider: FetchesTransfersLimitProvider;

		/// Safe Mode access.
		type SafeMode: Get<PalletSafeMode<I>>;
	}

	/// Lookup table for addresses to corresponding deposit channels.
	#[pallet::storage]
	#[pallet::unbounded]
	pub type DepositChannelLookup<T: Config<I>, I: 'static = ()> = StorageMap<
		_,
		Twox64Concat,
		TargetChainAccount<T, I>,
		DepositChannelDetails<T, I>,
		OptionQuery,
	>;

	#[pallet::storage]
	pub type BoostPools<T: Config<I>, I: 'static = ()> = StorageDoubleMap<
		_,
		Twox64Concat,
		TargetChainAsset<T, I>,
		Twox64Concat,
		BoostPoolTier,
		BoostPool<T::AccountId, T::TargetChain>,
	>;

	/// Stores the latest channel id used to generate an address.
	#[pallet::storage]
	pub type ChannelIdCounter<T: Config<I>, I: 'static = ()> =
		StorageValue<_, ChannelId, ValueQuery>;

	/// Stores the latest egress id used to generate an address.
	#[pallet::storage]
	pub type EgressIdCounter<T: Config<I>, I: 'static = ()> =
		StorageValue<_, EgressCounter, ValueQuery>;

	/// Scheduled fetch and egress for the Ethereum chain.
	#[pallet::storage]
	pub type ScheduledEgressFetchOrTransfer<T: Config<I>, I: 'static = ()> =
		StorageValue<_, Vec<FetchOrTransfer<T::TargetChain>>, ValueQuery>;

	/// Scheduled cross chain messages for the Ethereum chain.
	#[pallet::storage]
	pub(crate) type ScheduledEgressCcm<T: Config<I>, I: 'static = ()> =
		StorageValue<_, Vec<CrossChainMessage<T::TargetChain>>, ValueQuery>;

	/// Stores the list of assets that are not allowed to be egressed.
	#[pallet::storage]
	pub type DisabledEgressAssets<T: Config<I>, I: 'static = ()> =
		StorageMap<_, Twox64Concat, TargetChainAsset<T, I>, ()>;

	/// Stores address ready for use.
	#[pallet::storage]
	pub(crate) type DepositChannelPool<T: Config<I>, I: 'static = ()> =
		StorageMap<_, Twox64Concat, ChannelId, DepositChannel<T::TargetChain>>;

	/// Defines the minimum amount of Deposit allowed for each asset.
	#[pallet::storage]
	pub type MinimumDeposit<T: Config<I>, I: 'static = ()> =
		StorageMap<_, Twox64Concat, TargetChainAsset<T, I>, TargetChainAmount<T, I>, ValueQuery>;

	/// Defines the minimum amount aka. dust limit for a single egress i.e. *not* of a batch, but
	/// the outputs of each individual egress within that batch. If not set, defaults to 1.
	///
	/// This is required for bitcoin, for example, where any amount below 600 satoshis is considered
	/// dust and will be rejected by miners.
	#[pallet::storage]
	#[pallet::getter(fn egress_dust_limit)]
	pub type EgressDustLimit<T: Config<I>, I: 'static = ()> =
		StorageMap<_, Twox64Concat, TargetChainAsset<T, I>, u128, ValueQuery, ConstU128<1>>;

	#[pallet::storage]
	pub type DepositChannelLifetime<T: Config<I>, I: 'static = ()> =
		StorageValue<_, TargetChainBlockNumber<T, I>, ValueQuery>;

	/// Stores information about Calls to external chains that have failed to be broadcasted.
	/// These calls are signed and stored on-chain so that the user can broadcast the call
	/// themselves. These messages will be re-threshold-signed once during the next epoch, and
	/// removed from storage in the epoch after that.
	/// Hashmap: last_signed_epoch -> Vec<FailedForeignChainCall>
	#[pallet::storage]
	#[pallet::getter(fn failed_foreign_chain_calls)]
	pub type FailedForeignChainCalls<T: Config<I>, I: 'static = ()> =
		StorageMap<_, Twox64Concat, EpochIndex, Vec<FailedForeignChainCall>, ValueQuery>;

	#[pallet::storage]
	pub type DepositBalances<T: Config<I>, I: 'static = ()> =
		StorageMap<_, Twox64Concat, TargetChainAsset<T, I>, DepositTracker<T, I>, ValueQuery>;

	#[pallet::storage]
	pub type DepositChannelRecycleBlocks<T: Config<I>, I: 'static = ()> =
		StorageValue<_, ChannelRecycleQueue<T, I>, ValueQuery>;

	// Determines the number of block confirmations is required for a block on
	// an external chain before CFE can submit any witness extrinsics for it.
	#[pallet::storage]
	#[pallet::getter(fn witness_safety_margin)]
	pub type WitnessSafetyMargin<T: Config<I>, I: 'static = ()> =
		StorageValue<_, TargetChainBlockNumber<T, I>, OptionQuery>;

	/// The fixed fee charged for opening a channel, in Flipperinos.
	#[pallet::storage]
	#[pallet::getter(fn channel_opening_fee)]
	pub type ChannelOpeningFee<T: Config<I>, I: 'static = ()> =
		StorageValue<_, T::Amount, ValueQuery>;

	/// Stores the latest prewitnessed deposit id used.
	#[pallet::storage]
	pub type PrewitnessedDepositIdCounter<T: Config<I>, I: 'static = ()> =
		StorageValue<_, PrewitnessedDepositId, ValueQuery>;

	/// Max allowed value for the number of blocks to keep retrying a swap before it is refunded
	#[pallet::storage]
	pub type MaxSwapRetryDurationBlocks<T: Config<I>, I: 'static = ()> =
		StorageValue<_, BlockNumber, ValueQuery, ConstU32<DEFAULT_SWAP_RETRY_DURATION_BLOCKS>>;

	#[pallet::event]
	#[pallet::generate_deposit(pub(super) fn deposit_event)]
	pub enum Event<T: Config<I>, I: 'static = ()> {
		DepositFinalised {
			deposit_address: TargetChainAccount<T, I>,
			asset: TargetChainAsset<T, I>,
			amount: TargetChainAmount<T, I>,
			block_height: TargetChainBlockNumber<T, I>,
			deposit_details: <T::TargetChain as Chain>::DepositDetails,
			// Ingress fee in the deposit asset. i.e. *NOT* the gas asset, if the deposit asset is
			// a non-gas asset.
			ingress_fee: TargetChainAmount<T, I>,
			action: DepositAction<T::AccountId>,
			channel_id: ChannelId,
		},
		AssetEgressStatusChanged {
			asset: TargetChainAsset<T, I>,
			disabled: bool,
		},
		CcmBroadcastRequested {
			broadcast_id: BroadcastId,
			egress_id: EgressId,
		},
		CcmEgressInvalid {
			egress_id: EgressId,
			error: cf_chains::ExecutexSwapAndCallError,
		},
		DepositFetchesScheduled {
			channel_id: ChannelId,
			asset: TargetChainAsset<T, I>,
		},
		BatchBroadcastRequested {
			broadcast_id: BroadcastId,
			egress_ids: Vec<EgressId>,
		},
		MinimumDepositSet {
			asset: TargetChainAsset<T, I>,
			minimum_deposit: TargetChainAmount<T, I>,
		},
		/// The deposits was rejected because the amount was below the minimum allowed.
		DepositIgnored {
			deposit_address: TargetChainAccount<T, I>,
			asset: TargetChainAsset<T, I>,
			amount: TargetChainAmount<T, I>,
			deposit_details: <T::TargetChain as Chain>::DepositDetails,
			reason: DepositIgnoredReason,
		},
		TransferFallbackRequested {
			asset: TargetChainAsset<T, I>,
			amount: TargetChainAmount<T, I>,
			destination_address: TargetChainAccount<T, I>,
			broadcast_id: BroadcastId,
		},
		/// The deposit witness was rejected.
		DepositWitnessRejected {
			reason: DispatchError,
			deposit_witness: DepositWitness<T::TargetChain>,
		},
		/// A CCM has failed to broadcast.
		CcmBroadcastFailed {
			broadcast_id: BroadcastId,
		},
		/// A failed CCM call has been re-threshold-signed for the current epoch.
		FailedForeignChainCallResigned {
			broadcast_id: BroadcastId,
			threshold_signature_id: ThresholdSignatureRequestId,
		},
		/// A failed CCM has been in the system storage for more than 1 epoch.
		/// It's broadcast data has been cleaned from storage.
		FailedForeignChainCallExpired {
			broadcast_id: BroadcastId,
		},
		UtxoConsolidation {
			broadcast_id: BroadcastId,
		},
		FailedToBuildAllBatchCall {
			error: AllBatchError,
		},
		ChannelOpeningFeePaid {
			fee: T::Amount,
		},
		ChannelOpeningFeeSet {
			fee: T::Amount,
		},
		DepositBoosted {
			deposit_address: TargetChainAccount<T, I>,
			asset: TargetChainAsset<T, I>,
			amounts: BTreeMap<BoostPoolTier, TargetChainAmount<T, I>>,
			deposit_details: <T::TargetChain as Chain>::DepositDetails,
			prewitnessed_deposit_id: PrewitnessedDepositId,
			channel_id: ChannelId,
			block_height: TargetChainBlockNumber<T, I>,
			// Ingress fee in the deposit asset. i.e. *NOT* the gas asset, if the deposit asset is
			// a non-gas asset. The ingress fee is taken *after* the boost fee.
			ingress_fee: TargetChainAmount<T, I>,
			// Total fee the user paid for their deposit to be boosted.
			boost_fee: TargetChainAmount<T, I>,
			action: DepositAction<T::AccountId>,
		},
		BoostFundsAdded {
			booster_id: T::AccountId,
			boost_pool: BoostPoolId<T::TargetChain>,
			amount: TargetChainAmount<T, I>,
		},
		StoppedBoosting {
			booster_id: T::AccountId,
			boost_pool: BoostPoolId<T::TargetChain>,
			// When we stop boosting, the amount in the pool that isn't currently pending
			// finalisation can be returned immediately.
			unlocked_amount: TargetChainAmount<T, I>,
			// The ids of the boosts that are pending finalisation, such that the funds can then be
			// returned to the user's free balance when the finalisation occurs.
			pending_boosts: BTreeSet<PrewitnessedDepositId>,
		},
		InsufficientBoostLiquidity {
			prewitnessed_deposit_id: PrewitnessedDepositId,
			asset: TargetChainAsset<T, I>,
			amount_attempted: TargetChainAmount<T, I>,
			channel_id: ChannelId,
		},
		BoostPoolCreated {
			boost_pool: BoostPoolId<T::TargetChain>,
		},
		MaxSwapRetryDurationSet {
			max_swap_retry_duration_blocks: BlockNumber,
		},
	}

	#[derive(CloneNoBound, PartialEqNoBound, EqNoBound)]
	#[pallet::error]
	pub enum Error<T, I = ()> {
		/// The deposit address is not valid. It may have expired or may never have been issued.
		InvalidDepositAddress,
		/// A deposit was made using the wrong asset.
		AssetMismatch,
		/// Channel ID has reached maximum
		ChannelIdsExhausted,
		/// Polkadot's Vault Account does not exist in storage.
		MissingPolkadotVault,
		/// Bitcoin's Vault key does not exist for the current epoch.
		MissingBitcoinVault,
		/// Channel ID is too large for Bitcoin address derivation
		BitcoinChannelIdTooLarge,
		/// The amount is below the minimum egress amount.
		BelowEgressDustLimit,
		/// Solana address derivation error.
		SolanaAddressDerivationError,
		/// Solana's Environment variables cannot be loaded via the SolanaEnvironment.
		MissingSolanaApiEnvironment,
		/// You cannot add 0 to a boost pool.
		AddBoostAmountMustBeNonZero,
		/// Adding boost funds is disabled due to safe mode.
		AddBoostFundsDisabled,
		/// Retrieving boost funds disabled due to safe mode.
		StopBoostingDisabled,
		/// Cannot create a boost pool if it already exists.
		BoostPoolAlreadyExists,
		/// Cannot create a boost pool of 0 bps
		InvalidBoostPoolTier,
		/// Disabled due to safe mode for the chain
		DepositChannelCreationDisabled,
		/// The specified boost pool does not exist.
		BoostPoolDoesNotExist,
	}

	#[pallet::hooks]
	impl<T: Config<I>, I: 'static> Hooks<BlockNumberFor<T>> for Pallet<T, I> {
		/// Recycle addresses if we can
		fn on_idle(_n: BlockNumberFor<T>, remaining_weight: Weight) -> Weight {
			let mut used_weight = Weight::zero();

			// Approximate weight calculation: r/w DepositChannelLookup + w DepositChannelPool
			let recycle_weight_per_address =
				frame_support::weights::constants::RocksDbWeight::get().reads_writes(1, 2);

			let maximum_addresses_to_recycle = remaining_weight
				.ref_time()
				.checked_div(recycle_weight_per_address.ref_time())
				.unwrap_or_default()
				.saturated_into::<usize>();

			let addresses_to_recycle =
				DepositChannelRecycleBlocks::<T, I>::mutate(|recycle_queue| {
					if recycle_queue.is_empty() {
						vec![]
					} else {
						Self::take_recyclable_addresses(
							recycle_queue,
							maximum_addresses_to_recycle,
							T::ChainTracking::get_block_height(),
						)
					}
				});

			// Add weight for the DepositChannelRecycleBlocks read/write plus the
			// DepositChannelLookup read/writes in the for loop below
			used_weight = used_weight.saturating_add(
				frame_support::weights::constants::RocksDbWeight::get().reads_writes(
					(addresses_to_recycle.len() + 1) as u64,
					(addresses_to_recycle.len() + 1) as u64,
				),
			);

			for address in addresses_to_recycle.iter() {
				if let Some(DepositChannelDetails { deposit_channel, boost_status, .. }) =
					DepositChannelLookup::<T, I>::take(address)
				{
					if let Some(state) = deposit_channel.state.maybe_recycle() {
						DepositChannelPool::<T, I>::insert(
							deposit_channel.channel_id,
							DepositChannel { state, ..deposit_channel },
						);
						used_weight = used_weight.saturating_add(
							frame_support::weights::constants::RocksDbWeight::get()
								.reads_writes(0, 1),
						);
					}

					if let BoostStatus::Boosted { prewitnessed_deposit_id, pools, .. } =
						boost_status
					{
						for pool_tier in pools {
							BoostPools::<T, I>::mutate(deposit_channel.asset, pool_tier, |pool| {
								if let Some(pool) = pool {
									let affected_boosters_count =
										pool.process_deposit_as_lost(prewitnessed_deposit_id);
									used_weight.saturating_accrue(
										T::WeightInfo::process_deposit_as_lost(
											affected_boosters_count as u32,
										),
									);
								} else {
									log_or_panic!(
										"Pool must exist: ({pool_tier:?}, {:?})",
										deposit_channel.asset
									);
								}
							});
						}
					}
				}
			}
			used_weight
		}

		/// Take all scheduled Egress and send them out
		fn on_finalize(_n: BlockNumberFor<T>) {
			// Send all fetch/transfer requests as a batch. Revert storage if failed.
			if let Err(error) = Self::do_egress_scheduled_fetch_transfer() {
				Self::deposit_event(Event::<T, I>::FailedToBuildAllBatchCall { error });
			}

			if let Ok(egress_transaction) =
				<T::ChainApiCall as ConsolidateCall<T::TargetChain>>::consolidate_utxos()
			{
				let (broadcast_id, _) =
					T::Broadcaster::threshold_sign_and_broadcast(egress_transaction);
				Self::deposit_event(Event::<T, I>::UtxoConsolidation { broadcast_id });
			};

			// Egress all scheduled Cross chain messages
			Self::do_egress_scheduled_ccm();

			// Process failed external chain calls: re-sign or cull storage.
			// Take 1 call per block to avoid weight spike.
			let current_epoch = T::EpochInfo::epoch_index();
			if let Some(call) = FailedForeignChainCalls::<T, I>::mutate_exists(
				current_epoch.saturating_sub(1),
				|calls| {
					let next_call = calls.as_mut().and_then(Vec::pop);
					if calls.as_ref().map(Vec::len).unwrap_or_default() == 0 {
						// Ensures we remove the storage if there are no more calls.
						*calls = None;
					}
					next_call
				},
			) {
				match current_epoch.saturating_sub(call.original_epoch) {
					// The call is stale, clean up storage.
					n if n >= 2 => {
						T::Broadcaster::expire_broadcast(call.broadcast_id);
						Self::deposit_event(Event::<T, I>::FailedForeignChainCallExpired {
							broadcast_id: call.broadcast_id,
						});
					},
					// Previous epoch, signature is invalid. Re-sign but don't broadcast.
					1 => match T::Broadcaster::re_sign_broadcast(call.broadcast_id, false, false) {
						Ok(threshold_signature_id) => {
							Self::deposit_event(Event::<T, I>::FailedForeignChainCallResigned {
								broadcast_id: call.broadcast_id,
								threshold_signature_id,
							});
							FailedForeignChainCalls::<T, I>::append(current_epoch, call);
						},
						Err(e) => {
							// This can happen if a broadcast is still pending
							// since the previous epoch.
							// TODO: make sure this can't happen.
							log::warn!(
								"Failed CCM call for broadcast {} not re-signed: {:?}",
								call.broadcast_id,
								e
							);
						},
					},
					// Current epoch, shouldn't be possible.
					_ => {
						log_or_panic!(
							"Logic error: Found call for current epoch in prevoius epoch's failed calls: broadcast_id: {}.",
							call.broadcast_id,
						);
					},
				}
			}
		}
	}

	#[pallet::call]
	impl<T: Config<I>, I: 'static> Pallet<T, I> {
		/// Callback for when a signature is accepted by the chain.
		#[pallet::call_index(0)]
		#[pallet::weight(T::WeightInfo::finalise_ingress(addresses.len() as u32))]
		pub fn finalise_ingress(
			origin: OriginFor<T>,
			addresses: Vec<TargetChainAccount<T, I>>,
		) -> DispatchResult {
			T::EnsureWitnessedAtCurrentEpoch::ensure_origin(origin)?;

			for deposit_address in addresses {
				DepositChannelLookup::<T, I>::mutate(deposit_address, |deposit_channel_details| {
					deposit_channel_details
						.as_mut()
						.map(|details| details.deposit_channel.state.on_fetch_completed());
				});
			}
			Ok(())
		}

		/// Sets if an asset is not allowed to be sent out of the chain via Egress.
		/// Requires Governance
		///
		/// ## Events
		///
		/// - [On update](Event::AssetEgressStatusChanged)
		#[pallet::call_index(1)]
		#[pallet::weight(T::WeightInfo::disable_asset_egress())]
		pub fn enable_or_disable_egress(
			origin: OriginFor<T>,
			asset: TargetChainAsset<T, I>,
			set_disabled: bool,
		) -> DispatchResult {
			T::EnsureGovernance::ensure_origin(origin)?;

			let is_currently_disabled = DisabledEgressAssets::<T, I>::contains_key(asset);

			let do_disable = !is_currently_disabled && set_disabled;
			let do_enable = is_currently_disabled && !set_disabled;

			if do_disable {
				DisabledEgressAssets::<T, I>::insert(asset, ());
			} else if do_enable {
				DisabledEgressAssets::<T, I>::remove(asset);
			}

			if do_disable || do_enable {
				Self::deposit_event(Event::<T, I>::AssetEgressStatusChanged {
					asset,
					disabled: set_disabled,
				});
			}

			Ok(())
		}

		/// Called when funds have been deposited into the given address.
		///
		/// Requires `EnsurePrewitnessed` or `EnsureWitnessed` origin.
		///
		/// We calculate weight assuming the most expensive code path is taken, i.e. the deposit
		/// had been boosted and is now being finalised
		#[pallet::call_index(2)]
		#[pallet::weight(T::WeightInfo::boost_finalised().saturating_mul(deposit_witnesses.len() as u64))]
		pub fn process_deposits(
			origin: OriginFor<T>,
			deposit_witnesses: Vec<DepositWitness<T::TargetChain>>,
			block_height: TargetChainBlockNumber<T, I>,
		) -> DispatchResult {
			if T::EnsurePrewitnessed::ensure_origin(origin.clone()).is_ok() {
				Self::add_prewitnessed_deposits(deposit_witnesses, block_height)?;
			} else {
				T::EnsureWitnessed::ensure_origin(origin)?;
				Self::process_deposit_witnesses(deposit_witnesses, block_height)?;
			}
			Ok(())
		}

		/// Stores information on failed Vault transfer.
		/// Requires Witness origin.
		///
		/// ## Events
		///
		/// - [on_success](Event::TransferFallbackRequested)
		#[pallet::weight(T::WeightInfo::vault_transfer_failed())]
		#[pallet::call_index(4)]
		pub fn vault_transfer_failed(
			origin: OriginFor<T>,
			asset: TargetChainAsset<T, I>,
			amount: TargetChainAmount<T, I>,
			destination_address: TargetChainAccount<T, I>,
		) -> DispatchResult {
			T::EnsureWitnessed::ensure_origin(origin)?;

			let current_epoch = T::EpochInfo::epoch_index();
			match <T::ChainApiCall as TransferFallback<T::TargetChain>>::new_unsigned(
				TransferAssetParams { asset, amount, to: destination_address.clone() },
			) {
				Ok(api_call) => {
					let (broadcast_id, _) = T::Broadcaster::threshold_sign(api_call);
					FailedForeignChainCalls::<T, I>::append(
						current_epoch,
						FailedForeignChainCall { broadcast_id, original_epoch: current_epoch },
					);
					Self::deposit_event(Event::<T, I>::TransferFallbackRequested {
						asset,
						amount,
						destination_address,
						broadcast_id,
					});
				},
				// The only way this can fail is if the target chain is unsupported, which should
				// never happen.
				Err(_) => {
					log_or_panic!(
						"Failed to construct TransferFallback call. Asset: {:?}, amount: {:?}, Destination: {:?}",
						asset, amount, destination_address
					);
				},
			};
			Ok(())
		}

		/// Callback for when CCMs failed to be broadcasted. We will resign the call
		/// so the user can broadcast the CCM themselves.
		/// Requires Root origin.
		///
		/// ## Events
		///
		/// - [on_success](Event::CcmBroadcastFailed)
		#[pallet::weight(T::WeightInfo::ccm_broadcast_failed())]
		#[pallet::call_index(5)]
		pub fn ccm_broadcast_failed(
			origin: OriginFor<T>,
			broadcast_id: BroadcastId,
		) -> DispatchResult {
			ensure_root(origin)?;

			let current_epoch = T::EpochInfo::epoch_index();

			// Stores the broadcast ID, so the user can use it to query for
			// information such as Threshold Signature etc.
			FailedForeignChainCalls::<T, I>::append(
				current_epoch,
				FailedForeignChainCall { broadcast_id, original_epoch: current_epoch },
			);

			Self::deposit_event(Event::<T, I>::CcmBroadcastFailed { broadcast_id });
			Ok(())
		}

		/// Apply a list of configuration updates to the pallet.
		///
		/// Requires Governance.
		#[pallet::call_index(6)]
		#[pallet::weight(<T as frame_system::Config>::SystemWeightInfo::set_storage(updates.len() as u32))]
		pub fn update_pallet_config(
			origin: OriginFor<T>,
			updates: BoundedVec<PalletConfigUpdate<T, I>, ConstU32<10>>,
		) -> DispatchResult {
			T::EnsureGovernance::ensure_origin(origin)?;

			for update in updates {
				match update {
					PalletConfigUpdate::<T, I>::ChannelOpeningFee { fee } => {
						let fee = fee.unique_saturated_into();
						ChannelOpeningFee::<T, I>::set(fee);
						Self::deposit_event(Event::<T, I>::ChannelOpeningFeeSet { fee });
					},
					PalletConfigUpdate::<T, I>::SetMinimumDeposit { asset, minimum_deposit } => {
						MinimumDeposit::<T, I>::insert(asset, minimum_deposit);
						Self::deposit_event(Event::<T, I>::MinimumDepositSet {
							asset,
							minimum_deposit,
						});
					},
					PalletConfigUpdate::SetMaxSwapRetryDurationBlocks { blocks } => {
						MaxSwapRetryDurationBlocks::<T, I>::set(blocks);
						Self::deposit_event(Event::<T, I>::MaxSwapRetryDurationSet {
							max_swap_retry_duration_blocks: blocks,
						});
					},
				}
			}

			Ok(())
		}

		#[pallet::call_index(7)]
		#[pallet::weight(T::WeightInfo::add_boost_funds())]
		pub fn add_boost_funds(
			origin: OriginFor<T>,
			asset: TargetChainAsset<T, I>,
			amount: TargetChainAmount<T, I>,
			pool_tier: BoostPoolTier,
		) -> DispatchResult {
			let booster_id = T::AccountRoleRegistry::ensure_liquidity_provider(origin)?;
			ensure!(
				T::SafeMode::get().add_boost_funds_enabled,
				Error::<T, I>::AddBoostFundsDisabled
			);
			ensure!(amount > Zero::zero(), Error::<T, I>::AddBoostAmountMustBeNonZero);

			T::LpBalance::try_debit_account(&booster_id, asset.into(), amount.into())?;

			BoostPools::<T, I>::mutate(asset, pool_tier, |pool| {
				let pool = pool.as_mut().ok_or(Error::<T, I>::BoostPoolDoesNotExist)?;
				pool.add_funds(booster_id.clone(), amount);

				Ok::<(), DispatchError>(())
			})?;

			Self::deposit_event(Event::<T, I>::BoostFundsAdded {
				booster_id,
				boost_pool: BoostPoolId { asset, tier: pool_tier },
				amount,
			});

			Ok(())
		}

		#[pallet::call_index(8)]
		#[pallet::weight(T::WeightInfo::stop_boosting())]
		pub fn stop_boosting(
			origin: OriginFor<T>,
			asset: TargetChainAsset<T, I>,
			pool_tier: BoostPoolTier,
		) -> DispatchResult {
			let booster = T::AccountRoleRegistry::ensure_liquidity_provider(origin)?;
			ensure!(T::SafeMode::get().stop_boosting_enabled, Error::<T, I>::StopBoostingDisabled);

			let (unlocked_amount, pending_boosts) =
				BoostPools::<T, I>::mutate(asset, pool_tier, |pool| {
					let pool = pool.as_mut().ok_or(Error::<T, I>::BoostPoolDoesNotExist)?;
					pool.stop_boosting(booster.clone())
				})?;

			T::LpBalance::try_credit_account(&booster, asset.into(), unlocked_amount.into())?;

			Self::deposit_event(Event::StoppedBoosting {
				booster_id: booster,
				boost_pool: BoostPoolId { asset, tier: pool_tier },
				unlocked_amount,
				pending_boosts,
			});

			Ok(())
		}

		#[pallet::call_index(9)]
		#[pallet::weight(T::WeightInfo::create_boost_pools() * new_pools.len() as u64)]
		pub fn create_boost_pools(
			origin: OriginFor<T>,
			new_pools: Vec<BoostPoolId<T::TargetChain>>,
		) -> DispatchResult {
			T::EnsureGovernance::ensure_origin(origin)?;

			new_pools.into_iter().try_for_each(|pool_id| {
				ensure!(pool_id.tier != 0, Error::<T, I>::InvalidBoostPoolTier);
				BoostPools::<T, I>::try_mutate_exists(pool_id.asset, pool_id.tier, |pool| {
					ensure!(pool.is_none(), Error::<T, I>::BoostPoolAlreadyExists);
					*pool = Some(BoostPool::new(pool_id.tier));

					Self::deposit_event(Event::<T, I>::BoostPoolCreated { boost_pool: pool_id });

					Ok::<(), Error<T, I>>(())
				})
			})?;
			Ok(())
		}
	}
}

impl<T: Config<I>, I: 'static> Pallet<T, I> {
	fn take_recyclable_addresses(
		channel_recycle_blocks: &mut ChannelRecycleQueue<T, I>,
		maximum_addresses_to_take: usize,
		current_block_height: TargetChainBlockNumber<T, I>,
	) -> Vec<TargetChainAccount<T, I>> {
		let partition_point = sp_std::cmp::min(
			channel_recycle_blocks.partition_point(|(block, _)| *block <= current_block_height),
			maximum_addresses_to_take,
		);
		channel_recycle_blocks
			.drain(..partition_point)
			.map(|(_, address)| address)
			.collect()
	}

	fn should_fetch_or_transfer(
		maybe_no_of_fetch_or_transfers_remaining: &mut Option<usize>,
	) -> bool {
		maybe_no_of_fetch_or_transfers_remaining
			.as_mut()
			.map(|no_of_fetch_or_transfers_remaining| {
				if *no_of_fetch_or_transfers_remaining != 0 {
					*no_of_fetch_or_transfers_remaining -= 1;
					true
				} else {
					false
				}
			})
			.unwrap_or(true)
	}

	/// Take all scheduled egress requests and send them out in an `AllBatch` call.
	///
	/// Note: Egress transactions with Blacklisted assets are not sent, and kept in storage.
	#[transactional]
	fn do_egress_scheduled_fetch_transfer() -> Result<(), AllBatchError> {
		let batch_to_send: Vec<_> =
			ScheduledEgressFetchOrTransfer::<T, I>::mutate(|requests: &mut Vec<_>| {
				let mut maybe_no_of_transfers_remaining =
					T::FetchesTransfersLimitProvider::maybe_transfers_limit();
				let mut maybe_no_of_fetches_remaining =
					T::FetchesTransfersLimitProvider::maybe_fetches_limit();
				// Filter out disabled assets and requests that are not ready to be egressed.
				requests
					.extract_if(|request| {
						!DisabledEgressAssets::<T, I>::contains_key(request.asset()) &&
							match request {
								FetchOrTransfer::Fetch {
									deposit_address,
									deposit_fetch_id,
									..
								} =>
									Self::should_fetch_or_transfer(
										&mut maybe_no_of_fetches_remaining,
									) && DepositChannelLookup::<T, I>::mutate(
										deposit_address,
										|details| {
											details
												.as_mut()
												.map(|details| {
													let can_fetch =
														details.deposit_channel.state.can_fetch();

													if can_fetch {
														deposit_fetch_id.replace(
															details.deposit_channel.fetch_id(),
														);
														details
															.deposit_channel
															.state
															.on_fetch_scheduled();
													}
													can_fetch
												})
												.unwrap_or(false)
										},
									),
								FetchOrTransfer::Transfer { .. } => Self::should_fetch_or_transfer(
									&mut maybe_no_of_transfers_remaining,
								),
							}
					})
					.collect()
			});

		if batch_to_send.is_empty() {
			return Ok(())
		}

		let mut fetch_params = vec![];
		let mut transfer_params = vec![];
		let mut addresses = vec![];

		for request in batch_to_send {
			match request {
				FetchOrTransfer::<T::TargetChain>::Fetch {
					asset,
					deposit_address,
					deposit_fetch_id,
					amount,
				} => {
					fetch_params.push(FetchAssetParams {
						deposit_fetch_id: deposit_fetch_id.expect("Checked in extract_if"),
						asset,
					});
					addresses.push(deposit_address.clone());
					DepositBalances::<T, I>::mutate(asset, |tracker| {
						tracker.mark_as_fetched(amount);
					});
				},
				FetchOrTransfer::<T::TargetChain>::Transfer {
					asset,
					amount,
					destination_address,
					egress_id,
				} => {
					transfer_params.push((
						TransferAssetParams { asset, amount, to: destination_address },
						egress_id,
					));
				},
			}
		}

		// Construct and send the transaction.
		match <T::ChainApiCall as AllBatch<T::TargetChain>>::new_unsigned(
			fetch_params,
			transfer_params,
		) {
			Ok(egress_transactions) => {
				egress_transactions.into_iter().for_each(|(egress_transaction, egress_ids)| {
					let broadcast_id = T::Broadcaster::threshold_sign_and_broadcast_with_callback(
						egress_transaction,
						Some(Call::finalise_ingress { addresses: addresses.clone() }.into()),
						|_| None,
					);
					Self::deposit_event(Event::<T, I>::BatchBroadcastRequested {
						broadcast_id,
						egress_ids,
					});
				});
				Ok(())
			},
			Err(AllBatchError::NotRequired) => Ok(()),
			Err(other) => Err(other),
		}
	}

	/// Send all scheduled Cross Chain Messages out to the target chain.
	///
	/// Blacklisted assets are not sent and will remain in storage.
	fn do_egress_scheduled_ccm() {
		let mut maybe_no_of_transfers_remaining =
			T::FetchesTransfersLimitProvider::maybe_ccm_limit();

		let ccms_to_send: Vec<CrossChainMessage<T::TargetChain>> =
			ScheduledEgressCcm::<T, I>::mutate(|ccms: &mut Vec<_>| {
				// Filter out disabled assets, and take up to batch_size requests to be sent.
				ccms.extract_if(|ccm| {
					!DisabledEgressAssets::<T, I>::contains_key(ccm.asset()) &&
						Self::should_fetch_or_transfer(&mut maybe_no_of_transfers_remaining)
				})
				.collect()
			});
		for ccm in ccms_to_send {
			match <T::ChainApiCall as ExecutexSwapAndCall<T::TargetChain>>::new_unsigned(
				TransferAssetParams {
					asset: ccm.asset,
					amount: ccm.amount,
					to: ccm.destination_address,
				},
				ccm.source_chain,
				ccm.source_address,
				ccm.gas_budget,
				ccm.message.to_vec(),
				ccm.cf_parameters.to_vec(),
			) {
				Ok(api_call) => {
					let broadcast_id = T::Broadcaster::threshold_sign_and_broadcast_with_callback(
						api_call,
						None,
						|broadcast_id| Some(Call::ccm_broadcast_failed { broadcast_id }.into()),
					);
					Self::deposit_event(Event::<T, I>::CcmBroadcastRequested {
						broadcast_id,
						egress_id: ccm.egress_id,
					});
				},
				Err(error) => Self::deposit_event(Event::<T, I>::CcmEgressInvalid {
					egress_id: ccm.egress_id,
					error,
				}),
			};
		}
	}

	fn process_deposit_witnesses(
		deposit_witnesses: Vec<DepositWitness<T::TargetChain>>,
		block_height: TargetChainBlockNumber<T, I>,
	) -> DispatchResult {
		for ref deposit_witness @ DepositWitness {
			ref deposit_address,
			asset,
			amount,
			ref deposit_details,
		} in deposit_witnesses
		{
			Self::process_single_deposit(
				deposit_address.clone(),
				asset,
				amount,
				deposit_details.clone(),
				block_height,
			)
			.unwrap_or_else(|e| {
				Self::deposit_event(Event::<T, I>::DepositWitnessRejected {
					reason: e,
					deposit_witness: deposit_witness.clone(),
				});
			})
		}
		Ok(())
	}

	/// Returns a list of contributions from the used pools and the total boost fee.
	#[transactional]
	fn try_boosting(
		asset: TargetChainAsset<T, I>,
		required_amount: TargetChainAmount<T, I>,
		max_boost_fee_bps: BasisPoints,
		prewitnessed_deposit_id: PrewitnessedDepositId,
	) -> Result<BoostOutput<T::TargetChain>, DispatchError> {
		let mut remaining_amount = required_amount;

		let mut total_fee_amount: TargetChainAmount<T, I> = 0u32.into();

		let mut used_pools = BTreeMap::new();

		let sorted_boost_tiers = BoostPools::<T, I>::iter_prefix(asset)
			.map(|(tier, _)| tier)
			.collect::<BTreeSet<_>>();

		debug_assert!(
			sorted_boost_tiers
				.iter()
				.zip(sorted_boost_tiers.iter().skip(1))
				.all(|(a, b)| a < b),
			"Boost tiers should be in ascending order"
		);

		for boost_tier in sorted_boost_tiers {
			if boost_tier > max_boost_fee_bps {
				break
			}

			// For each fee tier, get the amount that the pool is boosting and the boost fee
			let (boosted_amount, fee) = BoostPools::<T, I>::mutate(asset, boost_tier, |pool| {
				let pool = match pool {
					Some(pool) if pool.get_available_amount() == Zero::zero() => {
						return Ok::<_, DispatchError>((0u32.into(), 0u32.into()));
					},
					None => {
						// Pool not existing for some reason is equivalent to not having funds:
						return Ok::<_, DispatchError>((0u32.into(), 0u32.into()));
					},
					Some(pool) => pool,
				};

				pool.provide_funds_for_boosting(prewitnessed_deposit_id, remaining_amount)
					.map_err(Into::into)
			})?;

			if !boosted_amount.is_zero() {
				used_pools.insert(boost_tier, boosted_amount);
			}

			remaining_amount.saturating_reduce(boosted_amount);
			total_fee_amount.saturating_accrue(fee);

			if remaining_amount == 0u32.into() {
				return Ok(BoostOutput { used_pools, total_fee: total_fee_amount });
			}
		}

		Err("Insufficient boost funds".into())
	}

	fn add_prewitnessed_deposits(
		deposit_witnesses: Vec<DepositWitness<T::TargetChain>>,
		block_height: TargetChainBlockNumber<T, I>,
	) -> DispatchResult {
		for DepositWitness { deposit_address, asset, amount, deposit_details } in deposit_witnesses
		{
			if amount < MinimumDeposit::<T, I>::get(asset) {
				// We do not process/record pre-witnessed deposits for amounts smaller
				// than MinimumDeposit to match how this is done on finalisation
				continue;
			}

			let prewitnessed_deposit_id =
				PrewitnessedDepositIdCounter::<T, I>::mutate(|id| -> u64 {
					*id = id.saturating_add(1);
					*id
				});

			let DepositChannelDetails { deposit_channel, action, boost_fee, boost_status, .. } =
				DepositChannelLookup::<T, I>::get(&deposit_address)
					.ok_or(Error::<T, I>::InvalidDepositAddress)?;

			let channel_id = deposit_channel.channel_id;

			// Only boost on non-zero fee and if the channel isn't already boosted:
			if T::SafeMode::get().boost_deposits_enabled &&
				boost_fee > 0 && !matches!(boost_status, BoostStatus::Boosted { .. })
			{
				match Self::try_boosting(asset, amount, boost_fee, prewitnessed_deposit_id) {
					Ok(BoostOutput { used_pools, total_fee: boost_fee_amount }) => {
						DepositChannelLookup::<T, I>::mutate(&deposit_address, |details| {
							if let Some(details) = details {
								details.boost_status = BoostStatus::Boosted {
									prewitnessed_deposit_id,
									pools: used_pools.keys().cloned().collect(),
									amount,
								};
							}
						});

						let amount_after_boost_fee = amount.saturating_sub(boost_fee_amount);

						// Note that ingress fee is deducted at the time of boosting rather than the
						// time the deposit is finalised (which allows us to perform the channel
						// action immediately):
						let AmountAndFeesWithheld { amount_after_fees, fees_withheld: ingress_fee } =
							Self::withhold_ingress_or_egress_fee(
								IngressOrEgress::Ingress,
								asset,
								amount_after_boost_fee,
							);

						let action = Self::perform_channel_action(
							action,
							deposit_channel,
							amount_after_fees,
							block_height,
						)?;

						Self::deposit_event(Event::DepositBoosted {
							deposit_address: deposit_address.clone(),
							asset,
							amounts: used_pools,
							block_height,
							prewitnessed_deposit_id,
							channel_id,
							deposit_details: deposit_details.clone(),
							ingress_fee,
							boost_fee: boost_fee_amount,
							action,
						});
					},
					Err(err) => {
						Self::deposit_event(Event::InsufficientBoostLiquidity {
							prewitnessed_deposit_id,
							asset,
							amount_attempted: amount,
							channel_id,
						});
						log::debug!(
							"Deposit (id: {prewitnessed_deposit_id}) of {amount:?} {asset:?} and boost fee {boost_fee} could not be boosted: {err:?}"
						);
					},
				}
			}
		}
		Ok(())
	}

	fn perform_channel_action(
		action: ChannelAction<T::AccountId>,
		DepositChannel { asset, address: deposit_address, channel_id, .. }: DepositChannel<
			T::TargetChain,
		>,
		amount_after_fees: TargetChainAmount<T, I>,
		block_height: TargetChainBlockNumber<T, I>,
	) -> Result<DepositAction<T::AccountId>, DispatchError> {
		let swap_origin = SwapOrigin::DepositChannel {
			deposit_address: T::AddressConverter::to_encoded_address(
				<T::TargetChain as Chain>::ChainAccount::into_foreign_chain_address(
					deposit_address.clone(),
				),
			),
			channel_id,
			deposit_block_height: block_height.into(),
		};

		let action = match action {
			ChannelAction::LiquidityProvision { lp_account, .. } => {
				T::LpBalance::add_deposit(&lp_account, asset.into(), amount_after_fees.into())?;

				DepositAction::LiquidityProvision { lp_account }
			},
			ChannelAction::Swap {
				destination_address,
				destination_asset,
				broker_fees,
				refund_params,
				dca_params,
			} => {
				if let Ok(swap_request_id) = T::SwapRequestHandler::init_swap_request(
					asset.into(),
					amount_after_fees.into(),
					destination_asset,
					SwapRequestType::Regular { output_address: destination_address },
					broker_fees,
					refund_params,
					dca_params,
					swap_origin,
				) {
					DepositAction::Swap { swap_request_id }
				} else {
					DepositAction::NoAction
				}
			},
			ChannelAction::CcmTransfer {
				destination_asset,
				destination_address,
				broker_fees,
				channel_metadata,
				refund_params,
				dca_params,
			} => {
				if let Ok(swap_request_id) = T::SwapRequestHandler::init_swap_request(
					asset.into(),
					amount_after_fees.into(),
					destination_asset,
					SwapRequestType::Ccm {
						ccm_deposit_metadata: CcmDepositMetadata {
							source_chain: asset.into(),
							source_address: None,
							channel_metadata,
						},
						output_address: destination_address,
					},
					broker_fees,
					refund_params,
					dca_params,
					swap_origin,
				) {
					DepositAction::CcmTransfer { swap_request_id }
				} else {
					DepositAction::NoAction
				}
			},
		};

		Ok(action)
	}

	/// Completes a single deposit request.
	#[transactional]
	fn process_single_deposit(
		deposit_address: TargetChainAccount<T, I>,
		asset: TargetChainAsset<T, I>,
		deposit_amount: TargetChainAmount<T, I>,
		deposit_details: <T::TargetChain as Chain>::DepositDetails,
		block_height: TargetChainBlockNumber<T, I>,
	) -> DispatchResult {
		let deposit_channel_details = DepositChannelLookup::<T, I>::get(&deposit_address)
			.ok_or(Error::<T, I>::InvalidDepositAddress)?;

		let channel_id = deposit_channel_details.deposit_channel.channel_id;

		if DepositChannelPool::<T, I>::get(channel_id).is_some() {
			log_or_panic!(
				"Deposit channel {} should not be in the recycled address pool if it's active",
				channel_id
			);
			#[cfg(not(debug_assertions))]
			return Err(Error::<T, I>::InvalidDepositAddress.into())
		}

		ensure!(
			deposit_channel_details.deposit_channel.asset == asset,
			Error::<T, I>::AssetMismatch
		);

		// TODO: only apply this check if the deposit hasn't been boosted
		// already (in case MinimumDeposit increases after some small deposit
		// is boosted)?

		if deposit_amount < MinimumDeposit::<T, I>::get(asset) {
			// If the deposit amount is below the minimum allowed, the deposit is ignored.
			// TODO: track these funds somewhere, for example add them to the withheld fees.
			Self::deposit_event(Event::<T, I>::DepositIgnored {
				deposit_address,
				asset,
				amount: deposit_amount,
				deposit_details,
				reason: DepositIgnoredReason::BelowMinimumDeposit,
			});
			return Ok(())
		}

		ScheduledEgressFetchOrTransfer::<T, I>::append(FetchOrTransfer::<T::TargetChain>::Fetch {
			asset,
			deposit_address: deposit_address.clone(),
			deposit_fetch_id: None,
			amount: deposit_amount,
		});
		Self::deposit_event(Event::<T, I>::DepositFetchesScheduled { channel_id, asset });

		// Add the deposit to the balance.
		T::DepositHandler::on_deposit_made(
			deposit_details.clone(),
			deposit_amount,
			&deposit_channel_details.deposit_channel,
		);

		// We received a deposit on a channel. If channel has been boosted earlier
		// (i.e. awaiting finalisation), *and* the boosted amount matches the amount
		// in this deposit, finalise the boost by crediting boost pools with the deposit.
		// Process as non-boosted deposit otherwise:
		let maybe_boost_to_process = match deposit_channel_details.boost_status {
			BoostStatus::Boosted { prewitnessed_deposit_id, pools, amount }
				if amount == deposit_amount =>
				Some((prewitnessed_deposit_id, pools)),
			_ => None,
		};

		if let Some((prewitnessed_deposit_id, used_pools)) = maybe_boost_to_process {
			// Note that ingress fee is not payed here, as it has already been payed at the time
			// of boosting
			DepositBalances::<T, I>::mutate(asset, |deposits| {
				deposits.register_deposit(deposit_amount)
			});

			for boost_tier in used_pools {
				BoostPools::<T, I>::mutate(asset, boost_tier, |maybe_pool| {
					if let Some(pool) = maybe_pool {
						for (booster_id, finalised_withdrawn_amount) in
							pool.process_deposit_as_finalised(prewitnessed_deposit_id)
						{
							if let Err(err) = T::LpBalance::try_credit_account(
								&booster_id,
								asset.into(),
								finalised_withdrawn_amount.into(),
							) {
								log_or_panic!(
									"Failed to credit booster account {:?} after unlock of {finalised_withdrawn_amount:?} {asset:?}: {:?}",
									booster_id, err
								);
							}
						}
					}
				});
			}

			// This allows the channel to be boosted again:
			DepositChannelLookup::<T, I>::mutate(&deposit_address, |details| {
				if let Some(details) = details {
					details.boost_status = BoostStatus::NotBoosted;
				}
			});

			Self::deposit_event(Event::DepositFinalised {
				deposit_address,
				asset,
				amount: deposit_amount,
				block_height,
				deposit_details,
				ingress_fee: 0u32.into(),
				action: DepositAction::BoostersCredited { prewitnessed_deposit_id },
				channel_id,
			});
		} else {
			let AmountAndFeesWithheld { amount_after_fees, fees_withheld } =
				Self::withhold_ingress_or_egress_fee(
					IngressOrEgress::Ingress,
					deposit_channel_details.deposit_channel.asset,
					deposit_amount,
				);

			DepositBalances::<T, I>::mutate(asset, |deposits| {
				deposits.register_deposit(amount_after_fees)
			});

			if amount_after_fees.is_zero() {
				Self::deposit_event(Event::<T, I>::DepositIgnored {
					deposit_address,
					asset,
					amount: deposit_amount,
					deposit_details,
					reason: DepositIgnoredReason::NotEnoughToPayFees,
				});
			} else {
				let deposit_action = Self::perform_channel_action(
					deposit_channel_details.action,
					deposit_channel_details.deposit_channel,
					amount_after_fees,
					block_height,
				)?;

				Self::deposit_event(Event::DepositFinalised {
					deposit_address,
					asset,
					amount: deposit_amount,
					block_height,
					deposit_details,
					ingress_fee: fees_withheld,
					action: deposit_action,
					channel_id,
				});
			}
		}

		Ok(())
	}

	fn expiry_and_recycle_block_height(
	) -> (TargetChainBlockNumber<T, I>, TargetChainBlockNumber<T, I>, TargetChainBlockNumber<T, I>)
	{
		// Goals:
		// 1. When chain tracking reaches a particular block number, we want to be able to process
		//   that block immediately on the CFE.
		// 2. The CFE's need to have a consistent view of what we want to witness (channels) in
		//    order to
		//   come to consensus.

		// We open deposit channels for the block after the current chain tracking block, so that
		// the set of channels open at the *current chain tracking* block does not change after
		// chain tracking reaches that block. This achieves the second goal. We achieve the first
		// goal by using this in conjunction with waiting until the chain tracking reaches a
		// particular block before we process it on the CFE.

		// This relates directly to the code in
		// `engine/src/witness/common/chunked_chain_source/chunked_by_vault/deposit_addresses.rs`
		// and `engine/src/witness/common/chunked_chain_source/chunked_by_vault/monitored_items.rs`
		let current_height =
			T::ChainTracking::get_block_height() + <T::TargetChain as Chain>::WITNESS_PERIOD;
		debug_assert!(<T::TargetChain as Chain>::is_block_witness_root(current_height));

		let lifetime = DepositChannelLifetime::<T, I>::get();

		let expiry_height = <T::TargetChain as Chain>::saturating_block_witness_next(
			current_height.saturating_add(lifetime),
		);
		let recycle_height = <T::TargetChain as Chain>::saturating_block_witness_next(
			expiry_height.saturating_add(lifetime),
		);

		debug_assert!(current_height < expiry_height);
		debug_assert!(expiry_height < recycle_height);

		(current_height, expiry_height, recycle_height)
	}

	/// Opens a channel for the given asset and registers it with the given action.
	///
	/// May re-use an existing deposit address, depending on chain configuration.
	///
	/// The requester must have enough FLIP available to pay the channel opening fee.
	#[allow(clippy::type_complexity)]
	fn open_channel(
		requester: &T::AccountId,
		source_asset: TargetChainAsset<T, I>,
		action: ChannelAction<T::AccountId>,
		boost_fee: BasisPoints,
	) -> Result<
		(ChannelId, TargetChainAccount<T, I>, TargetChainBlockNumber<T, I>, T::Amount),
		DispatchError,
	> {
		ensure!(T::SafeMode::get().deposits_enabled, Error::<T, I>::DepositChannelCreationDisabled);

		let channel_opening_fee = ChannelOpeningFee::<T, I>::get();
		T::FeePayment::try_burn_fee(requester, channel_opening_fee)?;
		Self::deposit_event(Event::<T, I>::ChannelOpeningFeePaid { fee: channel_opening_fee });

		let (deposit_channel, channel_id) = if let Some((channel_id, mut deposit_channel)) =
			DepositChannelPool::<T, I>::drain().next()
		{
			deposit_channel.asset = source_asset;
			(deposit_channel, channel_id)
		} else {
			let next_channel_id =
				ChannelIdCounter::<T, I>::try_mutate::<_, Error<T, I>, _>(|id| {
					*id = id.checked_add(1).ok_or(Error::<T, I>::ChannelIdsExhausted)?;
					Ok(*id)
				})?;
			(
				DepositChannel::generate_new::<T::AddressDerivation>(next_channel_id, source_asset)
					.map_err(|e| match e {
						AddressDerivationError::MissingPolkadotVault =>
							Error::<T, I>::MissingPolkadotVault,
						AddressDerivationError::MissingBitcoinVault =>
							Error::<T, I>::MissingBitcoinVault,
						AddressDerivationError::BitcoinChannelIdTooLarge =>
							Error::<T, I>::BitcoinChannelIdTooLarge,
						AddressDerivationError::SolanaDerivationError { .. } =>
							Error::<T, I>::SolanaAddressDerivationError,
						AddressDerivationError::MissingSolanaApiEnvironment =>
							Error::<T, I>::MissingSolanaApiEnvironment,
					})?,
				next_channel_id,
			)
		};

		let deposit_address = deposit_channel.address.clone();

		let (current_height, expiry_height, recycle_height) =
			Self::expiry_and_recycle_block_height();

		DepositChannelRecycleBlocks::<T, I>::append((recycle_height, deposit_address.clone()));

		DepositChannelLookup::<T, I>::insert(
			&deposit_address,
			DepositChannelDetails {
				deposit_channel,
				opened_at: current_height,
				expires_at: expiry_height,
				action,
				boost_fee,
				boost_status: BoostStatus::NotBoosted,
			},
		);

		Ok((channel_id, deposit_address, expiry_height, channel_opening_fee))
	}

	pub fn get_failed_call(broadcast_id: BroadcastId) -> Option<FailedForeignChainCall> {
		let epoch = T::EpochInfo::epoch_index();
		FailedForeignChainCalls::<T, I>::get(epoch)
			.iter()
			.find(|ccm| ccm.broadcast_id == broadcast_id)
			.cloned()
	}

	/// Withholds the fee for a given amount.
	///
	/// Returns the remaining amount after the fee has been withheld, and the fee itself, both
	/// measured in units of the input asset. A swap may be scheduled to convert the fee into the
	/// gas asset.
	#[allow(clippy::redundant_pattern_matching)]
	pub fn withhold_ingress_or_egress_fee(
		ingress_or_egress: IngressOrEgress,
		asset: TargetChainAsset<T, I>,
		available_amount: TargetChainAmount<T, I>,
	) -> AmountAndFeesWithheld<T, I> {
		let fee_estimate = match ingress_or_egress {
			IngressOrEgress::Ingress => T::ChainTracking::estimate_ingress_fee(asset),
			IngressOrEgress::Egress => T::ChainTracking::estimate_egress_fee(asset),
		};

		let fees_withheld = if asset == <T::TargetChain as Chain>::GAS_ASSET {
			// No need to schedule a swap for gas, it's already in the gas asset.
			Self::accrue_withheld_fee(asset, sp_std::cmp::min(fee_estimate, available_amount));
			fee_estimate
		} else {
			let transaction_fee = sp_std::cmp::min(T::AssetConverter::calculate_input_for_gas_output::<T::TargetChain>(
				asset,
				fee_estimate,
			)
			.unwrap_or_else(|| {
				log::warn!("Unable to convert input to gas for input of {available_amount:?} ${asset:?}. Ignoring ingress egress fees.");
				<T::TargetChain as Chain>::ChainAmount::zero()
			}), available_amount);

			if !transaction_fee.is_zero() {
				if let Err(_) = T::SwapRequestHandler::init_swap_request(
					asset.into(),
					transaction_fee.into(),
					<T::TargetChain as Chain>::GAS_ASSET.into(),
					SwapRequestType::IngressEgressFee,
					Default::default(),
					None, /* no refund params */
					None, /* no DCA */
					SwapOrigin::Internal,
				) {
					log_or_panic!("Ingress-egress fee swap should never fail");
				}
			}

			transaction_fee
		};

		AmountAndFeesWithheld::<T, I> {
			amount_after_fees: available_amount.saturating_sub(fees_withheld),
			fees_withheld,
		}
	}
}

impl<T: Config<I>, I: 'static> EgressApi<T::TargetChain> for Pallet<T, I> {
	type EgressError = Error<T, I>;

	fn schedule_egress(
		asset: TargetChainAsset<T, I>,
		amount: TargetChainAmount<T, I>,
		destination_address: TargetChainAccount<T, I>,
		maybe_ccm_with_gas_budget: Option<(CcmDepositMetadata, TargetChainAmount<T, I>)>,
	) -> Result<ScheduledEgressDetails<T::TargetChain>, Error<T, I>> {
		let result = EgressIdCounter::<T, I>::try_mutate(|id_counter| {
			*id_counter = id_counter.saturating_add(1);
			let egress_id = (<T as Config<I>>::TargetChain::get(), *id_counter);

			match maybe_ccm_with_gas_budget {
				Some((
					CcmDepositMetadata { source_chain, source_address, channel_metadata },
					gas_budget,
				)) => {
					ScheduledEgressCcm::<T, I>::append(CrossChainMessage {
						egress_id,
						asset,
						amount,
						destination_address: destination_address.clone(),
						message: channel_metadata.message,
						cf_parameters: channel_metadata.cf_parameters,
						source_chain,
						source_address,
						gas_budget,
					});

					// The ccm gas budget is already in terms of the swap asset.
					Ok(ScheduledEgressDetails::new(*id_counter, amount, gas_budget))
				},
				None => {
					let AmountAndFeesWithheld { amount_after_fees, fees_withheld } =
						Self::withhold_ingress_or_egress_fee(
							IngressOrEgress::Egress,
							asset,
							amount,
						);

					if amount_after_fees >=
						EgressDustLimit::<T, I>::get(asset).unique_saturated_into() ||
						// We always want to benchmark the success case.
						cfg!(all(feature = "runtime-benchmarks", not(test)))
					{
						let egress_details = ScheduledEgressDetails::new(
							*id_counter,
							amount_after_fees,
							fees_withheld,
						);

						ScheduledEgressFetchOrTransfer::<T, I>::append({
							FetchOrTransfer::<T::TargetChain>::Transfer {
								asset,
								destination_address: destination_address.clone(),
								amount: amount_after_fees,
								egress_id: egress_details.egress_id,
							}
						});

						Ok(egress_details)
					} else {
						// TODO: Consider tracking the ignored egresses somewhere.
						// For example, store the egress and try it again later when fees have
						// dropped?
						Err(Error::<T, I>::BelowEgressDustLimit)
					}
				},
			}
		});

		if let Ok(ScheduledEgressDetails { egress_amount, .. }) = result {
			// Only the egress_amount will be transferred. The fee was converted to the native
			// asset and will be consumed in terms of the native asset.
			DepositBalances::<T, I>::mutate(asset, |tracker| {
				tracker.register_transfer(egress_amount);
			});
		};

		result
	}
}

impl<T: Config<I>, I: 'static> DepositApi<T::TargetChain> for Pallet<T, I> {
	type AccountId = T::AccountId;
	type Amount = T::Amount;

	// This should be callable by the LP pallet.
	fn request_liquidity_deposit_address(
		lp_account: T::AccountId,
		source_asset: TargetChainAsset<T, I>,
		boost_fee: BasisPoints,
	) -> Result<
		(ChannelId, ForeignChainAddress, <T::TargetChain as Chain>::ChainBlockNumber, Self::Amount),
		DispatchError,
	> {
		let (channel_id, deposit_address, expiry_block, channel_opening_fee) = Self::open_channel(
			&lp_account,
			source_asset,
			ChannelAction::LiquidityProvision { lp_account: lp_account.clone() },
			boost_fee,
		)?;

		Ok((
			channel_id,
			<T::TargetChain as Chain>::ChainAccount::into_foreign_chain_address(deposit_address),
			expiry_block,
			channel_opening_fee,
		))
	}

	// This should only be callable by the broker.
	fn request_swap_deposit_address(
		source_asset: TargetChainAsset<T, I>,
		destination_asset: Asset,
		destination_address: ForeignChainAddress,
		broker_fees: Beneficiaries<Self::AccountId>,
		broker_id: T::AccountId,
		channel_metadata: Option<CcmChannelMetadata>,
		boost_fee: BasisPoints,
<<<<<<< HEAD
		refund_params: Option<ChannelRefundParameters>,
		dca_params: Option<DcaParameters>,
=======
		refund_params: Option<ChannelRefundParameters<ForeignChainAddress>>,
>>>>>>> ecf4c58e
	) -> Result<
		(ChannelId, ForeignChainAddress, <T::TargetChain as Chain>::ChainBlockNumber, Self::Amount),
		DispatchError,
	> {
		if let Some(params) = &refund_params {
			ensure!(
				params.retry_duration <= MaxSwapRetryDurationBlocks::<T, I>::get(),
				DispatchError::Other("Retry duration too long")
			);
		}

		let (channel_id, deposit_address, expiry_height, channel_opening_fee) = Self::open_channel(
			&broker_id,
			source_asset,
			match channel_metadata {
				Some(channel_metadata) => ChannelAction::CcmTransfer {
					destination_asset,
					destination_address,
					broker_fees,
					channel_metadata,
					refund_params,
					dca_params,
				},
				None => ChannelAction::Swap {
					destination_asset,
					destination_address,
					broker_fees,
					refund_params,
					dca_params,
				},
			},
			boost_fee,
		)?;

		Ok((
			channel_id,
			<T::TargetChain as Chain>::ChainAccount::into_foreign_chain_address(deposit_address),
			expiry_height,
			channel_opening_fee,
		))
	}
}

impl<T: Config<I>, I: 'static> IngressEgressFeeApi<T::TargetChain> for Pallet<T, I> {
	fn accrue_withheld_fee(
		_asset: <T::TargetChain as Chain>::ChainAsset,
		fee: TargetChainAmount<T, I>,
	) {
		if !fee.is_zero() {
			T::AssetWithholding::withhold_assets(
				<T::TargetChain as Chain>::GAS_ASSET.into(),
				fee.into(),
			);
			// Since we credit the fees to the withheld fees, we need to take these from somewhere,
			// ie. we effectively have transferred them from the vault.
			DepositBalances::<T, I>::mutate(<T::TargetChain as Chain>::GAS_ASSET, |tracker| {
				tracker.register_transfer(fee);
			});
		}
	}
}

impl<T: Config<I>, I: 'static> BoostApi for Pallet<T, I> {
	type AccountId = T::AccountId;
	type AssetMap = <<T as Config<I>>::TargetChain as Chain>::ChainAssetMap<AssetAmount>;
	fn boost_pool_account_balances(who: &Self::AccountId) -> Self::AssetMap {
		Self::AssetMap::from_fn(|chain_asset| {
			BoostPools::<T, I>::iter_prefix(chain_asset).fold(0, |acc, (_tier, pool)| {
				let active: AssetAmount = pool
					.get_amounts()
					.into_iter()
					.filter(|(id, _amount)| id == who)
					.map(|(_id, amount)| amount.into())
					.sum();

				let pending: AssetAmount = pool
					.get_pending_boosts()
					.into_values()
					.map(|owed| {
						owed.get(who).map_or(0u32.into(), |owed_amount| owed_amount.total.into())
					})
					.sum();

				acc + active + pending
			})
		})
	}
}<|MERGE_RESOLUTION|>--- conflicted
+++ resolved
@@ -293,12 +293,8 @@
 			destination_asset: Asset,
 			destination_address: ForeignChainAddress,
 			broker_fees: Beneficiaries<AccountId>,
-<<<<<<< HEAD
-			refund_params: Option<ChannelRefundParameters>,
+			refund_params: Option<ChannelRefundParameters<ForeignChainAddress>>,
 			dca_params: Option<DcaParameters>,
-=======
-			refund_params: Option<ChannelRefundParameters<ForeignChainAddress>>,
->>>>>>> ecf4c58e
 		},
 		LiquidityProvision {
 			lp_account: AccountId,
@@ -308,12 +304,8 @@
 			destination_address: ForeignChainAddress,
 			broker_fees: Beneficiaries<AccountId>,
 			channel_metadata: CcmChannelMetadata,
-<<<<<<< HEAD
-			refund_params: Option<ChannelRefundParameters>,
+			refund_params: Option<ChannelRefundParameters<ForeignChainAddress>>,
 			dca_params: Option<DcaParameters>,
-=======
-			refund_params: Option<ChannelRefundParameters<ForeignChainAddress>>,
->>>>>>> ecf4c58e
 		},
 	}
 
@@ -2094,12 +2086,8 @@
 		broker_id: T::AccountId,
 		channel_metadata: Option<CcmChannelMetadata>,
 		boost_fee: BasisPoints,
-<<<<<<< HEAD
-		refund_params: Option<ChannelRefundParameters>,
+		refund_params: Option<ChannelRefundParameters<ForeignChainAddress>>,
 		dca_params: Option<DcaParameters>,
-=======
-		refund_params: Option<ChannelRefundParameters<ForeignChainAddress>>,
->>>>>>> ecf4c58e
 	) -> Result<
 		(ChannelId, ForeignChainAddress, <T::TargetChain as Chain>::ChainBlockNumber, Self::Amount),
 		DispatchError,
