#![cfg_attr(not(feature = "std"), no_std)]
#![feature(drain_filter)]
#![doc = include_str!("../README.md")]
#![doc = include_str!("../../cf-doc-head.md")]

mod benchmarking;

#[cfg(test)]
mod mock;
#[cfg(test)]
mod tests;
pub mod weights;
use cf_traits::DepositChannel;
pub use weights::WeightInfo;

use cf_primitives::{BasisPoints, EgressCounter, EgressId, ForeignChain};

<<<<<<< HEAD
use cf_chains::{address::ForeignChainAddress, CcmDepositMetadata};
=======
use cf_traits::GetBlockHeight;

use cf_chains::{address::ForeignChainAddress, CcmDepositMetadata, ChannelIdConstructor};
>>>>>>> d04ed295

use cf_chains::{
	AllBatch, AllBatchError, Chain, ChainAbi, ChainCrypto, ExecutexSwapAndCall, FetchAssetParams,
	TransferAssetParams,
};
use cf_primitives::{Asset, AssetAmount, ChannelId};
use cf_traits::{
	liquidity::LpBalanceApi, AddressDerivationApi, Broadcaster, CcmHandler, Chainflip, DepositApi,
	DepositHandler, EgressApi, SwapDepositHandler,
};
use frame_support::{pallet_prelude::*, sp_runtime::DispatchError};
pub use pallet::*;
use sp_runtime::TransactionOutcome;
use sp_std::{vec, vec::Vec};

/// Enum wrapper for fetch and egress requests.
#[derive(RuntimeDebug, Eq, PartialEq, Clone, Encode, Decode, TypeInfo)]
pub enum FetchOrTransfer<C: Chain> {
	Fetch {
		channel_id: ChannelId,
		asset: C::ChainAsset,
		deposit_address: C::ChainAccount,
	},
	Transfer {
		egress_id: EgressId,
		asset: C::ChainAsset,
		destination_address: C::ChainAccount,
		amount: C::ChainAmount,
	},
}

impl<C: Chain> FetchOrTransfer<C> {
	fn asset(&self) -> &C::ChainAsset {
		match self {
			FetchOrTransfer::Fetch { asset, .. } => asset,
			FetchOrTransfer::Transfer { asset, .. } => asset,
		}
	}
}

/// Cross-chain messaging requests.
#[derive(RuntimeDebug, Eq, PartialEq, Clone, Encode, Decode, TypeInfo)]
pub(crate) struct CrossChainMessage<C: Chain> {
	pub egress_id: EgressId,
	pub asset: C::ChainAsset,
	pub amount: C::ChainAmount,
	pub destination_address: C::ChainAccount,
	pub message: Vec<u8>,
	// The sender of the deposit transaction.
	pub source_address: ForeignChainAddress,
	// Where funds might be returned to if the message fails.
	pub cf_parameters: Vec<u8>,
}

impl<C: Chain> CrossChainMessage<C> {
	fn asset(&self) -> C::ChainAsset {
		self.asset
	}
}

#[frame_support::pallet]
pub mod pallet {
	use super::*;
	use cf_chains::ExecutexSwapAndCall;
	use cf_primitives::BroadcastId;
	use core::marker::PhantomData;
	use sp_std::vec::Vec;

	use frame_support::{
		pallet_prelude::{OptionQuery, ValueQuery},
		storage::with_transaction,
		traits::{EnsureOrigin, IsType},
	};
	use frame_system::pallet_prelude::{BlockNumberFor, OriginFor};

	pub(crate) type TargetChainAsset<T, I> = <<T as Config<I>>::TargetChain as Chain>::ChainAsset;
	pub(crate) type TargetChainAccount<T, I> =
		<<T as Config<I>>::TargetChain as Chain>::ChainAccount;
	pub(crate) type TargetChainAmount<T, I> = <<T as Config<I>>::TargetChain as Chain>::ChainAmount;
	pub(crate) type TargetChainBlockNumber<T, I> =
		<<T as Config<I>>::TargetChain as Chain>::ChainBlockNumber;

	pub(crate) type DepositFetchIdOf<T, I> =
		<<T as Config<I>>::TargetChain as Chain>::DepositFetchId;

	#[derive(Clone, RuntimeDebug, PartialEq, Eq, Encode, Decode, TypeInfo)]
	pub struct DepositWitness<C: Chain + ChainCrypto> {
		pub deposit_address: C::ChainAccount,
		pub asset: C::ChainAsset,
		pub amount: C::ChainAmount,
		pub tx_id: <C as ChainCrypto>::TransactionInId,
	}

	#[derive(Clone, RuntimeDebug, PartialEq, Eq, Encode, Decode, TypeInfo)]
	pub struct DepositAddressDetails<C: Chain> {
		pub channel_id: ChannelId,
		pub source_asset: C::ChainAsset,
		pub opened_at: C::ChainBlockNumber,
	}

	/// Determines the action to take when a deposit is made to a channel.
	#[derive(Clone, RuntimeDebug, PartialEq, Eq, Encode, Decode, TypeInfo)]
	pub enum ChannelAction<AccountId> {
		Swap {
			destination_asset: Asset,
			destination_address: ForeignChainAddress,
			broker_id: AccountId,
			broker_commission_bps: BasisPoints,
		},
		LiquidityProvision {
			lp_account: AccountId,
		},
		CcmTransfer {
			destination_asset: Asset,
			destination_address: ForeignChainAddress,
			message_metadata: CcmDepositMetadata,
		},
	}

	#[pallet::pallet]
	#[pallet::without_storage_info]
	#[pallet::generate_store(pub (super) trait Store)]
	pub struct Pallet<T, I = ()>(PhantomData<(T, I)>);

	#[pallet::config]
	#[pallet::disable_frame_system_supertrait_check]
	pub trait Config<I: 'static = ()>: Chainflip {
		/// Because this pallet emits events, it depends on the runtime's definition of an event.
		type RuntimeEvent: From<Event<Self, I>>
			+ IsType<<Self as frame_system::Config>::RuntimeEvent>;

		/// The pallet dispatches calls, so it depends on the runtime's aggregated Call type.
		type RuntimeCall: From<Call<Self, I>> + IsType<<Self as frame_system::Config>::RuntimeCall>;

		/// Marks which chain this pallet is interacting with.
		type TargetChain: ChainAbi + Get<ForeignChain>;

		/// Generates deposit addresses.
		type AddressDerivation: AddressDerivationApi<Self::TargetChain>;

		/// Pallet responsible for managing Liquidity Providers.
		type LpBalance: LpBalanceApi<AccountId = Self::AccountId>;

		/// For scheduling swaps.
		type SwapDepositHandler: SwapDepositHandler<AccountId = Self::AccountId>;

		/// Handler for Cross Chain Messages.
		type CcmHandler: CcmHandler;

		/// The type of the chain-native transaction.
		type ChainApiCall: AllBatch<Self::TargetChain> + ExecutexSwapAndCall<Self::TargetChain>;

		/// Get the latest block height of the target chain via Chain Tracking.
		type ChainTracking: GetBlockHeight<Self::TargetChain>;

		/// A broadcaster instance.
		type Broadcaster: Broadcaster<
			Self::TargetChain,
			ApiCall = Self::ChainApiCall,
			Callback = <Self as Config<I>>::RuntimeCall,
		>;

		/// Provides callbacks for deposit lifecycle events.
		type DepositHandler: DepositHandler<Self::TargetChain>;

		/// Manages the chain specific deposit channel.
		type DepositChannel: Member
			+ Parameter
			+ DepositChannel<
				Self::TargetChain,
				Address = <<Self as Config<I>>::TargetChain as Chain>::ChainAccount,
				DepositFetchId = <<Self as Config<I>>::TargetChain as Chain>::DepositFetchId,
			>;

		/// Benchmark weights
		type WeightInfo: WeightInfo;
	}

	/// Lookup table for addresses to correpsponding deposit channels.
	#[pallet::storage]
	pub type DepositChannelLookup<T: Config<I>, I: 'static = ()> =
		StorageMap<_, Twox64Concat, TargetChainAccount<T, I>, T::DepositChannel, OptionQuery>;

	/// Stores the channel action against the address
	#[pallet::storage]
	pub type ChannelActions<T: Config<I>, I: 'static = ()> = StorageMap<
		_,
		Twox64Concat,
		TargetChainAccount<T, I>,
		ChannelAction<<T as frame_system::Config>::AccountId>,
		OptionQuery,
	>;

	/// Stores the latest channel id used to generate an address.
	#[pallet::storage]
	pub type ChannelIdCounter<T: Config<I>, I: 'static = ()> =
		StorageValue<_, ChannelId, ValueQuery>;

	/// Stores the latest egress id used to generate an address.
	#[pallet::storage]
	pub type EgressIdCounter<T: Config<I>, I: 'static = ()> =
		StorageValue<_, EgressCounter, ValueQuery>;

	/// Scheduled fetch and egress for the Ethereum chain.
	#[pallet::storage]
	pub(crate) type ScheduledEgressFetchOrTransfer<T: Config<I>, I: 'static = ()> =
		StorageValue<_, Vec<FetchOrTransfer<T::TargetChain>>, ValueQuery>;

	/// Scheduled cross chain messages for the Ethereum chain.
	#[pallet::storage]
	pub(crate) type ScheduledEgressCcm<T: Config<I>, I: 'static = ()> =
		StorageValue<_, Vec<CrossChainMessage<T::TargetChain>>, ValueQuery>;

	/// Stores the list of assets that are not allowed to be egressed.
	#[pallet::storage]
	pub type DisabledEgressAssets<T: Config<I>, I: 'static = ()> =
		StorageMap<_, Twox64Concat, TargetChainAsset<T, I>, ()>;

	/// Stores address ready for use.
	#[pallet::storage]
	pub(crate) type AddressPool<T: Config<I>, I: 'static = ()> =
		StorageMap<_, Twox64Concat, ChannelId, T::DepositChannel>;

	/// Map of channel id to the deposit fetch parameters.
	#[pallet::storage]
	pub(crate) type FetchParamDetails<T: Config<I>, I: 'static = ()> =
		StorageMap<_, Twox64Concat, ChannelId, (T::DepositChannel, TargetChainAccount<T, I>)>;

	/// Defines the minimum amount of Deposit allowed for each asset.
	#[pallet::storage]
	pub type MinimumDeposit<T: Config<I>, I: 'static = ()> =
		StorageMap<_, Twox64Concat, TargetChainAsset<T, I>, TargetChainAmount<T, I>, ValueQuery>;

	#[pallet::event]
	#[pallet::generate_deposit(pub(super) fn deposit_event)]
	pub enum Event<T: Config<I>, I: 'static = ()> {
		StartWitnessing {
			deposit_address: TargetChainAccount<T, I>,
			source_asset: TargetChainAsset<T, I>,
			opened_at: TargetChainBlockNumber<T, I>,
		},
		StopWitnessing {
			deposit_address: TargetChainAccount<T, I>,
			source_asset: TargetChainAsset<T, I>,
		},
		DepositReceived {
			deposit_address: TargetChainAccount<T, I>,
			asset: TargetChainAsset<T, I>,
			amount: TargetChainAmount<T, I>,
			tx_id: <T::TargetChain as ChainCrypto>::TransactionInId,
		},
		AssetEgressStatusChanged {
			asset: TargetChainAsset<T, I>,
			disabled: bool,
		},
		EgressScheduled {
			id: EgressId,
			asset: TargetChainAsset<T, I>,
			amount: AssetAmount,
			destination_address: TargetChainAccount<T, I>,
		},
		CcmBroadcastRequested {
			broadcast_id: BroadcastId,
			egress_id: EgressId,
		},
		CcmEgressInvalid {
			egress_id: EgressId,
			error: DispatchError,
		},
		DepositFetchesScheduled {
			channel_id: ChannelId,
			asset: TargetChainAsset<T, I>,
		},
		BatchBroadcastRequested {
			broadcast_id: BroadcastId,
			egress_ids: Vec<EgressId>,
		},
		MinimumDepositSet {
			asset: TargetChainAsset<T, I>,
			minimum_deposit: TargetChainAmount<T, I>,
		},
		///The deposits is rejected because the amount is below the minimum allowed.
		DepositIgnored {
			deposit_address: TargetChainAccount<T, I>,
			asset: TargetChainAsset<T, I>,
			amount: TargetChainAmount<T, I>,
			tx_id: <T::TargetChain as ChainCrypto>::TransactionInId,
		},
	}

	#[pallet::error]
	pub enum Error<T, I = ()> {
		/// The deposit address is not valid. It may have expired or may never have been issued.
		InvalidDepositAddress,
		/// A deposit was made using the wrong asset.
		AssetMismatch,
		/// Channel ID has reached maximum
		ChannelIdsExhausted,
	}

	#[pallet::hooks]
	impl<T: Config<I>, I: 'static> Hooks<BlockNumberFor<T>> for Pallet<T, I> {
		/// Take all scheduled Egress and send them out
		fn on_finalize(_n: BlockNumberFor<T>) {
			// Send all fetch/transfer requests as a batch. Revert storage if failed.
			if let Err(e) = with_transaction(|| Self::do_egress_scheduled_fetch_transfer()) {
				log::error!("Ingress-Egress failed to send BatchAll. Error: {e:?}");
			}

			// Egress all scheduled Cross chain messages
			Self::do_egress_scheduled_ccm();
		}
	}

	#[pallet::call]
	impl<T: Config<I>, I: 'static> Pallet<T, I> {
		/// Callback for when a signature is accepted by the chain.
		#[pallet::weight(T::WeightInfo::finalise_ingress(addresses.len() as u32))]
		pub fn finalise_ingress(
			origin: OriginFor<T>,
			addresses: Vec<(DepositFetchIdOf<T, I>, TargetChainAccount<T, I>)>,
		) -> DispatchResult {
			T::EnsureWitnessedAtCurrentEpoch::ensure_origin(origin)?;
			for (_, deposit_address) in addresses {
				if let Some(deposit_details) =
					DepositChannelLookup::<T, I>::get(deposit_address.clone())
				{
					DepositChannelLookup::<T, I>::insert(
						deposit_address,
						deposit_details.finalize(),
					);
				} else {
					log::error!(
						"Deposit address {:?} not found in DepositAddressDetailsLookup",
						deposit_address
					);
				}
			}
			Ok(())
		}

		/// Sets if an asset is not allowed to be sent out of the chain via Egress.
		/// Requires Governance
		///
		/// ## Events
		///
		/// - [On update](Event::AssetEgressStatusChanged)
		#[pallet::weight(T::WeightInfo::disable_asset_egress())]
		pub fn enable_or_disable_egress(
			origin: OriginFor<T>,
			asset: TargetChainAsset<T, I>,
			set_disabled: bool,
		) -> DispatchResult {
			T::EnsureGovernance::ensure_origin(origin)?;

			let is_currently_disabled = DisabledEgressAssets::<T, I>::contains_key(asset);

			let do_disable = !is_currently_disabled && set_disabled;
			let do_enable = is_currently_disabled && !set_disabled;

			if do_disable {
				DisabledEgressAssets::<T, I>::insert(asset, ());
			} else if do_enable {
				DisabledEgressAssets::<T, I>::remove(asset);
			}

			if do_disable || do_enable {
				Self::deposit_event(Event::<T, I>::AssetEgressStatusChanged {
					asset,
					disabled: set_disabled,
				});
			}

			Ok(())
		}

		/// Called when funds have been deposited into the given address.
		///
		/// Requires `EnsureWitnessed` origin.
		#[pallet::weight(T::WeightInfo::process_single_deposit().saturating_mul(deposit_witnesses.len() as u64))]
		pub fn process_deposits(
			origin: OriginFor<T>,
			deposit_witnesses: Vec<DepositWitness<T::TargetChain>>,
		) -> DispatchResult {
			T::EnsureWitnessed::ensure_origin(origin)?;

			for DepositWitness { deposit_address, asset, amount, tx_id } in deposit_witnesses {
				Self::process_single_deposit(deposit_address, asset, amount, tx_id)?;
			}
			Ok(())
		}

		/// Sets the minimum deposit ammount allowed for an asset.
		/// Requires governance
		///
		/// ## Events
		///
		/// - [on_sucess](Event::MinimumDepositSet)
		#[pallet::weight(T::WeightInfo::set_minimum_deposit())]
		pub fn set_minimum_deposit(
			origin: OriginFor<T>,
			asset: TargetChainAsset<T, I>,
			minimum_deposit: TargetChainAmount<T, I>,
		) -> DispatchResult {
			T::EnsureGovernance::ensure_origin(origin)?;

			MinimumDeposit::<T, I>::insert(asset, minimum_deposit);

			Self::deposit_event(Event::<T, I>::MinimumDepositSet { asset, minimum_deposit });
			Ok(())
		}
	}
}

impl<T: Config<I>, I: 'static> Pallet<T, I> {
	/// Take all scheduled egress requests and send them out in an `AllBatch` call.
	///
	/// Note: Egress transactions with Blacklisted assets are not sent, and kept in storage.
	fn do_egress_scheduled_fetch_transfer() -> TransactionOutcome<DispatchResult> {
		let batch_to_send: Vec<_> =
			ScheduledEgressFetchOrTransfer::<T, I>::mutate(|requests: &mut Vec<_>| {
				// Filter out disabled assets and requests that are not ready to be egressed.
				requests
					.drain_filter(|request| {
						!DisabledEgressAssets::<T, I>::contains_key(request.asset()) &&
							match request {
								FetchOrTransfer::Fetch {
									channel_id: _,
									asset: _,
									deposit_address,
								} => {
									if let Some(details) =
										DepositChannelLookup::<T, I>::get(deposit_address.clone())
									{
										let (updated_deposit_channel, skip) =
											details.process_broadcast();
										DepositChannelLookup::<T, I>::insert(
											deposit_address.clone(),
											updated_deposit_channel,
										);
										skip
									} else {
										log::error!("Deposit address {:?} not found in DepositAddressDetailsLookup", deposit_address);
										false
									}
								},
								FetchOrTransfer::Transfer { .. } => true,
							}
					})
					.collect()
			});

		// Returns Ok(()) if there's nothing to send.
		if batch_to_send.is_empty() {
			return TransactionOutcome::Commit(Ok(()))
		}

		let mut fetch_params = vec![];
		let mut egress_params = vec![];
		let mut egress_ids = vec![];
		let mut addresses = vec![];

		for request in batch_to_send {
			match request {
				FetchOrTransfer::<T::TargetChain>::Fetch {
					channel_id: _,
					asset,
					deposit_address,
				} => {
					if let Some(details) =
						DepositChannelLookup::<T, I>::get(deposit_address.clone())
					{
						fetch_params.push(FetchAssetParams {
							deposit_fetch_id: details.get_deposit_fetch_id(),
							asset,
						});
						addresses.push((details.get_deposit_fetch_id(), deposit_address.clone()));
					} else {
						log::error!(
							"Deposit address {:?} not found in DepositAddressDetailsLookup",
							deposit_address
						);
					}
				},
				FetchOrTransfer::<T::TargetChain>::Transfer {
					asset,
					amount,
					destination_address,
					egress_id,
				} => {
					egress_ids.push(egress_id);
					egress_params.push(TransferAssetParams {
						asset,
						amount,
						to: destination_address,
					});
				},
			}
		}

		// Construct and send the transaction.
		match <T::ChainApiCall as AllBatch<T::TargetChain>>::new_unsigned(
			fetch_params,
			egress_params,
		) {
			Ok(egress_transaction) => {
				let (broadcast_id, _) = T::Broadcaster::threshold_sign_and_broadcast_with_callback(
					egress_transaction,
					Call::finalise_ingress { addresses }.into(),
				);
				Self::deposit_event(Event::<T, I>::BatchBroadcastRequested {
					broadcast_id,
					egress_ids,
				});
				TransactionOutcome::Commit(Ok(()))
			},
			Err(AllBatchError::NotRequired) => TransactionOutcome::Commit(Ok(())),
			Err(AllBatchError::Other) => TransactionOutcome::Rollback(Err(DispatchError::Other(
				"AllBatch ApiCall creation failed, rolled back storage",
			))),
		}
	}

	/// Send all scheduled Cross Chain Messages out to the target chain.
	///
	/// Blacklisted assets are not sent and will remain in storage.
	fn do_egress_scheduled_ccm() {
		let ccms_to_send: Vec<CrossChainMessage<T::TargetChain>> =
			ScheduledEgressCcm::<T, I>::mutate(|ccms: &mut Vec<_>| {
				// Filter out disabled assets, and take up to batch_size requests to be sent.
				ccms.drain_filter(|ccm| !DisabledEgressAssets::<T, I>::contains_key(ccm.asset()))
					.collect()
			});
		for ccm in ccms_to_send {
			match <T::ChainApiCall as ExecutexSwapAndCall<T::TargetChain>>::new_unsigned(
				ccm.egress_id,
				TransferAssetParams {
					asset: ccm.asset,
					amount: ccm.amount,
					to: ccm.destination_address,
				},
				ccm.source_address,
				ccm.message,
			) {
				Ok(api_call) => {
					let (broadcast_id, _) = T::Broadcaster::threshold_sign_and_broadcast(api_call);
					Self::deposit_event(Event::<T, I>::CcmBroadcastRequested {
						broadcast_id,
						egress_id: ccm.egress_id,
					});
				},
				Err(error) => Self::deposit_event(Event::<T, I>::CcmEgressInvalid {
					egress_id: ccm.egress_id,
					error,
				}),
			};
		}
	}

	/// Completes a single deposit request.
	fn process_single_deposit(
		deposit_address: TargetChainAccount<T, I>,
		asset: TargetChainAsset<T, I>,
		amount: TargetChainAmount<T, I>,
		tx_id: <T::TargetChain as ChainCrypto>::TransactionInId,
	) -> DispatchResult {
<<<<<<< HEAD
		let deposit_channel = DepositChannelLookup::<T, I>::get(&deposit_address)
			.ok_or(Error::<T, I>::InvalidDepositAddress)?;

		let source_asset = deposit_channel.get_asset();
		let channel_id = deposit_channel.get_channel_id();

=======
		let DepositAddressDetails { channel_id, source_asset, .. } =
			DepositAddressDetailsLookup::<T, I>::get(&deposit_address)
				.ok_or(Error::<T, I>::InvalidDepositAddress)?;
>>>>>>> d04ed295
		ensure!(source_asset == asset, Error::<T, I>::AssetMismatch);

		if amount < MinimumDeposit::<T, I>::get(asset) {
			// If the amount is below the minimum allowed, the deposit is ignored.
			Self::deposit_event(Event::<T, I>::DepositIgnored {
				deposit_address,
				asset,
				amount,
				tx_id,
			});
			return Ok(())
		}

		ScheduledEgressFetchOrTransfer::<T, I>::append(FetchOrTransfer::<T::TargetChain>::Fetch {
			channel_id,
			asset,
			deposit_address: deposit_address.clone(),
		});

		Self::deposit_event(Event::<T, I>::DepositFetchesScheduled { channel_id, asset });

		// NB: Don't take here. We should continue witnessing this address
		// even after an deposit to it has occurred.
		// https://github.com/chainflip-io/chainflip-eth-contracts/pull/226
		match ChannelActions::<T, I>::get(&deposit_address)
			.ok_or(Error::<T, I>::InvalidDepositAddress)?
		{
			ChannelAction::LiquidityProvision { lp_account } =>
				T::LpBalance::try_credit_account(&lp_account, asset.into(), amount.into())?,
			ChannelAction::Swap {
				destination_address,
				destination_asset,
				broker_id,
				broker_commission_bps,
			} => T::SwapDepositHandler::schedule_swap_from_channel(
				deposit_address.clone().into(),
				asset.into(),
				destination_asset,
				amount.into(),
				destination_address,
				broker_id,
				broker_commission_bps,
				channel_id,
			),
			ChannelAction::CcmTransfer {
				destination_asset,
				destination_address,
				message_metadata,
			} => T::CcmHandler::on_ccm_deposit(
				asset.into(),
				amount.into(),
				destination_asset,
				destination_address,
				message_metadata,
			),
		};

		T::DepositHandler::on_deposit_made(tx_id.clone(), amount, deposit_address.clone(), asset);

		Self::deposit_event(Event::DepositReceived { deposit_address, asset, amount, tx_id });
		Ok(())
	}

	/// Opens a channel for the given asset and registers it with the given action.
	/// Emits the `StartWitnessing` event so CFEs can start watching for deposits to the address.
	///
	/// May re-use an existing deposit address, depending on chain configuration.
	fn open_channel(
		source_asset: TargetChainAsset<T, I>,
		channel_action: ChannelAction<T::AccountId>,
	) -> Result<(ChannelId, TargetChainAccount<T, I>), DispatchError> {
		// We have an address available, so we can just use it.
<<<<<<< HEAD

		let (deposit_address_wrapper, channel_id) =
			if let Some((channel_id, address)) = AddressPool::<T, I>::drain().next() {
				(address, channel_id)
			} else {
				let next_channel_id = ChannelIdCounter::<T, I>::get()
					.checked_add(1)
					.ok_or(Error::<T, I>::ChannelIdsExhausted)?;
				ChannelIdCounter::<T, I>::put(next_channel_id);
				(T::DepositChannel::new(next_channel_id, source_asset)?, next_channel_id)
			};

		let new_address = deposit_address_wrapper.get_address();

		ChannelActions::<T, I>::insert(&new_address, channel_action);
		T::DepositHandler::on_channel_opened(new_address.clone(), channel_id)?;

		DepositChannelLookup::<T, I>::insert(new_address.clone(), deposit_address_wrapper);

		Ok((channel_id, new_address))
=======
		let (address, channel_id, deposit_fetch_id) = if let Some((channel_id, address)) =
			AddressPool::<T, I>::drain().next()
		{
			(address.clone(), channel_id, DepositFetchIdOf::<T, I>::deployed(channel_id, address))
		} else {
			let next_channel_id = ChannelIdCounter::<T, I>::get()
				.checked_add(1)
				.ok_or(Error::<T, I>::ChannelIdsExhausted)?;
			let new_address: TargetChainAccount<T, I> =
				T::AddressDerivation::generate_address(source_asset, next_channel_id)?;
			AddressStatus::<T, I>::insert(new_address.clone(), DeploymentStatus::Undeployed);
			ChannelIdCounter::<T, I>::put(next_channel_id);
			(
				new_address.clone(),
				next_channel_id,
				DepositFetchIdOf::<T, I>::undeployed(next_channel_id, new_address),
			)
		};
		FetchParamDetails::<T, I>::insert(channel_id, (deposit_fetch_id, address.clone()));

		let opened_at = T::ChainTracking::get_block_height();
		DepositAddressDetailsLookup::<T, I>::insert(
			&address,
			DepositAddressDetails { channel_id, source_asset, opened_at },
		);
		ChannelActions::<T, I>::insert(&address, channel_action);
		T::DepositHandler::on_channel_opened(address.clone(), channel_id)?;

		Self::deposit_event(Event::StartWitnessing {
			deposit_address: address.clone(),
			source_asset,
			opened_at,
		});
		Ok((channel_id, address))
>>>>>>> d04ed295
	}

	fn close_channel(channel_id: ChannelId, address: TargetChainAccount<T, I>) {
		ChannelActions::<T, I>::remove(&address);
		if let Some(deposit_address_details) = DepositChannelLookup::<T, I>::get(&address) {
			if deposit_address_details.maybe_recycle() {
				AddressPool::<T, I>::insert(channel_id, deposit_address_details.clone());
			}
			Self::deposit_event(Event::<T, I>::StopWitnessing {
				deposit_address: address,
				source_asset: deposit_address_details.get_asset(),
			});
		} else {
			log::error!("This should not error since we create the DepositAddressDetailsLookup at the time of opening the channel")
		}
	}
}

impl<T: Config<I>, I: 'static> EgressApi<T::TargetChain> for Pallet<T, I> {
	fn schedule_egress(
		asset: TargetChainAsset<T, I>,
		amount: TargetChainAmount<T, I>,
		destination_address: TargetChainAccount<T, I>,
		maybe_message: Option<CcmDepositMetadata>,
	) -> EgressId {
		let egress_counter = EgressIdCounter::<T, I>::mutate(|id| {
			*id = id.saturating_add(1);
			*id
		});
		let egress_id = (<T as Config<I>>::TargetChain::get(), egress_counter);
		match maybe_message {
			Some(CcmDepositMetadata { message, cf_parameters, source_address, .. }) =>
				ScheduledEgressCcm::<T, I>::append(CrossChainMessage {
					egress_id,
					asset,
					amount,
					destination_address: destination_address.clone(),
					message,
					cf_parameters,
					source_address,
				}),
			None => ScheduledEgressFetchOrTransfer::<T, I>::append(FetchOrTransfer::<
				T::TargetChain,
			>::Transfer {
				asset,
				destination_address: destination_address.clone(),
				amount,
				egress_id,
			}),
		}

		Self::deposit_event(Event::<T, I>::EgressScheduled {
			id: egress_id,
			asset,
			amount: amount.into(),
			destination_address,
		});

		egress_id
	}
}

impl<T: Config<I>, I: 'static> DepositApi<T::TargetChain> for Pallet<T, I> {
	type AccountId = <T as frame_system::Config>::AccountId;
	// This should be callable by the LP pallet.
	fn request_liquidity_deposit_address(
		lp_account: T::AccountId,
		source_asset: TargetChainAsset<T, I>,
	) -> Result<(ChannelId, ForeignChainAddress), DispatchError> {
		let (channel_id, deposit_address) =
			Self::open_channel(source_asset, ChannelAction::LiquidityProvision { lp_account })?;

		Ok((channel_id, deposit_address.into()))
	}

	// This should only be callable by the broker.
	fn request_swap_deposit_address(
		source_asset: TargetChainAsset<T, I>,
		destination_asset: Asset,
		destination_address: ForeignChainAddress,
		broker_commission_bps: BasisPoints,
		broker_id: T::AccountId,
		message_metadata: Option<CcmDepositMetadata>,
	) -> Result<(ChannelId, ForeignChainAddress), DispatchError> {
		let (channel_id, deposit_address) = Self::open_channel(
			source_asset,
			match message_metadata {
				Some(msg) => ChannelAction::CcmTransfer {
					destination_asset,
					destination_address,
					message_metadata: msg,
				},
				None => ChannelAction::Swap {
					destination_asset,
					destination_address,
					broker_commission_bps,
					broker_id,
				},
			},
		)?;

		Ok((channel_id, deposit_address.into()))
	}

	// Note: we expect that the mapping from any instantiable pallet to the instance of this pallet
	// is matching to the right chain. Because of that we can ignore the chain parameter.
	fn expire_channel(channel_id: ChannelId, address: TargetChainAccount<T, I>) {
		Self::close_channel(channel_id, address);
	}
}<|MERGE_RESOLUTION|>--- conflicted
+++ resolved
@@ -15,13 +15,9 @@
 
 use cf_primitives::{BasisPoints, EgressCounter, EgressId, ForeignChain};
 
-<<<<<<< HEAD
+use cf_traits::GetBlockHeight;
+
 use cf_chains::{address::ForeignChainAddress, CcmDepositMetadata};
-=======
-use cf_traits::GetBlockHeight;
-
-use cf_chains::{address::ForeignChainAddress, CcmDepositMetadata, ChannelIdConstructor};
->>>>>>> d04ed295
 
 use cf_chains::{
 	AllBatch, AllBatchError, Chain, ChainAbi, ChainCrypto, ExecutexSwapAndCall, FetchAssetParams,
@@ -121,6 +117,12 @@
 		pub source_asset: C::ChainAsset,
 		pub opened_at: C::ChainBlockNumber,
 	}
+
+	// #[derive(Clone, RuntimeDebug, PartialEq, Eq, Encode, Decode, TypeInfo)]
+	// pub struct DepositChannelDetails<C: Chain, Channel: DepositChannel<C>> {
+	// 	pub deposit_channel: Channel,
+	// 	pub opened_at: C::ChainBlockNumber,
+	// }
 
 	/// Determines the action to take when a deposit is made to a channel.
 	#[derive(Clone, RuntimeDebug, PartialEq, Eq, Encode, Decode, TypeInfo)]
@@ -588,18 +590,12 @@
 		amount: TargetChainAmount<T, I>,
 		tx_id: <T::TargetChain as ChainCrypto>::TransactionInId,
 	) -> DispatchResult {
-<<<<<<< HEAD
 		let deposit_channel = DepositChannelLookup::<T, I>::get(&deposit_address)
 			.ok_or(Error::<T, I>::InvalidDepositAddress)?;
 
 		let source_asset = deposit_channel.get_asset();
 		let channel_id = deposit_channel.get_channel_id();
 
-=======
-		let DepositAddressDetails { channel_id, source_asset, .. } =
-			DepositAddressDetailsLookup::<T, I>::get(&deposit_address)
-				.ok_or(Error::<T, I>::InvalidDepositAddress)?;
->>>>>>> d04ed295
 		ensure!(source_asset == asset, Error::<T, I>::AssetMismatch);
 
 		if amount < MinimumDeposit::<T, I>::get(asset) {
@@ -672,7 +668,6 @@
 		channel_action: ChannelAction<T::AccountId>,
 	) -> Result<(ChannelId, TargetChainAccount<T, I>), DispatchError> {
 		// We have an address available, so we can just use it.
-<<<<<<< HEAD
 
 		let (deposit_address_wrapper, channel_id) =
 			if let Some((channel_id, address)) = AddressPool::<T, I>::drain().next() {
@@ -690,45 +685,17 @@
 		ChannelActions::<T, I>::insert(&new_address, channel_action);
 		T::DepositHandler::on_channel_opened(new_address.clone(), channel_id)?;
 
-		DepositChannelLookup::<T, I>::insert(new_address.clone(), deposit_address_wrapper);
-
-		Ok((channel_id, new_address))
-=======
-		let (address, channel_id, deposit_fetch_id) = if let Some((channel_id, address)) =
-			AddressPool::<T, I>::drain().next()
-		{
-			(address.clone(), channel_id, DepositFetchIdOf::<T, I>::deployed(channel_id, address))
-		} else {
-			let next_channel_id = ChannelIdCounter::<T, I>::get()
-				.checked_add(1)
-				.ok_or(Error::<T, I>::ChannelIdsExhausted)?;
-			let new_address: TargetChainAccount<T, I> =
-				T::AddressDerivation::generate_address(source_asset, next_channel_id)?;
-			AddressStatus::<T, I>::insert(new_address.clone(), DeploymentStatus::Undeployed);
-			ChannelIdCounter::<T, I>::put(next_channel_id);
-			(
-				new_address.clone(),
-				next_channel_id,
-				DepositFetchIdOf::<T, I>::undeployed(next_channel_id, new_address),
-			)
-		};
-		FetchParamDetails::<T, I>::insert(channel_id, (deposit_fetch_id, address.clone()));
-
 		let opened_at = T::ChainTracking::get_block_height();
-		DepositAddressDetailsLookup::<T, I>::insert(
-			&address,
-			DepositAddressDetails { channel_id, source_asset, opened_at },
-		);
-		ChannelActions::<T, I>::insert(&address, channel_action);
-		T::DepositHandler::on_channel_opened(address.clone(), channel_id)?;
 
 		Self::deposit_event(Event::StartWitnessing {
-			deposit_address: address.clone(),
+			deposit_address: deposit_address_wrapper.get_address(),
 			source_asset,
 			opened_at,
 		});
-		Ok((channel_id, address))
->>>>>>> d04ed295
+
+		DepositChannelLookup::<T, I>::insert(new_address.clone(), deposit_address_wrapper);
+
+		Ok((channel_id, new_address))
 	}
 
 	fn close_channel(channel_id: ChannelId, address: TargetChainAccount<T, I>) {
