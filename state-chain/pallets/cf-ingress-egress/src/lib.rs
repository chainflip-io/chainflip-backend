#![cfg_attr(not(feature = "std"), no_std)]
#![feature(extract_if)]
#![doc = include_str!("../README.md")]
#![doc = include_str!("../../cf-doc-head.md")]

mod benchmarking;

pub mod migrations;
#[cfg(test)]
mod mock_btc;
#[cfg(test)]
mod mock_eth;
#[cfg(test)]
mod tests;
pub mod weights;

use cf_chains::{
	address::{
		AddressConverter, AddressDerivationApi, AddressDerivationError, IntoForeignChainAddress,
	},
	AllBatch, AllBatchError, CcmCfParameters, CcmChannelMetadata, CcmDepositMetadata, CcmMessage,
	Chain, ChannelLifecycleHooks, ConsolidateCall, DepositChannel, ExecutexSwapAndCall,
	FetchAssetParams, ForeignChainAddress, SwapOrigin, TransferAssetParams,
};
use cf_primitives::{
	Asset, BasisPoints, BroadcastId, ChannelId, EgressCounter, EgressId, EpochIndex, ForeignChain,
	PrewitnessedDepositId, SwapId, ThresholdSignatureRequestId,
};
use cf_runtime_utilities::log_or_panic;
use cf_traits::{
	liquidity::{LpBalanceApi, LpDepositHandler},
	AdjustedFeeEstimationApi, AssetConverter, Broadcaster, CcmHandler, CcmSwapIds, Chainflip,
	DepositApi, EgressApi, EpochInfo, FeePayment, GetBlockHeight, NetworkEnvironmentProvider,
	OnDeposit, ScheduledEgressDetails, SwapDepositHandler,
};
use frame_support::{
	pallet_prelude::*,
	sp_runtime::{traits::Zero, DispatchError, Saturating},
	transactional,
};
use frame_system::pallet_prelude::*;
pub use pallet::*;
use sp_runtime::traits::UniqueSaturatedInto;
use sp_std::{vec, vec::Vec};
pub use weights::WeightInfo;

#[derive(Clone, Debug, PartialEq, Eq, Encode, Decode, TypeInfo)]
pub struct PrewitnessedDeposit<C: Chain> {
	pub asset: C::ChainAsset,
	pub amount: C::ChainAmount,
	pub deposit_address: C::ChainAccount,
	pub block_height: C::ChainBlockNumber,
	pub deposit_details: C::DepositDetails,
}

/// Enum wrapper for fetch and egress requests.
#[derive(RuntimeDebug, Eq, PartialEq, Clone, Encode, Decode, TypeInfo)]
pub enum FetchOrTransfer<C: Chain> {
	Fetch {
		asset: C::ChainAsset,
		deposit_address: C::ChainAccount,
		deposit_fetch_id: Option<C::DepositFetchId>,
		amount: C::ChainAmount,
	},
	Transfer {
		egress_id: EgressId,
		asset: C::ChainAsset,
		destination_address: C::ChainAccount,
		amount: C::ChainAmount,
	},
}

impl<C: Chain> FetchOrTransfer<C> {
	fn asset(&self) -> &C::ChainAsset {
		match self {
			FetchOrTransfer::Fetch { asset, .. } => asset,
			FetchOrTransfer::Transfer { asset, .. } => asset,
		}
	}
}

#[derive(RuntimeDebug, Eq, PartialEq, Clone, Encode, Decode, TypeInfo)]
pub enum DepositIgnoredReason {
	BelowMinimumDeposit,

	/// The deposit was ignored because the amount provided was not high enough to pay for the fees
	/// required to process the requisite transactions.
	NotEnoughToPayFees,
}

/// Cross-chain messaging requests.
#[derive(RuntimeDebug, Eq, PartialEq, Clone, Encode, Decode, TypeInfo, MaxEncodedLen)]
pub(crate) struct CrossChainMessage<C: Chain> {
	pub egress_id: EgressId,
	pub asset: C::ChainAsset,
	pub amount: C::ChainAmount,
	pub destination_address: C::ChainAccount,
	pub message: CcmMessage,
	// The sender of the deposit transaction.
	pub source_chain: ForeignChain,
	pub source_address: Option<ForeignChainAddress>,
	// Where funds might be returned to if the message fails.
	pub cf_parameters: CcmCfParameters,
	pub gas_budget: C::ChainAmount,
}

impl<C: Chain> CrossChainMessage<C> {
	fn asset(&self) -> C::ChainAsset {
		self.asset
	}
}

pub const PALLET_VERSION: StorageVersion = StorageVersion::new(6);

/// Calls to the external chains that has failed to be broadcast/accepted by the target chain.
/// User can use information stored here to query for relevant information to broadcast
/// the call themselves.
#[derive(Clone, RuntimeDebug, PartialEq, Eq, Encode, Decode, TypeInfo)]
pub struct FailedForeignChainCall {
	/// Broadcast ID used in the broadcast pallet. Use it to query broadcast information,
	/// such as the threshold signature, the API call etc.
	pub broadcast_id: BroadcastId,
	/// The epoch the call originally failed in. Calls are cleaned from storage 2 epochs.
	pub original_epoch: EpochIndex,
}

#[derive(
	CloneNoBound,
	RuntimeDebugNoBound,
	PartialEqNoBound,
	EqNoBound,
	Encode,
	Decode,
	TypeInfo,
	MaxEncodedLen,
)]
#[scale_info(skip_type_params(T, I))]
pub enum PalletConfigUpdate<T: Config<I>, I: 'static = ()> {
	/// Set the fixed fee that is burned when opening a channel, denominated in Flipperinos.
	ChannelOpeningFee { fee: T::Amount },
	/// Set the minimum deposit allowed for a particular asset.
	SetMinimumDeposit { asset: TargetChainAsset<T, I>, minimum_deposit: TargetChainAmount<T, I> },
}

#[frame_support::pallet]
pub mod pallet {
	use super::*;
	use cf_chains::{ExecutexSwapAndCall, TransferFallback};
	use cf_primitives::{BroadcastId, EpochIndex};
	use cf_traits::{LpDepositHandler, OnDeposit};
	use core::marker::PhantomData;
	use frame_support::{
		traits::{ConstU128, EnsureOrigin, IsType},
		DefaultNoBound,
	};
	use frame_system::WeightInfo as SystemWeightInfo;
	use sp_runtime::SaturatedConversion;
	use sp_std::vec::Vec;

	pub(crate) type ChannelRecycleQueue<T, I> =
		Vec<(TargetChainBlockNumber<T, I>, TargetChainAccount<T, I>)>;

	pub(crate) type TargetChainAsset<T, I> = <<T as Config<I>>::TargetChain as Chain>::ChainAsset;
	pub(crate) type TargetChainAccount<T, I> =
		<<T as Config<I>>::TargetChain as Chain>::ChainAccount;
	pub(crate) type TargetChainAmount<T, I> = <<T as Config<I>>::TargetChain as Chain>::ChainAmount;
	pub(crate) type TargetChainBlockNumber<T, I> =
		<<T as Config<I>>::TargetChain as Chain>::ChainBlockNumber;

	#[derive(Clone, RuntimeDebug, PartialEq, Eq, Encode, Decode, TypeInfo, MaxEncodedLen)]
	pub struct DepositWitness<C: Chain> {
		pub deposit_address: C::ChainAccount,
		pub asset: C::ChainAsset,
		pub amount: C::ChainAmount,
		pub deposit_details: C::DepositDetails,
	}

	#[derive(
		CloneNoBound, RuntimeDebug, PartialEq, Eq, Encode, Decode, TypeInfo, MaxEncodedLen,
	)]
	#[scale_info(skip_type_params(T, I))]
	pub struct DepositChannelDetails<T: Config<I>, I: 'static> {
		pub deposit_channel: DepositChannel<T::TargetChain>,
		/// The block number at which the deposit channel was opened, expressed as a block number
		/// on the external Chain.
		pub opened_at: TargetChainBlockNumber<T, I>,
		/// The last block on the target chain that the witnessing will witness it in. If funds are
		/// sent after this block, they will not be witnessed.
		pub expires_at: TargetChainBlockNumber<T, I>,

		/// The action to be taken when the DepositChannel is deposited to.
		pub action: ChannelAction<T::AccountId>,
		/// The boost fee
		pub boost_fee: BasisPoints,
	}

	pub enum IngressOrEgress {
		Ingress,
		Egress,
	}

	pub struct AmountAndFeesWithheld<T: Config<I>, I: 'static> {
		pub amount_after_fees: TargetChainAmount<T, I>,
		pub fees_withheld: TargetChainAmount<T, I>,
	}

	/// Determines the action to take when a deposit is made to a channel.
	#[derive(Clone, RuntimeDebug, PartialEq, Eq, Encode, Decode, TypeInfo)]
	pub enum ChannelAction<AccountId> {
		Swap {
			destination_asset: Asset,
			destination_address: ForeignChainAddress,
			broker_id: AccountId,
			broker_commission_bps: BasisPoints,
		},
		LiquidityProvision {
			lp_account: AccountId,
		},
		CcmTransfer {
			destination_asset: Asset,
			destination_address: ForeignChainAddress,
			channel_metadata: CcmChannelMetadata,
		},
	}

	/// Contains identifying information about the particular actions that have occurred for a
	/// particular deposit.
	#[derive(Clone, RuntimeDebug, PartialEq, Eq, Encode, Decode, TypeInfo)]
	pub enum DepositAction<AccountId> {
		Swap { swap_id: SwapId },
		LiquidityProvision { lp_account: AccountId },
		CcmTransfer { principal_swap_id: Option<SwapId>, gas_swap_id: Option<SwapId> },
		NoAction,
	}

	/// Tracks funds that are owned by the vault and available for egress.
	#[derive(
		CloneNoBound,
		DefaultNoBound,
		RuntimeDebug,
		PartialEq,
		Eq,
		Encode,
		Decode,
		TypeInfo,
		MaxEncodedLen,
	)]
	#[scale_info(skip_type_params(T, I))]
	pub struct DepositTracker<T: Config<I>, I: 'static> {
		pub unfetched: TargetChainAmount<T, I>,
		pub fetched: TargetChainAmount<T, I>,
	}

	// TODO: make this chain-specific. Something like:
	// Replace Amount with an type representing a single deposit (ie. a single UTXO).
	// Register transfer would store the change UTXO.
	impl<T: Config<I>, I: 'static> DepositTracker<T, I> {
		pub fn total(&self) -> TargetChainAmount<T, I> {
			self.unfetched.saturating_add(self.fetched)
		}

		pub fn register_deposit(&mut self, amount: TargetChainAmount<T, I>) {
			self.unfetched.saturating_accrue(amount);
		}

		pub fn register_transfer(&mut self, amount: TargetChainAmount<T, I>) {
			if amount > self.fetched {
				log::error!("Transfer amount is greater than available funds");
			}
			self.fetched.saturating_reduce(amount);
		}

		pub fn mark_as_fetched(&mut self, amount: TargetChainAmount<T, I>) {
			debug_assert!(
				self.unfetched >= amount,
				"Accounting error: not enough unfetched funds."
			);
			self.unfetched.saturating_reduce(amount);
			self.fetched.saturating_accrue(amount);
		}
	}

	#[pallet::genesis_config]
	pub struct GenesisConfig<T: Config<I>, I: 'static = ()> {
		pub deposit_channel_lifetime: TargetChainBlockNumber<T, I>,
		pub witness_safety_margin: Option<TargetChainBlockNumber<T, I>>,
		pub dust_limits: Vec<(TargetChainAsset<T, I>, TargetChainAmount<T, I>)>,
	}

	impl<T: Config<I>, I: 'static> Default for GenesisConfig<T, I> {
		fn default() -> Self {
			Self {
				deposit_channel_lifetime: Default::default(),
				witness_safety_margin: None,
				dust_limits: Default::default(),
			}
		}
	}

	#[pallet::genesis_build]
	impl<T: Config<I>, I: 'static> BuildGenesisConfig for GenesisConfig<T, I> {
		fn build(&self) {
			DepositChannelLifetime::<T, I>::put(self.deposit_channel_lifetime);
			WitnessSafetyMargin::<T, I>::set(self.witness_safety_margin);

			for (asset, dust_limit) in self.dust_limits.clone() {
				EgressDustLimit::<T, I>::set(asset, dust_limit.unique_saturated_into());
			}
		}
	}

	#[pallet::pallet]
	#[pallet::storage_version(PALLET_VERSION)]
	#[pallet::without_storage_info]
	pub struct Pallet<T, I = ()>(PhantomData<(T, I)>);

	#[pallet::config]
	#[pallet::disable_frame_system_supertrait_check]
	pub trait Config<I: 'static = ()>: Chainflip {
		/// Because this pallet emits events, it depends on the runtime's definition of an event.
		type RuntimeEvent: From<Event<Self, I>>
			+ IsType<<Self as frame_system::Config>::RuntimeEvent>;

		/// The pallet dispatches calls, so it depends on the runtime's aggregated Call type.
		type RuntimeCall: From<Call<Self, I>> + IsType<<Self as frame_system::Config>::RuntimeCall>;

		/// Marks which chain this pallet is interacting with.
		type TargetChain: Chain + Get<ForeignChain>;

		/// Generates deposit addresses.
		type AddressDerivation: AddressDerivationApi<Self::TargetChain>;

		/// A converter to convert address to and from human readable to internal address
		/// representation.
		type AddressConverter: AddressConverter;

		/// Pallet responsible for managing Liquidity Providers.
		type LpBalance: LpBalanceApi<AccountId = Self::AccountId>
			+ LpDepositHandler<AccountId = Self::AccountId>;

		/// For scheduling swaps.
		type SwapDepositHandler: SwapDepositHandler<AccountId = Self::AccountId>;

		/// Handler for Cross Chain Messages.
		type CcmHandler: CcmHandler;

		/// The type of the chain-native transaction.
		type ChainApiCall: AllBatch<Self::TargetChain>
			+ ExecutexSwapAndCall<Self::TargetChain>
			+ TransferFallback<Self::TargetChain>
			+ ConsolidateCall<Self::TargetChain>;

		/// Get the latest chain state of the target chain.
		type ChainTracking: GetBlockHeight<Self::TargetChain>
			+ AdjustedFeeEstimationApi<Self::TargetChain>;

		/// A broadcaster instance.
		type Broadcaster: Broadcaster<
			Self::TargetChain,
			ApiCall = Self::ChainApiCall,
			Callback = <Self as Config<I>>::RuntimeCall,
		>;

		/// Provides callbacks for deposit lifecycle events.
		type DepositHandler: OnDeposit<Self::TargetChain>;

		type NetworkEnvironment: NetworkEnvironmentProvider;

		/// Allows assets to be converted through the AMM.
		type AssetConverter: AssetConverter;

		/// For paying the channel opening fee.
		type FeePayment: FeePayment<Amount = Self::Amount, AccountId = Self::AccountId>;

		/// Benchmark weights
		type WeightInfo: WeightInfo;
	}

	/// Lookup table for addresses to corresponding deposit channels.
	#[pallet::storage]
	pub type DepositChannelLookup<T: Config<I>, I: 'static = ()> = StorageMap<
		_,
		Twox64Concat,
		TargetChainAccount<T, I>,
		DepositChannelDetails<T, I>,
		OptionQuery,
	>;

	/// Stores the latest channel id used to generate an address.
	#[pallet::storage]
	pub type ChannelIdCounter<T: Config<I>, I: 'static = ()> =
		StorageValue<_, ChannelId, ValueQuery>;

	/// Stores the latest egress id used to generate an address.
	#[pallet::storage]
	pub type EgressIdCounter<T: Config<I>, I: 'static = ()> =
		StorageValue<_, EgressCounter, ValueQuery>;

	/// Scheduled fetch and egress for the Ethereum chain.
	#[pallet::storage]
	pub(crate) type ScheduledEgressFetchOrTransfer<T: Config<I>, I: 'static = ()> =
		StorageValue<_, Vec<FetchOrTransfer<T::TargetChain>>, ValueQuery>;

	/// Scheduled cross chain messages for the Ethereum chain.
	#[pallet::storage]
	pub(crate) type ScheduledEgressCcm<T: Config<I>, I: 'static = ()> =
		StorageValue<_, Vec<CrossChainMessage<T::TargetChain>>, ValueQuery>;

	/// Stores the list of assets that are not allowed to be egressed.
	#[pallet::storage]
	pub type DisabledEgressAssets<T: Config<I>, I: 'static = ()> =
		StorageMap<_, Twox64Concat, TargetChainAsset<T, I>, ()>;

	/// Stores address ready for use.
	#[pallet::storage]
	pub(crate) type DepositChannelPool<T: Config<I>, I: 'static = ()> =
		StorageMap<_, Twox64Concat, ChannelId, DepositChannel<T::TargetChain>>;

	/// Defines the minimum amount of Deposit allowed for each asset.
	#[pallet::storage]
	pub type MinimumDeposit<T: Config<I>, I: 'static = ()> =
		StorageMap<_, Twox64Concat, TargetChainAsset<T, I>, TargetChainAmount<T, I>, ValueQuery>;

	/// Defines the minimum amount aka. dust limit for a single egress i.e. *not* of a batch, but
	/// the outputs of each individual egress within that batch. If not set, defaults to 1.
	///
	/// This is required for bitcoin, for example, where any amount below 600 satoshis is considered
	/// dust and will be rejected by miners.
	#[pallet::storage]
	#[pallet::getter(fn egress_dust_limit)]
	pub type EgressDustLimit<T: Config<I>, I: 'static = ()> =
		StorageMap<_, Twox64Concat, TargetChainAsset<T, I>, u128, ValueQuery, ConstU128<1>>;

	#[pallet::storage]
	pub type DepositChannelLifetime<T: Config<I>, I: 'static = ()> =
		StorageValue<_, TargetChainBlockNumber<T, I>, ValueQuery>;

	/// Stores information about Calls to external chains that have failed to be broadcasted.
	/// These calls are signed and stored on-chain so that the user can broadcast the call
	/// themselves. These messages will be re-threshold-signed once during the next epoch, and
	/// removed from storage in the epoch after that.
	/// Hashmap: last_signed_epoch -> Vec<FailedForeignChainCall>
	#[pallet::storage]
	#[pallet::getter(fn failed_foreign_chain_calls)]
	pub type FailedForeignChainCalls<T: Config<I>, I: 'static = ()> =
		StorageMap<_, Twox64Concat, EpochIndex, Vec<FailedForeignChainCall>, ValueQuery>;

	#[pallet::storage]
	pub type DepositBalances<T: Config<I>, I: 'static = ()> =
		StorageMap<_, Twox64Concat, TargetChainAsset<T, I>, DepositTracker<T, I>, ValueQuery>;

	#[pallet::storage]
	pub type DepositChannelRecycleBlocks<T: Config<I>, I: 'static = ()> =
		StorageValue<_, ChannelRecycleQueue<T, I>, ValueQuery>;

	// Determines the number of block confirmations is required for a block on
	// an external chain before CFE can submit any witness extrinsics for it.
	#[pallet::storage]
	#[pallet::getter(fn witness_safety_margin)]
	pub type WitnessSafetyMargin<T: Config<I>, I: 'static = ()> =
		StorageValue<_, TargetChainBlockNumber<T, I>, OptionQuery>;

	/// Tracks fees withheld from ingresses and egresses.
	#[pallet::storage]
	pub type WithheldTransactionFees<T: Config<I>, I: 'static = ()> =
		StorageMap<_, Twox64Concat, TargetChainAsset<T, I>, TargetChainAmount<T, I>, ValueQuery>;

	/// The fixed fee charged for opening a channel, in Flipperinos.
	#[pallet::storage]
	#[pallet::getter(fn channel_opening_fee)]
	pub type ChannelOpeningFee<T: Config<I>, I: 'static = ()> =
		StorageValue<_, T::Amount, ValueQuery>;

	/// Stores the latest prewitnessed deposit id used.
	#[pallet::storage]
	pub type PrewitnessedDepositIdCounter<T: Config<I>, I: 'static = ()> =
		StorageValue<_, PrewitnessedDepositId, ValueQuery>;

	/// Stores all deposits that have been prewitnessed but not yet finalised.
	#[pallet::storage]
	pub type PrewitnessedDeposits<T: Config<I>, I: 'static = ()> = StorageDoubleMap<
		_,
		Twox64Concat,
		ChannelId,
		Twox64Concat,
		PrewitnessedDepositId,
		PrewitnessedDeposit<T::TargetChain>,
	>;

	#[pallet::event]
	#[pallet::generate_deposit(pub(super) fn deposit_event)]
	pub enum Event<T: Config<I>, I: 'static = ()> {
		DepositReceived {
			deposit_address: TargetChainAccount<T, I>,
			asset: TargetChainAsset<T, I>,
			amount: TargetChainAmount<T, I>,
			deposit_details: <T::TargetChain as Chain>::DepositDetails,
			// Ingress fee in the deposit asset. i.e. *NOT* the gas asset, if the deposit asset is
			// a non-gas asset.
			ingress_fee: TargetChainAmount<T, I>,
			action: DepositAction<T::AccountId>,
		},
		AssetEgressStatusChanged {
			asset: TargetChainAsset<T, I>,
			disabled: bool,
		},
		CcmBroadcastRequested {
			broadcast_id: BroadcastId,
			egress_id: EgressId,
		},
		CcmEgressInvalid {
			egress_id: EgressId,
			error: DispatchError,
		},
		DepositFetchesScheduled {
			channel_id: ChannelId,
			asset: TargetChainAsset<T, I>,
		},
		BatchBroadcastRequested {
			broadcast_id: BroadcastId,
			egress_ids: Vec<EgressId>,
		},
		MinimumDepositSet {
			asset: TargetChainAsset<T, I>,
			minimum_deposit: TargetChainAmount<T, I>,
		},
		/// The deposits was rejected because the amount was below the minimum allowed.
		DepositIgnored {
			deposit_address: TargetChainAccount<T, I>,
			asset: TargetChainAsset<T, I>,
			amount: TargetChainAmount<T, I>,
			deposit_details: <T::TargetChain as Chain>::DepositDetails,
			reason: DepositIgnoredReason,
		},
		TransferFallbackRequested {
			asset: TargetChainAsset<T, I>,
			amount: TargetChainAmount<T, I>,
			destination_address: TargetChainAccount<T, I>,
			broadcast_id: BroadcastId,
		},
		/// The deposit witness was rejected.
		DepositWitnessRejected {
			reason: DispatchError,
			deposit_witness: DepositWitness<T::TargetChain>,
		},
		/// A CCM has failed to broadcast.
		CcmBroadcastFailed {
			broadcast_id: BroadcastId,
		},
		/// A failed CCM call has been re-threshold-signed for the current epoch.
		FailedForeignChainCallResigned {
			broadcast_id: BroadcastId,
			threshold_signature_id: ThresholdSignatureRequestId,
		},
		/// A failed CCM has been in the system storage for more than 1 epoch.
		/// It's broadcast data has been cleaned from storage.
		FailedForeignChainCallExpired {
			broadcast_id: BroadcastId,
		},
		UtxoConsolidation {
			broadcast_id: BroadcastId,
		},
		FailedToBuildAllBatchCall {
			error: AllBatchError,
		},
		ChannelOpeningFeePaid {
			fee: T::Amount,
		},
		ChannelOpeningFeeSet {
			fee: T::Amount,
		},
	}

	#[derive(CloneNoBound, PartialEqNoBound, EqNoBound)]
	#[pallet::error]
	pub enum Error<T, I = ()> {
		/// The deposit address is not valid. It may have expired or may never have been issued.
		InvalidDepositAddress,
		/// A deposit was made using the wrong asset.
		AssetMismatch,
		/// Channel ID has reached maximum
		ChannelIdsExhausted,
		/// Polkadot's Vault Account does not exist in storage.
		MissingPolkadotVault,
		/// Bitcoin's Vault key does not exist for the current epoch.
		MissingBitcoinVault,
		/// Channel ID is too large for Bitcoin address derivation
		BitcoinChannelIdTooLarge,
		/// The amount is below the minimum egress amount.
		BelowEgressDustLimit,
	}

	#[pallet::hooks]
	impl<T: Config<I>, I: 'static> Hooks<BlockNumberFor<T>> for Pallet<T, I> {
		/// Recycle addresses if we can
		fn on_idle(_n: BlockNumberFor<T>, remaining_weight: Weight) -> Weight {
			let mut used_weight = Weight::zero();

			// Approximate weight calculation: r/w DepositChannelLookup + r PrewitnessedDeposits +
			// w DepositChannelPool + 1 clear_prewitnessed_deposits
			let recycle_weight_per_address =
				frame_support::weights::constants::RocksDbWeight::get()
					.reads_writes(2, 2)
					.saturating_add(T::WeightInfo::clear_prewitnessed_deposits(1));

			let maximum_addresses_to_recycle = remaining_weight
				.ref_time()
				.checked_div(recycle_weight_per_address.ref_time())
				.unwrap_or_default()
				.saturated_into::<usize>();

			let addresses_to_recycle =
				DepositChannelRecycleBlocks::<T, I>::mutate(|recycle_queue| {
					Self::take_recyclable_addresses(
						recycle_queue,
						maximum_addresses_to_recycle,
						T::ChainTracking::get_block_height(),
					)
				});

			// Add weight for the DepositChannelRecycleBlocks read/write plus the
			// DepositChannelLookup read/writes in the for loop below
			used_weight = used_weight.saturating_add(
				frame_support::weights::constants::RocksDbWeight::get().reads_writes(
					(addresses_to_recycle.len() + 1) as u64,
					(addresses_to_recycle.len() + 1) as u64,
				),
			);

			for address in addresses_to_recycle.iter() {
				if let Some(details) = DepositChannelLookup::<T, I>::take(address) {
					if let Some(state) = details.deposit_channel.state.maybe_recycle() {
						DepositChannelPool::<T, I>::insert(
							details.deposit_channel.channel_id,
							DepositChannel { state, ..details.deposit_channel },
						);
						used_weight = used_weight.saturating_add(
							frame_support::weights::constants::RocksDbWeight::get()
								.reads_writes(0, 1),
						);
					}
					let removed_deposits =
						Self::clear_prewitnessed_deposits(details.deposit_channel.channel_id);
					used_weight = used_weight.saturating_add(
						T::WeightInfo::clear_prewitnessed_deposits(removed_deposits),
					);
				}
			}
			used_weight
		}

		/// Take all scheduled Egress and send them out
		fn on_finalize(_n: BlockNumberFor<T>) {
			// Send all fetch/transfer requests as a batch. Revert storage if failed.
			if let Err(error) = Self::do_egress_scheduled_fetch_transfer() {
				log::error!("Ingress-Egress failed to send BatchAll. Error: {error:?}");
				Self::deposit_event(Event::<T, I>::FailedToBuildAllBatchCall { error });
			}

			if let Ok(egress_transaction) =
				<T::ChainApiCall as ConsolidateCall<T::TargetChain>>::consolidate_utxos()
			{
				let (broadcast_id, _) =
					T::Broadcaster::threshold_sign_and_broadcast(egress_transaction);
				Self::deposit_event(Event::<T, I>::UtxoConsolidation { broadcast_id });
				Self::deposit_event(Event::<T, I>::BatchBroadcastRequested {
					broadcast_id,
					egress_ids: Default::default(),
				});
			};

			// Egress all scheduled Cross chain messages
			Self::do_egress_scheduled_ccm();

			// Process failed external chain calls: re-sign or cull storage.
			// Take 1 call per block to avoid weight spike.
			let current_epoch = T::EpochInfo::epoch_index();
			if let Some(call) = FailedForeignChainCalls::<T, I>::mutate_exists(
				current_epoch.saturating_sub(1),
				|calls| {
					let next_call = calls.as_mut().and_then(Vec::pop);
					if calls.as_ref().map(Vec::len).unwrap_or_default() == 0 {
						// Ensures we remove the storage if there are no more calls.
						*calls = None;
					}
					next_call
				},
			) {
				match current_epoch.saturating_sub(call.original_epoch) {
					// The call is stale, clean up storage.
					n if n >= 2 => {
						T::Broadcaster::clean_up_broadcast_storage(call.broadcast_id);
						Self::deposit_event(Event::<T, I>::FailedForeignChainCallExpired {
							broadcast_id: call.broadcast_id,
						});
					},
					// Previous epoch, signature is invalid. Re-sign and store.
					1 => {
						if let Some(threshold_signature_id) =
							T::Broadcaster::threshold_resign(call.broadcast_id)
						{
							Self::deposit_event(Event::<T, I>::FailedForeignChainCallResigned {
								broadcast_id: call.broadcast_id,
								threshold_signature_id,
							});
							FailedForeignChainCalls::<T, I>::append(current_epoch, call);
						} else {
							// We are here if the Call needs to be resigned, yet no API call data is
							// available to use. In this situation, there's nothing else that can be
							// done.
							log::error!("Foreign Chain Call message cannot be re-signed: Call data unavailable. Broadcast Id: {:?}", call.broadcast_id);
						}
					},
					// Current epoch, shouldn't be possible.
					_ => {
						log_or_panic!(
							"Unexpected Call for the current epoch. Broadcast Id: {:?}",
							call.broadcast_id,
						);
					},
				}
			}
		}
	}

	#[pallet::call]
	impl<T: Config<I>, I: 'static> Pallet<T, I> {
		/// Callback for when a signature is accepted by the chain.
		#[pallet::call_index(0)]
		#[pallet::weight(T::WeightInfo::finalise_ingress(addresses.len() as u32))]
		pub fn finalise_ingress(
			origin: OriginFor<T>,
			addresses: Vec<TargetChainAccount<T, I>>,
		) -> DispatchResult {
			T::EnsureWitnessedAtCurrentEpoch::ensure_origin(origin)?;

			for deposit_address in addresses {
				DepositChannelLookup::<T, I>::mutate(deposit_address, |deposit_channel_details| {
					deposit_channel_details
						.as_mut()
						.map(|details| details.deposit_channel.state.on_fetch_completed());
				});
			}
			Ok(())
		}

		/// Sets if an asset is not allowed to be sent out of the chain via Egress.
		/// Requires Governance
		///
		/// ## Events
		///
		/// - [On update](Event::AssetEgressStatusChanged)
		#[pallet::call_index(1)]
		#[pallet::weight(T::WeightInfo::disable_asset_egress())]
		pub fn enable_or_disable_egress(
			origin: OriginFor<T>,
			asset: TargetChainAsset<T, I>,
			set_disabled: bool,
		) -> DispatchResult {
			T::EnsureGovernance::ensure_origin(origin)?;

			let is_currently_disabled = DisabledEgressAssets::<T, I>::contains_key(asset);

			let do_disable = !is_currently_disabled && set_disabled;
			let do_enable = is_currently_disabled && !set_disabled;

			if do_disable {
				DisabledEgressAssets::<T, I>::insert(asset, ());
			} else if do_enable {
				DisabledEgressAssets::<T, I>::remove(asset);
			}

			if do_disable || do_enable {
				Self::deposit_event(Event::<T, I>::AssetEgressStatusChanged {
					asset,
					disabled: set_disabled,
				});
			}

			Ok(())
		}

		/// Called when funds have been deposited into the given address.
		///
		/// Requires `EnsurePrewitnessed` or `EnsureWitnessed` origin.
		#[pallet::call_index(2)]
		#[pallet::weight(T::WeightInfo::process_single_deposit().saturating_mul(deposit_witnesses.len() as u64))]
		pub fn process_deposits(
			origin: OriginFor<T>,
			deposit_witnesses: Vec<DepositWitness<T::TargetChain>>,
			block_height: TargetChainBlockNumber<T, I>,
		) -> DispatchResult {
			if T::EnsurePrewitnessed::ensure_origin(origin.clone()).is_ok() {
				Self::add_prewitnessed_deposits(deposit_witnesses, block_height)?;
			} else {
				T::EnsureWitnessed::ensure_origin(origin)?;
				Self::process_deposit_witnesses(deposit_witnesses, block_height)?;
			}
			Ok(())
		}

		/// Stores information on failed Vault transfer.
		/// Requires Witness origin.
		///
		/// ## Events
		///
		/// - [on_success](Event::TransferFallbackRequested)
		#[pallet::weight(T::WeightInfo::vault_transfer_failed())]
		#[pallet::call_index(4)]
		pub fn vault_transfer_failed(
			origin: OriginFor<T>,
			asset: TargetChainAsset<T, I>,
			amount: TargetChainAmount<T, I>,
			destination_address: TargetChainAccount<T, I>,
		) -> DispatchResult {
			T::EnsureWitnessed::ensure_origin(origin)?;

			let current_epoch = T::EpochInfo::epoch_index();
			match <T::ChainApiCall as TransferFallback<T::TargetChain>>::new_unsigned(
				TransferAssetParams { asset, amount, to: destination_address.clone() },
			) {
				Ok(api_call) => {
					let (broadcast_id, _) = T::Broadcaster::threshold_sign(api_call);
					FailedForeignChainCalls::<T, I>::append(
						current_epoch,
						FailedForeignChainCall { broadcast_id, original_epoch: current_epoch },
					);
					Self::deposit_event(Event::<T, I>::TransferFallbackRequested {
						asset,
						amount,
						destination_address,
						broadcast_id,
					});
				},
				// The only way this can fail is if the target chain is unsupported, which should
				// never happen.
				Err(_) => {
					log_or_panic!(
						"Failed to construct TransferFallback call. Asset: {:?}, amount: {:?}, Destination: {:?}",
						asset, amount, destination_address
					);
				},
			};
			Ok(())
		}

		/// Callback for when CCMs failed to be broadcasted. We will resign the call
		/// so the user can broadcast the CCM themselves.
		/// Requires Root origin.
		///
		/// ## Events
		///
		/// - [on_success](Event::CcmBroadcastFailed)
		#[pallet::weight(T::WeightInfo::ccm_broadcast_failed())]
		#[pallet::call_index(5)]
		pub fn ccm_broadcast_failed(
			origin: OriginFor<T>,
			broadcast_id: BroadcastId,
		) -> DispatchResult {
			ensure_root(origin)?;

			let current_epoch = T::EpochInfo::epoch_index();

			// Stores the broadcast ID, so the user can use it to query for
			// information such as Threshold Signature etc.
			FailedForeignChainCalls::<T, I>::append(
				current_epoch,
				FailedForeignChainCall { broadcast_id, original_epoch: current_epoch },
			);

			Self::deposit_event(Event::<T, I>::CcmBroadcastFailed { broadcast_id });
			Ok(())
		}

		/// Apply a list of configuration updates to the pallet.
		///
		/// Requires Governance.
		#[pallet::call_index(6)]
		#[pallet::weight(<T as frame_system::Config>::SystemWeightInfo::set_storage(updates.len() as u32))]
		pub fn update_pallet_config(
			origin: OriginFor<T>,
			updates: BoundedVec<PalletConfigUpdate<T, I>, ConstU32<10>>,
		) -> DispatchResult {
			T::EnsureGovernance::ensure_origin(origin)?;

			for update in updates {
				match update {
					PalletConfigUpdate::<T, I>::ChannelOpeningFee { fee } => {
						let fee = fee.unique_saturated_into();
						ChannelOpeningFee::<T, I>::set(fee);
						Self::deposit_event(Event::<T, I>::ChannelOpeningFeeSet { fee });
					},
					PalletConfigUpdate::<T, I>::SetMinimumDeposit { asset, minimum_deposit } => {
						MinimumDeposit::<T, I>::insert(asset, minimum_deposit);
						Self::deposit_event(Event::<T, I>::MinimumDepositSet {
							asset,
							minimum_deposit,
						});
					},
				}
			}

			Ok(())
		}
	}
}

impl<T: Config<I>, I: 'static> Pallet<T, I> {
	fn take_recyclable_addresses(
		channel_recycle_blocks: &mut ChannelRecycleQueue<T, I>,
		maximum_addresses_to_take: usize,
		current_block_height: TargetChainBlockNumber<T, I>,
	) -> Vec<TargetChainAccount<T, I>> {
		let partition_point = sp_std::cmp::min(
			channel_recycle_blocks.partition_point(|(block, _)| *block <= current_block_height),
			maximum_addresses_to_take,
		);
		channel_recycle_blocks
			.drain(..partition_point)
			.map(|(_, address)| address)
			.collect()
	}

	// Clears all prewitnessed deposits for a given channel, returning the number of items removed.
	fn clear_prewitnessed_deposits(channel_id: ChannelId) -> u32 {
		let item_count = PrewitnessedDeposits::<T, I>::iter_prefix(channel_id).count() as u32;
		// TODO: find out why clear_prefix returns 0 and ignores the given limit.
		let _removed = PrewitnessedDeposits::<T, I>::clear_prefix(channel_id, item_count, None);
		item_count
	}

	/// Take all scheduled egress requests and send them out in an `AllBatch` call.
	///
	/// Note: Egress transactions with Blacklisted assets are not sent, and kept in storage.
	#[transactional]
	fn do_egress_scheduled_fetch_transfer() -> Result<(), AllBatchError> {
		let batch_to_send: Vec<_> =
			ScheduledEgressFetchOrTransfer::<T, I>::mutate(|requests: &mut Vec<_>| {
				// Filter out disabled assets and requests that are not ready to be egressed.
				requests
					.extract_if(|request| {
						!DisabledEgressAssets::<T, I>::contains_key(request.asset()) &&
							match request {
								FetchOrTransfer::Fetch {
									deposit_address,
									deposit_fetch_id,
									..
								} => DepositChannelLookup::<T, I>::mutate(
									deposit_address,
									|details| {
										details
											.as_mut()
											.map(|details| {
												let can_fetch =
													details.deposit_channel.state.can_fetch();

												if can_fetch {
													deposit_fetch_id.replace(
														details.deposit_channel.fetch_id(),
													);
													details
														.deposit_channel
														.state
														.on_fetch_scheduled();
												}
												can_fetch
											})
											.unwrap_or(false)
									},
								),
								FetchOrTransfer::Transfer { .. } => true,
							}
					})
					.collect()
			});

		if batch_to_send.is_empty() {
			return Ok(())
		}

		let mut fetch_params = vec![];
		let mut transfer_params = vec![];
		let mut egress_ids = vec![];
		let mut addresses = vec![];

		for request in batch_to_send {
			match request {
				FetchOrTransfer::<T::TargetChain>::Fetch {
					asset,
					deposit_address,
					deposit_fetch_id,
					amount,
				} => {
					fetch_params.push(FetchAssetParams {
						deposit_fetch_id: deposit_fetch_id.expect("Checked in extract_if"),
						asset,
					});
					addresses.push(deposit_address.clone());
					DepositBalances::<T, I>::mutate(asset, |tracker| {
						tracker.mark_as_fetched(amount);
					});
				},
				FetchOrTransfer::<T::TargetChain>::Transfer {
					asset,
					amount,
					destination_address,
					egress_id,
				} => {
					egress_ids.push(egress_id);
					transfer_params.push(TransferAssetParams {
						asset,
						amount,
						to: destination_address,
					});
				},
			}
		}

		// Construct and send the transaction.
		match <T::ChainApiCall as AllBatch<T::TargetChain>>::new_unsigned(
			fetch_params,
			transfer_params,
		) {
			Ok(egress_transaction) => {
				let broadcast_id = T::Broadcaster::threshold_sign_and_broadcast_with_callback(
					egress_transaction,
					Some(Call::finalise_ingress { addresses }.into()),
					|_| None,
				);
				Self::deposit_event(Event::<T, I>::BatchBroadcastRequested {
					broadcast_id,
					egress_ids,
				});
				Ok(())
			},
			Err(AllBatchError::NotRequired) => Ok(()),
			Err(other) => Err(other),
		}
	}

	/// Send all scheduled Cross Chain Messages out to the target chain.
	///
	/// Blacklisted assets are not sent and will remain in storage.
	fn do_egress_scheduled_ccm() {
		let ccms_to_send: Vec<CrossChainMessage<T::TargetChain>> =
			ScheduledEgressCcm::<T, I>::mutate(|ccms: &mut Vec<_>| {
				// Filter out disabled assets, and take up to batch_size requests to be sent.
				ccms.extract_if(|ccm| !DisabledEgressAssets::<T, I>::contains_key(ccm.asset()))
					.collect()
			});
		for ccm in ccms_to_send {
			match <T::ChainApiCall as ExecutexSwapAndCall<T::TargetChain>>::new_unsigned(
				TransferAssetParams {
					asset: ccm.asset,
					amount: ccm.amount,
					to: ccm.destination_address,
				},
				ccm.source_chain,
				ccm.source_address,
				ccm.gas_budget,
				ccm.message.to_vec(),
			) {
				Ok(api_call) => {
					let broadcast_id = T::Broadcaster::threshold_sign_and_broadcast_with_callback(
						api_call,
						None,
						|broadcast_id| Some(Call::ccm_broadcast_failed { broadcast_id }.into()),
					);
					Self::deposit_event(Event::<T, I>::CcmBroadcastRequested {
						broadcast_id,
						egress_id: ccm.egress_id,
					});
				},
				Err(error) => Self::deposit_event(Event::<T, I>::CcmEgressInvalid {
					egress_id: ccm.egress_id,
					error,
				}),
			};
		}
	}

	fn process_deposit_witnesses(
		deposit_witnesses: Vec<DepositWitness<T::TargetChain>>,
		block_height: TargetChainBlockNumber<T, I>,
	) -> DispatchResult {
		for ref deposit_witness @ DepositWitness {
			ref deposit_address,
			asset,
			amount,
			ref deposit_details,
		} in deposit_witnesses
		{
			Self::process_single_deposit(
				deposit_address.clone(),
				asset,
				amount,
				deposit_details.clone(),
				block_height,
			)
			.unwrap_or_else(|e| {
				Self::deposit_event(Event::<T, I>::DepositWitnessRejected {
					reason: e,
					deposit_witness: deposit_witness.clone(),
				});
			})
		}
		Ok(())
	}

	fn add_prewitnessed_deposits(
		deposit_witnesses: Vec<DepositWitness<T::TargetChain>>,
		block_height: TargetChainBlockNumber<T, I>,
	) -> DispatchResult {
		for DepositWitness { deposit_address, asset, amount, deposit_details } in deposit_witnesses
		{
			let id = PrewitnessedDepositIdCounter::<T, I>::mutate(|id| -> u64 {
				*id = id.saturating_add(1);
				*id
			});

			let deposit_channel_details = DepositChannelLookup::<T, I>::get(&deposit_address)
				.ok_or(Error::<T, I>::InvalidDepositAddress)?;

			PrewitnessedDeposits::<T, I>::insert(
				deposit_channel_details.deposit_channel.channel_id,
				id,
				PrewitnessedDeposit {
					asset,
					amount,
					deposit_address,
					block_height,
					deposit_details,
				},
			);
		}
		Ok(())
	}

	/// Completes a single deposit request.
	#[transactional]
	fn process_single_deposit(
		deposit_address: TargetChainAccount<T, I>,
		asset: TargetChainAsset<T, I>,
		deposit_amount: TargetChainAmount<T, I>,
		deposit_details: <T::TargetChain as Chain>::DepositDetails,
		block_height: TargetChainBlockNumber<T, I>,
	) -> DispatchResult {
		let deposit_channel_details = DepositChannelLookup::<T, I>::get(&deposit_address)
			.ok_or(Error::<T, I>::InvalidDepositAddress)?;

		let channel_id = deposit_channel_details.deposit_channel.channel_id;

		if DepositChannelPool::<T, I>::get(channel_id).is_some() {
			log_or_panic!(
				"Deposit channel {} should not be in the recycled address pool if it's active",
				channel_id
			);
			#[cfg(not(debug_assertions))]
			return Err(Error::<T, I>::InvalidDepositAddress.into())
		}

		ensure!(
			deposit_channel_details.deposit_channel.asset == asset,
			Error::<T, I>::AssetMismatch
		);

		if deposit_amount < MinimumDeposit::<T, I>::get(asset) {
			// If the deposit amount is below the minimum allowed, the deposit is ignored.
			// TODO: track these funds somewhere, for example add them to the withheld fees.
			Self::deposit_event(Event::<T, I>::DepositIgnored {
				deposit_address,
				asset,
				amount: deposit_amount,
				deposit_details,
				reason: DepositIgnoredReason::BelowMinimumDeposit,
			});
			return Ok(())
		}

		// Remove the prewitnessed deposit that matches this deposit
		if let Some((prewitnessed_deposit_id, _)) =
			PrewitnessedDeposits::<T, I>::iter_prefix(channel_id)
				.find(|(_id, deposit)| deposit.amount == deposit_amount)
		{
			PrewitnessedDeposits::<T, I>::remove(channel_id, prewitnessed_deposit_id);
		}

		ScheduledEgressFetchOrTransfer::<T, I>::append(FetchOrTransfer::<T::TargetChain>::Fetch {
			asset,
			deposit_address: deposit_address.clone(),
			deposit_fetch_id: None,
			amount: deposit_amount,
		});
		Self::deposit_event(Event::<T, I>::DepositFetchesScheduled { channel_id, asset });

		let AmountAndFeesWithheld { amount_after_fees, fees_withheld } =
			Self::withhold_transaction_fee(
				IngressOrEgress::Ingress,
				deposit_channel_details.deposit_channel.asset,
				deposit_amount,
			);

		// Add the deposit to the balance.
		T::DepositHandler::on_deposit_made(
			deposit_details.clone(),
			deposit_amount,
			deposit_channel_details.deposit_channel,
		);
		DepositBalances::<T, I>::mutate(asset, |deposits| {
			deposits.register_deposit(amount_after_fees)
		});

		if amount_after_fees.is_zero() {
			Self::deposit_event(Event::<T, I>::DepositIgnored {
				deposit_address,
				asset,
				amount: deposit_amount,
				deposit_details,
				reason: DepositIgnoredReason::NotEnoughToPayFees,
			});
		} else {
			let deposit_action = match deposit_channel_details.action {
				ChannelAction::LiquidityProvision { lp_account, .. } => {
					T::LpBalance::add_deposit(&lp_account, asset.into(), amount_after_fees.into())?;

					DepositAction::LiquidityProvision { lp_account }
				},
				ChannelAction::Swap {
					destination_address,
					destination_asset,
					broker_id,
					broker_commission_bps,
					..
				} => DepositAction::Swap {
					swap_id: T::SwapDepositHandler::schedule_swap_from_channel(
						<<T::TargetChain as Chain>::ChainAccount as IntoForeignChainAddress<
							T::TargetChain,
						>>::into_foreign_chain_address(deposit_address.clone()),
						block_height.into(),
						asset.into(),
						destination_asset,
						amount_after_fees.into(),
						destination_address,
						broker_id,
						broker_commission_bps,
						channel_id,
					),
				},
				ChannelAction::CcmTransfer {
					destination_asset,
					destination_address,
					channel_metadata,
					..
				} => {
					if let Ok(CcmSwapIds { principal_swap_id, gas_swap_id }) =
						T::CcmHandler::on_ccm_deposit(
							asset.into(),
							amount_after_fees.into(),
							destination_asset,
							destination_address,
							CcmDepositMetadata {
								source_chain: asset.into(),
								source_address: None,
								channel_metadata,
							},
							SwapOrigin::DepositChannel {
								deposit_address: T::AddressConverter::to_encoded_address(
									<T::TargetChain as Chain>::ChainAccount::into_foreign_chain_address(
										deposit_address.clone(),
									),
								),
								channel_id,
								deposit_block_height: block_height.into(),
							},
						) {
						DepositAction::CcmTransfer { principal_swap_id, gas_swap_id }
					} else {
						DepositAction::NoAction
					}
				},
			};

			Self::deposit_event(Event::DepositReceived {
				deposit_address,
				asset,
				amount: deposit_amount,
				deposit_details,
				ingress_fee: fees_withheld,
				action: deposit_action,
			});
		}

		Ok(())
	}

	fn expiry_and_recycle_block_height(
	) -> (TargetChainBlockNumber<T, I>, TargetChainBlockNumber<T, I>, TargetChainBlockNumber<T, I>)
	{
		let current_height = T::ChainTracking::get_block_height();
		let lifetime = DepositChannelLifetime::<T, I>::get();
		let expiry_height = current_height + lifetime;
		let recycle_height = expiry_height + lifetime;

		(current_height, expiry_height, recycle_height)
	}

	/// Opens a channel for the given asset and registers it with the given action.
	///
	/// May re-use an existing deposit address, depending on chain configuration.
	///
	/// The requester must have enough FLIP available to pay the channel opening fee.
	#[allow(clippy::type_complexity)]
	fn open_channel(
		requester: &T::AccountId,
		source_asset: TargetChainAsset<T, I>,
		action: ChannelAction<T::AccountId>,
		boost_fee: BasisPoints,
	) -> Result<
		(ChannelId, TargetChainAccount<T, I>, TargetChainBlockNumber<T, I>, T::Amount),
		DispatchError,
	> {
		let channel_opening_fee = ChannelOpeningFee::<T, I>::get();
		T::FeePayment::try_burn_fee(requester, channel_opening_fee)?;
		Self::deposit_event(Event::<T, I>::ChannelOpeningFeePaid { fee: channel_opening_fee });

		let (deposit_channel, channel_id) = if let Some((channel_id, mut deposit_channel)) =
			DepositChannelPool::<T, I>::drain().next()
		{
			deposit_channel.asset = source_asset;
			(deposit_channel, channel_id)
		} else {
			let next_channel_id =
				ChannelIdCounter::<T, I>::try_mutate::<_, Error<T, I>, _>(|id| {
					*id = id.checked_add(1).ok_or(Error::<T, I>::ChannelIdsExhausted)?;
					Ok(*id)
				})?;
			(
				DepositChannel::generate_new::<T::AddressDerivation>(next_channel_id, source_asset)
					.map_err(|e| match e {
						AddressDerivationError::MissingPolkadotVault =>
							Error::<T, I>::MissingPolkadotVault,
						AddressDerivationError::MissingBitcoinVault =>
							Error::<T, I>::MissingBitcoinVault,
						AddressDerivationError::BitcoinChannelIdTooLarge =>
							Error::<T, I>::BitcoinChannelIdTooLarge,
					})?,
				next_channel_id,
			)
		};

		let deposit_address = deposit_channel.address.clone();

		let (current_height, expiry_height, recycle_height) =
			Self::expiry_and_recycle_block_height();

		DepositChannelRecycleBlocks::<T, I>::append((recycle_height, deposit_address.clone()));

		DepositChannelLookup::<T, I>::insert(
			&deposit_address,
			DepositChannelDetails {
				deposit_channel,
				opened_at: current_height,
				expires_at: expiry_height,
				action,
				boost_fee,
			},
		);

		Ok((channel_id, deposit_address, expiry_height, channel_opening_fee))
	}

	pub fn get_failed_call(broadcast_id: BroadcastId) -> Option<FailedForeignChainCall> {
		let epoch = T::EpochInfo::epoch_index();
		FailedForeignChainCalls::<T, I>::get(epoch)
			.iter()
			.find(|ccm| ccm.broadcast_id == broadcast_id)
			.cloned()
	}

	/// Withholds the fee for a given amount.
	///
	/// Returns the remaining amount after the fee has been withheld, and the fee itself, both
	/// measured in units of the input asset.
	fn withhold_transaction_fee(
		ingress_or_egress: IngressOrEgress,
		asset: TargetChainAsset<T, I>,
		available_amount: TargetChainAmount<T, I>,
	) -> AmountAndFeesWithheld<T, I> {
		let fee_estimate = match ingress_or_egress {
			IngressOrEgress::Ingress => T::ChainTracking::estimate_ingress_fee(asset),
			IngressOrEgress::Egress => T::ChainTracking::estimate_egress_fee(asset),
		};

		let (amount_after_fees, fee_estimate) =
			T::AssetConverter::convert_asset_to_approximate_output(
				asset,
				available_amount,
				<T::TargetChain as Chain>::GAS_ASSET,
				fee_estimate,
			)
			.unwrap_or_else(|| {
				log::warn!(
					"Unable to convert input to gas for input of {:?} ${:?}. Ignoring transaction fees.",
					available_amount,
					asset,
				);
				(available_amount, Zero::zero())
			});

		WithheldTransactionFees::<T, I>::mutate(<T::TargetChain as Chain>::GAS_ASSET, |fees| {
			fees.saturating_accrue(fee_estimate);
		});
		// Since we credit the fees to the withheld fees, we need to take these from somewhere, ie.
		// we effectively have transfered them from the vault.
		DepositBalances::<T, I>::mutate(<T::TargetChain as Chain>::GAS_ASSET, |tracker| {
			tracker.register_transfer(fee_estimate);
		});

		AmountAndFeesWithheld::<T, I> {
			amount_after_fees,
			fees_withheld: available_amount.saturating_sub(amount_after_fees),
		}
	}
}

impl<T: Config<I>, I: 'static> EgressApi<T::TargetChain> for Pallet<T, I> {
	type EgressError = Error<T, I>;

	fn schedule_egress(
		asset: TargetChainAsset<T, I>,
		amount: TargetChainAmount<T, I>,
		destination_address: TargetChainAccount<T, I>,
		maybe_ccm_with_gas_budget: Option<(CcmDepositMetadata, TargetChainAmount<T, I>)>,
	) -> Result<ScheduledEgressDetails<T::TargetChain>, Error<T, I>> {
		let result = EgressIdCounter::<T, I>::try_mutate(|id_counter| {
			*id_counter = id_counter.saturating_add(1);
			let egress_id = (<T as Config<I>>::TargetChain::get(), *id_counter);

			match maybe_ccm_with_gas_budget {
				Some((
					CcmDepositMetadata { source_chain, source_address, channel_metadata },
					gas_budget,
				)) => {
					ScheduledEgressCcm::<T, I>::append(CrossChainMessage {
						egress_id,
						asset,
						amount,
						destination_address: destination_address.clone(),
						message: channel_metadata.message,
						cf_parameters: channel_metadata.cf_parameters,
						source_chain,
						source_address,
						gas_budget,
					});

					// The ccm gas budget is already in terms of the swap asset.
					Ok(ScheduledEgressDetails::new(*id_counter, amount, gas_budget))
				},
				None => {
					let AmountAndFeesWithheld { amount_after_fees, fees_withheld } =
						Self::withhold_transaction_fee(IngressOrEgress::Egress, asset, amount);

					if amount_after_fees >=
						EgressDustLimit::<T, I>::get(asset).unique_saturated_into() ||
						// We always want to benchmark the success case.
						cfg!(all(feature = "runtime-benchmarks", not(test)))
					{
						let egress_details = ScheduledEgressDetails::new(
							*id_counter,
							amount_after_fees,
							fees_withheld,
						);

						ScheduledEgressFetchOrTransfer::<T, I>::append({
							FetchOrTransfer::<T::TargetChain>::Transfer {
								asset,
								destination_address: destination_address.clone(),
								amount: amount_after_fees,
								egress_id: egress_details.egress_id,
							}
						});

						Ok(egress_details)
					} else {
						// TODO: Consider tracking the ignored egresses somewhere.
						// For example, store the egress and try it again later when fees have
						// dropped?
						Err(Error::<T, I>::BelowEgressDustLimit)
					}
				},
			}
		});

		if let Ok(ScheduledEgressDetails { egress_amount, .. }) = result {
			// Only the egress_amount will be transferred. The fee was converted to the native
			// asset and will be consumed in terms of the native asset.
			DepositBalances::<T, I>::mutate(asset, |tracker| {
				tracker.register_transfer(egress_amount);
			});
		};

		result
	}
}

impl<T: Config<I>, I: 'static> DepositApi<T::TargetChain> for Pallet<T, I> {
	type AccountId = T::AccountId;
	type Amount = T::Amount;

	// This should be callable by the LP pallet.
	fn request_liquidity_deposit_address(
		lp_account: T::AccountId,
		source_asset: TargetChainAsset<T, I>,
		boost_fee: BasisPoints,
	) -> Result<
		(ChannelId, ForeignChainAddress, <T::TargetChain as Chain>::ChainBlockNumber, Self::Amount),
		DispatchError,
	> {
		let (channel_id, deposit_address, expiry_block, channel_opening_fee) = Self::open_channel(
			&lp_account,
			source_asset,
			ChannelAction::LiquidityProvision { lp_account: lp_account.clone() },
			boost_fee,
		)?;

<<<<<<< HEAD
		Ok((
			channel_id,
			<T::TargetChain as Chain>::ChainAccount::into_foreign_chain_address(deposit_address),
			expiry_block,
		))
=======
		Ok((channel_id, deposit_address.into(), expiry_block, channel_opening_fee))
>>>>>>> 8f3b9c78
	}

	// This should only be callable by the broker.
	fn request_swap_deposit_address(
		source_asset: TargetChainAsset<T, I>,
		destination_asset: Asset,
		destination_address: ForeignChainAddress,
		broker_commission_bps: BasisPoints,
		broker_id: T::AccountId,
		channel_metadata: Option<CcmChannelMetadata>,
		boost_fee: BasisPoints,
	) -> Result<
		(ChannelId, ForeignChainAddress, <T::TargetChain as Chain>::ChainBlockNumber, Self::Amount),
		DispatchError,
	> {
		let (channel_id, deposit_address, expiry_height, channel_opening_fee) = Self::open_channel(
			&broker_id,
			source_asset,
			match channel_metadata {
				Some(msg) => ChannelAction::CcmTransfer {
					destination_asset,
					destination_address,
					channel_metadata: msg,
				},
				None => ChannelAction::Swap {
					destination_asset,
					destination_address,
					broker_commission_bps,
					broker_id: broker_id.clone(),
				},
			},
			boost_fee,
		)?;

<<<<<<< HEAD
		Ok((
			channel_id,
			<T::TargetChain as Chain>::ChainAccount::into_foreign_chain_address(deposit_address),
			expiry_height,
		))
=======
		Ok((channel_id, deposit_address.into(), expiry_height, channel_opening_fee))
>>>>>>> 8f3b9c78
	}
}<|MERGE_RESOLUTION|>--- conflicted
+++ resolved
@@ -1523,15 +1523,12 @@
 			boost_fee,
 		)?;
 
-<<<<<<< HEAD
 		Ok((
 			channel_id,
 			<T::TargetChain as Chain>::ChainAccount::into_foreign_chain_address(deposit_address),
 			expiry_block,
+			channel_opening_fee,
 		))
-=======
-		Ok((channel_id, deposit_address.into(), expiry_block, channel_opening_fee))
->>>>>>> 8f3b9c78
 	}
 
 	// This should only be callable by the broker.
@@ -1566,14 +1563,11 @@
 			boost_fee,
 		)?;
 
-<<<<<<< HEAD
 		Ok((
 			channel_id,
 			<T::TargetChain as Chain>::ChainAccount::into_foreign_chain_address(deposit_address),
 			expiry_height,
+			channel_opening_fee,
 		))
-=======
-		Ok((channel_id, deposit_address.into(), expiry_height, channel_opening_fee))
->>>>>>> 8f3b9c78
 	}
 }