#![cfg_attr(not(feature = "std"), no_std)]
#![feature(extract_if)]
#![doc = include_str!("../README.md")]
#![doc = include_str!("../../cf-doc-head.md")]

mod benchmarking;

pub mod migrations;
#[cfg(test)]
mod mock_btc;
#[cfg(test)]
mod mock_eth;
#[cfg(test)]
mod tests;
pub mod weights;

use cf_runtime_utilities::log_or_panic;
use frame_support::{pallet_prelude::OptionQuery, transactional};
pub use weights::WeightInfo;

use cf_chains::{
	address::{AddressConverter, AddressDerivationApi, AddressDerivationError},
	AllBatch, AllBatchError, CcmCfParameters, CcmChannelMetadata, CcmDepositMetadata, CcmMessage,
	Chain, ChannelLifecycleHooks, ConsolidateCall, DepositChannel, ExecutexSwapAndCall,
	FeeEstimationApi, FetchAssetParams, ForeignChainAddress, SwapOrigin, TransferAssetParams,
};
use cf_primitives::{
	Asset, BasisPoints, BoostableDepositId, BroadcastId, ChannelId, EgressCounter, EgressId,
	EpochIndex, ForeignChain, SwapId, ThresholdSignatureRequestId,
};
use cf_traits::{
	liquidity::{LpBalanceApi, LpDepositHandler},
	AssetConverter, Broadcaster, CcmHandler, CcmSwapIds, Chainflip, DepositApi, DepositHandler,
	EgressApi, EpochInfo, FeePayment, GetBlockHeight, GetTrackedData, NetworkEnvironmentProvider,
	ScheduledEgressDetails, SwapDepositHandler,
};
use frame_support::{
	pallet_prelude::*,
	sp_runtime::{traits::Zero, DispatchError, Saturating},
};
use frame_system::pallet_prelude::*;
pub use pallet::*;
use sp_runtime::traits::UniqueSaturatedInto;
use sp_std::{vec, vec::Vec};

#[derive(Clone, Debug, PartialEq, Eq, Encode, Decode, TypeInfo)]
pub struct BoostableDeposit<C: Chain> {
	pub asset: C::ChainAsset,
	pub amount: C::ChainAmount,
	pub deposit_address: C::ChainAccount,
}

/// Enum wrapper for fetch and egress requests.
#[derive(RuntimeDebug, Eq, PartialEq, Clone, Encode, Decode, TypeInfo)]
pub enum FetchOrTransfer<C: Chain> {
	Fetch {
		asset: C::ChainAsset,
		deposit_address: C::ChainAccount,
		deposit_fetch_id: Option<C::DepositFetchId>,
		amount: C::ChainAmount,
	},
	Transfer {
		egress_id: EgressId,
		asset: C::ChainAsset,
		destination_address: C::ChainAccount,
		amount: C::ChainAmount,
	},
}

impl<C: Chain> FetchOrTransfer<C> {
	fn asset(&self) -> &C::ChainAsset {
		match self {
			FetchOrTransfer::Fetch { asset, .. } => asset,
			FetchOrTransfer::Transfer { asset, .. } => asset,
		}
	}
}

#[derive(RuntimeDebug, Eq, PartialEq, Clone, Encode, Decode, TypeInfo)]
pub enum DepositIgnoredReason {
	BelowMinimumDeposit,

	/// The deposit was ignored because the amount provided was not high enough to pay for the fees
	/// required to process the requisite transactions.
	NotEnoughToPayFees,
}

/// Cross-chain messaging requests.
#[derive(RuntimeDebug, Eq, PartialEq, Clone, Encode, Decode, TypeInfo, MaxEncodedLen)]
pub(crate) struct CrossChainMessage<C: Chain> {
	pub egress_id: EgressId,
	pub asset: C::ChainAsset,
	pub amount: C::ChainAmount,
	pub destination_address: C::ChainAccount,
	pub message: CcmMessage,
	// The sender of the deposit transaction.
	pub source_chain: ForeignChain,
	pub source_address: Option<ForeignChainAddress>,
	// Where funds might be returned to if the message fails.
	pub cf_parameters: CcmCfParameters,
	pub gas_budget: C::ChainAmount,
}

impl<C: Chain> CrossChainMessage<C> {
	fn asset(&self) -> C::ChainAsset {
		self.asset
	}
}

pub const PALLET_VERSION: StorageVersion = StorageVersion::new(6);

/// Calls to the external chains that has failed to be broadcast/accepted by the target chain.
/// User can use information stored here to query for relevant information to broadcast
/// the call themselves.
#[derive(Clone, RuntimeDebug, PartialEq, Eq, Encode, Decode, TypeInfo)]
pub struct FailedForeignChainCall {
	/// Broadcast ID used in the broadcast pallet. Use it to query broadcast information,
	/// such as the threshold signature, the API call etc.
	pub broadcast_id: BroadcastId,
	/// The epoch the call originally failed in. Calls are cleaned from storage 2 epochs.
	pub original_epoch: EpochIndex,
}

#[derive(
	CloneNoBound,
	RuntimeDebugNoBound,
	PartialEqNoBound,
	EqNoBound,
	Encode,
	Decode,
	TypeInfo,
	MaxEncodedLen,
)]
#[scale_info(skip_type_params(T, I))]
pub enum PalletConfigUpdate<T: Config<I>, I: 'static = ()> {
	/// Set the fixed fee that is burned when opening a channel, denominated in Flipperinos.
	ChannelOpeningFee { fee: T::Amount },
	/// Set the minimum deposit allowed for a particular asset.
	SetMinimumDeposit { asset: TargetChainAsset<T, I>, minimum_deposit: TargetChainAmount<T, I> },
}

#[frame_support::pallet]
pub mod pallet {
	use super::*;
	use cf_chains::{ExecutexSwapAndCall, TransferFallback};
	use cf_primitives::{BroadcastId, EpochIndex};
	use cf_traits::LpDepositHandler;
	use core::marker::PhantomData;
	use frame_support::{
		traits::{ConstU128, EnsureOrigin, IsType},
		DefaultNoBound,
	};
<<<<<<< HEAD
	use sp_runtime::SaturatedConversion;
=======
	use frame_system::WeightInfo as SystemWeightInfo;
>>>>>>> 38f4443e
	use sp_std::vec::Vec;

	pub(crate) type ChannelRecycleQueue<T, I> =
		Vec<(TargetChainBlockNumber<T, I>, TargetChainAccount<T, I>)>;

	pub(crate) type TargetChainAsset<T, I> = <<T as Config<I>>::TargetChain as Chain>::ChainAsset;
	pub(crate) type TargetChainAccount<T, I> =
		<<T as Config<I>>::TargetChain as Chain>::ChainAccount;
	pub(crate) type TargetChainAmount<T, I> = <<T as Config<I>>::TargetChain as Chain>::ChainAmount;
	pub(crate) type TargetChainBlockNumber<T, I> =
		<<T as Config<I>>::TargetChain as Chain>::ChainBlockNumber;

	#[derive(Clone, RuntimeDebug, PartialEq, Eq, Encode, Decode, TypeInfo, MaxEncodedLen)]
	pub struct DepositWitness<C: Chain> {
		pub deposit_address: C::ChainAccount,
		pub asset: C::ChainAsset,
		pub amount: C::ChainAmount,
		pub deposit_details: C::DepositDetails,
	}

	#[derive(
		CloneNoBound, RuntimeDebug, PartialEq, Eq, Encode, Decode, TypeInfo, MaxEncodedLen,
	)]
	#[scale_info(skip_type_params(T, I))]
	pub struct DepositChannelDetails<T: Config<I>, I: 'static> {
		pub deposit_channel: DepositChannel<T::TargetChain>,
		/// The block number at which the deposit channel was opened, expressed as a block number
		/// on the external Chain.
		pub opened_at: TargetChainBlockNumber<T, I>,
		/// The last block on the target chain that the witnessing will witness it in. If funds are
		/// sent after this block, they will not be witnessed.
		pub expires_at: TargetChainBlockNumber<T, I>,

		/// The action to be taken when the DepositChannel is deposited to.
		pub action: ChannelAction<T::AccountId>,
		/// The boost fee
		pub boost_fee: BasisPoints,
	}

	pub enum IngressOrEgress {
		Ingress,
		Egress,
	}

	pub struct AmountAndFeesWithheld<T: Config<I>, I: 'static> {
		pub amount_after_fees: TargetChainAmount<T, I>,
		pub fees_withheld: TargetChainAmount<T, I>,
	}

	/// Determines the action to take when a deposit is made to a channel.
	#[derive(Clone, RuntimeDebug, PartialEq, Eq, Encode, Decode, TypeInfo)]
	pub enum ChannelAction<AccountId> {
		Swap {
			destination_asset: Asset,
			destination_address: ForeignChainAddress,
			broker_id: AccountId,
			broker_commission_bps: BasisPoints,
		},
		LiquidityProvision {
			lp_account: AccountId,
		},
		CcmTransfer {
			destination_asset: Asset,
			destination_address: ForeignChainAddress,
			channel_metadata: CcmChannelMetadata,
		},
	}

	/// Contains identifying information about the particular actions that have occurred for a
	/// particular deposit.
	#[derive(Clone, RuntimeDebug, PartialEq, Eq, Encode, Decode, TypeInfo)]
	pub enum DepositAction<AccountId> {
		Swap { swap_id: SwapId },
		LiquidityProvision { lp_account: AccountId },
		CcmTransfer { principal_swap_id: Option<SwapId>, gas_swap_id: Option<SwapId> },
		NoAction,
	}

	/// Tracks funds that are owned by the vault and available for egress.
	#[derive(
		CloneNoBound,
		DefaultNoBound,
		RuntimeDebug,
		PartialEq,
		Eq,
		Encode,
		Decode,
		TypeInfo,
		MaxEncodedLen,
	)]
	#[scale_info(skip_type_params(T, I))]
	pub struct DepositTracker<T: Config<I>, I: 'static> {
		pub unfetched: TargetChainAmount<T, I>,
		pub fetched: TargetChainAmount<T, I>,
	}

	// TODO: make this chain-specific. Something like:
	// Replace Amount with an type representing a single deposit (ie. a single UTXO).
	// Register transfer would store the change UTXO.
	impl<T: Config<I>, I: 'static> DepositTracker<T, I> {
		pub fn total(&self) -> TargetChainAmount<T, I> {
			self.unfetched.saturating_add(self.fetched)
		}

		pub fn register_deposit(&mut self, amount: TargetChainAmount<T, I>) {
			self.unfetched.saturating_accrue(amount);
		}

		pub fn register_transfer(&mut self, amount: TargetChainAmount<T, I>) {
			if amount > self.fetched {
				log::error!("Transfer amount is greater than available funds");
			}
			self.fetched.saturating_reduce(amount);
		}

		pub fn mark_as_fetched(&mut self, amount: TargetChainAmount<T, I>) {
			debug_assert!(
				self.unfetched >= amount,
				"Accounting error: not enough unfetched funds."
			);
			self.unfetched.saturating_reduce(amount);
			self.fetched.saturating_accrue(amount);
		}
	}

	#[pallet::genesis_config]
	pub struct GenesisConfig<T: Config<I>, I: 'static = ()> {
		pub deposit_channel_lifetime: TargetChainBlockNumber<T, I>,
		pub witness_safety_margin: Option<TargetChainBlockNumber<T, I>>,
		pub dust_limits: Vec<(TargetChainAsset<T, I>, TargetChainAmount<T, I>)>,
	}

	impl<T: Config<I>, I: 'static> Default for GenesisConfig<T, I> {
		fn default() -> Self {
			Self {
				deposit_channel_lifetime: Default::default(),
				witness_safety_margin: None,
				dust_limits: Default::default(),
			}
		}
	}

	#[pallet::genesis_build]
	impl<T: Config<I>, I: 'static> BuildGenesisConfig for GenesisConfig<T, I> {
		fn build(&self) {
			DepositChannelLifetime::<T, I>::put(self.deposit_channel_lifetime);
			WitnessSafetyMargin::<T, I>::set(self.witness_safety_margin);

			for (asset, dust_limit) in self.dust_limits.clone() {
				EgressDustLimit::<T, I>::set(asset, dust_limit.unique_saturated_into());
			}
		}
	}

	#[pallet::pallet]
	#[pallet::storage_version(PALLET_VERSION)]
	#[pallet::without_storage_info]
	pub struct Pallet<T, I = ()>(PhantomData<(T, I)>);

	#[pallet::config]
	#[pallet::disable_frame_system_supertrait_check]
	pub trait Config<I: 'static = ()>: Chainflip {
		/// Because this pallet emits events, it depends on the runtime's definition of an event.
		type RuntimeEvent: From<Event<Self, I>>
			+ IsType<<Self as frame_system::Config>::RuntimeEvent>;

		/// The pallet dispatches calls, so it depends on the runtime's aggregated Call type.
		type RuntimeCall: From<Call<Self, I>> + IsType<<Self as frame_system::Config>::RuntimeCall>;

		/// Marks which chain this pallet is interacting with.
		type TargetChain: Chain + Get<ForeignChain>;

		/// Generates deposit addresses.
		type AddressDerivation: AddressDerivationApi<Self::TargetChain>;

		/// A converter to convert address to and from human readable to internal address
		/// representation.
		type AddressConverter: AddressConverter;

		/// Pallet responsible for managing Liquidity Providers.
		type LpBalance: LpBalanceApi<AccountId = Self::AccountId>
			+ LpDepositHandler<AccountId = Self::AccountId>;

		/// For scheduling swaps.
		type SwapDepositHandler: SwapDepositHandler<AccountId = Self::AccountId>;

		/// Handler for Cross Chain Messages.
		type CcmHandler: CcmHandler;

		/// The type of the chain-native transaction.
		type ChainApiCall: AllBatch<Self::TargetChain>
			+ ExecutexSwapAndCall<Self::TargetChain>
			+ TransferFallback<Self::TargetChain>
			+ ConsolidateCall<Self::TargetChain>;

		/// Get the latest chain state of the target chain.
		type ChainTracking: GetBlockHeight<Self::TargetChain> + GetTrackedData<Self::TargetChain>;

		/// A broadcaster instance.
		type Broadcaster: Broadcaster<
			Self::TargetChain,
			ApiCall = Self::ChainApiCall,
			Callback = <Self as Config<I>>::RuntimeCall,
		>;

		/// Provides callbacks for deposit lifecycle events.
		type DepositHandler: DepositHandler<Self::TargetChain>;

		type NetworkEnvironment: NetworkEnvironmentProvider;

		/// Allows assets to be converted through the AMM.
		type AssetConverter: AssetConverter;

		/// For paying the channel opening fee.
		type FeePayment: FeePayment<Amount = Self::Amount, AccountId = Self::AccountId>;

		/// Benchmark weights
		type WeightInfo: WeightInfo;
	}

	/// Lookup table for addresses to corresponding deposit channels.
	#[pallet::storage]
	pub type DepositChannelLookup<T: Config<I>, I: 'static = ()> = StorageMap<
		_,
		Twox64Concat,
		TargetChainAccount<T, I>,
		DepositChannelDetails<T, I>,
		OptionQuery,
	>;

	/// Stores the latest channel id used to generate an address.
	#[pallet::storage]
	pub type ChannelIdCounter<T: Config<I>, I: 'static = ()> =
		StorageValue<_, ChannelId, ValueQuery>;

	/// Stores the latest egress id used to generate an address.
	#[pallet::storage]
	pub type EgressIdCounter<T: Config<I>, I: 'static = ()> =
		StorageValue<_, EgressCounter, ValueQuery>;

	/// Scheduled fetch and egress for the Ethereum chain.
	#[pallet::storage]
	pub(crate) type ScheduledEgressFetchOrTransfer<T: Config<I>, I: 'static = ()> =
		StorageValue<_, Vec<FetchOrTransfer<T::TargetChain>>, ValueQuery>;

	/// Scheduled cross chain messages for the Ethereum chain.
	#[pallet::storage]
	pub(crate) type ScheduledEgressCcm<T: Config<I>, I: 'static = ()> =
		StorageValue<_, Vec<CrossChainMessage<T::TargetChain>>, ValueQuery>;

	/// Stores the list of assets that are not allowed to be egressed.
	#[pallet::storage]
	pub type DisabledEgressAssets<T: Config<I>, I: 'static = ()> =
		StorageMap<_, Twox64Concat, TargetChainAsset<T, I>, ()>;

	/// Stores address ready for use.
	#[pallet::storage]
	pub(crate) type DepositChannelPool<T: Config<I>, I: 'static = ()> =
		StorageMap<_, Twox64Concat, ChannelId, DepositChannel<T::TargetChain>>;

	/// Defines the minimum amount of Deposit allowed for each asset.
	#[pallet::storage]
	pub type MinimumDeposit<T: Config<I>, I: 'static = ()> =
		StorageMap<_, Twox64Concat, TargetChainAsset<T, I>, TargetChainAmount<T, I>, ValueQuery>;

	/// Defines the minimum amount aka. dust limit for a single egress i.e. *not* of a batch, but
	/// the outputs of each individual egress within that batch. If not set, defaults to 1.
	///
	/// This is required for bitcoin, for example, where any amount below 600 satoshis is considered
	/// dust and will be rejected by miners.
	#[pallet::storage]
	#[pallet::getter(fn egress_dust_limit)]
	pub type EgressDustLimit<T: Config<I>, I: 'static = ()> =
		StorageMap<_, Twox64Concat, TargetChainAsset<T, I>, u128, ValueQuery, ConstU128<1>>;

	#[pallet::storage]
	pub type DepositChannelLifetime<T: Config<I>, I: 'static = ()> =
		StorageValue<_, TargetChainBlockNumber<T, I>, ValueQuery>;

	/// Stores information about Calls to external chains that have failed to be broadcasted.
	/// These calls are signed and stored on-chain so that the user can broadcast the call
	/// themselves. These messages will be re-threshold-signed once during the next epoch, and
	/// removed from storage in the epoch after that.
	/// Hashmap: last_signed_epoch -> Vec<FailedForeignChainCall>
	#[pallet::storage]
	#[pallet::getter(fn failed_foreign_chain_calls)]
	pub type FailedForeignChainCalls<T: Config<I>, I: 'static = ()> =
		StorageMap<_, Twox64Concat, EpochIndex, Vec<FailedForeignChainCall>, ValueQuery>;

	#[pallet::storage]
	pub type DepositBalances<T: Config<I>, I: 'static = ()> =
		StorageMap<_, Twox64Concat, TargetChainAsset<T, I>, DepositTracker<T, I>, ValueQuery>;

	#[pallet::storage]
	pub type DepositChannelRecycleBlocks<T: Config<I>, I: 'static = ()> =
		StorageValue<_, ChannelRecycleQueue<T, I>, ValueQuery>;

	// Determines the number of block confirmations is required for a block on
	// an external chain before CFE can submit any witness extrinsics for it.
	#[pallet::storage]
	#[pallet::getter(fn witness_safety_margin)]
	pub type WitnessSafetyMargin<T: Config<I>, I: 'static = ()> =
		StorageValue<_, TargetChainBlockNumber<T, I>, OptionQuery>;

	/// Tracks fees withheld from ingresses and egresses.
	#[pallet::storage]
	pub type WithheldTransactionFees<T: Config<I>, I: 'static = ()> =
		StorageMap<_, Twox64Concat, TargetChainAsset<T, I>, TargetChainAmount<T, I>, ValueQuery>;

<<<<<<< HEAD
	/// Stores the latest boostable deposit id used.
	#[pallet::storage]
	pub type BoostableDepositIdCounter<T: Config<I>, I: 'static = ()> =
		StorageValue<_, BoostableDepositId, ValueQuery>;

	/// Stores all boostable deposits that have been prewitnessed.
	#[pallet::storage]
	pub type BoostableDeposits<T: Config<I>, I: 'static = ()> = StorageDoubleMap<
		_,
		Twox64Concat,
		ChannelId,
		Twox64Concat,
		BoostableDepositId,
		BoostableDeposit<T::TargetChain>,
	>;
=======
	/// The fixed fee charged for opening a channel, in Flipperinos.
	#[pallet::storage]
	#[pallet::getter(fn channel_opening_fee)]
	pub type ChannelOpeningFee<T: Config<I>, I: 'static = ()> =
		StorageValue<_, T::Amount, ValueQuery>;
>>>>>>> 38f4443e

	#[pallet::event]
	#[pallet::generate_deposit(pub(super) fn deposit_event)]
	pub enum Event<T: Config<I>, I: 'static = ()> {
		DepositReceived {
			deposit_address: TargetChainAccount<T, I>,
			asset: TargetChainAsset<T, I>,
			amount: TargetChainAmount<T, I>,
			deposit_details: <T::TargetChain as Chain>::DepositDetails,
			// Ingress fee in the deposit asset. i.e. *NOT* the gas asset, if the deposit asset is
			// a non-gas asset.
			ingress_fee: TargetChainAmount<T, I>,
			action: DepositAction<T::AccountId>,
		},
		AssetEgressStatusChanged {
			asset: TargetChainAsset<T, I>,
			disabled: bool,
		},
		CcmBroadcastRequested {
			broadcast_id: BroadcastId,
			egress_id: EgressId,
		},
		CcmEgressInvalid {
			egress_id: EgressId,
			error: DispatchError,
		},
		DepositFetchesScheduled {
			channel_id: ChannelId,
			asset: TargetChainAsset<T, I>,
		},
		BatchBroadcastRequested {
			broadcast_id: BroadcastId,
			egress_ids: Vec<EgressId>,
		},
		MinimumDepositSet {
			asset: TargetChainAsset<T, I>,
			minimum_deposit: TargetChainAmount<T, I>,
		},
		/// The deposits was rejected because the amount was below the minimum allowed.
		DepositIgnored {
			deposit_address: TargetChainAccount<T, I>,
			asset: TargetChainAsset<T, I>,
			amount: TargetChainAmount<T, I>,
			deposit_details: <T::TargetChain as Chain>::DepositDetails,
			reason: DepositIgnoredReason,
		},
		TransferFallbackRequested {
			asset: TargetChainAsset<T, I>,
			amount: TargetChainAmount<T, I>,
			destination_address: TargetChainAccount<T, I>,
			broadcast_id: BroadcastId,
		},
		/// The deposit witness was rejected.
		DepositWitnessRejected {
			reason: DispatchError,
			deposit_witness: DepositWitness<T::TargetChain>,
		},
		/// A CCM has failed to broadcast.
		CcmBroadcastFailed {
			broadcast_id: BroadcastId,
		},
		/// A failed CCM call has been re-threshold-signed for the current epoch.
		FailedForeignChainCallResigned {
			broadcast_id: BroadcastId,
			threshold_signature_id: ThresholdSignatureRequestId,
		},
		/// A failed CCM has been in the system storage for more than 1 epoch.
		/// It's broadcast data has been cleaned from storage.
		FailedForeignChainCallExpired {
			broadcast_id: BroadcastId,
		},
		UtxoConsolidation {
			broadcast_id: BroadcastId,
		},
		FailedToBuildAllBatchCall {
			error: AllBatchError,
		},
		ChannelOpeningFeePaid {
			fee: T::Amount,
		},
		ChannelOpeningFeeSet {
			fee: T::Amount,
		},
	}

	#[derive(CloneNoBound, PartialEqNoBound, EqNoBound)]
	#[pallet::error]
	pub enum Error<T, I = ()> {
		/// The deposit address is not valid. It may have expired or may never have been issued.
		InvalidDepositAddress,
		/// A deposit was made using the wrong asset.
		AssetMismatch,
		/// Channel ID has reached maximum
		ChannelIdsExhausted,
		/// Polkadot's Vault Account does not exist in storage.
		MissingPolkadotVault,
		/// Bitcoin's Vault key does not exist for the current epoch.
		MissingBitcoinVault,
		/// Channel ID is too large for Bitcoin address derivation
		BitcoinChannelIdTooLarge,
		/// The amount is below the minimum egress amount.
		BelowEgressDustLimit,
	}

	#[pallet::hooks]
	impl<T: Config<I>, I: 'static> Hooks<BlockNumberFor<T>> for Pallet<T, I> {
		/// Recycle addresses if we can
		fn on_idle(_n: BlockNumberFor<T>, remaining_weight: Weight) -> Weight {
			let mut used_weight = Weight::zero();

			let cleanup_weight = frame_support::weights::constants::RocksDbWeight::get()
				.reads_writes(2, 2)
				.saturating_add(T::WeightInfo::remove_boostable_deposits(1));

			let maximum_recycle_number = remaining_weight
				.ref_time()
				.checked_div(cleanup_weight.ref_time())
				.unwrap_or_default()
				.saturated_into::<usize>();

			let can_recycle = DepositChannelRecycleBlocks::<T, I>::mutate(|recycle_queue| {
				Self::can_and_cannot_recycle(
					recycle_queue,
					maximum_recycle_number,
					T::ChainTracking::get_block_height(),
				)
			});
			used_weight = used_weight.saturating_add(
				frame_support::weights::constants::RocksDbWeight::get()
					.reads_writes((can_recycle.len() + 1) as u64, can_recycle.len() as u64),
			);

			for address in can_recycle.iter() {
				if let Some(details) = DepositChannelLookup::<T, I>::take(address) {
					if let Some(state) = details.deposit_channel.state.maybe_recycle() {
						DepositChannelPool::<T, I>::insert(
							details.deposit_channel.channel_id,
							DepositChannel { state, ..details.deposit_channel },
						);
						used_weight = used_weight.saturating_add(
							frame_support::weights::constants::RocksDbWeight::get()
								.reads_writes(1, 0),
						);
					}
					// Cleanup the deposit data
					let item_count =
						BoostableDeposits::<T, I>::iter_prefix(details.deposit_channel.channel_id)
							.count() as u32;
					let removed_deposits = BoostableDeposits::<T, I>::clear_prefix(
						details.deposit_channel.channel_id,
						item_count,
						None,
					);
					used_weight = used_weight.saturating_add(
						T::WeightInfo::remove_boostable_deposits(removed_deposits.unique),
					);
				}
			}
			used_weight
		}

		/// Take all scheduled Egress and send them out
		fn on_finalize(_n: BlockNumberFor<T>) {
			// Send all fetch/transfer requests as a batch. Revert storage if failed.
			if let Err(error) = Self::do_egress_scheduled_fetch_transfer() {
				log::error!("Ingress-Egress failed to send BatchAll. Error: {error:?}");
				Self::deposit_event(Event::<T, I>::FailedToBuildAllBatchCall { error });
			}

			if let Ok(egress_transaction) =
				<T::ChainApiCall as ConsolidateCall<T::TargetChain>>::consolidate_utxos()
			{
				let broadcast_id = T::Broadcaster::threshold_sign_and_broadcast(egress_transaction);
				Self::deposit_event(Event::<T, I>::UtxoConsolidation { broadcast_id });
				Self::deposit_event(Event::<T, I>::BatchBroadcastRequested {
					broadcast_id,
					egress_ids: Default::default(),
				});
			};

			// Egress all scheduled Cross chain messages
			Self::do_egress_scheduled_ccm();

			// Process failed external chain calls: re-sign or cull storage.
			// Take 1 call per block to avoid weight spike.
			let current_epoch = T::EpochInfo::epoch_index();
			if let Some(call) = FailedForeignChainCalls::<T, I>::mutate_exists(
				current_epoch.saturating_sub(1),
				|calls| {
					let next_call = calls.as_mut().and_then(Vec::pop);
					if calls.as_ref().map(Vec::len).unwrap_or_default() == 0 {
						// Ensures we remove the storage if there are no more calls.
						*calls = None;
					}
					next_call
				},
			) {
				match current_epoch.saturating_sub(call.original_epoch) {
					// The call is stale, clean up storage.
					n if n >= 2 => {
						T::Broadcaster::clean_up_broadcast_storage(call.broadcast_id);
						Self::deposit_event(Event::<T, I>::FailedForeignChainCallExpired {
							broadcast_id: call.broadcast_id,
						});
					},
					// Previous epoch, signature is invalid. Re-sign and store.
					1 => {
						if let Some(threshold_signature_id) =
							T::Broadcaster::threshold_resign(call.broadcast_id)
						{
							Self::deposit_event(Event::<T, I>::FailedForeignChainCallResigned {
								broadcast_id: call.broadcast_id,
								threshold_signature_id,
							});
							FailedForeignChainCalls::<T, I>::append(current_epoch, call);
						} else {
							// We are here if the Call needs to be resigned, yet no API call data is
							// available to use. In this situation, there's nothing else that can be
							// done.
							log::error!("Foreign Chain Call message cannot be re-signed: Call data unavailable. Broadcast Id: {:?}", call.broadcast_id);
						}
					},
					// Current epoch, shouldn't be possible.
					_ => {
						log_or_panic!(
							"Unexpected Call for the current epoch. Broadcast Id: {:?}",
							call.broadcast_id,
						);
					},
				}
			}
		}
	}

	#[pallet::call]
	impl<T: Config<I>, I: 'static> Pallet<T, I> {
		/// Callback for when a signature is accepted by the chain.
		#[pallet::call_index(0)]
		#[pallet::weight(T::WeightInfo::finalise_ingress(addresses.len() as u32))]
		pub fn finalise_ingress(
			origin: OriginFor<T>,
			addresses: Vec<TargetChainAccount<T, I>>,
		) -> DispatchResult {
			T::EnsureWitnessedAtCurrentEpoch::ensure_origin(origin)?;

			for deposit_address in addresses {
				DepositChannelLookup::<T, I>::mutate(deposit_address, |deposit_channel_details| {
					deposit_channel_details
						.as_mut()
						.map(|details| details.deposit_channel.state.on_fetch_completed());
				});
			}
			Ok(())
		}

		/// Sets if an asset is not allowed to be sent out of the chain via Egress.
		/// Requires Governance
		///
		/// ## Events
		///
		/// - [On update](Event::AssetEgressStatusChanged)
		#[pallet::call_index(1)]
		#[pallet::weight(T::WeightInfo::disable_asset_egress())]
		pub fn enable_or_disable_egress(
			origin: OriginFor<T>,
			asset: TargetChainAsset<T, I>,
			set_disabled: bool,
		) -> DispatchResult {
			T::EnsureGovernance::ensure_origin(origin)?;

			let is_currently_disabled = DisabledEgressAssets::<T, I>::contains_key(asset);

			let do_disable = !is_currently_disabled && set_disabled;
			let do_enable = is_currently_disabled && !set_disabled;

			if do_disable {
				DisabledEgressAssets::<T, I>::insert(asset, ());
			} else if do_enable {
				DisabledEgressAssets::<T, I>::remove(asset);
			}

			if do_disable || do_enable {
				Self::deposit_event(Event::<T, I>::AssetEgressStatusChanged {
					asset,
					disabled: set_disabled,
				});
			}

			Ok(())
		}

		/// Called when funds have been deposited into the given address.
		///
		/// Requires `EnsurePrewitnessed` or `EnsureWitnessed` origin.
		#[pallet::call_index(2)]
		#[pallet::weight(T::WeightInfo::process_single_deposit().saturating_mul(deposit_witnesses.len() as u64))]
		pub fn process_deposits(
			origin: OriginFor<T>,
			deposit_witnesses: Vec<DepositWitness<T::TargetChain>>,
			block_height: TargetChainBlockNumber<T, I>,
		) -> DispatchResult {
			if T::EnsurePrewitnessed::ensure_origin(origin.clone()).is_ok() {
				Self::add_boostable_deposits(deposit_witnesses)?;
			} else {
				T::EnsureWitnessed::ensure_origin(origin)?;
				Self::process_deposit_witnesses(deposit_witnesses, block_height)?;
			}
			Ok(())
		}

		/// Stores information on failed Vault transfer.
		/// Requires Witness origin.
		///
		/// ## Events
		///
		/// - [on_success](Event::TransferFallbackRequested)
		#[pallet::weight(T::WeightInfo::vault_transfer_failed())]
		#[pallet::call_index(4)]
		pub fn vault_transfer_failed(
			origin: OriginFor<T>,
			asset: TargetChainAsset<T, I>,
			amount: TargetChainAmount<T, I>,
			destination_address: TargetChainAccount<T, I>,
		) -> DispatchResult {
			T::EnsureWitnessed::ensure_origin(origin)?;

			let current_epoch = T::EpochInfo::epoch_index();
			match <T::ChainApiCall as TransferFallback<T::TargetChain>>::new_unsigned(
				TransferAssetParams { asset, amount, to: destination_address.clone() },
			) {
				Ok(api_call) => {
					let (broadcast_id, _) = T::Broadcaster::threshold_sign(api_call);
					FailedForeignChainCalls::<T, I>::append(
						current_epoch,
						FailedForeignChainCall { broadcast_id, original_epoch: current_epoch },
					);
					Self::deposit_event(Event::<T, I>::TransferFallbackRequested {
						asset,
						amount,
						destination_address,
						broadcast_id,
					});
				},
				// The only way this can fail is if the target chain is unsupported, which should
				// never happen.
				Err(_) => {
					log_or_panic!(
						"Failed to construct TransferFallback call. Asset: {:?}, amount: {:?}, Destination: {:?}",
						asset, amount, destination_address
					);
				},
			};
			Ok(())
		}

		/// Callback for when CCMs failed to be broadcasted. We will resign the call
		/// so the user can broadcast the CCM themselves.
		/// Requires Root origin.
		///
		/// ## Events
		///
		/// - [on_success](Event::CcmBroadcastFailed)
		#[pallet::weight(T::WeightInfo::ccm_broadcast_failed())]
		#[pallet::call_index(5)]
		pub fn ccm_broadcast_failed(
			origin: OriginFor<T>,
			broadcast_id: BroadcastId,
		) -> DispatchResult {
			ensure_root(origin)?;

			let current_epoch = T::EpochInfo::epoch_index();

			// Stores the broadcast ID, so the user can use it to query for
			// information such as Threshold Signature etc.
			FailedForeignChainCalls::<T, I>::append(
				current_epoch,
				FailedForeignChainCall { broadcast_id, original_epoch: current_epoch },
			);

			Self::deposit_event(Event::<T, I>::CcmBroadcastFailed { broadcast_id });
			Ok(())
		}

		/// Apply a list of configuration updates to the pallet.
		///
		/// Requires Governance.
		#[pallet::call_index(6)]
		#[pallet::weight(<T as frame_system::Config>::SystemWeightInfo::set_storage(updates.len() as u32))]
		pub fn update_pallet_config(
			origin: OriginFor<T>,
			updates: BoundedVec<PalletConfigUpdate<T, I>, ConstU32<10>>,
		) -> DispatchResult {
			T::EnsureGovernance::ensure_origin(origin)?;

			for update in updates {
				match update {
					PalletConfigUpdate::<T, I>::ChannelOpeningFee { fee } => {
						let fee = fee.unique_saturated_into();
						ChannelOpeningFee::<T, I>::set(fee);
						Self::deposit_event(Event::<T, I>::ChannelOpeningFeeSet { fee });
					},
					PalletConfigUpdate::<T, I>::SetMinimumDeposit { asset, minimum_deposit } => {
						MinimumDeposit::<T, I>::insert(asset, minimum_deposit);
						Self::deposit_event(Event::<T, I>::MinimumDepositSet {
							asset,
							minimum_deposit,
						});
					},
				}
			}

			Ok(())
		}
	}
}

impl<T: Config<I>, I: 'static> Pallet<T, I> {
	fn can_and_cannot_recycle(
		channel_recycle_blocks: &mut ChannelRecycleQueue<T, I>,
		maximum_recyclable_number: usize,
		current_block_height: TargetChainBlockNumber<T, I>,
	) -> Vec<TargetChainAccount<T, I>> {
		let partition_point = sp_std::cmp::min(
			channel_recycle_blocks.partition_point(|(block, _)| *block <= current_block_height),
			maximum_recyclable_number,
		);
		channel_recycle_blocks
			.drain(..partition_point)
			.map(|(_, address)| address)
			.collect()
	}

	/// Take all scheduled egress requests and send them out in an `AllBatch` call.
	///
	/// Note: Egress transactions with Blacklisted assets are not sent, and kept in storage.
	#[transactional]
	fn do_egress_scheduled_fetch_transfer() -> Result<(), AllBatchError> {
		let batch_to_send: Vec<_> =
			ScheduledEgressFetchOrTransfer::<T, I>::mutate(|requests: &mut Vec<_>| {
				// Filter out disabled assets and requests that are not ready to be egressed.
				requests
					.extract_if(|request| {
						!DisabledEgressAssets::<T, I>::contains_key(request.asset()) &&
							match request {
								FetchOrTransfer::Fetch {
									deposit_address,
									deposit_fetch_id,
									..
								} => DepositChannelLookup::<T, I>::mutate(
									deposit_address,
									|details| {
										details
											.as_mut()
											.map(|details| {
												let can_fetch =
													details.deposit_channel.state.can_fetch();

												if can_fetch {
													deposit_fetch_id.replace(
														details.deposit_channel.fetch_id(),
													);
													details
														.deposit_channel
														.state
														.on_fetch_scheduled();
												}
												can_fetch
											})
											.unwrap_or(false)
									},
								),
								FetchOrTransfer::Transfer { .. } => true,
							}
					})
					.collect()
			});

		if batch_to_send.is_empty() {
			return Ok(())
		}

		let mut fetch_params = vec![];
		let mut transfer_params = vec![];
		let mut egress_ids = vec![];
		let mut addresses = vec![];

		for request in batch_to_send {
			match request {
				FetchOrTransfer::<T::TargetChain>::Fetch {
					asset,
					deposit_address,
					deposit_fetch_id,
					amount,
				} => {
					fetch_params.push(FetchAssetParams {
						deposit_fetch_id: deposit_fetch_id.expect("Checked in extract_if"),
						asset,
					});
					addresses.push(deposit_address.clone());
					DepositBalances::<T, I>::mutate(asset, |tracker| {
						tracker.mark_as_fetched(amount);
					});
				},
				FetchOrTransfer::<T::TargetChain>::Transfer {
					asset,
					amount,
					destination_address,
					egress_id,
				} => {
					egress_ids.push(egress_id);
					transfer_params.push(TransferAssetParams {
						asset,
						amount,
						to: destination_address,
					});
				},
			}
		}

		// Construct and send the transaction.
		match <T::ChainApiCall as AllBatch<T::TargetChain>>::new_unsigned(
			fetch_params,
			transfer_params,
		) {
			Ok(egress_transaction) => {
				let broadcast_id = T::Broadcaster::threshold_sign_and_broadcast_with_callback(
					egress_transaction,
					Some(Call::finalise_ingress { addresses }.into()),
					|_| None,
				);
				Self::deposit_event(Event::<T, I>::BatchBroadcastRequested {
					broadcast_id,
					egress_ids,
				});
				Ok(())
			},
			Err(AllBatchError::NotRequired) => Ok(()),
			Err(other) => Err(other),
		}
	}

	/// Send all scheduled Cross Chain Messages out to the target chain.
	///
	/// Blacklisted assets are not sent and will remain in storage.
	fn do_egress_scheduled_ccm() {
		let ccms_to_send: Vec<CrossChainMessage<T::TargetChain>> =
			ScheduledEgressCcm::<T, I>::mutate(|ccms: &mut Vec<_>| {
				// Filter out disabled assets, and take up to batch_size requests to be sent.
				ccms.extract_if(|ccm| !DisabledEgressAssets::<T, I>::contains_key(ccm.asset()))
					.collect()
			});
		for ccm in ccms_to_send {
			match <T::ChainApiCall as ExecutexSwapAndCall<T::TargetChain>>::new_unsigned(
				TransferAssetParams {
					asset: ccm.asset,
					amount: ccm.amount,
					to: ccm.destination_address,
				},
				ccm.source_chain,
				ccm.source_address,
				ccm.gas_budget,
				ccm.message.to_vec(),
			) {
				Ok(api_call) => {
					let broadcast_id = T::Broadcaster::threshold_sign_and_broadcast_with_callback(
						api_call,
						None,
						|broadcast_id| Some(Call::ccm_broadcast_failed { broadcast_id }.into()),
					);
					Self::deposit_event(Event::<T, I>::CcmBroadcastRequested {
						broadcast_id,
						egress_id: ccm.egress_id,
					});
				},
				Err(error) => Self::deposit_event(Event::<T, I>::CcmEgressInvalid {
					egress_id: ccm.egress_id,
					error,
				}),
			};
		}
	}

	fn process_deposit_witnesses(
		deposit_witnesses: Vec<DepositWitness<T::TargetChain>>,
		block_height: TargetChainBlockNumber<T, I>,
	) -> DispatchResult {
		for ref deposit_witness @ DepositWitness {
			ref deposit_address,
			asset,
			amount,
			ref deposit_details,
		} in deposit_witnesses
		{
			Self::process_single_deposit(
				deposit_address.clone(),
				asset,
				amount,
				deposit_details.clone(),
				block_height,
			)
			.unwrap_or_else(|e| {
				Self::deposit_event(Event::<T, I>::DepositWitnessRejected {
					reason: e,
					deposit_witness: deposit_witness.clone(),
				});
			})
		}
		Ok(())
	}

	fn add_boostable_deposits(
		deposit_witnesses: Vec<DepositWitness<T::TargetChain>>,
	) -> DispatchResult {
		for DepositWitness { deposit_address, asset, amount, .. } in deposit_witnesses {
			let id = BoostableDepositIdCounter::<T, I>::mutate(|id| -> u64 {
				*id = id.saturating_add(1);
				*id
			});

			let deposit_channel_details =
				DepositChannelLookup::<T, I>::get(deposit_address.clone())
					.ok_or(Error::<T, I>::InvalidDepositAddress)?;

			BoostableDeposits::<T, I>::insert(
				deposit_channel_details.deposit_channel.channel_id,
				id,
				BoostableDeposit { asset, amount, deposit_address },
			);
		}
		Ok(())
	}

	/// Completes a single deposit request.
	#[transactional]
	fn process_single_deposit(
		deposit_address: TargetChainAccount<T, I>,
		asset: TargetChainAsset<T, I>,
		deposit_amount: TargetChainAmount<T, I>,
		deposit_details: <T::TargetChain as Chain>::DepositDetails,
		block_height: TargetChainBlockNumber<T, I>,
	) -> DispatchResult {
		let deposit_channel_details = DepositChannelLookup::<T, I>::get(&deposit_address)
			.ok_or(Error::<T, I>::InvalidDepositAddress)?;

		let channel_id = deposit_channel_details.deposit_channel.channel_id;

		if DepositChannelPool::<T, I>::get(channel_id).is_some() {
			log_or_panic!(
				"Deposit channel {} should not be in the recycled address pool if it's active",
				channel_id
			);
			#[cfg(not(debug_assertions))]
			return Err(Error::<T, I>::InvalidDepositAddress.into())
		}

		ensure!(
			deposit_channel_details.deposit_channel.asset == asset,
			Error::<T, I>::AssetMismatch
		);

		if deposit_amount < MinimumDeposit::<T, I>::get(asset) {
			// If the deposit amount is below the minimum allowed, the deposit is ignored.
			// TODO: track these funds somewhere, for example add them to the withheld fees.
			Self::deposit_event(Event::<T, I>::DepositIgnored {
				deposit_address,
				asset,
				amount: deposit_amount,
				deposit_details,
				reason: DepositIgnoredReason::BelowMinimumDeposit,
			});
			return Ok(())
		}

		ScheduledEgressFetchOrTransfer::<T, I>::append(FetchOrTransfer::<T::TargetChain>::Fetch {
			asset,
			deposit_address: deposit_address.clone(),
			deposit_fetch_id: None,
			amount: deposit_amount,
		});
		Self::deposit_event(Event::<T, I>::DepositFetchesScheduled { channel_id, asset });

		let AmountAndFeesWithheld { amount_after_fees, fees_withheld } =
			Self::withhold_transaction_fee(
				IngressOrEgress::Ingress,
				deposit_channel_details.deposit_channel.asset,
				deposit_amount,
			);

		// Add the deposit to the balance.
		T::DepositHandler::on_deposit_made(
			deposit_details.clone(),
			deposit_amount,
			deposit_channel_details.deposit_channel,
		);
		DepositBalances::<T, I>::mutate(asset, |deposits| {
			deposits.register_deposit(amount_after_fees)
		});

		if amount_after_fees.is_zero() {
			Self::deposit_event(Event::<T, I>::DepositIgnored {
				deposit_address,
				asset,
				amount: deposit_amount,
				deposit_details,
				reason: DepositIgnoredReason::NotEnoughToPayFees,
			});
		} else {
			let deposit_action = match deposit_channel_details.action {
				ChannelAction::LiquidityProvision { lp_account, .. } => {
					T::LpBalance::add_deposit(&lp_account, asset.into(), amount_after_fees.into())?;

					DepositAction::LiquidityProvision { lp_account }
				},
				ChannelAction::Swap {
					destination_address,
					destination_asset,
					broker_id,
					broker_commission_bps,
					..
				} => DepositAction::Swap {
					swap_id: T::SwapDepositHandler::schedule_swap_from_channel(
						deposit_address.clone().into(),
						block_height.into(),
						asset.into(),
						destination_asset,
						amount_after_fees.into(),
						destination_address,
						broker_id,
						broker_commission_bps,
						channel_id,
					),
				},
				ChannelAction::CcmTransfer {
					destination_asset,
					destination_address,
					channel_metadata,
					..
				} => {
					if let Ok(CcmSwapIds { principal_swap_id, gas_swap_id }) =
						T::CcmHandler::on_ccm_deposit(
							asset.into(),
							amount_after_fees.into(),
							destination_asset,
							destination_address,
							CcmDepositMetadata {
								source_chain: asset.into(),
								source_address: None,
								channel_metadata,
							},
							SwapOrigin::DepositChannel {
								deposit_address: T::AddressConverter::to_encoded_address(
									deposit_address.clone().into(),
								),
								channel_id,
								deposit_block_height: block_height.into(),
							},
						) {
						DepositAction::CcmTransfer { principal_swap_id, gas_swap_id }
					} else {
						DepositAction::NoAction
					}
				},
			};

			Self::deposit_event(Event::DepositReceived {
				deposit_address,
				asset,
				amount: deposit_amount,
				deposit_details,
				ingress_fee: fees_withheld,
				action: deposit_action,
			});
		}

		Ok(())
	}

	fn expiry_and_recycle_block_height(
	) -> (TargetChainBlockNumber<T, I>, TargetChainBlockNumber<T, I>, TargetChainBlockNumber<T, I>)
	{
		let current_height = T::ChainTracking::get_block_height();
		let lifetime = DepositChannelLifetime::<T, I>::get();
		let expiry_height = current_height + lifetime;
		let recycle_height = expiry_height + lifetime;

		(current_height, expiry_height, recycle_height)
	}

	/// Opens a channel for the given asset and registers it with the given action.
	///
	/// May re-use an existing deposit address, depending on chain configuration.
	///
	/// The requester must have enough FLIP available to pay the channel opening fee.
	#[allow(clippy::type_complexity)]
	fn open_channel(
		requester: &T::AccountId,
		source_asset: TargetChainAsset<T, I>,
		action: ChannelAction<T::AccountId>,
		boost_fee: BasisPoints,
	) -> Result<(ChannelId, TargetChainAccount<T, I>, TargetChainBlockNumber<T, I>), DispatchError>
	{
		let channel_opening_fee = ChannelOpeningFee::<T, I>::get();
		T::FeePayment::try_burn_fee(requester, channel_opening_fee)?;
		Self::deposit_event(Event::<T, I>::ChannelOpeningFeePaid { fee: channel_opening_fee });

		let (deposit_channel, channel_id) = if let Some((channel_id, mut deposit_channel)) =
			DepositChannelPool::<T, I>::drain().next()
		{
			deposit_channel.asset = source_asset;
			(deposit_channel, channel_id)
		} else {
			let next_channel_id =
				ChannelIdCounter::<T, I>::try_mutate::<_, Error<T, I>, _>(|id| {
					*id = id.checked_add(1).ok_or(Error::<T, I>::ChannelIdsExhausted)?;
					Ok(*id)
				})?;
			(
				DepositChannel::generate_new::<T::AddressDerivation>(next_channel_id, source_asset)
					.map_err(|e| match e {
						AddressDerivationError::MissingPolkadotVault =>
							Error::<T, I>::MissingPolkadotVault,
						AddressDerivationError::MissingBitcoinVault =>
							Error::<T, I>::MissingBitcoinVault,
						AddressDerivationError::BitcoinChannelIdTooLarge =>
							Error::<T, I>::BitcoinChannelIdTooLarge,
					})?,
				next_channel_id,
			)
		};

		let deposit_address = deposit_channel.address.clone();

		let (current_height, expiry_height, recycle_height) =
			Self::expiry_and_recycle_block_height();

		DepositChannelRecycleBlocks::<T, I>::append((recycle_height, deposit_address.clone()));

		DepositChannelLookup::<T, I>::insert(
			&deposit_address,
			DepositChannelDetails {
				deposit_channel,
				opened_at: current_height,
				expires_at: expiry_height,
				action,
				boost_fee,
			},
		);

		Ok((channel_id, deposit_address, expiry_height))
	}

	pub fn get_failed_call(broadcast_id: BroadcastId) -> Option<FailedForeignChainCall> {
		let epoch = T::EpochInfo::epoch_index();
		FailedForeignChainCalls::<T, I>::get(epoch)
			.iter()
			.find(|ccm| ccm.broadcast_id == broadcast_id)
			.cloned()
	}

	/// Withholds the fee for a given amount.
	///
	/// Returns the remaining amount after the fee has been withheld, and the fee itself, both
	/// measured in units of the input asset.
	fn withhold_transaction_fee(
		ingress_or_egress: IngressOrEgress,
		asset: TargetChainAsset<T, I>,
		available_amount: TargetChainAmount<T, I>,
	) -> AmountAndFeesWithheld<T, I> {
		let tracked_data = T::ChainTracking::get_tracked_data();
		let fee_estimate = match ingress_or_egress {
			IngressOrEgress::Ingress => tracked_data.estimate_ingress_fee(asset),
			IngressOrEgress::Egress => tracked_data.estimate_egress_fee(asset),
		};

		let (amount_after_fees, fee_estimate) =
			T::AssetConverter::convert_asset_to_approximate_output(
				asset,
				available_amount,
				<T::TargetChain as Chain>::GAS_ASSET,
				fee_estimate,
			)
			.unwrap_or_else(|| {
				log::warn!(
					"Unable to convert input to gas for input of {:?} ${:?}. Ignoring transaction fees.",
					available_amount,
					asset,
				);
				(available_amount, Zero::zero())
			});

		WithheldTransactionFees::<T, I>::mutate(<T::TargetChain as Chain>::GAS_ASSET, |fees| {
			fees.saturating_accrue(fee_estimate);
		});
		// Since we credit the fees to the withheld fees, we need to take these from somewhere, ie.
		// we effectively have transfered them from the vault.
		DepositBalances::<T, I>::mutate(<T::TargetChain as Chain>::GAS_ASSET, |tracker| {
			tracker.register_transfer(fee_estimate);
		});

		AmountAndFeesWithheld::<T, I> {
			amount_after_fees,
			fees_withheld: available_amount.saturating_sub(amount_after_fees),
		}
	}
}

impl<T: Config<I>, I: 'static> EgressApi<T::TargetChain> for Pallet<T, I> {
	type EgressError = Error<T, I>;

	fn schedule_egress(
		asset: TargetChainAsset<T, I>,
		amount: TargetChainAmount<T, I>,
		destination_address: TargetChainAccount<T, I>,
		maybe_ccm_with_gas_budget: Option<(CcmDepositMetadata, TargetChainAmount<T, I>)>,
	) -> Result<ScheduledEgressDetails<T::TargetChain>, Error<T, I>> {
		let result = EgressIdCounter::<T, I>::try_mutate(|id_counter| {
			*id_counter = id_counter.saturating_add(1);
			let egress_id = (<T as Config<I>>::TargetChain::get(), *id_counter);

			match maybe_ccm_with_gas_budget {
				Some((
					CcmDepositMetadata { source_chain, source_address, channel_metadata },
					gas_budget,
				)) => {
					ScheduledEgressCcm::<T, I>::append(CrossChainMessage {
						egress_id,
						asset,
						amount,
						destination_address: destination_address.clone(),
						message: channel_metadata.message,
						cf_parameters: channel_metadata.cf_parameters,
						source_chain,
						source_address,
						gas_budget,
					});

					// The ccm gas budget is already in terms of the swap asset.
					Ok(ScheduledEgressDetails::new(*id_counter, amount, gas_budget))
				},
				None => {
					let AmountAndFeesWithheld { amount_after_fees, fees_withheld } =
						Self::withhold_transaction_fee(IngressOrEgress::Egress, asset, amount);

					if amount_after_fees >=
						EgressDustLimit::<T, I>::get(asset).unique_saturated_into() ||
						// We always want to benchmark the success case.
						cfg!(all(feature = "runtime-benchmarks", not(test)))
					{
						let egress_details = ScheduledEgressDetails::new(
							*id_counter,
							amount_after_fees,
							fees_withheld,
						);

						ScheduledEgressFetchOrTransfer::<T, I>::append({
							FetchOrTransfer::<T::TargetChain>::Transfer {
								asset,
								destination_address: destination_address.clone(),
								amount: amount_after_fees,
								egress_id: egress_details.egress_id,
							}
						});

						Ok(egress_details)
					} else {
						// TODO: Consider tracking the ignored egresses somewhere.
						// For example, store the egress and try it again later when fees have
						// dropped?
						Err(Error::<T, I>::BelowEgressDustLimit)
					}
				},
			}
		});

		if let Ok(ScheduledEgressDetails { egress_amount, .. }) = result {
			// Only the egress_amount will be transferred. The fee was converted to the native
			// asset and will be consumed in terms of the native asset.
			DepositBalances::<T, I>::mutate(asset, |tracker| {
				tracker.register_transfer(egress_amount);
			});
		};

		result
	}
}

impl<T: Config<I>, I: 'static> DepositApi<T::TargetChain> for Pallet<T, I> {
	type AccountId = T::AccountId;
	// This should be callable by the LP pallet.
	fn request_liquidity_deposit_address(
		lp_account: T::AccountId,
		source_asset: TargetChainAsset<T, I>,
		boost_fee: BasisPoints,
	) -> Result<
		(ChannelId, ForeignChainAddress, <T::TargetChain as Chain>::ChainBlockNumber),
		DispatchError,
	> {
		let (channel_id, deposit_address, expiry_block) = Self::open_channel(
			&lp_account,
			source_asset,
			ChannelAction::LiquidityProvision { lp_account: lp_account.clone() },
			boost_fee,
		)?;

		Ok((channel_id, deposit_address.into(), expiry_block))
	}

	// This should only be callable by the broker.
	fn request_swap_deposit_address(
		source_asset: TargetChainAsset<T, I>,
		destination_asset: Asset,
		destination_address: ForeignChainAddress,
		broker_commission_bps: BasisPoints,
		broker_id: T::AccountId,
		channel_metadata: Option<CcmChannelMetadata>,
		boost_fee: BasisPoints,
	) -> Result<
		(ChannelId, ForeignChainAddress, <T::TargetChain as Chain>::ChainBlockNumber),
		DispatchError,
	> {
		let (channel_id, deposit_address, expiry_height) = Self::open_channel(
			&broker_id,
			source_asset,
			match channel_metadata {
				Some(msg) => ChannelAction::CcmTransfer {
					destination_asset,
					destination_address,
					channel_metadata: msg,
				},
				None => ChannelAction::Swap {
					destination_asset,
					destination_address,
					broker_commission_bps,
					broker_id: broker_id.clone(),
				},
			},
			boost_fee,
		)?;

		Ok((channel_id, deposit_address.into(), expiry_height))
	}
}<|MERGE_RESOLUTION|>--- conflicted
+++ resolved
@@ -150,11 +150,8 @@
 		traits::{ConstU128, EnsureOrigin, IsType},
 		DefaultNoBound,
 	};
-<<<<<<< HEAD
+	use frame_system::WeightInfo as SystemWeightInfo;
 	use sp_runtime::SaturatedConversion;
-=======
-	use frame_system::WeightInfo as SystemWeightInfo;
->>>>>>> 38f4443e
 	use sp_std::vec::Vec;
 
 	pub(crate) type ChannelRecycleQueue<T, I> =
@@ -464,7 +461,12 @@
 	pub type WithheldTransactionFees<T: Config<I>, I: 'static = ()> =
 		StorageMap<_, Twox64Concat, TargetChainAsset<T, I>, TargetChainAmount<T, I>, ValueQuery>;
 
-<<<<<<< HEAD
+	/// The fixed fee charged for opening a channel, in Flipperinos.
+	#[pallet::storage]
+	#[pallet::getter(fn channel_opening_fee)]
+	pub type ChannelOpeningFee<T: Config<I>, I: 'static = ()> =
+		StorageValue<_, T::Amount, ValueQuery>;
+
 	/// Stores the latest boostable deposit id used.
 	#[pallet::storage]
 	pub type BoostableDepositIdCounter<T: Config<I>, I: 'static = ()> =
@@ -480,13 +482,6 @@
 		BoostableDepositId,
 		BoostableDeposit<T::TargetChain>,
 	>;
-=======
-	/// The fixed fee charged for opening a channel, in Flipperinos.
-	#[pallet::storage]
-	#[pallet::getter(fn channel_opening_fee)]
-	pub type ChannelOpeningFee<T: Config<I>, I: 'static = ()> =
-		StorageValue<_, T::Amount, ValueQuery>;
->>>>>>> 38f4443e
 
 	#[pallet::event]
 	#[pallet::generate_deposit(pub(super) fn deposit_event)]
