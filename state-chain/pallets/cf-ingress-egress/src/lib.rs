--- conflicted
+++ resolved
@@ -876,16 +876,11 @@
 				ccm.message.to_vec(),
 			) {
 				Ok(api_call) => {
-<<<<<<< HEAD
-					let broadcast_id = T::Broadcaster::threshold_sign_and_broadcast(api_call);
-=======
-					let (broadcast_id, _) =
-						T::Broadcaster::threshold_sign_and_broadcast_with_callback(
-							api_call,
-							None,
-							|broadcast_id| Some(Call::ccm_broadcast_failed { broadcast_id }.into()),
-						);
->>>>>>> ad9a3773
+					let broadcast_id = T::Broadcaster::threshold_sign_and_broadcast_with_callback(
+						api_call,
+						None,
+						|broadcast_id| Some(Call::ccm_broadcast_failed { broadcast_id }.into()),
+					);
 					Self::deposit_event(Event::<T, I>::CcmBroadcastRequested {
 						broadcast_id,
 						egress_id: ccm.egress_id,
