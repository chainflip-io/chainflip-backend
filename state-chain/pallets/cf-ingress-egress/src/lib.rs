--- conflicted
+++ resolved
@@ -465,10 +465,10 @@
 						!DisabledEgressAssets::<T, I>::contains_key(request.asset()) &&
 							match request {
 								FetchOrTransfer::Fetch { channel_id, .. } => {
-<<<<<<< HEAD
-									// let (_, deposit_address) =
-									// 	FetchParamDetails::<T, I>::get(channel_id.clone())
-									// 		.expect("to have fetch param details available");
+									let (_, deposit_address) =
+										FetchParamDetails::<T, I>::get(channel_id.clone())
+											.expect("to have fetch param details available");
+
 									AddressPoolDepositAddress::<T, I>::mutate_exists(
 										channel_id.clone(),
 										true,
@@ -477,31 +477,13 @@
 										},
 									);
 
-									AddressPoolDepositAddress::<T, I>::get(channel_id, true)
-										.expect("asdf")
-										.maybe_skip()
-
-									// match AddressStatus::<T, I>::get(deposit_address.clone()) {
-									// 	DeploymentStatus::Deployed => false,
-									// 	DeploymentStatus::Undeployed => {
-									// 		AddressStatus::<T, I>::insert(
-									// 			deposit_address,
-									// 			DeploymentStatus::Pending,
-									// 		);
-									// 		false
-									// 	},
-									// 	DeploymentStatus::Pending => {
-									// 		log::info!(
-									// 			target: "cf-ingress-egress",
-									// 			"Address {:?} is pending deployment, skipping",
-									// deposit_address 		);
-									// 		true
-									// 	},
-									// }
-=======
-									let (_, deposit_address) =
-										FetchParamDetails::<T, I>::get(channel_id)
-											.expect("to have fetch param details available");
+									AddressPoolDepositAddress::<T, I>::get(
+										channel_id.clone(),
+										true,
+									)
+									.expect("asdf")
+									.maybe_skip();
+
 									match AddressStatus::<T, I>::get(deposit_address.clone()) {
 										DeploymentStatus::Deployed => true,
 										DeploymentStatus::Undeployed => {
@@ -519,7 +501,6 @@
 											false
 										},
 									}
->>>>>>> 99697642
 								},
 								FetchOrTransfer::Transfer { .. } => true,
 							}
