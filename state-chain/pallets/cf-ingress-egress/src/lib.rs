--- conflicted
+++ resolved
@@ -250,11 +250,7 @@
 	}
 }
 
-<<<<<<< HEAD
 pub const PALLET_VERSION: StorageVersion = StorageVersion::new(19);
-=======
-pub const PALLET_VERSION: StorageVersion = StorageVersion::new(17);
->>>>>>> e149a50d
 
 impl_pallet_safe_mode! {
 	PalletSafeMode<I>;
@@ -453,13 +449,6 @@
 
 	/// Contains identifying information about the particular actions that have occurred for a
 	/// particular deposit.
-<<<<<<< HEAD
-	#[derive(Clone, RuntimeDebug, PartialEq, Eq, Encode, Decode, TypeInfo)]
-	pub enum DepositAction<AccountId> {
-		Swap { swap_request_id: SwapRequestId },
-		LiquidityProvision { lp_account: AccountId },
-		BoostersCredited { prewitnessed_deposit_id: PrewitnessedDepositId },
-=======
 	#[derive(CloneNoBound, RuntimeDebugNoBound, PartialEqNoBound, Eq, Encode, Decode, TypeInfo)]
 	#[scale_info(skip_type_params(T, I))]
 	pub enum DepositAction<T: Config<I>, I: 'static> {
@@ -472,14 +461,12 @@
 		CcmTransfer {
 			swap_request_id: SwapRequestId,
 		},
-		NoAction,
 		BoostersCredited {
 			prewitnessed_deposit_id: PrewitnessedDepositId,
 			network_fee_from_boost: TargetChainAmount<T, I>,
 			// Optional since we only swap if the amount is non-zero
 			network_fee_swap_request_id: Option<SwapRequestId>,
 		},
->>>>>>> e149a50d
 	}
 
 	#[pallet::genesis_config]
@@ -1874,13 +1861,8 @@
 		source_address: Option<ForeignChainAddress>,
 		amount_after_fees: TargetChainAmount<T, I>,
 		origin: DepositOrigin<T, I>,
-<<<<<<< HEAD
-	) -> DepositAction<T::AccountId> {
+	) -> DepositAction<T, I> {
 		match action.clone() {
-=======
-	) -> DepositAction<T, I> {
-		match action {
->>>>>>> e149a50d
 			ChannelAction::LiquidityProvision { lp_account, .. } => {
 				T::Balance::credit_account(&lp_account, asset.into(), amount_after_fees.into());
 				DepositAction::LiquidityProvision { lp_account }
