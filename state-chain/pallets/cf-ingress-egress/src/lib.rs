#![cfg_attr(not(feature = "std"), no_std)]
#![feature(extract_if)]
#![feature(map_try_insert)]
#![doc = include_str!("../README.md")]
#![doc = include_str!("../../cf-doc-head.md")]

mod benchmarking;

pub mod migrations;
#[cfg(test)]
mod mock_btc;
#[cfg(test)]
mod mock_eth;
#[cfg(test)]
mod tests;
pub mod weights;

mod boost_pool;

use boost_pool::BoostPool;
pub use boost_pool::OwedAmount;

use cf_chains::{
	address::{
		AddressConverter, AddressDerivationApi, AddressDerivationError, EncodedAddress,
		IntoForeignChainAddress,
	},
	assets::any::GetChainAssetMap,
	ccm_checker::CcmValidityCheck,
	AllBatch, AllBatchError, CcmCfParameters, CcmChannelMetadata, CcmDepositMetadata,
	CcmFailReason, CcmMessage, Chain, ChainCrypto, ChannelLifecycleHooks, ChannelRefundParameters,
	ConsolidateCall, DepositChannel, DepositDetailsToTransactionInId, ExecutexSwapAndCall,
	FetchAssetParams, ForeignChainAddress, RejectCall, SwapOrigin, TransferAssetParams,
};
use cf_primitives::{
	Asset, AssetAmount, BasisPoints, Beneficiaries, BoostPoolTier, BroadcastId, ChannelId,
	DcaParameters, EgressCounter, EgressId, EpochIndex, ForeignChain, PrewitnessedDepositId,
	SwapRequestId, ThresholdSignatureRequestId, TransactionHash, SECONDS_PER_BLOCK,
};
use cf_runtime_utilities::log_or_panic;
use cf_traits::{
	impl_pallet_safe_mode, AccountRoleRegistry, AdjustedFeeEstimationApi, AssetConverter,
	AssetWithholding, BalanceApi, BoostApi, Broadcaster, Chainflip, DepositApi, EgressApi,
	EpochInfo, FeePayment, FetchesTransfersLimitProvider, GetBlockHeight, IngressEgressFeeApi,
	IngressSink, IngressSource, NetworkEnvironmentProvider, OnDeposit, PoolApi,
	ScheduledEgressDetails, SwapLimitsProvider, SwapRequestHandler, SwapRequestType,
};
use frame_support::{
	pallet_prelude::{OptionQuery, *},
	sp_runtime::{traits::Zero, DispatchError, Permill, Saturating},
	transactional,
};
use frame_system::pallet_prelude::*;
pub use pallet::*;
use scale_info::{
	build::{Fields, Variants},
	Path, Type,
};
use sp_runtime::traits::UniqueSaturatedInto;
use sp_std::{
	boxed::Box,
	collections::{btree_map::BTreeMap, btree_set::BTreeSet},
	marker::PhantomData,
	vec,
	vec::Vec,
};
pub use weights::WeightInfo;

const TAINTED_TX_EXPIRATION_BLOCKS: u32 = 3600 / SECONDS_PER_BLOCK as u32;

#[derive(Clone, Debug, PartialEq, Eq, Encode, Decode, TypeInfo)]
pub enum BoostStatus<ChainAmount> {
	// If a (pre-witnessed) deposit on a channel has been boosted, we record
	// its id, amount, and the pools that participated in boosting it.
	Boosted {
		prewitnessed_deposit_id: PrewitnessedDepositId,
		pools: Vec<BoostPoolTier>,
		amount: ChainAmount,
	},
	NotBoosted,
}

#[derive(Clone, Debug, PartialEq, Eq, Encode, Decode, TypeInfo, Default)]
pub enum TaintedTransactionStatus {
	/// Transaction was boosted, can't be rejected.
	Boosted,
	/// Transaction was prewitnessed but not boosted due to being reported.
	Prewitnessed,
	/// Transaction has been reported but not neither prewitnessed nor boosted.
	#[default]
	Unseen,
}

#[derive(Clone, Debug, PartialEq, Eq, Encode, Decode, TypeInfo)]
pub struct BoostPoolId<C: Chain> {
	asset: C::ChainAsset,
	tier: BoostPoolTier,
}

pub struct BoostOutput<C: Chain> {
	used_pools: BTreeMap<BoostPoolTier, C::ChainAmount>,
	total_fee: C::ChainAmount,
}

/// Enum wrapper for fetch and egress requests.
#[derive(RuntimeDebug, Eq, PartialEq, Clone, Encode, Decode, TypeInfo)]
pub enum FetchOrTransfer<C: Chain> {
	Fetch {
		asset: C::ChainAsset,
		deposit_address: C::ChainAccount,
		deposit_fetch_id: Option<C::DepositFetchId>,
		amount: C::ChainAmount,
	},
	Transfer {
		egress_id: EgressId,
		asset: C::ChainAsset,
		destination_address: C::ChainAccount,
		amount: C::ChainAmount,
	},
}

impl<C: Chain> FetchOrTransfer<C> {
	fn asset(&self) -> &C::ChainAsset {
		match self {
			FetchOrTransfer::Fetch { asset, .. } => asset,
			FetchOrTransfer::Transfer { asset, .. } => asset,
		}
	}
}

#[derive(RuntimeDebug, Eq, PartialEq, Clone, Encode, Decode, TypeInfo)]
pub enum DepositIgnoredReason {
	BelowMinimumDeposit,

	/// The deposit was ignored because the amount provided was not high enough to pay for the fees
	/// required to process the requisite transactions.
	NotEnoughToPayFees,
	TransactionTainted,
}

/// Holds information about a tainted transaction.
#[derive(RuntimeDebug, PartialEq, Eq, Encode, Decode, TypeInfo, CloneNoBound)]
#[scale_info(skip_type_params(T, I))]
pub struct TaintedTransactionDetails<T: Config<I>, I: 'static> {
	pub refund_address: Option<ForeignChainAddress>,
	pub asset: TargetChainAsset<T, I>,
	pub amount: TargetChainAmount<T, I>,
	pub deposit_details: <T::TargetChain as Chain>::DepositDetails,
}

/// Cross-chain messaging requests.
#[derive(RuntimeDebug, Eq, PartialEq, Clone, Encode, Decode, TypeInfo, MaxEncodedLen)]
pub(crate) struct CrossChainMessage<C: Chain> {
	pub egress_id: EgressId,
	pub asset: C::ChainAsset,
	pub amount: C::ChainAmount,
	pub destination_address: C::ChainAccount,
	pub message: CcmMessage,
	// The sender of the deposit transaction.
	pub source_chain: ForeignChain,
	pub source_address: Option<ForeignChainAddress>,
	// Where funds might be returned to if the message fails.
	pub cf_parameters: CcmCfParameters,
	pub gas_budget: C::ChainAmount,
}

impl<C: Chain> CrossChainMessage<C> {
	fn asset(&self) -> C::ChainAsset {
		self.asset
	}
}

pub const PALLET_VERSION: StorageVersion = StorageVersion::new(16);

impl_pallet_safe_mode! {
	PalletSafeMode<I>;
	boost_deposits_enabled,
	add_boost_funds_enabled,
	stop_boosting_enabled,
	deposits_enabled,
}

/// Calls to the external chains that has failed to be broadcast/accepted by the target chain.
/// User can use information stored here to query for relevant information to broadcast
/// the call themselves.
#[derive(Clone, RuntimeDebug, PartialEq, Eq, Encode, Decode, TypeInfo)]
pub struct FailedForeignChainCall {
	/// Broadcast ID used in the broadcast pallet. Use it to query broadcast information,
	/// such as the threshold signature, the API call etc.
	pub broadcast_id: BroadcastId,
	/// The epoch the call originally failed in. Calls are cleaned from storage 2 epochs.
	pub original_epoch: EpochIndex,
}

#[derive(
	CloneNoBound, RuntimeDebugNoBound, PartialEqNoBound, EqNoBound, Encode, Decode, MaxEncodedLen,
)]
pub enum PalletConfigUpdate<T: Config<I>, I: 'static> {
	/// Set the fixed fee that is burned when opening a channel, denominated in Flipperinos.
	ChannelOpeningFee { fee: T::Amount },
	/// Set the minimum deposit allowed for a particular asset.
	SetMinimumDeposit { asset: TargetChainAsset<T, I>, minimum_deposit: TargetChainAmount<T, I> },
}

macro_rules! append_chain_to_name {
	($name:ident) => {
		match T::TargetChain::NAME {
			"Ethereum" => concat!(stringify!($name), "Ethereum"),
			"Polkadot" => concat!(stringify!($name), "Polkadot"),
			"Bitcoin" => concat!(stringify!($name), "Bitcoin"),
			"Arbitrum" => concat!(stringify!($name), "Arbitrum"),
			"Solana" => concat!(stringify!($name), "Solana"),
			_ => concat!(stringify!($name), "Other"),
		}
	};
}

impl<T, I> TypeInfo for PalletConfigUpdate<T, I>
where
	T: Config<I>,
	I: 'static,
{
	type Identity = Self;
	fn type_info() -> Type {
		Type::builder()
			.path(Path::new(append_chain_to_name!(PalletConfigUpdate), module_path!()))
			.variant(
				Variants::new()
					.variant("ChannelOpeningFee", |v| {
						v.index(0)
							.fields(Fields::named().field(|f| f.ty::<T::Amount>().name("fee")))
					})
					.variant(append_chain_to_name!(SetMinimumDeposit), |v| {
						v.index(1).fields(
							Fields::named()
								.field(|f| f.ty::<TargetChainAsset<T, I>>().name("asset"))
								.field(|f| {
									f.ty::<TargetChainAmount<T, I>>().name("minimum_deposit")
								}),
						)
					}),
			)
	}
}

#[frame_support::pallet]
pub mod pallet {
	use super::*;
	use cf_chains::{
		address::EncodedAddress, CcmDepositMetadataEncoded, ExecutexSwapAndCall, TransferFallback,
	};
	use cf_primitives::{BroadcastId, EpochIndex};
	use cf_traits::{OnDeposit, SwapLimitsProvider};
	use core::marker::PhantomData;
	use frame_support::traits::{ConstU128, EnsureOrigin, IsType};
	use frame_system::WeightInfo as SystemWeightInfo;
	use sp_runtime::SaturatedConversion;
	use sp_std::{collections::btree_map::BTreeMap, vec::Vec};

	pub(crate) type ChannelRecycleQueue<T, I> =
		Vec<(TargetChainBlockNumber<T, I>, TargetChainAccount<T, I>)>;

	pub type TargetChainAsset<T, I> = <<T as Config<I>>::TargetChain as Chain>::ChainAsset;
	pub(crate) type TargetChainAccount<T, I> =
		<<T as Config<I>>::TargetChain as Chain>::ChainAccount;
	pub(crate) type TargetChainAmount<T, I> = <<T as Config<I>>::TargetChain as Chain>::ChainAmount;
	pub(crate) type TargetChainBlockNumber<T, I> =
		<<T as Config<I>>::TargetChain as Chain>::ChainBlockNumber;

	pub type TransactionInIdFor<T, I> =
		<<<T as Config<I>>::TargetChain as Chain>::ChainCrypto as ChainCrypto>::TransactionInId;

	#[derive(Clone, RuntimeDebug, PartialEq, Eq, Encode, Decode, TypeInfo, MaxEncodedLen)]
	pub struct DepositWitness<C: Chain> {
		pub deposit_address: C::ChainAccount,
		pub asset: C::ChainAsset,
		pub amount: C::ChainAmount,
		pub deposit_details: C::DepositDetails,
	}

	#[derive(CloneNoBound, RuntimeDebug, PartialEq, Eq, Encode, Decode, TypeInfo)]
	#[scale_info(skip_type_params(T, I))]
	pub struct DepositChannelDetails<T: Config<I>, I: 'static> {
		/// The owner of the deposit channel.
		pub owner: T::AccountId,
		pub deposit_channel: DepositChannel<T::TargetChain>,
		/// The block number at which the deposit channel was opened, expressed as a block number
		/// on the external Chain.
		pub opened_at: TargetChainBlockNumber<T, I>,
		/// The last block on the target chain that the witnessing will witness it in. If funds are
		/// sent after this block, they will not be witnessed.
		pub expires_at: TargetChainBlockNumber<T, I>,
		/// The action to be taken when the DepositChannel is deposited to.
		pub action: ChannelAction<T::AccountId>,
		/// The boost fee
		pub boost_fee: BasisPoints,
		/// Boost status, indicating whether there is pending boost on the channel
		pub boost_status: BoostStatus<TargetChainAmount<T, I>>,
	}

	pub enum IngressOrEgress {
		Ingress,
		Egress,
	}

	pub struct AmountAndFeesWithheld<T: Config<I>, I: 'static> {
		pub amount_after_fees: TargetChainAmount<T, I>,
		pub fees_withheld: TargetChainAmount<T, I>,
	}

	/// Determines the action to take when a deposit is made to a channel.
	#[derive(Clone, RuntimeDebug, PartialEq, Eq, Encode, Decode, TypeInfo)]
	pub enum ChannelAction<AccountId> {
		Swap {
			destination_asset: Asset,
			destination_address: ForeignChainAddress,
			broker_fees: Beneficiaries<AccountId>,
			refund_params: Option<ChannelRefundParameters>,
			dca_params: Option<DcaParameters>,
		},
		LiquidityProvision {
			lp_account: AccountId,
			refund_address: Option<ForeignChainAddress>,
		},
		CcmTransfer {
			destination_asset: Asset,
			destination_address: ForeignChainAddress,
			broker_fees: Beneficiaries<AccountId>,
			channel_metadata: CcmChannelMetadata,
			refund_params: Option<ChannelRefundParameters>,
			dca_params: Option<DcaParameters>,
		},
	}

	/// Contains identifying information about the particular actions that have occurred for a
	/// particular deposit.
	#[derive(Clone, RuntimeDebug, PartialEq, Eq, Encode, Decode, TypeInfo)]
	pub enum DepositAction<AccountId> {
		Swap { swap_request_id: SwapRequestId },
		LiquidityProvision { lp_account: AccountId },
		CcmTransfer { swap_request_id: SwapRequestId },
		NoAction,
		BoostersCredited { prewitnessed_deposit_id: PrewitnessedDepositId },
	}

	#[pallet::genesis_config]
	pub struct GenesisConfig<T: Config<I>, I: 'static = ()> {
		pub deposit_channel_lifetime: TargetChainBlockNumber<T, I>,
		pub witness_safety_margin: Option<TargetChainBlockNumber<T, I>>,
		pub dust_limits: Vec<(TargetChainAsset<T, I>, TargetChainAmount<T, I>)>,
	}

	impl<T: Config<I>, I: 'static> Default for GenesisConfig<T, I> {
		fn default() -> Self {
			Self {
				deposit_channel_lifetime: Default::default(),
				witness_safety_margin: None,
				dust_limits: Default::default(),
			}
		}
	}

	#[pallet::genesis_build]
	impl<T: Config<I>, I: 'static> BuildGenesisConfig for GenesisConfig<T, I> {
		fn build(&self) {
			DepositChannelLifetime::<T, I>::put(self.deposit_channel_lifetime);
			WitnessSafetyMargin::<T, I>::set(self.witness_safety_margin);

			for (asset, dust_limit) in self.dust_limits.clone() {
				EgressDustLimit::<T, I>::set(asset, dust_limit.unique_saturated_into());
			}
		}
	}

	#[pallet::pallet]
	#[pallet::storage_version(PALLET_VERSION)]
	#[pallet::without_storage_info]
	pub struct Pallet<T, I = ()>(PhantomData<(T, I)>);

	#[pallet::config]
	#[pallet::disable_frame_system_supertrait_check]
	pub trait Config<I: 'static = ()>: Chainflip {
		/// Because this pallet emits events, it depends on the runtime's definition of an event.
		type RuntimeEvent: From<Event<Self, I>>
			+ IsType<<Self as frame_system::Config>::RuntimeEvent>;

		/// The pallet dispatches calls, so it depends on the runtime's aggregated Call type.
		type RuntimeCall: From<Call<Self, I>> + IsType<<Self as frame_system::Config>::RuntimeCall>;

		/// Sets if the pallet should automatically manage the closing of channels.
		const MANAGE_CHANNEL_LIFETIME: bool;

		/// A hook to tell witnesses to start witnessing an opened channel.
		type IngressSource: IngressSource<Chain = Self::TargetChain>;

		/// Marks which chain this pallet is interacting with.
		type TargetChain: Chain + Get<ForeignChain>;

		/// Generates deposit addresses.
		type AddressDerivation: AddressDerivationApi<Self::TargetChain>;

		/// A converter to convert address to and from human readable to internal address
		/// representation.
		type AddressConverter: AddressConverter;

		type Balance: BalanceApi<AccountId = Self::AccountId>;

		type PoolApi: PoolApi<AccountId = <Self as frame_system::Config>::AccountId>;

		/// The type of the chain-native transaction.
		type ChainApiCall: AllBatch<Self::TargetChain>
			+ ExecutexSwapAndCall<Self::TargetChain>
			+ TransferFallback<Self::TargetChain>
			+ ConsolidateCall<Self::TargetChain>
			+ RejectCall<Self::TargetChain>;

		/// Get the latest chain state of the target chain.
		type ChainTracking: GetBlockHeight<Self::TargetChain>
			+ AdjustedFeeEstimationApi<Self::TargetChain>;

		/// A broadcaster instance.
		type Broadcaster: Broadcaster<
			Self::TargetChain,
			ApiCall = Self::ChainApiCall,
			Callback = <Self as Config<I>>::RuntimeCall,
		>;

		/// Provides callbacks for deposit lifecycle events.
		type DepositHandler: OnDeposit<Self::TargetChain>;

		type NetworkEnvironment: NetworkEnvironmentProvider;

		/// Allows assets to be converted through the AMM.
		type AssetConverter: AssetConverter;

		/// For paying the channel opening fee.
		type FeePayment: FeePayment<Amount = Self::Amount, AccountId = Self::AccountId>;

		/// Benchmark weights
		type WeightInfo: WeightInfo;

		type SwapRequestHandler: SwapRequestHandler<AccountId = Self::AccountId>;

		type AssetWithholding: AssetWithholding;

		type FetchesTransfersLimitProvider: FetchesTransfersLimitProvider;

		/// Safe Mode access.
		type SafeMode: Get<PalletSafeMode<I>>;

		type SwapLimitsProvider: SwapLimitsProvider<AccountId = Self::AccountId>;

		/// For checking if the CCM message passed in is valid.
		type CcmValidityChecker: CcmValidityCheck;

		#[pallet::constant]
		type AllowTransactionReports: Get<bool>;
	}

	/// Lookup table for addresses to corresponding deposit channels.
	#[pallet::storage]
	#[pallet::unbounded]
	pub type DepositChannelLookup<T: Config<I>, I: 'static = ()> = StorageMap<
		_,
		Twox64Concat,
		TargetChainAccount<T, I>,
		DepositChannelDetails<T, I>,
		OptionQuery,
	>;

	#[pallet::storage]
	pub type BoostPools<T: Config<I>, I: 'static = ()> = StorageDoubleMap<
		_,
		Twox64Concat,
		TargetChainAsset<T, I>,
		Twox64Concat,
		BoostPoolTier,
		BoostPool<T::AccountId, T::TargetChain>,
	>;

	/// Stores the latest channel id used to generate an address.
	#[pallet::storage]
	pub type ChannelIdCounter<T: Config<I>, I: 'static = ()> =
		StorageValue<_, ChannelId, ValueQuery>;

	/// Stores the latest egress id used to generate an address.
	#[pallet::storage]
	pub type EgressIdCounter<T: Config<I>, I: 'static = ()> =
		StorageValue<_, EgressCounter, ValueQuery>;

	/// Scheduled fetch and egress for the Ethereum chain.
	#[pallet::storage]
	pub type ScheduledEgressFetchOrTransfer<T: Config<I>, I: 'static = ()> =
		StorageValue<_, Vec<FetchOrTransfer<T::TargetChain>>, ValueQuery>;

	/// Scheduled cross chain messages for the Ethereum chain.
	#[pallet::storage]
	pub(crate) type ScheduledEgressCcm<T: Config<I>, I: 'static = ()> =
		StorageValue<_, Vec<CrossChainMessage<T::TargetChain>>, ValueQuery>;

	/// Stores the list of assets that are not allowed to be egressed.
	#[pallet::storage]
	pub type DisabledEgressAssets<T: Config<I>, I: 'static = ()> =
		StorageMap<_, Twox64Concat, TargetChainAsset<T, I>, ()>;

	/// Stores address ready for use.
	#[pallet::storage]
	pub(crate) type DepositChannelPool<T: Config<I>, I: 'static = ()> =
		StorageMap<_, Twox64Concat, ChannelId, DepositChannel<T::TargetChain>>;

	/// Defines the minimum amount of Deposit allowed for each asset.
	#[pallet::storage]
	pub type MinimumDeposit<T: Config<I>, I: 'static = ()> =
		StorageMap<_, Twox64Concat, TargetChainAsset<T, I>, TargetChainAmount<T, I>, ValueQuery>;

	/// Defines the minimum amount aka. dust limit for a single egress i.e. *not* of a batch, but
	/// the outputs of each individual egress within that batch. If not set, defaults to 1.
	///
	/// This is required for bitcoin, for example, where any amount below 600 satoshis is considered
	/// dust and will be rejected by miners.
	#[pallet::storage]
	#[pallet::getter(fn egress_dust_limit)]
	pub type EgressDustLimit<T: Config<I>, I: 'static = ()> =
		StorageMap<_, Twox64Concat, TargetChainAsset<T, I>, u128, ValueQuery, ConstU128<1>>;

	#[pallet::storage]
	pub type DepositChannelLifetime<T: Config<I>, I: 'static = ()> =
		StorageValue<_, TargetChainBlockNumber<T, I>, ValueQuery>;

	/// Stores information about Calls to external chains that have failed to be broadcasted.
	/// These calls are signed and stored on-chain so that the user can broadcast the call
	/// themselves. These messages will be re-threshold-signed once during the next epoch, and
	/// removed from storage in the epoch after that.
	/// Hashmap: last_signed_epoch -> Vec<FailedForeignChainCall>
	#[pallet::storage]
	#[pallet::getter(fn failed_foreign_chain_calls)]
	pub type FailedForeignChainCalls<T: Config<I>, I: 'static = ()> =
		StorageMap<_, Twox64Concat, EpochIndex, Vec<FailedForeignChainCall>, ValueQuery>;

	#[pallet::storage]
	pub type DepositChannelRecycleBlocks<T: Config<I>, I: 'static = ()> =
		StorageValue<_, ChannelRecycleQueue<T, I>, ValueQuery>;

	// Determines the number of block confirmations is required for a block on
	// an external chain before CFE can submit any witness extrinsics for it.
	#[pallet::storage]
	#[pallet::getter(fn witness_safety_margin)]
	pub type WitnessSafetyMargin<T: Config<I>, I: 'static = ()> =
		StorageValue<_, TargetChainBlockNumber<T, I>, OptionQuery>;

	/// The fixed fee charged for opening a channel, in Flipperinos.
	#[pallet::storage]
	#[pallet::getter(fn channel_opening_fee)]
	pub type ChannelOpeningFee<T: Config<I>, I: 'static = ()> =
		StorageValue<_, T::Amount, ValueQuery>;

	/// Stores the latest prewitnessed deposit id used.
	#[pallet::storage]
	pub type PrewitnessedDepositIdCounter<T: Config<I>, I: 'static = ()> =
		StorageValue<_, PrewitnessedDepositId, ValueQuery>;

	/// Stores the reporter and the tx_id against the BlockNumber when the report expires.
	#[pallet::storage]
	pub(crate) type TaintedTransactions<T: Config<I>, I: 'static = ()> = StorageDoubleMap<
		_,
		Identity,
		T::AccountId,
		Blake2_128Concat,
		TransactionInIdFor<T, I>,
		TaintedTransactionStatus,
		OptionQuery,
	>;

	/// Stores the block number when the report expires to gather with the reporter and the tx_id.
	#[pallet::storage]
	pub(crate) type ReportExpiresAt<T: Config<I>, I: 'static = ()> = StorageMap<
		_,
		Twox64Concat,
		BlockNumberFor<T>,
		Vec<(T::AccountId, TransactionInIdFor<T, I>)>,
		ValueQuery,
	>;

	/// Stores the details of the tainted transactions that are scheduled for rejecting.
	#[pallet::storage]
	pub(crate) type ScheduledTxForReject<T: Config<I>, I: 'static = ()> =
		StorageValue<_, Vec<TaintedTransactionDetails<T, I>>, ValueQuery>;

	/// Stores the details of the tainted transactions that failed to be rejected.
	#[pallet::storage]
	pub(crate) type FailedRejections<T: Config<I>, I: 'static = ()> =
		StorageValue<_, Vec<TaintedTransactionDetails<T, I>>, ValueQuery>;

	#[pallet::event]
	#[pallet::generate_deposit(pub(super) fn deposit_event)]
	pub enum Event<T: Config<I>, I: 'static = ()> {
		DepositFinalised {
			deposit_address: TargetChainAccount<T, I>,
			asset: TargetChainAsset<T, I>,
			amount: TargetChainAmount<T, I>,
			block_height: TargetChainBlockNumber<T, I>,
			deposit_details: <T::TargetChain as Chain>::DepositDetails,
			// Ingress fee in the deposit asset. i.e. *NOT* the gas asset, if the deposit asset is
			// a non-gas asset.
			ingress_fee: TargetChainAmount<T, I>,
			action: DepositAction<T::AccountId>,
			channel_id: ChannelId,
		},
		AssetEgressStatusChanged {
			asset: TargetChainAsset<T, I>,
			disabled: bool,
		},
		CcmBroadcastRequested {
			broadcast_id: BroadcastId,
			egress_id: EgressId,
		},
		CcmEgressInvalid {
			egress_id: EgressId,
			error: cf_chains::ExecutexSwapAndCallError,
		},
		DepositFetchesScheduled {
			channel_id: ChannelId,
			asset: TargetChainAsset<T, I>,
		},
		BatchBroadcastRequested {
			broadcast_id: BroadcastId,
			egress_ids: Vec<EgressId>,
		},
		MinimumDepositSet {
			asset: TargetChainAsset<T, I>,
			minimum_deposit: TargetChainAmount<T, I>,
		},
		/// The deposits was rejected because the amount was below the minimum allowed.
		DepositIgnored {
			deposit_address: Option<TargetChainAccount<T, I>>,
			asset: TargetChainAsset<T, I>,
			amount: TargetChainAmount<T, I>,
			deposit_details: <T::TargetChain as Chain>::DepositDetails,
			reason: DepositIgnoredReason,
		},
		TransferFallbackRequested {
			asset: TargetChainAsset<T, I>,
			amount: TargetChainAmount<T, I>,
			destination_address: TargetChainAccount<T, I>,
			broadcast_id: BroadcastId,
		},
		/// The deposit witness was rejected.
		DepositWitnessRejected {
			reason: DispatchError,
			deposit_witness: DepositWitness<T::TargetChain>,
		},
		/// A CCM has failed to broadcast.
		CcmBroadcastFailed {
			broadcast_id: BroadcastId,
		},
		/// A failed CCM call has been re-threshold-signed for the current epoch.
		FailedForeignChainCallResigned {
			broadcast_id: BroadcastId,
			threshold_signature_id: ThresholdSignatureRequestId,
		},
		/// A failed CCM has been in the system storage for more than 1 epoch.
		/// It's broadcast data has been cleaned from storage.
		FailedForeignChainCallExpired {
			broadcast_id: BroadcastId,
		},
		UtxoConsolidation {
			broadcast_id: BroadcastId,
		},
		FailedToBuildAllBatchCall {
			error: AllBatchError,
		},
		ChannelOpeningFeePaid {
			fee: T::Amount,
		},
		ChannelOpeningFeeSet {
			fee: T::Amount,
		},
		DepositBoosted {
			deposit_address: TargetChainAccount<T, I>,
			asset: TargetChainAsset<T, I>,
			amounts: BTreeMap<BoostPoolTier, TargetChainAmount<T, I>>,
			deposit_details: <T::TargetChain as Chain>::DepositDetails,
			prewitnessed_deposit_id: PrewitnessedDepositId,
			channel_id: ChannelId,
			block_height: TargetChainBlockNumber<T, I>,
			// Ingress fee in the deposit asset. i.e. *NOT* the gas asset, if the deposit asset is
			// a non-gas asset. The ingress fee is taken *after* the boost fee.
			ingress_fee: TargetChainAmount<T, I>,
			// Total fee the user paid for their deposit to be boosted.
			boost_fee: TargetChainAmount<T, I>,
			action: DepositAction<T::AccountId>,
		},
		BoostFundsAdded {
			booster_id: T::AccountId,
			boost_pool: BoostPoolId<T::TargetChain>,
			amount: TargetChainAmount<T, I>,
		},
		StoppedBoosting {
			booster_id: T::AccountId,
			boost_pool: BoostPoolId<T::TargetChain>,
			// When we stop boosting, the amount in the pool that isn't currently pending
			// finalisation can be returned immediately.
			unlocked_amount: TargetChainAmount<T, I>,
			// The ids of the boosts that are pending finalisation, such that the funds can then be
			// returned to the user's free balance when the finalisation occurs.
			pending_boosts: BTreeSet<PrewitnessedDepositId>,
		},
		InsufficientBoostLiquidity {
			prewitnessed_deposit_id: PrewitnessedDepositId,
			asset: TargetChainAsset<T, I>,
			amount_attempted: TargetChainAmount<T, I>,
			channel_id: ChannelId,
		},
		BoostPoolCreated {
			boost_pool: BoostPoolId<T::TargetChain>,
		},
		BoostedDepositLost {
			prewitnessed_deposit_id: PrewitnessedDepositId,
			amount: TargetChainAmount<T, I>,
		},
		CcmFailed {
			reason: CcmFailReason,
			destination_address: EncodedAddress,
			deposit_metadata: CcmDepositMetadataEncoded,
			origin: SwapOrigin,
		},
		TaintedTransactionReportReceived {
			account_id: T::AccountId,
			tx_id: TransactionInIdFor<T, I>,
			expires_at: BlockNumberFor<T>,
		},
		TaintedTransactionReportExpired {
			account_id: T::AccountId,
			tx_id: TransactionInIdFor<T, I>,
		},
		CcmFallbackScheduled {
			broadcast_id: BroadcastId,
			egress_details: ScheduledEgressDetails<T::TargetChain>,
		},
		TaintedTransactionRejected {
			broadcast_id: BroadcastId,
			tx_id: <T::TargetChain as Chain>::DepositDetails,
		},
		FailedToRejectTaintedTransaction {
			tx_id: <T::TargetChain as Chain>::DepositDetails,
		},
	}

	#[derive(CloneNoBound, PartialEqNoBound, EqNoBound)]
	#[pallet::error]
	pub enum Error<T, I = ()> {
		/// The deposit address is not valid. It may have expired or may never have been issued.
		InvalidDepositAddress,
		/// A deposit was made using the wrong asset.
		AssetMismatch,
		/// Channel ID has reached maximum
		ChannelIdsExhausted,
		/// Polkadot's Vault Account does not exist in storage.
		MissingPolkadotVault,
		/// Bitcoin's Vault key does not exist for the current epoch.
		MissingBitcoinVault,
		/// Channel ID is too large for Bitcoin address derivation
		BitcoinChannelIdTooLarge,
		/// The amount is below the minimum egress amount.
		BelowEgressDustLimit,
		/// Solana address derivation error.
		SolanaAddressDerivationError,
		/// Solana's Environment variables cannot be loaded via the SolanaEnvironment.
		MissingSolanaApiEnvironment,
		/// You cannot add 0 to a boost pool.
		AddBoostAmountMustBeNonZero,
		/// Adding boost funds is disabled due to safe mode.
		AddBoostFundsDisabled,
		/// Retrieving boost funds disabled due to safe mode.
		StopBoostingDisabled,
		/// Cannot create a boost pool if it already exists.
		BoostPoolAlreadyExists,
		/// Cannot create a boost pool of 0 bps
		InvalidBoostPoolTier,
		/// Disabled due to safe mode for the chain
		DepositChannelCreationDisabled,
		/// The specified boost pool does not exist.
		BoostPoolDoesNotExist,
		/// CCM parameters from a contract swap failed validity check.
		InvalidCcm,
		/// Unsupported chain
		UnsupportedChain,
		/// Transaction cannot be reported after being pre-witnessed or boosted.
		TransactionAlreadyPrewitnessed,
	}

	#[pallet::hooks]
	impl<T: Config<I>, I: 'static> Hooks<BlockNumberFor<T>> for Pallet<T, I> {
		/// Recycle addresses if we can
		fn on_idle(now: BlockNumberFor<T>, remaining_weight: Weight) -> Weight {
			let mut used_weight = Weight::zero();

			// Approximate weight calculation: r/w DepositChannelLookup + w DepositChannelPool
			let recycle_weight_per_address =
				frame_support::weights::constants::RocksDbWeight::get().reads_writes(1, 2);

			let maximum_addresses_to_recycle = remaining_weight
				.ref_time()
				.checked_div(recycle_weight_per_address.ref_time())
				.unwrap_or_default()
				.saturated_into::<usize>();

			// In some instances, like Solana, the channel lifetime is managed by the electoral
			// system.
			if T::MANAGE_CHANNEL_LIFETIME {
				let addresses_to_recycle =
					DepositChannelRecycleBlocks::<T, I>::mutate(|recycle_queue| {
						if recycle_queue.is_empty() {
							vec![]
						} else {
							Self::take_recyclable_addresses(
								recycle_queue,
								maximum_addresses_to_recycle,
								T::ChainTracking::get_block_height(),
							)
						}
					});

				// Add weight for the DepositChannelRecycleBlocks read/write plus the
				// DepositChannelLookup read/writes in the for loop below
				used_weight = used_weight.saturating_add(
					frame_support::weights::constants::RocksDbWeight::get().reads_writes(
						(addresses_to_recycle.len() + 1) as u64,
						(addresses_to_recycle.len() + 1) as u64,
					),
				);

				for address in addresses_to_recycle {
					Self::recycle_channel(&mut used_weight, address);
				}
			}

			// A report gets cleaned up after approx 1 hour and needs to be re-reported by the
			// broker if necessary. This is needed as some kind of garbage collection mechanism
			// for tainted deposits.
			for (account_id, tx_id) in ReportExpiresAt::<T, I>::take(now) {
				let _ = TaintedTransactions::<T, I>::try_mutate(&account_id, &tx_id, |status| {
					match status.take() {
						Some(TaintedTransactionStatus::Unseen) => {
							Self::deposit_event(Event::<T, I>::TaintedTransactionReportExpired {
								account_id: account_id.clone(),
								tx_id: tx_id.clone(),
							});
							Ok(())
						},
						_ => {
							// Don't apply the mutation. We expect the pre-witnessed/boosted
							// transaction to eventually be fully witnessed.
							Err(())
						},
					}
				});
			}

			used_weight
		}

		/// Take all scheduled Egress and send them out
		fn on_finalize(_n: BlockNumberFor<T>) {
			// Send all fetch/transfer requests as a batch. Revert storage if failed.
			if let Err(error) = Self::do_egress_scheduled_fetch_transfer() {
				Self::deposit_event(Event::<T, I>::FailedToBuildAllBatchCall { error });
			}

			if let Ok(egress_transaction) =
				<T::ChainApiCall as ConsolidateCall<T::TargetChain>>::consolidate_utxos()
			{
				let (broadcast_id, _) =
					T::Broadcaster::threshold_sign_and_broadcast(egress_transaction);
				Self::deposit_event(Event::<T, I>::UtxoConsolidation { broadcast_id });
			};

			// Egress all scheduled Cross chain messages
			Self::do_egress_scheduled_ccm();

			// Process failed external chain calls: re-sign or cull storage.
			// Take 1 call per block to avoid weight spike.
			let current_epoch = T::EpochInfo::epoch_index();
			if let Some(call) = FailedForeignChainCalls::<T, I>::mutate_exists(
				current_epoch.saturating_sub(1),
				|calls| {
					let next_call = calls.as_mut().and_then(Vec::pop);
					if calls.as_ref().map(Vec::len).unwrap_or_default() == 0 {
						// Ensures we remove the storage if there are no more calls.
						*calls = None;
					}
					next_call
				},
			) {
				match current_epoch.saturating_sub(call.original_epoch) {
					// The call is stale, clean up storage.
					n if n >= 2 => {
						T::Broadcaster::expire_broadcast(call.broadcast_id);
						Self::deposit_event(Event::<T, I>::FailedForeignChainCallExpired {
							broadcast_id: call.broadcast_id,
						});
					},
					// Previous epoch, signature is invalid. Re-sign but don't broadcast.
					1 => match T::Broadcaster::re_sign_broadcast(call.broadcast_id, false, false) {
						Ok(threshold_signature_id) => {
							Self::deposit_event(Event::<T, I>::FailedForeignChainCallResigned {
								broadcast_id: call.broadcast_id,
								threshold_signature_id,
							});
							FailedForeignChainCalls::<T, I>::append(current_epoch, call);
						},
						Err(e) => {
							// This can happen if a broadcast is still pending
							// since the previous epoch.
							// TODO: make sure this can't happen.
							log::warn!(
								"Failed CCM call for broadcast {} not re-signed: {:?}",
								call.broadcast_id,
								e
							);
						},
					},
					// Current epoch, shouldn't be possible.
					_ => {
						log_or_panic!(
							"Logic error: Found call for current epoch in prevoius epoch's failed calls: broadcast_id: {}.",
							call.broadcast_id,
						);
					},
				}
			}

			for tx in ScheduledTxForReject::<T, I>::take() {
				if let Some(refund_address) = tx.refund_address.clone() {
					let egress_fee = T::ChainTracking::estimate_egress_fee(tx.asset);
					if let Ok(api_call) =
						<T::ChainApiCall as RejectCall<T::TargetChain>>::new_unsigned(
							tx.deposit_details.clone(),
							refund_address,
							tx.amount,
							egress_fee,
						) {
						let result = T::Broadcaster::threshold_sign_and_broadcast(api_call);
						Self::deposit_event(Event::<T, I>::TaintedTransactionRejected {
							broadcast_id: result.0,
							tx_id: tx.deposit_details.clone(),
						});
					} else {
						FailedRejections::<T, I>::append(tx.clone());
						Self::deposit_event(Event::<T, I>::FailedToRejectTaintedTransaction {
							tx_id: tx.deposit_details,
						});
					}
				} else {
					FailedRejections::<T, I>::append(tx.clone());
					Self::deposit_event(Event::<T, I>::FailedToRejectTaintedTransaction {
						tx_id: tx.deposit_details,
					});
				}
			}
		}
	}

	#[pallet::call]
	impl<T: Config<I>, I: 'static> Pallet<T, I> {
		/// Callback for when a signature is accepted by the chain.
		#[pallet::call_index(0)]
		#[pallet::weight(T::WeightInfo::finalise_ingress(addresses.len() as u32))]
		pub fn finalise_ingress(
			origin: OriginFor<T>,
			addresses: Vec<TargetChainAccount<T, I>>,
		) -> DispatchResult {
			T::EnsureWitnessedAtCurrentEpoch::ensure_origin(origin)?;

			for deposit_address in addresses {
				DepositChannelLookup::<T, I>::mutate(deposit_address, |deposit_channel_details| {
					deposit_channel_details
						.as_mut()
						.map(|details| details.deposit_channel.state.on_fetch_completed());
				});
			}
			Ok(())
		}

		/// Sets if an asset is not allowed to be sent out of the chain via Egress.
		/// Requires Governance
		///
		/// ## Events
		///
		/// - [On update](Event::AssetEgressStatusChanged)
		#[pallet::call_index(1)]
		#[pallet::weight(T::WeightInfo::disable_asset_egress())]
		pub fn enable_or_disable_egress(
			origin: OriginFor<T>,
			asset: TargetChainAsset<T, I>,
			set_disabled: bool,
		) -> DispatchResult {
			T::EnsureGovernance::ensure_origin(origin)?;

			let is_currently_disabled = DisabledEgressAssets::<T, I>::contains_key(asset);

			let do_disable = !is_currently_disabled && set_disabled;
			let do_enable = is_currently_disabled && !set_disabled;

			if do_disable {
				DisabledEgressAssets::<T, I>::insert(asset, ());
			} else if do_enable {
				DisabledEgressAssets::<T, I>::remove(asset);
			}

			if do_disable || do_enable {
				Self::deposit_event(Event::<T, I>::AssetEgressStatusChanged {
					asset,
					disabled: set_disabled,
				});
			}

			Ok(())
		}

		/// Called when funds have been deposited into the given address.
		///
		/// Requires `EnsurePrewitnessed` or `EnsureWitnessed` origin.
		///
		/// We calculate weight assuming the most expensive code path is taken, i.e. the deposit
		/// had been boosted and is now being finalised
		#[pallet::call_index(2)]
		#[pallet::weight(T::WeightInfo::boost_finalised().saturating_mul(deposit_witnesses.len() as u64))]
		pub fn process_deposits(
			origin: OriginFor<T>,
			deposit_witnesses: Vec<DepositWitness<T::TargetChain>>,
			block_height: TargetChainBlockNumber<T, I>,
		) -> DispatchResult {
			if T::EnsurePrewitnessed::ensure_origin(origin.clone()).is_ok() {
				Self::add_prewitnessed_deposits(deposit_witnesses, block_height)?;
			} else {
				T::EnsureWitnessed::ensure_origin(origin)?;
				Self::process_deposit_witnesses(deposit_witnesses, block_height)?;
			}
			Ok(())
		}

		/// Stores information on failed Vault transfer.
		/// Requires Witness origin.
		///
		/// ## Events
		///
		/// - [on_success](Event::TransferFallbackRequested)
		#[pallet::weight(T::WeightInfo::vault_transfer_failed())]
		#[pallet::call_index(4)]
		pub fn vault_transfer_failed(
			origin: OriginFor<T>,
			asset: TargetChainAsset<T, I>,
			amount: TargetChainAmount<T, I>,
			destination_address: TargetChainAccount<T, I>,
		) -> DispatchResult {
			T::EnsureWitnessed::ensure_origin(origin)?;

			let current_epoch = T::EpochInfo::epoch_index();
			match <T::ChainApiCall as TransferFallback<T::TargetChain>>::new_unsigned(
				TransferAssetParams { asset, amount, to: destination_address.clone() },
			) {
				Ok(api_call) => {
					let (broadcast_id, _) = T::Broadcaster::threshold_sign(api_call);
					FailedForeignChainCalls::<T, I>::append(
						current_epoch,
						FailedForeignChainCall { broadcast_id, original_epoch: current_epoch },
					);
					Self::deposit_event(Event::<T, I>::TransferFallbackRequested {
						asset,
						amount,
						destination_address,
						broadcast_id,
					});
				},
				// The only way this can fail is if the target chain is unsupported, which should
				// never happen.
				Err(err) => {
					log_or_panic!(
						"Failed to construct TransferFallback call. Asset: {:?}, amount: {:?}, Destination: {:?}, Error: {:?}",
						asset, amount, destination_address, err
					);
				},
			};
			Ok(())
		}

		/// Callback for when CCMs failed to be broadcasted. We will resign the call
		/// so the user can broadcast the CCM themselves.
		/// Requires Root origin.
		///
		/// ## Events
		///
		/// - [on_success](Event::CcmBroadcastFailed)
		#[pallet::weight(T::WeightInfo::ccm_broadcast_failed())]
		#[pallet::call_index(5)]
		pub fn ccm_broadcast_failed(
			origin: OriginFor<T>,
			broadcast_id: BroadcastId,
		) -> DispatchResult {
			ensure_root(origin)?;

			let current_epoch = T::EpochInfo::epoch_index();

			// Stores the broadcast ID, so the user can use it to query for
			// information such as Threshold Signature etc.
			FailedForeignChainCalls::<T, I>::append(
				current_epoch,
				FailedForeignChainCall { broadcast_id, original_epoch: current_epoch },
			);

			Self::deposit_event(Event::<T, I>::CcmBroadcastFailed { broadcast_id });
			Ok(())
		}

		/// Apply a list of configuration updates to the pallet.
		///
		/// Requires Governance.
		#[pallet::call_index(6)]
		#[pallet::weight(<T as frame_system::Config>::SystemWeightInfo::set_storage(updates.len() as u32))]
		pub fn update_pallet_config(
			origin: OriginFor<T>,
			updates: BoundedVec<PalletConfigUpdate<T, I>, ConstU32<10>>,
		) -> DispatchResult {
			T::EnsureGovernance::ensure_origin(origin)?;

			for update in updates {
				match update {
					PalletConfigUpdate::<T, I>::ChannelOpeningFee { fee } => {
						let fee = fee.unique_saturated_into();
						ChannelOpeningFee::<T, I>::set(fee);
						Self::deposit_event(Event::<T, I>::ChannelOpeningFeeSet { fee });
					},
					PalletConfigUpdate::<T, I>::SetMinimumDeposit { asset, minimum_deposit } => {
						MinimumDeposit::<T, I>::insert(asset, minimum_deposit);
						Self::deposit_event(Event::<T, I>::MinimumDepositSet {
							asset,
							minimum_deposit,
						});
					},
				}
			}

			Ok(())
		}

		#[pallet::call_index(7)]
		#[pallet::weight(T::WeightInfo::add_boost_funds())]
		pub fn add_boost_funds(
			origin: OriginFor<T>,
			asset: TargetChainAsset<T, I>,
			amount: TargetChainAmount<T, I>,
			pool_tier: BoostPoolTier,
		) -> DispatchResult {
			let booster_id = T::AccountRoleRegistry::ensure_liquidity_provider(origin)?;

			ensure!(
				T::SafeMode::get().add_boost_funds_enabled,
				Error::<T, I>::AddBoostFundsDisabled
			);
			ensure!(amount > Zero::zero(), Error::<T, I>::AddBoostAmountMustBeNonZero);

			// `try_debit_account` does not account for any unswept open positions, so we sweep to
			// ensure we have the funds in our free balance before attempting to debit the account.
			T::PoolApi::sweep(&booster_id)?;

			T::Balance::try_debit_account(&booster_id, asset.into(), amount.into())?;

			BoostPools::<T, I>::mutate(asset, pool_tier, |pool| {
				let pool = pool.as_mut().ok_or(Error::<T, I>::BoostPoolDoesNotExist)?;
				pool.add_funds(booster_id.clone(), amount);

				Ok::<(), DispatchError>(())
			})?;

			Self::deposit_event(Event::<T, I>::BoostFundsAdded {
				booster_id,
				boost_pool: BoostPoolId { asset, tier: pool_tier },
				amount,
			});

			Ok(())
		}

		#[pallet::call_index(8)]
		#[pallet::weight(T::WeightInfo::stop_boosting())]
		pub fn stop_boosting(
			origin: OriginFor<T>,
			asset: TargetChainAsset<T, I>,
			pool_tier: BoostPoolTier,
		) -> DispatchResult {
			let booster = T::AccountRoleRegistry::ensure_liquidity_provider(origin)?;
			ensure!(T::SafeMode::get().stop_boosting_enabled, Error::<T, I>::StopBoostingDisabled);

			let (unlocked_amount, pending_boosts) =
				BoostPools::<T, I>::mutate(asset, pool_tier, |pool| {
					let pool = pool.as_mut().ok_or(Error::<T, I>::BoostPoolDoesNotExist)?;
					pool.stop_boosting(booster.clone())
				})?;

			T::Balance::try_credit_account(&booster, asset.into(), unlocked_amount.into())?;

			Self::deposit_event(Event::StoppedBoosting {
				booster_id: booster,
				boost_pool: BoostPoolId { asset, tier: pool_tier },
				unlocked_amount,
				pending_boosts,
			});

			Ok(())
		}

		#[pallet::call_index(9)]
		#[pallet::weight(T::WeightInfo::create_boost_pools() * new_pools.len() as u64)]
		pub fn create_boost_pools(
			origin: OriginFor<T>,
			new_pools: Vec<BoostPoolId<T::TargetChain>>,
		) -> DispatchResult {
			T::EnsureGovernance::ensure_origin(origin)?;

			new_pools.into_iter().try_for_each(|pool_id| {
				ensure!(pool_id.tier != 0, Error::<T, I>::InvalidBoostPoolTier);
				BoostPools::<T, I>::try_mutate_exists(pool_id.asset, pool_id.tier, |pool| {
					ensure!(pool.is_none(), Error::<T, I>::BoostPoolAlreadyExists);
					*pool = Some(BoostPool::new(pool_id.tier));

					Self::deposit_event(Event::<T, I>::BoostPoolCreated { boost_pool: pool_id });

					Ok::<(), Error<T, I>>(())
				})
			})?;
			Ok(())
		}

		// TODO: remove these deprecated calls after runtime version 1.8
		#[pallet::call_index(10)]
		#[pallet::weight(T::WeightInfo::contract_swap_request())]
		pub fn contract_swap_request_deprecated(
			origin: OriginFor<T>,
			_from: Asset,
			_to: Asset,
			_deposit_amount: AssetAmount,
			_destination_address: EncodedAddress,
			_tx_hash: TransactionHash,
		) -> DispatchResult {
			T::EnsureWitnessed::ensure_origin(origin)?;

			Err(DispatchError::Other("deprecated"))
		}

		#[pallet::call_index(11)]
		#[pallet::weight(T::WeightInfo::contract_ccm_swap_request())]
		pub fn contract_ccm_swap_request_deprecated(
			origin: OriginFor<T>,
			_source_asset: Asset,
			_deposit_amount: AssetAmount,
			_destination_asset: Asset,
			_destination_address: EncodedAddress,
			_deposit_metadata: CcmDepositMetadata,
			_tx_hash: TransactionHash,
		) -> DispatchResult {
			T::EnsureWitnessed::ensure_origin(origin)?;

			Err(DispatchError::Other("deprecated"))
		}

		#[pallet::call_index(12)]
		#[pallet::weight(T::WeightInfo::mark_transaction_as_tainted())]
		pub fn mark_transaction_as_tainted(
			origin: OriginFor<T>,
			tx_id: TransactionInIdFor<T, I>,
		) -> DispatchResult {
			let account_id = T::AccountRoleRegistry::ensure_broker(origin)?;
			ensure!(T::AllowTransactionReports::get(), Error::<T, I>::UnsupportedChain);
			Self::mark_transaction_as_tainted_inner(account_id, tx_id)?;
			Ok(())
		}

		#[pallet::call_index(13)]
		#[pallet::weight(T::WeightInfo::contract_ccm_swap_request())]
		pub fn contract_swap_request(
			origin: OriginFor<T>,
			input_asset: TargetChainAsset<T, I>,
			output_asset: Asset,
			deposit_amount: <T::TargetChain as Chain>::ChainAmount,
			destination_address: EncodedAddress,
			deposit_metadata: Option<CcmDepositMetadata>,
			tx_hash: TransactionHash,
			deposit_details: Box<<T::TargetChain as Chain>::DepositDetails>,
			broker_fees: Beneficiaries<T::AccountId>,
			refund_params: Option<Box<ChannelRefundParameters>>,
			dca_params: Option<DcaParameters>,
			boost_fee: BasisPoints,
		) -> DispatchResult {
			T::EnsureWitnessed::ensure_origin(origin)?;

			Self::process_contract_swap_request(
				input_asset,
				deposit_amount,
				output_asset,
				destination_address,
				deposit_metadata,
				tx_hash,
				*deposit_details,
				broker_fees,
				refund_params.map(|boxed| *boxed),
				dca_params,
				boost_fee,
			);

			Ok(())
		}
	}
}

impl<T: Config<I>, I: 'static> IngressSink for Pallet<T, I> {
	type Account = <T::TargetChain as Chain>::ChainAccount;
	type Asset = <T::TargetChain as Chain>::ChainAsset;
	type Amount = <T::TargetChain as Chain>::ChainAmount;
	type BlockNumber = <T::TargetChain as Chain>::ChainBlockNumber;
	type DepositDetails = <T::TargetChain as Chain>::DepositDetails;

	fn on_ingress(
		channel: Self::Account,
		asset: Self::Asset,
		amount: Self::Amount,
		block_number: Self::BlockNumber,
		details: Self::DepositDetails,
	) {
		Self::process_single_deposit(channel.clone(), asset, amount, details.clone(), block_number)
			.unwrap_or_else(|e| {
				Self::deposit_event(Event::<T, I>::DepositWitnessRejected {
					reason: e,
					deposit_witness: DepositWitness {
						deposit_address: channel,
						asset,
						amount,
						deposit_details: details,
					},
				});
			});
	}

	fn on_ingress_reverted(_channel: Self::Account, _asset: Self::Asset, _amount: Self::Amount) {}

	fn on_channel_closed(channel: Self::Account) {
		Self::recycle_channel(&mut Weight::zero(), channel);
	}
}

impl<T: Config<I>, I: 'static> Pallet<T, I> {
	fn mark_transaction_as_tainted_inner(
		account_id: T::AccountId,
		tx_id: TransactionInIdFor<T, I>,
	) -> DispatchResult {
		TaintedTransactions::<T, I>::try_mutate(&account_id, &tx_id, |opt| {
			const UNSEEN: TaintedTransactionStatus = TaintedTransactionStatus::Unseen;
			ensure!(
				opt.replace(UNSEEN).unwrap_or_default() == UNSEEN,
				Error::<T, I>::TransactionAlreadyPrewitnessed
			);
			Ok::<_, DispatchError>(())
		})?;
		let expires_at = <frame_system::Pallet<T>>::block_number()
			.saturating_add(BlockNumberFor::<T>::from(TAINTED_TX_EXPIRATION_BLOCKS));
		ReportExpiresAt::<T, I>::append(expires_at, (&account_id, &tx_id));
		Self::deposit_event(Event::<T, I>::TaintedTransactionReportReceived {
			account_id,
			tx_id,
			expires_at,
		});
		Ok(())
	}
	fn recycle_channel(used_weight: &mut Weight, address: <T::TargetChain as Chain>::ChainAccount) {
		if let Some(DepositChannelDetails { deposit_channel, boost_status, .. }) =
			DepositChannelLookup::<T, I>::take(address)
		{
			if let Some(state) = deposit_channel.state.maybe_recycle() {
				DepositChannelPool::<T, I>::insert(
					deposit_channel.channel_id,
					DepositChannel { state, ..deposit_channel },
				);
				*used_weight = used_weight.saturating_add(
					frame_support::weights::constants::RocksDbWeight::get().reads_writes(0, 1),
				);
			}

			if let BoostStatus::Boosted { prewitnessed_deposit_id, pools, amount } = boost_status {
				for pool_tier in pools {
					BoostPools::<T, I>::mutate(deposit_channel.asset, pool_tier, |pool| {
						if let Some(pool) = pool {
							let affected_boosters_count =
								pool.process_deposit_as_lost(prewitnessed_deposit_id);
							used_weight.saturating_accrue(T::WeightInfo::process_deposit_as_lost(
								affected_boosters_count as u32,
							));
						} else {
							log_or_panic!(
								"Pool must exist: ({pool_tier:?}, {:?})",
								deposit_channel.asset
							);
						}
					});
				}
				Self::deposit_event(Event::<T, I>::BoostedDepositLost {
					prewitnessed_deposit_id,
					amount,
				})
			}
		}
	}

	fn take_recyclable_addresses(
		channel_recycle_blocks: &mut ChannelRecycleQueue<T, I>,
		maximum_addresses_to_take: usize,
		current_block_height: TargetChainBlockNumber<T, I>,
	) -> Vec<TargetChainAccount<T, I>> {
		channel_recycle_blocks.sort_by_key(|(block, _)| *block);
		let partition_point = sp_std::cmp::min(
			channel_recycle_blocks.partition_point(|(block, _)| *block <= current_block_height),
			maximum_addresses_to_take,
		);
		channel_recycle_blocks
			.drain(..partition_point)
			.map(|(_, address)| address)
			.collect()
	}

	fn should_fetch_or_transfer(
		maybe_no_of_fetch_or_transfers_remaining: &mut Option<usize>,
	) -> bool {
		maybe_no_of_fetch_or_transfers_remaining
			.as_mut()
			.map(|no_of_fetch_or_transfers_remaining| {
				if *no_of_fetch_or_transfers_remaining != 0 {
					*no_of_fetch_or_transfers_remaining -= 1;
					true
				} else {
					false
				}
			})
			.unwrap_or(true)
	}

	/// Take all scheduled egress requests and send them out in an `AllBatch` call.
	///
	/// Note: Egress transactions with Blacklisted assets are not sent, and kept in storage.
	#[transactional]
	fn do_egress_scheduled_fetch_transfer() -> Result<(), AllBatchError> {
		let batch_to_send: Vec<_> =
			ScheduledEgressFetchOrTransfer::<T, I>::mutate(|requests: &mut Vec<_>| {
				let mut maybe_no_of_transfers_remaining =
					T::FetchesTransfersLimitProvider::maybe_transfers_limit();
				let mut maybe_no_of_fetches_remaining =
					T::FetchesTransfersLimitProvider::maybe_fetches_limit();
				// Filter out disabled assets and requests that are not ready to be egressed.
				requests
					.extract_if(|request| {
						!DisabledEgressAssets::<T, I>::contains_key(request.asset()) &&
							match request {
								FetchOrTransfer::Fetch {
									deposit_address,
									deposit_fetch_id,
									..
								} =>
									Self::should_fetch_or_transfer(
										&mut maybe_no_of_fetches_remaining,
									) && DepositChannelLookup::<T, I>::mutate(
										deposit_address,
										|details| {
											details
												.as_mut()
												.map(|details| {
													let can_fetch =
														details.deposit_channel.state.can_fetch();

													if can_fetch {
														deposit_fetch_id.replace(
															details.deposit_channel.fetch_id(),
														);
														details
															.deposit_channel
															.state
															.on_fetch_scheduled();
													}
													can_fetch
												})
												.unwrap_or(false)
										},
									),
								FetchOrTransfer::Transfer { .. } => Self::should_fetch_or_transfer(
									&mut maybe_no_of_transfers_remaining,
								),
							}
					})
					.collect()
			});

		if batch_to_send.is_empty() {
			return Ok(())
		}

		let mut fetch_params = vec![];
		let mut transfer_params = vec![];
		let mut addresses = vec![];

		for request in batch_to_send {
			match request {
				FetchOrTransfer::<T::TargetChain>::Fetch {
					asset,
					deposit_address,
					deposit_fetch_id,
					..
				} => {
					fetch_params.push(FetchAssetParams {
						deposit_fetch_id: deposit_fetch_id.expect("Checked in extract_if"),
						asset,
					});
					addresses.push(deposit_address.clone());
				},
				FetchOrTransfer::<T::TargetChain>::Transfer {
					asset,
					amount,
					destination_address,
					egress_id,
				} => {
					transfer_params.push((
						TransferAssetParams { asset, amount, to: destination_address },
						egress_id,
					));
				},
			}
		}

		// Construct and send the transaction.
		match <T::ChainApiCall as AllBatch<T::TargetChain>>::new_unsigned(
			fetch_params,
			transfer_params,
		) {
			Ok(egress_transactions) => {
				egress_transactions.into_iter().for_each(|(egress_transaction, egress_ids)| {
					let broadcast_id = T::Broadcaster::threshold_sign_and_broadcast_with_callback(
						egress_transaction,
						Some(Call::finalise_ingress { addresses: addresses.clone() }.into()),
						|_| None,
					);
					Self::deposit_event(Event::<T, I>::BatchBroadcastRequested {
						broadcast_id,
						egress_ids,
					});
				});
				Ok(())
			},
			Err(AllBatchError::NotRequired) => Ok(()),
			Err(other) => Err(other),
		}
	}

	/// Send all scheduled Cross Chain Messages out to the target chain.
	///
	/// Blacklisted assets are not sent and will remain in storage.
	fn do_egress_scheduled_ccm() {
		let mut maybe_no_of_transfers_remaining =
			T::FetchesTransfersLimitProvider::maybe_ccm_limit();

		let ccms_to_send: Vec<CrossChainMessage<T::TargetChain>> =
			ScheduledEgressCcm::<T, I>::mutate(|ccms: &mut Vec<_>| {
				// Filter out disabled assets, and take up to batch_size requests to be sent.
				ccms.extract_if(|ccm| {
					!DisabledEgressAssets::<T, I>::contains_key(ccm.asset()) &&
						Self::should_fetch_or_transfer(&mut maybe_no_of_transfers_remaining)
				})
				.collect()
			});
		for ccm in ccms_to_send {
			match <T::ChainApiCall as ExecutexSwapAndCall<T::TargetChain>>::new_unsigned(
				TransferAssetParams {
					asset: ccm.asset,
					amount: ccm.amount,
					to: ccm.destination_address,
				},
				ccm.source_chain,
				ccm.source_address,
				ccm.gas_budget,
				ccm.message.to_vec(),
				ccm.cf_parameters.to_vec(),
			) {
				Ok(api_call) => {
					let broadcast_id = T::Broadcaster::threshold_sign_and_broadcast_with_callback(
						api_call,
						None,
						|broadcast_id| Some(Call::ccm_broadcast_failed { broadcast_id }.into()),
					);
					Self::deposit_event(Event::<T, I>::CcmBroadcastRequested {
						broadcast_id,
						egress_id: ccm.egress_id,
					});
				},
				Err(error) => Self::deposit_event(Event::<T, I>::CcmEgressInvalid {
					egress_id: ccm.egress_id,
					error,
				}),
			};
		}
	}

	fn process_deposit_witnesses(
		deposit_witnesses: Vec<DepositWitness<T::TargetChain>>,
		block_height: TargetChainBlockNumber<T, I>,
	) -> DispatchResult {
		for ref deposit_witness @ DepositWitness {
			ref deposit_address,
			asset,
			amount,
			ref deposit_details,
		} in deposit_witnesses
		{
			Self::process_single_deposit(
				deposit_address.clone(),
				asset,
				amount,
				deposit_details.clone(),
				block_height,
			)
			.unwrap_or_else(|e| {
				Self::deposit_event(Event::<T, I>::DepositWitnessRejected {
					reason: e,
					deposit_witness: deposit_witness.clone(),
				});
			})
		}
		Ok(())
	}

	/// Returns a list of contributions from the used pools and the total boost fee.
	#[transactional]
	fn try_boosting(
		asset: TargetChainAsset<T, I>,
		required_amount: TargetChainAmount<T, I>,
		max_boost_fee_bps: BasisPoints,
		prewitnessed_deposit_id: PrewitnessedDepositId,
	) -> Result<BoostOutput<T::TargetChain>, DispatchError> {
		let mut remaining_amount = required_amount;

		let mut total_fee_amount: TargetChainAmount<T, I> = 0u32.into();

		let mut used_pools = BTreeMap::new();

		let sorted_boost_tiers = BoostPools::<T, I>::iter_prefix(asset)
			.map(|(tier, _)| tier)
			.collect::<BTreeSet<_>>();

		debug_assert!(
			sorted_boost_tiers
				.iter()
				.zip(sorted_boost_tiers.iter().skip(1))
				.all(|(a, b)| a < b),
			"Boost tiers should be in ascending order"
		);

		for boost_tier in sorted_boost_tiers {
			if boost_tier > max_boost_fee_bps {
				break
			}

			// For each fee tier, get the amount that the pool is boosting and the boost fee
			let (boosted_amount, fee) = BoostPools::<T, I>::mutate(asset, boost_tier, |pool| {
				let pool = match pool {
					Some(pool) if pool.get_available_amount() == Zero::zero() => {
						return Ok::<_, DispatchError>((0u32.into(), 0u32.into()));
					},
					None => {
						// Pool not existing for some reason is equivalent to not having funds:
						return Ok::<_, DispatchError>((0u32.into(), 0u32.into()));
					},
					Some(pool) => pool,
				};

				pool.provide_funds_for_boosting(prewitnessed_deposit_id, remaining_amount)
					.map_err(Into::into)
			})?;

			if !boosted_amount.is_zero() {
				used_pools.insert(boost_tier, boosted_amount);
			}

			remaining_amount.saturating_reduce(boosted_amount);
			total_fee_amount.saturating_accrue(fee);

			if remaining_amount == 0u32.into() {
				return Ok(BoostOutput { used_pools, total_fee: total_fee_amount });
			}
		}

		Err("Insufficient boost funds".into())
	}

	fn add_prewitnessed_deposits(
		deposit_witnesses: Vec<DepositWitness<T::TargetChain>>,
		block_height: TargetChainBlockNumber<T, I>,
	) -> DispatchResult {
		for DepositWitness { deposit_address, asset, amount, deposit_details } in deposit_witnesses
		{
			if amount < MinimumDeposit::<T, I>::get(asset) {
				// We do not process/record pre-witnessed deposits for amounts smaller
				// than MinimumDeposit to match how this is done on finalisation
				continue;
			}

			let DepositChannelDetails {
				deposit_channel,
				action,
				boost_fee,
				boost_status,
				owner,
				..
			} = DepositChannelLookup::<T, I>::get(&deposit_address)
				.ok_or(Error::<T, I>::InvalidDepositAddress)?;

			if let Some(tx_id) = deposit_details.deposit_id() {
				if TaintedTransactions::<T, I>::mutate(&owner, &tx_id, |opt| {
					match opt.as_mut() {
						// Transaction has been reported, mark it as pre-witnessed.
						Some(status @ TaintedTransactionStatus::Unseen) => {
							*status = TaintedTransactionStatus::Prewitnessed;
							true
						},
						// Transaction has not been reported, mark it as boosted to prevent further
						// reports.
						None => {
							let _ = opt.insert(TaintedTransactionStatus::Boosted);
							false
						},
						// Pre-witnessing twice or pre-witnessing after boosting is unlikely but
						// possible. Either way we don't want to change the status.
						Some(TaintedTransactionStatus::Prewitnessed) |
						Some(TaintedTransactionStatus::Boosted) => true,
					}
				}) {
					continue;
				}
			}

			let prewitnessed_deposit_id =
				PrewitnessedDepositIdCounter::<T, I>::mutate(|id| -> u64 {
					*id = id.saturating_add(1);
					*id
				});

			let channel_id = deposit_channel.channel_id;

			// Only boost on non-zero fee and if the channel isn't already boosted:
			if T::SafeMode::get().boost_deposits_enabled &&
				boost_fee > 0 &&
				!matches!(boost_status, BoostStatus::Boosted { .. })
			{
				match Self::try_boosting(asset, amount, boost_fee, prewitnessed_deposit_id) {
					Ok(BoostOutput { used_pools, total_fee: boost_fee_amount }) => {
						DepositChannelLookup::<T, I>::mutate(&deposit_address, |details| {
							if let Some(details) = details {
								details.boost_status = BoostStatus::Boosted {
									prewitnessed_deposit_id,
									pools: used_pools.keys().cloned().collect(),
									amount,
								};
							}
						});

						let amount_after_boost_fee = amount.saturating_sub(boost_fee_amount);

						// Note that ingress fee is deducted at the time of boosting rather than the
						// time the deposit is finalised (which allows us to perform the channel
						// action immediately):
						let AmountAndFeesWithheld { amount_after_fees, fees_withheld: ingress_fee } =
							Self::withhold_ingress_or_egress_fee(
								IngressOrEgress::Ingress,
								asset,
								amount_after_boost_fee,
							);

						let action = Self::perform_channel_action(
							action,
							deposit_channel,
							amount_after_fees,
							block_height,
						)?;

						Self::deposit_event(Event::DepositBoosted {
							deposit_address: deposit_address.clone(),
							asset,
							amounts: used_pools,
							block_height,
							prewitnessed_deposit_id,
							channel_id,
							deposit_details: deposit_details.clone(),
							ingress_fee,
							boost_fee: boost_fee_amount,
							action,
						});
					},
					Err(err) => {
						Self::deposit_event(Event::InsufficientBoostLiquidity {
							prewitnessed_deposit_id,
							asset,
							amount_attempted: amount,
							channel_id,
						});
						log::debug!(
							"Deposit (id: {prewitnessed_deposit_id}) of {amount:?} {asset:?} and boost fee {boost_fee} could not be boosted: {err:?}"
						);
					},
				}
			}
		}
		Ok(())
	}

	fn perform_channel_action(
		action: ChannelAction<T::AccountId>,
		DepositChannel { asset, address: deposit_address, channel_id, .. }: DepositChannel<
			T::TargetChain,
		>,
		amount_after_fees: TargetChainAmount<T, I>,
		block_height: TargetChainBlockNumber<T, I>,
	) -> Result<DepositAction<T::AccountId>, DispatchError> {
		let swap_origin = SwapOrigin::DepositChannel {
			deposit_address: T::AddressConverter::to_encoded_address(
				<T::TargetChain as Chain>::ChainAccount::into_foreign_chain_address(
					deposit_address.clone(),
				),
			),
			channel_id,
			deposit_block_height: block_height.into(),
		};

		let action = match action {
			ChannelAction::LiquidityProvision { lp_account, .. } => {
				T::Balance::try_credit_account(
					&lp_account,
					asset.into(),
					amount_after_fees.into(),
				)?;
				DepositAction::LiquidityProvision { lp_account }
			},
			ChannelAction::Swap {
				destination_address,
				destination_asset,
				broker_fees,
				refund_params,
				dca_params,
			} => {
				let swap_request_id = T::SwapRequestHandler::init_swap_request(
					asset.into(),
					amount_after_fees.into(),
					destination_asset,
					SwapRequestType::Regular { output_address: destination_address },
					broker_fees,
					refund_params,
					dca_params,
					swap_origin,
				);
				DepositAction::Swap { swap_request_id }
			},
			ChannelAction::CcmTransfer {
				destination_asset,
				destination_address,
				broker_fees,
				channel_metadata,
				refund_params,
				dca_params,
			} => {
				let deposit_metadata = CcmDepositMetadata {
					channel_metadata,
					source_chain: asset.into(),
					source_address: None,
				};
				match deposit_metadata.clone().into_swap_metadata(
					amount_after_fees.into(),
					asset.into(),
					destination_asset,
				) {
					Ok(ccm_swap_metadata) => {
						let swap_request_id = T::SwapRequestHandler::init_swap_request(
							asset.into(),
							amount_after_fees.into(),
							destination_asset,
							SwapRequestType::Ccm {
								ccm_swap_metadata,
								output_address: destination_address,
							},
							broker_fees,
							refund_params,
							dca_params,
							swap_origin,
						);
						DepositAction::CcmTransfer { swap_request_id }
					},
					Err(reason) => {
						Self::deposit_event(Event::<T, I>::CcmFailed {
							reason,
							destination_address: T::AddressConverter::to_encoded_address(
								destination_address,
							),
							deposit_metadata: deposit_metadata
								.clone()
								.to_encoded::<T::AddressConverter>(),
							origin: swap_origin.clone(),
						});
						DepositAction::NoAction
					},
				}
			},
		};

		Ok(action)
	}

	/// Completes a single deposit request.
	#[transactional]
	fn process_single_deposit(
		deposit_address: TargetChainAccount<T, I>,
		asset: TargetChainAsset<T, I>,
		deposit_amount: TargetChainAmount<T, I>,
		deposit_details: <T::TargetChain as Chain>::DepositDetails,
		block_height: TargetChainBlockNumber<T, I>,
	) -> DispatchResult {
		let deposit_channel_details = DepositChannelLookup::<T, I>::get(&deposit_address)
			.ok_or(Error::<T, I>::InvalidDepositAddress)?;

		ensure!(
			deposit_channel_details.deposit_channel.asset == asset,
			Error::<T, I>::AssetMismatch
		);

		let channel_id = deposit_channel_details.deposit_channel.channel_id;

		if DepositChannelPool::<T, I>::get(channel_id).is_some() {
			log_or_panic!(
				"Deposit channel {} should not be in the recycled address pool if it's active",
				channel_id
			);
			#[cfg(not(debug_assertions))]
			return Err(Error::<T, I>::InvalidDepositAddress.into())
		}

		// TODO: only apply this check if the deposit hasn't been boosted
		// already (in case MinimumDeposit increases after some small deposit
		// is boosted)?

		if deposit_amount < MinimumDeposit::<T, I>::get(asset) {
			// If the deposit amount is below the minimum allowed, the deposit is ignored.
			// TODO: track these funds somewhere, for example add them to the withheld fees.
			Self::deposit_event(Event::<T, I>::DepositIgnored {
				deposit_address: Some(deposit_address),
				asset,
				amount: deposit_amount,
				deposit_details,
				reason: DepositIgnoredReason::BelowMinimumDeposit,
			});
			return Ok(())
		}

		let channel_owner = deposit_channel_details.owner.clone();

		if let Some(tx_id) = deposit_details.deposit_id() {
			if matches!(TaintedTransactions::<T, I>::take(&channel_owner, &tx_id),
			Some(status) if status != TaintedTransactionStatus::Boosted)
			{
				let refund_address = match deposit_channel_details.action.clone() {
					ChannelAction::Swap { refund_params, .. } => refund_params
						.as_ref()
						.map(|refund_params| refund_params.refund_address.clone()),
					ChannelAction::CcmTransfer { refund_params, .. } => refund_params
						.as_ref()
						.map(|refund_params| refund_params.refund_address.clone()),
					ChannelAction::LiquidityProvision { refund_address, .. } => refund_address,
				};

				let tainted_transaction_details = TaintedTransactionDetails {
					refund_address,
					amount: deposit_amount,
					asset,
					deposit_details: deposit_details.clone(),
				};
				ScheduledTxForReject::<T, I>::append(tainted_transaction_details);

<<<<<<< HEAD
				Self::deposit_event(Event::<T, I>::DepositIgnored {
					deposit_address,
					asset,
					amount: deposit_amount,
					deposit_details,
					reason: DepositIgnoredReason::TransactionTainted,
				});
				return Ok(())
			}
=======
			Self::deposit_event(Event::<T, I>::DepositIgnored {
				deposit_address: Some(deposit_address),
				asset,
				amount: deposit_amount,
				deposit_details,
				reason: DepositIgnoredReason::TransactionTainted,
			});
			return Ok(())
>>>>>>> 5baa3dd3
		}

		ScheduledEgressFetchOrTransfer::<T, I>::append(FetchOrTransfer::<T::TargetChain>::Fetch {
			asset,
			deposit_address: deposit_address.clone(),
			deposit_fetch_id: None,
			amount: deposit_amount,
		});
		Self::deposit_event(Event::<T, I>::DepositFetchesScheduled { channel_id, asset });

		// Add the deposit to the balance.
		T::DepositHandler::on_deposit_made(deposit_details.clone(), deposit_amount);

		// We received a deposit on a channel. If channel has been boosted earlier
		// (i.e. awaiting finalisation), *and* the boosted amount matches the amount
		// in this deposit, finalise the boost by crediting boost pools with the deposit.
		// Process as non-boosted deposit otherwise:
		let maybe_boost_to_process = match deposit_channel_details.boost_status {
			BoostStatus::Boosted { prewitnessed_deposit_id, pools, amount }
				if amount == deposit_amount =>
				Some((prewitnessed_deposit_id, pools)),
			_ => None,
		};

		if let Some((prewitnessed_deposit_id, used_pools)) = maybe_boost_to_process {
			// Note that ingress fee is not payed here, as it has already been payed at the time
			// of boosting
			for boost_tier in used_pools {
				BoostPools::<T, I>::mutate(asset, boost_tier, |maybe_pool| {
					if let Some(pool) = maybe_pool {
						for (booster_id, finalised_withdrawn_amount) in
							pool.process_deposit_as_finalised(prewitnessed_deposit_id)
						{
							if let Err(err) = T::Balance::try_credit_account(
								&booster_id,
								asset.into(),
								finalised_withdrawn_amount.into(),
							) {
								log_or_panic!(
									"Failed to credit booster account {:?} after unlock of {finalised_withdrawn_amount:?} {asset:?}: {:?}",
									booster_id, err
								);
							}
						}
					}
				});
			}

			// This allows the channel to be boosted again:
			DepositChannelLookup::<T, I>::mutate(&deposit_address, |details| {
				if let Some(details) = details {
					details.boost_status = BoostStatus::NotBoosted;
				}
			});

			Self::deposit_event(Event::DepositFinalised {
				deposit_address,
				asset,
				amount: deposit_amount,
				block_height,
				deposit_details,
				ingress_fee: 0u32.into(),
				action: DepositAction::BoostersCredited { prewitnessed_deposit_id },
				channel_id,
			});
		} else {
			let AmountAndFeesWithheld { amount_after_fees, fees_withheld } =
				Self::withhold_ingress_or_egress_fee(
					IngressOrEgress::Ingress,
					deposit_channel_details.deposit_channel.asset,
					deposit_amount,
				);

			if amount_after_fees.is_zero() {
				Self::deposit_event(Event::<T, I>::DepositIgnored {
					deposit_address: Some(deposit_address),
					asset,
					amount: deposit_amount,
					deposit_details,
					reason: DepositIgnoredReason::NotEnoughToPayFees,
				});
			} else {
				let deposit_action = Self::perform_channel_action(
					deposit_channel_details.action,
					deposit_channel_details.deposit_channel,
					amount_after_fees,
					block_height,
				)?;

				Self::deposit_event(Event::DepositFinalised {
					deposit_address,
					asset,
					amount: deposit_amount,
					block_height,
					deposit_details,
					ingress_fee: fees_withheld,
					action: deposit_action,
					channel_id,
				});
			}
		}

		Ok(())
	}

	fn process_contract_swap_request(
		source_asset: TargetChainAsset<T, I>,
		deposit_amount: <T::TargetChain as Chain>::ChainAmount,
		destination_asset: Asset,
		destination_address: EncodedAddress,
		deposit_metadata: Option<CcmDepositMetadata>,
		tx_hash: TransactionHash,
		deposit_details: <T::TargetChain as Chain>::DepositDetails,
		broker_fees: Beneficiaries<T::AccountId>,
		refund_params: Option<ChannelRefundParameters>,
		dca_params: Option<DcaParameters>,
		// This is only to be checked in the pre-witnessed version (not implemented yet)
		_boost_fee: BasisPoints,
	) {
		if deposit_amount < MinimumDeposit::<T, I>::get(source_asset) {
			// If the deposit amount is below the minimum allowed, the deposit is ignored.
			// TODO: track these funds somewhere, for example add them to the withheld fees.
			Self::deposit_event(Event::<T, I>::DepositIgnored {
				deposit_address: None,
				asset: source_asset,
				amount: deposit_amount,
				deposit_details,
				reason: DepositIgnoredReason::BelowMinimumDeposit,
			});
			return;
		}

		T::DepositHandler::on_deposit_made(deposit_details, deposit_amount);

		let destination_address_internal =
			match T::AddressConverter::decode_and_validate_address_for_asset(
				destination_address.clone(),
				destination_asset,
			) {
				Ok(address) => address,
				Err(err) => {
					log::warn!("Failed to process contract swap due to invalid destination address. Tx hash: {tx_hash:?}. Error: {err:?}");
					return;
				},
			};

		let request_type = if let Some(deposit_metadata) = deposit_metadata {
			let swap_origin = SwapOrigin::Vault { tx_hash };

			let ccm_failed = |reason| {
				log::warn!("Failed to process CCM. Tx hash: {:?}, Reason: {:?}", tx_hash, reason);

				Self::deposit_event(Event::<T, I>::CcmFailed {
					reason,
					destination_address: destination_address.clone(),
					deposit_metadata: deposit_metadata.clone().to_encoded::<T::AddressConverter>(),
					origin: swap_origin.clone(),
				});
			};

			if T::CcmValidityChecker::check_and_decode(
				&deposit_metadata.channel_metadata,
				destination_asset,
			)
			.is_err()
			{
				ccm_failed(CcmFailReason::InvalidMetadata);
				return;
			};

			match deposit_metadata.clone().into_swap_metadata(
				deposit_amount.into(),
				source_asset.into(),
				destination_asset,
			) {
				Ok(ccm_swap_metadata) => SwapRequestType::Ccm {
					ccm_swap_metadata,
					output_address: destination_address_internal.clone(),
				},
				Err(reason) => {
					ccm_failed(reason);
					return;
				},
			}
		} else {
			SwapRequestType::Regular { output_address: destination_address_internal.clone() }
		};

		if let Some(params) = &refund_params {
			if let Err(err) = T::SwapLimitsProvider::validate_refund_params(params.retry_duration) {
				log::warn!(
					"Failed to process contract swap due to invalid refund params. Tx hash: {tx_hash:?}. Error: {err:?}",
				);
				return;
			}
		}

		if let Some(params) = &dca_params {
			if let Err(err) = T::SwapLimitsProvider::validate_dca_params(params) {
				log::warn!(
    				"Failed to process contract swap due to invalid dca params. Tx hash: {tx_hash:?}. Error: {err:?}",
    			);
				return;
			}
		}

		if let Err(err) = T::SwapLimitsProvider::validate_broker_fees(&broker_fees) {
			log::warn!(
				"Failed to process contract swap due to invalid broker fees. Tx hash: {tx_hash:?}. Error: {err:?}",
 			);
			return;
		}

		T::SwapRequestHandler::init_swap_request(
			source_asset.into(),
			deposit_amount.into(),
			destination_asset,
			request_type,
			broker_fees,
			refund_params,
			dca_params,
			SwapOrigin::Vault { tx_hash },
		);
	}

	fn expiry_and_recycle_block_height(
	) -> (TargetChainBlockNumber<T, I>, TargetChainBlockNumber<T, I>, TargetChainBlockNumber<T, I>)
	{
		// Goals:
		// 1. When chain tracking reaches a particular block number, we want to be able to process
		//   that block immediately on the CFE.
		// 2. The CFE's need to have a consistent view of what we want to witness (channels) in
		//    order to
		//   come to consensus.

		// We open deposit channels for the block after the current chain tracking block, so that
		// the set of channels open at the *current chain tracking* block does not change after
		// chain tracking reaches that block. This achieves the second goal. We achieve the first
		// goal by using this in conjunction with waiting until the chain tracking reaches a
		// particular block before we process it on the CFE.

		// This relates directly to the code in
		// `engine/src/witness/common/chunked_chain_source/chunked_by_vault/deposit_addresses.rs`
		// and `engine/src/witness/common/chunked_chain_source/chunked_by_vault/monitored_items.rs`
		let current_height =
			T::ChainTracking::get_block_height() + <T::TargetChain as Chain>::WITNESS_PERIOD;
		debug_assert!(<T::TargetChain as Chain>::is_block_witness_root(current_height));

		let lifetime = DepositChannelLifetime::<T, I>::get();

		let expiry_height = <T::TargetChain as Chain>::saturating_block_witness_next(
			current_height.saturating_add(lifetime),
		);
		let recycle_height = <T::TargetChain as Chain>::saturating_block_witness_next(
			expiry_height.saturating_add(lifetime),
		);

		debug_assert!(current_height < expiry_height);
		debug_assert!(expiry_height < recycle_height);

		(current_height, expiry_height, recycle_height)
	}

	/// Opens a channel for the given asset and registers it with the given action.
	///
	/// May re-use an existing deposit address, depending on chain configuration.
	///
	/// The requester must have enough FLIP available to pay the channel opening fee.
	#[allow(clippy::type_complexity)]
	fn open_channel(
		requester: &T::AccountId,
		source_asset: TargetChainAsset<T, I>,
		action: ChannelAction<T::AccountId>,
		boost_fee: BasisPoints,
	) -> Result<
		(ChannelId, TargetChainAccount<T, I>, TargetChainBlockNumber<T, I>, T::Amount),
		DispatchError,
	> {
		ensure!(T::SafeMode::get().deposits_enabled, Error::<T, I>::DepositChannelCreationDisabled);

		let channel_opening_fee = ChannelOpeningFee::<T, I>::get();
		T::FeePayment::try_burn_fee(requester, channel_opening_fee)?;
		Self::deposit_event(Event::<T, I>::ChannelOpeningFeePaid { fee: channel_opening_fee });

		let (deposit_channel, channel_id) = if let Some((channel_id, mut deposit_channel)) =
			DepositChannelPool::<T, I>::drain().next()
		{
			deposit_channel.asset = source_asset;
			(deposit_channel, channel_id)
		} else {
			let next_channel_id =
				ChannelIdCounter::<T, I>::try_mutate::<_, Error<T, I>, _>(|id| {
					*id = id.checked_add(1).ok_or(Error::<T, I>::ChannelIdsExhausted)?;
					Ok(*id)
				})?;
			(
				DepositChannel::generate_new::<T::AddressDerivation>(next_channel_id, source_asset)
					.map_err(|e| match e {
						AddressDerivationError::MissingPolkadotVault =>
							Error::<T, I>::MissingPolkadotVault,
						AddressDerivationError::MissingBitcoinVault =>
							Error::<T, I>::MissingBitcoinVault,
						AddressDerivationError::BitcoinChannelIdTooLarge =>
							Error::<T, I>::BitcoinChannelIdTooLarge,
						AddressDerivationError::SolanaDerivationError { .. } =>
							Error::<T, I>::SolanaAddressDerivationError,
						AddressDerivationError::MissingSolanaApiEnvironment =>
							Error::<T, I>::MissingSolanaApiEnvironment,
					})?,
				next_channel_id,
			)
		};

		let deposit_address = deposit_channel.address.clone();

		let (current_height, expiry_height, recycle_height) =
			Self::expiry_and_recycle_block_height();

		if T::MANAGE_CHANNEL_LIFETIME {
			DepositChannelRecycleBlocks::<T, I>::append((recycle_height, deposit_address.clone()));
		}

		DepositChannelLookup::<T, I>::insert(
			&deposit_address,
			DepositChannelDetails {
				owner: requester.clone(),
				deposit_channel,
				opened_at: current_height,
				expires_at: expiry_height,
				action,
				boost_fee,
				boost_status: BoostStatus::NotBoosted,
			},
		);
		<T::IngressSource as IngressSource>::open_channel(
			deposit_address.clone(),
			source_asset,
			expiry_height,
		)?;

		Ok((channel_id, deposit_address, expiry_height, channel_opening_fee))
	}

	pub fn get_failed_call(broadcast_id: BroadcastId) -> Option<FailedForeignChainCall> {
		let epoch = T::EpochInfo::epoch_index();
		FailedForeignChainCalls::<T, I>::get(epoch)
			.iter()
			.find(|ccm| ccm.broadcast_id == broadcast_id)
			.cloned()
	}

	/// Withholds the fee for a given amount.
	///
	/// Returns the remaining amount after the fee has been withheld, and the fee itself, both
	/// measured in units of the input asset. A swap may be scheduled to convert the fee into the
	/// gas asset.
	#[allow(clippy::redundant_pattern_matching)]
	pub fn withhold_ingress_or_egress_fee(
		ingress_or_egress: IngressOrEgress,
		asset: TargetChainAsset<T, I>,
		available_amount: TargetChainAmount<T, I>,
	) -> AmountAndFeesWithheld<T, I> {
		let fee_estimate = match ingress_or_egress {
			IngressOrEgress::Ingress => T::ChainTracking::estimate_ingress_fee(asset),
			IngressOrEgress::Egress => T::ChainTracking::estimate_egress_fee(asset),
		};

		let fees_withheld = if asset == <T::TargetChain as Chain>::GAS_ASSET {
			// No need to schedule a swap for gas, it's already in the gas asset.
			Self::accrue_withheld_fee(asset, sp_std::cmp::min(fee_estimate, available_amount));
			fee_estimate
		} else {
			let transaction_fee = sp_std::cmp::min(T::AssetConverter::calculate_input_for_gas_output::<T::TargetChain>(
				asset,
				fee_estimate,
			)
			.unwrap_or_else(|| {
				log::warn!("Unable to convert input to gas for input of {available_amount:?} ${asset:?}. Ignoring ingress egress fees.");
				<T::TargetChain as Chain>::ChainAmount::zero()
			}), available_amount);

			if !transaction_fee.is_zero() {
				T::SwapRequestHandler::init_swap_request(
					asset.into(),
					transaction_fee.into(),
					<T::TargetChain as Chain>::GAS_ASSET.into(),
					SwapRequestType::IngressEgressFee,
					Default::default(),
					None, /* no refund params */
					None, /* no DCA */
					SwapOrigin::Internal,
				);
			}

			transaction_fee
		};

		AmountAndFeesWithheld::<T, I> {
			amount_after_fees: available_amount.saturating_sub(fees_withheld),
			fees_withheld,
		}
	}

	/// If a Ccm failed, we want to refund the user their assets.
	/// This function will schedule a transfer to the fallback address, and emit an event on
	/// success. IMPORTANT: Currently only used for Solana.
	pub fn do_ccm_fallback(
		broadcast_id: BroadcastId,
		fallback: TransferAssetParams<T::TargetChain>,
	) {
		match Self::schedule_egress(
			fallback.asset,
			fallback.amount,
			fallback.to,
			None,
		) {
			Ok(egress_details) => Self::deposit_event(Event::<T, I>::CcmFallbackScheduled {
				broadcast_id,
				egress_details,
			}),
			Err(e) => log::error!("Ccm fallback failed to schedule the fallback egress: Target chain: {:?}, broadcast_id: {:?}, error: {:?}", T::TargetChain::get(), broadcast_id, e),
		}
	}
}

impl<T: Config<I>, I: 'static> EgressApi<T::TargetChain> for Pallet<T, I> {
	type EgressError = Error<T, I>;

	fn schedule_egress(
		asset: TargetChainAsset<T, I>,
		amount: TargetChainAmount<T, I>,
		destination_address: TargetChainAccount<T, I>,
		maybe_ccm_with_gas_budget: Option<(CcmDepositMetadata, TargetChainAmount<T, I>)>,
	) -> Result<ScheduledEgressDetails<T::TargetChain>, Error<T, I>> {
		EgressIdCounter::<T, I>::try_mutate(|id_counter| {
			*id_counter = id_counter.saturating_add(1);
			let egress_id = (<T as Config<I>>::TargetChain::get(), *id_counter);

			match maybe_ccm_with_gas_budget {
				Some((
					CcmDepositMetadata {
						channel_metadata: CcmChannelMetadata { message, cf_parameters, .. },
						source_chain,
						source_address,
						..
					},
					gas_budget,
				)) => {
					ScheduledEgressCcm::<T, I>::append(CrossChainMessage {
						egress_id,
						asset,
						amount,
						destination_address: destination_address.clone(),
						message,
						cf_parameters,
						source_chain,
						source_address,
						gas_budget,
					});

					// The ccm gas budget is already in terms of the swap asset.
					Ok(ScheduledEgressDetails::new(*id_counter, amount, gas_budget))
				},
				None => {
					let AmountAndFeesWithheld { amount_after_fees, fees_withheld } =
						Self::withhold_ingress_or_egress_fee(
							IngressOrEgress::Egress,
							asset,
							amount,
						);

					if amount_after_fees >=
						EgressDustLimit::<T, I>::get(asset).unique_saturated_into() ||
						// We always want to benchmark the success case.
						cfg!(all(feature = "runtime-benchmarks", not(test)))
					{
						let egress_details = ScheduledEgressDetails::new(
							*id_counter,
							amount_after_fees,
							fees_withheld,
						);

						ScheduledEgressFetchOrTransfer::<T, I>::append({
							FetchOrTransfer::<T::TargetChain>::Transfer {
								asset,
								destination_address: destination_address.clone(),
								amount: amount_after_fees,
								egress_id: egress_details.egress_id,
							}
						});

						Ok(egress_details)
					} else {
						// TODO: Consider tracking the ignored egresses somewhere.
						// For example, store the egress and try it again later when fees have
						// dropped?
						Err(Error::<T, I>::BelowEgressDustLimit)
					}
				},
			}
		})
	}
}

impl<T: Config<I>, I: 'static> DepositApi<T::TargetChain> for Pallet<T, I> {
	type AccountId = T::AccountId;
	type Amount = T::Amount;

	// This should be callable by the LP pallet.
	fn request_liquidity_deposit_address(
		lp_account: T::AccountId,
		source_asset: TargetChainAsset<T, I>,
		boost_fee: BasisPoints,
		refund_address: ForeignChainAddress,
	) -> Result<
		(ChannelId, ForeignChainAddress, <T::TargetChain as Chain>::ChainBlockNumber, Self::Amount),
		DispatchError,
	> {
		let (channel_id, deposit_address, expiry_block, channel_opening_fee) = Self::open_channel(
			&lp_account,
			source_asset,
			ChannelAction::LiquidityProvision {
				lp_account: lp_account.clone(),
				refund_address: Some(refund_address),
			},
			boost_fee,
		)?;

		Ok((
			channel_id,
			<T::TargetChain as Chain>::ChainAccount::into_foreign_chain_address(deposit_address),
			expiry_block,
			channel_opening_fee,
		))
	}

	// This should only be callable by the broker.
	fn request_swap_deposit_address(
		source_asset: TargetChainAsset<T, I>,
		destination_asset: Asset,
		destination_address: ForeignChainAddress,
		broker_fees: Beneficiaries<Self::AccountId>,
		broker_id: T::AccountId,
		channel_metadata: Option<CcmChannelMetadata>,
		boost_fee: BasisPoints,
		refund_params: Option<ChannelRefundParameters>,
		dca_params: Option<DcaParameters>,
	) -> Result<
		(ChannelId, ForeignChainAddress, <T::TargetChain as Chain>::ChainBlockNumber, Self::Amount),
		DispatchError,
	> {
		if let Some(params) = &refund_params {
			T::SwapLimitsProvider::validate_refund_params(params.retry_duration)?;
		}
		if let Some(params) = &dca_params {
			T::SwapLimitsProvider::validate_dca_params(params)?;
		}

		let (channel_id, deposit_address, expiry_height, channel_opening_fee) = Self::open_channel(
			&broker_id,
			source_asset,
			match channel_metadata {
				Some(channel_metadata) => ChannelAction::CcmTransfer {
					destination_asset,
					destination_address,
					broker_fees,
					channel_metadata,
					refund_params,
					dca_params,
				},
				None => ChannelAction::Swap {
					destination_asset,
					destination_address,
					broker_fees,
					refund_params,
					dca_params,
				},
			},
			boost_fee,
		)?;

		Ok((
			channel_id,
			<T::TargetChain as Chain>::ChainAccount::into_foreign_chain_address(deposit_address),
			expiry_height,
			channel_opening_fee,
		))
	}
}

impl<T: Config<I>, I: 'static> IngressEgressFeeApi<T::TargetChain> for Pallet<T, I> {
	fn accrue_withheld_fee(
		_asset: <T::TargetChain as Chain>::ChainAsset,
		fee: TargetChainAmount<T, I>,
	) {
		if !fee.is_zero() {
			T::AssetWithholding::withhold_assets(
				<T::TargetChain as Chain>::GAS_ASSET.into(),
				fee.into(),
			);
		}
	}
}

impl<T: Config<I>, I: 'static> BoostApi for Pallet<T, I> {
	type AccountId = T::AccountId;
	type AssetMap = <<T as Config<I>>::TargetChain as Chain>::ChainAssetMap<AssetAmount>;
	fn boost_pool_account_balances(who: &Self::AccountId) -> Self::AssetMap {
		Self::AssetMap::from_fn(|chain_asset| {
			BoostPools::<T, I>::iter_prefix(chain_asset).fold(0, |acc, (_tier, pool)| {
				let active: AssetAmount = pool
					.get_amounts()
					.into_iter()
					.filter(|(id, _amount)| id == who)
					.map(|(_id, amount)| amount.into())
					.sum();

				let pending: AssetAmount = pool
					.get_pending_boosts()
					.into_values()
					.map(|owed| {
						owed.get(who).map_or(0u32.into(), |owed_amount| owed_amount.total.into())
					})
					.sum();

				acc + active + pending
			})
		})
	}
}<|MERGE_RESOLUTION|>--- conflicted
+++ resolved
@@ -1984,9 +1984,8 @@
 				};
 				ScheduledTxForReject::<T, I>::append(tainted_transaction_details);
 
-<<<<<<< HEAD
 				Self::deposit_event(Event::<T, I>::DepositIgnored {
-					deposit_address,
+					deposit_address: Some(deposit_address),
 					asset,
 					amount: deposit_amount,
 					deposit_details,
@@ -1994,16 +1993,6 @@
 				});
 				return Ok(())
 			}
-=======
-			Self::deposit_event(Event::<T, I>::DepositIgnored {
-				deposit_address: Some(deposit_address),
-				asset,
-				amount: deposit_amount,
-				deposit_details,
-				reason: DepositIgnoredReason::TransactionTainted,
-			});
-			return Ok(())
->>>>>>> 5baa3dd3
 		}
 
 		ScheduledEgressFetchOrTransfer::<T, I>::append(FetchOrTransfer::<T::TargetChain>::Fetch {
