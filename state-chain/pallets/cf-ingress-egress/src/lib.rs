--- conflicted
+++ resolved
@@ -13,12 +13,8 @@
 pub mod weights;
 pub use weights::WeightInfo;
 
-<<<<<<< HEAD
 use cf_primitives::{CcmIngressMetadata, EgressCounter, EgressId, ForeignChain};
-=======
-use cf_primitives::{EgressCounter, EgressId, ForeignChain};
 use sp_runtime::traits::BlockNumberProvider;
->>>>>>> 6d449833
 
 use cf_chains::IngressIdConstructor;
 
@@ -177,18 +173,13 @@
 
 		/// The type of the chain-native transaction.
 		type ChainApiCall: AllBatch<Self::TargetChain> + ExecutexSwapAndCall<Self::TargetChain>;
-
-<<<<<<< HEAD
-		/// Broadcaster instance for sending chain-native calls.
-		type Broadcaster: Broadcaster<Self::TargetChain, ApiCall = Self::ChainApiCall>;
-=======
+		
 		/// A broadcaster instance.
 		type Broadcaster: Broadcaster<
 			Self::TargetChain,
-			ApiCall = Self::AllBatch,
+			ApiCall = Self::ChainApiCall,
 			Callback = <Self as Config<I>>::RuntimeCall,
 		>;
->>>>>>> 6d449833
 
 		/// Governance origin to manage allowed assets
 		type EnsureGovernance: EnsureOrigin<Self::RuntimeOrigin>;
