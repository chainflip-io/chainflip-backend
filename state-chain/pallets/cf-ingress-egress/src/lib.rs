--- conflicted
+++ resolved
@@ -1313,24 +1313,6 @@
 			dca_params: Option<DcaParameters>,
 			boost_fee: BasisPoints,
 		) -> DispatchResult {
-<<<<<<< HEAD
-			T::EnsureWitnessed::ensure_origin(origin)?;
-
-			Self::process_vault_swap_request(
-				input_asset,
-				deposit_amount,
-				output_asset,
-				destination_address,
-				deposit_metadata,
-				tx_hash,
-				*deposit_details,
-				broker_fee,
-				affiliate_fees,
-				refund_params.map(|boxed| *boxed),
-				dca_params,
-				boost_fee,
-			);
-=======
 			if T::EnsureWitnessed::ensure_origin(origin.clone()).is_ok() {
 				Self::process_vault_swap_request(
 					input_asset,
@@ -1340,7 +1322,8 @@
 					deposit_metadata,
 					tx_hash,
 					*deposit_details,
-					broker_fees,
+					broker_fee,
+					affiliate_fees,
 					refund_params.map(|boxed| *boxed),
 					dca_params,
 					boost_fee,
@@ -1349,7 +1332,6 @@
 				T::EnsurePrewitnessed::ensure_origin(origin)?;
 				// Pre-witnessed vault swaps are not supported yet.
 			}
->>>>>>> 420429c2
 
 			Ok(())
 		}
