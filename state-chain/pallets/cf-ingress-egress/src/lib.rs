--- conflicted
+++ resolved
@@ -251,11 +251,8 @@
 #[derive(RuntimeDebug, PartialEq, Eq, Encode, Decode, GenericTypeInfo, CloneNoBound)]
 #[expand_name_with(<T::TargetChain as PalletInstanceAlias>::TYPE_INFO_SUFFIX)]
 pub struct TransactionRejectionDetails<T: Config<I>, I: 'static> {
-<<<<<<< HEAD
 	pub deposit_address: Option<TargetChainAccount<T, I>>,
-=======
 	#[skip_name_expansion]
->>>>>>> e18b8ec1
 	pub refund_address: ForeignChainAddress,
 	pub asset: TargetChainAsset<T, I>,
 	pub amount: TargetChainAmount<T, I>,
@@ -319,12 +316,19 @@
 #[expand_name_with(<T::TargetChain as PalletInstanceAlias>::TYPE_INFO_SUFFIX)]
 pub enum PalletConfigUpdate<T: Config<I>, I: 'static> {
 	/// Set the fixed fee that is burned when opening a channel, denominated in Flipperinos.
-	ChannelOpeningFee { fee: T::Amount },
+	ChannelOpeningFee {
+		fee: T::Amount,
+	},
 	/// Set the minimum deposit allowed for a particular asset.
-	SetMinimumDeposit { asset: TargetChainAsset<T, I>, minimum_deposit: TargetChainAmount<T, I> },
+	SetMinimumDeposit {
+		asset: TargetChainAsset<T, I>,
+		minimum_deposit: TargetChainAmount<T, I>,
+	},
 	/// Set the deposit channel lifetime. The time before the engines stop witnessing a channel.
 	/// This is configurable primarily to allow for unpredictable block times in testnets.
-	SetDepositChannelLifetime { lifetime: TargetChainBlockNumber<T, I> },
+	SetDepositChannelLifetime {
+		lifetime: TargetChainBlockNumber<T, I>,
+	},
 	#[skip_name_expansion]
 	SetNetworkFeeDeductionFromBoost {
 		#[skip_name_expansion]
@@ -335,67 +339,6 @@
 	},
 }
 
-<<<<<<< HEAD
-macro_rules! append_chain_to_name {
-	($name:ident) => {
-		match T::TargetChain::NAME {
-			"Ethereum" => concat!(stringify!($name), "Ethereum"),
-			"Polkadot" => concat!(stringify!($name), "Polkadot"),
-			"Bitcoin" => concat!(stringify!($name), "Bitcoin"),
-			"Arbitrum" => concat!(stringify!($name), "Arbitrum"),
-			"Solana" => concat!(stringify!($name), "Solana"),
-			_ => concat!(stringify!($name), "Other"),
-		}
-	};
-}
-
-impl<T, I> TypeInfo for PalletConfigUpdate<T, I>
-where
-	T: Config<I>,
-	I: 'static,
-{
-	type Identity = Self;
-	fn type_info() -> Type {
-		Type::builder()
-			.path(Path::new(append_chain_to_name!(PalletConfigUpdate), module_path!()))
-			.variant(
-				Variants::new()
-					.variant("ChannelOpeningFee", |v| {
-						v.index(0)
-							.fields(Fields::named().field(|f| f.ty::<T::Amount>().name("fee")))
-					})
-					.variant(append_chain_to_name!(SetMinimumDeposit), |v| {
-						v.index(1).fields(
-							Fields::named()
-								.field(|f| f.ty::<TargetChainAsset<T, I>>().name("asset"))
-								.field(|f| {
-									f.ty::<TargetChainAmount<T, I>>().name("minimum_deposit")
-								}),
-						)
-					})
-					.variant(append_chain_to_name!(SetDepositChannelLifetime), |v| {
-						v.index(2).fields(
-							Fields::named()
-								.field(|f| f.ty::<TargetChainBlockNumber<T, I>>().name("lifetime")),
-						)
-					})
-					.variant("SetNetworkFeeDeductionFromBoost", |v| {
-						v.index(3).fields(
-							Fields::named().field(|f| f.ty::<Percent>().name("deduction_percent")),
-						)
-					})
-					.variant(append_chain_to_name!(SetWitnessSafetyMargin), |v| {
-						v.index(4).fields(
-							Fields::named()
-								.field(|f| f.ty::<TargetChainBlockNumber<T, I>>().name("margin")),
-						)
-					}),
-			)
-	}
-}
-
-=======
->>>>>>> e18b8ec1
 #[frame_support::pallet]
 pub mod pallet {
 	use super::*;
