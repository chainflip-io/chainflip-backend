--- conflicted
+++ resolved
@@ -272,105 +272,6 @@
 	}
 
 	#[benchmark]
-<<<<<<< HEAD
-	fn stop_boosting() {
-		create_boost_pool::<T, I>();
-
-		let asset = TargetChainAsset::<T, I>::iter().next().unwrap();
-
-		let lp_account = setup_booster_account::<T, I>(asset, 0);
-
-		assert_ok!(Pallet::<T, I>::add_boost_funds(
-			RawOrigin::Signed(lp_account.clone()).into(),
-			asset,
-			1_000_000u32.into(),
-			TIER_5_BPS
-		));
-
-		// `stop_boosting` has linear complexity w.r.t. the number of pending boosts,
-		// and this seems like a reasonable estimate:
-		const PENDING_BOOSTS_COUNT: usize = 50;
-
-		for _ in 0..PENDING_BOOSTS_COUNT {
-			prewitness_deposit::<T, I>(&lp_account, asset, TIER_5_BPS);
-		}
-
-		#[block]
-		{
-			// This depends on the number active boosts:
-			assert_ok!(Pallet::<T, I>::stop_boosting(
-				RawOrigin::Signed(lp_account).into(),
-				asset,
-				TIER_5_BPS
-			));
-		}
-
-		assert_eq!(
-			BoostPools::<T, I>::get(asset, TIER_5_BPS).unwrap().get_available_amount(),
-			0u32.into()
-		);
-	}
-
-	// This benchmark is currently not used (since we use the more computationally expensive
-	// boost_finalised instead), but it is useful to keep around even if just to show that
-	// boosting a deposit is relatively cheap.
-	#[benchmark]
-	fn deposit_boosted() {
-		create_boost_pool::<T, I>();
-
-		let asset = TargetChainAsset::<T, I>::iter().next().unwrap();
-
-		const BOOSTER_COUNT: u32 = 100;
-
-		let boosters: Vec<_> =
-			(0..BOOSTER_COUNT).map(|i| setup_booster_account::<T, I>(asset, i)).collect();
-
-		for booster_id in &boosters {
-			assert_ok!(Pallet::<T, I>::add_boost_funds(
-				RawOrigin::Signed(booster_id.clone()).into(),
-				asset,
-				1_000_000u32.into(),
-				TIER_5_BPS
-			));
-		}
-
-		let (deposit_channel, ..) = Pallet::<T, I>::open_channel(
-			&boosters[0],
-			asset,
-			ChannelAction::LiquidityProvision {
-				lp_account: boosters[0].clone(),
-				refund_address: ForeignChainAddress::benchmark_value(),
-			},
-			TIER_5_BPS,
-		)
-		.unwrap();
-
-		let amount_before =
-			BoostPools::<T, I>::get(asset, TIER_5_BPS).unwrap().get_available_amount();
-
-		#[block]
-		{
-			assert_ok!(Pallet::<T, I>::process_channel_deposit_prewitness(
-				DepositWitness::<T::TargetChain> {
-					deposit_address: deposit_channel.address,
-					asset,
-					amount: TargetChainAmount::<T, I>::from(1000u32),
-					deposit_details: BenchmarkValue::benchmark_value()
-				},
-				BenchmarkValue::benchmark_value()
-			),);
-		}
-
-		// This would fail if the deposit didn't get boosted:
-		assert!(
-			BoostPools::<T, I>::get(asset, TIER_5_BPS).unwrap().get_available_amount() <
-				amount_before
-		)
-	}
-
-	#[benchmark]
-=======
->>>>>>> 3594da88
 	fn boost_finalised() {
 		use strum::IntoEnumIterator;
 
