#![cfg(feature = "runtime-benchmarks")]

use super::*;
use crate::{DisabledEgressAssets, ScheduledEgressFetchOrTransfer};
use cf_chains::benchmarking_value::BenchmarkValue;
use cf_primitives::ForeignChain;
use frame_benchmarking::{account, benchmarks_instance_pallet};
use frame_support::traits::Hooks;

benchmarks_instance_pallet! {
	destination_assets {
		let n in 1u32 .. 254u32;
		let mut batch = vec![];

		let destination_address: <<T as Config<I>>::TargetChain as Chain>::ChainAccount = BenchmarkValue::benchmark_value();
		let destination_asset: <<T as Config<I>>::TargetChain as Chain>::ChainAsset = BenchmarkValue::benchmark_value();
		let deposit_fetch_id: <<T as Config<I>>::TargetChain as Chain>::DepositFetchId = BenchmarkValue::benchmark_value();

		// We combine fetch and egress into a single variable, assuming the weight cost is similar.
		for i in 0..n {
			if i % 2 == 0 {
				FetchParamDetails::<T, I>::insert(i as u64, (deposit_fetch_id, destination_address.clone()));
				AddressStatus::<T, I>::insert(destination_address.clone(), DeploymentStatus::Deployed);
				batch.push(FetchOrTransfer::Fetch {
					channel_id: i as u64,
					asset: destination_asset,
				});
			} else {
				batch.push(FetchOrTransfer::Transfer {
					egress_id: (ForeignChain::Ethereum, i as u64),
					asset: destination_asset,
					amount: BenchmarkValue::benchmark_value(),
					destination_address: destination_address.clone(),
				});
			}
		}

		ScheduledEgressFetchOrTransfer::<T, I>::put(batch);
	} : { let _ = Pallet::<T, I>::on_idle(Default::default(), Weight::from_ref_time(1_000_000_000_000_000)); }
	verify {
		assert!(ScheduledEgressFetchOrTransfer::<T, I>::get().is_empty());
	}

	egress_ccm {
		let n in 1u32 .. 254u32;
		let mut ccms = vec![];

		let destination_address: <<T as Config<I>>::TargetChain as Chain>::ChainAccount = BenchmarkValue::benchmark_value();
		let destination_asset: <<T as Config<I>>::TargetChain as Chain>::ChainAsset = BenchmarkValue::benchmark_value();
		for i in 0..n {
			ccms.push(CrossChainMessage {
				egress_id: (ForeignChain::Ethereum, 1),
				asset: destination_asset,
				amount: BenchmarkValue::benchmark_value(),
				destination_address: destination_address.clone(),
				message: vec![0x00, 0x01, 0x02, 0x03],
				refund_address: ForeignChainAddress::Eth(Default::default()),
				source_address: ForeignChainAddress::Eth([0xcf; 20]),
			});
		}
		ScheduledEgressCcm::<T, I>::put(ccms);
	} : { let _ = Pallet::<T, I>::on_idle(Default::default(), Weight::from_ref_time(1_000_000_000_000_000)); }
	verify {
		assert!(ScheduledEgressCcm::<T, I>::get().is_empty());
	}

	disable_asset_egress {
		let origin = T::EnsureGovernance::successful_origin();
		let destination_asset: <<T as Config<I>>::TargetChain as Chain>::ChainAsset = BenchmarkValue::benchmark_value();
	} : { let _ = Pallet::<T, I>::disable_asset_egress(origin, destination_asset, true); }
	verify {
		assert!(DisabledEgressAssets::<T, I>::get(
			destination_asset,
		).is_some());
	}

	on_idle_with_nothing_to_send {
	} : { let _ = crate::Pallet::<T, I>::on_idle(Default::default(), T::WeightInfo::destination_assets(2u32)); }

	process_single_deposit {
		let deposit_address: <<T as Config<I>>::TargetChain as Chain>::ChainAccount = BenchmarkValue::benchmark_value();
		let source_asset: <<T as Config<I>>::TargetChain as Chain>::ChainAsset = BenchmarkValue::benchmark_value();
		let deposit_amount: <<T as Config<I>>::TargetChain as Chain>::ChainAmount = BenchmarkValue::benchmark_value();
		DepositAddressDetailsLookup::<T, I>::insert(&deposit_address, DepositAddressDetails {
				channel_id: 1,
				source_asset,
			});
		ChannelActions::<T, I>::insert(&deposit_address, ChannelAction::<T::AccountId>::LiquidityProvision {
			lp_account: account("doogle", 0, 0)
		});
	}: {
		Pallet::<T, I>::process_single_deposit(deposit_address, source_asset, deposit_amount, BenchmarkValue::benchmark_value()).unwrap()
	}
<<<<<<< HEAD

	set_minimum_deposit {
		let origin = T::EnsureGovernance::successful_origin();
		let destination_asset: <<T as Config<I>>::TargetChain as Chain>::ChainAsset = BenchmarkValue::benchmark_value();
		let amount: <<T as Config<I>>::TargetChain as Chain>::ChainAmount =  BenchmarkValue::benchmark_value();
	} : { let _ = Pallet::<T, I>::set_minimum_deposit(origin, destination_asset, amount); }
	verify {
		assert_eq!(MinimumDeposit::<T, I>::get(
			destination_asset,
		).into(), 1_000u128);
	}
=======
	finalise_ingress {
		let a in 1 .. 100;
		let mut addresses = vec![];
		let origin = T::EnsureWitnessedAtCurrentEpoch::successful_origin();
		let deposit_fetch_id: <<T as Config<I>>::TargetChain as Chain>::DepositFetchId = BenchmarkValue::benchmark_value();
		let deposit_address: <<T as Config<I>>::TargetChain as Chain>::ChainAccount = BenchmarkValue::benchmark_value();
		for i in 1..a {
			// TODO: Thats wrong, we need to insert different addresses, otherwise we will overwrite the same one amd thats not the expensive path.
			// Unfortunately we can not so easily generate different addresses in an benchmark environment...
			AddressStatus::<T, I>::insert(deposit_address.clone(), DeploymentStatus::Pending);
			addresses.push((deposit_fetch_id, deposit_address.clone()));
		}
	}: { let _ = Pallet::<T, I>::finalise_ingress(origin, addresses); }
>>>>>>> 67b974a9
}<|MERGE_RESOLUTION|>--- conflicted
+++ resolved
@@ -91,7 +91,6 @@
 	}: {
 		Pallet::<T, I>::process_single_deposit(deposit_address, source_asset, deposit_amount, BenchmarkValue::benchmark_value()).unwrap()
 	}
-<<<<<<< HEAD
 
 	set_minimum_deposit {
 		let origin = T::EnsureGovernance::successful_origin();
@@ -103,7 +102,7 @@
 			destination_asset,
 		).into(), 1_000u128);
 	}
-=======
+
 	finalise_ingress {
 		let a in 1 .. 100;
 		let mut addresses = vec![];
@@ -117,5 +116,4 @@
 			addresses.push((deposit_fetch_id, deposit_address.clone()));
 		}
 	}: { let _ = Pallet::<T, I>::finalise_ingress(origin, addresses); }
->>>>>>> 67b974a9
 }