--- conflicted
+++ resolved
@@ -73,11 +73,7 @@
 					.unwrap(),
 				action: ChannelAction::<T::AccountId>::LiquidityProvision {
 					lp_account: account("doogle", 0, 0),
-<<<<<<< HEAD
-					refund_address: ForeignChainAddress::Eth(Default::default()),
-=======
 					refund_address: None,
->>>>>>> dc8bf3e6
 				},
 				boost_fee: 0,
 				boost_status: BoostStatus::NotBoosted,
@@ -118,11 +114,7 @@
 					.unwrap(),
 					action: ChannelAction::<T::AccountId>::LiquidityProvision {
 						lp_account: account("doogle", 0, 0),
-<<<<<<< HEAD
-						refund_address: ForeignChainAddress::Eth(Default::default()),
-=======
 						refund_address: None,
->>>>>>> dc8bf3e6
 					},
 					boost_fee: 0,
 					boost_status: BoostStatus::NotBoosted,
@@ -242,11 +234,7 @@
 			asset,
 			ChannelAction::LiquidityProvision {
 				lp_account: lp_account.clone(),
-<<<<<<< HEAD
-				refund_address: ForeignChainAddress::Eth(Default::default()),
-=======
 				refund_address: None,
->>>>>>> dc8bf3e6
 			},
 			fee_tier,
 		)
@@ -423,11 +411,7 @@
 			asset,
 			ChannelAction::LiquidityProvision {
 				lp_account: boosters[0].clone(),
-<<<<<<< HEAD
-				refund_address: ForeignChainAddress::Eth(Default::default()),
-=======
 				refund_address: None,
->>>>>>> dc8bf3e6
 			},
 			TIER_5_BPS,
 		)
