--- conflicted
+++ resolved
@@ -120,10 +120,6 @@
 		_api_call: Self::ApiCall,
 		_callback: Self::Callback,
 	) -> (BroadcastId, ThresholdSignatureRequestId) {
-<<<<<<< HEAD
-		let _ = callback.dispatch_bypass_filter(frame_system::RawOrigin::Root.into());
-=======
->>>>>>> 1f1caf96
 		(1, 2)
 	}
 }
