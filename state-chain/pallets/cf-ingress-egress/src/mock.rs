--- conflicted
+++ resolved
@@ -105,13 +105,9 @@
 	type AllBatch = MockAllBatch<MockEthEnvironment>;
 	type Broadcaster = MockBroadcast;
 	type EnsureGovernance = NeverFailingOriginCheck<Self>;
+	type IntentTTL = ConstU64<5_u64>;
+	type IngressHandler = MockIngressHandler;
 	type WeightInfo = ();
-<<<<<<< HEAD
-	type IntentTTL = ConstU64<5_u64>;
-=======
-	type TTL = ConstU64<5_u64>;
-	type IngressHandler = MockIngressHandler;
->>>>>>> 226f9a45
 }
 
 pub const ALICE: <Test as frame_system::Config>::AccountId = 123u64;
