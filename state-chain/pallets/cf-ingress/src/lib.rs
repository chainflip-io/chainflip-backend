--- conflicted
+++ resolved
@@ -129,11 +129,8 @@
 	pub enum Error<T> {
 		InvalidIntent,
 		IngressMismatchWithIntent,
-<<<<<<< HEAD
+		IntentIdsExhausted,
 		UnsupportedAsset,
-=======
-		IntentIdsExhausted,
->>>>>>> 34f9abde
 	}
 
 	#[pallet::call]
