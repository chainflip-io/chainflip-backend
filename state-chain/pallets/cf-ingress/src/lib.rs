#![cfg_attr(not(feature = "std"), no_std)]
#![doc = include_str!("../README.md")]
#![doc = include_str!("../../cf-doc-head.md")]

// This should be instatiable to the INCOMING chain.
// This way intents and intent ids align per chain, which makes sense given they act as an index to
// the respective address generation function.

use cf_primitives::{
	Asset, AssetAmount, ForeignChain, ForeignChainAddress, ForeignChainAsset, IntentId,
};
use cf_traits::{liquidity::LpProvisioningApi, AddressDerivationApi, IngressApi, IngressFetchApi};

use cf_traits::SwapIntentHandler;
use frame_support::{
	pallet_prelude::*,
	sp_runtime::{app_crypto::sp_core, DispatchError},
};
use sp_std::vec;

#[cfg(feature = "runtime-benchmarks")]
mod benchmarking;

pub mod weights;
pub use pallet::*;
pub use weights::WeightInfo;

#[frame_support::pallet]
pub mod pallet {
	use core::marker::PhantomData;

	use super::*;
	use cf_primitives::Asset;
<<<<<<< HEAD
	use cf_traits::{IngressFetchApi, SwapIntentHandler};
=======
>>>>>>> d5e2749b
	use frame_support::{
		pallet_prelude::{DispatchResultWithPostInfo, OptionQuery, ValueQuery},
		traits::{EnsureOrigin, IsType},
	};
	use sp_core::H256;
	use sp_std::vec::Vec;

	use frame_system::pallet_prelude::OriginFor;

	#[derive(Clone, RuntimeDebug, PartialEq, Eq, Encode, Decode, TypeInfo)]
	pub struct IngressWitness {
		pub ingress_address: ForeignChainAddress,
		pub asset: Asset,
		pub amount: u128,
		pub tx_hash: H256,
	}

	/// Details used to determine the ingress of funds.
	#[derive(Clone, RuntimeDebug, PartialEq, Eq, Encode, Decode, TypeInfo)]
	pub struct IngressDetails {
		pub intent_id: IntentId,
		pub ingress_asset: ForeignChainAsset,
	}

	/// Contains information relevant to the action to commence once ingress succeeds.
	#[derive(Clone, RuntimeDebug, PartialEq, Eq, Encode, Decode, TypeInfo)]
	pub enum IntentAction<AccountId> {
		Swap {
			egress_asset: ForeignChainAsset,
			egress_address: ForeignChainAddress,
			relayer_commission_bps: u16,
		},
		LiquidityProvision {
			lp_account: AccountId,
		},
	}

	#[pallet::pallet]
	#[pallet::without_storage_info]
	#[pallet::generate_store(pub (super) trait Store)]
	pub struct Pallet<T>(PhantomData<T>);

	#[pallet::storage]
	pub type IntentIngressDetails<T: Config> =
		StorageMap<_, Twox64Concat, ForeignChainAddress, IngressDetails, OptionQuery>;

	#[pallet::storage]
	pub type IntentActions<T: Config> = StorageMap<
		_,
		Twox64Concat,
		ForeignChainAddress,
		IntentAction<<T as frame_system::Config>::AccountId>,
		OptionQuery,
	>;

	/// Stores the latest intent id used to generate an address.
	#[pallet::storage]
	pub type IntentIdCounter<T: Config> = StorageValue<_, IntentId, ValueQuery>;

	#[pallet::config]
	#[pallet::disable_frame_system_supertrait_check]
	pub trait Config: cf_traits::Chainflip {
		/// Standard Event type.
		type Event: From<Event<Self>> + IsType<<Self as frame_system::Config>::Event>;
		/// Generates ingress addresses.
		type AddressDerivation: AddressDerivationApi;
		/// Pallet responsible for managing Liquidity Providers.
		type LpAccountHandler: LpProvisioningApi<AccountId = Self::AccountId, Amount = AssetAmount>;
		/// For scheduling fetch requests.
		type IngressFetchApi: IngressFetchApi;
		/// For scheduling swaps.
		type SwapIntentHandler: SwapIntentHandler;
		/// Benchmark weights
		type WeightInfo: WeightInfo;
	}

	#[pallet::event]
	#[pallet::generate_deposit(pub(super) fn deposit_event)]
	pub enum Event<T: Config> {
		// We only want to witness for one asset on a particular chain
		StartWitnessing {
			ingress_address: ForeignChainAddress,
			ingress_asset: ForeignChainAsset,
		},

		IngressCompleted {
			ingress_address: ForeignChainAddress,
			asset: Asset,
			amount: u128,
			tx_hash: H256,
		},
	}

	#[pallet::error]
	pub enum Error<T> {
		InvalidIntent,
		IngressMismatchWithIntent,
	}

	#[pallet::call]
	impl<T: Config> Pallet<T> {
		#[pallet::weight(T::WeightInfo::do_single_ingress().saturating_mul(ingress_witnesses.
		len() as u64))]
		pub fn do_ingress(
			origin: OriginFor<T>,
			ingress_witnesses: Vec<IngressWitness>,
		) -> DispatchResultWithPostInfo {
			T::EnsureWitnessed::ensure_origin(origin)?;

			for IngressWitness { ingress_address, asset, amount, tx_hash } in ingress_witnesses {
				Self::do_single_ingress(ingress_address, asset, amount, tx_hash)?;
			}
			Ok(().into())
		}
	}
}

impl<T: Config> Pallet<T> {
	fn generate_new_address(
		ingress_asset: ForeignChainAsset,
	) -> Result<(IntentId, ForeignChainAddress), DispatchError> {
		let next_intent_id = IntentIdCounter::<T>::get() + 1;
		let ingress_address =
			T::AddressDerivation::generate_address(ingress_asset, next_intent_id)?;
		IntentIdCounter::<T>::put(next_intent_id);
		Ok((next_intent_id, ingress_address))
	}

	fn do_single_ingress(
		ingress_address: ForeignChainAddress,
		asset: Asset,
		amount: u128,
		tx_hash: sp_core::H256,
	) -> DispatchResult {
		// NB: Don't take here. We should continue witnessing this address
		// even after an ingress to it has occurred.
		// https://github.com/chainflip-io/chainflip-eth-contracts/pull/226
		match IntentActions::<T>::get(ingress_address).ok_or(Error::<T>::InvalidIntent)? {
			IntentAction::LiquidityProvision { lp_account, .. } => {
				let ingress = IntentIngressDetails::<T>::get(ingress_address)
					.ok_or(Error::<T>::InvalidIntent)?;

				ensure!(
					ingress.ingress_asset.asset == asset,
					Error::<T>::IngressMismatchWithIntent
				);
				match (ingress_address, ingress.ingress_asset.chain) {
					(ForeignChainAddress::Eth(_), ForeignChain::Ethereum) => {
						T::IngressFetchApi::schedule_ethereum_ingress_fetch(vec![(
							asset,
							ingress.intent_id,
						)]);
						T::LpAccountHandler::provision_account(&lp_account, asset, amount)?;
						Ok(())
					},
					_ => Err(Error::<T>::IngressMismatchWithIntent),
				}?;
			},
			IntentAction::Swap { egress_address, egress_asset, .. } => {
				T::SwapIntentHandler::schedule_swap(
					asset,
					egress_asset,
					amount,
					ingress_address,
					egress_address,
				);
			},
		}
		Self::deposit_event(Event::IngressCompleted { ingress_address, asset, amount, tx_hash });
		Ok(())
	}
}

impl<T: Config> IngressApi for Pallet<T> {
	type AccountId = <T as frame_system::Config>::AccountId;

	// This should be callable by the LP pallet.
	fn register_liquidity_ingress_intent(
		lp_account: Self::AccountId,
		ingress_asset: ForeignChainAsset,
	) -> Result<(IntentId, ForeignChainAddress), DispatchError> {
		let (intent_id, ingress_address) = Self::generate_new_address(ingress_asset)?;

		IntentIngressDetails::<T>::insert(
			ingress_address,
			IngressDetails { intent_id, ingress_asset },
		);
		IntentActions::<T>::insert(
			ingress_address,
			IntentAction::LiquidityProvision { lp_account },
		);

		Self::deposit_event(Event::StartWitnessing { ingress_address, ingress_asset });

		Ok((intent_id, ingress_address))
	}

	// This should only be callable by the relayer.
	fn register_swap_intent(
		ingress_asset: ForeignChainAsset,
		egress_asset: ForeignChainAsset,
		egress_address: ForeignChainAddress,
		relayer_commission_bps: u16,
	) -> Result<(IntentId, ForeignChainAddress), DispatchError> {
		let (intent_id, ingress_address) = Self::generate_new_address(ingress_asset)?;

		IntentIngressDetails::<T>::insert(
			ingress_address,
			IngressDetails { intent_id, ingress_asset },
		);
		IntentActions::<T>::insert(
			ingress_address,
			IntentAction::Swap { egress_address, egress_asset, relayer_commission_bps },
		);

		Self::deposit_event(Event::StartWitnessing { ingress_address, ingress_asset });

		Ok((intent_id, ingress_address))
	}
}<|MERGE_RESOLUTION|>--- conflicted
+++ resolved
@@ -31,10 +31,7 @@
 
 	use super::*;
 	use cf_primitives::Asset;
-<<<<<<< HEAD
 	use cf_traits::{IngressFetchApi, SwapIntentHandler};
-=======
->>>>>>> d5e2749b
 	use frame_support::{
 		pallet_prelude::{DispatchResultWithPostInfo, OptionQuery, ValueQuery},
 		traits::{EnsureOrigin, IsType},
