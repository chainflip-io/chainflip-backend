--- conflicted
+++ resolved
@@ -1,15 +1,9 @@
 use crate::{mock::*, CcmIntentExpiries, FreeBalances, LpTTL};
 
 use cf_chains::address::ForeignChainAddress;
-<<<<<<< HEAD
-use cf_primitives::{liquidity::AmmRange, AccountId, Asset, ForeignChain, PoolAssetMap};
-use cf_traits::{mocks::system_state_info::MockSystemStateInfo, LiquidityPoolApi, SystemStateInfo};
+use cf_primitives::{AccountId, Asset, ForeignChain};
+use cf_traits::{mocks::system_state_info::MockSystemStateInfo, SystemStateInfo};
 use frame_support::{assert_noop, assert_ok, error::BadOrigin, traits::Hooks};
-=======
-use cf_primitives::{AccountId, Asset};
-use cf_traits::{mocks::system_state_info::MockSystemStateInfo, SystemStateInfo};
-use frame_support::{assert_noop, assert_ok, error::BadOrigin};
->>>>>>> b2aea68c
 
 #[test]
 fn egress_chain_and_asset_must_match() {
@@ -109,258 +103,6 @@
 			ForeignChainAddress::Eth([0x00; 20]),
 		));
 	});
-<<<<<<< HEAD
-}
-
-#[test]
-fn cannot_manage_positions_during_maintenance() {
-	new_test_ext().execute_with(|| {
-		provision_accounts();
-		let range = AmmRange::new(-100, 100);
-		let asset = Asset::Eth;
-
-		assert_ok!(LiquidityPools::new_pool(RuntimeOrigin::root(), asset, 0, 0,));
-
-		// Activate maintenance mode
-		MockSystemStateInfo::set_maintenance(true);
-		assert!(MockSystemStateInfo::is_maintenance_mode());
-
-		assert_noop!(
-			LiquidityProvider::update_position(
-				RuntimeOrigin::signed(LP_ACCOUNT.into()),
-				asset,
-				range,
-				1_000_000,
-			),
-			"We are in maintenance!",
-		);
-
-		// Deactivate maintenance mode
-		MockSystemStateInfo::set_maintenance(false);
-		assert!(!MockSystemStateInfo::is_maintenance_mode());
-
-		assert_ok!(LiquidityProvider::update_position(
-			RuntimeOrigin::signed(LP_ACCOUNT.into()),
-			asset,
-			range,
-			1_000_000,
-		));
-	});
-}
-
-#[test]
-fn can_mint_liquidity() {
-	new_test_ext().execute_with(|| {
-		provision_accounts();
-		let range = AmmRange::new(-100, 100);
-		let asset = Asset::Eth;
-
-		assert_ok!(LiquidityPools::new_pool(RuntimeOrigin::root(), asset, 0, 0,));
-		System::reset_events();
-
-		// Can open a new position
-		assert_ok!(LiquidityProvider::update_position(
-			RuntimeOrigin::signed(LP_ACCOUNT.into()),
-			asset,
-			range,
-			1_000_000,
-		));
-
-		assert_eq!(
-			FreeBalances::<Test>::get(AccountId::from(LP_ACCOUNT), Asset::Eth),
-			Some(995_012)
-		);
-		assert_eq!(
-			FreeBalances::<Test>::get(AccountId::from(LP_ACCOUNT), Asset::Usdc),
-			Some(995_012)
-		);
-
-		System::assert_has_event(RuntimeEvent::LiquidityPools(
-			pallet_cf_pools::Event::LiquidityMinted {
-				lp: LP_ACCOUNT.into(),
-				asset,
-				range,
-				minted_liquidity: 1_000_000,
-				assets_debited: PoolAssetMap::new(4988, 4988),
-				fees_harvested: Default::default(),
-			},
-		));
-		System::assert_has_event(RuntimeEvent::LiquidityProvider(crate::Event::AccountDebited {
-			account_id: LP_ACCOUNT.into(),
-			asset,
-			amount_debited: 4988,
-		}));
-		System::assert_has_event(RuntimeEvent::LiquidityProvider(crate::Event::AccountDebited {
-			account_id: LP_ACCOUNT.into(),
-			asset: Asset::Usdc,
-			amount_debited: 4988,
-		}));
-
-		assert_eq!(LiquidityPools::minted_liquidity(&LP_ACCOUNT.into(), &asset, range), 1_000_000);
-
-		// Can mint more liquidity (+1000)
-		System::reset_events();
-		assert_ok!(LiquidityProvider::update_position(
-			RuntimeOrigin::signed(LP_ACCOUNT.into()),
-			asset,
-			range,
-			1_001_000,
-		));
-
-		assert_eq!(
-			FreeBalances::<Test>::get(AccountId::from(LP_ACCOUNT), Asset::Eth),
-			Some(995_007)
-		);
-		assert_eq!(
-			FreeBalances::<Test>::get(AccountId::from(LP_ACCOUNT), Asset::Usdc),
-			Some(995_007)
-		);
-
-		System::assert_has_event(RuntimeEvent::LiquidityPools(
-			pallet_cf_pools::Event::LiquidityMinted {
-				lp: LP_ACCOUNT.into(),
-				asset,
-				range,
-				minted_liquidity: 1_000,
-				assets_debited: PoolAssetMap::new(5, 5),
-				fees_harvested: Default::default(),
-			},
-		));
-		System::assert_has_event(RuntimeEvent::LiquidityProvider(crate::Event::AccountDebited {
-			account_id: LP_ACCOUNT.into(),
-			asset,
-			amount_debited: 5,
-		}));
-		System::assert_has_event(RuntimeEvent::LiquidityProvider(crate::Event::AccountDebited {
-			account_id: LP_ACCOUNT.into(),
-			asset: Asset::Usdc,
-			amount_debited: 5,
-		}));
-
-		assert_eq!(LiquidityPools::minted_liquidity(&LP_ACCOUNT.into(), &asset, range), 1_001_000,);
-	});
-}
-
-#[test]
-fn can_burn_liquidity() {
-	new_test_ext().execute_with(|| {
-		provision_accounts();
-		let range = AmmRange::new(-100, 100);
-		let asset = Asset::Eth;
-
-		assert_ok!(LiquidityPools::new_pool(RuntimeOrigin::root(), asset, 0, 0,));
-
-		assert_ok!(LiquidityProvider::update_position(
-			RuntimeOrigin::signed(LP_ACCOUNT.into()),
-			asset,
-			range,
-			1_000_000,
-		));
-
-		// Can partially burn a liquidity position (-500_000)
-		System::reset_events();
-		assert_ok!(LiquidityProvider::update_position(
-			RuntimeOrigin::signed(LP_ACCOUNT.into()),
-			asset,
-			range,
-			500_000,
-		));
-
-		assert_eq!(
-			FreeBalances::<Test>::get(AccountId::from(LP_ACCOUNT), Asset::Eth),
-			Some(997_505)
-		);
-		assert_eq!(
-			FreeBalances::<Test>::get(AccountId::from(LP_ACCOUNT), Asset::Usdc),
-			Some(997_505)
-		);
-
-		System::assert_has_event(RuntimeEvent::LiquidityPools(
-			pallet_cf_pools::Event::LiquidityBurned {
-				lp: LP_ACCOUNT.into(),
-				asset,
-				range,
-				burnt_liquidity: 500_000,
-				assets_returned: PoolAssetMap::new(2493, 2493),
-				fees_harvested: Default::default(),
-			},
-		));
-		System::assert_has_event(RuntimeEvent::LiquidityProvider(crate::Event::AccountCredited {
-			account_id: LP_ACCOUNT.into(),
-			asset,
-			amount_credited: 2493,
-		}));
-		System::assert_has_event(RuntimeEvent::LiquidityProvider(crate::Event::AccountCredited {
-			account_id: LP_ACCOUNT.into(),
-			asset: Asset::Usdc,
-			amount_credited: 2493,
-		}));
-
-		assert_eq!(LiquidityPools::minted_liquidity(&LP_ACCOUNT.into(), &asset, range), 500_000,);
-
-		// Can fully burn a position
-		System::reset_events();
-		assert_ok!(LiquidityProvider::update_position(
-			RuntimeOrigin::signed(LP_ACCOUNT.into()),
-			asset,
-			range,
-			0,
-		));
-
-		assert_eq!(
-			FreeBalances::<Test>::get(AccountId::from(LP_ACCOUNT), Asset::Eth),
-			Some(999_998)
-		);
-		assert_eq!(
-			FreeBalances::<Test>::get(AccountId::from(LP_ACCOUNT), Asset::Usdc),
-			Some(999_998)
-		);
-
-		System::assert_has_event(RuntimeEvent::LiquidityPools(
-			pallet_cf_pools::Event::LiquidityBurned {
-				lp: LP_ACCOUNT.into(),
-				asset,
-				range,
-				burnt_liquidity: 500_000,
-				assets_returned: PoolAssetMap::new(2_493, 2_493),
-				fees_harvested: Default::default(),
-			},
-		));
-		System::assert_has_event(RuntimeEvent::LiquidityProvider(crate::Event::AccountCredited {
-			account_id: LP_ACCOUNT.into(),
-			asset,
-			amount_credited: 2_493,
-		}));
-		System::assert_has_event(RuntimeEvent::LiquidityProvider(crate::Event::AccountCredited {
-			account_id: LP_ACCOUNT.into(),
-			asset: Asset::Usdc,
-			amount_credited: 2_493,
-		}));
-
-		assert_eq!(LiquidityPools::minted_liquidity(&LP_ACCOUNT.into(), &asset, range), 0);
-	});
-}
-
-#[test]
-fn mint_fails_with_insufficient_balance() {
-	new_test_ext().execute_with(|| {
-		let range = AmmRange::new(-100, 100);
-		let asset = Asset::Eth;
-
-		assert_ok!(LiquidityPools::new_pool(RuntimeOrigin::root(), asset, 0, 0,));
-		System::reset_events();
-
-		// Cannot open a new position
-		assert_noop!(
-			LiquidityProvider::update_position(
-				RuntimeOrigin::signed(LP_ACCOUNT.into()),
-				asset,
-				range,
-				1_000_000,
-			),
-			crate::Error::<Test>::InsufficientBalance
-		);
-	});
 }
 
 #[test]
@@ -410,6 +152,4 @@
 		assert_ok!(LiquidityProvider::set_lp_ttl(RuntimeOrigin::root(), 10));
 		assert_eq!(LpTTL::<Test>::get(), 10);
 	});
-=======
->>>>>>> b2aea68c
 }