--- conflicted
+++ resolved
@@ -17,37 +17,14 @@
 		let asset = Asset::Eth;
 
 		assert_noop!(
-<<<<<<< HEAD
 			LiquidityProvider::update_position(
-				Origin::signed(NON_LP_ACCOUNT.into()),
+				RuntimeOrigin::signed(NON_LP_ACCOUNT.into()),
 				asset,
 				range,
 				1_000_000,
 			),
-=======
-			LiquidityProvider::open_position(
-				RuntimeOrigin::signed(NON_LP_ACCOUNT),
-				asset,
-				position,
-			),
 			BadOrigin,
 		);
-
-		assert_noop!(
-			LiquidityProvider::update_position(
-				RuntimeOrigin::signed(NON_LP_ACCOUNT),
-				asset,
-				0,
-				position,
-			),
-			BadOrigin,
-		);
-
-		assert_noop!(
-			LiquidityProvider::close_position(RuntimeOrigin::signed(NON_LP_ACCOUNT), 0),
->>>>>>> fba716e4
-			BadOrigin,
-		);
 	});
 }
 
@@ -55,13 +32,8 @@
 fn egress_chain_and_asset_must_match() {
 	new_test_ext().execute_with(|| {
 		assert_noop!(
-<<<<<<< HEAD
 			LiquidityProvider::withdraw_free_balances(
-				Origin::signed(LP_ACCOUNT.into()),
-=======
-			LiquidityProvider::withdraw_liquidity(
-				RuntimeOrigin::signed(LP_ACCOUNT),
->>>>>>> fba716e4
+				RuntimeOrigin::signed(LP_ACCOUNT.into()),
 				1,
 				Asset::Eth,
 				ForeignChainAddress::Dot([0x00; 32]),
@@ -69,13 +41,8 @@
 			crate::Error::<Test>::InvalidEgressAddress
 		);
 		assert_noop!(
-<<<<<<< HEAD
 			LiquidityProvider::withdraw_free_balances(
-				Origin::signed(LP_ACCOUNT.into()),
-=======
-			LiquidityProvider::withdraw_liquidity(
-				RuntimeOrigin::signed(LP_ACCOUNT),
->>>>>>> fba716e4
+				RuntimeOrigin::signed(LP_ACCOUNT.into()),
 				1,
 				Asset::Dot,
 				ForeignChainAddress::Eth([0x00; 20]),
@@ -91,13 +58,8 @@
 		FreeBalances::<Test>::insert(AccountId::from(LP_ACCOUNT), Asset::Eth, 1_000);
 
 		assert_noop!(
-<<<<<<< HEAD
 			LiquidityProvider::withdraw_free_balances(
-				Origin::signed(LP_ACCOUNT.into()),
-=======
-			LiquidityProvider::withdraw_liquidity(
-				RuntimeOrigin::signed(LP_ACCOUNT),
->>>>>>> fba716e4
+				RuntimeOrigin::signed(LP_ACCOUNT.into()),
 				100,
 				Asset::Dot,
 				ForeignChainAddress::Eth([0x00; 20]),
@@ -105,13 +67,8 @@
 			crate::Error::<Test>::InvalidEgressAddress
 		);
 
-<<<<<<< HEAD
 		assert_ok!(LiquidityProvider::withdraw_free_balances(
-			Origin::signed(LP_ACCOUNT.into()),
-=======
-		assert_ok!(LiquidityProvider::withdraw_liquidity(
-			RuntimeOrigin::signed(LP_ACCOUNT),
->>>>>>> fba716e4
+			RuntimeOrigin::signed(LP_ACCOUNT.into()),
 			100,
 			Asset::Eth,
 			ForeignChainAddress::Eth([0x00; 20]),
@@ -133,11 +90,7 @@
 		// Cannot request deposit address during maintenance.
 		assert_noop!(
 			LiquidityProvider::request_deposit_address(
-<<<<<<< HEAD
-				Origin::signed(LP_ACCOUNT.into()),
-=======
-				RuntimeOrigin::signed(LP_ACCOUNT),
->>>>>>> fba716e4
+				RuntimeOrigin::signed(LP_ACCOUNT.into()),
 				Asset::Eth,
 			),
 			"We are in maintenance!"
@@ -145,13 +98,8 @@
 
 		// Cannot withdraw liquidity during maintenance.
 		assert_noop!(
-<<<<<<< HEAD
 			LiquidityProvider::withdraw_free_balances(
-				Origin::signed(LP_ACCOUNT.into()),
-=======
-			LiquidityProvider::withdraw_liquidity(
-				RuntimeOrigin::signed(LP_ACCOUNT),
->>>>>>> fba716e4
+				RuntimeOrigin::signed(LP_ACCOUNT.into()),
 				100,
 				Asset::Eth,
 				ForeignChainAddress::Eth([0x00; 20]),
@@ -165,21 +113,12 @@
 
 		// Deposit and withdrawal can now work as per normal.
 		assert_ok!(LiquidityProvider::request_deposit_address(
-<<<<<<< HEAD
-			Origin::signed(LP_ACCOUNT.into()),
+			RuntimeOrigin::signed(LP_ACCOUNT.into()),
 			Asset::Eth,
 		));
 
 		assert_ok!(LiquidityProvider::withdraw_free_balances(
-			Origin::signed(LP_ACCOUNT.into()),
-=======
-			RuntimeOrigin::signed(LP_ACCOUNT),
-			Asset::Eth,
-		));
-
-		assert_ok!(LiquidityProvider::withdraw_liquidity(
-			RuntimeOrigin::signed(LP_ACCOUNT),
->>>>>>> fba716e4
+			RuntimeOrigin::signed(LP_ACCOUNT.into()),
 			100,
 			Asset::Eth,
 			ForeignChainAddress::Eth([0x00; 20]),
@@ -197,7 +136,7 @@
 		let asset = Asset::Eth;
 
 		assert_ok!(LiquidityPools::new_pool(
-			Origin::root(),
+			RuntimeOrigin::root(),
 			asset,
 			0,
 			PoolState::sqrt_price_at_tick(0),
@@ -208,40 +147,21 @@
 		assert!(MockSystemStateInfo::is_maintenance_mode());
 
 		assert_noop!(
-<<<<<<< HEAD
 			LiquidityProvider::update_position(
-				Origin::signed(LP_ACCOUNT.into()),
+				RuntimeOrigin::signed(LP_ACCOUNT.into()),
 				asset,
 				range,
 				1_000_000,
 			),
 			"We are in maintenance!",
-=======
-			LiquidityProvider::open_position(RuntimeOrigin::signed(LP_ACCOUNT), asset, position,),
-			"We are in maintenance!"
-		);
-		assert_noop!(
-			LiquidityProvider::update_position(
-				RuntimeOrigin::signed(LP_ACCOUNT),
-				asset,
-				0,
-				position,
-			),
-			"We are in maintenance!"
-		);
-		assert_noop!(
-			LiquidityProvider::close_position(RuntimeOrigin::signed(LP_ACCOUNT), 0,),
-			"We are in maintenance!"
->>>>>>> fba716e4
 		);
 
 		// Deactivate maintenance mode
 		MockSystemStateInfo::set_maintenance(false);
 		assert!(!MockSystemStateInfo::is_maintenance_mode());
 
-<<<<<<< HEAD
-		assert_ok!(LiquidityProvider::update_position(
-			Origin::signed(LP_ACCOUNT.into()),
+		assert_ok!(LiquidityProvider::update_position(
+			RuntimeOrigin::signed(LP_ACCOUNT.into()),
 			asset,
 			range,
 			1_000_000,
@@ -259,7 +179,7 @@
 		let asset = Asset::Eth;
 
 		assert_ok!(LiquidityPools::new_pool(
-			Origin::root(),
+			RuntimeOrigin::root(),
 			asset,
 			0,
 			PoolState::sqrt_price_at_tick(0),
@@ -268,7 +188,7 @@
 
 		// Can open a new position
 		assert_ok!(LiquidityProvider::update_position(
-			Origin::signed(LP_ACCOUNT.into()),
+			RuntimeOrigin::signed(LP_ACCOUNT.into()),
 			asset,
 			range,
 			1_000_000,
@@ -283,19 +203,21 @@
 			Some(995_012)
 		);
 
-		System::assert_has_event(Event::LiquidityPools(pallet_cf_pools::Event::LiquidityMinted {
-			lp: LP_ACCOUNT.into(),
-			asset,
-			range,
-			minted_liquidity: 1_000_000,
-			asset_debited: PoolAssetMap::new(4988, 4988),
-		}));
-		System::assert_has_event(Event::LiquidityProvider(crate::Event::AccountDebited {
+		System::assert_has_event(RuntimeEvent::LiquidityPools(
+			pallet_cf_pools::Event::LiquidityMinted {
+				lp: LP_ACCOUNT.into(),
+				asset,
+				range,
+				minted_liquidity: 1_000_000,
+				asset_debited: PoolAssetMap::new(4988, 4988),
+			},
+		));
+		System::assert_has_event(RuntimeEvent::LiquidityProvider(crate::Event::AccountDebited {
 			account_id: LP_ACCOUNT.into(),
 			asset,
 			amount_debited: 4988,
 		}));
-		System::assert_has_event(Event::LiquidityProvider(crate::Event::AccountDebited {
+		System::assert_has_event(RuntimeEvent::LiquidityProvider(crate::Event::AccountDebited {
 			account_id: LP_ACCOUNT.into(),
 			asset: Asset::Usdc,
 			amount_debited: 4988,
@@ -313,7 +235,7 @@
 		// Can mint more liquidity (+1000)
 		System::reset_events();
 		assert_ok!(LiquidityProvider::update_position(
-			Origin::signed(LP_ACCOUNT.into()),
+			RuntimeOrigin::signed(LP_ACCOUNT.into()),
 			asset,
 			range,
 			1_001_000,
@@ -328,19 +250,21 @@
 			Some(995_007)
 		);
 
-		System::assert_has_event(Event::LiquidityPools(pallet_cf_pools::Event::LiquidityMinted {
-			lp: LP_ACCOUNT.into(),
-			asset,
-			range,
-			minted_liquidity: 1_000,
-			asset_debited: PoolAssetMap::new(5, 5),
-		}));
-		System::assert_has_event(Event::LiquidityProvider(crate::Event::AccountDebited {
+		System::assert_has_event(RuntimeEvent::LiquidityPools(
+			pallet_cf_pools::Event::LiquidityMinted {
+				lp: LP_ACCOUNT.into(),
+				asset,
+				range,
+				minted_liquidity: 1_000,
+				asset_debited: PoolAssetMap::new(5, 5),
+			},
+		));
+		System::assert_has_event(RuntimeEvent::LiquidityProvider(crate::Event::AccountDebited {
 			account_id: LP_ACCOUNT.into(),
 			asset,
 			amount_debited: 5,
 		}));
-		System::assert_has_event(Event::LiquidityProvider(crate::Event::AccountDebited {
+		System::assert_has_event(RuntimeEvent::LiquidityProvider(crate::Event::AccountDebited {
 			account_id: LP_ACCOUNT.into(),
 			asset: Asset::Usdc,
 			amount_debited: 5,
@@ -358,7 +282,7 @@
 		// Can partially burn a liquidity position (-500_000)
 		System::reset_events();
 		assert_ok!(LiquidityProvider::update_position(
-			Origin::signed(LP_ACCOUNT.into()),
+			RuntimeOrigin::signed(LP_ACCOUNT.into()),
 			asset,
 			range,
 			501_000,
@@ -373,20 +297,22 @@
 			Some(997_500)
 		);
 
-		System::assert_has_event(Event::LiquidityPools(pallet_cf_pools::Event::LiquidityBurned {
-			lp: LP_ACCOUNT.into(),
-			asset,
-			range,
-			burnt_liquidity: 500_000,
-			asset_credited: PoolAssetMap::new(2493, 2493),
-			fee_yielded: Default::default(),
-		}));
-		System::assert_has_event(Event::LiquidityProvider(crate::Event::AccountCredited {
+		System::assert_has_event(RuntimeEvent::LiquidityPools(
+			pallet_cf_pools::Event::LiquidityBurned {
+				lp: LP_ACCOUNT.into(),
+				asset,
+				range,
+				burnt_liquidity: 500_000,
+				asset_credited: PoolAssetMap::new(2493, 2493),
+				fee_yielded: Default::default(),
+			},
+		));
+		System::assert_has_event(RuntimeEvent::LiquidityProvider(crate::Event::AccountCredited {
 			account_id: LP_ACCOUNT.into(),
 			asset,
 			amount_credited: 2493,
 		}));
-		System::assert_has_event(Event::LiquidityProvider(crate::Event::AccountCredited {
+		System::assert_has_event(RuntimeEvent::LiquidityProvider(crate::Event::AccountCredited {
 			account_id: LP_ACCOUNT.into(),
 			asset: Asset::Usdc,
 			amount_credited: 2493,
@@ -404,7 +330,7 @@
 		// Can fully burn a position
 		System::reset_events();
 		assert_ok!(LiquidityProvider::update_position(
-			Origin::signed(LP_ACCOUNT.into()),
+			RuntimeOrigin::signed(LP_ACCOUNT.into()),
 			asset,
 			range,
 			0,
@@ -419,20 +345,22 @@
 			Some(999_998)
 		);
 
-		System::assert_has_event(Event::LiquidityPools(pallet_cf_pools::Event::LiquidityBurned {
-			lp: LP_ACCOUNT.into(),
-			asset,
-			range,
-			burnt_liquidity: 501_000,
-			asset_credited: PoolAssetMap::new(2_498, 2_498),
-			fee_yielded: Default::default(),
-		}));
-		System::assert_has_event(Event::LiquidityProvider(crate::Event::AccountCredited {
+		System::assert_has_event(RuntimeEvent::LiquidityPools(
+			pallet_cf_pools::Event::LiquidityBurned {
+				lp: LP_ACCOUNT.into(),
+				asset,
+				range,
+				burnt_liquidity: 501_000,
+				asset_credited: PoolAssetMap::new(2_498, 2_498),
+				fee_yielded: Default::default(),
+			},
+		));
+		System::assert_has_event(RuntimeEvent::LiquidityProvider(crate::Event::AccountCredited {
 			account_id: LP_ACCOUNT.into(),
 			asset,
 			amount_credited: 2_498,
 		}));
-		System::assert_has_event(Event::LiquidityProvider(crate::Event::AccountCredited {
+		System::assert_has_event(RuntimeEvent::LiquidityProvider(crate::Event::AccountCredited {
 			account_id: LP_ACCOUNT.into(),
 			asset: Asset::Usdc,
 			amount_credited: 2_498,
@@ -449,36 +377,23 @@
 		let asset = Asset::Eth;
 
 		assert_ok!(LiquidityPools::new_pool(
-			Origin::root(),
-=======
-		assert_ok!(LiquidityProvider::open_position(
-			RuntimeOrigin::signed(LP_ACCOUNT),
-			asset,
-			position
-		));
-		assert_ok!(LiquidityProvider::update_position(
-			RuntimeOrigin::signed(LP_ACCOUNT),
->>>>>>> fba716e4
+			RuntimeOrigin::root(),
 			asset,
 			0,
 			PoolState::sqrt_price_at_tick(0),
 		));
-<<<<<<< HEAD
 		System::reset_events();
 
 		// Can open a new position
 		assert_noop!(
 			LiquidityProvider::update_position(
-				Origin::signed(LP_ACCOUNT.into()),
+				RuntimeOrigin::signed(LP_ACCOUNT.into()),
 				asset,
 				range,
 				1_000_000,
 			),
 			pallet_cf_pools::Error::<Test>::InsufficientBalance
 		);
-=======
-		assert_ok!(LiquidityProvider::close_position(RuntimeOrigin::signed(LP_ACCOUNT), 0,),);
->>>>>>> fba716e4
 	});
 }
 
@@ -493,7 +408,7 @@
 
 		// 50% fee
 		assert_ok!(LiquidityPools::new_pool(
-			Origin::root(),
+			RuntimeOrigin::root(),
 			asset,
 			500_000u32,
 			PoolState::sqrt_price_at_tick(0),
@@ -501,7 +416,7 @@
 
 		// Can open a new position
 		assert_ok!(LiquidityProvider::update_position(
-			Origin::signed(LP_ACCOUNT.into()),
+			RuntimeOrigin::signed(LP_ACCOUNT.into()),
 			asset,
 			range,
 			1_000_000,
@@ -518,7 +433,6 @@
 
 		System::reset_events();
 
-<<<<<<< HEAD
 		// Trigger swap to acrue some fees
 		assert_eq!(
 			LiquidityPools::swap(Asset::Eth, Asset::Usdc, U256::from(1_000u128)),
@@ -532,19 +446,6 @@
 				fees_acrued: PoolAssetMap::default()
 			}]
 		);
-=======
-		// Can open position
-		let position = TradingPosition::ClassicV3 {
-			range: Default::default(),
-			volume_0: 1_000,
-			volume_1: 2_000,
-		};
-		assert_ok!(LiquidityProvider::open_position(
-			RuntimeOrigin::signed(LP_ACCOUNT),
-			ASSET,
-			position,
-		));
->>>>>>> fba716e4
 
 		// Balance before the collect.
 		assert_eq!(
@@ -556,20 +457,21 @@
 			Some(995_012)
 		);
 
-<<<<<<< HEAD
 		// Collect fees acrued for the Liquidity Position.
 		assert_ok!(LiquidityProvider::collect_fees(
-			Origin::signed(LP_ACCOUNT.into()),
+			RuntimeOrigin::signed(LP_ACCOUNT.into()),
 			asset,
 			range
 		));
 
-		System::assert_has_event(Event::LiquidityPools(pallet_cf_pools::Event::FeeCollected {
-			lp: LP_ACCOUNT.into(),
-			asset,
-			range,
-			fee_yielded: PoolAssetMap::new(499, 0),
-		}));
+		System::assert_has_event(RuntimeEvent::LiquidityPools(
+			pallet_cf_pools::Event::FeeCollected {
+				lp: LP_ACCOUNT.into(),
+				asset,
+				range,
+				fee_yielded: PoolAssetMap::new(499, 0),
+			},
+		));
 
 		assert_eq!(
 			FreeBalances::<Test>::get(AccountId::from(LP_ACCOUNT), Asset::Eth),
@@ -579,19 +481,6 @@
 			FreeBalances::<Test>::get(AccountId::from(LP_ACCOUNT), Asset::Usdc),
 			Some(995_012)
 		);
-=======
-		System::assert_has_event(RuntimeEvent::LiquidityProvider(
-			crate::Event::<Test>::TradingPositionOpened {
-				account_id: LP_ACCOUNT,
-				position_id: 0,
-				asset: ASSET,
-				position,
-			},
-		));
-
-		// Test close position
-		assert_ok!(LiquidityProvider::close_position(RuntimeOrigin::signed(LP_ACCOUNT), 0,));
->>>>>>> fba716e4
 
 		// Fees has been reset.
 		assert_eq!(
