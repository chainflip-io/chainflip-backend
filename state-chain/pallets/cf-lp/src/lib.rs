--- conflicted
+++ resolved
@@ -144,11 +144,7 @@
 				Self::try_debit(&account_id, asset, amount)?;
 
 				let egress_id =
-<<<<<<< HEAD
 					T::EgressHandler::schedule_egress_swap(asset, amount, egress_address);
-=======
-					T::EgressHandler::schedule_egress(asset, amount, egress_address.clone());
->>>>>>> 6d449833
 
 				Self::deposit_event(Event::<T>::WithdrawalEgressScheduled {
 					egress_id,
