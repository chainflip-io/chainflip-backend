--- conflicted
+++ resolved
@@ -71,18 +71,15 @@
 		UnauthorisedToModify,
 		// The Asset cannot be egressed to the destination chain.
 		InvalidEgressAddress,
-<<<<<<< HEAD
 		// Then given encoded address cannot be decoded into a valid ForeignChainAddress.
 		InvalidEncodedAddress,
 		// An emergency withdrawal address must be set by the user for the chain before
 		// deposit address can be requested.
 		NoEmergencyWithdrawalAddressRegistered,
-=======
 		// Liquidity deposit is disabled due to Safe Mode.
 		LiquidityDepositDisabled,
 		// Withdrawals are disabled due to Safe Mode.
 		WithdrawalsDisabled,
->>>>>>> 020a7dcc
 	}
 
 	#[pallet::hooks]
