--- conflicted
+++ resolved
@@ -80,7 +80,9 @@
 			let expired = IngressIntentExpiries::<T>::take(n);
 			for (intent_id, chain, address) in expired.clone() {
 				T::IngressHandler::expire_intent(chain, intent_id, address.clone());
-				Self::deposit_event(Event::DepositAddressExpired { address });
+				Self::deposit_event(Event::DepositAddressExpired {
+					address: T::AddressConverter::try_to_encoded_address(address).expect("This should not fail since this conversion already succeeded when expiry was scheduled"),
+				});
 			}
 			T::WeightInfo::on_initialize(expired.len() as u32)
 		}
@@ -104,7 +106,7 @@
 			ingress_address: EncodedAddress,
 		},
 		DepositAddressExpired {
-			address: ForeignChainAddress,
+			address: EncodedAddress,
 		},
 		WithdrawalEgressScheduled {
 			egress_id: EgressId,
@@ -151,7 +153,7 @@
 		_,
 		Twox64Concat,
 		T::BlockNumber,
-		Vec<(IntentId, ForeignChain, ForeignChainAddress)>,
+		Vec<(IntentId, ForeignChain, cf_chains::ForeignChainAddress)>,
 		ValueQuery,
 	>;
 
@@ -170,19 +172,15 @@
 			let (intent_id, ingress_address) =
 				T::IngressHandler::register_liquidity_ingress_intent(account_id, asset)?;
 
-<<<<<<< HEAD
+			IngressIntentExpiries::<T>::append(
+				frame_system::Pallet::<T>::current_block_number().saturating_add(LpTTL::<T>::get()),
+				(intent_id, ForeignChain::from(asset), ingress_address.clone()),
+			);
+
 			Self::deposit_event(Event::DepositAddressReady {
 				intent_id,
 				ingress_address: T::AddressConverter::try_to_encoded_address(ingress_address)?,
 			});
-=======
-			IngressIntentExpiries::<T>::append(
-				frame_system::Pallet::<T>::current_block_number().saturating_add(LpTTL::<T>::get()),
-				(intent_id, ForeignChain::from(asset), ingress_address.clone()),
-			);
-
-			Self::deposit_event(Event::DepositAddressReady { intent_id, ingress_address });
->>>>>>> 440a5d37
 
 			Ok(())
 		}
