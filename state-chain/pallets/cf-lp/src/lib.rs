#![cfg_attr(not(feature = "std"), no_std)]
#![doc = include_str!("../../cf-doc-head.md")]

use cf_primitives::{Asset, AssetAmount, ForeignChain};
use frame_support::pallet_prelude::*;
use frame_system::pallet_prelude::*;
pub use pallet::*;
use sp_runtime::DispatchResult;

use cf_chains::{address::ForeignChainAddress, AnyChain};
use cf_traits::{
	liquidity::LpBalanceApi, AccountRoleRegistry, Chainflip, EgressApi, IngressApi, SystemStateInfo,
};
use sp_runtime::{traits::BlockNumberProvider, Saturating};
use sp_std::vec::Vec;

#[cfg(feature = "runtime-benchmarks")]
mod benchmarking;

#[cfg(test)]
mod mock;
#[cfg(test)]
mod tests;

pub mod weights;
pub use weights::WeightInfo;

#[frame_support::pallet]
pub mod pallet {
	use cf_primitives::{EgressId, IntentId};

	use super::*;

	#[pallet::config]
	#[pallet::disable_frame_system_supertrait_check]
	pub trait Config: Chainflip {
		/// Because we want to emit events when there is a config change during
		/// an runtime upgrade
		type RuntimeEvent: From<Event<Self>> + IsType<<Self as frame_system::Config>::RuntimeEvent>;

		/// For registering and verifying the account role.
		type AccountRoleRegistry: AccountRoleRegistry<Self>;

		/// API for handling asset ingress.
		type IngressHandler: IngressApi<
			AnyChain,
			AccountId = <Self as frame_system::Config>::AccountId,
		>;

		/// API for handling asset egress.
		type EgressHandler: EgressApi<AnyChain>;

		/// For governance checks.
		type EnsureGovernance: EnsureOrigin<Self::RuntimeOrigin>;

		/// Benchmark weights
		type WeightInfo: WeightInfo;
	}

	#[pallet::error]
	pub enum Error<T> {
		// The user does not have enough fund.
		InsufficientBalance,
		// The user has reached the maximum balance.
		BalanceOverflow,
		// The caller is not authorized to modify the trading position.
		UnauthorisedToModify,
		// The Asset cannot be egressed to the destination chain.
		InvalidEgressAddress,
	}

	#[pallet::hooks]
	impl<T: Config> Hooks<BlockNumberFor<T>> for Pallet<T> {
		fn on_initialize(n: BlockNumberFor<T>) -> Weight {
			let expired = CcmIntentExpiries::<T>::take(n);
			for (intent_id, chain, address) in expired.clone() {
				T::IngressHandler::expire_intent(chain, intent_id, address.clone());
				Self::deposit_event(Event::DepositAddressExpired { address });
			}
			T::WeightInfo::on_initialize(expired.len() as u32)
		}
	}

	#[pallet::event]
	#[pallet::generate_deposit(pub(super) fn deposit_event)]
	pub enum Event<T: Config> {
		AccountDebited {
			account_id: T::AccountId,
			asset: Asset,
			amount_debited: AssetAmount,
		},
		AccountCredited {
			account_id: T::AccountId,
			asset: Asset,
			amount_credited: AssetAmount,
		},
		DepositAddressReady {
			intent_id: IntentId,
			ingress_address: ForeignChainAddress,
		},
		DepositAddressExpired {
			address: ForeignChainAddress,
		},
		WithdrawalEgressScheduled {
			egress_id: EgressId,
			asset: Asset,
			amount: AssetAmount,
			egress_address: ForeignChainAddress,
		},
		LpTtlSet {
			ttl: T::BlockNumber,
		},
	}

	#[pallet::genesis_config]
	pub struct GenesisConfig<T: Config> {
		pub lp_ttl: T::BlockNumber,
	}

	#[pallet::genesis_build]
	impl<T: Config> GenesisBuild<T> for GenesisConfig<T> {
		fn build(&self) {
			LpTTL::<T>::put(self.lp_ttl);
		}
	}

	#[cfg(feature = "std")]
	impl<T: Config> Default for GenesisConfig<T> {
		fn default() -> Self {
			Self { lp_ttl: T::BlockNumber::from(1200u32) }
		}
	}

	#[pallet::pallet]
	#[pallet::without_storage_info]
	pub struct Pallet<T>(PhantomData<T>);

	#[pallet::storage]
	/// Storage for user's free balances/ DoubleMap: (AccountId, Asset) => Balance
	pub type FreeBalances<T: Config> =
		StorageDoubleMap<_, Twox64Concat, T::AccountId, Identity, Asset, AssetAmount>;

	/// Stores a block for when an intent will expire against the intent infos.
	#[pallet::storage]
	pub(super) type CcmIntentExpiries<T: Config> = StorageMap<
		_,
		Twox64Concat,
		T::BlockNumber,
		Vec<(IntentId, ForeignChain, ForeignChainAddress)>,
		ValueQuery,
	>;

	/// The TTL for liquidity provision intents.
	#[pallet::storage]
	pub type LpTTL<T: Config> = StorageValue<_, T::BlockNumber, ValueQuery>;

	#[pallet::call]
	impl<T: Config> Pallet<T> {
		/// For when the user wants to deposit assets into the Chain.
		/// Generates a new ingress address for the user to posit their assets.
		#[pallet::weight(T::WeightInfo::request_deposit_address())]
		pub fn request_deposit_address(origin: OriginFor<T>, asset: Asset) -> DispatchResult {
			T::SystemState::ensure_no_maintenance()?;
			let account_id = T::AccountRoleRegistry::ensure_liquidity_provider(origin)?;
			let (intent_id, ingress_address) =
				T::IngressHandler::register_liquidity_ingress_intent(account_id, asset)?;

			CcmIntentExpiries::<T>::append(
				frame_system::Pallet::<T>::current_block_number().saturating_add(LpTTL::<T>::get()),
				(intent_id, ForeignChain::from(asset), ingress_address.clone()),
			);

			Self::deposit_event(Event::DepositAddressReady { intent_id, ingress_address });

			Ok(())
		}

		/// For when the user wants to withdraw their free balances out of the chain.
		/// Requires a valid foreign chain address.
		#[pallet::weight(T::WeightInfo::withdraw_asset())]
		pub fn withdraw_asset(
			origin: OriginFor<T>,
			amount: AssetAmount,
			asset: Asset,
			egress_address: ForeignChainAddress,
		) -> DispatchResult {
			if amount > 0 {
				T::SystemState::ensure_no_maintenance()?;
				let account_id = T::AccountRoleRegistry::ensure_liquidity_provider(origin)?;

				// Check validity of Chain and Asset
				ensure!(
					ForeignChain::from(egress_address.clone()) == ForeignChain::from(asset),
					Error::<T>::InvalidEgressAddress
				);

				// Debit the asset from the account.
				Self::try_debit_account(&account_id, asset, amount)?;

				let egress_id =
					T::EgressHandler::schedule_egress(asset, amount, egress_address.clone(), None);

				Self::deposit_event(Event::<T>::WithdrawalEgressScheduled {
					egress_id,
					asset,
					amount,
					egress_address,
				});
			}
			Ok(())
		}

		/// Register the account as a Liquidity Provider.
		/// Account roles are immutable once registered.
		#[pallet::weight(T::WeightInfo::register_lp_account())]
		pub fn register_lp_account(who: OriginFor<T>) -> DispatchResult {
			let account_id = ensure_signed(who)?;

			T::AccountRoleRegistry::register_as_liquidity_provider(&account_id)?;

			Ok(())
		}
<<<<<<< HEAD

		/// Adjust the current liquidity position for a liquidity pool.
		/// Compare the current liquidity level for the given pool/position with provided one  
		/// and automatically mint/burn liquidity to match the target.
		/// Adding non-zero amount to an non-existant position will create the position.
		/// Adding Zero amount to an existing position will fully burn all liquidity in the
		/// position.
		#[pallet::weight(T::WeightInfo::update_position())]
		pub fn update_position(
			origin: OriginFor<T>,
			asset: Asset,
			range: AmmRange,
			liquidity_target: Liquidity,
		) -> DispatchResult {
			T::SystemState::ensure_no_maintenance()?;
			let account_id = T::AccountRoleRegistry::ensure_liquidity_provider(origin)?;

			let current_liquidity =
				T::LiquidityPoolApi::minted_liquidity(&account_id, &asset, range);

			match current_liquidity.cmp(&liquidity_target) {
				// Burn the difference
				Ordering::Greater => Self::burn_liquidity(
					account_id,
					asset,
					range,
					current_liquidity.saturating_sub(liquidity_target),
				),
				// Mint the difference
				Ordering::Less => Self::mint_liquidity(
					account_id,
					asset,
					range,
					liquidity_target.saturating_sub(current_liquidity),
				),
				// Do nothing if the liquidity matches.
				Ordering::Equal => Ok(()),
			}
		}

		/// Sets the length in which ingress intents are expired in the LP pallet.
		/// Requires Governance
		///
		/// ## Events
		///
		/// - [On update](Event::LpTtlSet)
		#[pallet::weight(T::WeightInfo::set_lp_ttl())]
		pub fn set_lp_ttl(origin: OriginFor<T>, ttl: T::BlockNumber) -> DispatchResult {
			let _ok = T::EnsureGovernance::ensure_origin(origin)?;
			LpTTL::<T>::set(ttl);

			Self::deposit_event(Event::<T>::LpTtlSet { ttl });
			Ok(())
		}
=======
>>>>>>> b2aea68c
	}
}

impl<T: Config> LpBalanceApi for Pallet<T> {
	type AccountId = <T as frame_system::Config>::AccountId;

	fn try_credit_account(
		account_id: &Self::AccountId,
		asset: Asset,
		amount: AssetAmount,
	) -> DispatchResult {
		if amount == 0 {
			return Ok(())
		}

		let mut balance = FreeBalances::<T>::get(account_id, asset).unwrap_or_default();
		balance = balance.checked_add(amount).ok_or(Error::<T>::BalanceOverflow)?;
		FreeBalances::<T>::insert(account_id, asset, balance);

		Self::deposit_event(Event::AccountCredited {
			account_id: account_id.clone(),
			asset,
			amount_credited: amount,
		});
		Ok(())
	}

	fn try_debit_account(
		account_id: &Self::AccountId,
		asset: Asset,
		amount: AssetAmount,
	) -> DispatchResult {
		if amount == 0 {
			return Ok(())
		}

		let mut balance = FreeBalances::<T>::get(account_id, asset).unwrap_or_default();
		ensure!(balance >= amount, Error::<T>::InsufficientBalance);
		balance = balance.saturating_sub(amount);
		FreeBalances::<T>::insert(account_id, asset, balance);

		Self::deposit_event(Event::AccountDebited {
			account_id: account_id.clone(),
			asset,
			amount_debited: amount,
		});
		Ok(())
	}
}<|MERGE_RESOLUTION|>--- conflicted
+++ resolved
@@ -220,46 +220,6 @@
 
 			Ok(())
 		}
-<<<<<<< HEAD
-
-		/// Adjust the current liquidity position for a liquidity pool.
-		/// Compare the current liquidity level for the given pool/position with provided one  
-		/// and automatically mint/burn liquidity to match the target.
-		/// Adding non-zero amount to an non-existant position will create the position.
-		/// Adding Zero amount to an existing position will fully burn all liquidity in the
-		/// position.
-		#[pallet::weight(T::WeightInfo::update_position())]
-		pub fn update_position(
-			origin: OriginFor<T>,
-			asset: Asset,
-			range: AmmRange,
-			liquidity_target: Liquidity,
-		) -> DispatchResult {
-			T::SystemState::ensure_no_maintenance()?;
-			let account_id = T::AccountRoleRegistry::ensure_liquidity_provider(origin)?;
-
-			let current_liquidity =
-				T::LiquidityPoolApi::minted_liquidity(&account_id, &asset, range);
-
-			match current_liquidity.cmp(&liquidity_target) {
-				// Burn the difference
-				Ordering::Greater => Self::burn_liquidity(
-					account_id,
-					asset,
-					range,
-					current_liquidity.saturating_sub(liquidity_target),
-				),
-				// Mint the difference
-				Ordering::Less => Self::mint_liquidity(
-					account_id,
-					asset,
-					range,
-					liquidity_target.saturating_sub(current_liquidity),
-				),
-				// Do nothing if the liquidity matches.
-				Ordering::Equal => Ok(()),
-			}
-		}
 
 		/// Sets the length in which ingress intents are expired in the LP pallet.
 		/// Requires Governance
@@ -275,8 +235,6 @@
 			Self::deposit_event(Event::<T>::LpTtlSet { ttl });
 			Ok(())
 		}
-=======
->>>>>>> b2aea68c
 	}
 }
 
