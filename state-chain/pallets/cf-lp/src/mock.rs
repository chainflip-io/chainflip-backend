--- conflicted
+++ resolved
@@ -15,7 +15,7 @@
 };
 use frame_support::{parameter_types, sp_runtime::app_crypto::sp_core::H160};
 use frame_system as system;
-use sp_core::H256;
+use sp_core::{ConstU16, H256};
 use sp_runtime::{
 	testing::Header,
 	traits::{BlakeTwo256, IdentityLookup},
@@ -115,10 +115,7 @@
 
 impl pallet_cf_pools::Config for Test {
 	type RuntimeEvent = RuntimeEvent;
-<<<<<<< HEAD
-=======
-	type NetworkFee = ConstU16<100>;
->>>>>>> e16d819c
+	type NetworkFee = ConstU16<0>;
 	type EnsureGovernance = NeverFailingOriginCheck<Self>;
 }
 
