--- conflicted
+++ resolved
@@ -92,22 +92,6 @@
 	fn threshold_sign_and_broadcast(_api_call: Self::ApiCall) {}
 }
 
-<<<<<<< HEAD
-pub struct MockEthEnvironment;
-impl ChainEnvironment<<Ethereum as Chain>::ChainAsset, <Ethereum as Chain>::ChainAccount>
-	for MockEthEnvironment
-{
-	fn lookup(asset: <Ethereum as Chain>::ChainAsset) -> Option<<Ethereum as Chain>::ChainAccount> {
-		Some(match asset {
-			assets::eth::Asset::Eth => ETHEREUM_ETH_ADDRESS.into(),
-			assets::eth::Asset::Flip => ETHEREUM_FLIP_ADDRESS.into(),
-			_ => todo!(),
-		})
-	}
-}
-
-=======
->>>>>>> 6098d1d5
 impl cf_traits::Chainflip for Test {
 	type KeyId = Vec<u8>;
 	type ValidatorId = u64;
