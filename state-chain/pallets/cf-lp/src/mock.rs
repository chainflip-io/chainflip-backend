use crate as pallet_cf_lp;
<<<<<<< HEAD
use cf_chains::{
	eth::{
		api::{EthereumApi, EthereumReplayProtection},
		assets,
	},
	AnyChain, Chain, ChainAbi, ChainEnvironment, Ethereum,
};
use cf_primitives::{AccountRole, EthereumAddress, IntentId};
=======
use cf_chains::{eth::assets, AnyChain, Chain, ChainEnvironment, Ethereum};
use cf_primitives::{AccountRole, EthereumAddress, IntentId, ETHEREUM_ETH_ADDRESS};
>>>>>>> 25a33e3a
use cf_traits::{
	mocks::{
		all_batch::MockAllBatch, bid_info::MockBidInfo, egress_handler::MockEgressHandler,
		ensure_origin_mock::NeverFailingOriginCheck, ingress_handler::MockIngressHandler,
		staking_info::MockStakingInfo, system_state_info::MockSystemStateInfo,
	},
	AddressDerivationApi, Broadcaster,
};
use frame_support::{parameter_types, sp_runtime::app_crypto::sp_core::H160};
use frame_system as system;
use sp_core::H256;
use sp_runtime::{
	testing::Header,
	traits::{BlakeTwo256, IdentityLookup},
	BuildStorage,
};

use sp_std::str::FromStr;

type UncheckedExtrinsic = frame_system::mocking::MockUncheckedExtrinsic<Test>;
type Block = frame_system::mocking::MockBlock<Test>;
type AccountId = u64;

pub const ETHEREUM_FLIP_ADDRESS: EthereumAddress = [0x00; 20];
pub struct MockAddressDerivation;

impl AddressDerivationApi<Ethereum> for MockAddressDerivation {
	fn generate_address(
		_ingress_asset: assets::eth::Asset,
		_intent_id: IntentId,
	) -> Result<<Ethereum as Chain>::ChainAccount, sp_runtime::DispatchError> {
		Ok(H160::from_str("F29aB9EbDb481BE48b80699758e6e9a3DBD609C6").unwrap())
	}
}

// Configure a mock runtime to test the pallet.
frame_support::construct_runtime!(
	pub enum Test where
		Block = Block,
		NodeBlock = Block,
		UncheckedExtrinsic = UncheckedExtrinsic,
	{
		System: frame_system,
		AccountRoles: pallet_cf_account_roles,
		LiquidityProvider: pallet_cf_lp,
	}
);

parameter_types! {
	pub const BlockHashCount: u64 = 250;
	pub const SS58Prefix: u8 = 42;
}

impl system::Config for Test {
	type BaseCallFilter = frame_support::traits::Everything;
	type BlockWeights = ();
	type BlockLength = ();
	type DbWeight = ();
	type Origin = Origin;
	type Call = Call;
	type Index = u64;
	type BlockNumber = u64;
	type Hash = H256;
	type Hashing = BlakeTwo256;
	type AccountId = AccountId;
	type Lookup = IdentityLookup<Self::AccountId>;
	type Header = Header;
	type Event = Event;
	type BlockHashCount = BlockHashCount;
	type Version = ();
	type PalletInfo = PalletInfo;
	type AccountData = ();
	type OnNewAccount = ();
	type OnKilledAccount = ();
	type SystemWeightInfo = ();
	type SS58Prefix = SS58Prefix;
	type OnSetCode = ();
	type MaxConsumers = frame_support::traits::ConstU32<5>;
}

pub struct MockBroadcast;
impl Broadcaster<Ethereum> for MockBroadcast {
	type ApiCall = MockAllBatch;

	fn threshold_sign_and_broadcast(_api_call: Self::ApiCall) {}
}

<<<<<<< HEAD
impl pallet_cf_ingress_egress::Config<Instance1> for Test {
	type Event = Event;
	type TargetChain = Ethereum;
	type AddressDerivation = MockAddressDerivation;
	type LpProvisioning = LiquidityProvider;
	type SwapIntentHandler = Self;
	type AllBatch = MockAllBatch;
	type Broadcaster = MockBroadcast;
	type EnsureGovernance = NeverFailingOriginCheck<Self>;
	type WeightInfo = ();
=======
pub struct MockEthEnvironment;

impl ChainEnvironment<<Ethereum as Chain>::ChainAsset, <Ethereum as Chain>::ChainAccount>
	for MockEthEnvironment
{
	fn lookup(asset: <Ethereum as Chain>::ChainAsset) -> Option<<Ethereum as Chain>::ChainAccount> {
		Some(match asset {
			assets::eth::Asset::Eth => ETHEREUM_ETH_ADDRESS.into(),
			assets::eth::Asset::Flip => ETHEREUM_FLIP_ADDRESS.into(),
			_ => todo!(),
		})
	}
>>>>>>> 25a33e3a
}

impl cf_traits::Chainflip for Test {
	type KeyId = Vec<u8>;
	type ValidatorId = u64;
	type Amount = u128;
	type Call = Call;
	type EnsureWitnessed = NeverFailingOriginCheck<Self>;
	type EnsureWitnessedAtCurrentEpoch = NeverFailingOriginCheck<Self>;
	type EpochInfo = cf_traits::mocks::epoch_info::MockEpochInfo;
	type SystemState = MockSystemStateInfo;
}

impl pallet_cf_account_roles::Config for Test {
	type Event = Event;
	type BidInfo = MockBidInfo;
	type StakeInfo = MockStakingInfo<Self>;
	type WeightInfo = ();
}

impl crate::Config for Test {
	type Event = Event;
	type AccountRoleRegistry = AccountRoles;
	type IngressHandler = MockIngressHandler<AnyChain, Self>;
	type EgressHandler = MockEgressHandler<AnyChain>;
	type EnsureGovernance = NeverFailingOriginCheck<Self>;
}

pub const LP_ACCOUNT: u64 = 1;
pub const NON_LP_ACCOUNT: u64 = 2;

// Build genesis storage according to the mock runtime.
pub fn new_test_ext() -> sp_io::TestExternalities {
	let config = GenesisConfig {
		system: Default::default(),
		account_roles: AccountRolesConfig {
			initial_account_roles: vec![
				(LP_ACCOUNT, AccountRole::LiquidityProvider),
				(NON_LP_ACCOUNT, AccountRole::Validator),
			],
		},
	};

	let mut ext: sp_io::TestExternalities = config.build_storage().unwrap().into();

	ext.execute_with(|| {
		System::set_block_number(1);
	});

	ext
}<|MERGE_RESOLUTION|>--- conflicted
+++ resolved
@@ -1,17 +1,6 @@
 use crate as pallet_cf_lp;
-<<<<<<< HEAD
-use cf_chains::{
-	eth::{
-		api::{EthereumApi, EthereumReplayProtection},
-		assets,
-	},
-	AnyChain, Chain, ChainAbi, ChainEnvironment, Ethereum,
-};
+use cf_chains::{eth::assets, AnyChain, Chain, ChainEnvironment, Ethereum};
 use cf_primitives::{AccountRole, EthereumAddress, IntentId};
-=======
-use cf_chains::{eth::assets, AnyChain, Chain, ChainEnvironment, Ethereum};
-use cf_primitives::{AccountRole, EthereumAddress, IntentId, ETHEREUM_ETH_ADDRESS};
->>>>>>> 25a33e3a
 use cf_traits::{
 	mocks::{
 		all_batch::MockAllBatch, bid_info::MockBidInfo, egress_handler::MockEgressHandler,
@@ -99,33 +88,6 @@
 	fn threshold_sign_and_broadcast(_api_call: Self::ApiCall) {}
 }
 
-<<<<<<< HEAD
-impl pallet_cf_ingress_egress::Config<Instance1> for Test {
-	type Event = Event;
-	type TargetChain = Ethereum;
-	type AddressDerivation = MockAddressDerivation;
-	type LpProvisioning = LiquidityProvider;
-	type SwapIntentHandler = Self;
-	type AllBatch = MockAllBatch;
-	type Broadcaster = MockBroadcast;
-	type EnsureGovernance = NeverFailingOriginCheck<Self>;
-	type WeightInfo = ();
-=======
-pub struct MockEthEnvironment;
-
-impl ChainEnvironment<<Ethereum as Chain>::ChainAsset, <Ethereum as Chain>::ChainAccount>
-	for MockEthEnvironment
-{
-	fn lookup(asset: <Ethereum as Chain>::ChainAsset) -> Option<<Ethereum as Chain>::ChainAccount> {
-		Some(match asset {
-			assets::eth::Asset::Eth => ETHEREUM_ETH_ADDRESS.into(),
-			assets::eth::Asset::Flip => ETHEREUM_FLIP_ADDRESS.into(),
-			_ => todo!(),
-		})
-	}
->>>>>>> 25a33e3a
-}
-
 impl cf_traits::Chainflip for Test {
 	type KeyId = Vec<u8>;
 	type ValidatorId = u64;
