#![cfg_attr(not(feature = "std"), no_std)]
#![feature(extended_key_value_attributes)]
#![doc = include_str!("../README.md")]

use codec::Decode;
use codec::Encode;
use frame_support::traits::EnsureOrigin;
use frame_support::traits::UnfilteredDispatchable;
use frame_support::traits::UnixTime;
pub use pallet::*;
use sp_runtime::DispatchError;
use sp_std::boxed::Box;
use sp_std::ops::Add;
use sp_std::vec;
use sp_std::vec::Vec;

<<<<<<< HEAD
const FIVE_DAYS_IN_SECONDS: u64 = 432000;

#[cfg(feature = "runtime-benchmarks")]
mod benchmarking;

pub mod weights;
pub use weights::WeightInfo;

use frame_support::pallet_prelude::Weight;

=======
>>>>>>> a2205490
#[cfg(test)]
mod mock;
#[cfg(test)]
mod tests;
/// Implements the functionality of the Chainflip governance.
#[frame_support::pallet]
pub mod pallet {
	use frame_support::{
		dispatch::GetDispatchInfo,
		pallet_prelude::*,
		traits::{UnfilteredDispatchable, UnixTime},
	};

	use codec::{Encode, FullCodec};
	use frame_system::{pallet, pallet_prelude::*};
	use sp_std::boxed::Box;
	use sp_std::vec::Vec;

<<<<<<< HEAD
	use crate::{WeightInfo, FIVE_DAYS_IN_SECONDS};

=======
>>>>>>> a2205490
	pub type ActiveProposal = (ProposalId, Timestamp);
	/// Proposal struct
	#[derive(Encode, Decode, Clone, RuntimeDebug, Default, PartialEq, Eq)]
	pub struct Proposal<AccountId> {
		/// Encoded representation of a extrinsic
		pub call: OpaqueCall,
		/// Array of accounts which already approved the proposal
		pub approved: Vec<AccountId>,
	}

	type AccountId<T> = <T as frame_system::Config>::AccountId;
	type OpaqueCall = Vec<u8>;
	type Timestamp = u64;
	pub type ProposalId = u32;

	#[pallet::config]
	pub trait Config: frame_system::Config {
		/// Standard Event type.
		type Event: From<Event<Self>> + IsType<<Self as frame_system::Config>::Event>;
		/// The outer Origin needs to be compatible with this pallet's Origin
		type Origin: From<RawOrigin>
			+ From<frame_system::RawOrigin<<Self as frame_system::Config>::AccountId>>;
		/// Implementation of EnsureOrigin trait for governance
		type EnsureGovernance: EnsureOrigin<<Self as pallet::Config>::Origin>;
		/// The overarching call type.
		type Call: Member
			+ FullCodec
			+ UnfilteredDispatchable<Origin = <Self as Config>::Origin>
			+ From<frame_system::Call<Self>>
			+ GetDispatchInfo;
		/// UnixTime implementation for TimeSource
		type TimeSource: UnixTime;
		/// Benchmark weights
		type WeightInfo: WeightInfo;
	}
	#[pallet::pallet]
	#[pallet::generate_store(pub(super) trait Store)]
	pub struct Pallet<T>(_);

	/// Proposals
	#[pallet::storage]
	#[pallet::getter(fn proposals)]
	pub(super) type Proposals<T: Config> =
		StorageMap<_, Blake2_128Concat, ProposalId, Proposal<T::AccountId>, ValueQuery>;

	/// Active proposals
	#[pallet::storage]
	#[pallet::getter(fn active_proposals)]
	pub(super) type ActiveProposals<T> = StorageValue<_, Vec<ActiveProposal>, ValueQuery>;

	/// Count how many proposals ever has been submitted
	#[pallet::storage]
	#[pallet::getter(fn number_of_proposals)]
	pub(super) type ProposalCount<T> = StorageValue<_, u32, ValueQuery>;

	/// Time in seconds after a proposal expires
	#[pallet::storage]
	#[pallet::getter(fn expiry_span)]
	pub(super) type ExpiryTime<T> = StorageValue<_, Timestamp, ValueQuery>;

	/// Array of accounts which are included in the current governance
	#[pallet::storage]
	#[pallet::getter(fn members)]
	pub(super) type Members<T> = StorageValue<_, Vec<AccountId<T>>, ValueQuery>;

	#[pallet::hooks]
	impl<T: Config> Hooks<BlockNumberFor<T>> for Pallet<T> {
		/// on_initialize hook - check the ActiveProposals
		/// and remove the expired ones for house keeping
		fn on_initialize(_n: BlockNumberFor<T>) -> Weight {
			// Check if their are any ongoing proposals
			match <ActiveProposals<T>>::decode_len() {
				Some(proposal_len) if proposal_len > 0 => {
					// Separate the proposals into expired an active by partitioning
					let (expired, active): (Vec<ActiveProposal>, Vec<ActiveProposal>) =
						<ActiveProposals<T>>::get()
							.iter()
							.partition(|p| p.1 <= T::TimeSource::now().as_secs());
					// Remove expired proposals
					let number_expired_proposals = expired.len() as u32;
					Self::expire_proposals(expired);
					<ActiveProposals<T>>::set(active);
					T::WeightInfo::on_initialize(proposal_len as u32)
						+ T::WeightInfo::expire_proposals(number_expired_proposals)
				}
				_ => T::WeightInfo::on_initialize_best_case(),
			}
		}
	}

	#[pallet::event]
	#[pallet::generate_deposit(pub(super) fn deposit_event)]
	pub enum Event<T: Config> {
		/// A new proposal was submitted \[proposal_id\]
		Proposed(ProposalId),
		/// A proposal was executed \[proposal_id\]
		Executed(ProposalId),
		/// A proposal is expired \[proposal_id\]
		Expired(ProposalId),
		/// A proposal was approved \[proposal_id\]
		Approved(ProposalId),
	}

	#[pallet::error]
	pub enum Error<T> {
		/// An account already approved a proposal
		AlreadyApproved,
		/// The signer of an extrinsic is no member of the current governance
		NotMember,
		/// The proposal was not found - it may have expired or it may already be executed
		ProposalNotFound,
		/// Decode of call failed
		DecodeOfCallFailed,
		/// The majority was not reached when the execution was triggered
		MajorityNotReached,
	}

	#[pallet::call]
	impl<T: Config> Pallet<T> {
		/// Propose a governance ensured extrinsic
		/// Propose a governance ensured extrinsic.
		///
		/// ## Events
		///
		/// - [Proposed](Event::Proposed): Successfully proposed the extrinsic to Governance Members.
		///
		/// ## Errors
		///
		/// - [NotMember](Error::NotMember): The caller is not a Governance Member.
		#[pallet::weight(T::WeightInfo::propose_governance_extrinsic())]
		pub fn propose_governance_extrinsic(
			origin: OriginFor<T>,
			call: Box<<T as Config>::Call>,
		) -> DispatchResultWithPostInfo {
			let who = ensure_signed(origin)?;
			// Ensure origin is part of the governance
			ensure!(<Members<T>>::get().contains(&who), Error::<T>::NotMember);
			// Push proposal
			let id = Self::push_proposal(call);
			Self::deposit_event(Event::Proposed(id));
			// Governance member don't pay fees
			Ok(Pays::No.into())
		}

		/// Sets a new set of governance members
		/// **Can only be called via the Governance Origin**
		///
		/// Sets a new set of governance members. Note that this can be called with an empty vector
		/// to remove the possibility to govern the chain at all.
		///
		/// ## Events
		///
		/// - None
		///
		/// ## Errors
		///
		/// - [BadOrigin](frame_support::error::BadOrigin): The caller is not the Governance Origin.
		#[pallet::weight(T::WeightInfo::new_membership_set())]
		pub fn new_membership_set(
			origin: OriginFor<T>,
			accounts: Vec<T::AccountId>,
		) -> DispatchResultWithPostInfo {
			// Ensure the extrinsic was executed by the governance
			T::EnsureGovernance::ensure_origin(origin)?;
			// Set the new members of the governance
			<Members<T>>::put(accounts);
			Ok(().into())
		}

		/// Approve a proposal by a given proposal id
		/// Approve a Proposal.
		///
		/// ## Events
		///
		/// - [Approved](Event::Approved): The Proposal was successfully approved.
		///
		/// ## Errors
		///
		/// - [NotMember](Error::NotMember): The caller is not a Governance Member.
		/// - [ProposalNotFound](Error::ProposalNotFound): There is no Proposal with this ID.
		/// - [AlreadyApproved](Error::AlreadyApproved): This Governance Member has already approved this Proposal.
		#[pallet::weight(T::WeightInfo::approve())]
		pub fn approve(origin: OriginFor<T>, id: ProposalId) -> DispatchResultWithPostInfo {
			let who = ensure_signed(origin)?;
			// Ensure origin is part of the governance
			ensure!(<Members<T>>::get().contains(&who), Error::<T>::NotMember);
			// Ensure that the proposal exists
			ensure!(
				<Proposals<T>>::contains_key(id),
				Error::<T>::ProposalNotFound
			);
			// Try to approve the proposal
			Self::try_approve(who, id)?;
			// Governance members don't pay transaction fees
			Ok(Pays::No.into())
		}

		/// Execute a Proposal.
		///
		/// ## Events
		///
		/// - [Executed](Event::Executed): The Proposal was successfully executed.
		///
		/// ## Errors
		///
		/// - [NotMember](Error::NotMember): the caller is not a Governance Member.
		/// - [ProposalNotFound](Error::ProposalNotFound): there is no Proposal with this `id`.
		/// - [DecodeOfCallFailed](Error::DecodeOfCallFailed): the call is not a valid extrinsic submission.
		/// - [MajorityNotReached](Error::MajorityNotReached): the Proposal has not achieved Quorum.
		#[pallet::weight(10_000)]
		pub fn execute(origin: OriginFor<T>, id: ProposalId) -> DispatchResultWithPostInfo {
			let who = ensure_signed(origin)?;
			// Ensure origin is part of the governance
			ensure!(<Members<T>>::get().contains(&who), Error::<T>::NotMember);
			// Ensure that the proposal exists
			ensure!(
				<Proposals<T>>::contains_key(id),
				Error::<T>::ProposalNotFound
			);
			// Try to execute the proposal
			Self::execute_proposal(id)?;
			// Governance member don't pay fees
			Ok(Pays::No.into())
		}

		/// **Can only be called via the Governance Origin**
		///
		/// Execute an extrinsic as root
		///
		/// ## Errors
		///
		/// - [BadOrigin](frame_support::error::BadOrigin): the caller is not the Governance Origin.
		#[pallet::weight(T::WeightInfo::call_as_sudo().saturating_add(call.get_dispatch_info().weight))]
		pub fn call_as_sudo(
			origin: OriginFor<T>,
			call: Box<<T as Config>::Call>,
		) -> DispatchResultWithPostInfo {
			T::EnsureGovernance::ensure_origin(origin)?;
			// Execute the root call
			call.dispatch_bypass_filter(frame_system::RawOrigin::Root.into())
		}
	}

	/// Genesis definition
	#[pallet::genesis_config]
	pub struct GenesisConfig<T: Config> {
		pub members: Vec<AccountId<T>>,
		pub expiry_span: u64,
	}

	#[cfg(feature = "std")]
	impl<T: Config> Default for GenesisConfig<T> {
		fn default() -> Self {
			const FIVE_DAYS_IN_SECONDS: u64 = 5 * 24 * 60 * 60;
			Self {
				members: Default::default(),
				expiry_span: FIVE_DAYS_IN_SECONDS,
			}
		}
	}

	/// Sets the genesis governance
	#[pallet::genesis_build]
	impl<T: Config> GenesisBuild<T> for GenesisConfig<T> {
		fn build(&self) {
			Members::<T>::set(self.members.clone());
			ExpiryTime::<T>::set(self.expiry_span);
		}
	}

	#[pallet::origin]
	pub type Origin = RawOrigin;

	/// The raw origin enum for this pallet.
	#[derive(PartialEq, Eq, Clone, RuntimeDebug, Encode, Decode)]
	pub enum RawOrigin {
		GovernanceThreshold,
	}
}

/// Custom governance origin
pub struct EnsureGovernance;

/// Implementation for EnsureOrigin trait for custom EnsureGovernance struct.
/// We use this to execute extrinsic by a governance origin.
impl<OuterOrigin> EnsureOrigin<OuterOrigin> for EnsureGovernance
where
	OuterOrigin: Into<Result<RawOrigin, OuterOrigin>> + From<RawOrigin>,
{
	type Success = ();

	fn try_origin(o: OuterOrigin) -> Result<Self::Success, OuterOrigin> {
		match o.into() {
			Ok(o) => match o {
				RawOrigin::GovernanceThreshold => Ok(()),
			},
			Err(o) => Err(o),
		}
	}

	#[cfg(feature = "runtime-benchmarks")]
	fn successful_origin() -> OuterOrigin {
		RawOrigin::GovernanceThreshold.into()
	}
}

impl<T: Config> Pallet<T> {
	/// Expire proposals
	fn expire_proposals(expired: Vec<ActiveProposal>) {
		for expired_proposal in expired {
			<Proposals<T>>::remove(expired_proposal.0);
			Self::deposit_event(Event::Expired(expired_proposal.0));
		}
	}
	/// Push a proposal
	fn push_proposal(call: Box<<T as Config>::Call>) -> u32 {
		// Generate the next proposal id
		let id = Self::get_next_id();
		// Insert a new proposal
		<Proposals<T>>::insert(
			id,
			Proposal {
				call: call.encode(),
				approved: vec![],
			},
		);
		// Update the proposal counter
		<ProposalCount<T>>::put(id);
		// Add the proposal to the active proposals array
		<ActiveProposals<T>>::append((id, T::TimeSource::now().as_secs() + <ExpiryTime<T>>::get()));
		id
	}
	/// Returns the next proposal id
	fn get_next_id() -> ProposalId {
		<ProposalCount<T>>::get().add(1)
	}
	/// Executes an proposal if the majority is reached
	fn execute_proposal(id: ProposalId) -> Result<(), DispatchError> {
		let proposal = <Proposals<T>>::get(id);
		if Self::majority_reached(proposal.approved.len()) {
			// Try to decode the stored extrinsic
			if let Some(call) = Self::decode_call(&proposal.call) {
				// Execute the extrinsic
				let result = call.dispatch_bypass_filter((RawOrigin::GovernanceThreshold).into());
				// Check the result and emit events
				match result {
					Ok(_) => Self::deposit_event(Event::Executed(id)),
					Err(e) => return Err(e.error),
				}
				// Remove the proposal from storage
				<Proposals<T>>::remove(id);
				// Remove the proposal from active proposals
				let active_proposals = <ActiveProposals<T>>::get();
				let new_active_proposals = active_proposals
					.iter()
					.filter(|x| x.0 != id)
					.cloned()
					.collect::<Vec<_>>();
				// Set the new active proposals
				<ActiveProposals<T>>::set(new_active_proposals);
				Ok(())
			} else {
				// Emit an event if the decode of a call failed
				Err(Error::<T>::DecodeOfCallFailed.into())
			}
		} else {
			Err(Error::<T>::MajorityNotReached.into())
		}
	}
	/// Checks if the majority for a proposal is reached
	fn majority_reached(approvals: usize) -> bool {
		approvals > <Members<T>>::decode_len().unwrap_or_default() / 2
	}
	/// Tries to approve a proposal
	fn try_approve(account: T::AccountId, id: u32) -> Result<(), DispatchError> {
		<Proposals<T>>::mutate(id, |proposal| {
			// Check already approved
			if proposal.approved.contains(&account) {
				return Err(Error::<T>::AlreadyApproved.into());
			}
			// Add account to approved array
			proposal.approved.push(account);
			Self::deposit_event(Event::Approved(id));
			Ok(())
		})
	}
	/// Decodes a encoded representation of a Call
	/// Returns None if the encode of the extrinsic has failed
	fn decode_call(call: &[u8]) -> Option<<T as Config>::Call> {
		Decode::decode(&mut &(*call)).ok()
	}
}<|MERGE_RESOLUTION|>--- conflicted
+++ resolved
@@ -14,19 +14,12 @@
 use sp_std::vec;
 use sp_std::vec::Vec;
 
-<<<<<<< HEAD
-const FIVE_DAYS_IN_SECONDS: u64 = 432000;
-
 #[cfg(feature = "runtime-benchmarks")]
 mod benchmarking;
 
 pub mod weights;
 pub use weights::WeightInfo;
 
-use frame_support::pallet_prelude::Weight;
-
-=======
->>>>>>> a2205490
 #[cfg(test)]
 mod mock;
 #[cfg(test)]
@@ -45,11 +38,8 @@
 	use sp_std::boxed::Box;
 	use sp_std::vec::Vec;
 
-<<<<<<< HEAD
-	use crate::{WeightInfo, FIVE_DAYS_IN_SECONDS};
-
-=======
->>>>>>> a2205490
+	use crate::WeightInfo;
+
 	pub type ActiveProposal = (ProposalId, Timestamp);
 	/// Proposal struct
 	#[derive(Encode, Decode, Clone, RuntimeDebug, Default, PartialEq, Eq)]
