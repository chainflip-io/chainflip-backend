--- conflicted
+++ resolved
@@ -35,11 +35,8 @@
 	traits::{AtLeast32BitUnsigned, CheckedSub, Zero},
 	Saturating,
 };
-<<<<<<< HEAD
-=======
 
 // use sp_runtime::traits::{AtLeast32BitUnsigned, CheckedSub, Saturating, Zero};
->>>>>>> bd6c0b21
 use sp_std::prelude::*;
 
 use sp_std::collections::btree_map::BTreeMap;
@@ -174,17 +171,15 @@
 		BTreeMap<EthereumAddress, FlipBalance<T>>,
 		ValueQuery,
 	>;
-<<<<<<< HEAD
 
 	/// Redeem address for an restricted account.
 	#[pallet::storage]
 	pub type RedeemAddress<T: Config> =
 		StorageMap<_, Blake2_128Concat, AccountId<T>, EthereumAddress, ValueQuery>;
-=======
+
 	/// The fee levied for every redemption request. Can be updated by Governance.
 	#[pallet::storage]
 	pub type RedemptionTax<T: Config> = StorageValue<_, T::Balance, ValueQuery>;
->>>>>>> bd6c0b21
 
 	#[pallet::hooks]
 	impl<T: Config> Hooks<BlockNumberFor<T>> for Pallet<T> {
@@ -229,47 +224,41 @@
 		RedemptionSettled(AccountId<T>, FlipBalance<T>),
 
 		/// An account has stopped bidding and will no longer take part in auctions.
-		StoppedBidding { account_id: AccountId<T> },
+		StoppedBidding {
+			account_id: AccountId<T>,
+		},
 
 		/// A previously non-bidding account has started bidding.
-		StartedBidding { account_id: AccountId<T> },
+		StartedBidding {
+			account_id: AccountId<T>,
+		},
 
 		/// A redemption has expired without being executed.
-		RedemptionExpired { account_id: AccountId<T> },
-
-<<<<<<< HEAD
+		RedemptionExpired {
+			account_id: AccountId<T>,
+		},
+
 		MinimumFundingUpdated {
 			new_minimum: T::Balance,
 		},
-
 		/// A new restricted address has been added
 		AddedRestrictedAddress {
 			address: EthereumAddress,
 		},
-
 		/// A restricted address has been removed
 		RemovedRestrictedAddress {
 			address: EthereumAddress,
 		},
-=======
-		/// A new restricted address has been added
-		AddedRestrictedAddress { address: EthereumAddress },
-
-		/// A restricted address has been removed
-		RemovedRestrictedAddress { address: EthereumAddress },
 		/// A funding attempt has failed.
 		FailedFundingAttempt {
 			account_id: AccountId<T>,
 			withdrawal_address: EthereumAddress,
 			amount: FlipBalance<T>,
 		},
-
-		/// The minimum funding amount has been updated.
-		MinimumFundingUpdated { new_minimum: T::Balance },
-
 		/// The Withdrawal Tax has been updated.
-		RedemptionTaxAmountUpdated { amount: T::Balance },
->>>>>>> bd6c0b21
+		RedemptionTaxAmountUpdated {
+			amount: T::Balance,
+		},
 	}
 
 	#[pallet::error]
@@ -304,8 +293,6 @@
 
 		/// The amount to redeem is higher then the restricted balance.
 		AmountToRedeemIsHigherThanRestrictedBalance,
-<<<<<<< HEAD
-=======
 		/// The requested redemption amount is too low to pay for the redemption tax.
 		RedemptionAmountTooLow,
 
@@ -314,7 +301,6 @@
 
 		/// Redemption tax must be less than the minimum funding amount.
 		InvalidRedemptionTaxUpdate,
->>>>>>> bd6c0b21
 	}
 
 	#[pallet::call]
@@ -408,50 +394,6 @@
 			);
 
 			// We have some restrictions on the account
-<<<<<<< HEAD
-			if RestrictedBalances::<T>::contains_key(account_id.clone()) {
-				// We're talking about the current address
-				if RestrictedAddresses::<T>::contains_key(address) {
-					RestrictedBalances::<T>::mutate_exists(&account_id, |maybe_entry| {
-						if let Some(entry) = maybe_entry {
-							entry.entry(address).and_modify(|balance| {
-								*balance = balance.saturating_sub(amount);
-							});
-						}
-					});
-				// some other address but funds are restricted
-				} else {
-					// Sum over all restricted balances
-					let restricted_balance = RestrictedBalances::<T>::get(&account_id)
-						.into_iter()
-						.fold(Zero::zero(), |acc: FlipBalance<T>, (_, balance)| acc + balance);
-					// Total account ballance
-					let total_balance = T::Flip::account_balance(&account_id);
-					// Balance available for redemption (total - sum(all restricted balances))
-					let available_balance = total_balance.saturating_sub(restricted_balance);
-					// Ensure that the amount to redeem is not higher than the restricted balance
-					ensure!(
-						amount <= available_balance,
-						Error::<T>::AmountToRedeemIsHigherThanRestrictedBalance
-					);
-				}
-			} else {
-				// We have an redeem address
-				if RedeemAddress::<T>::contains_key(account_id.clone()) {
-					// Ensure that the redeem address is the same as the one we try to redeem to
-					ensure!(
-						RedeemAddress::<T>::get(account_id.clone()) == address,
-						Error::<T>::InvalidRedemption
-					);
-				}
-			}
-
-			// Calculate the amount that would remain after this redemption and ensure it won't be
-			// less than the system's minimum balance.
-			let remaining = T::Flip::account_balance(&account_id)
-				.checked_sub(&amount)
-				.ok_or(Error::<T>::InvalidRedemption)?;
-=======
 			let remaining = if RestrictedBalances::<T>::contains_key(account_id.clone()) {
 				// We're talking about the current address
 				// ensure that restricted balance for the address is higher than the amount we
@@ -485,7 +427,13 @@
 					.checked_sub(&amount)
 					.ok_or(Error::<T>::InvalidRedemption)?
 			};
->>>>>>> bd6c0b21
+
+			if RedeemAddress::<T>::contains_key(&account_id) {
+				ensure!(
+					RedeemAddress::<T>::get(&account_id) == address,
+					Error::<T>::InvalidRedemption
+				);
+			}
 
 			ensure!(
 				remaining == Zero::zero() || remaining >= MinimumFunding::<T>::get(),
@@ -692,7 +640,6 @@
 			Ok(().into())
 		}
 
-<<<<<<< HEAD
 		#[pallet::weight(10_000)]
 		pub fn bind_redeem_address(
 			origin: OriginFor<T>,
@@ -701,7 +648,7 @@
 			let account_id = ensure_signed(origin)?;
 			RedeemAddress::<T>::insert(&account_id, address);
 			Ok(().into())
-=======
+		}
 		/// Updates the Withdrawal Tax, which is the amount levied on each withdrawal request.
 		///
 		/// Requires Governance
@@ -716,7 +663,6 @@
 			RedemptionTax::<T>::set(amount);
 			Self::deposit_event(Event::<T>::RedemptionTaxAmountUpdated { amount });
 			Ok(())
->>>>>>> bd6c0b21
 		}
 	}
 
