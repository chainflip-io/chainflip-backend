#![cfg_attr(not(feature = "std"), no_std)]
#![doc = include_str!("../README.md")]
#![doc = include_str!("../../cf-doc-head.md")]
#![feature(is_sorted)]

#[cfg(test)]
mod mock;

mod benchmarking;
mod migrations;

pub mod weights;
pub use weights::WeightInfo;

#[cfg(test)]
mod tests;

use cf_chains::RegisterRedemption;
#[cfg(feature = "std")]
use cf_primitives::AccountRole;
use cf_primitives::EthereumAddress;
use cf_traits::{Bid, BidderProvider, EpochInfo, FeePayment, Funding, SystemStateInfo};
use frame_support::{
	dispatch::DispatchResultWithPostInfo,
	ensure,
	pallet_prelude::Weight,
	traits::{
		EnsureOrigin, HandleLifetime, IsType, OnKilledAccount, OnRuntimeUpgrade, StorageVersion,
		UnixTime,
	},
};
use frame_system::pallet_prelude::OriginFor;
pub use pallet::*;
use sp_runtime::{
	traits::{AtLeast32BitUnsigned, CheckedSub, Zero},
	Saturating,
};

// use sp_runtime::traits::{AtLeast32BitUnsigned, CheckedSub, Saturating, Zero};
use sp_std::prelude::*;

use sp_std::collections::btree_map::BTreeMap;
<<<<<<< HEAD

/// This address is used by the Ethereum contracts to indicate that no withdrawal address was
/// specified during funding.
///
/// Normally, this means that the account was funded via the 'normal' contract flow. The presence
/// of any other address indicates that the funds were added from a *vesting* contract and can
/// only be redeemed to the specified address.
pub const ETH_ZERO_ADDRESS: EthereumAddress = [0xff; 20];
=======
>>>>>>> 193ab6f3

pub const PALLET_VERSION: StorageVersion = StorageVersion::new(1);

#[frame_support::pallet]
pub mod pallet {
	use super::*;
	use cf_chains::eth::Ethereum;
	use cf_primitives::BroadcastId;
	use cf_traits::{AccountRoleRegistry, Broadcaster};
	use frame_support::{pallet_prelude::*, Parameter};
	use frame_system::pallet_prelude::*;

	#[allow(unused_imports)]
	use sp_std::time::Duration;

	pub type AccountId<T> = <T as frame_system::Config>::AccountId;

	pub type FundingAttempt<Amount> = (EthereumAddress, Amount);

	pub type FlipBalance<T> = <T as Config>::Balance;

	pub type EthTransactionHash = [u8; 32];

	#[derive(Copy, Clone, Debug, PartialEq, Eq, Encode, Decode, TypeInfo)]
	pub enum RedemptionAmount<T: Parameter> {
		Max,
		Exact(T),
	}

	impl<T: Parameter> From<T> for RedemptionAmount<T> {
		fn from(t: T) -> Self {
			Self::Exact(t)
		}
	}

	#[pallet::config]
	#[pallet::disable_frame_system_supertrait_check]
	pub trait Config: cf_traits::Chainflip {
		/// Standard Event type.
		type RuntimeEvent: From<Event<Self>> + IsType<<Self as frame_system::Config>::RuntimeEvent>;

		/// The type containing all calls that are dispatchable from the threshold source.
		type ThresholdCallable: From<Call<Self>>;

		type FunderId: AsRef<[u8; 32]> + IsType<<Self as frame_system::Config>::AccountId>;

		type Balance: Parameter
			+ Member
			+ AtLeast32BitUnsigned
			+ Default
			+ Copy
			+ MaybeSerializeDeserialize
			+ Into<u128>
			+ From<u128>
			+ core::iter::Sum;

		/// The Flip token implementation.
		type Flip: Funding<AccountId = <Self as frame_system::Config>::AccountId, Balance = Self::Balance>
			+ FeePayment<
				Amount = Self::Balance,
				AccountId = <Self as frame_system::Config>::AccountId,
			>;

		type Broadcaster: Broadcaster<Ethereum, ApiCall = Self::RegisterRedemption>;

		/// Ensure that only threshold signature consensus can post a signature.
		type EnsureThresholdSigned: EnsureOrigin<Self::RuntimeOrigin>;

		/// The implementation of the register redemption transaction.
		type RegisterRedemption: RegisterRedemption<Ethereum> + Member + Parameter;

		/// Something that provides the current time.
		type TimeSource: UnixTime;

		/// Benchmark stuff
		type WeightInfo: WeightInfo;
	}

	#[pallet::pallet]
	#[pallet::storage_version(PALLET_VERSION)]
	#[pallet::without_storage_info]
	#[pallet::generate_store(pub (super) trait Store)]
	pub struct Pallet<T>(PhantomData<T>);

	/// Store the list of funded accounts and whether or not they are a active bidder.
	#[pallet::storage]
	pub type ActiveBidder<T: Config> =
		StorageMap<_, Blake2_128Concat, AccountId<T>, bool, ValueQuery>;

	/// PendingRedemptions stores a () for the account until the redemption is executed or the
	/// redemption expires.
	#[pallet::storage]
	pub type PendingRedemptions<T: Config> =
		StorageMap<_, Blake2_128Concat, AccountId<T>, (), OptionQuery>;

<<<<<<< HEAD
	/// Currently just used to record failed funding attempts so that if necessary in the future we
	/// can use it to recover user funds.
	#[pallet::storage]
	pub type FailedFundingAttempts<T: Config> =
		StorageMap<_, Blake2_128Concat, AccountId<T>, Vec<FundingAttempt<T::Balance>>, ValueQuery>;

=======
>>>>>>> 193ab6f3
	/// The minimum amount a user can fund their account with, and therefore the minimum balance
	/// they must have remaining after they redeem.
	#[pallet::storage]
	pub type MinimumFunding<T: Config> = StorageValue<_, T::Balance, ValueQuery>;

	/// TTL for a redemption from the moment of issue.
	#[pallet::storage]
	pub type RedemptionTTLSeconds<T: Config> = StorageValue<_, u64, ValueQuery>;

	/// List of restricted addresses
	#[pallet::storage]
	pub type RestrictedAddresses<T: Config> =
		StorageMap<_, Blake2_128Concat, EthereumAddress, (), ValueQuery>;

	/// Map that bookkeeps the restricted balances for each address
	#[pallet::storage]
	pub type RestrictedBalances<T: Config> = StorageMap<
		_,
		Blake2_128Concat,
		AccountId<T>,
		BTreeMap<EthereumAddress, FlipBalance<T>>,
		ValueQuery,
	>;
<<<<<<< HEAD
=======

>>>>>>> 193ab6f3
	/// The fee levied for every redemption request. Can be updated by Governance.
	#[pallet::storage]
	pub type RedemptionTax<T: Config> = StorageValue<_, T::Balance, ValueQuery>;

	#[pallet::hooks]
	impl<T: Config> Hooks<BlockNumberFor<T>> for Pallet<T> {
		fn on_runtime_upgrade() -> Weight {
			migrations::PalletMigration::<T>::on_runtime_upgrade()
		}

		#[cfg(feature = "try-runtime")]
		fn pre_upgrade() -> Result<Vec<u8>, &'static str> {
			migrations::PalletMigration::<T>::pre_upgrade()
		}

		#[cfg(feature = "try-runtime")]
		fn post_upgrade(state: Vec<u8>) -> Result<(), &'static str> {
			migrations::PalletMigration::<T>::post_upgrade(state)
		}
	}

	#[pallet::event]
	#[pallet::generate_deposit(pub(super) fn deposit_event)]
	pub enum Event<T: Config> {
		/// An account has been funded with some FLIP.
		Funded {
			account_id: AccountId<T>,
			tx_hash: EthTransactionHash,
			funds_added: FlipBalance<T>,
			// may include rewards earned
			total_balance: FlipBalance<T>,
		},

		// Someone has requested to redeem some FLIP into their Ethereum wallet.
		RedemptionRequested {
			account_id: AccountId<T>,
			amount: FlipBalance<T>,
			broadcast_id: BroadcastId,
			// Unix time.
			expiry_time: u64,
		},

		/// A node has redeemed their FLIP on the Ethereum chain. \[account_id,
		/// redeemed_amount\]
		RedemptionSettled(AccountId<T>, FlipBalance<T>),

		/// An account has stopped bidding and will no longer take part in auctions.
		StoppedBidding { account_id: AccountId<T> },

		/// A previously non-bidding account has started bidding.
		StartedBidding { account_id: AccountId<T> },

		/// A redemption has expired without being executed.
		RedemptionExpired { account_id: AccountId<T> },
<<<<<<< HEAD

		/// A new restricted address has been added
		AddedRestrictedAddress { address: EthereumAddress },

=======

		/// A new restricted address has been added
		AddedRestrictedAddress { address: EthereumAddress },

>>>>>>> 193ab6f3
		/// A restricted address has been removed
		RemovedRestrictedAddress { address: EthereumAddress },
		/// A funding attempt has failed.
		FailedFundingAttempt {
			account_id: AccountId<T>,
			withdrawal_address: EthereumAddress,
			amount: FlipBalance<T>,
		},

		/// The minimum funding amount has been updated.
		MinimumFundingUpdated { new_minimum: T::Balance },

		/// The Withdrawal Tax has been updated.
		RedemptionTaxAmountUpdated { amount: T::Balance },
	}

	#[pallet::error]
	pub enum Error<T> {
		/// An invalid redemption has been witnessed: the account has no pending redemptions.
		NoPendingRedemption,

		/// The redeemer tried to redeem despite having a redemption already pending.
		PendingRedemption,

		/// Can't stop bidding an account if it's already not bidding.
		AlreadyNotBidding,

		/// Can only start bidding if not already bidding.
		AlreadyBidding,

		/// We are in the auction phase
		AuctionPhase,

		/// A withdrawal address is provided, but the account has a different withdrawal address
		/// already associated.
		WithdrawalAddressRestricted,

		/// An invalid redemption has been made
		InvalidRedemption,

		/// When requesting a redemption, you must not have an amount below the minimum.
		BelowMinimumFunding,

		/// The redemption signature could not be found.
		SignatureNotReady,

<<<<<<< HEAD
		/// The amount to redeem is higher then the restricted balance.
		AmountToRedeemIsHigherThanRestrictedBalance,
=======
		/// There are not enough unrestricted funds to process the redemption.
		InsufficientUnrestrictedFunds,

>>>>>>> 193ab6f3
		/// The requested redemption amount is too low to pay for the redemption tax.
		RedemptionAmountTooLow,

		/// Minimum funding amount must be greater than the redemption tax.
		InvalidMinimumFundingUpdate,

		/// Redemption tax must be less than the minimum funding amount.
		InvalidRedemptionTaxUpdate,
<<<<<<< HEAD
=======

		/// The account has insufficient funds to pay for the redemption.
		InsufficientBalance,
>>>>>>> 193ab6f3
	}

	#[pallet::call]
	impl<T: Config> Pallet<T> {
		/// **This call can only be dispatched from the configured witness origin.**
		///
		/// Funds have been added to an account via the StateChainGateway Smart Contract.
		///
		/// If the account doesn't exist, we create it.
		///
		/// ## Events
		///
		/// - [Funded](Event::Funded)
		///
		/// ## Errors
		///
		/// - [BadOrigin](frame_support::error::BadOrigin)
		#[pallet::weight(T::WeightInfo::funded())]
		pub fn funded(
			origin: OriginFor<T>,
			account_id: AccountId<T>,
			amount: FlipBalance<T>,
			funder: EthereumAddress,
			// Required to ensure this call is unique per funding event.
			tx_hash: EthTransactionHash,
		) -> DispatchResultWithPostInfo {
			T::EnsureWitnessed::ensure_origin(origin)?;

			let total_balance = Self::add_funds_to_account(&account_id, amount);

			if RestrictedAddresses::<T>::contains_key(funder) {
				RestrictedBalances::<T>::mutate(account_id.clone(), |map| {
					map.entry(funder).and_modify(|balance| *balance += amount).or_insert(amount);
				});
			}

			Self::deposit_event(Event::Funded {
				account_id,
				tx_hash,
				funds_added: amount,
				total_balance,
			});
			Ok(().into())
		}

		/// Get FLIP that is held for me by the system, signed by my authority key.
		///
		/// On success, the implementation of [ThresholdSigner] should emit an event. The attached
		/// redemption request needs to be signed by a threshold of authorities in order to produce
		/// valid data that can be submitted to the StateChainGateway Smart Contract.
		///
		/// An account can only have one pending redemption at a time, the funds wrapped up in the
		/// pending redemption are inaccessible and are not counted towards a Validator's Auction
		/// Bid.
		///
		/// ## Events
		///
		/// - None
		///
		/// ## Errors
		///
		/// - [PendingRedemption](Error::PendingRedemption)
		/// - [AuctionPhase](Error::AuctionPhase)
		/// - [WithdrawalAddressRestricted](Error::WithdrawalAddressRestricted)
		#[pallet::weight({ if matches!(amount, RedemptionAmount::Exact(_)) { T::WeightInfo::redeem() } else { T::WeightInfo::redeem_all() }})]
		pub fn redeem(
			origin: OriginFor<T>,
			amount: RedemptionAmount<FlipBalance<T>>,
			address: EthereumAddress,
		) -> DispatchResultWithPostInfo {
			let account_id = ensure_signed(origin)?;

<<<<<<< HEAD
			let amount = match amount {
				RedemptionAmount::Max => T::Flip::redeemable_balance(&account_id),
				RedemptionAmount::Exact(amount) => amount,
			};
			let fee_to_burn = RedemptionTax::<T>::get();
			ensure!(amount > fee_to_burn, Error::<T>::RedemptionAmountTooLow);
			ensure!(address != ETH_ZERO_ADDRESS, Error::<T>::InvalidRedemption);
=======
			T::SystemState::ensure_no_maintenance()?;
>>>>>>> 193ab6f3

			// Not allowed to redeem if we are an active bidder in the auction phase
			if T::EpochInfo::is_auction_phase() {
				ensure!(!ActiveBidder::<T>::get(&account_id), Error::<T>::AuctionPhase);
			}

			// The redemption must be executed before a new one can be requested.
			ensure!(
				!PendingRedemptions::<T>::contains_key(&account_id),
				Error::<T>::PendingRedemption
			);

<<<<<<< HEAD
			// We have some restrictions on the account
			let remaining = if RestrictedBalances::<T>::contains_key(account_id.clone()) {
				// We're talking about the current address
				// ensure that restricted balance for the address is higher than the amount we
				// try to redeem
				RestrictedBalances::<T>::mutate_exists(&account_id, |maybe_entry| {
					if let Some(entry) = maybe_entry {
						entry.entry(address).and_modify(|balance| {
							*balance = balance.saturating_sub(amount);
						});
					}
				});
				// some other address but funds are restricted
				// Sum over all restricted balances
				let restricted_balance = RestrictedBalances::<T>::get(&account_id)
					.into_iter()
					.fold(Zero::zero(), |acc: FlipBalance<T>, (_, balance)| acc + balance);
				// Total account ballance
				let total_balance = T::Flip::account_balance(&account_id);
				// Balance available for redemption (total - sum(all restricted balances))
				let available_balance = total_balance.saturating_sub(restricted_balance);
				// Ensure that the amount to redeem is not higher than the restricted balance
				ensure!(
					amount <= available_balance,
					Error::<T>::AmountToRedeemIsHigherThanRestrictedBalance
				);
				available_balance
			} else {
				// Calculate the amount that would remain after this redemption and ensure it won't
				// be less than the system's minimum balance.
				T::Flip::account_balance(&account_id)
					.checked_sub(&amount)
					.ok_or(Error::<T>::InvalidRedemption)?
			};
=======
			let mut restricted_balances = RestrictedBalances::<T>::get(&account_id);
			let redemption_fee = RedemptionTax::<T>::get();

			// The amount to withdraw, net of fees.
			let net_amount = match amount {
				RedemptionAmount::Max => {
					let restricted = restricted_balances.values().copied().sum::<FlipBalance<T>>() -
						restricted_balances.get(&address).copied().unwrap_or_default();
					let unrestricted = T::Flip::redeemable_balance(&account_id)
						.checked_sub(&restricted)
						.ok_or(Error::<T>::InsufficientUnrestrictedFunds)?;
					unrestricted
						.checked_sub(&redemption_fee)
						.ok_or(Error::<T>::RedemptionAmountTooLow)?
				},
				RedemptionAmount::Exact(amount) => amount,
			};

			ensure!(
				T::Flip::try_burn_fee(&account_id, redemption_fee).is_ok(),
				Error::<T>::InsufficientBalance
			);

			// If necessary, update account restrictions.
			if let Some(restricted_balance) = restricted_balances.get_mut(&address) {
				restricted_balance.saturating_reduce(net_amount);
				RestrictedBalances::<T>::insert(&account_id, &restricted_balances);
			}

			let remaining_balance = T::Flip::account_balance(&account_id)
				.checked_sub(&net_amount)
				.ok_or(Error::<T>::InsufficientBalance)?;
>>>>>>> 193ab6f3

			ensure!(
				remaining_balance == Zero::zero() ||
					remaining_balance >= MinimumFunding::<T>::get(),
				Error::<T>::BelowMinimumFunding
			);

<<<<<<< HEAD
			// Burn the fee and redeem the rest
			T::Flip::try_burn_fee(&account_id, fee_to_burn)?;

			// Deduct withdrawal fee from the redeemed amount
			let amount_minus_fee = amount.saturating_sub(fee_to_burn);

			// Return an error if the redeemer tries to redeem too much. Otherwise decrement the
			// funds by the amount redeemed.
			T::Flip::try_initiate_redemption(&account_id, amount_minus_fee)?;

			let contract_expiry = T::TimeSource::now().as_secs() + RedemptionTTLSeconds::<T>::get();
			let call = T::RegisterRedemption::new_unsigned(
				<T as Config>::FunderId::from_ref(&account_id).as_ref(),
				amount_minus_fee.into(),
=======
			ensure!(
				remaining_balance >= restricted_balances.values().copied().sum(),
				Error::<T>::InsufficientUnrestrictedFunds
			);

			// Update the account balance.
			T::Flip::try_initiate_redemption(&account_id, net_amount)?;

			// Send the transaction.
			let contract_expiry = T::TimeSource::now().as_secs() + RedemptionTTLSeconds::<T>::get();
			let call = T::RegisterRedemption::new_unsigned(
				<T as Config>::FunderId::from_ref(&account_id).as_ref(),
				net_amount.into(),
>>>>>>> 193ab6f3
				&address,
				contract_expiry,
			);

			PendingRedemptions::<T>::insert(&account_id, ());

			Self::deposit_event(Event::RedemptionRequested {
				account_id,
				amount: net_amount,
				broadcast_id: T::Broadcaster::threshold_sign_and_broadcast(call).0,
				expiry_time: contract_expiry,
			});

			Ok(().into())
		}

		/// **This call can only be dispatched from the configured witness origin.**
		///
		/// A redemption request has been finalised.
		///
		/// Note that calling this doesn't initiate any protocol changes - the `redemption` has
		/// already been authorised by authority multisig. This merely signals that the
		/// redeemer has in fact executed the redemption via the StateChainGateway Smart
		/// Contract and has received their funds. This allows us to finalise any on-chain cleanup.
		///
		/// ## Events
		///
		/// - [RedemptionSettled](Event::RedemptionSettled)
		///
		/// ## Errors
		///
		/// - [NoPendingRedemption](Error::NoPendingRedemption)
		/// - [BadOrigin](frame_support::error::BadOrigin)
		#[pallet::weight(T::WeightInfo::redeemed())]
		pub fn redeemed(
			origin: OriginFor<T>,
			account_id: AccountId<T>,
			redeemed_amount: FlipBalance<T>,
			// Required to ensure this call is unique per redemption event.
			_tx_hash: EthTransactionHash,
		) -> DispatchResultWithPostInfo {
			T::EnsureWitnessed::ensure_origin(origin)?;

			PendingRedemptions::<T>::take(&account_id).ok_or(Error::<T>::NoPendingRedemption)?;

			T::Flip::finalize_redemption(&account_id)
				.expect("This should never return an error because we already ensured above that the pending redemption does indeed exist");

			if T::Flip::account_balance(&account_id).is_zero() {
				frame_system::Provider::<T>::killed(&account_id).unwrap_or_else(|e| {
					// This shouldn't happen, and not much we can do if it does except fix it on a
					// subsequent release. Consequences are minor.
					log::error!(
						"Unexpected reference count error while reaping the account {:?}: {:?}.",
						account_id,
						e
					);
				})
			}

			Self::deposit_event(Event::RedemptionSettled(account_id, redeemed_amount));

			Ok(().into())
		}

		#[pallet::weight(T::WeightInfo::redemption_expired())]
		pub fn redemption_expired(
			origin: OriginFor<T>,
			account_id: AccountId<T>,
			// The block number uniquely identifies the redemption expiry for a particular account
			// when witnessing.
			_block_number: u64,
		) -> DispatchResultWithPostInfo {
			T::EnsureWitnessed::ensure_origin(origin)?;

			PendingRedemptions::<T>::take(&account_id).ok_or(Error::<T>::NoPendingRedemption)?;

			T::Flip::revert_redemption(&account_id).expect(
				"Pending Redemption should exist since the corresponding redemption existed",
			);

			Self::deposit_event(Event::<T>::RedemptionExpired { account_id });

			Ok(().into())
		}

		/// Signals a node's intent to withdraw their funds after the next auction and desist
		/// from future auctions. Should only be called by accounts that are not already not
		/// bidding.
		///
		/// ## Events
		///
		/// - [ActiveBidder](Event::ActiveBidder)
		///
		/// ## Errors
		///
		/// - [AlreadyNotBidding](Error::AlreadyNotBidding)
		#[pallet::weight(T::WeightInfo::stop_bidding())]
		pub fn stop_bidding(origin: OriginFor<T>) -> DispatchResultWithPostInfo {
			let account_id = T::AccountRoleRegistry::ensure_validator(origin)?;

			ensure!(!T::EpochInfo::is_auction_phase(), Error::<T>::AuctionPhase);

			ActiveBidder::<T>::try_mutate(&account_id, |is_active_bidder| {
				if *is_active_bidder {
					*is_active_bidder = false;
					Ok(())
				} else {
					Err(Error::<T>::AlreadyNotBidding)
				}
			})?;
			Self::deposit_event(Event::StoppedBidding { account_id });
			Ok(().into())
		}

		/// Signals a non-bidding node's intent to start bidding, and participate in the
		/// next auction. Should only be called if the account is in a non-bidding state.
		///
		/// ## Events
		///
		/// - [StartedBidding](Event::StartedBidding)
		///
		/// ## Errors
		///
		/// - [AlreadyBidding](Error::AlreadyBidding)
		#[pallet::weight(T::WeightInfo::start_bidding())]
		pub fn start_bidding(origin: OriginFor<T>) -> DispatchResultWithPostInfo {
			let account_id = T::AccountRoleRegistry::ensure_validator(origin)?;
			Self::activate_bidding(&account_id)?;
			Self::deposit_event(Event::StartedBidding { account_id });
			Ok(().into())
		}

		/// Updates the minimum funding required for an account, the extrinsic is gated with
		/// governance.
		///
		/// ## Events
		///
		/// - [MinimumFundingUpdated](Event::MinimumFundingUpdated)
		///
		/// ## Errors
		///
		/// - [BadOrigin](frame_support::error::BadOrigin)
		#[pallet::weight(T::WeightInfo::update_minimum_funding())]
		pub fn update_minimum_funding(
			origin: OriginFor<T>,
			minimum_funding: T::Balance,
		) -> DispatchResultWithPostInfo {
			T::EnsureGovernance::ensure_origin(origin)?;
			ensure!(
				minimum_funding > RedemptionTax::<T>::get(),
				Error::<T>::InvalidMinimumFundingUpdate
			);
			MinimumFunding::<T>::put(minimum_funding);
			Self::deposit_event(Event::MinimumFundingUpdated { new_minimum: minimum_funding });
			Ok(().into())
		}

		/// Adds/Removes restricted addresses to the list of restricted addresses.
		///
		/// ## Events
		///
		/// - [AddedRestrictedAddress](Event::AddedRestrictedAddress)
		/// - [RemovedRestrictedAddress](Event::RemovedRestrictedAddress)
		///
		/// ## Errors
		///
		/// - [BadOrigin](frame_support::error::BadOrigin)
		#[pallet::weight(10_000)]
		pub fn update_restricted_addresses(
			origin: OriginFor<T>,
			addresses_to_add: Vec<EthereumAddress>,
			addresses_to_remove: Vec<EthereumAddress>,
		) -> DispatchResultWithPostInfo {
			T::EnsureGovernance::ensure_origin(origin)?;
			for address in addresses_to_add {
				RestrictedAddresses::<T>::insert(address, ());
				Self::deposit_event(Event::AddedRestrictedAddress { address });
			}
			for address in addresses_to_remove {
				RestrictedAddresses::<T>::remove(address);
				Self::deposit_event(Event::RemovedRestrictedAddress { address });
			}
			Ok(().into())
		}

		/// Updates the Withdrawal Tax, which is the amount levied on each withdrawal request.
		///
		/// Requires Governance
		///
		/// ## Events
		///
		/// - [On update](Event::RedemptionTaxAmountUpdated)
		#[pallet::weight(T::WeightInfo::update_redemption_tax())]
		pub fn update_redemption_tax(origin: OriginFor<T>, amount: T::Balance) -> DispatchResult {
			T::EnsureGovernance::ensure_origin(origin)?;
			ensure!(amount < MinimumFunding::<T>::get(), Error::<T>::InvalidRedemptionTaxUpdate);
			RedemptionTax::<T>::set(amount);
			Self::deposit_event(Event::<T>::RedemptionTaxAmountUpdated { amount });
			Ok(())
		}
	}

	#[pallet::genesis_config]
	pub struct GenesisConfig<T: Config> {
		pub genesis_accounts: Vec<(AccountId<T>, AccountRole, T::Balance)>,
		pub redemption_tax: T::Balance,
		pub minimum_funding: T::Balance,
		pub redemption_ttl: Duration,
		pub redemption_delay_buffer_seconds: u64,
	}

	#[cfg(feature = "std")]
	impl<T: Config> Default for GenesisConfig<T> {
		fn default() -> Self {
			Self {
				genesis_accounts: vec![],
				redemption_tax: Default::default(),
				minimum_funding: Default::default(),
				redemption_ttl: Default::default(),
				redemption_delay_buffer_seconds: Default::default(),
			}
		}
	}

	#[pallet::genesis_build]
	impl<T: Config> GenesisBuild<T> for GenesisConfig<T> {
		fn build(&self) {
			assert!(
				self.redemption_tax < self.minimum_funding,
				"Redemption tax must be less than minimum funding"
			);
			MinimumFunding::<T>::set(self.minimum_funding);
			RedemptionTax::<T>::set(self.redemption_tax);
			RedemptionTTLSeconds::<T>::set(self.redemption_ttl.as_secs());
			for (account_id, role, amount) in self.genesis_accounts.iter() {
				Pallet::<T>::add_funds_to_account(account_id, *amount);
				if matches!(role, AccountRole::Validator) {
					Pallet::<T>::activate_bidding(account_id)
						.expect("The account was just created so this can't fail.");
				}
			}
		}
	}
}

impl<T: Config> Pallet<T> {
	/// Add funds to an account, creating the account if it doesn't exist. An account is not
	/// an implicit bidder and needs to start bidding explicitly.
	fn add_funds_to_account(account_id: &AccountId<T>, amount: T::Balance) -> T::Balance {
		if !frame_system::Pallet::<T>::account_exists(account_id) {
			// Creates an account
			let _ = frame_system::Provider::<T>::created(account_id);
		}

		T::Flip::credit_funds(account_id, amount)
	}

	/// Sets the `active` flag associated with the account to true, signalling that the account
	/// wishes to participate in auctions, to become a network authority.
	///
	/// Returns an error if the account is already bidding.
	fn activate_bidding(account_id: &AccountId<T>) -> Result<(), Error<T>> {
		ActiveBidder::<T>::try_mutate(account_id, |is_active_bidder| {
			if *is_active_bidder {
				Err(Error::AlreadyBidding)
			} else {
				*is_active_bidder = true;
				Ok(())
			}
		})
	}
}

impl<T: Config> BidderProvider for Pallet<T> {
	type ValidatorId = <T as frame_system::Config>::AccountId;
	type Amount = T::Balance;

	fn get_bidders() -> Vec<Bid<Self::ValidatorId, Self::Amount>> {
		ActiveBidder::<T>::iter()
			.filter_map(|(bidder_id, active)| {
				if active {
					let amount = T::Flip::account_balance(&bidder_id);
					Some(Bid { bidder_id, amount })
				} else {
					None
				}
			})
			.collect()
	}
}

/// Ensure we clean up account specific items that definitely won't be required once the account
/// leaves the network.
impl<T: Config> OnKilledAccount<T::AccountId> for Pallet<T> {
	fn on_killed_account(account_id: &T::AccountId) {
		ActiveBidder::<T>::remove(account_id);
		RestrictedBalances::<T>::remove(account_id);
	}
}<|MERGE_RESOLUTION|>--- conflicted
+++ resolved
@@ -40,17 +40,6 @@
 use sp_std::prelude::*;
 
 use sp_std::collections::btree_map::BTreeMap;
-<<<<<<< HEAD
-
-/// This address is used by the Ethereum contracts to indicate that no withdrawal address was
-/// specified during funding.
-///
-/// Normally, this means that the account was funded via the 'normal' contract flow. The presence
-/// of any other address indicates that the funds were added from a *vesting* contract and can
-/// only be redeemed to the specified address.
-pub const ETH_ZERO_ADDRESS: EthereumAddress = [0xff; 20];
-=======
->>>>>>> 193ab6f3
 
 pub const PALLET_VERSION: StorageVersion = StorageVersion::new(1);
 
@@ -146,15 +135,6 @@
 	pub type PendingRedemptions<T: Config> =
 		StorageMap<_, Blake2_128Concat, AccountId<T>, (), OptionQuery>;
 
-<<<<<<< HEAD
-	/// Currently just used to record failed funding attempts so that if necessary in the future we
-	/// can use it to recover user funds.
-	#[pallet::storage]
-	pub type FailedFundingAttempts<T: Config> =
-		StorageMap<_, Blake2_128Concat, AccountId<T>, Vec<FundingAttempt<T::Balance>>, ValueQuery>;
-
-=======
->>>>>>> 193ab6f3
 	/// The minimum amount a user can fund their account with, and therefore the minimum balance
 	/// they must have remaining after they redeem.
 	#[pallet::storage]
@@ -178,10 +158,6 @@
 		BTreeMap<EthereumAddress, FlipBalance<T>>,
 		ValueQuery,
 	>;
-<<<<<<< HEAD
-=======
-
->>>>>>> 193ab6f3
 	/// The fee levied for every redemption request. Can be updated by Governance.
 	#[pallet::storage]
 	pub type RedemptionTax<T: Config> = StorageValue<_, T::Balance, ValueQuery>;
@@ -236,17 +212,10 @@
 
 		/// A redemption has expired without being executed.
 		RedemptionExpired { account_id: AccountId<T> },
-<<<<<<< HEAD
 
 		/// A new restricted address has been added
 		AddedRestrictedAddress { address: EthereumAddress },
 
-=======
-
-		/// A new restricted address has been added
-		AddedRestrictedAddress { address: EthereumAddress },
-
->>>>>>> 193ab6f3
 		/// A restricted address has been removed
 		RemovedRestrictedAddress { address: EthereumAddress },
 		/// A funding attempt has failed.
@@ -293,14 +262,9 @@
 		/// The redemption signature could not be found.
 		SignatureNotReady,
 
-<<<<<<< HEAD
-		/// The amount to redeem is higher then the restricted balance.
-		AmountToRedeemIsHigherThanRestrictedBalance,
-=======
 		/// There are not enough unrestricted funds to process the redemption.
 		InsufficientUnrestrictedFunds,
 
->>>>>>> 193ab6f3
 		/// The requested redemption amount is too low to pay for the redemption tax.
 		RedemptionAmountTooLow,
 
@@ -309,12 +273,9 @@
 
 		/// Redemption tax must be less than the minimum funding amount.
 		InvalidRedemptionTaxUpdate,
-<<<<<<< HEAD
-=======
 
 		/// The account has insufficient funds to pay for the redemption.
 		InsufficientBalance,
->>>>>>> 193ab6f3
 	}
 
 	#[pallet::call]
@@ -387,17 +348,7 @@
 		) -> DispatchResultWithPostInfo {
 			let account_id = ensure_signed(origin)?;
 
-<<<<<<< HEAD
-			let amount = match amount {
-				RedemptionAmount::Max => T::Flip::redeemable_balance(&account_id),
-				RedemptionAmount::Exact(amount) => amount,
-			};
-			let fee_to_burn = RedemptionTax::<T>::get();
-			ensure!(amount > fee_to_burn, Error::<T>::RedemptionAmountTooLow);
-			ensure!(address != ETH_ZERO_ADDRESS, Error::<T>::InvalidRedemption);
-=======
 			T::SystemState::ensure_no_maintenance()?;
->>>>>>> 193ab6f3
 
 			// Not allowed to redeem if we are an active bidder in the auction phase
 			if T::EpochInfo::is_auction_phase() {
@@ -410,42 +361,6 @@
 				Error::<T>::PendingRedemption
 			);
 
-<<<<<<< HEAD
-			// We have some restrictions on the account
-			let remaining = if RestrictedBalances::<T>::contains_key(account_id.clone()) {
-				// We're talking about the current address
-				// ensure that restricted balance for the address is higher than the amount we
-				// try to redeem
-				RestrictedBalances::<T>::mutate_exists(&account_id, |maybe_entry| {
-					if let Some(entry) = maybe_entry {
-						entry.entry(address).and_modify(|balance| {
-							*balance = balance.saturating_sub(amount);
-						});
-					}
-				});
-				// some other address but funds are restricted
-				// Sum over all restricted balances
-				let restricted_balance = RestrictedBalances::<T>::get(&account_id)
-					.into_iter()
-					.fold(Zero::zero(), |acc: FlipBalance<T>, (_, balance)| acc + balance);
-				// Total account ballance
-				let total_balance = T::Flip::account_balance(&account_id);
-				// Balance available for redemption (total - sum(all restricted balances))
-				let available_balance = total_balance.saturating_sub(restricted_balance);
-				// Ensure that the amount to redeem is not higher than the restricted balance
-				ensure!(
-					amount <= available_balance,
-					Error::<T>::AmountToRedeemIsHigherThanRestrictedBalance
-				);
-				available_balance
-			} else {
-				// Calculate the amount that would remain after this redemption and ensure it won't
-				// be less than the system's minimum balance.
-				T::Flip::account_balance(&account_id)
-					.checked_sub(&amount)
-					.ok_or(Error::<T>::InvalidRedemption)?
-			};
-=======
 			let mut restricted_balances = RestrictedBalances::<T>::get(&account_id);
 			let redemption_fee = RedemptionTax::<T>::get();
 
@@ -478,7 +393,6 @@
 			let remaining_balance = T::Flip::account_balance(&account_id)
 				.checked_sub(&net_amount)
 				.ok_or(Error::<T>::InsufficientBalance)?;
->>>>>>> 193ab6f3
 
 			ensure!(
 				remaining_balance == Zero::zero() ||
@@ -486,22 +400,6 @@
 				Error::<T>::BelowMinimumFunding
 			);
 
-<<<<<<< HEAD
-			// Burn the fee and redeem the rest
-			T::Flip::try_burn_fee(&account_id, fee_to_burn)?;
-
-			// Deduct withdrawal fee from the redeemed amount
-			let amount_minus_fee = amount.saturating_sub(fee_to_burn);
-
-			// Return an error if the redeemer tries to redeem too much. Otherwise decrement the
-			// funds by the amount redeemed.
-			T::Flip::try_initiate_redemption(&account_id, amount_minus_fee)?;
-
-			let contract_expiry = T::TimeSource::now().as_secs() + RedemptionTTLSeconds::<T>::get();
-			let call = T::RegisterRedemption::new_unsigned(
-				<T as Config>::FunderId::from_ref(&account_id).as_ref(),
-				amount_minus_fee.into(),
-=======
 			ensure!(
 				remaining_balance >= restricted_balances.values().copied().sum(),
 				Error::<T>::InsufficientUnrestrictedFunds
@@ -515,7 +413,6 @@
 			let call = T::RegisterRedemption::new_unsigned(
 				<T as Config>::FunderId::from_ref(&account_id).as_ref(),
 				net_amount.into(),
->>>>>>> 193ab6f3
 				&address,
 				contract_expiry,
 			);
