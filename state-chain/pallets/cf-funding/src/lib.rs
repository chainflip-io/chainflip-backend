#![cfg_attr(not(feature = "std"), no_std)]
#![doc = include_str!("../README.md")]
#![doc = include_str!("../../cf-doc-head.md")]
#![feature(is_sorted)]

#[cfg(test)]
mod mock;

mod benchmarking;
mod migrations;

pub mod weights;
pub use weights::WeightInfo;

#[cfg(test)]
mod tests;

use cf_chains::RegisterRedemption;
#[cfg(feature = "std")]
use cf_primitives::AccountRole;
use cf_primitives::EthereumAddress;
use cf_traits::{Bid, BidderProvider, EpochInfo, FeePayment, Funding, SystemStateInfo};
use frame_support::{
	dispatch::DispatchResultWithPostInfo,
	ensure,
	pallet_prelude::Weight,
	traits::{
		EnsureOrigin, HandleLifetime, IsType, OnKilledAccount, OnRuntimeUpgrade, StorageVersion,
		UnixTime,
	},
};
use frame_system::pallet_prelude::OriginFor;
pub use pallet::*;
use sp_runtime::{
	traits::{AtLeast32BitUnsigned, CheckedSub, Zero},
	Saturating,
};

// use sp_runtime::traits::{AtLeast32BitUnsigned, CheckedSub, Saturating, Zero};
use sp_std::prelude::*;

use sp_std::collections::btree_map::BTreeMap;

pub const PALLET_VERSION: StorageVersion = StorageVersion::new(1);

#[frame_support::pallet]
pub mod pallet {
	use super::*;
	use cf_chains::eth::Ethereum;
	use cf_primitives::BroadcastId;
	use cf_traits::{AccountRoleRegistry, Broadcaster};
	use frame_support::{pallet_prelude::*, Parameter};
	use frame_system::pallet_prelude::*;

	#[allow(unused_imports)]
	use sp_std::time::Duration;

	pub type AccountId<T> = <T as frame_system::Config>::AccountId;

	pub type FundingAttempt<Amount> = (EthereumAddress, Amount);

	pub type FlipBalance<T> = <T as Config>::Balance;

	pub type EthTransactionHash = [u8; 32];

	#[derive(Copy, Clone, Debug, PartialEq, Eq, Encode, Decode, TypeInfo)]
	pub enum RedemptionAmount<T: Parameter> {
		Max,
		Exact(T),
	}

	impl<T: Parameter> From<T> for RedemptionAmount<T> {
		fn from(t: T) -> Self {
			Self::Exact(t)
		}
	}

	#[pallet::config]
	#[pallet::disable_frame_system_supertrait_check]
	pub trait Config: cf_traits::Chainflip {
		/// Standard Event type.
		type RuntimeEvent: From<Event<Self>> + IsType<<Self as frame_system::Config>::RuntimeEvent>;

		/// The type containing all calls that are dispatchable from the threshold source.
		type ThresholdCallable: From<Call<Self>>;

		type FunderId: AsRef<[u8; 32]> + IsType<<Self as frame_system::Config>::AccountId>;

		type Balance: Parameter
			+ Member
			+ AtLeast32BitUnsigned
			+ Default
			+ Copy
			+ MaybeSerializeDeserialize
			+ Into<u128>
			+ From<u128>
			+ core::iter::Sum;

		/// The Flip token implementation.
		type Flip: Funding<AccountId = <Self as frame_system::Config>::AccountId, Balance = Self::Balance>
			+ FeePayment<
				Amount = Self::Balance,
				AccountId = <Self as frame_system::Config>::AccountId,
			>;

		type Broadcaster: Broadcaster<Ethereum, ApiCall = Self::RegisterRedemption>;

		/// Ensure that only threshold signature consensus can post a signature.
		type EnsureThresholdSigned: EnsureOrigin<Self::RuntimeOrigin>;

		/// The implementation of the register redemption transaction.
		type RegisterRedemption: RegisterRedemption<Ethereum> + Member + Parameter;

		/// Something that provides the current time.
		type TimeSource: UnixTime;

		/// Benchmark stuff
		type WeightInfo: WeightInfo;
	}

	#[pallet::pallet]
	#[pallet::storage_version(PALLET_VERSION)]
	#[pallet::without_storage_info]
	#[pallet::generate_store(pub (super) trait Store)]
	pub struct Pallet<T>(PhantomData<T>);

	/// Store the list of funded accounts and whether or not they are a active bidder.
	#[pallet::storage]
	pub type ActiveBidder<T: Config> =
		StorageMap<_, Blake2_128Concat, AccountId<T>, bool, ValueQuery>;

	/// PendingRedemptions stores a () for the account until the redemption is executed or the
	/// redemption expires.
	#[pallet::storage]
	pub type PendingRedemptions<T: Config> =
		StorageMap<_, Blake2_128Concat, AccountId<T>, (), OptionQuery>;

	/// The minimum amount a user can fund their account with, and therefore the minimum balance
	/// they must have remaining after they redeem.
	#[pallet::storage]
	pub type MinimumFunding<T: Config> = StorageValue<_, T::Balance, ValueQuery>;

	/// TTL for a redemption from the moment of issue.
	#[pallet::storage]
	pub type RedemptionTTLSeconds<T: Config> = StorageValue<_, u64, ValueQuery>;

	/// List of restricted addresses
	#[pallet::storage]
	pub type RestrictedAddresses<T: Config> =
		StorageMap<_, Blake2_128Concat, EthereumAddress, (), ValueQuery>;

	/// Map that bookkeeps the restricted balances for each address
	#[pallet::storage]
	pub type RestrictedBalances<T: Config> = StorageMap<
		_,
		Blake2_128Concat,
		AccountId<T>,
		BTreeMap<EthereumAddress, FlipBalance<T>>,
		ValueQuery,
	>;

<<<<<<< HEAD
	/// Redeem address for an restricted account.
	#[pallet::storage]
	pub type BoundAddress<T: Config> =
		StorageMap<_, Blake2_128Concat, AccountId<T>, EthereumAddress, ValueQuery>;

=======
>>>>>>> 636478d5
	/// The fee levied for every redemption request. Can be updated by Governance.
	#[pallet::storage]
	pub type RedemptionTax<T: Config> = StorageValue<_, T::Balance, ValueQuery>;

	#[pallet::hooks]
	impl<T: Config> Hooks<BlockNumberFor<T>> for Pallet<T> {
		fn on_runtime_upgrade() -> Weight {
			migrations::PalletMigration::<T>::on_runtime_upgrade()
		}

		#[cfg(feature = "try-runtime")]
		fn pre_upgrade() -> Result<Vec<u8>, &'static str> {
			migrations::PalletMigration::<T>::pre_upgrade()
		}

		#[cfg(feature = "try-runtime")]
		fn post_upgrade(state: Vec<u8>) -> Result<(), &'static str> {
			migrations::PalletMigration::<T>::post_upgrade(state)
		}
	}

	#[pallet::event]
	#[pallet::generate_deposit(pub(super) fn deposit_event)]
	pub enum Event<T: Config> {
		/// An account has been funded with some FLIP.
		Funded {
			account_id: AccountId<T>,
			tx_hash: EthTransactionHash,
			funds_added: FlipBalance<T>,
			// may include rewards earned
			total_balance: FlipBalance<T>,
		},

		// Someone has requested to redeem some FLIP into their Ethereum wallet.
		RedemptionRequested {
			account_id: AccountId<T>,
			amount: FlipBalance<T>,
			broadcast_id: BroadcastId,
			// Unix time.
			expiry_time: u64,
		},

		/// A node has redeemed their FLIP on the Ethereum chain. \[account_id,
		/// redeemed_amount\]
		RedemptionSettled(AccountId<T>, FlipBalance<T>),

		/// An account has stopped bidding and will no longer take part in auctions.
		StoppedBidding {
			account_id: AccountId<T>,
		},

		/// A previously non-bidding account has started bidding.
		StartedBidding {
			account_id: AccountId<T>,
		},

		/// A redemption has expired without being executed.
		RedemptionExpired {
			account_id: AccountId<T>,
		},

		MinimumFundingUpdated {
			new_minimum: T::Balance,
		},
		/// A new restricted address has been added
		AddedRestrictedAddress {
			address: EthereumAddress,
		},
		/// A restricted address has been removed
		RemovedRestrictedAddress {
			address: EthereumAddress,
		},
		/// A funding attempt has failed.
		FailedFundingAttempt {
			account_id: AccountId<T>,
			withdrawal_address: EthereumAddress,
			amount: FlipBalance<T>,
		},
		/// The Withdrawal Tax has been updated.
		RedemptionTaxAmountUpdated {
			amount: T::Balance,
		},
	}

	#[pallet::error]
	pub enum Error<T> {
		/// An invalid redemption has been witnessed: the account has no pending redemptions.
		NoPendingRedemption,

		/// The redeemer tried to redeem despite having a redemption already pending.
		PendingRedemption,

		/// Can't stop bidding an account if it's already not bidding.
		AlreadyNotBidding,

		/// Can only start bidding if not already bidding.
		AlreadyBidding,

		/// We are in the auction phase
		AuctionPhase,

		/// A withdrawal address is provided, but the account has a different withdrawal address
		/// already associated.
		WithdrawalAddressRestricted,

		/// An invalid redemption has been made
		InvalidRedemption,

		/// When requesting a redemption, you must not have an amount below the minimum.
		BelowMinimumFunding,

		/// The redemption signature could not be found.
		SignatureNotReady,

		/// There are not enough unrestricted funds to process the redemption.
		InsufficientUnrestrictedFunds,

		/// The requested redemption amount is too low to pay for the redemption tax.
		RedemptionAmountTooLow,

		/// Minimum funding amount must be greater than the redemption tax.
		InvalidMinimumFundingUpdate,

		/// Redemption tax must be less than the minimum funding amount.
		InvalidRedemptionTaxUpdate,

<<<<<<< HEAD
		/// The account is already bound to a redeem address.
		AccountAlreadyBound,

		/// The address is already a restricted.
		AddressIsAlreadyRestricted,

		/// The ETH zero address is not allowed to use.
		EthZeroAddressIsNotAllowed,
=======
		/// The account has insufficient funds to pay for the redemption.
		InsufficientBalance,
>>>>>>> 636478d5
	}

	#[pallet::call]
	impl<T: Config> Pallet<T> {
		/// **This call can only be dispatched from the configured witness origin.**
		///
		/// Funds have been added to an account via the StateChainGateway Smart Contract.
		///
		/// If the account doesn't exist, we create it.
		///
		/// ## Events
		///
		/// - [Funded](Event::Funded)
		///
		/// ## Errors
		///
		/// - [BadOrigin](frame_support::error::BadOrigin)
		#[pallet::weight(T::WeightInfo::funded())]
		pub fn funded(
			origin: OriginFor<T>,
			account_id: AccountId<T>,
			amount: FlipBalance<T>,
			funder: EthereumAddress,
			// Required to ensure this call is unique per funding event.
			tx_hash: EthTransactionHash,
		) -> DispatchResultWithPostInfo {
			T::EnsureWitnessed::ensure_origin(origin)?;

			let total_balance = Self::add_funds_to_account(&account_id, amount);

			if RestrictedAddresses::<T>::contains_key(funder) {
				RestrictedBalances::<T>::mutate(account_id.clone(), |map| {
					map.entry(funder).and_modify(|balance| *balance += amount).or_insert(amount);
				});
			}

			Self::deposit_event(Event::Funded {
				account_id,
				tx_hash,
				funds_added: amount,
				total_balance,
			});
			Ok(().into())
		}

		/// Get FLIP that is held for me by the system, signed by my authority key.
		///
		/// On success, the implementation of [ThresholdSigner] should emit an event. The attached
		/// redemption request needs to be signed by a threshold of authorities in order to produce
		/// valid data that can be submitted to the StateChainGateway Smart Contract.
		///
		/// An account can only have one pending redemption at a time, the funds wrapped up in the
		/// pending redemption are inaccessible and are not counted towards a Validator's Auction
		/// Bid.
		///
		/// ## Events
		///
		/// - None
		///
		/// ## Errors
		///
		/// - [PendingRedemption](Error::PendingRedemption)
		/// - [AuctionPhase](Error::AuctionPhase)
		/// - [WithdrawalAddressRestricted](Error::WithdrawalAddressRestricted)
		#[pallet::weight({ if matches!(amount, RedemptionAmount::Exact(_)) { T::WeightInfo::redeem() } else { T::WeightInfo::redeem_all() }})]
		pub fn redeem(
			origin: OriginFor<T>,
			amount: RedemptionAmount<FlipBalance<T>>,
			address: EthereumAddress,
		) -> DispatchResultWithPostInfo {
			let account_id = ensure_signed(origin)?;

			T::SystemState::ensure_no_maintenance()?;

			// Not allowed to redeem if we are an active bidder in the auction phase
			if T::EpochInfo::is_auction_phase() {
				ensure!(!ActiveBidder::<T>::get(&account_id), Error::<T>::AuctionPhase);
			}

			// The redemption must be executed before a new one can be requested.
			ensure!(
				!PendingRedemptions::<T>::contains_key(&account_id),
				Error::<T>::PendingRedemption
			);

<<<<<<< HEAD
			// We have some restrictions on the account
			let remaining = if RestrictedBalances::<T>::contains_key(account_id.clone()) {
				// We're talking about the current address
				// ensure that restricted balance for the address is higher than the amount we
				// try to redeem
				RestrictedBalances::<T>::mutate_exists(&account_id, |maybe_entry| {
					if let Some(entry) = maybe_entry {
						if let Some(restricted_balance) = entry.get(&address) {
							let new_restricted_balance = restricted_balance.saturating_sub(amount);
							if new_restricted_balance == Zero::zero() {
								entry.remove_entry(&address);
							} else {
								entry.entry(address).and_modify(|restricted_balance| {
									*restricted_balance = new_restricted_balance;
								});
							}
						}
					}
				});
				// Remove the the account from the restricted balances if it's empty
				if RestrictedBalances::<T>::get(&account_id).is_empty() {
					RestrictedBalances::<T>::remove(&account_id);
				}
				// some other address but funds are restricted
				// Sum over all restricted balances
				let restricted_balance = RestrictedBalances::<T>::get(&account_id)
					.into_iter()
					.fold(Zero::zero(), |acc: FlipBalance<T>, (_, balance)| acc + balance);
				// Total account balance
				let total_balance = T::Flip::account_balance(&account_id);
				// Balance available for redemption (total - sum(all restricted balances))
				let available_balance = total_balance.saturating_sub(restricted_balance);
				// Ensure that the amount to redeem is not higher than the restricted balance
				ensure!(
					amount <= available_balance,
					Error::<T>::AmountToRedeemIsHigherThanRestrictedBalance
				);
				available_balance
			} else {
				// Check if the
				if BoundAddress::<T>::contains_key(&account_id) {
					ensure!(
						BoundAddress::<T>::get(&account_id) == address,
						Error::<T>::InvalidRedemption
					);
				}
				// Calculate the amount that would remain after this redemption and ensure it won't
				// be less than the system's minimum balance.
				T::Flip::account_balance(&account_id)
					.checked_sub(&amount)
					.ok_or(Error::<T>::InvalidRedemption)?
=======
			let mut restricted_balances = RestrictedBalances::<T>::get(&account_id);
			let redemption_fee = RedemptionTax::<T>::get();

			// The amount to withdraw, net of fees.
			let net_amount = match amount {
				RedemptionAmount::Max => {
					let restricted = restricted_balances.values().copied().sum::<FlipBalance<T>>() -
						restricted_balances.get(&address).copied().unwrap_or_default();
					let unrestricted = T::Flip::redeemable_balance(&account_id)
						.checked_sub(&restricted)
						.ok_or(Error::<T>::InsufficientUnrestrictedFunds)?;
					unrestricted
						.checked_sub(&redemption_fee)
						.ok_or(Error::<T>::RedemptionAmountTooLow)?
				},
				RedemptionAmount::Exact(amount) => amount,
>>>>>>> 636478d5
			};

			ensure!(
				T::Flip::try_burn_fee(&account_id, redemption_fee).is_ok(),
				Error::<T>::InsufficientBalance
			);

			// If necessary, update account restrictions.
			if let Some(restricted_balance) = restricted_balances.get_mut(&address) {
				restricted_balance.saturating_reduce(net_amount);
				RestrictedBalances::<T>::insert(&account_id, &restricted_balances);
			}

			let remaining_balance = T::Flip::account_balance(&account_id)
				.checked_sub(&net_amount)
				.ok_or(Error::<T>::InsufficientBalance)?;

			ensure!(
				remaining_balance == Zero::zero() ||
					remaining_balance >= MinimumFunding::<T>::get(),
				Error::<T>::BelowMinimumFunding
			);

			ensure!(
				remaining_balance >= restricted_balances.values().copied().sum(),
				Error::<T>::InsufficientUnrestrictedFunds
			);

			// Update the account balance.
			T::Flip::try_initiate_redemption(&account_id, net_amount)?;

			// Send the transaction.
			let contract_expiry = T::TimeSource::now().as_secs() + RedemptionTTLSeconds::<T>::get();
			let call = T::RegisterRedemption::new_unsigned(
				<T as Config>::FunderId::from_ref(&account_id).as_ref(),
				net_amount.into(),
				&address,
				contract_expiry,
			);

			PendingRedemptions::<T>::insert(&account_id, ());

			Self::deposit_event(Event::RedemptionRequested {
				account_id,
				amount: net_amount,
				broadcast_id: T::Broadcaster::threshold_sign_and_broadcast(call).0,
				expiry_time: contract_expiry,
			});

			Ok(().into())
		}

		/// **This call can only be dispatched from the configured witness origin.**
		///
		/// A redemption request has been finalised.
		///
		/// Note that calling this doesn't initiate any protocol changes - the `redemption` has
		/// already been authorised by authority multisig. This merely signals that the
		/// redeemer has in fact executed the redemption via the StateChainGateway Smart
		/// Contract and has received their funds. This allows us to finalise any on-chain cleanup.
		///
		/// ## Events
		///
		/// - [RedemptionSettled](Event::RedemptionSettled)
		///
		/// ## Errors
		///
		/// - [NoPendingRedemption](Error::NoPendingRedemption)
		/// - [BadOrigin](frame_support::error::BadOrigin)
		#[pallet::weight(T::WeightInfo::redeemed())]
		pub fn redeemed(
			origin: OriginFor<T>,
			account_id: AccountId<T>,
			redeemed_amount: FlipBalance<T>,
			// Required to ensure this call is unique per redemption event.
			_tx_hash: EthTransactionHash,
		) -> DispatchResultWithPostInfo {
			T::EnsureWitnessed::ensure_origin(origin)?;

			PendingRedemptions::<T>::take(&account_id).ok_or(Error::<T>::NoPendingRedemption)?;

			T::Flip::finalize_redemption(&account_id)
				.expect("This should never return an error because we already ensured above that the pending redemption does indeed exist");

			if T::Flip::account_balance(&account_id).is_zero() {
				frame_system::Provider::<T>::killed(&account_id).unwrap_or_else(|e| {
					// This shouldn't happen, and not much we can do if it does except fix it on a
					// subsequent release. Consequences are minor.
					log::error!(
						"Unexpected reference count error while reaping the account {:?}: {:?}.",
						account_id,
						e
					);
				})
			}

			Self::deposit_event(Event::RedemptionSettled(account_id, redeemed_amount));

			Ok(().into())
		}

		#[pallet::weight(T::WeightInfo::redemption_expired())]
		pub fn redemption_expired(
			origin: OriginFor<T>,
			account_id: AccountId<T>,
			// The block number uniquely identifies the redemption expiry for a particular account
			// when witnessing.
			_block_number: u64,
		) -> DispatchResultWithPostInfo {
			T::EnsureWitnessed::ensure_origin(origin)?;

			PendingRedemptions::<T>::take(&account_id).ok_or(Error::<T>::NoPendingRedemption)?;

			T::Flip::revert_redemption(&account_id).expect(
				"Pending Redemption should exist since the corresponding redemption existed",
			);

			Self::deposit_event(Event::<T>::RedemptionExpired { account_id });

			Ok(().into())
		}

		/// Signals a node's intent to withdraw their funds after the next auction and desist
		/// from future auctions. Should only be called by accounts that are not already not
		/// bidding.
		///
		/// ## Events
		///
		/// - [ActiveBidder](Event::ActiveBidder)
		///
		/// ## Errors
		///
		/// - [AlreadyNotBidding](Error::AlreadyNotBidding)
		#[pallet::weight(T::WeightInfo::stop_bidding())]
		pub fn stop_bidding(origin: OriginFor<T>) -> DispatchResultWithPostInfo {
			let account_id = T::AccountRoleRegistry::ensure_validator(origin)?;

			ensure!(!T::EpochInfo::is_auction_phase(), Error::<T>::AuctionPhase);

			ActiveBidder::<T>::try_mutate(&account_id, |is_active_bidder| {
				if *is_active_bidder {
					*is_active_bidder = false;
					Ok(())
				} else {
					Err(Error::<T>::AlreadyNotBidding)
				}
			})?;
			Self::deposit_event(Event::StoppedBidding { account_id });
			Ok(().into())
		}

		/// Signals a non-bidding node's intent to start bidding, and participate in the
		/// next auction. Should only be called if the account is in a non-bidding state.
		///
		/// ## Events
		///
		/// - [StartedBidding](Event::StartedBidding)
		///
		/// ## Errors
		///
		/// - [AlreadyBidding](Error::AlreadyBidding)
		#[pallet::weight(T::WeightInfo::start_bidding())]
		pub fn start_bidding(origin: OriginFor<T>) -> DispatchResultWithPostInfo {
			let account_id = T::AccountRoleRegistry::ensure_validator(origin)?;
			Self::activate_bidding(&account_id)?;
			Self::deposit_event(Event::StartedBidding { account_id });
			Ok(().into())
		}

		/// Updates the minimum funding required for an account, the extrinsic is gated with
		/// governance.
		///
		/// ## Events
		///
		/// - [MinimumFundingUpdated](Event::MinimumFundingUpdated)
		///
		/// ## Errors
		///
		/// - [BadOrigin](frame_support::error::BadOrigin)
		#[pallet::weight(T::WeightInfo::update_minimum_funding())]
		pub fn update_minimum_funding(
			origin: OriginFor<T>,
			minimum_funding: T::Balance,
		) -> DispatchResultWithPostInfo {
			T::EnsureGovernance::ensure_origin(origin)?;
			ensure!(
				minimum_funding > RedemptionTax::<T>::get(),
				Error::<T>::InvalidMinimumFundingUpdate
			);
			MinimumFunding::<T>::put(minimum_funding);
			Self::deposit_event(Event::MinimumFundingUpdated { new_minimum: minimum_funding });
			Ok(().into())
		}

		/// Adds/Removes restricted addresses to the list of restricted addresses.
		///
		/// ## Events
		///
		/// - [AddedRestrictedAddress](Event::AddedRestrictedAddress)
		/// - [RemovedRestrictedAddress](Event::RemovedRestrictedAddress)
		///
		/// ## Errors
		///
		/// - [BadOrigin](frame_support::error::BadOrigin)
		#[pallet::weight(T::WeightInfo::update_restricted_addresses(addresses_to_add.len() as u32, addresses_to_remove.len() as u32))]
		pub fn update_restricted_addresses(
			origin: OriginFor<T>,
			addresses_to_add: Vec<EthereumAddress>,
			addresses_to_remove: Vec<EthereumAddress>,
		) -> DispatchResultWithPostInfo {
			T::EnsureGovernance::ensure_origin(origin)?;
			for address in addresses_to_add {
				ensure!(address != ETH_ZERO_ADDRESS, Error::<T>::EthZeroAddressIsNotAllowed);
				RestrictedAddresses::<T>::insert(address, ());
				Self::deposit_event(Event::AddedRestrictedAddress { address });
			}
			for address in addresses_to_remove {
				RestrictedAddresses::<T>::remove(address);
				Self::deposit_event(Event::RemovedRestrictedAddress { address });
			}
			Ok(().into())
		}

		/// Binds an account to a redeem address. This is used to allow an account to redeem their
		/// funds to a specific address.
		///
		/// ## Errors
		///
		/// - [AccountAlreadyBound](Error::AccountAlreadyBound)
		/// - [AddressIsAlreadyRestricted](Error::AddressIsAlreadyRestricted)
		/// - [BadOrigin](frame_support::error::BadOrigin)
		#[pallet::weight(T::WeightInfo::bind_redeem_address())]
		pub fn bind_redeem_address(
			origin: OriginFor<T>,
			address: EthereumAddress,
		) -> DispatchResultWithPostInfo {
			let account_id = ensure_signed(origin)?;
			ensure!(address != ETH_ZERO_ADDRESS, Error::<T>::EthZeroAddressIsNotAllowed);
			ensure!(!BoundAddress::<T>::contains_key(&account_id), Error::<T>::AccountAlreadyBound);
			BoundAddress::<T>::insert(&account_id, address);
			Ok(().into())
		}

		/// Updates the Withdrawal Tax, which is the amount levied on each withdrawal request.
		///
		/// Requires Governance
		///
		/// ## Events
		///
		/// - [On update](Event::RedemptionTaxAmountUpdated)
		#[pallet::weight(T::WeightInfo::update_redemption_tax())]
		pub fn update_redemption_tax(origin: OriginFor<T>, amount: T::Balance) -> DispatchResult {
			T::EnsureGovernance::ensure_origin(origin)?;
			ensure!(amount < MinimumFunding::<T>::get(), Error::<T>::InvalidRedemptionTaxUpdate);
			RedemptionTax::<T>::set(amount);
			Self::deposit_event(Event::<T>::RedemptionTaxAmountUpdated { amount });
			Ok(())
		}
	}

	#[pallet::genesis_config]
	pub struct GenesisConfig<T: Config> {
		pub genesis_accounts: Vec<(AccountId<T>, AccountRole, T::Balance)>,
		pub redemption_tax: T::Balance,
		pub minimum_funding: T::Balance,
		pub redemption_ttl: Duration,
		pub redemption_delay_buffer_seconds: u64,
	}

	#[cfg(feature = "std")]
	impl<T: Config> Default for GenesisConfig<T> {
		fn default() -> Self {
			Self {
				genesis_accounts: vec![],
				redemption_tax: Default::default(),
				minimum_funding: Default::default(),
				redemption_ttl: Default::default(),
				redemption_delay_buffer_seconds: Default::default(),
			}
		}
	}

	#[pallet::genesis_build]
	impl<T: Config> GenesisBuild<T> for GenesisConfig<T> {
		fn build(&self) {
			assert!(
				self.redemption_tax < self.minimum_funding,
				"Redemption tax must be less than minimum funding"
			);
			MinimumFunding::<T>::set(self.minimum_funding);
			RedemptionTax::<T>::set(self.redemption_tax);
			RedemptionTTLSeconds::<T>::set(self.redemption_ttl.as_secs());
			for (account_id, role, amount) in self.genesis_accounts.iter() {
				Pallet::<T>::add_funds_to_account(account_id, *amount);
				if matches!(role, AccountRole::Validator) {
					Pallet::<T>::activate_bidding(account_id)
						.expect("The account was just created so this can't fail.");
				}
			}
		}
	}
}

impl<T: Config> Pallet<T> {
	/// Add funds to an account, creating the account if it doesn't exist. An account is not
	/// an implicit bidder and needs to start bidding explicitly.
	fn add_funds_to_account(account_id: &AccountId<T>, amount: T::Balance) -> T::Balance {
		if !frame_system::Pallet::<T>::account_exists(account_id) {
			// Creates an account
			let _ = frame_system::Provider::<T>::created(account_id);
		}

		T::Flip::credit_funds(account_id, amount)
	}

	/// Sets the `active` flag associated with the account to true, signalling that the account
	/// wishes to participate in auctions, to become a network authority.
	///
	/// Returns an error if the account is already bidding.
	fn activate_bidding(account_id: &AccountId<T>) -> Result<(), Error<T>> {
		ActiveBidder::<T>::try_mutate(account_id, |is_active_bidder| {
			if *is_active_bidder {
				Err(Error::AlreadyBidding)
			} else {
				*is_active_bidder = true;
				Ok(())
			}
		})
	}
}

impl<T: Config> BidderProvider for Pallet<T> {
	type ValidatorId = <T as frame_system::Config>::AccountId;
	type Amount = T::Balance;

	fn get_bidders() -> Vec<Bid<Self::ValidatorId, Self::Amount>> {
		ActiveBidder::<T>::iter()
			.filter_map(|(bidder_id, active)| {
				if active {
					let amount = T::Flip::account_balance(&bidder_id);
					Some(Bid { bidder_id, amount })
				} else {
					None
				}
			})
			.collect()
	}
}

/// Ensure we clean up account specific items that definitely won't be required once the account
/// leaves the network.
impl<T: Config> OnKilledAccount<T::AccountId> for Pallet<T> {
	fn on_killed_account(account_id: &T::AccountId) {
		ActiveBidder::<T>::remove(account_id);
		RestrictedBalances::<T>::remove(account_id);
	}
}<|MERGE_RESOLUTION|>--- conflicted
+++ resolved
@@ -159,14 +159,11 @@
 		ValueQuery,
 	>;
 
-<<<<<<< HEAD
 	/// Redeem address for an restricted account.
 	#[pallet::storage]
 	pub type BoundAddress<T: Config> =
 		StorageMap<_, Blake2_128Concat, AccountId<T>, EthereumAddress, ValueQuery>;
 
-=======
->>>>>>> 636478d5
 	/// The fee levied for every redemption request. Can be updated by Governance.
 	#[pallet::storage]
 	pub type RedemptionTax<T: Config> = StorageValue<_, T::Balance, ValueQuery>;
@@ -293,7 +290,6 @@
 		/// Redemption tax must be less than the minimum funding amount.
 		InvalidRedemptionTaxUpdate,
 
-<<<<<<< HEAD
 		/// The account is already bound to a redeem address.
 		AccountAlreadyBound,
 
@@ -302,10 +298,8 @@
 
 		/// The ETH zero address is not allowed to use.
 		EthZeroAddressIsNotAllowed,
-=======
 		/// The account has insufficient funds to pay for the redemption.
 		InsufficientBalance,
->>>>>>> 636478d5
 	}
 
 	#[pallet::call]
@@ -391,59 +385,60 @@
 				Error::<T>::PendingRedemption
 			);
 
-<<<<<<< HEAD
-			// We have some restrictions on the account
-			let remaining = if RestrictedBalances::<T>::contains_key(account_id.clone()) {
-				// We're talking about the current address
-				// ensure that restricted balance for the address is higher than the amount we
-				// try to redeem
-				RestrictedBalances::<T>::mutate_exists(&account_id, |maybe_entry| {
-					if let Some(entry) = maybe_entry {
-						if let Some(restricted_balance) = entry.get(&address) {
-							let new_restricted_balance = restricted_balance.saturating_sub(amount);
-							if new_restricted_balance == Zero::zero() {
-								entry.remove_entry(&address);
-							} else {
-								entry.entry(address).and_modify(|restricted_balance| {
-									*restricted_balance = new_restricted_balance;
-								});
-							}
-						}
-					}
-				});
-				// Remove the the account from the restricted balances if it's empty
-				if RestrictedBalances::<T>::get(&account_id).is_empty() {
-					RestrictedBalances::<T>::remove(&account_id);
-				}
-				// some other address but funds are restricted
-				// Sum over all restricted balances
-				let restricted_balance = RestrictedBalances::<T>::get(&account_id)
-					.into_iter()
-					.fold(Zero::zero(), |acc: FlipBalance<T>, (_, balance)| acc + balance);
-				// Total account balance
-				let total_balance = T::Flip::account_balance(&account_id);
-				// Balance available for redemption (total - sum(all restricted balances))
-				let available_balance = total_balance.saturating_sub(restricted_balance);
-				// Ensure that the amount to redeem is not higher than the restricted balance
-				ensure!(
-					amount <= available_balance,
-					Error::<T>::AmountToRedeemIsHigherThanRestrictedBalance
-				);
-				available_balance
-			} else {
-				// Check if the
-				if BoundAddress::<T>::contains_key(&account_id) {
-					ensure!(
-						BoundAddress::<T>::get(&account_id) == address,
-						Error::<T>::InvalidRedemption
-					);
-				}
-				// Calculate the amount that would remain after this redemption and ensure it won't
-				// be less than the system's minimum balance.
-				T::Flip::account_balance(&account_id)
-					.checked_sub(&amount)
-					.ok_or(Error::<T>::InvalidRedemption)?
-=======
+			// // We have some restrictions on the account
+			// let remaining = if RestrictedBalances::<T>::contains_key(account_id.clone()) {
+			// 	// We're talking about the current address
+			// 	// ensure that restricted balance for the address is higher than the amount we
+			// 	// try to redeem
+			// 	RestrictedBalances::<T>::mutate_exists(&account_id, |maybe_entry| {
+			// 		if let Some(entry) = maybe_entry {
+			// 			if let Some(restricted_balance) = entry.get(&address) {
+			// 				let new_restricted_balance = restricted_balance.saturating_sub(amount);
+			// 				if new_restricted_balance == Zero::zero() {
+			// 					entry.remove_entry(&address);
+			// 				} else {
+			// 					entry.entry(address).and_modify(|restricted_balance| {
+			// 						*restricted_balance = new_restricted_balance;
+			// 					});
+			// 				}
+			// 			}
+			// 		}
+			// 	});
+			// 	// Remove the the account from the restricted balances if it's empty
+			// 	if RestrictedBalances::<T>::get(&account_id).is_empty() {
+			// 		RestrictedBalances::<T>::remove(&account_id);
+			// 	}
+			// 	// some other address but funds are restricted
+			// 	// Sum over all restricted balances
+			// 	let restricted_balance = RestrictedBalances::<T>::get(&account_id)
+			// 		.into_iter()
+			// 		.fold(Zero::zero(), |acc: FlipBalance<T>, (_, balance)| acc + balance);
+			// 	// Total account balance
+			// 	let total_balance = T::Flip::account_balance(&account_id);
+			// 	// Balance available for redemption (total - sum(all restricted balances))
+			// 	let available_balance = total_balance.saturating_sub(restricted_balance);
+			// 	// Ensure that the amount to redeem is not higher than the restricted balance
+			// 	ensure!(
+			// 		amount <= available_balance,
+			// 		Error::<T>::AmountToRedeemIsHigherThanRestrictedBalance
+			// 	);
+			// 	available_balance
+			// } else {
+			// 	// Check if the
+			// 	if BoundAddress::<T>::contains_key(&account_id) {
+			// 		ensure!(
+			// 			BoundAddress::<T>::get(&account_id) == address,
+			// 			Error::<T>::InvalidRedemption
+			// 		);
+			// 	}
+
+			// 	// Calculate the amount that would remain after this redemption and ensure it won't
+			// 	// be less than the system's minimum balance.
+			// 	T::Flip::account_balance(&account_id)
+			// 		.checked_sub(&amount)
+			// 		.ok_or(Error::<T>::InvalidRedemption)?
+			// };
+
 			let mut restricted_balances = RestrictedBalances::<T>::get(&account_id);
 			let redemption_fee = RedemptionTax::<T>::get();
 
@@ -452,6 +447,10 @@
 				RedemptionAmount::Max => {
 					let restricted = restricted_balances.values().copied().sum::<FlipBalance<T>>() -
 						restricted_balances.get(&address).copied().unwrap_or_default();
+					// Remove the the account from the restricted balances if it's empty
+					if restricted == Zero::zero() {
+						RestrictedBalances::<T>::remove(&account_id);
+					}
 					let unrestricted = T::Flip::redeemable_balance(&account_id)
 						.checked_sub(&restricted)
 						.ok_or(Error::<T>::InsufficientUnrestrictedFunds)?;
@@ -460,7 +459,6 @@
 						.ok_or(Error::<T>::RedemptionAmountTooLow)?
 				},
 				RedemptionAmount::Exact(amount) => amount,
->>>>>>> 636478d5
 			};
 
 			ensure!(
@@ -673,7 +671,7 @@
 		) -> DispatchResultWithPostInfo {
 			T::EnsureGovernance::ensure_origin(origin)?;
 			for address in addresses_to_add {
-				ensure!(address != ETH_ZERO_ADDRESS, Error::<T>::EthZeroAddressIsNotAllowed);
+				// ensure!(address != ETH_ZERO_ADDRESS, Error::<T>::EthZeroAddressIsNotAllowed);
 				RestrictedAddresses::<T>::insert(address, ());
 				Self::deposit_event(Event::AddedRestrictedAddress { address });
 			}
@@ -698,7 +696,7 @@
 			address: EthereumAddress,
 		) -> DispatchResultWithPostInfo {
 			let account_id = ensure_signed(origin)?;
-			ensure!(address != ETH_ZERO_ADDRESS, Error::<T>::EthZeroAddressIsNotAllowed);
+			// ensure!(address != ETH_ZERO_ADDRESS, Error::<T>::EthZeroAddressIsNotAllowed);
 			ensure!(!BoundAddress::<T>::contains_key(&account_id), Error::<T>::AccountAlreadyBound);
 			BoundAddress::<T>::insert(&account_id, address);
 			Ok(().into())
