--- conflicted
+++ resolved
@@ -207,11 +207,7 @@
 		flip: FlipConfig { total_issuance: 1_000_000 },
 		funding: FundingConfig {
 			genesis_accounts: vec![(CHARLIE, AccountRole::Validator, MIN_FUNDING)],
-<<<<<<< HEAD
-			redemption_tax: MIN_FUNDING / 2,
-=======
 			redemption_tax: REDEMPTION_TAX,
->>>>>>> 193ab6f3
 			minimum_funding: MIN_FUNDING,
 			redemption_ttl: Duration::from_secs(REDEMPTION_TTL_SECS),
 			redemption_delay_buffer_seconds: REDEMPTION_DELAY_BUFFER_SECS,
