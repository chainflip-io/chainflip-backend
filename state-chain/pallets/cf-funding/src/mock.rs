--- conflicted
+++ resolved
@@ -1,7 +1,7 @@
 use crate as pallet_cf_funding;
 use crate::PalletSafeMode;
 use cf_chains::{evm::EvmCrypto, ApiCall, Chain, ChainCrypto, Ethereum};
-use cf_primitives::{AccountRole, BroadcastId};
+use cf_primitives::{AccountRole, BroadcastId, ThresholdSignatureRequestId};
 use cf_traits::{
 	impl_mock_callback, impl_mock_chainflip, impl_mock_runtime_safe_mode, impl_mock_waived_fees,
 	mocks::time_source, AccountRoleRegistry, Broadcaster, WaivedFees,
@@ -163,18 +163,13 @@
 
 	fn threshold_sign_and_broadcast_with_callback(
 		_api_call: Self::ApiCall,
-<<<<<<< HEAD
-		_callback: Self::Callback,
-	) -> BroadcastId {
-		unimplemented!()
-	}
-
-	fn threshold_sign_and_broadcast_rotation_tx(_api_call: Self::ApiCall) -> BroadcastId {
-=======
 		_success_callback: Option<Self::Callback>,
 		_failed_callback_generator: impl FnOnce(BroadcastId) -> Option<Self::Callback>,
-	) -> (BroadcastId, ThresholdSignatureRequestId) {
->>>>>>> ad9a3773
+	) -> BroadcastId {
+		unimplemented!()
+	}
+
+	fn threshold_sign_and_broadcast_rotation_tx(_api_call: Self::ApiCall) -> BroadcastId {
 		unimplemented!()
 	}
 
