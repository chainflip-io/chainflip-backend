use crate::{
	mock::*, pallet, ActiveBidder, Error, EthereumAddress, PendingRedemptions, RedemptionAmount,
<<<<<<< HEAD
	RestrictedAddresses, RestrictedBalances,
=======
	RedemptionTax,
>>>>>>> 89dc1a57
};
use cf_test_utilities::assert_event_sequence;
use cf_traits::{
	mocks::{
		account_role_registry::MockAccountRoleRegistry, system_state_info::MockSystemStateInfo,
	},
	AccountRoleRegistry, Bonding,
};

use frame_support::{assert_noop, assert_ok};
use pallet_cf_flip::Bonder;
use sp_runtime::{traits::BadOrigin, DispatchError};

type FlipError = pallet_cf_flip::Error<Test>;

const ETH_DUMMY_ADDR: EthereumAddress = [42u8; 20];
const ETH_ZERO_ADDRESS: EthereumAddress = [0xff; 20];
const TX_HASH: pallet::EthTransactionHash = [211u8; 32];

#[test]
fn genesis_nodes_are_bidding_by_default() {
	new_test_ext().execute_with(|| {
		assert!(ActiveBidder::<Test>::contains_key(&CHARLIE));
		assert!(!ActiveBidder::<Test>::contains_key(&ALICE));
	});
}

#[test]
fn funded_amount_is_added_and_subtracted() {
	new_test_ext().execute_with(|| {
		const AMOUNT_A1: u128 = 45;
		const AMOUNT_A2: u128 = 21;
		const REDEMPTION_A: u128 = 44;
		const AMOUNT_B: u128 = 78;
		const REDEMPTION_B: u128 = 78;

		// Accounts don't exist yet.
		assert!(!frame_system::Pallet::<Test>::account_exists(&ALICE));
		assert!(!frame_system::Pallet::<Test>::account_exists(&BOB));

		assert_ok!(Funding::funded(
			RuntimeOrigin::root(),
			ALICE,
			AMOUNT_A1,
			ETH_ZERO_ADDRESS,
			TX_HASH,
		));
		// Read pallet storage and assert the balance was added.
		assert_eq!(Flip::total_balance_of(&ALICE), AMOUNT_A1);

		// Add some more
		assert_ok!(Funding::funded(
			RuntimeOrigin::root(),
			ALICE,
			AMOUNT_A2,
			ETH_ZERO_ADDRESS,
			TX_HASH,
		));
		assert_ok!(Funding::funded(
			RuntimeOrigin::root(),
			BOB,
			AMOUNT_B,
			ETH_ZERO_ADDRESS,
			TX_HASH
		));

		// Both accounts should now be created.
		assert!(frame_system::Pallet::<Test>::account_exists(&ALICE));
		assert!(frame_system::Pallet::<Test>::account_exists(&BOB));

		// Check storage again.
		assert_eq!(Flip::total_balance_of(&ALICE), AMOUNT_A1 + AMOUNT_A2);
		assert_eq!(Flip::total_balance_of(&BOB), AMOUNT_B);

		// Now redeem some FLIP.
		assert_ok!(Funding::redeem(
			RuntimeOrigin::signed(ALICE),
			REDEMPTION_A.into(),
			ETH_DUMMY_ADDR
		));
		assert_ok!(Funding::redeem(
			RuntimeOrigin::signed(BOB),
			REDEMPTION_B.into(),
			ETH_DUMMY_ADDR
		));

		// Make sure it was subtracted.
		assert_eq!(Flip::total_balance_of(&ALICE), AMOUNT_A1 + AMOUNT_A2 - REDEMPTION_A);
		assert_eq!(Flip::total_balance_of(&BOB), AMOUNT_B - REDEMPTION_B);

		// Check the pending redemptions
		assert!(PendingRedemptions::<Test>::get(ALICE).is_some());
		assert!(PendingRedemptions::<Test>::get(BOB).is_some());

		// Two broadcasts should have been initiated by the two redemptions.
		assert_eq!(MockBroadcaster::received_requests().len(), 2);

		assert_event_sequence!(
			Test,
			RuntimeEvent::System(frame_system::Event::NewAccount { account: ALICE }),
			RuntimeEvent::Funding(crate::Event::Funded {
				account_id: ALICE,
				tx_hash: TX_HASH,
				funds_added: AMOUNT_A1,
				total_balance: AMOUNT_A1
			}),
			RuntimeEvent::Funding(crate::Event::Funded {
				account_id: ALICE,
				tx_hash: TX_HASH,
				funds_added: AMOUNT_A2,
				total_balance: AMOUNT_A1 + AMOUNT_A2
			}),
			RuntimeEvent::System(frame_system::Event::NewAccount { account: BOB }),
			RuntimeEvent::Funding(crate::Event::Funded {
				account_id: BOB,
				tx_hash: TX_HASH,
				funds_added: AMOUNT_B,
				total_balance: AMOUNT_B
			})
		);
	});
}

#[test]
fn redeeming_unredeemable_is_err() {
	new_test_ext().execute_with(|| {
		const AMOUNT: u128 = 100;

		// Redeem FLIP before it is funded.
		assert_noop!(
			Funding::redeem(RuntimeOrigin::signed(ALICE), AMOUNT.into(), ETH_DUMMY_ADDR),
			Error::<Test>::InvalidRedemption
		);

		// Make sure account balance hasn't been touched.
		assert_eq!(Flip::total_balance_of(&ALICE), 0u128);

		// Add some funds.
		assert_ok!(Funding::funded(
			RuntimeOrigin::root(),
			ALICE,
			AMOUNT,
			ETH_ZERO_ADDRESS,
			TX_HASH
		));

		// Try to, and fail, redeem an amount that would leave the balance below the minimum.
		let excessive_redemption = AMOUNT - MIN_FUNDING + 1;
		assert_noop!(
			Funding::redeem(
				RuntimeOrigin::signed(ALICE),
				excessive_redemption.into(),
				ETH_DUMMY_ADDR
			),
			Error::<Test>::BelowMinimumFunding
		);

		// Redeem FLIP from another account.
		assert_noop!(
			Funding::redeem(RuntimeOrigin::signed(BOB), AMOUNT.into(), ETH_DUMMY_ADDR),
			Error::<Test>::InvalidRedemption
		);

		// Make sure storage hasn't been touched.
		assert_eq!(Flip::total_balance_of(&ALICE), AMOUNT);

		assert_event_sequence!(
			Test,
			RuntimeEvent::System(frame_system::Event::NewAccount { account: ALICE }),
			RuntimeEvent::Funding(crate::Event::Funded {
				account_id: ALICE,
				tx_hash: TX_HASH,
				funds_added: AMOUNT,
				total_balance: AMOUNT
			})
		);
	});
}

#[test]
fn cannot_double_redeem() {
	new_test_ext().execute_with(|| {
		let (amount_a1, amount_a2) = (45u128, 21u128);

		// Add some funds.
		assert_ok!(Funding::funded(
			RuntimeOrigin::root(),
			ALICE,
			amount_a1 + amount_a2,
			ETH_ZERO_ADDRESS,
			TX_HASH
		));

		// Redeem a portion.
		assert_ok!(Funding::redeem(RuntimeOrigin::signed(ALICE), amount_a1.into(), ETH_DUMMY_ADDR));

		// Redeeming the rest should not be possible yet.
		assert_noop!(
			Funding::redeem(RuntimeOrigin::signed(ALICE), amount_a1.into(), ETH_DUMMY_ADDR),
			<Error<Test>>::PendingRedemption
		);

		assert_ok!(Funding::redeemed(RuntimeOrigin::root(), ALICE, amount_a1, TX_HASH));
		assert!(PendingRedemptions::<Test>::get(&ALICE).is_none());

		// Should now be able to redeem the rest.
		assert_ok!(Funding::redeem(RuntimeOrigin::signed(ALICE), amount_a2.into(), ETH_DUMMY_ADDR));

		assert_ok!(Funding::redeemed(RuntimeOrigin::root(), ALICE, amount_a2, TX_HASH));
		assert!(PendingRedemptions::<Test>::get(&ALICE).is_none());

		// Remaining amount should be zero
		assert_eq!(Flip::total_balance_of(&ALICE), 0u128);
	});
}

#[test]
fn redemption_cannot_occur_without_funding_first() {
	new_test_ext().execute_with(|| {
		const AMOUNT: u128 = 45;

		// Account doesn't exist yet.
		assert!(!frame_system::Pallet::<Test>::account_exists(&ALICE));

		// Add some funds.
		assert_ok!(Funding::funded(
			RuntimeOrigin::root(),
			ALICE,
			AMOUNT,
			ETH_ZERO_ADDRESS,
			TX_HASH
		));

		// The act of funding creates the account.
		assert!(frame_system::Pallet::<Test>::account_exists(&ALICE));

		// Redeem it.
		assert_ok!(Funding::redeem(RuntimeOrigin::signed(ALICE), AMOUNT.into(), ETH_DUMMY_ADDR));

		// Redeem should kick off a broadcast request.
		assert_eq!(MockBroadcaster::received_requests().len(), 1);

		// Invalid Redeemed Event from Ethereum: wrong account.
		assert_noop!(
			Funding::redeemed(RuntimeOrigin::root(), BOB, AMOUNT, TX_HASH),
			<Error<Test>>::NoPendingRedemption
		);

		// Valid Redeemed Event from Ethereum.
		assert_ok!(Funding::redeemed(RuntimeOrigin::root(), ALICE, AMOUNT, TX_HASH));

		// The account balance is now zero, it should have been reaped.
		assert!(!frame_system::Pallet::<Test>::account_exists(&ALICE));

		assert_event_sequence!(
			Test,
			RuntimeEvent::System(frame_system::Event::NewAccount { account: ALICE }),
			RuntimeEvent::Funding(crate::Event::Funded {
				account_id: ALICE,
				tx_hash: TX_HASH,
				funds_added: AMOUNT,
				total_balance: AMOUNT
			}),
			RuntimeEvent::Funding(crate::Event::RedemptionRequested {
				account_id: ALICE,
				amount: AMOUNT,
				broadcast_id: 0,
				expiry_time: 10,
			}),
			RuntimeEvent::System(frame_system::Event::KilledAccount { account: ALICE }),
			RuntimeEvent::Funding(crate::Event::RedemptionSettled(ALICE, AMOUNT))
		);
	});
}

#[test]
fn cannot_redeem_bond() {
	new_test_ext().execute_with(|| {
		assert_ok!(Funding::update_redemption_tax(RuntimeOrigin::root(), 0));
		assert_ok!(Funding::update_minimum_funding(RuntimeOrigin::root(), 1));
		const AMOUNT: u128 = 200;
		const BOND: u128 = 102;
		MockEpochInfo::set_bond(BOND);
		MockEpochInfo::add_authorities(ALICE);

		// Alice and Bob fund the same amount.
		assert_ok!(Funding::funded(
			RuntimeOrigin::root(),
			ALICE,
			AMOUNT,
			ETH_ZERO_ADDRESS,
			TX_HASH
		));
		assert_ok!(Funding::funded(RuntimeOrigin::root(), BOB, AMOUNT, ETH_ZERO_ADDRESS, TX_HASH));

		// Alice becomes an authority
		Bonder::<Test>::update_bond(&ALICE, BOND);

		// Bob can withdraw all, but not Alice.
		assert_ok!(Funding::redeem(RuntimeOrigin::signed(BOB), AMOUNT.into(), ETH_DUMMY_ADDR));
		assert_noop!(
			Funding::redeem(RuntimeOrigin::signed(ALICE), AMOUNT.into(), ETH_DUMMY_ADDR),
			FlipError::InsufficientLiquidity
		);

		// Alice *can* withdraw 100
		assert_ok!(Funding::redeem(
			RuntimeOrigin::signed(ALICE),
			(AMOUNT - BOND).into(),
			ETH_DUMMY_ADDR
		));

		// Even if she redeems, the remaining 100 are blocked
		assert_ok!(Funding::redeemed(RuntimeOrigin::root(), ALICE, AMOUNT - BOND, TX_HASH));
		assert_noop!(
			Funding::redeem(RuntimeOrigin::signed(ALICE), 1.into(), ETH_DUMMY_ADDR),
			FlipError::InsufficientLiquidity
		);

		// Once she is no longer bonded, Alice can redeem her funds.
		Bonder::<Test>::update_bond(&ALICE, 0u128);
		assert_ok!(Funding::redeem(RuntimeOrigin::signed(ALICE), BOND.into(), ETH_DUMMY_ADDR));
	});
}

#[test]
fn test_start_and_stop_bidding() {
	new_test_ext().execute_with(|| {
		MockEpochInfo::add_authorities(ALICE);
		const AMOUNT: u128 = 100;

		assert_ok!(Funding::funded(
			RuntimeOrigin::root(),
			ALICE,
			AMOUNT,
			ETH_ZERO_ADDRESS,
			TX_HASH
		));

		// Not yet registered as validator.
		assert_noop!(Funding::stop_bidding(RuntimeOrigin::signed(ALICE)), BadOrigin);
		assert_noop!(Funding::start_bidding(RuntimeOrigin::signed(ALICE)), BadOrigin);

		assert!(!ActiveBidder::<Test>::get(ALICE));

		assert_ok!(<MockAccountRoleRegistry as AccountRoleRegistry<Test>>::register_as_validator(
			&ALICE
		));

		assert!(!ActiveBidder::<Test>::get(ALICE));

		assert_noop!(
			Funding::stop_bidding(RuntimeOrigin::signed(ALICE)),
			<Error<Test>>::AlreadyNotBidding
		);

		assert!(!ActiveBidder::<Test>::get(ALICE));

		assert_ok!(Funding::start_bidding(RuntimeOrigin::signed(ALICE)));

		assert!(ActiveBidder::<Test>::get(ALICE));

		assert_noop!(
			Funding::start_bidding(RuntimeOrigin::signed(ALICE)),
			<Error<Test>>::AlreadyBidding
		);

		MockEpochInfo::set_is_auction_phase(true);
		assert_noop!(
			Funding::stop_bidding(RuntimeOrigin::signed(ALICE)),
			<Error<Test>>::AuctionPhase
		);
		assert!(ActiveBidder::<Test>::get(ALICE));

		// Can stop bidding if outside of auction phase
		MockEpochInfo::set_is_auction_phase(false);
		assert_ok!(Funding::stop_bidding(RuntimeOrigin::signed(ALICE)));
		assert!(!ActiveBidder::<Test>::get(ALICE));

		assert_event_sequence!(
			Test,
			RuntimeEvent::System(frame_system::Event::NewAccount { account: ALICE }),
			RuntimeEvent::Funding(crate::Event::Funded {
				account_id: ALICE,
				tx_hash: TX_HASH,
				funds_added: AMOUNT,
				total_balance: AMOUNT
			}),
			RuntimeEvent::Funding(crate::Event::StartedBidding { account_id: ALICE }),
			RuntimeEvent::Funding(crate::Event::StoppedBidding { account_id: ALICE })
		);
	});
}

#[test]
fn can_only_redeem_during_auction_if_not_bidding() {
	new_test_ext().execute_with(|| {
		const AMOUNT: u128 = 45;
		MockEpochInfo::set_is_auction_phase(true);

		assert_ok!(Funding::funded(
			RuntimeOrigin::root(),
			ALICE,
			AMOUNT,
			ETH_ZERO_ADDRESS,
			TX_HASH
		));
		assert_ok!(<MockAccountRoleRegistry as AccountRoleRegistry<Test>>::register_as_validator(
			&ALICE
		));
		assert_ok!(Funding::start_bidding(RuntimeOrigin::signed(ALICE)));
		assert!(ActiveBidder::<Test>::get(ALICE));

		// Redeeming is not allowed because Alice is bidding in the auction phase.
		assert_noop!(
			Funding::redeem(RuntimeOrigin::signed(ALICE), AMOUNT.into(), ETH_DUMMY_ADDR),
			<Error<Test>>::AuctionPhase
		);

		// Stop bidding for Alice (must be done outside of the auction phase)
		MockEpochInfo::set_is_auction_phase(false);
		assert_ok!(Funding::stop_bidding(RuntimeOrigin::signed(ALICE)));
		assert!(!ActiveBidder::<Test>::get(ALICE));

		// Alice should be able to redeem while in the auction phase because she is not bidding
		MockEpochInfo::set_is_auction_phase(true);
		assert_ok!(Funding::redeem(RuntimeOrigin::signed(ALICE), AMOUNT.into(), ETH_DUMMY_ADDR),);
	});
}

#[test]
fn test_redeem_all() {
	new_test_ext().execute_with(|| {
		const AMOUNT: u128 = 100;
		const BOND: u128 = 55;

		// Add some funds.
		assert_ok!(Funding::funded(
			RuntimeOrigin::root(),
			ALICE,
			AMOUNT,
			ETH_ZERO_ADDRESS,
			TX_HASH
		));

		// Alice becomes an authority.
		Bonder::<Test>::update_bond(&ALICE, BOND);

		// Redeem all available funds.
		assert_ok!(Funding::redeem(
			RuntimeOrigin::signed(ALICE),
			RedemptionAmount::Max,
			ETH_DUMMY_ADDR
		));
		assert_eq!(Flip::total_balance_of(&ALICE), BOND);

		// We should have a redemption for the full funded amount minus the bond.
		assert_event_sequence!(
			Test,
			RuntimeEvent::System(frame_system::Event::NewAccount { account: ALICE }),
			RuntimeEvent::Funding(crate::Event::Funded {
				account_id: ALICE,
				tx_hash: TX_HASH,
				funds_added: AMOUNT,
				total_balance: AMOUNT
			})
		);
	});
}

#[test]
fn cannot_redeem_to_zero_address() {
	new_test_ext().execute_with(|| {
		const AMOUNT: u128 = 45;
		const ETH_ZERO_ADDRESS: EthereumAddress = [0xff; 20];
		// Add some funds, we use the zero address here to denote that we should be
		// able to redeem to any address in future
		assert_ok!(Funding::funded(
			RuntimeOrigin::root(),
			ALICE,
			AMOUNT,
			ETH_ZERO_ADDRESS,
			TX_HASH
		));
		// Redeem it - expect to fail because the address is the zero address
		assert_noop!(
			Funding::redeem(RuntimeOrigin::signed(ALICE), AMOUNT.into(), ETH_ZERO_ADDRESS),
			<Error<Test>>::InvalidRedemption
		);
		// Try it again with a non-zero address - expect to succeed
		assert_ok!(Funding::redeem(RuntimeOrigin::signed(ALICE), AMOUNT.into(), ETH_DUMMY_ADDR));
	});
}

#[test]
fn redemption_expiry_removes_redemption() {
	new_test_ext().execute_with(|| {
		const AMOUNT: u128 = 45;

		assert_ok!(Funding::funded(
			RuntimeOrigin::root(),
			ALICE,
			AMOUNT * 2,
			ETH_DUMMY_ADDR,
			TX_HASH
		));

		assert_ok!(Funding::redeem(RuntimeOrigin::signed(ALICE), AMOUNT.into(), ETH_DUMMY_ADDR));
		assert_noop!(
			Funding::redeem(RuntimeOrigin::signed(ALICE), AMOUNT.into(), ETH_DUMMY_ADDR),
			Error::<Test>::PendingRedemption
		);

		assert_ok!(Funding::redemption_expired(RuntimeOrigin::root(), ALICE, Default::default()));

		assert_noop!(
			Funding::redeemed(RuntimeOrigin::root(), ALICE, AMOUNT, TX_HASH),
			Error::<Test>::NoPendingRedemption
		);

		// Success, can request redemption again since the last one expired.
		assert_ok!(Funding::redeem(RuntimeOrigin::signed(ALICE), AMOUNT.into(), ETH_DUMMY_ADDR));
	});
}

#[test]
fn maintenance_mode_blocks_redemption_requests() {
	new_test_ext().execute_with(|| {
		MockSystemStateInfo::set_maintenance(true);
		assert_noop!(
			Funding::redeem(RuntimeOrigin::signed(ALICE), RedemptionAmount::Max, ETH_DUMMY_ADDR),
			DispatchError::Other("We are in maintenance!")
		);
		MockSystemStateInfo::set_maintenance(false);
	});
}

#[test]
<<<<<<< HEAD
fn restricted_funds_getting_recorded() {
	new_test_ext().execute_with(|| {
		const AMOUNT: u128 = 45;
		const RESTRICTED_ADDRESS: EthereumAddress = [0xff; 20];

		// Add Address to list of restricted contracts
		RestrictedAddresses::<Test>::insert(RESTRICTED_ADDRESS, ());

		// Add some funds, we use the zero address here to denote that we should be
		// able to redeem to any address in future
		assert_ok!(Funding::funded(
			RuntimeOrigin::root(),
			ALICE,
			AMOUNT,
			RESTRICTED_ADDRESS,
			TX_HASH
		));

		assert_eq!(
			RestrictedBalances::<Test>::get(ALICE).get(&RESTRICTED_ADDRESS).unwrap(),
			&AMOUNT
		);
=======
fn can_update_redemption_tax() {
	new_test_ext().execute_with(|| {
		let amount = 1_000;
		assert_ok!(Funding::update_minimum_funding(RuntimeOrigin::root(), amount + 1));
		assert_ok!(Funding::update_redemption_tax(RuntimeOrigin::root(), amount));
		assert_eq!(RedemptionTax::<Test>::get(), amount);
		System::assert_last_event(RuntimeEvent::Funding(
			crate::Event::<Test>::RedemptionTaxAmountUpdated { amount },
		));
>>>>>>> 89dc1a57
	});
}

#[test]
<<<<<<< HEAD
fn restricted_funds_getting_reduced() {
	new_test_ext().execute_with(|| {
		const RESTRICTED_ADDRESS: EthereumAddress = [0x42; 20];
		const UNRESTRICTED_ADDRESS: EthereumAddress = [0x01; 20];
		// Add Address to list of restricted contracts
		RestrictedAddresses::<Test>::insert(RESTRICTED_ADDRESS, ());
		// PendingRedemptions::<Test>::insert(ALICE, ());
		// Add 50 to the restricted address
		assert_ok!(Funding::funded(RuntimeOrigin::root(), ALICE, 50, RESTRICTED_ADDRESS, TX_HASH));
		// and 30 to the unrestricted address
		assert_ok!(Funding::funded(
			RuntimeOrigin::root(),
			ALICE,
			30,
			UNRESTRICTED_ADDRESS,
			TX_HASH
		));
		// Redeem 10
		assert_ok!(Funding::redeem(RuntimeOrigin::signed(ALICE), 10.into(), RESTRICTED_ADDRESS));
		assert_ok!(Funding::redeemed(RuntimeOrigin::root(), ALICE, 10, TX_HASH));
		// Expect the restricted balance to be 70
		assert_eq!(RestrictedBalances::<Test>::get(ALICE).get(&RESTRICTED_ADDRESS).unwrap(), &40);
=======
fn redemption_tax_cannot_be_larger_than_minimum_funding() {
	new_test_ext().execute_with(|| {
		let amount = 1_000;
		assert_ok!(Funding::update_minimum_funding(RuntimeOrigin::root(), amount));
		assert_noop!(
			Funding::update_redemption_tax(RuntimeOrigin::root(), amount),
			Error::<Test>::InvalidRedemptionTaxUpdate
		);
>>>>>>> 89dc1a57
	});
}

#[test]
<<<<<<< HEAD
fn vesting_contracts_test_case() {
	new_test_ext().execute_with(|| {
		// Contracts
		const VESTING_CONTRACT_1: EthereumAddress = [0x01; 20];
		const VESTING_CONTRACT_2: EthereumAddress = [0x02; 20];
		const UNRESTRICTED_ADDRESS: EthereumAddress = [0x03; 20];
		// Balances
		const CONTRACT_1_FUNDS: u128 = 200;
		const CONTRACT_2_FUNDS: u128 = 800;
		const EARNED_REWARDS: u128 = 100;
		// Add contract address to list of restricted contracts
		RestrictedAddresses::<Test>::insert(VESTING_CONTRACT_1, ());
		RestrictedAddresses::<Test>::insert(VESTING_CONTRACT_2, ());
		assert_ok!(Funding::funded(
			RuntimeOrigin::root(),
			ALICE,
			CONTRACT_1_FUNDS,
			VESTING_CONTRACT_1,
			TX_HASH
		));
		assert_ok!(Funding::funded(
			RuntimeOrigin::root(),
			ALICE,
			CONTRACT_2_FUNDS,
			VESTING_CONTRACT_2,
			TX_HASH
		));
		assert_ok!(Funding::funded(
			RuntimeOrigin::root(),
			ALICE,
			EARNED_REWARDS,
			UNRESTRICTED_ADDRESS,
			TX_HASH
		));
		// Because 100 is available this should fail
		assert_noop!(
			Funding::redeem(RuntimeOrigin::signed(ALICE), 200.into(), UNRESTRICTED_ADDRESS),
			Error::<Test>::AmountToRedeemIsHigherThanRestrictedBalance
		);
		assert_ok!(Funding::redeem(RuntimeOrigin::signed(ALICE), 50.into(), UNRESTRICTED_ADDRESS));
		assert_ok!(Funding::redeemed(RuntimeOrigin::root(), ALICE, 50, TX_HASH));
		// Try to redeem 100 from contract 1
		assert_ok!(Funding::redeem(RuntimeOrigin::signed(ALICE), 100.into(), VESTING_CONTRACT_1));
		assert_ok!(Funding::redeemed(RuntimeOrigin::root(), ALICE, 100, TX_HASH));
		// Try to redeem 400 from contract 2
		assert_ok!(Funding::redeem(RuntimeOrigin::signed(ALICE), 400.into(), VESTING_CONTRACT_2));
		assert_ok!(Funding::redeemed(RuntimeOrigin::root(), ALICE, 400, TX_HASH));
	});
}

#[test]
fn can_withdraw_unrestricted_to_restricted() {
	new_test_ext().execute_with(|| {
		// Contracts
		const RESTRICTED_ADDRESS_1: EthereumAddress = [0x01; 20];
		const RESTRICTED_ADDRESS_2: EthereumAddress = [0x02; 20];
		const UNRESTRICTED_ADDRESS: EthereumAddress = [0x03; 20];
		// Balances
		const AMOUNT: u128 = 100;
		// Add restricted addresses.
		RestrictedAddresses::<Test>::insert(RESTRICTED_ADDRESS_1, ());
		RestrictedAddresses::<Test>::insert(RESTRICTED_ADDRESS_2, ());
		assert_ok!(Funding::funded(
			RuntimeOrigin::root(),
			ALICE,
			AMOUNT,
			UNRESTRICTED_ADDRESS,
			TX_HASH
		));
		assert_ok!(Funding::funded(
			RuntimeOrigin::root(),
			ALICE,
			AMOUNT,
			RESTRICTED_ADDRESS_2,
			TX_HASH
		));
		// Funds are not restricted, this should be ok.
		assert_ok!(Funding::redeem(
			RuntimeOrigin::signed(ALICE),
			AMOUNT.into(),
			RESTRICTED_ADDRESS_1
		));
	});
}

#[test]
fn can_withdrawal_also_free_funds_to_restricted_address() {
	new_test_ext().execute_with(|| {
		const RESTRICTED_ADDRESS_1: EthereumAddress = [0x01; 20];
		const UNRESTRICTED_ADDRESS: EthereumAddress = [0x03; 20];
		const AMOUNT_1: u128 = 100;
		const AMOUNT_2: u128 = 50;
		RestrictedAddresses::<Test>::insert(RESTRICTED_ADDRESS_1, ());
		assert_ok!(Funding::funded(
			RuntimeOrigin::root(),
			ALICE,
			AMOUNT_1,
			RESTRICTED_ADDRESS_1,
			TX_HASH
		));
		assert_ok!(Funding::funded(
			RuntimeOrigin::root(),
			ALICE,
			AMOUNT_2,
			UNRESTRICTED_ADDRESS,
			TX_HASH
		));
		assert_ok!(Funding::redeem(
			RuntimeOrigin::signed(ALICE),
			(AMOUNT_1 + AMOUNT_2).into(),
			RESTRICTED_ADDRESS_1
		));
		assert_eq!(RestrictedBalances::<Test>::get(ALICE).get(&RESTRICTED_ADDRESS_1).unwrap(), &0);
	});
}

#[cfg(test)]
mod test_restricted_balances {
	use super::*;

	const RESTRICTED_ADDRESS_1: EthereumAddress = [0x01; 20];
	const RESTRICTED_BALANCE_1: u128 = 200;
	const RESTRICTED_ADDRESS_2: EthereumAddress = [0x02; 20];
	const RESTRICTED_BALANCE_2: u128 = 800;
	const UNRESTRICTED_ADDRESS: EthereumAddress = [0x03; 20];
	const UNRESTRICTED_BALANCE: u128 = 100;
	const TOTAL_BALANCE: u128 = RESTRICTED_BALANCE_1 + RESTRICTED_BALANCE_2 + UNRESTRICTED_BALANCE;

	#[track_caller]
	fn run_test(
		redeem_amount: u128,
		redeem_address: EthereumAddress,
		maybe_error: Option<Error<Test>>,
	) {
		new_test_ext().execute_with(|| {
			RestrictedAddresses::<Test>::insert(RESTRICTED_ADDRESS_1, ());
			RestrictedAddresses::<Test>::insert(RESTRICTED_ADDRESS_2, ());

			for (address, amount) in [
				(RESTRICTED_ADDRESS_1, RESTRICTED_BALANCE_1),
				(RESTRICTED_ADDRESS_2, RESTRICTED_BALANCE_2),
				(UNRESTRICTED_ADDRESS, UNRESTRICTED_BALANCE),
			] {
				assert_ok!(Funding::funded(
					RuntimeOrigin::root(),
					ALICE,
					amount,
					address,
					Default::default(),
				));
			}

			let initial_balance = Flip::total_balance_of(&ALICE);
			assert_eq!(initial_balance, 1100);

			match maybe_error {
				None => {
					assert_ok!(Funding::redeem(
						RuntimeOrigin::signed(ALICE),
						redeem_amount.into(),
						redeem_address
					));
					assert!(matches!(
						cf_test_utilities::last_event::<Test>(),
						RuntimeEvent::Funding(crate::Event::RedemptionRequested {
							account_id,
							amount,
							..
						}) if account_id == ALICE && amount == redeem_amount));
					assert_eq!(Flip::total_balance_of(&ALICE), initial_balance - redeem_amount);
				},
				Some(e) => {
					assert_noop!(
						Funding::redeem(
							RuntimeOrigin::signed(ALICE),
							redeem_amount.into(),
							redeem_address
						),
						e,
					);
				},
			}
		});
	}

	macro_rules! test_restricted_balances {
		( $case:ident, $( $spec:expr, )+ ) => {
			#[test]
			fn $case() {
				$(
					std::panic::catch_unwind(||
						run_test(
							$spec.0,
							$spec.1,
							$spec.2,
						)
					)
					.unwrap_or_else(|_| {
						let spec = stringify!($spec);
						panic!("Test failed with {spec}");
					});
				)+
			}
		};
	}

	test_restricted_balances![
		up_to_100_can_be_claimed_to_any_address,
		(MIN_FUNDING, UNRESTRICTED_ADDRESS, None::<Error<Test>>),
		(MIN_FUNDING, RESTRICTED_ADDRESS_1, None::<Error<Test>>),
		(MIN_FUNDING, RESTRICTED_ADDRESS_2, None::<Error<Test>>),
		(UNRESTRICTED_BALANCE, UNRESTRICTED_ADDRESS, None::<Error<Test>>),
		(UNRESTRICTED_BALANCE, RESTRICTED_ADDRESS_1, None::<Error<Test>>),
		(UNRESTRICTED_BALANCE, RESTRICTED_ADDRESS_2, None::<Error<Test>>),
	];
	test_restricted_balances![
		restricted_funds_can_only_be_redeemed_to_restricted_addresses,
		(
			UNRESTRICTED_BALANCE + 1,
			UNRESTRICTED_ADDRESS,
			Some(Error::<Test>::AmountToRedeemIsHigherThanRestrictedBalance)
		),
		(UNRESTRICTED_BALANCE + 1, RESTRICTED_ADDRESS_1, None::<Error<Test>>),
		(UNRESTRICTED_BALANCE + 1, RESTRICTED_ADDRESS_2, None::<Error<Test>>),
		(
			UNRESTRICTED_BALANCE + RESTRICTED_BALANCE_1,
			UNRESTRICTED_ADDRESS,
			Some(Error::<Test>::AmountToRedeemIsHigherThanRestrictedBalance)
		),
		(UNRESTRICTED_BALANCE + RESTRICTED_BALANCE_1, RESTRICTED_ADDRESS_1, None::<Error<Test>>),
		(UNRESTRICTED_BALANCE + RESTRICTED_BALANCE_1, RESTRICTED_ADDRESS_2, None::<Error<Test>>),
	];
	test_restricted_balances![
		higher_than_restricted_amount_1_can_only_be_redeemed_to_restricted_address_2,
		(
			UNRESTRICTED_BALANCE + RESTRICTED_BALANCE_1 + 1,
			UNRESTRICTED_ADDRESS,
			Some(Error::<Test>::AmountToRedeemIsHigherThanRestrictedBalance)
		),
		(
			UNRESTRICTED_BALANCE + RESTRICTED_BALANCE_1 + 1,
			RESTRICTED_ADDRESS_1,
			Some(Error::<Test>::AmountToRedeemIsHigherThanRestrictedBalance)
		),
		(
			UNRESTRICTED_BALANCE + RESTRICTED_BALANCE_1 + 1,
			RESTRICTED_ADDRESS_2,
			None::<Error<Test>>
		),
		(
			UNRESTRICTED_BALANCE + RESTRICTED_BALANCE_2,
			UNRESTRICTED_ADDRESS,
			Some(Error::<Test>::AmountToRedeemIsHigherThanRestrictedBalance)
		),
		(
			UNRESTRICTED_BALANCE + RESTRICTED_BALANCE_2,
			RESTRICTED_ADDRESS_1,
			Some(Error::<Test>::AmountToRedeemIsHigherThanRestrictedBalance)
		),
		(UNRESTRICTED_BALANCE + RESTRICTED_BALANCE_2, RESTRICTED_ADDRESS_2, None::<Error<Test>>),
	];
	test_restricted_balances![
		redemptions_of_more_than_the_higher_restricted_amount_are_not_possible_to_any_address,
		(
			UNRESTRICTED_BALANCE + RESTRICTED_BALANCE_2 + 1,
			UNRESTRICTED_ADDRESS,
			Some(Error::<Test>::AmountToRedeemIsHigherThanRestrictedBalance)
		),
		(
			UNRESTRICTED_BALANCE + RESTRICTED_BALANCE_2 + 1,
			RESTRICTED_ADDRESS_1,
			Some(Error::<Test>::AmountToRedeemIsHigherThanRestrictedBalance)
		),
		(
			UNRESTRICTED_BALANCE + RESTRICTED_BALANCE_2 + 1,
			RESTRICTED_ADDRESS_2,
			Some(Error::<Test>::AmountToRedeemIsHigherThanRestrictedBalance)
		),
		(
			TOTAL_BALANCE,
			UNRESTRICTED_ADDRESS,
			Some(Error::<Test>::AmountToRedeemIsHigherThanRestrictedBalance)
		),
		(
			TOTAL_BALANCE,
			RESTRICTED_ADDRESS_1,
			Some(Error::<Test>::AmountToRedeemIsHigherThanRestrictedBalance)
		),
		(
			TOTAL_BALANCE,
			RESTRICTED_ADDRESS_2,
			Some(Error::<Test>::AmountToRedeemIsHigherThanRestrictedBalance)
		),
	];
=======
fn cannot_redeem_lower_than_redemption_tax() {
	new_test_ext().execute_with(|| {
		let amount = 1_000;
		assert_ok!(Funding::update_minimum_funding(RuntimeOrigin::root(), amount + 1));
		assert_ok!(Funding::update_redemption_tax(RuntimeOrigin::root(), amount));
		assert_ok!(Funding::funded(
			RuntimeOrigin::root(),
			ALICE,
			amount,
			Default::default(),
			Default::default(),
		));

		// Redemtion amount must be larger than the Withdrawal Tax
		assert_noop!(
			Funding::redeem(
				RuntimeOrigin::signed(ALICE),
				RedemptionAmount::Exact(amount),
				Default::default(),
			),
			crate::Error::<Test>::RedemptionAmountTooLow
		);

		// Reduce the withdrawal tax
		assert_ok!(Funding::update_redemption_tax(RuntimeOrigin::root(), amount - 1));

		assert_ok!(Funding::redeem(
			RuntimeOrigin::signed(ALICE),
			RedemptionAmount::Exact(amount),
			Default::default()
		));
	});
>>>>>>> 89dc1a57
}<|MERGE_RESOLUTION|>--- conflicted
+++ resolved
@@ -1,10 +1,6 @@
 use crate::{
 	mock::*, pallet, ActiveBidder, Error, EthereumAddress, PendingRedemptions, RedemptionAmount,
-<<<<<<< HEAD
-	RestrictedAddresses, RestrictedBalances,
-=======
-	RedemptionTax,
->>>>>>> 89dc1a57
+	RedemptionTax, RestrictedAddresses, RestrictedBalances,
 };
 use cf_test_utilities::assert_event_sequence;
 use cf_traits::{
@@ -543,7 +539,6 @@
 }
 
 #[test]
-<<<<<<< HEAD
 fn restricted_funds_getting_recorded() {
 	new_test_ext().execute_with(|| {
 		const AMOUNT: u128 = 45;
@@ -566,7 +561,10 @@
 			RestrictedBalances::<Test>::get(ALICE).get(&RESTRICTED_ADDRESS).unwrap(),
 			&AMOUNT
 		);
-=======
+	});
+}
+
+#[test]
 fn can_update_redemption_tax() {
 	new_test_ext().execute_with(|| {
 		let amount = 1_000;
@@ -576,12 +574,10 @@
 		System::assert_last_event(RuntimeEvent::Funding(
 			crate::Event::<Test>::RedemptionTaxAmountUpdated { amount },
 		));
->>>>>>> 89dc1a57
-	});
-}
-
-#[test]
-<<<<<<< HEAD
+	});
+}
+
+#[test]
 fn restricted_funds_getting_reduced() {
 	new_test_ext().execute_with(|| {
 		const RESTRICTED_ADDRESS: EthereumAddress = [0x42; 20];
@@ -604,7 +600,10 @@
 		assert_ok!(Funding::redeemed(RuntimeOrigin::root(), ALICE, 10, TX_HASH));
 		// Expect the restricted balance to be 70
 		assert_eq!(RestrictedBalances::<Test>::get(ALICE).get(&RESTRICTED_ADDRESS).unwrap(), &40);
-=======
+	});
+}
+
+#[test]
 fn redemption_tax_cannot_be_larger_than_minimum_funding() {
 	new_test_ext().execute_with(|| {
 		let amount = 1_000;
@@ -613,12 +612,10 @@
 			Funding::update_redemption_tax(RuntimeOrigin::root(), amount),
 			Error::<Test>::InvalidRedemptionTaxUpdate
 		);
->>>>>>> 89dc1a57
-	});
-}
-
-#[test]
-<<<<<<< HEAD
+	});
+}
+
+#[test]
 fn vesting_contracts_test_case() {
 	new_test_ext().execute_with(|| {
 		// Contracts
@@ -913,7 +910,9 @@
 			Some(Error::<Test>::AmountToRedeemIsHigherThanRestrictedBalance)
 		),
 	];
-=======
+}
+
+#[test]
 fn cannot_redeem_lower_than_redemption_tax() {
 	new_test_ext().execute_with(|| {
 		let amount = 1_000;
@@ -946,5 +945,4 @@
 			Default::default()
 		));
 	});
->>>>>>> 89dc1a57
 }