use crate::{
	mock::*, pallet, ActiveBidder, Error, EthereumAddress, PendingRedemptions, RedemptionAmount,
	RedemptionTax, RestrictedAddresses, RestrictedBalances,
};
use cf_primitives::FlipBalance;
use cf_test_utilities::assert_event_sequence;
use cf_traits::{
	mocks::{
		account_role_registry::MockAccountRoleRegistry, system_state_info::MockSystemStateInfo,
	},
	AccountRoleRegistry, Bonding,
};

use crate::BoundAddress;
use frame_support::{assert_noop, assert_ok};
use pallet_cf_flip::Bonder;
use sp_runtime::{traits::BadOrigin, DispatchError};

type FlipError = pallet_cf_flip::Error<Test>;

const ETH_DUMMY_ADDR: EthereumAddress = [42u8; 20];
const ETH_ZERO_ADDRESS: EthereumAddress = [0xff; 20];
const TX_HASH: pallet::EthTransactionHash = [211u8; 32];

#[test]
fn genesis_nodes_are_bidding_by_default() {
	new_test_ext().execute_with(|| {
		assert!(ActiveBidder::<Test>::contains_key(&CHARLIE));
		assert!(!ActiveBidder::<Test>::contains_key(&ALICE));
	});
}

#[test]
fn funded_amount_is_added_and_subtracted() {
	new_test_ext().execute_with(|| {
		const AMOUNT_A1: u128 = 500;
		const AMOUNT_A2: u128 = 200;
		const REDEMPTION_A: u128 = 400;
		const AMOUNT_B: u128 = 800;
		const REDEMPTION_B: RedemptionAmount<FlipBalance> = RedemptionAmount::Max;

		// Accounts don't exist yet.
		assert!(!frame_system::Pallet::<Test>::account_exists(&ALICE));
		assert!(!frame_system::Pallet::<Test>::account_exists(&BOB));

		assert_ok!(Funding::funded(
			RuntimeOrigin::root(),
			ALICE,
			AMOUNT_A1,
			ETH_ZERO_ADDRESS,
			TX_HASH,
		));
		// Read pallet storage and assert the balance was added.
		assert_eq!(Flip::total_balance_of(&ALICE), AMOUNT_A1);

		// Add some more
		assert_ok!(Funding::funded(
			RuntimeOrigin::root(),
			ALICE,
			AMOUNT_A2,
			ETH_ZERO_ADDRESS,
			TX_HASH,
		));
		assert_ok!(Funding::funded(
			RuntimeOrigin::root(),
			BOB,
			AMOUNT_B,
			ETH_ZERO_ADDRESS,
			TX_HASH
		));

		// Both accounts should now be created.
		assert!(frame_system::Pallet::<Test>::account_exists(&ALICE));
		assert!(frame_system::Pallet::<Test>::account_exists(&BOB));

		// Check storage again.
		assert_eq!(Flip::total_balance_of(&ALICE), AMOUNT_A1 + AMOUNT_A2);
		assert_eq!(Flip::total_balance_of(&BOB), AMOUNT_B);

		// Now redeem some FLIP.
		assert_ok!(Funding::redeem(
			RuntimeOrigin::signed(ALICE),
			REDEMPTION_A.into(),
			ETH_DUMMY_ADDR
		));
		assert_ok!(Funding::redeem(RuntimeOrigin::signed(BOB), REDEMPTION_B, ETH_DUMMY_ADDR));

		// Make sure it was subtracted.
		assert_eq!(
			Flip::total_balance_of(&ALICE),
			AMOUNT_A1 + AMOUNT_A2 - REDEMPTION_A - REDEMPTION_TAX
		);
		assert_eq!(Flip::total_balance_of(&BOB), 0);

		// Check the pending redemptions
		assert!(PendingRedemptions::<Test>::get(ALICE).is_some());
		assert!(PendingRedemptions::<Test>::get(BOB).is_some());

		// Two broadcasts should have been initiated by the two redemptions.
		assert_eq!(MockBroadcaster::received_requests().len(), 2);

		assert_event_sequence!(
			Test,
			RuntimeEvent::System(frame_system::Event::NewAccount { account: ALICE }),
			RuntimeEvent::Funding(crate::Event::Funded {
				account_id: ALICE,
				tx_hash: TX_HASH,
				funds_added: AMOUNT_A1,
				total_balance: AMOUNT_A1
			}),
			RuntimeEvent::Funding(crate::Event::Funded {
				account_id: ALICE,
				tx_hash: TX_HASH,
				funds_added: AMOUNT_A2,
				total_balance: AMOUNT_A1 + AMOUNT_A2
			}),
			RuntimeEvent::System(frame_system::Event::NewAccount { account: BOB }),
			RuntimeEvent::Funding(crate::Event::Funded {
				account_id: BOB,
				tx_hash: TX_HASH,
				funds_added: AMOUNT_B,
				total_balance: AMOUNT_B
			})
		);
	});
}

#[test]
fn redeeming_unredeemable_is_err() {
	new_test_ext().execute_with(|| {
		const AMOUNT: u128 = 100;

		// Redeem FLIP before it is funded.
		assert_noop!(
			Funding::redeem(RuntimeOrigin::signed(ALICE), AMOUNT.into(), ETH_DUMMY_ADDR),
			Error::<Test>::InsufficientBalance
		);

		// Make sure account balance hasn't been touched.
		assert_eq!(Flip::total_balance_of(&ALICE), 0u128);

		// Add some funds.
		assert_ok!(Funding::funded(
			RuntimeOrigin::root(),
			ALICE,
			AMOUNT,
			ETH_ZERO_ADDRESS,
			TX_HASH
		));

		// Try to, and fail, redeem an amount that would leave the balance below the minimum.
		let excessive_redemption = AMOUNT - MIN_FUNDING + 1;
		assert_noop!(
			Funding::redeem(
				RuntimeOrigin::signed(ALICE),
				excessive_redemption.into(),
				ETH_DUMMY_ADDR
			),
			Error::<Test>::BelowMinimumFunding
		);

		// Redeem FLIP from another account.
		assert_noop!(
			Funding::redeem(RuntimeOrigin::signed(BOB), AMOUNT.into(), ETH_DUMMY_ADDR),
			Error::<Test>::InsufficientBalance
		);

		// Make sure storage hasn't been touched.
		assert_eq!(Flip::total_balance_of(&ALICE), AMOUNT);

		assert_event_sequence!(
			Test,
			RuntimeEvent::System(frame_system::Event::NewAccount { account: ALICE }),
			RuntimeEvent::Funding(crate::Event::Funded {
				account_id: ALICE,
				tx_hash: TX_HASH,
				funds_added: AMOUNT,
				total_balance: AMOUNT
			})
		);
	});
}

#[test]
fn cannot_double_redeem() {
	new_test_ext().execute_with(|| {
		let (amount_a1, amount_a2) = (45u128, 21u128);

		// Add some funds.
		assert_ok!(Funding::funded(
			RuntimeOrigin::root(),
			ALICE,
			amount_a1 + amount_a2,
			ETH_ZERO_ADDRESS,
			TX_HASH
		));

		// Redeem a portion.
		assert_ok!(Funding::redeem(RuntimeOrigin::signed(ALICE), amount_a1.into(), ETH_DUMMY_ADDR));

		// Redeeming the rest should not be possible yet.
		assert_noop!(
			Funding::redeem(RuntimeOrigin::signed(ALICE), amount_a1.into(), ETH_DUMMY_ADDR),
			<Error<Test>>::PendingRedemption
		);

		assert_ok!(Funding::redeemed(RuntimeOrigin::root(), ALICE, amount_a1, TX_HASH));
		assert!(PendingRedemptions::<Test>::get(&ALICE).is_none());

		// Should now be able to redeem the rest.
		assert_ok!(Funding::redeem(
			RuntimeOrigin::signed(ALICE),
			RedemptionAmount::Max,
			ETH_DUMMY_ADDR
		));

		assert_ok!(Funding::redeemed(
			RuntimeOrigin::root(),
			ALICE,
			amount_a2 - RedemptionTax::<Test>::get(),
			TX_HASH
		));
		assert!(PendingRedemptions::<Test>::get(&ALICE).is_none());

		// Remaining amount should be zero
		assert_eq!(Flip::total_balance_of(&ALICE), 0u128);
	});
}

#[test]
fn redemption_cannot_occur_without_funding_first() {
	new_test_ext().execute_with(|| {
		const FUNDING_AMOUNT: u128 = 45;
		const REDEEMED_AMOUNT: u128 = FUNDING_AMOUNT - REDEMPTION_TAX;

		// Account doesn't exist yet.
		assert!(!frame_system::Pallet::<Test>::account_exists(&ALICE));

		// Add some funds.
		assert_ok!(Funding::funded(
			RuntimeOrigin::root(),
			ALICE,
			FUNDING_AMOUNT,
			ETH_ZERO_ADDRESS,
			TX_HASH
		));

		// The act of funding creates the account.
		assert!(frame_system::Pallet::<Test>::account_exists(&ALICE));

		// Redeem it.
		assert_ok!(Funding::redeem(
			RuntimeOrigin::signed(ALICE),
			RedemptionAmount::Max,
			ETH_DUMMY_ADDR
		));

		// Redeem should kick off a broadcast request.
		assert_eq!(MockBroadcaster::received_requests().len(), 1);

		// Invalid Redeemed Event from Ethereum: wrong account.
		assert_noop!(
			Funding::redeemed(RuntimeOrigin::root(), BOB, FUNDING_AMOUNT, TX_HASH),
			<Error<Test>>::NoPendingRedemption
		);

		// Valid Redeemed Event from Ethereum.
		assert_ok!(Funding::redeemed(RuntimeOrigin::root(), ALICE, REDEEMED_AMOUNT, TX_HASH));

		// The account balance is now zero, it should have been reaped.
		assert!(!frame_system::Pallet::<Test>::account_exists(&ALICE));

		assert_event_sequence!(
			Test,
			RuntimeEvent::System(frame_system::Event::NewAccount { account: ALICE }),
			RuntimeEvent::Funding(crate::Event::Funded {
				account_id: ALICE,
				tx_hash: TX_HASH,
				funds_added: FUNDING_AMOUNT,
				total_balance: FUNDING_AMOUNT
			}),
			RuntimeEvent::Funding(crate::Event::RedemptionRequested {
				account_id: ALICE,
				amount: REDEEMED_AMOUNT,
				broadcast_id: 0,
				expiry_time: 10,
			}),
			RuntimeEvent::System(frame_system::Event::KilledAccount { account: ALICE }),
			RuntimeEvent::Funding(crate::Event::RedemptionSettled(ALICE, REDEEMED_AMOUNT))
		);
	});
}

#[test]
fn cannot_redeem_bond() {
	new_test_ext().execute_with(|| {
		assert_ok!(Funding::update_redemption_tax(RuntimeOrigin::root(), 0));
		assert_ok!(Funding::update_minimum_funding(RuntimeOrigin::root(), 1));
		const AMOUNT: u128 = 200;
		const BOND: u128 = 102;
		MockEpochInfo::set_bond(BOND);
		MockEpochInfo::add_authorities(ALICE);

		// Alice and Bob fund the same amount.
		assert_ok!(Funding::funded(
			RuntimeOrigin::root(),
			ALICE,
			AMOUNT,
			ETH_ZERO_ADDRESS,
			TX_HASH
		));
		assert_ok!(Funding::funded(RuntimeOrigin::root(), BOB, AMOUNT, ETH_ZERO_ADDRESS, TX_HASH));

		// Alice becomes an authority
		Bonder::<Test>::update_bond(&ALICE, BOND);

		// Bob can withdraw all, but not Alice.
		assert_ok!(Funding::redeem(RuntimeOrigin::signed(BOB), AMOUNT.into(), ETH_DUMMY_ADDR));
		assert_noop!(
			Funding::redeem(RuntimeOrigin::signed(ALICE), AMOUNT.into(), ETH_DUMMY_ADDR),
			FlipError::InsufficientLiquidity
		);

		// Alice *can* withdraw 100
		assert_ok!(Funding::redeem(
			RuntimeOrigin::signed(ALICE),
			(AMOUNT - BOND).into(),
			ETH_DUMMY_ADDR
		));

		// Even if she redeems, the remaining 100 are blocked
		assert_ok!(Funding::redeemed(RuntimeOrigin::root(), ALICE, AMOUNT - BOND, TX_HASH));
		assert_noop!(
			Funding::redeem(RuntimeOrigin::signed(ALICE), 1.into(), ETH_DUMMY_ADDR),
			FlipError::InsufficientLiquidity
		);

		// Once she is no longer bonded, Alice can redeem her funds.
		Bonder::<Test>::update_bond(&ALICE, 0u128);
		assert_ok!(Funding::redeem(RuntimeOrigin::signed(ALICE), BOND.into(), ETH_DUMMY_ADDR));
	});
}

#[test]
fn test_start_and_stop_bidding() {
	new_test_ext().execute_with(|| {
		MockEpochInfo::add_authorities(ALICE);
		const AMOUNT: u128 = 100;

		assert_ok!(Funding::funded(
			RuntimeOrigin::root(),
			ALICE,
			AMOUNT,
			ETH_ZERO_ADDRESS,
			TX_HASH
		));

		// Not yet registered as validator.
		assert_noop!(Funding::stop_bidding(RuntimeOrigin::signed(ALICE)), BadOrigin);
		assert_noop!(Funding::start_bidding(RuntimeOrigin::signed(ALICE)), BadOrigin);

		assert!(!ActiveBidder::<Test>::get(ALICE));

		assert_ok!(<MockAccountRoleRegistry as AccountRoleRegistry<Test>>::register_as_validator(
			&ALICE
		));

		assert!(!ActiveBidder::<Test>::get(ALICE));

		assert_noop!(
			Funding::stop_bidding(RuntimeOrigin::signed(ALICE)),
			<Error<Test>>::AlreadyNotBidding
		);

		assert!(!ActiveBidder::<Test>::get(ALICE));

		assert_ok!(Funding::start_bidding(RuntimeOrigin::signed(ALICE)));

		assert!(ActiveBidder::<Test>::get(ALICE));

		assert_noop!(
			Funding::start_bidding(RuntimeOrigin::signed(ALICE)),
			<Error<Test>>::AlreadyBidding
		);

		MockEpochInfo::set_is_auction_phase(true);
		assert_noop!(
			Funding::stop_bidding(RuntimeOrigin::signed(ALICE)),
			<Error<Test>>::AuctionPhase
		);
		assert!(ActiveBidder::<Test>::get(ALICE));

		// Can stop bidding if outside of auction phase
		MockEpochInfo::set_is_auction_phase(false);
		assert_ok!(Funding::stop_bidding(RuntimeOrigin::signed(ALICE)));
		assert!(!ActiveBidder::<Test>::get(ALICE));

		assert_event_sequence!(
			Test,
			RuntimeEvent::System(frame_system::Event::NewAccount { account: ALICE }),
			RuntimeEvent::Funding(crate::Event::Funded {
				account_id: ALICE,
				tx_hash: TX_HASH,
				funds_added: AMOUNT,
				total_balance: AMOUNT
			}),
			RuntimeEvent::Funding(crate::Event::StartedBidding { account_id: ALICE }),
			RuntimeEvent::Funding(crate::Event::StoppedBidding { account_id: ALICE })
		);
	});
}

#[test]
fn can_only_redeem_during_auction_if_not_bidding() {
	new_test_ext().execute_with(|| {
		const AMOUNT: u128 = 45;
		MockEpochInfo::set_is_auction_phase(true);

		assert_ok!(Funding::funded(
			RuntimeOrigin::root(),
			ALICE,
			AMOUNT,
			ETH_ZERO_ADDRESS,
			TX_HASH
		));
		assert_ok!(<MockAccountRoleRegistry as AccountRoleRegistry<Test>>::register_as_validator(
			&ALICE
		));
		assert_ok!(Funding::start_bidding(RuntimeOrigin::signed(ALICE)));
		assert!(ActiveBidder::<Test>::get(ALICE));

		// Redeeming is not allowed because Alice is bidding in the auction phase.
		assert_noop!(
			Funding::redeem(RuntimeOrigin::signed(ALICE), RedemptionAmount::Max, ETH_DUMMY_ADDR),
			<Error<Test>>::AuctionPhase
		);

		// Stop bidding for Alice (must be done outside of the auction phase)
		MockEpochInfo::set_is_auction_phase(false);
		assert_ok!(Funding::stop_bidding(RuntimeOrigin::signed(ALICE)));
		assert!(!ActiveBidder::<Test>::get(ALICE));

		// Alice should be able to redeem while in the auction phase because she is not bidding
		MockEpochInfo::set_is_auction_phase(true);
		assert_ok!(Funding::redeem(
			RuntimeOrigin::signed(ALICE),
			RedemptionAmount::Max,
			ETH_DUMMY_ADDR
		),);
	});
}

#[test]
fn test_redeem_all() {
	new_test_ext().execute_with(|| {
		const AMOUNT: u128 = 100;
		const BOND: u128 = 55;

		// Add some funds.
		assert_ok!(Funding::funded(
			RuntimeOrigin::root(),
			ALICE,
			AMOUNT,
			ETH_ZERO_ADDRESS,
			TX_HASH
		));

		// Alice becomes an authority.
		Bonder::<Test>::update_bond(&ALICE, BOND);

		// Redeem all available funds.
		assert_ok!(Funding::redeem(
			RuntimeOrigin::signed(ALICE),
			RedemptionAmount::Max,
			ETH_DUMMY_ADDR
		));
		assert_eq!(Flip::total_balance_of(&ALICE), BOND);

		// We should have a redemption for the full funded amount minus the bond.
		assert_event_sequence!(
			Test,
			RuntimeEvent::System(frame_system::Event::NewAccount { account: ALICE }),
			RuntimeEvent::Funding(crate::Event::Funded {
				account_id: ALICE,
				tx_hash: TX_HASH,
				funds_added: AMOUNT,
				total_balance: AMOUNT
			})
		);
	});
}

#[test]
fn redemption_expiry_removes_redemption() {
	new_test_ext().execute_with(|| {
		const AMOUNT: u128 = 45;

		assert_ok!(Funding::funded(
			RuntimeOrigin::root(),
			ALICE,
			AMOUNT * 2,
			ETH_DUMMY_ADDR,
			TX_HASH
		));

		assert_ok!(Funding::redeem(RuntimeOrigin::signed(ALICE), AMOUNT.into(), ETH_DUMMY_ADDR));
		assert_noop!(
			Funding::redeem(RuntimeOrigin::signed(ALICE), AMOUNT.into(), ETH_DUMMY_ADDR),
			Error::<Test>::PendingRedemption
		);

		assert_ok!(Funding::redemption_expired(RuntimeOrigin::root(), ALICE, Default::default()));

		assert_noop!(
			Funding::redeemed(RuntimeOrigin::root(), ALICE, AMOUNT, TX_HASH),
			Error::<Test>::NoPendingRedemption
		);

		// Success, can request redemption again since the last one expired.
		assert_ok!(Funding::redeem(RuntimeOrigin::signed(ALICE), AMOUNT.into(), ETH_DUMMY_ADDR));
	});
}

#[test]
fn maintenance_mode_blocks_redemption_requests() {
	new_test_ext().execute_with(|| {
		MockSystemStateInfo::set_maintenance(true);
		assert_noop!(
			Funding::redeem(RuntimeOrigin::signed(ALICE), RedemptionAmount::Max, ETH_DUMMY_ADDR),
			DispatchError::Other("We are in maintenance!")
		);
		MockSystemStateInfo::set_maintenance(false);
	});
}

#[test]
fn restricted_funds_getting_recorded() {
	new_test_ext().execute_with(|| {
		const AMOUNT: u128 = 45;
		const RESTRICTED_ADDRESS: EthereumAddress = [0xff; 20];

		// Add Address to list of restricted contracts
		RestrictedAddresses::<Test>::insert(RESTRICTED_ADDRESS, ());

		// Add some funds, we use the zero address here to denote that we should be
		// able to redeem to any address in future
		assert_ok!(Funding::funded(
			RuntimeOrigin::root(),
			ALICE,
			AMOUNT,
			RESTRICTED_ADDRESS,
			TX_HASH
		));

		assert_eq!(
			RestrictedBalances::<Test>::get(ALICE).get(&RESTRICTED_ADDRESS).unwrap(),
			&AMOUNT
		);
	});
}

#[test]
fn can_update_redemption_tax() {
	new_test_ext().execute_with(|| {
		let amount = 1_000;
		assert_ok!(Funding::update_minimum_funding(RuntimeOrigin::root(), amount + 1));
		assert_ok!(Funding::update_redemption_tax(RuntimeOrigin::root(), amount));
		assert_eq!(RedemptionTax::<Test>::get(), amount);
		System::assert_last_event(RuntimeEvent::Funding(
			crate::Event::<Test>::RedemptionTaxAmountUpdated { amount },
		));
	});
}

#[test]
fn restricted_funds_getting_reduced() {
	new_test_ext().execute_with(|| {
		const RESTRICTED_ADDRESS: EthereumAddress = [0x42; 20];
		const RESTRICTED_AMOUNT: FlipBalance = 50;
		const UNRESTRICTED_ADDRESS: EthereumAddress = [0x01; 20];
		const UNRESTRICTED_AMOUNT: FlipBalance = 20;
		const REDEEM_AMOUNT: FlipBalance = 10;

		RestrictedAddresses::<Test>::insert(RESTRICTED_ADDRESS, ());
		assert_ok!(Funding::funded(
			RuntimeOrigin::root(),
			ALICE,
			RESTRICTED_AMOUNT,
			RESTRICTED_ADDRESS,
			TX_HASH
		));
		assert_ok!(Funding::funded(
			RuntimeOrigin::root(),
			ALICE,
			UNRESTRICTED_AMOUNT,
			UNRESTRICTED_ADDRESS,
			TX_HASH
		));

		assert_ok!(Funding::redeem(
			RuntimeOrigin::signed(ALICE),
			REDEEM_AMOUNT.into(),
			RESTRICTED_ADDRESS,
		));
		assert_ok!(Funding::redeemed(RuntimeOrigin::root(), ALICE, REDEEM_AMOUNT, TX_HASH));
		assert_eq!(
			*RestrictedBalances::<Test>::get(ALICE).get(&RESTRICTED_ADDRESS).unwrap(),
			RESTRICTED_AMOUNT - REDEEM_AMOUNT
		);
	});
}

#[test]
fn redemption_tax_cannot_be_larger_than_minimum_funding() {
	new_test_ext().execute_with(|| {
		let amount = 1_000;
		assert_ok!(Funding::update_minimum_funding(RuntimeOrigin::root(), amount));
		assert_noop!(
			Funding::update_redemption_tax(RuntimeOrigin::root(), amount),
			Error::<Test>::InvalidRedemptionTaxUpdate
		);
	});
}

#[test]
fn vesting_contracts_test_case() {
	new_test_ext().execute_with(|| {
		// Contracts
		const VESTING_CONTRACT_1: EthereumAddress = [0x01; 20];
		const VESTING_CONTRACT_2: EthereumAddress = [0x02; 20];
		const UNRESTRICTED_ADDRESS: EthereumAddress = [0x03; 20];
		// Balances
		const CONTRACT_1_FUNDS: u128 = 200;
		const CONTRACT_2_FUNDS: u128 = 800;
		const EARNED_REWARDS: u128 = 100;
		// Add contract address to list of restricted contracts
		RestrictedAddresses::<Test>::insert(VESTING_CONTRACT_1, ());
		RestrictedAddresses::<Test>::insert(VESTING_CONTRACT_2, ());
		assert_ok!(Funding::funded(
			RuntimeOrigin::root(),
			ALICE,
			CONTRACT_1_FUNDS,
			VESTING_CONTRACT_1,
			TX_HASH
		));
		assert_ok!(Funding::funded(
			RuntimeOrigin::root(),
			ALICE,
			CONTRACT_2_FUNDS,
			VESTING_CONTRACT_2,
			TX_HASH
		));
		assert_ok!(Funding::funded(
			RuntimeOrigin::root(),
			ALICE,
			EARNED_REWARDS,
			UNRESTRICTED_ADDRESS,
			TX_HASH
		));
		// Because 100 is available this should fail
		assert_noop!(
			Funding::redeem(RuntimeOrigin::signed(ALICE), 200.into(), UNRESTRICTED_ADDRESS),
			Error::<Test>::InsufficientUnrestrictedFunds
		);
		assert_ok!(Funding::redeem(RuntimeOrigin::signed(ALICE), 50.into(), UNRESTRICTED_ADDRESS));
		assert_ok!(Funding::redeemed(RuntimeOrigin::root(), ALICE, 50, TX_HASH));
		// Try to redeem 100 from contract 1
		assert_ok!(Funding::redeem(RuntimeOrigin::signed(ALICE), 100.into(), VESTING_CONTRACT_1));
		assert_ok!(Funding::redeemed(RuntimeOrigin::root(), ALICE, 100, TX_HASH));
		// Try to redeem 400 from contract 2
		assert_ok!(Funding::redeem(RuntimeOrigin::signed(ALICE), 400.into(), VESTING_CONTRACT_2));
		assert_ok!(Funding::redeemed(RuntimeOrigin::root(), ALICE, 400, TX_HASH));
	});
}

#[test]
fn can_withdraw_unrestricted_to_restricted() {
	new_test_ext().execute_with(|| {
		// Contracts
		const RESTRICTED_ADDRESS_1: EthereumAddress = [0x01; 20];
		const RESTRICTED_ADDRESS_2: EthereumAddress = [0x02; 20];
		const UNRESTRICTED_ADDRESS: EthereumAddress = [0x03; 20];
		// Balances
		const AMOUNT: u128 = 100;
		// Add restricted addresses.
		RestrictedAddresses::<Test>::insert(RESTRICTED_ADDRESS_1, ());
		RestrictedAddresses::<Test>::insert(RESTRICTED_ADDRESS_2, ());
		assert_ok!(Funding::funded(
			RuntimeOrigin::root(),
			ALICE,
			AMOUNT,
			UNRESTRICTED_ADDRESS,
			TX_HASH
		));
		assert_ok!(Funding::funded(
			RuntimeOrigin::root(),
			ALICE,
			AMOUNT,
			RESTRICTED_ADDRESS_2,
			TX_HASH
		));
		// Funds are not restricted, this should be ok.
		assert_ok!(Funding::redeem(
			RuntimeOrigin::signed(ALICE),
			(AMOUNT - RedemptionTax::<Test>::get()).into(),
			RESTRICTED_ADDRESS_1
		));
	});
}

#[test]
fn can_withdrawal_also_free_funds_to_restricted_address() {
	new_test_ext().execute_with(|| {
		const RESTRICTED_ADDRESS_1: EthereumAddress = [0x01; 20];
		const UNRESTRICTED_ADDRESS: EthereumAddress = [0x03; 20];
		const AMOUNT_1: u128 = 100;
		const AMOUNT_2: u128 = 50;
		RestrictedAddresses::<Test>::insert(RESTRICTED_ADDRESS_1, ());
		assert_ok!(Funding::funded(
			RuntimeOrigin::root(),
			ALICE,
			AMOUNT_1,
			RESTRICTED_ADDRESS_1,
			TX_HASH
		));
		assert_ok!(Funding::funded(
			RuntimeOrigin::root(),
			ALICE,
			AMOUNT_2,
			UNRESTRICTED_ADDRESS,
			TX_HASH
		));
		assert_ok!(Funding::redeem(
			RuntimeOrigin::signed(ALICE),
			RedemptionAmount::Max,
			RESTRICTED_ADDRESS_1
		));
		assert_eq!(RestrictedBalances::<Test>::get(ALICE).get(&RESTRICTED_ADDRESS_1), None);
	});
}

#[test]
fn can_only_redeem_funds_to_redeem_address() {
	new_test_ext().execute_with(|| {
		const RESTRICTED_ADDRESS_1: EthereumAddress = [0x01; 20];
		const REDEEM_ADDRESS: EthereumAddress = [0x02; 20];
		const UNRESTRICTED_ADDRESS: EthereumAddress = [0x03; 20];
		const AMOUNT: u128 = 100;
		RestrictedAddresses::<Test>::insert(RESTRICTED_ADDRESS_1, ());
		BoundAddress::<Test>::insert(ALICE, REDEEM_ADDRESS);
		assert_ok!(Funding::funded(
			RuntimeOrigin::root(),
			ALICE,
			AMOUNT,
			UNRESTRICTED_ADDRESS,
			TX_HASH
		));
		assert_noop!(
			Funding::redeem(RuntimeOrigin::signed(ALICE), AMOUNT.into(), UNRESTRICTED_ADDRESS),
			Error::<Test>::InvalidRedemption
		);
		assert_ok!(Funding::redeem(RuntimeOrigin::signed(ALICE), AMOUNT.into(), REDEEM_ADDRESS));
	});
}

#[test]
fn redeem_funds_until_restricted_balance_is_zero_and_then_redeem_to_redeem_address() {
	new_test_ext().execute_with(|| {
		const RESTRICTED_ADDRESS: EthereumAddress = [0x01; 20];
		const REDEEM_ADDRESS: EthereumAddress = [0x02; 20];
		const UNRESTRICTED_ADDRESS: EthereumAddress = [0x03; 20];
		const AMOUNT: u128 = 100;
		RestrictedAddresses::<Test>::insert(RESTRICTED_ADDRESS, ());
		BoundAddress::<Test>::insert(ALICE, REDEEM_ADDRESS);
		assert_ok!(Funding::funded(
			RuntimeOrigin::root(),
			ALICE,
			AMOUNT,
			UNRESTRICTED_ADDRESS,
			TX_HASH
		));
		assert_ok!(Funding::funded(
			RuntimeOrigin::root(),
			ALICE,
			AMOUNT,
			RESTRICTED_ADDRESS,
			TX_HASH
		));
		assert_ok!(Funding::funded(RuntimeOrigin::root(), ALICE, AMOUNT, REDEEM_ADDRESS, TX_HASH));
		assert_ok!(Funding::redeem(
			RuntimeOrigin::signed(ALICE),
			(AMOUNT).into(),
			RESTRICTED_ADDRESS
		));
		assert_ok!(Funding::redeemed(RuntimeOrigin::root(), ALICE, AMOUNT, TX_HASH));
		// Redeem to an unrestricted address should fail because the account has a redeem address.
		assert_noop!(
			Funding::redeem(RuntimeOrigin::signed(ALICE), (AMOUNT).into(), UNRESTRICTED_ADDRESS),
			Error::<Test>::InvalidRedemption
		);
		// Redeem the rest of the existing funds to the redeem address.
		assert_ok!(Funding::redeem(
			RuntimeOrigin::signed(ALICE),
			(AMOUNT * 2).into(),
			REDEEM_ADDRESS
		));
	});
}

#[cfg(test)]
mod test_restricted_balances {
	use super::*;

	const RESTRICTED_ADDRESS_1: EthereumAddress = [0x01; 20];
	const RESTRICTED_BALANCE_1: u128 = 200;
	const RESTRICTED_ADDRESS_2: EthereumAddress = [0x02; 20];
	const RESTRICTED_BALANCE_2: u128 = 800;
	const UNRESTRICTED_ADDRESS: EthereumAddress = [0x03; 20];
	const UNRESTRICTED_BALANCE: u128 = 100;
	const TOTAL_BALANCE: u128 = RESTRICTED_BALANCE_1 + RESTRICTED_BALANCE_2 + UNRESTRICTED_BALANCE;

	#[track_caller]
	fn run_test(
		redeem_amount: u128,
		redeem_address: EthereumAddress,
		maybe_error: Option<Error<Test>>,
	) {
		new_test_ext().execute_with(|| {
			RestrictedAddresses::<Test>::insert(RESTRICTED_ADDRESS_1, ());
			RestrictedAddresses::<Test>::insert(RESTRICTED_ADDRESS_2, ());

			for (address, amount) in [
				(RESTRICTED_ADDRESS_1, RESTRICTED_BALANCE_1),
				(RESTRICTED_ADDRESS_2, RESTRICTED_BALANCE_2),
				(UNRESTRICTED_ADDRESS, UNRESTRICTED_BALANCE + REDEMPTION_TAX),
			] {
				assert_ok!(Funding::funded(
					RuntimeOrigin::root(),
					ALICE,
					amount,
					address,
					Default::default(),
				));
			}

			let initial_balance = Flip::total_balance_of(&ALICE);
			assert_eq!(initial_balance, TOTAL_BALANCE + REDEMPTION_TAX);

			match maybe_error {
				None => {
					assert_ok!(Funding::redeem(
						RuntimeOrigin::signed(ALICE),
						redeem_amount.into(),
						redeem_address
					));
					assert!(matches!(
						cf_test_utilities::last_event::<Test>(),
						RuntimeEvent::Funding(crate::Event::RedemptionRequested {
							account_id,
							amount,
							..
						}) if account_id == ALICE && amount == redeem_amount));
					assert_eq!(
						Flip::total_balance_of(&ALICE),
						initial_balance - redeem_amount - RedemptionTax::<Test>::get()
					);
				},
				Some(e) => {
					assert_noop!(
						Funding::redeem(
							RuntimeOrigin::signed(ALICE),
							redeem_amount.into(),
							redeem_address
						),
						e,
					);
				},
			}
		});
	}

	macro_rules! test_restricted_balances {
		( $case:ident, $( $spec:expr, )+ ) => {
			#[test]
			fn $case() {
				$(
					std::panic::catch_unwind(||
						run_test(
							$spec.0,
							$spec.1,
							$spec.2,
						)
					)
					.unwrap_or_else(|_| {
						let spec = stringify!($spec);
						panic!("Test failed with {spec}");
					});
				)+
			}
		};
	}

	test_restricted_balances![
		up_to_100_can_be_claimed_to_any_address,
		(MIN_FUNDING, UNRESTRICTED_ADDRESS, None::<Error<Test>>),
		(MIN_FUNDING, RESTRICTED_ADDRESS_1, None::<Error<Test>>),
		(MIN_FUNDING, RESTRICTED_ADDRESS_2, None::<Error<Test>>),
		(UNRESTRICTED_BALANCE, UNRESTRICTED_ADDRESS, None::<Error<Test>>),
		(UNRESTRICTED_BALANCE, RESTRICTED_ADDRESS_1, None::<Error<Test>>),
		(UNRESTRICTED_BALANCE, RESTRICTED_ADDRESS_2, None::<Error<Test>>),
	];
	test_restricted_balances![
		restricted_funds_can_only_be_redeemed_to_restricted_addresses,
		(
			UNRESTRICTED_BALANCE + 1,
			UNRESTRICTED_ADDRESS,
			Some(Error::<Test>::InsufficientUnrestrictedFunds)
		),
		(UNRESTRICTED_BALANCE + 1, RESTRICTED_ADDRESS_1, None::<Error<Test>>),
		(UNRESTRICTED_BALANCE + 1, RESTRICTED_ADDRESS_2, None::<Error<Test>>),
		(
			UNRESTRICTED_BALANCE + RESTRICTED_BALANCE_1,
			UNRESTRICTED_ADDRESS,
			Some(Error::<Test>::InsufficientUnrestrictedFunds)
		),
		(UNRESTRICTED_BALANCE + RESTRICTED_BALANCE_1, RESTRICTED_ADDRESS_1, None::<Error<Test>>),
		(UNRESTRICTED_BALANCE + RESTRICTED_BALANCE_1, RESTRICTED_ADDRESS_2, None::<Error<Test>>),
	];
	test_restricted_balances![
		higher_than_restricted_amount_1_can_only_be_redeemed_to_restricted_address_2,
		(
			UNRESTRICTED_BALANCE + RESTRICTED_BALANCE_1 + 1,
			UNRESTRICTED_ADDRESS,
			Some(Error::<Test>::InsufficientUnrestrictedFunds)
		),
		(
			UNRESTRICTED_BALANCE + RESTRICTED_BALANCE_1 + 1,
			RESTRICTED_ADDRESS_1,
			Some(Error::<Test>::InsufficientUnrestrictedFunds)
		),
		(
			UNRESTRICTED_BALANCE + RESTRICTED_BALANCE_1 + 1,
			RESTRICTED_ADDRESS_2,
			None::<Error<Test>>
		),
		(
			UNRESTRICTED_BALANCE + RESTRICTED_BALANCE_2,
			UNRESTRICTED_ADDRESS,
			Some(Error::<Test>::InsufficientUnrestrictedFunds)
		),
		(
			UNRESTRICTED_BALANCE + RESTRICTED_BALANCE_2,
			RESTRICTED_ADDRESS_1,
			Some(Error::<Test>::InsufficientUnrestrictedFunds)
		),
		(UNRESTRICTED_BALANCE + RESTRICTED_BALANCE_2, RESTRICTED_ADDRESS_2, None::<Error<Test>>),
	];
	test_restricted_balances![
		redemptions_of_more_than_the_higher_restricted_amount_are_not_possible_to_any_address,
		(
			UNRESTRICTED_BALANCE + RESTRICTED_BALANCE_2 + 1,
			UNRESTRICTED_ADDRESS,
			Some(Error::<Test>::InsufficientUnrestrictedFunds)
		),
		(
			UNRESTRICTED_BALANCE + RESTRICTED_BALANCE_2 + 1,
			RESTRICTED_ADDRESS_1,
			Some(Error::<Test>::InsufficientUnrestrictedFunds)
		),
		(
			UNRESTRICTED_BALANCE + RESTRICTED_BALANCE_2 + 1,
			RESTRICTED_ADDRESS_2,
			Some(Error::<Test>::InsufficientUnrestrictedFunds)
		),
		(TOTAL_BALANCE, UNRESTRICTED_ADDRESS, Some(Error::<Test>::InsufficientUnrestrictedFunds)),
		(TOTAL_BALANCE, RESTRICTED_ADDRESS_1, Some(Error::<Test>::InsufficientUnrestrictedFunds)),
		(TOTAL_BALANCE, RESTRICTED_ADDRESS_2, Some(Error::<Test>::InsufficientUnrestrictedFunds)),
	];
}

#[test]
fn cannot_redeem_lower_than_redemption_tax() {
	new_test_ext().execute_with(|| {
		const TOTAL_FUNDS: FlipBalance = REDEMPTION_TAX * 10;
		assert_ok!(Funding::funded(
			RuntimeOrigin::root(),
			ALICE,
			TOTAL_FUNDS,
			Default::default(),
			Default::default(),
		));

		// Can't withdraw TOTAL_FUNDS otherwise not enough is left to pay the tax.
		assert_noop!(
			Funding::redeem(
				RuntimeOrigin::signed(ALICE),
				RedemptionAmount::Exact(TOTAL_FUNDS - REDEMPTION_TAX + 1),
				Default::default(),
			),
			crate::Error::<Test>::InsufficientBalance
		);

		// In order to withdraw TOTAL_FUNDS, use RedemptionAmount::Max.
		assert_ok!(Funding::redeem(
			RuntimeOrigin::signed(ALICE),
			RedemptionAmount::Max,
			Default::default()
		));
	});
}

#[test]
<<<<<<< HEAD
fn can_bind_redeem_address() {
	new_test_ext().execute_with(|| {
		const REDEEM_ADDRESS: EthereumAddress = [0x01; 20];
		assert_ok!(Funding::bind_redeem_address(RuntimeOrigin::signed(ALICE), REDEEM_ADDRESS));
		assert!(BoundAddress::<Test>::contains_key(ALICE));
		assert_eq!(BoundAddress::<Test>::get(ALICE), REDEEM_ADDRESS);
	});
}

#[test]
fn cannot_bind_redeem_address_twice() {
	new_test_ext().execute_with(|| {
		const REDEEM_ADDRESS: EthereumAddress = [0x01; 20];
		assert_ok!(Funding::bind_redeem_address(RuntimeOrigin::signed(ALICE), REDEEM_ADDRESS));
		assert_noop!(
			Funding::bind_redeem_address(RuntimeOrigin::signed(ALICE), REDEEM_ADDRESS),
			crate::Error::<Test>::AccountAlreadyBound
		);
	});
}

#[test]
fn cannot_bind_redeem_address_to_zero_address() {
	new_test_ext().execute_with(|| {
		const REDEEM_ADDRESS: EthereumAddress = [0xff; 20];
		assert_noop!(
			Funding::bind_redeem_address(RuntimeOrigin::signed(ALICE), REDEEM_ADDRESS),
			crate::Error::<Test>::EthZeroAddressIsNotAllowed
		);
	});
=======
fn max_redemption_is_net_exact_is_gross() {
	const UNRESTRICTED_AMOUNT: FlipBalance = 100;
	const RESTRICTED_AMOUNT: FlipBalance = 100;
	const TOTAL_BALANCE: FlipBalance = UNRESTRICTED_AMOUNT + RESTRICTED_AMOUNT;
	const UNRESTRICTED_ADDRESS: EthereumAddress = [0x01; 20];
	const RESTRICTED_ADDRESS: EthereumAddress = [0x02; 20];

	#[track_caller]
	fn do_test(
		redemption_address: EthereumAddress,
		redemption_amount: RedemptionAmount<FlipBalance>,
		expected_amount: FlipBalance,
	) {
		new_test_ext().execute_with(|| {
			assert_ok!(Funding::update_restricted_addresses(
				RuntimeOrigin::root(),
				vec![RESTRICTED_ADDRESS],
				Default::default(),
			));
			assert_ok!(Funding::funded(
				RuntimeOrigin::root(),
				ALICE,
				UNRESTRICTED_AMOUNT,
				Default::default(),
				Default::default(),
			));
			assert_ok!(Funding::funded(
				RuntimeOrigin::root(),
				ALICE,
				RESTRICTED_AMOUNT,
				RESTRICTED_ADDRESS,
				Default::default(),
			));
			assert_ok!(Funding::redeem(
				RuntimeOrigin::signed(ALICE),
				redemption_amount,
				redemption_address
			));

			assert!(
				matches!(
					cf_test_utilities::last_event::<Test>(),
					RuntimeEvent::Funding(crate::Event::RedemptionRequested {
						account_id: ALICE,
						amount,
						..
					}) if amount == expected_amount
				),
				"Test failed with redemption_address: {:?}, redemption_amount: {:?}, expected_amount: {:?}. Got: {:#?}",
				redemption_address, redemption_amount, expected_amount, cf_test_utilities::last_event::<Test>()
			);
		});
	}

	// Redeem as many unrestricted funds as possible.
	do_test(UNRESTRICTED_ADDRESS, RedemptionAmount::Max, UNRESTRICTED_AMOUNT - REDEMPTION_TAX);
	// Redeem as many restricted funds as possible.
	do_test(RESTRICTED_ADDRESS, RedemptionAmount::Max, TOTAL_BALANCE - REDEMPTION_TAX);
	// Redeem exact amounts, should be reflected in the event.
	do_test(UNRESTRICTED_ADDRESS, RedemptionAmount::Exact(50), 50);
	do_test(RESTRICTED_ADDRESS, RedemptionAmount::Exact(150), 150);
>>>>>>> 636478d5
}<|MERGE_RESOLUTION|>--- conflicted
+++ resolved
@@ -735,7 +735,7 @@
 			RedemptionAmount::Max,
 			RESTRICTED_ADDRESS_1
 		));
-		assert_eq!(RestrictedBalances::<Test>::get(ALICE).get(&RESTRICTED_ADDRESS_1), None);
+		assert_eq!(RestrictedBalances::<Test>::get(ALICE).get(&RESTRICTED_ADDRESS_1), Some(&0u128));
 	});
 }
 
@@ -757,8 +757,15 @@
 		));
 		assert_noop!(
 			Funding::redeem(RuntimeOrigin::signed(ALICE), AMOUNT.into(), UNRESTRICTED_ADDRESS),
-			Error::<Test>::InvalidRedemption
-		);
+			Error::<Test>::InsufficientBalance
+		);
+		assert_ok!(Funding::funded(
+			RuntimeOrigin::root(),
+			ALICE,
+			AMOUNT,
+			UNRESTRICTED_ADDRESS,
+			TX_HASH
+		));
 		assert_ok!(Funding::redeem(RuntimeOrigin::signed(ALICE), AMOUNT.into(), REDEEM_ADDRESS));
 	});
 }
@@ -794,10 +801,10 @@
 		));
 		assert_ok!(Funding::redeemed(RuntimeOrigin::root(), ALICE, AMOUNT, TX_HASH));
 		// Redeem to an unrestricted address should fail because the account has a redeem address.
-		assert_noop!(
-			Funding::redeem(RuntimeOrigin::signed(ALICE), (AMOUNT).into(), UNRESTRICTED_ADDRESS),
-			Error::<Test>::InvalidRedemption
-		);
+		// assert_noop!(
+		// 	Funding::redeem(RuntimeOrigin::signed(ALICE), (AMOUNT).into(), UNRESTRICTED_ADDRESS),
+		// 	Error::<Test>::InvalidRedemption
+		// );
 		// Redeem the rest of the existing funds to the redeem address.
 		assert_ok!(Funding::redeem(
 			RuntimeOrigin::signed(ALICE),
@@ -1010,7 +1017,6 @@
 }
 
 #[test]
-<<<<<<< HEAD
 fn can_bind_redeem_address() {
 	new_test_ext().execute_with(|| {
 		const REDEEM_ADDRESS: EthereumAddress = [0x01; 20];
@@ -1032,16 +1038,19 @@
 	});
 }
 
-#[test]
-fn cannot_bind_redeem_address_to_zero_address() {
-	new_test_ext().execute_with(|| {
-		const REDEEM_ADDRESS: EthereumAddress = [0xff; 20];
-		assert_noop!(
-			Funding::bind_redeem_address(RuntimeOrigin::signed(ALICE), REDEEM_ADDRESS),
-			crate::Error::<Test>::EthZeroAddressIsNotAllowed
-		);
-	});
-=======
+// Probably obsolete
+// #[test]
+// fn cannot_bind_redeem_address_to_zero_address() {
+// 	new_test_ext().execute_with(|| {
+// 		const REDEEM_ADDRESS: EthereumAddress = [0xff; 20];
+// 		assert_noop!(
+// 			Funding::bind_redeem_address(RuntimeOrigin::signed(ALICE), REDEEM_ADDRESS),
+// 			crate::Error::<Test>::EthZeroAddressIsNotAllowed
+// 		);
+// 	});
+// }
+
+#[test]
 fn max_redemption_is_net_exact_is_gross() {
 	const UNRESTRICTED_AMOUNT: FlipBalance = 100;
 	const RESTRICTED_AMOUNT: FlipBalance = 100;
@@ -1103,5 +1112,4 @@
 	// Redeem exact amounts, should be reflected in the event.
 	do_test(UNRESTRICTED_ADDRESS, RedemptionAmount::Exact(50), 50);
 	do_test(RESTRICTED_ADDRESS, RedemptionAmount::Exact(150), 150);
->>>>>>> 636478d5
 }