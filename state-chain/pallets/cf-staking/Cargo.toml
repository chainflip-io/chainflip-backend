--- conflicted
+++ resolved
@@ -20,18 +20,6 @@
 pallet-cf-threshold-signature = {path = '../cf-threshold-signature', default-features = false}
 
 # Non-substrate external deps
-<<<<<<< HEAD
-codec = {default-features = false, features = ['derive'], package = 'parity-scale-codec', version = '2.0.0'}
-
-# Substrate deps
-frame-support = {default-features = false, version = '3.0.0'}
-frame-system = {default-features = false, version = '3.0.0'}
-serde = {optional = true, version = '1.0.119'}
-sp-core = {default-features = false, version = '3.0.0'}
-sp-runtime = {default-features = false, version = '3.0.0'}
-sp-std = {default-features = false, version = '3.0.0'}
-frame-benchmarking = { default-features = false, optional = true, version = '3.1.0' }
-=======
 log = { version = '0.4.14', default-features = false }
 
 # Parity deps
@@ -50,7 +38,6 @@
 default-features = false
 git = 'https://github.com/paritytech/substrate.git'
 tag = 'monthly-2021-09+1'
->>>>>>> f9237aef
 
 [dependencies.scale-info]
 default-features = false
@@ -103,11 +90,6 @@
   'sp-runtime/std',
   'sp-core/std',
   'sp-std/std',
-<<<<<<< HEAD
-  'serde',
-=======
->>>>>>> f9237aef
-  'frame-benchmarking/std',
 ]
 runtime-benchmarks = [
     'frame-benchmarking',
