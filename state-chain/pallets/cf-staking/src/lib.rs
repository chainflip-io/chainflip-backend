#![cfg_attr(not(feature = "std"), no_std)]
#![doc = include_str!("../README.md")]
#![doc = include_str!("../../cf-doc-head.md")]

#[cfg(test)]
mod mock;

#[cfg(feature = "runtime-benchmarks")]
mod benchmarking;

pub mod weights;
pub use weights::WeightInfo;

#[cfg(test)]
mod tests;

use cf_chains::eth::{
	register_claim::RegisterClaim, ChainflipContractCall, SchnorrVerificationComponents, Uint,
};
use cf_traits::{
	Bid, BidderProvider, EpochInfo, NonceProvider, SigningContext, StakeTransfer, ThresholdSigner,
};
use core::time::Duration;
use frame_support::{
	dispatch::DispatchResultWithPostInfo,
	ensure,
	error::BadOrigin,
	traits::{EnsureOrigin, Get, HandleLifetime, IsType, UnixTime},
};
use frame_system::pallet_prelude::OriginFor;
pub use pallet::*;
use sp_std::prelude::*;

use sp_runtime::{
	traits::{AtLeast32BitUnsigned, UniqueSaturatedInto, Zero},
	DispatchError,
};

use frame_support::pallet_prelude::Weight;

const ETH_ZERO_ADDRESS: EthereumAddress = [0xff; 20];

#[frame_support::pallet]
pub mod pallet {
	use super::*;
	use frame_support::pallet_prelude::*;
	use frame_system::pallet_prelude::*;

	pub type AccountId<T> = <T as frame_system::Config>::AccountId;

	pub type EthereumAddress = [u8; 20];

	pub type StakeAttempt<Amount> = (EthereumAddress, Amount);

	pub type FlipBalance<T> = <T as Config>::Balance;

	pub type Retired = bool;

	pub type EthTransactionHash = [u8; 32];

	#[pallet::config]
	#[pallet::disable_frame_system_supertrait_check]
	pub trait Config: cf_traits::Chainflip {
		/// Standard Event type.
		type Event: From<Event<Self>> + IsType<<Self as frame_system::Config>::Event>;

		type StakerId: AsRef<[u8; 32]> + IsType<<Self as frame_system::Config>::AccountId>;

		type Balance: Parameter
			+ Member
			+ AtLeast32BitUnsigned
			+ Default
			+ Copy
			+ MaybeSerializeDeserialize
			+ From<u128>
<<<<<<< HEAD
			+ Into<Uint>;
=======
			+ Into<cf_chains::eth::Uint>;
>>>>>>> f9237aef

		/// The Flip token implementation.
		type Flip: StakeTransfer<
			AccountId = <Self as frame_system::Config>::AccountId,
			Balance = Self::Balance,
		>;

		/// Information about the current epoch.
		type EpochInfo: EpochInfo<
			ValidatorId = <Self as frame_system::Config>::AccountId,
			Amount = FlipBalance<Self>,
		>;

		/// Something that can provide a nonce for the threshold signature.
		type NonceProvider: NonceProvider<cf_chains::Ethereum>;

		/// Top-level signing context needs to support `RegisterClaim`.
		type SigningContext: From<RegisterClaim> + SigningContext<Self>;

		/// Threshold signer.
		type ThresholdSigner: ThresholdSigner<Self, Context = Self::SigningContext>;

		/// Something that provides the current time.
		type TimeSource: UnixTime;

		/// The minimum period before a claim should expire. The main purpose is to make sure
		/// we have some margin for error between the signature being issued and the extrinsic
		/// actually being processed.
		#[pallet::constant]
		type MinClaimTTL: Get<Duration>;

		/// TTL for a claim from the moment of issue.
		#[pallet::constant]
		type ClaimTTL: Get<Duration>;

		/// Benchmark stuff
		type WeightInfo: WeightInfo;
	}

	#[pallet::pallet]
	pub struct Pallet<T>(PhantomData<T>);

	/// Store the list of staked accounts and whether or not they are retired
	#[pallet::storage]
	pub(super) type AccountRetired<T: Config> =
		StorageMap<_, Blake2_128Concat, AccountId<T>, Retired, ValueQuery>;

	#[pallet::storage]
	pub(super) type PendingClaims<T: Config> =
		StorageMap<_, Blake2_128Concat, AccountId<T>, RegisterClaim, OptionQuery>;

	#[pallet::storage]
	pub(super) type WithdrawalAddresses<T: Config> =
		StorageMap<_, Blake2_128Concat, AccountId<T>, EthereumAddress, OptionQuery>;

	#[pallet::storage]
	pub(super) type FailedStakeAttempts<T: Config> =
		StorageMap<_, Blake2_128Concat, AccountId<T>, Vec<StakeAttempt<T::Balance>>, ValueQuery>;

	#[pallet::storage]
	pub(super) type ClaimExpiries<T: Config> =
		StorageValue<_, Vec<(Duration, AccountId<T>)>, ValueQuery>;

	#[pallet::hooks]
	impl<T: Config> Hooks<BlockNumberFor<T>> for Pallet<T> {
		fn on_initialize(_n: BlockNumberFor<T>) -> Weight {
			Self::expire_pending_claims()
		}
	}

	#[pallet::event]
	#[pallet::generate_deposit(pub(super) fn deposit_event)]
	pub enum Event<T: Config> {
		/// A validator has staked some FLIP on the Ethereum chain. \[account_id, stake_added,
		/// total_stake\]
		Staked(AccountId<T>, FlipBalance<T>, FlipBalance<T>),

		/// A validator has claimed their FLIP on the Ethereum chain. \[account_id,
		/// claimed_amount\]
		ClaimSettled(AccountId<T>, FlipBalance<T>),

		/// A claim signature has been issued by the signer module. \[account_id, signed_payload\]
		ClaimSignatureIssued(AccountId<T>, Vec<u8>),

		/// An account has retired and will no longer take part in auctions. \[account_id\]
		AccountRetired(AccountId<T>),

		/// A previously retired account  has been re-activated. \[account_id\]
		AccountActivated(AccountId<T>),

		/// A claim has expired without being redeemed. \[account_id, nonce, amount\]
		ClaimExpired(AccountId<T>, FlipBalance<T>),

		/// A stake attempt has failed. \[account_id, eth_address, amount\]
		FailedStakeAttempt(AccountId<T>, EthereumAddress, FlipBalance<T>),
	}

	#[pallet::error]
	pub enum Error<T> {
		/// The account is not known.
		UnknownAccount,

		/// An invalid claim has been witnessed: the account has no pending claims.
		NoPendingClaim,

		/// An invalid claim has been witnessed: the amount claimed, does not match the pending
		/// claim.
		InvalidClaimDetails,

		/// The claimant tried to claim despite having a claim already pending.
		PendingClaim,

		/// An account tried to post a signature to an already-signed claim.
		SignatureAlreadyIssued,

		/// Can't retire an account if it's already retired.
		AlreadyRetired,

		/// Can't activate an account unless it's in a retired state.
		AlreadyActive,

		/// Signature posted too close to expiry time or for an already-expired claim.
		SignatureTooLate,

		/// Cannot make a claim request while an auction is being resolved.
		NoClaimsDuringAuctionPhase,

		/// Failed to encode the signed claim payload.
		ClaimEncodingFailed,

		/// A withdrawal address is provided, but the account has a different withdrawal address
		/// already associated.
		WithdrawalAddressRestricted,
	}

	#[pallet::call]
	impl<T: Config> Pallet<T> {
		/// **This call can only be dispatched from the configured witness origin.**
		///
		/// Funds have been staked to an account via the StakeManager Smart Contract.
		///
		/// If the account doesn't exist, we create it.
		///
		/// ## Events
		///
		/// - [FailedStakeAttempt](Event::FailedStakeAttempt)
		/// - [Staked](Event::Staked)
		///
		/// ## Errors
		///
		/// - [BadOrigin](frame_support::error::BadOrigin)
		#[pallet::weight(T::WeightInfo::staked())]
		pub fn staked(
			origin: OriginFor<T>,
			account_id: AccountId<T>,
			amount: FlipBalance<T>,
			withdrawal_address: EthereumAddress,
			// Required to ensure this call is unique per staking event.
			_tx_hash: EthTransactionHash,
		) -> DispatchResultWithPostInfo {
			Self::ensure_witnessed(origin)?;
			if Self::check_withdrawal_address(&account_id, withdrawal_address, amount).is_ok() {
				Self::stake_account(&account_id, amount);
			}
			Ok(().into())
		}

		/// Get FLIP that is held for me by the system, signed by my validator key.
		///
		/// On success, the implementatation of [ThresholdSigner] should emit an event. The attached
		/// claim request needs to be signed by a threshold of validators in order to produce valid
		/// data that can be submitted to the StakeManager Smart Contract.
		///
		/// An account can only have one pending claim at a time, and until this claim has been
		/// redeemed or expired, the funds wrapped up in the claim are inaccessible and are not
		/// counted towards a Validator's Auction Bid.
		///
		/// ## Events
		///
		/// - None
		///
		/// ## Errors
		///
		/// - [PendingClaim](Error::PendingClaim)
		/// - [NoClaimsDuringAuctionPhase](Error::NoClaimsDuringAuctionPhase)
		/// - [WithdrawalAddressRestricted](Error::WithdrawalAddressRestricted)
		///
		/// ## Dependencies
		///
		/// - [ThresholdSigner]
		/// - [StakeTransfer]
		#[pallet::weight(T::WeightInfo::claim())]
		pub fn claim(
			origin: OriginFor<T>,
			amount: FlipBalance<T>,
			address: EthereumAddress,
		) -> DispatchResultWithPostInfo {
			let who = ensure_signed(origin)?;
			Self::do_claim(&who, amount, address)?;
			Ok(().into())
		}

		/// Get *all* FLIP that is held for me by the system, signed by my validator key.
		///
		/// Same as [claim](Self::claim) except first calculates the maximum claimable amount.
		///
		/// ## Events
		///
		/// - See [claim](Self::claim)
		///
		/// ## Errors
		///
		/// - See [claim](Self::claim)
		#[pallet::weight(T::WeightInfo::claim_all())]
		pub fn claim_all(
			origin: OriginFor<T>,
			address: EthereumAddress,
		) -> DispatchResultWithPostInfo {
			let who = ensure_signed(origin)?;
			let claimable = T::Flip::claimable_balance(&who);
			Self::do_claim(&who, claimable, address)?;
			Ok(().into())
		}

		/// **This call can only be dispatched from the configured witness origin.**
		///
		/// Previously staked funds have been reclaimed.
		///
		/// Note that calling this doesn't initiate any protocol changes - the `claim` has already
		/// been authorised by validator multisig. This merely signals that the claimant has in fact
		/// redeemed their funds via the StakeManager Smart Contract and allows us to finalise any
		/// on-chain cleanup.
		///
		/// ## Events
		///
		/// - [ClaimSettled](Event::ClaimSettled)
		///
		/// ## Errors
		///
		/// - [NoPendingClaim](Error::NoPendingClaim)
		/// - [InvalidClaimDetails](Error::InvalidClaimDetails)
		/// - [BadOrigin](frame_support::error::BadOrigin)
		#[pallet::weight(T::WeightInfo::claimed())]
		pub fn claimed(
			origin: OriginFor<T>,
			account_id: AccountId<T>,
			claimed_amount: FlipBalance<T>,
			// Required to ensure this call is unique per claim event.
			_tx_hash: EthTransactionHash,
		) -> DispatchResultWithPostInfo {
			Self::ensure_witnessed(origin)?;

			let claim_details =
				PendingClaims::<T>::get(&account_id).ok_or(Error::<T>::NoPendingClaim)?;

			ensure!(
				claimed_amount == claim_details.amount.low_u128().unique_saturated_into(),
				Error::<T>::InvalidClaimDetails
			);

			PendingClaims::<T>::remove(&account_id);
			T::Flip::settle_claim(claimed_amount);

			if T::Flip::stakeable_balance(&account_id).is_zero() {
				frame_system::Provider::<T>::killed(&account_id).unwrap_or_else(|e| {
					// This shouldn't happen, and not much we can do if it does except fix it on a
					// subsequent release. Consequences are minor.
					log::error!(
						"Unexpected reference count error while reaping the account {:?}: {:?}.",
						account_id,
						e
					);
				})
			}

			Self::deposit_event(Event::ClaimSettled(account_id, claimed_amount));

			Ok(().into())
		}

		/// **This call can only be dispatched from the configured witness origin.**
		///
		/// The claim signature generated by the CFE should be posted here so it can be stored
		/// on-chain. The Validators are no longer responsible for the execution of this claim,
		/// since the claiming user is expected to read the signature from claim storage, and use it
		/// to compose a transaction to the StakeManager Smart Contract, which they will then
		/// broadcast themselves.
		///
		/// ## Events
		///
		/// - [ClaimSignatureIssued](Event::ClaimSignatureIssued)
		///
		/// ## Errors
		///
		/// - [NoPendingClaim](Error::NoPendingClaim)
		/// - [SignatureAlreadyIssued](Error::SignatureAlreadyIssued)
		/// - [InvalidClaimDetails](Error::InvalidClaimDetails)
		/// - [SignatureTooLate](Error::SignatureTooLate) the claim.
		#[pallet::weight(T::WeightInfo::post_claim_signature())]
		pub fn post_claim_signature(
			origin: OriginFor<T>,
			account_id: AccountId<T>,
			signature: SchnorrVerificationComponents,
		) -> DispatchResultWithPostInfo {
			// TODO: we should use a different origin for this - it's no longer a witnessed tx - it requires a threshold
			// signature. See #779.
			Self::ensure_witnessed(origin)?;

			let mut claim_details =
				PendingClaims::<T>::get(&account_id).ok_or(Error::<T>::NoPendingClaim)?;

			// Make sure the expiry time is still sane.
			let min_ttl = T::MinClaimTTL::get();
			let _ = claim_details
				.expiry
				.low_u64()
				.checked_sub(T::TimeSource::now().as_secs())
				.and_then(|ttl| ttl.checked_sub(min_ttl.as_secs()))
				.ok_or(Error::<T>::SignatureTooLate)?;

			// Notify the claimant.
			Self::deposit_event(Event::ClaimSignatureIssued(
				account_id.clone(),
				claim_details.abi_encode_with_signature(&signature),
			));

			// Store the signature.
			claim_details.sig_data.insert_signature(&signature);
			PendingClaims::<T>::insert(&account_id, &claim_details);

			Ok(().into())
		}

		/// Signals a validator's intent to withdraw their stake after the next auction and desist
		/// from future auctions. Should only be called by accounts that are not already retired.
		///
		/// ## Events
		///
		/// - [AccountRetired](Event::AccountRetired)
		///
		/// ## Errors
		///
		/// - [AlreadyRetired](Error::AlreadyRetired)
		/// - [UnknownAccount](Error::UnknownAccount)
		#[pallet::weight(T::WeightInfo::retire_account())]
		pub fn retire_account(origin: OriginFor<T>) -> DispatchResultWithPostInfo {
			let who = ensure_signed(origin)?;
			Self::retire(&who)?;
			Ok(().into())
		}

		/// Signals a retired validator's intent to re-activate their stake and participate in the
		/// next validator auction. Should only be called if the account is in a retired state.
		///
		/// ## Events
		///
		/// - [AccountActivated](Event::AccountActivated)
		///
		/// ## Errors
		///
		/// - [AlreadyActive](Error::AlreadyActive)
		/// - [UnknownAccount](Error::UnknownAccount)
		#[pallet::weight(T::WeightInfo::activate_account())]
		pub fn activate_account(origin: OriginFor<T>) -> DispatchResultWithPostInfo {
			let who = ensure_signed(origin)?;
			Self::activate(&who)?;
			Ok(().into())
		}
	}

	#[pallet::genesis_config]
	pub struct GenesisConfig<T: Config> {
		pub genesis_stakers: Vec<(AccountId<T>, T::Balance)>,
	}

	#[cfg(feature = "std")]
	impl<T: Config> Default for GenesisConfig<T> {
		fn default() -> Self {
			Self { genesis_stakers: vec![] }
		}
	}

	#[pallet::genesis_build]
	impl<T: Config> GenesisBuild<T> for GenesisConfig<T> {
		fn build(&self) {
			for (staker, amount) in self.genesis_stakers.iter() {
				Pallet::<T>::stake_account(staker, *amount);
			}
		}
	}
}

impl<T: Config> Pallet<T> {
	/// Checks that the call orginates from the witnesser by delegating to the configured
	/// implementation of [EnsureOrigin].
	fn ensure_witnessed(
		origin: OriginFor<T>,
	) -> Result<<T::EnsureWitnessed as EnsureOrigin<OriginFor<T>>>::Success, BadOrigin> {
		T::EnsureWitnessed::ensure_origin(origin)
	}

	/// Logs an failed stake attempt
	fn log_failed_stake_attempt(
		account_id: &AccountId<T>,
		withdrawal_address: EthereumAddress,
		amount: T::Balance,
	) -> Result<(), Error<T>> {
		FailedStakeAttempts::<T>::mutate(&account_id, |staking_attempts| {
			staking_attempts.push((withdrawal_address, amount));
		});
		Self::deposit_event(Event::FailedStakeAttempt(
			account_id.clone(),
			withdrawal_address,
			amount,
		));
		Err(Error::<T>::WithdrawalAddressRestricted)?
	}

	/// Checks the withdrawal address requirements and saves the address if provided
	fn check_withdrawal_address(
		account_id: &AccountId<T>,
		withdrawal_address: EthereumAddress,
		amount: T::Balance,
	) -> Result<(), Error<T>> {
		if frame_system::Pallet::<T>::account_exists(account_id) {
			let existing_withdrawal_address = WithdrawalAddresses::<T>::get(&account_id);
			match existing_withdrawal_address {
				// User account exists and both addresses hold a value - the value of both addresses
				// is different and not null
				Some(existing)
					if withdrawal_address != existing && withdrawal_address != ETH_ZERO_ADDRESS =>
					Self::log_failed_stake_attempt(account_id, withdrawal_address, amount)?,
				// Only the provided address exists:
				// We only want to add a new withdrawal address if this is the first staking
				// attempt, ie. the account doesn't exist.
				None if withdrawal_address != ETH_ZERO_ADDRESS =>
					Self::log_failed_stake_attempt(account_id, withdrawal_address, amount)?,
				_ => (),
			}
		}
		// Save the withdrawal address if provided
		if withdrawal_address != ETH_ZERO_ADDRESS {
			WithdrawalAddresses::<T>::insert(account_id, withdrawal_address);
		}
		Ok(())
	}

	/// Add stake to an account, creating the account if it doesn't exist, and activating the
	/// account if it is in retired state.
	fn stake_account(account_id: &AccountId<T>, amount: T::Balance) {
		if !frame_system::Pallet::<T>::account_exists(account_id) {
			frame_system::Provider::<T>::created(account_id).unwrap_or_else(|e| {
				// The standard impl of this in the system pallet never fails.
				log::error!("Unexpected error when creating an account upon staking: {:?}", e);
			});
		}

		let new_total = T::Flip::credit_stake(&account_id, amount);

		// Staking implicitly activates the account. Ignore the error.
		let _ = AccountRetired::<T>::mutate(&account_id, |retired| *retired = false);

		Self::deposit_event(Event::Staked(account_id.clone(), amount, new_total));
	}

	fn do_claim(
		account_id: &AccountId<T>,
		amount: T::Balance,
		address: EthereumAddress,
	) -> Result<(), DispatchError> {
		// No new claim requests can be processed if we're currently in an auction phase.
		ensure!(!T::EpochInfo::is_auction_phase(), Error::<T>::NoClaimsDuringAuctionPhase);

		// If a claim already exists, return an error. The validator must either redeem their claim
		// voucher or wait until expiry before creating a new claim.
		ensure!(!PendingClaims::<T>::contains_key(account_id), Error::<T>::PendingClaim);

		// Check if a return address exists - if not just go with the provided claim address
		if let Some(withdrawal_address) = WithdrawalAddresses::<T>::get(account_id) {
			// Check if the address is different from the stored address - if yes error out
			if withdrawal_address != address {
				return Err(Error::<T>::WithdrawalAddressRestricted.into())
			}
		}

		// Throw an error if the validator tries to claim too much. Otherwise decrement the stake by
		// the amount claimed.
		T::Flip::try_claim(account_id, amount)?;

		// Set expiry and build the claim parameters.
		let expiry = T::TimeSource::now() + T::ClaimTTL::get();
		Self::register_claim_expiry(account_id.clone(), expiry);

		let transaction = RegisterClaim::new_unsigned(
			T::NonceProvider::next_nonce(),
			<T as Config>::StakerId::from_ref(account_id).as_ref(),
			amount,
			&address,
			expiry.as_secs(),
		);

		// Emit a threshold signature request.
		T::ThresholdSigner::request_transaction_signature(transaction.clone());

		// Store the claim params for later.
		PendingClaims::<T>::insert(account_id, transaction);

		Ok(())
	}

	/// Sets the `retired` flag associated with the account to true, signalling that the account no
	/// longer wishes to participate in validator auctions.
	///
	/// Returns an error if the account has already been retired, or if the account has no stake
	/// associated.
	fn retire(account_id: &AccountId<T>) -> Result<(), Error<T>> {
		AccountRetired::<T>::try_mutate_exists(account_id, |maybe_status| {
			match maybe_status.as_mut() {
				Some(retired) => {
					if *retired {
						Err(Error::AlreadyRetired)?;
					}
					*retired = true;
					Self::deposit_event(Event::AccountRetired(account_id.clone()));
					Ok(())
				},
				None => Err(Error::UnknownAccount)?,
			}
		})
	}

	/// Sets the `retired` flag associated with the account to false, signalling that the account
	/// wishes to come out of retirement.
	///
	/// Returns an error if the account is not retired, or if the account has no stake associated.
	fn activate(account_id: &AccountId<T>) -> Result<(), Error<T>> {
		AccountRetired::<T>::try_mutate_exists(account_id, |maybe_status| {
			match maybe_status.as_mut() {
				Some(retired) => {
					if !*retired {
						Err(Error::AlreadyActive)?;
					}
					*retired = false;
					Self::deposit_event(Event::AccountActivated(account_id.clone()));
					Ok(())
				},
				None => Err(Error::UnknownAccount)?,
			}
		})
	}

	/// Checks if an account has signalled their intention to retire as a validator. If the account
	/// has never staked any tokens, returns [Error::UnknownAccount].
	pub fn is_retired(account: &AccountId<T>) -> Result<bool, Error<T>> {
		AccountRetired::<T>::try_get(account).map_err(|_| Error::UnknownAccount)
	}

	/// Registers the expiry time for an account's pending claim. At the provided time, any pending
	/// claims for the account are expired.
	fn register_claim_expiry(account_id: AccountId<T>, expiry: Duration) {
		ClaimExpiries::<T>::mutate(|expiries| {
			// We want to ensure this list remains sorted such that the head of the list contains
			// the oldest pending claim (ie. the first to be expired). This means we put the new
			// value on the back of the list since it's quite likely this is the most recent. We
			// then run a stable sort, which is most effient when values are already close to being
			// sorted. So we need to reverse the list, push the *young* value to the front, reverse
			// it again, then sort. We could have used a VecDeque here to have a FIFO queue but
			// VecDeque doesn't support `decode_len` which is used during the expiry check to avoid
			// decoding the whole list.
			expiries.reverse();
			expiries.push((expiry, account_id));
			expiries.reverse();
			expiries.sort_by_key(|tup| tup.0);
		});
	}

	/// Expires any pending claims that have passed their TTL.
	pub fn expire_pending_claims() -> Weight {
		if ClaimExpiries::<T>::decode_len().unwrap_or_default() == 0 {
			// Nothing to expire, should be pretty cheap.
			return T::WeightInfo::on_initialize_best_case()
		}

		let expiries = ClaimExpiries::<T>::get();
		// Expiries are sorted on insertion so we can just partition the slice.
		let expiry_cutoff = expiries.partition_point(|(expiry, _)| *expiry < T::TimeSource::now());

		let (to_expire, remaining) = expiries.split_at(expiry_cutoff);

		ClaimExpiries::<T>::set(remaining.into());

		for (_, account_id) in to_expire {
			if let Some(pending_claim) = PendingClaims::<T>::take(account_id) {
				let claim_amount = pending_claim.amount.low_u128().into();
				// Notify that the claim has expired.
				Self::deposit_event(Event::<T>::ClaimExpired(account_id.clone(), claim_amount));

				// Re-credit the account
				T::Flip::revert_claim(&account_id, claim_amount);
			}
		}

		return T::WeightInfo::on_initialize_worst_case(to_expire.len() as u32)
	}
}

impl<T: Config> BidderProvider for Pallet<T> {
	type ValidatorId = <T as frame_system::Config>::AccountId;
	type Amount = T::Balance;

	fn get_bidders() -> Vec<Bid<Self::ValidatorId, Self::Amount>> {
		AccountRetired::<T>::iter()
			.filter_map(|(acct, retired)| {
				if retired {
					None
				} else {
					let stake = T::Flip::stakeable_balance(&acct);
					Some((acct, stake))
				}
			})
			.collect()
	}
}<|MERGE_RESOLUTION|>--- conflicted
+++ resolved
@@ -73,11 +73,7 @@
 			+ Copy
 			+ MaybeSerializeDeserialize
 			+ From<u128>
-<<<<<<< HEAD
 			+ Into<Uint>;
-=======
-			+ Into<cf_chains::eth::Uint>;
->>>>>>> f9237aef
 
 		/// The Flip token implementation.
 		type Flip: StakeTransfer<
@@ -382,8 +378,8 @@
 			account_id: AccountId<T>,
 			signature: SchnorrVerificationComponents,
 		) -> DispatchResultWithPostInfo {
-			// TODO: we should use a different origin for this - it's no longer a witnessed tx - it requires a threshold
-			// signature. See #779.
+			// TODO: we should use a different origin for this - it's no longer a witnessed tx - it
+			// requires a threshold signature. See #779.
 			Self::ensure_witnessed(origin)?;
 
 			let mut claim_details =
