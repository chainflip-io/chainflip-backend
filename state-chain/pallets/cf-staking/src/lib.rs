--- conflicted
+++ resolved
@@ -16,13 +16,7 @@
 mod tests;
 
 use cf_chains::RegisterClaim;
-use cf_traits::{
-<<<<<<< HEAD
-	Bid, BidderProvider, EpochInfo, ReplayProtectionProvider, StakeTransfer, ThresholdSigner,
-=======
-	Bid, BidderProvider, EpochInfo, EthEnvironmentProvider, StakeTransfer, ThresholdSigner,
->>>>>>> 3afa34da
-};
+use cf_traits::{Bid, BidderProvider, EpochInfo, StakeTransfer, ThresholdSigner};
 use frame_support::{
 	dispatch::DispatchResultWithPostInfo,
 	ensure,
@@ -111,14 +105,6 @@
 			AccountId = <Self as frame_system::Config>::AccountId,
 			Balance = Self::Balance,
 		>;
-
-<<<<<<< HEAD
-		/// Something that can provide a nonce for the threshold signature.
-		type ReplayProtectionProvider: ReplayProtectionProvider<Ethereum>;
-=======
-		/// Something that can provide the key manager address and chain id.
-		type EthEnvironmentProvider: EthEnvironmentProvider;
->>>>>>> 3afa34da
 
 		/// Threshold signer.
 		type ThresholdSigner: ThresholdSigner<Ethereum, Callback = Self::ThresholdCallable>;
