--- conflicted
+++ resolved
@@ -22,7 +22,7 @@
 //!
 //! ## Claim expiry
 //!
-//! - When a claim expires, it will no longer be claimable on ethereum, so is re-credited to the originating account. 
+//! - When a claim expires, it will no longer be claimable on ethereum, so is re-credited to the originating account.
 //!
 //! ## Retiring
 //!
@@ -43,533 +43,25 @@
 #[cfg(test)]
 mod tests;
 
-<<<<<<< HEAD
-use cf_traits::EpochInfo;
-use frame_support::{ensure, error::BadOrigin, traits::EnsureOrigin};
-use frame_system::pallet_prelude::OriginFor;
-pub use pallet::*;
-use sp_std::prelude::*;
-
-use codec::FullCodec;
-use sp_runtime::traits::{AtLeast32BitUnsigned, CheckedAdd, CheckedSub, One, Saturating, Zero};
-
-#[frame_support::pallet]
-pub mod pallet {
-    use super::*;
-    use cf_traits::Witnesser;
-    use frame_support::{debug::debug, pallet_prelude::*};
-    use frame_system::{pallet_prelude::*, Account};
-    use sp_runtime::app_crypto::RuntimePublic;
-
-    type AccountId<T> = <T as frame_system::Config>::AccountId;
-
-    #[derive(Encode, Decode, Clone, RuntimeDebug, Default, PartialEq, Eq)]
-    pub(super) struct Claim<Amount, Nonce, EthereumAddress, Signature> {
-        pub(super) amount: Amount,
-        pub(super) nonce: Nonce,
-        pub(super) address: EthereumAddress,
-        pub(super) signature: Option<Signature>,
-    }
-
-    #[pallet::config]
-    pub trait Config: frame_system::Config {
-        /// Standard Event type.
-        type Event: From<Event<Self>> + IsType<<Self as frame_system::Config>::Event>;
-
-        /// Standard Call type. We need this so we can use it as a constraint in `Witnesser`.
-        type Call: From<Call<Self>> + IsType<<Self as frame_system::Config>::Call>;
-
-        /// Numeric type denomination for the staked asset.
-        type TokenAmount: Member
-            + FullCodec
-            + Copy
-            + Default
-            + AtLeast32BitUnsigned
-            + MaybeSerializeDeserialize
-            + CheckedSub;
-
-        /// Ethereum address type, should correspond to [u8; 20], but defined globally for the runtime.
-        type EthereumAddress: Member + FullCodec + Copy;
-
-        /// A Nonce type to be used for claim nonces.
-        type Nonce: Member
-            + FullCodec
-            + Copy
-            + Default
-            + AtLeast32BitUnsigned
-            + MaybeSerializeDeserialize
-            + CheckedSub;
-
-        /// A type representing ethereum cryptographic primitives.
-        type EthereumCrypto: Member + FullCodec + RuntimePublic;
-
-        type EnsureWitnessed: EnsureOrigin<Self::Origin>;
-
-        type Witnesser: Witnesser<
-            Call = <Self as Config>::Call,
-            AccountId = <Self as frame_system::Config>::AccountId,
-        >;
-
-        type EpochInfo: EpochInfo<
-            ValidatorId = <Self as frame_system::Config>::AccountId,
-            Amount = Self::TokenAmount,
-        >;
-    }
-
-    #[derive(Clone, RuntimeDebug, PartialEq, Eq, Encode, Decode)]
-    pub(super) struct StakeRecord<T: Config> {
-        pub stake: T::TokenAmount,
-        pub retired: bool,
-    }
-
-    impl<T: Config> StakeRecord<T> {
-        pub fn try_subtract_stake(&mut self, amount: &T::TokenAmount) -> Option<()> {
-            self.stake.checked_sub(amount).map(|result| {
-                self.stake = result;
-            })
-        }
-
-        pub fn try_add_stake(&mut self, amount: &T::TokenAmount) -> Option<()> {
-            self.stake.checked_add(amount).map(|result| {
-                self.stake = result;
-            })
-        }
-    }
-
-    impl<T: Config> Default for StakeRecord<T> {
-        fn default() -> Self {
-            StakeRecord {
-                stake: Zero::zero(),
-                retired: false,
-            }
-        }
-    }
-
-    #[pallet::pallet]
-    pub struct Pallet<T>(PhantomData<T>);
-
-    #[pallet::storage]
-    pub(super) type Stakes<T: Config> =
-        StorageMap<_, Identity, AccountId<T>, StakeRecord<T>, ValueQuery>;
-
-    #[pallet::storage]
-    pub(super) type PendingClaims<T: Config> = StorageMap<
-        _,
-        Identity,
-        AccountId<T>,
-        Claim<
-            T::TokenAmount,
-            T::Nonce,
-            T::EthereumAddress,
-            <T::EthereumCrypto as RuntimePublic>::Signature,
-        >,
-        OptionQuery,
-    >;
-
-    #[pallet::storage]
-    pub type Nonces<T: Config> = StorageMap<_, Identity, AccountId<T>, T::Nonce, ValueQuery>;
-
-    #[pallet::hooks]
-    impl<T: Config> Hooks<BlockNumberFor<T>> for Pallet<T> {}
-
-    #[pallet::call]
-    impl<T: Config> Pallet<T> {
-        #[pallet::weight(0)]
-        pub fn min_ext(origin: OriginFor<T>) -> DispatchResultWithPostInfo {
-            Ok(().into())
-        }
-
-        /// Witness that a `Staked` event was emitted by the `StakeManager` smart contract.
-        #[pallet::weight(10_000)]
-        pub fn witness_staked(
-            origin: OriginFor<T>,
-            staker_account_id: AccountId<T>,
-            amount: T::TokenAmount,
-            refund_address: T::EthereumAddress,
-        ) -> DispatchResultWithPostInfo {
-            let who = ensure_signed(origin)?;
-            let call = Call::staked(staker_account_id, amount, refund_address);
-
-            T::Witnesser::witness(who, call.into())?;
-
-            Ok(().into())
-        }
-
-        /// Funds have been staked to an account via the StakeManager smart contract.
-        ///
-        /// **This is a MultiSig call**
-        #[pallet::weight(10_000)]
-        pub fn staked(
-            origin: OriginFor<T>,
-            account_id: T::AccountId,
-            amount: T::TokenAmount,
-            refund_address: T::EthereumAddress,
-        ) -> DispatchResultWithPostInfo {
-            Self::ensure_witnessed(origin)?;
-            debug!("==================== HITTING STAKED ===============");
-            if Account::<T>::contains_key(&account_id) {
-                let total_stake = Self::add_stake(&account_id, amount)?;
-                Self::deposit_event(Event::Staked(account_id, amount, total_stake));
-            } else {
-                // Account doesn't exist.
-                debug::info!(
-                    "Unknown staking account id {:?}, proceeding to refund.",
-                    account_id
-                );
-                Self::deposit_event(Event::StakeRefund(account_id, amount, refund_address));
-            }
-
-            Ok(().into())
-        }
-
-        /// Get FLIP that is held for me by the system, signed by my validator key.
-        ///
-        /// *QUESTION: should we burn a small amount of FLIP here to disincentivize spam?*
-        #[pallet::weight(10_000)]
-        pub fn claim(
-            origin: OriginFor<T>,
-            amount: T::TokenAmount,
-            address: T::EthereumAddress,
-        ) -> DispatchResultWithPostInfo {
-            let who = ensure_signed(origin)?;
-
-            // If a claim already exists, return an error. The validator must either redeem their claim voucher
-            // or wait until expiry before creating a new claim.
-            ensure!(
-                !PendingClaims::<T>::contains_key(&who),
-                Error::<T>::PendingClaim
-            );
-
-            // Throw an error if the validator tries to claim too much. Otherwise decrement the stake by the
-            // amount claimed.
-            Self::subtract_stake(&who, amount)?;
-
-            // Don't check for overflow here - we don't expect more than 2^32 claims.
-            let nonce = Nonces::<T>::mutate(&who, |nonce| {
-                *nonce += T::Nonce::one();
-                *nonce
-            });
-
-            // Insert a pending claim without a signature.
-            PendingClaims::<T>::insert(
-                &who,
-                Claim {
-                    amount,
-                    nonce,
-                    address,
-                    signature: None,
-                },
-            );
-
-            // Emit the event requesting that the CFE generate the claim voucher.
-            Self::deposit_event(Event::<T>::ClaimSigRequested(
-                who.clone(),
-                address,
-                nonce,
-                amount,
-            ));
-
-            Ok(().into())
-        }
-
-        /// Witness that a `Claimed` event was emitted by the `StakeManager` smart contract.
-        #[pallet::weight(10_000)]
-        pub fn witness_claimed(
-            origin: OriginFor<T>,
-            account_id: AccountId<T>,
-            claimed_amount: T::TokenAmount,
-        ) -> DispatchResultWithPostInfo {
-            let who = ensure_signed(origin)?;
-            let call = Call::claimed(account_id, claimed_amount);
-
-            T::Witnesser::witness(who, call.into())?;
-
-            Ok(().into())
-        }
-
-        /// Previously staked funds have been reclaimed.
-        ///
-        /// Note that calling this doesn't initiate any protocol changes - the `claim` has already been authorised
-        /// by validator multisig. This merely signals that the claimant has in fact redeemed their funds via the
-        /// `StakeManager` contract.
-        ///
-        /// If the claimant tries to claim more funds than are available, we set the claimant's balance to
-        /// zero and raise an error.
-        ///
-        /// **This is a MultiSig call**
-        #[pallet::weight(10_000)]
-        pub fn claimed(
-            origin: OriginFor<T>,
-            account_id: AccountId<T>,
-            claimed_amount: T::TokenAmount,
-        ) -> DispatchResultWithPostInfo {
-            Self::ensure_witnessed(origin)?;
-
-            let pending_claim =
-                PendingClaims::<T>::get(&account_id).ok_or(Error::<T>::NoPendingClaim)?;
-
-            ensure!(
-                claimed_amount == pending_claim.amount,
-                Error::<T>::InvalidClaimAmount
-            );
-
-            PendingClaims::<T>::remove(&account_id);
-
-            Self::deposit_event(Event::Claimed(account_id, claimed_amount));
-
-            Ok(().into())
-        }
-
-        /// The claim signature generated by the CFE should be posted here so it can be stored on-chain.
-        #[pallet::weight(10_000)]
-        pub fn post_claim_signature(
-            origin: OriginFor<T>,
-            account_id: AccountId<T>,
-            amount: T::TokenAmount,
-            nonce: T::Nonce,
-            address: T::EthereumAddress,
-            signature: <T::EthereumCrypto as RuntimePublic>::Signature,
-        ) -> DispatchResultWithPostInfo {
-            // TODO: we should check more than just "is this a valid account" - see clubhouse stories 471 and 473
-            let who = ensure_signed(origin)?;
-
-            let _ =
-                PendingClaims::<T>::mutate_exists(&account_id, |maybe_claim| {
-                    match maybe_claim.as_mut() {
-                        Some(claim) => match claim.signature {
-                            Some(_) => Err(Error::<T>::SignatureAlreadyIssued),
-                            None => {
-                                claim.signature = Some(signature.clone());
-                                Ok(())
-                            }
-                        },
-                        None => Err(Error::<T>::NoPendingClaim),
-                    }
-                })?;
-
-            Self::deposit_event(Event::ClaimSignatureIssued(
-                who, amount, nonce, address, signature,
-            ));
-
-            Ok(().into())
-        }
-
-        /// Signals a validator's intent to withdraw their stake after the next auction and desist from future auctions.
-        /// Should only be called by accounts that are active (ie. not already retired).
-        #[pallet::weight(10_000)]
-        pub fn retire_account(origin: OriginFor<T>) -> DispatchResultWithPostInfo {
-            let who = ensure_signed(origin)?;
-
-            Self::retire(&who)?;
-
-            Self::deposit_event(Event::AccountRetired(who));
-
-            Ok(().into())
-        }
-
-        /// Signals a retired validator's intent to re-activate their stake and participate in the next validator auction.
-        /// Should only be called if the account is in a retired state.
-        #[pallet::weight(10_000)]
-        pub fn activate_account(origin: OriginFor<T>) -> DispatchResultWithPostInfo {
-            let who = ensure_signed(origin)?;
-
-            Self::activate(&who)?;
-
-            Self::deposit_event(Event::AccountActivated(who));
-
-            Ok(().into())
-        }
-    }
-
-    #[pallet::event]
-    #[pallet::generate_deposit(pub(super) fn deposit_event)]
-    pub enum Event<T: Config> {
-        /// A validator has staked some FLIP on the Ethereum chain. [validator_id, stake_added, total_stake]
-        Staked(AccountId<T>, T::TokenAmount, T::TokenAmount),
-
-        /// A validator has claimed their FLIP on the Ethereum chain. [validator_id, claimed_amount]
-        Claimed(AccountId<T>, T::TokenAmount),
-
-        /// The staked amount should be refunded to the provided Ethereum address. [node_id, refund_amount, address]
-        StakeRefund(AccountId<T>, T::TokenAmount, T::EthereumAddress),
-
-        /// A claim request has been made to provided Ethereum address. [who, address, nonce, amount]
-        ClaimSigRequested(AccountId<T>, T::EthereumAddress, T::Nonce, T::TokenAmount),
-
-        /// A claim signature has been issued by the signer module. [issuer, amount, nonce, address, signature]
-        ClaimSignatureIssued(
-            AccountId<T>,
-            T::TokenAmount,
-            T::Nonce,
-            T::EthereumAddress,
-            <T::EthereumCrypto as RuntimePublic>::Signature,
-        ),
-
-        /// An account has retired and will no longer take part in auctions. [who]
-        AccountRetired(AccountId<T>),
-
-        /// A previously retired account  has been re-activated. [who]
-        AccountActivated(AccountId<T>),
-    }
-
-    #[pallet::error]
-    pub enum Error<T> {
-        /// The account is not known.
-        UnknownAccount,
-
-        /// An invalid claim has been witnessed: the account has no pending claims.
-        NoPendingClaim,
-
-        /// An invalid claim has been witnessed: the amount claimed does not match the pending claim amount.
-        InvalidClaimAmount,
-
-        /// The claimant doesn't exist.
-        InsufficientStake,
-
-        /// The claimant tried to claim despite having a claim already pending.
-        PendingClaim,
-
-        /// The claimant tried to claim more funds than were available.
-        ClaimOverflow,
-
-        /// Stake amount caused overflow on addition. Should never happen.
-        StakeOverflow,
-
-        /// An account tried to post a signature to an already-signed claim.
-        SignatureAlreadyIssued,
-
-        /// Can't retire an account if it's already retired.
-        AlreadyRetired,
-
-        /// Certain actions can only be performed if the account has stake associated with it.
-        AccountNotStaked,
-
-        /// Can't activate an account unless it's in a retired state.
-        AlreadyActive,
-    }
-}
-
-impl<T: Config> Pallet<T> {
-    /// Adds stake to an account. Errors if the addition overflows.
-    fn add_stake(
-        account_id: &T::AccountId,
-        amount: T::TokenAmount,
-    ) -> Result<T::TokenAmount, Error<T>> {
-        Stakes::<T>::try_mutate(account_id, |rec| {
-            rec.try_add_stake(&amount)
-                .ok_or(Error::<T>::StakeOverflow)?;
-            Ok(rec.stake)
-        })
-    }
-
-    /// Subtracts an amount from the account's staked token. If the account has insufficient staked tokens, or if the
-    /// remaining balance would be less than the bonded amount, returns an [InsufficientStake](Error::InsufficientStake) error.
-    fn subtract_stake(
-        account_id: &T::AccountId,
-        amount: T::TokenAmount,
-    ) -> Result<T::TokenAmount, Error<T>> {
-        let bond = Self::get_bond(account_id);
-        Stakes::<T>::try_mutate(account_id, |rec| {
-            rec.try_subtract_stake(&amount)
-                .ok_or(Error::InsufficientStake)?;
-            ensure!(rec.stake >= bond, Error::InsufficientStake);
-            Ok(rec.stake)
-        })
-    }
-
-    /// Checks that the call orginates from the witnesser by delegating to the configured implementation of
-    /// `[EnsureWitnessed](cf_traits::EnsureWitnessed)`.
-    fn ensure_witnessed(
-        origin: OriginFor<T>,
-    ) -> Result<<T::EnsureWitnessed as EnsureOrigin<OriginFor<T>>>::Success, BadOrigin> {
-        T::EnsureWitnessed::ensure_origin(origin)
-    }
-
-    /// Returns the total stake associated with this account.
-    pub fn get_total_stake(account: &T::AccountId) -> T::TokenAmount {
-        Stakes::<T>::get(account).stake
-    }
-
-    /// Returns the amount of stake an account can withdraw via a `claim`. Equal to the total stake minus any bond that
-    /// applies to this account.
-    pub fn get_claimable_stake(account: &T::AccountId) -> T::TokenAmount {
-        Self::get_total_stake(account).saturating_sub(Self::get_bond(account))
-    }
-
-    /// Checks if the account is currently a validator.
-    pub fn is_validator(account: &T::AccountId) -> bool {
-        T::EpochInfo::is_validator(account)
-    }
-
-    /// Gets the bond amount for the current epoch. If the account is not a validator account, returns zero.
-    fn get_bond(account: &T::AccountId) -> T::TokenAmount {
-        if Self::is_validator(account) {
-            T::EpochInfo::bond()
-        } else {
-            Zero::zero()
-        }
-    }
-
-    /// Sets the `retired` flag associated with the account to true, signalling that the account no longer wishes to
-    /// participate in validator auctions.
-    ///
-    /// Returns an error if the account has already been retired, or if the account has no stake associated.
-    fn retire(account: &T::AccountId) -> Result<(), Error<T>> {
-        Stakes::<T>::try_mutate_exists(account, |maybe_account| match maybe_account.as_mut() {
-            Some(account) => {
-                if account.retired {
-                    Err(Error::AlreadyRetired)?;
-                }
-                account.retired = true;
-                Ok(())
-            }
-            None => Err(Error::AccountNotStaked)?,
-        })
-    }
-
-    /// Sets the `retired` flag associated with the account to false, signalling that the account wishes to come
-    /// out of retirement.
-    ///
-    /// Returns an error if the account is not retired, or if the account has no stake associated.
-    fn activate(account: &T::AccountId) -> Result<(), Error<T>> {
-        Stakes::<T>::try_mutate_exists(account, |maybe_account| match maybe_account.as_mut() {
-            Some(account) => {
-                if !account.retired {
-                    Err(Error::AlreadyActive)?;
-                }
-                account.retired = false;
-                Ok(())
-            }
-            None => Err(Error::AccountNotStaked)?,
-        })
-    }
-
-    /// Checks if an account has signalled their intention to retire as a validator. If the account has never staked
-    /// any tokens, returns [Error::AccountNotStaked].
-    pub fn is_retired(account: &T::AccountId) -> Result<bool, Error<T>> {
-        Stakes::<T>::try_get(account)
-            .map(|s| s.retired)
-            .map_err(|_| Error::AccountNotStaked)
-    }
-=======
+use cf_traits::{BidderProvider, EpochInfo, StakeTransfer};
 use core::time::Duration;
 use frame_support::{
 	debug,
 	dispatch::DispatchResultWithPostInfo,
 	ensure,
-	error::BadOrigin, 
-	traits::{
-		EnsureOrigin, Get, HandleLifetime, UnixTime
-	}, 
-	weights
+	error::BadOrigin,
+	traits::{EnsureOrigin, Get, HandleLifetime, UnixTime},
+	weights,
 };
 use frame_system::pallet_prelude::OriginFor;
 pub use pallet::*;
 use sp_std::prelude::*;
-use cf_traits::{EpochInfo, BidderProvider, StakeTransfer};
 
 use codec::FullCodec;
-use sp_runtime::{DispatchError, traits::{AtLeast32BitUnsigned, CheckedSub, One, Zero}};
+use sp_runtime::{
+	traits::{AtLeast32BitUnsigned, CheckedSub, One, Zero},
+	DispatchError,
+};
 
 #[frame_support::pallet]
 pub mod pallet {
@@ -614,11 +106,12 @@
 			+ Default
 			+ Copy
 			+ MaybeSerializeDeserialize;
-		
+
 		/// The Flip token implementation.
 		type Flip: StakeTransfer<
-			AccountId=<Self as frame_system::Config>::AccountId,
-			Balance=Self::Balance>;
+			AccountId = <Self as frame_system::Config>::AccountId,
+			Balance = Self::Balance,
+		>;
 
 		/// Ethereum address type, should correspond to [u8; 20], but defined globally for the runtime.
 		type EthereumAddress: Member + FullCodec + Copy;
@@ -668,13 +161,8 @@
 		StorageMap<_, Identity, AccountId<T>, Retired, ValueQuery>;
 
 	#[pallet::storage]
-	pub(super) type PendingClaims<T: Config> = StorageMap<
-		_,
-		Identity,
-		AccountId<T>,
-		ClaimDetailsFor<T>,
-		OptionQuery,
-	>;
+	pub(super) type PendingClaims<T: Config> =
+		StorageMap<_, Identity, AccountId<T>, ClaimDetailsFor<T>, OptionQuery>;
 
 	#[pallet::storage]
 	pub(super) type ClaimExpiries<T: Config> =
@@ -803,7 +291,7 @@
 		///
 		/// - [PendingClaim](Error::PendingClaim): The account may not have a claim already pending. Any pending
 		///   claim must be finalized or expired before a new claim can be requested.
-		/// - [NoClaimsDuringAuctionPhase](Error::NoClaimsDuringAuctionPhase): No claims can be processed during 
+		/// - [NoClaimsDuringAuctionPhase](Error::NoClaimsDuringAuctionPhase): No claims can be processed during
 		///   auction.
 		/// - [InsufficientLiquidity](pallet_cf_flip::Error::InsufficientStake): The amount requested exceeds available
 		///   funds.
@@ -831,7 +319,6 @@
 			Self::do_claim(&who, claimable, address)?;
 			Ok(().into())
 		}
-
 
 		/// Witness that a `Claimed` event was emitted by the `StakeManager` smart contract.
 		///
@@ -884,12 +371,16 @@
 				frame_system::Provider::<T>::killed(&account_id).unwrap_or_else(|e| {
 					// This shouldn't happen, and not much we can do if it does except fix it on a subsequent release.
 					// Consequences are minor.
-					debug::error!("Unexpected reference count error while reaping the account {:?}: {:?}.", account_id, e);
+					debug::error!(
+						"Unexpected reference count error while reaping the account {:?}: {:?}.",
+						account_id,
+						e
+					);
 				})
 			}
 
 			Self::deposit_event(Event::ClaimSettled(account_id, claimed_amount));
-			
+
 			Ok(().into())
 		}
 
@@ -1043,7 +534,8 @@
 	fn do_claim(
 		account_id: &T::AccountId,
 		amount: T::Balance,
-		address: T::EthereumAddress) -> Result<(), DispatchError> {
+		address: T::EthereumAddress,
+	) -> Result<(), DispatchError> {
 		// No new claim requests can be processed if we're currently in an auction phase.
 		ensure!(
 			!T::EpochInfo::is_auction_phase(),
@@ -1094,16 +586,18 @@
 	///
 	/// Returns an error if the account has already been retired, or if the account has no stake associated.
 	fn retire(account_id: &T::AccountId) -> Result<(), Error<T>> {
-		AccountRetired::<T>::try_mutate_exists(account_id, |maybe_status| match maybe_status.as_mut() {
-			Some(retired) => {
-				if *retired {
-					Err(Error::AlreadyRetired)?;
+		AccountRetired::<T>::try_mutate_exists(account_id, |maybe_status| {
+			match maybe_status.as_mut() {
+				Some(retired) => {
+					if *retired {
+						Err(Error::AlreadyRetired)?;
+					}
+					*retired = true;
+					Self::deposit_event(Event::AccountRetired(account_id.clone()));
+					Ok(())
 				}
-				*retired = true;
-				Self::deposit_event(Event::AccountRetired(account_id.clone()));
-				Ok(())
+				None => Err(Error::UnknownAccount)?,
 			}
-			None => Err(Error::UnknownAccount)?,
 		})
 	}
 
@@ -1112,24 +606,25 @@
 	///
 	/// Returns an error if the account is not retired, or if the account has no stake associated.
 	fn activate(account_id: &T::AccountId) -> Result<(), Error<T>> {
-		AccountRetired::<T>::try_mutate_exists(account_id, |maybe_status| match maybe_status.as_mut() {
-			Some(retired) => {
-				if !*retired {
-					Err(Error::AlreadyActive)?;
+		AccountRetired::<T>::try_mutate_exists(account_id, |maybe_status| {
+			match maybe_status.as_mut() {
+				Some(retired) => {
+					if !*retired {
+						Err(Error::AlreadyActive)?;
+					}
+					*retired = false;
+					Self::deposit_event(Event::AccountActivated(account_id.clone()));
+					Ok(())
 				}
-				*retired = false;
-				Self::deposit_event(Event::AccountActivated(account_id.clone()));
-				Ok(())
+				None => Err(Error::UnknownAccount)?,
 			}
-			None => Err(Error::UnknownAccount)?,
 		})
 	}
 
 	/// Checks if an account has signalled their intention to retire as a validator. If the account has never staked
 	/// any tokens, returns [Error::UnknownAccount].
 	pub fn is_retired(account: &T::AccountId) -> Result<bool, Error<T>> {
-		AccountRetired::<T>::try_get(account)
-			.map_err(|_| Error::UnknownAccount)
+		AccountRetired::<T>::try_get(account).map_err(|_| Error::UnknownAccount)
 	}
 
 	/// Expires any pending claims that have passed their TTL.
@@ -1180,47 +675,24 @@
 
 		weight
 	}
->>>>>>> ffbbcbfc
 }
 
 /// This implementation of [pallet_cf_validator::CandidateProvider] simply returns a list of `(account_id, stake)` for
 /// all non-retired accounts.
-<<<<<<< HEAD
-impl<T: Config> pallet_cf_validator::CandidateProvider for Pallet<T> {
-    type ValidatorId = T::AccountId;
-    type Stake = T::TokenAmount;
-
-    fn get_candidates() -> Vec<(Self::ValidatorId, Self::Stake)> {
-        Stakes::<T>::iter()
-            .filter_map(
-                |(acct, StakeRecord { stake, retired })| {
-                    if retired {
-                        None
-                    } else {
-                        Some((acct, stake))
-                    }
-                },
-            )
-            .collect()
-    }
-=======
 impl<T: Config> BidderProvider for Pallet<T> {
 	type ValidatorId = T::AccountId;
 	type Amount = T::Balance;
-	
+
 	fn get_bidders() -> Vec<(Self::ValidatorId, Self::Amount)> {
 		AccountRetired::<T>::iter()
-			.filter_map(
-				|(acct, retired)| {
-					if retired {
-						None
-					} else {
-						let stake = T::Flip::stakeable_balance(&acct);
-						Some((acct, stake))
-					}
-				},
-			)
+			.filter_map(|(acct, retired)| {
+				if retired {
+					None
+				} else {
+					let stake = T::Flip::stakeable_balance(&acct);
+					Some((acct, stake))
+				}
+			})
 			.collect()
 	}
->>>>>>> ffbbcbfc
 }