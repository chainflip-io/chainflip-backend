#![cfg_attr(not(feature = "std"), no_std)]

//! # Chainflip staking
//!
//! The responsiblities of this [pallet](Pallet) can be broken down into:
//!
//! ## Staking
//!
//! - Stake is added via the Ethereum StakeManager contract. `Staked` events emitted from this contract should trigger
//!   a witnessed call to [Pallet::staked].
//! - Any stake added in this way is considered as an implicit bid for a validator slot.
//! - If stake is added to a non-existent account, it will not be counted and will be refunded instead.
//!
//! ## Claiming
//!
//! - A claim request is made via a signed call to `claim`.
//! - The claimant who is a current validator is subject to the bond - an amount equal to the current bond is locked
//!   and cannot be claimed. For example if an account has 120 FLIP staked, and the current bond is 40 FLIP, their
//!   claimable balance would be 80 FLIP.
//! - An event is emitted with the claim parameters that need to be signed by the CFE signing module.
//! - Once a valid signature is generated, this is posted to the state chain along with the expiry timestamp.
//!
//! ## Claim expiry
//!
//! - When a claim expires, it will no longer be claimable on ethereum, so is re-credited to the originating account.
//!
//! ## Retiring
//!
//! - Accounts are considered active (not retired) by default.
//! - Any active account can make a signed call to the [`retire`](Pallet::retire_account) extrinsic to change their status to
//!   retired.
//! - Only active accounts should be included as active bidders for the auction.
//!
//! ## Account creation and deletion
//!
//! - When a staker adds stake for the first time, this creates an account.
//! - When a user claims all remaining funds, their account is deleted.
//!

#[cfg(test)]
mod mock;

#[cfg(test)]
mod tests;

use cf_traits::{BidderProvider, EpochInfo, StakeTransfer, StakerHandler};
use core::time::Duration;
use frame_support::{
	debug,
	dispatch::DispatchResultWithPostInfo,
	ensure,
	error::BadOrigin,
	traits::{EnsureOrigin, Get, HandleLifetime, UnixTime},
	weights,
};
use frame_system::pallet_prelude::OriginFor;
pub use pallet::*;
use sp_std::prelude::*;
use sp_std::vec;

use codec::{Encode, FullCodec};
use ethabi::{Bytes, Function, Param, ParamType, StateMutability};
use sp_core::U256;
use sp_runtime::{
	traits::{AtLeast32BitUnsigned, CheckedSub, Hash, Keccak256, UniqueSaturatedInto, Zero},
	DispatchError,
};

#[frame_support::pallet]
pub mod pallet {
	use super::*;
	use frame_support::pallet_prelude::*;
	use frame_system::pallet_prelude::*;

	type AccountId<T> = <T as frame_system::Config>::AccountId;

	pub type EthereumAddress = [u8; 20];
	pub type AggKeySignature = U256;

	pub type StakeAttempt<Amount> = (EthereumAddress, Amount);

	/// Details of a claim request required to build the call to StakeManager's 'requestClaim' function.
	#[derive(Encode, Decode, Clone, RuntimeDebug, Default, PartialEq, Eq)]
	pub struct ClaimDetails<Amount, Nonce> {
		pub(super) msg_hash: Option<U256>,
		pub(super) nonce: Nonce,
		pub(super) signature: Option<AggKeySignature>,
		pub(super) amount: Amount,
		pub(super) address: EthereumAddress,
		pub(super) expiry: Duration,
	}

	pub type FlipBalance<T> = <T as Config>::Balance;

	pub type ClaimDetailsFor<T> = ClaimDetails<FlipBalance<T>, <T as Config>::Nonce>;

	pub type Retired = bool;

	pub type EthTransactionHash = [u8; 32];

	#[pallet::config]
	pub trait Config: frame_system::Config {
		/// Standard Event type.
		type Event: From<Event<Self>> + IsType<<Self as frame_system::Config>::Event>;

		type Balance: Parameter
			+ Member
			+ AtLeast32BitUnsigned
			+ Default
			+ Copy
			+ MaybeSerializeDeserialize
			+ Into<U256>;

		/// The Flip token implementation.
		type Flip: StakeTransfer<
			AccountId = <Self as frame_system::Config>::AccountId,
			Balance = Self::Balance,
		>;

		/// A Nonce type to be used for claim nonces.
		type Nonce: Member
			+ FullCodec
			+ Copy
			+ Default
			+ AtLeast32BitUnsigned
			+ MaybeSerializeDeserialize
			+ CheckedSub
			+ Into<U256>;

		/// Provides an origin check for witness transactions.
		type EnsureWitnessed: EnsureOrigin<Self::Origin>;

		/// Information about the current epoch.
		type EpochInfo: EpochInfo<
			ValidatorId = <Self as frame_system::Config>::AccountId,
			Amount = FlipBalance<Self>,
		>;

		/// Something that provides the current time.
		type TimeSource: UnixTime;

		/// The minimum period before a claim should expire. The main purpose is to make sure
		/// we have some margin for error between the signature being issued and the extrinsic
		/// actually being processed.
		#[pallet::constant]
		type MinClaimTTL: Get<Duration>;

		/// TTL for a claim from the moment of issue.
		#[pallet::constant]
		type ClaimTTL: Get<Duration>;

		/// Providing updates on staking activity
		type StakerHandler: StakerHandler<ValidatorId = Self::AccountId, Amount = Self::Balance>;
	}

	#[pallet::pallet]
	pub struct Pallet<T>(PhantomData<T>);

	/// Store the list of staked accounts and whether or not they are retired
	#[pallet::storage]
	pub(super) type AccountRetired<T: Config> =
		StorageMap<_, Blake2_128Concat, AccountId<T>, Retired, ValueQuery>;

	#[pallet::storage]
	pub(super) type PendingClaims<T: Config> =
		StorageMap<_, Blake2_128Concat, AccountId<T>, ClaimDetailsFor<T>, OptionQuery>;

	#[pallet::storage]
	pub(super) type WithdrawalAddresses<T: Config> =
		StorageMap<_, Blake2_128Concat, AccountId<T>, EthereumAddress, OptionQuery>;

	#[pallet::storage]
	pub(super) type FailedStakeAttempts<T: Config> =
		StorageMap<_, Blake2_128Concat, AccountId<T>, Vec<StakeAttempt<T::Balance>>, ValueQuery>;

	#[pallet::storage]
	pub(super) type ClaimExpiries<T: Config> =
		StorageValue<_, Vec<(Duration, AccountId<T>)>, ValueQuery>;

	#[pallet::hooks]
	impl<T: Config> Hooks<BlockNumberFor<T>> for Pallet<T> {
		fn on_initialize(_n: BlockNumberFor<T>) -> Weight {
			Self::expire_pending_claims()
		}
	}

	#[pallet::event]
	#[pallet::generate_deposit(pub(super) fn deposit_event)]
	pub enum Event<T: Config> {
		/// A validator has staked some FLIP on the Ethereum chain. [validator_id, stake_added, total_stake]
		Staked(AccountId<T>, FlipBalance<T>, FlipBalance<T>),

		/// A validator has claimed their FLIP on the Ethereum chain. [validator_id, claimed_amount]
		ClaimSettled(AccountId<T>, FlipBalance<T>),

		/// The staked amount should be refunded to the provided Ethereum address. [node_id, refund_amount, address]
		StakeRefund(AccountId<T>, FlipBalance<T>, EthereumAddress),

		/// A claim request has been validated and needs to be signed. [node_id, msg_hash]
		ClaimSigRequested(AccountId<T>, U256),

		/// A claim signature has been issued by the signer module. [msg_hash, nonce, sig, node_id, amount, eth_addr, expiry_time]
		ClaimSignatureIssued(
			U256,
			T::Nonce,
			AggKeySignature,
			AccountId<T>,
			FlipBalance<T>,
			EthereumAddress,
			Duration,
		),

		/// An account has retired and will no longer take part in auctions. [who]
		AccountRetired(AccountId<T>),

		/// A previously retired account  has been re-activated. [who]
		AccountActivated(AccountId<T>),

		/// A claim has expired without being redeemed. [who, nonce, amount]
		ClaimExpired(AccountId<T>, T::Nonce, FlipBalance<T>),

		/// A stake attempt has failed. [who, address, amount]
		FailedStakeAttempt(AccountId<T>, EthereumAddress, FlipBalance<T>),
	}

	#[pallet::error]
	pub enum Error<T> {
		/// The account is not known.
		UnknownAccount,

		/// An invalid claim has been witnessed: the account has no pending claims.
		NoPendingClaim,

		/// An invalid claim has been witnessed: the amount claimed, does not match the pending claim.
		InvalidClaimDetails,

		/// The claimant tried to claim despite having a claim already pending.
		PendingClaim,

		/// An account tried to post a signature to an already-signed claim.
		SignatureAlreadyIssued,

		/// Can't retire an account if it's already retired.
		AlreadyRetired,

		/// Can't activate an account unless it's in a retired state.
		AlreadyActive,

		/// Signature posted too close to expiry time or for an already-expired claim.
		SignatureTooLate,

		/// Cannot make a claim request while an auction is being resolved.
		NoClaimsDuringAuctionPhase,

		/// Failed to encode the claim transaction.
		EthEncodingFailed,

		/// A withdrawal address is provided, but the account has a different withdrawal address already associated.
		WithdrawalAddressRestricted,
	}

	#[pallet::call]
	impl<T: Config> Pallet<T> {
		/// Funds have been staked to an account via the StakeManager smart contract.
		///
		/// If the account doesn't exist, we create it.
		///
		/// **This call can only be dispatched from the configured witness origin.**
		#[pallet::weight(10_000)]
		pub fn staked(
			origin: OriginFor<T>,
			account_id: T::AccountId,
			amount: FlipBalance<T>,
			withdrawal_address: Option<EthereumAddress>,
			// Required to ensure this call is unique per staking event.
			_tx_hash: EthTransactionHash,
		) -> DispatchResultWithPostInfo {
			Self::ensure_witnessed(origin)?;
			if Self::check_withdrawal_address(&account_id, withdrawal_address, amount).is_err() {
				Ok(().into())
			} else {
				Self::stake_account(&account_id, amount);
				Ok(().into())
			}
		}

		/// Get FLIP that is held for me by the system, signed by my validator key.
		///
		/// On success, emits a [ClaimSigRequested](Events::ClaimSigRequested) event. The attached claim request needs
		/// to be signed by a threshold of validators in order to be become valid.
		///
		/// An account can only have one pending claim at a time, and until this claim has been redeemed or expired,
		/// the funds wrapped up in the claim are inaccessible and are not counted towards validator auction bidding.
		///
		/// ## Error conditions:
		///
		/// - [PendingClaim](Error::PendingClaim): The account may not have a claim already pending. Any pending
		///   claim must be finalized or expired before a new claim can be requested.
		/// - [NoClaimsDuringAuctionPhase](Error::NoClaimsDuringAuctionPhase): No claims can be processed during
		///   auction.
		/// - [InsufficientLiquidity](pallet_cf_flip::Error::InsufficientStake): The amount requested exceeds available
		///   funds.
		#[pallet::weight(10_000)]
		pub fn claim(
			origin: OriginFor<T>,
			amount: FlipBalance<T>,
			address: EthereumAddress,
		) -> DispatchResultWithPostInfo {
			let who = ensure_signed(origin)?;
			Self::do_claim(&who, amount, address)?;
			Ok(().into())
		}

		/// Get *all* FLIP that is held for me by the system, signed by my validator key.
		///
		/// Same as [claim] except calculate the maximum claimable amount and submits a claim for that.
		#[pallet::weight(10_000)]
		pub fn claim_all(
			origin: OriginFor<T>,
			address: EthereumAddress,
		) -> DispatchResultWithPostInfo {
			let who = ensure_signed(origin)?;
			let claimable = T::Flip::claimable_balance(&who);
			Self::do_claim(&who, claimable, address)?;
			Ok(().into())
		}

		/// Previously staked funds have been reclaimed.
		///
		/// Note that calling this doesn't initiate any protocol changes - the `claim` has already been authorised
		/// by validator multisig. This merely signals that the claimant has in fact redeemed their funds via the
		/// `StakeManager` contract and allows us finalise any on-chain cleanup.
		///
		/// ## Error conditions:
		///
		/// - [NoPendingClaim](Error::NoPendingClaim)
		/// - [InvalidClaimDetails](Error::InvalidClaimDetails)
		///
		/// **This call can only be dispatched from the configured witness origin.**
		#[pallet::weight(10_000)]
		pub fn claimed(
			origin: OriginFor<T>,
			account_id: AccountId<T>,
			claimed_amount: FlipBalance<T>,
			// Required to ensure this call is unique per claim event.
			_tx_hash: EthTransactionHash,
		) -> DispatchResultWithPostInfo {
			Self::ensure_witnessed(origin)?;

			let claim_details =
				PendingClaims::<T>::get(&account_id).ok_or(Error::<T>::NoPendingClaim)?;

			ensure!(
				claimed_amount == claim_details.amount,
				Error::<T>::InvalidClaimDetails
			);

			PendingClaims::<T>::remove(&account_id);
			T::Flip::settle_claim(claimed_amount);

			if T::Flip::stakeable_balance(&account_id).is_zero() {
				frame_system::Provider::<T>::killed(&account_id).unwrap_or_else(|e| {
					// This shouldn't happen, and not much we can do if it does except fix it on a subsequent release.
					// Consequences are minor.
					debug::error!(
						"Unexpected reference count error while reaping the account {:?}: {:?}.",
						account_id,
						e
					);
				})
			}

			Self::deposit_event(Event::ClaimSettled(account_id, claimed_amount));

			Ok(().into())
		}

		/// The claim signature generated by the CFE should be posted here so it can be stored on-chain.
		///
		/// Error conditions:
		/// - [SignatureAlreadyIssued](Error::SignatureAlreadyIssued): The signature was already issued.
		/// - [NoPendingClaim](Error::NoPendingClaim): There is no pending claim associated with this account.
		#[pallet::weight(10_000)]
		pub fn post_claim_signature(
			origin: OriginFor<T>,
			account_id: AccountId<T>,
			msg_hash: U256,
			signature: AggKeySignature,
		) -> DispatchResultWithPostInfo {
			Self::ensure_witnessed(origin)?;

			let time_now = T::TimeSource::now();

			let mut claim_details =
				PendingClaims::<T>::get(&account_id).ok_or(Error::<T>::NoPendingClaim)?;

			ensure!(
				claim_details.signature.is_none(),
				Error::<T>::SignatureAlreadyIssued
			);
			ensure!(
				claim_details.msg_hash == Some(msg_hash),
				Error::<T>::InvalidClaimDetails
			);

			// Make sure the expiry time is still sane.
			let min_ttl = T::MinClaimTTL::get();
			claim_details
				.expiry
				.checked_sub(time_now)
				.and_then(|ttl| ttl.checked_sub(min_ttl))
				.ok_or(Error::<T>::SignatureTooLate)?;

			// Insert the signature and notify the CFE.
			claim_details.signature = Some(signature.clone());

			PendingClaims::<T>::insert(&account_id, claim_details.clone());

			Self::deposit_event(Event::ClaimSignatureIssued(
				msg_hash,
				claim_details.nonce,
				signature,
				account_id,
				claim_details.amount,
				claim_details.address,
				claim_details.expiry,
			));

			Ok(().into())
		}

		/// Signals a validator's intent to withdraw their stake after the next auction and desist from future auctions.
		/// Should only be called by accounts that are not already retired.
		///
		/// Error conditions:
		///
		/// - [AlreadyRetired](Error::AlreadyRetired): The account is already retired.
		/// - [UnknownAccount](Error::UnknownAccount): The account has no stake associated or doesn't exist.
		#[pallet::weight(10_000)]
		pub fn retire_account(origin: OriginFor<T>) -> DispatchResultWithPostInfo {
			let who = ensure_signed(origin)?;

			Self::retire(&who)?;

			Ok(().into())
		}

		/// Signals a retired validator's intent to re-activate their stake and participate in the next validator auction.
		/// Should only be called if the account is in a retired state.
		///
		/// Error conditions:
		///
		/// - [AlreadyActive](Error::AlreadyActive): The account is not in a retired state.
		/// - [UnknownAccount](Error::UnknownAccount): The account has no stake associated or doesn't exist.
		#[pallet::weight(10_000)]
		pub fn activate_account(origin: OriginFor<T>) -> DispatchResultWithPostInfo {
			let who = ensure_signed(origin)?;

			Self::activate(&who)?;

			Ok(().into())
		}
	}

	#[pallet::genesis_config]
	pub struct GenesisConfig<T: Config> {
		pub genesis_stakers: Vec<(AccountId<T>, T::Balance)>,
	}

	#[cfg(feature = "std")]
	impl<T: Config> Default for GenesisConfig<T> {
		fn default() -> Self {
			Self {
				genesis_stakers: vec![],
			}
		}
	}

	#[pallet::genesis_build]
	impl<T: Config> GenesisBuild<T> for GenesisConfig<T> {
		fn build(&self) {
			for (staker, amount) in self.genesis_stakers.iter() {
				Pallet::<T>::stake_account(staker, *amount);
			}
		}
	}
}

impl<T: Config> Pallet<T> {
	/// Checks that the call orginates from the witnesser by delegating to the configured implementation of
	/// `[EnsureWitnessed](cf_traits::EnsureWitnessed)`.
	fn ensure_witnessed(
		origin: OriginFor<T>,
	) -> Result<<T::EnsureWitnessed as EnsureOrigin<OriginFor<T>>>::Success, BadOrigin> {
		T::EnsureWitnessed::ensure_origin(origin)
	}

	/// Logs an failed stake attempt
	fn log_failed_stake_attempt(
		account_id: &T::AccountId,
		withdrawal_address: EthereumAddress,
		amount: T::Balance,
	) -> Result<(), Error<T>> {
		FailedStakeAttempts::<T>::mutate(&account_id, |staking_attempts| {
			staking_attempts.push((withdrawal_address, amount));
		});
		Self::deposit_event(Event::FailedStakeAttempt(
			account_id.clone(),
			withdrawal_address,
			amount,
		));
		Err(Error::<T>::WithdrawalAddressRestricted)?
	}

	/// Checks the withdrawal address requirements and saves the address if provided
	fn check_withdrawal_address(
		account_id: &T::AccountId,
		withdrawal_address: Option<EthereumAddress>,
		amount: T::Balance,
	) -> Result<(), Error<T>> {
		if frame_system::Pallet::<T>::account_exists(account_id) {
			let existing_withdrawal_address = WithdrawalAddresses::<T>::get(&account_id);
			match (withdrawal_address, existing_withdrawal_address) {
				// User account exists and both addresses hold a value - the value of both addresses is different
				(Some(provided), Some(existing)) if provided != existing => {
					Self::log_failed_stake_attempt(account_id, provided, amount)?
				}
				// Only the provided address exists:
				// We only want to add a new withdrawal address if this is the first staking attempt, ie. the account doesn't exist.
				(Some(provided), None) => {
					Self::log_failed_stake_attempt(account_id, provided, amount)?
				}
				_ => (),
			}
		}
		//Save the withdrawal address if provided
		if let Some(provided) = withdrawal_address {
			WithdrawalAddresses::<T>::insert(account_id, provided);
		}
		Ok(())
	}

	/// Add stake to an account, creating the account if it doesn't exist, and activating the account if it is in retired state.
	fn stake_account(account_id: &T::AccountId, amount: T::Balance) {
		if !frame_system::Pallet::<T>::account_exists(account_id) {
			frame_system::Provider::<T>::created(account_id).unwrap_or_else(|e| {
				// The standard impl of this in the system pallet never fails.
				debug::error!(
					"Unexpected error when creating an account upon staking: {:?}",
					e
				);
			});
		}

		let new_total = T::Flip::credit_stake(account_id, amount);

		// Staking implicitly activates the account. Ignore the error.
		let _ = AccountRetired::<T>::mutate(account_id, |retired| *retired = false);

		Self::notify_on_stake_changed(account_id);

		Self::deposit_event(Event::Staked(account_id.clone(), amount, new_total));
	}

	fn do_claim(
		account_id: &T::AccountId,
		amount: T::Balance,
		address: EthereumAddress,
	) -> Result<(), DispatchError> {
		// No new claim requests can be processed if we're currently in an auction phase.
		ensure!(
			!T::EpochInfo::is_auction_phase(),
			Error::<T>::NoClaimsDuringAuctionPhase
		);

		// If a claim already exists, return an error. The validator must either redeem their claim voucher
		// or wait until expiry before creating a new claim.
		ensure!(
			!PendingClaims::<T>::contains_key(account_id),
			Error::<T>::PendingClaim
		);

		// Check if a return address exists - if not just go with the provided claim address
		if let Some(withdrawal_address) = WithdrawalAddresses::<T>::get(account_id) {
			// Check if the address is different from the stored address - if yes error out
			if withdrawal_address != address {
				Err(Error::<T>::WithdrawalAddressRestricted)?
			}
		}

		// Throw an error if the validator tries to claim too much. Otherwise decrement the stake by the
		// amount claimed.
		T::Flip::try_claim(account_id, amount)?;

		Self::notify_on_stake_changed(account_id);

		// Try to generate a nonce
		let nonce = Self::generate_nonce();

		// Set expiry and build the claim parameters.
		let expiry = T::TimeSource::now() + T::ClaimTTL::get();
		Self::register_claim_expiry(account_id.clone(), expiry);

		let mut details = ClaimDetails {
			msg_hash: None,
			nonce,
			signature: None,
			amount,
			address,
			expiry,
		};

		// Compute the message hash to be signed.
		match Self::try_encode_claim_request(account_id, &details) {
			Ok(payload) => {
				let msg_hash: U256 = Keccak256::hash(&payload[..]).as_bytes().into();
				details.msg_hash = Some(msg_hash);

				// Store the params for later.
				PendingClaims::<T>::insert(account_id, details);

				// Emit the event requesting that the CFE generate the claim voucher.
				Self::deposit_event(Event::<T>::ClaimSigRequested(account_id.clone(), msg_hash));

				Ok(())
			}
			Err(_) => Err(Error::<T>::EthEncodingFailed.into()),
		}
	}

	/// Generates a unique nonce for the StakeManager contract.
	fn generate_nonce() -> T::Nonce {
		// For now, we expect the nonce to be an u64 to stay compatible with the CFE
		let u64_nonce = T::TimeSource::now().as_nanos() as u64;
		u64_nonce.unique_saturated_into()
	}

	/// Sets the `retired` flag associated with the account to true, signalling that the account no longer wishes to
	/// participate in validator auctions.
	///
	/// Returns an error if the account has already been retired, or if the account has no stake associated.
	fn retire(account_id: &T::AccountId) -> Result<(), Error<T>> {
		AccountRetired::<T>::try_mutate_exists(account_id, |maybe_status| {
			match maybe_status.as_mut() {
				Some(retired) => {
					if *retired {
						Err(Error::AlreadyRetired)?;
					}
					*retired = true;
					Self::deposit_event(Event::AccountRetired(account_id.clone()));
					Ok(())
				}
				None => Err(Error::UnknownAccount)?,
			}
		})
	}

	fn try_encode_claim_request(
		account_id: &T::AccountId,
		claim_details: &ClaimDetailsFor<T>,
	) -> ethabi::Result<Bytes> {
		use ethabi::{Address, Token};
		let register_claim = Function::new(
			"registerClaim",
			vec![
				Param::new(
					"sigData",
					ParamType::Tuple(vec![
						ParamType::Uint(256),
						ParamType::Uint(256),
						ParamType::Uint(256),
						ParamType::Address,
					]),
				),
				Param::new("nodeID", ParamType::FixedBytes(32)),
				Param::new("amount", ParamType::Uint(256)),
				Param::new("staker", ParamType::Address),
				Param::new("expiryTime", ParamType::Uint(48)),
			],
			vec![],
			false,
			StateMutability::NonPayable,
		);

		register_claim.encode_input(&vec![
			// sigData: SigData(uint, uint, uint)
			Token::Tuple(vec![
				Token::Uint(ethabi::Uint::zero()),
				Token::Uint(ethabi::Uint::zero()),
				Token::Uint(ethabi::ethereum_types::U256(claim_details.nonce.into().0)),
				Token::Address(Address::from(claim_details.address)),
			]),
			// nodeId: bytes32
			Token::FixedBytes(account_id.using_encoded(|bytes| bytes.to_vec())),
			// amount: uint
			Token::Uint(ethabi::ethereum_types::U256(claim_details.amount.into().0)),
			// staker: address
			Token::Address(Address::from(claim_details.address)),
			// expiryTime: uint48
			Token::Uint(claim_details.expiry.as_secs().into()),
		])
	}

	/// Sets the `retired` flag associated with the account to false, signalling that the account wishes to come
	/// out of retirement.
	///
	/// Returns an error if the account is not retired, or if the account has no stake associated.
	fn activate(account_id: &T::AccountId) -> Result<(), Error<T>> {
		AccountRetired::<T>::try_mutate_exists(account_id, |maybe_status| {
			match maybe_status.as_mut() {
				Some(retired) => {
					if !*retired {
						Err(Error::AlreadyActive)?;
					}
					*retired = false;
					Self::deposit_event(Event::AccountActivated(account_id.clone()));
					Ok(())
				}
				None => Err(Error::UnknownAccount)?,
			}
		})
	}

	/// Checks if an account has signalled their intention to retire as a validator. If the account has never staked
	/// any tokens, returns [Error::UnknownAccount].
	pub fn is_retired(account: &T::AccountId) -> Result<bool, Error<T>> {
		AccountRetired::<T>::try_get(account).map_err(|_| Error::UnknownAccount)
	}

	/// Registers the expiry time for an account's pending claim. At the provided time, any pending claims
	/// for the account are expired.
	fn register_claim_expiry(account_id: T::AccountId, expiry: Duration) {
		ClaimExpiries::<T>::mutate(|expiries| {
			// We want to ensure this list remains sorted such that the head of the list contains the oldest pending
			// claim (ie. the first to be expired). This means we put the new value on the back of the list since
			// it's quite likely this is the most recent. We then run a stable sort, which is most effient when
			// values are already close to being sorted.
			// So we need to reverse the list, push the *young* value to the front, reverse it again, then sort.
			// We could have used a VecDeque here to have a FIFO queue but VecDeque doesn't support `decode_len`
			// which is used during the expiry check to avoid decoding the whole list.
			expiries.reverse();
			expiries.push((expiry, account_id));
			expiries.reverse();
			expiries.sort_by_key(|tup| tup.0);
		});
	}

	/// Expires any pending claims that have passed their TTL.
	pub fn expire_pending_claims() -> weights::Weight {
		let mut weight = weights::constants::ExtrinsicBaseWeight::get();

		if ClaimExpiries::<T>::decode_len().unwrap_or_default() == 0 {
			// Nothing to expire, should be pretty cheap.
			return weight;
		}

		weight = weight.saturating_add(T::DbWeight::get().reads(2));

		let expiries = ClaimExpiries::<T>::get();
		// Expiries are sorted on insertion so we can just partition the slice.
		let expiry_cutoff = expiries.partition_point(|(expiry, _)| *expiry < T::TimeSource::now());

		if expiry_cutoff == 0 {
			return weight;
		}

		let (to_expire, remaining) = expiries.split_at(expiry_cutoff);

		ClaimExpiries::<T>::set(remaining.into());

		weight = weight.saturating_add(T::DbWeight::get().writes(1));

		for (_, account_id) in to_expire {
			if let Some(pending_claim) = PendingClaims::<T>::take(account_id) {
				// Notify that the claim has expired.
				Self::deposit_event(Event::<T>::ClaimExpired(
					account_id.clone(),
					pending_claim.nonce,
					pending_claim.amount,
				));

				// Re-credit the account
				T::Flip::revert_claim(&account_id, pending_claim.amount);

				// Add weight: One read/write each for deleting the claim and updating the stake.
				weight = weight
					.saturating_add(T::DbWeight::get().reads(2))
					.saturating_add(T::DbWeight::get().writes(2));
			}
		}

		weight
	}

	fn notify_on_stake_changed(account_id: &T::AccountId) {
		T::StakerHandler::stake_updated(account_id.clone(), T::Flip::stakeable_balance(account_id));
	}
}

<<<<<<< HEAD
/// This implementation of [pallet_cf_validator::BidderProvider] simply returns a list of `(account_id, stake)` for
/// all non-retired accounts.
=======
>>>>>>> 7dd73efc
impl<T: Config> BidderProvider for Pallet<T> {
	type ValidatorId = T::AccountId;
	type Amount = T::Balance;

	fn get_bidders() -> Vec<(Self::ValidatorId, Self::Amount)> {
		AccountRetired::<T>::iter()
			.filter_map(|(acct, retired)| {
				if retired {
					None
				} else {
					let stake = T::Flip::stakeable_balance(&acct);
					Some((acct, stake))
				}
			})
			.collect()
	}
}<|MERGE_RESOLUTION|>--- conflicted
+++ resolved
@@ -797,11 +797,6 @@
 	}
 }
 
-<<<<<<< HEAD
-/// This implementation of [pallet_cf_validator::BidderProvider] simply returns a list of `(account_id, stake)` for
-/// all non-retired accounts.
-=======
->>>>>>> 7dd73efc
 impl<T: Config> BidderProvider for Pallet<T> {
 	type ValidatorId = T::AccountId;
 	type Amount = T::Balance;
