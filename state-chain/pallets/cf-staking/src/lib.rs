--- conflicted
+++ resolved
@@ -6,18 +6,12 @@
 #[cfg(test)]
 mod tests;
 
-use frame_support::{ensure, error::BadOrigin, traits::EnsureOrigin};
+use frame_support::{error::BadOrigin, traits::EnsureOrigin};
 use frame_system::pallet_prelude::OriginFor;
 pub use pallet::*;
-use sp_std::prelude::*;
-use cf_traits::{BondProvider, ValidatorProvider};
 
 use codec::FullCodec;
-<<<<<<< HEAD
-use sp_runtime::{traits::{AtLeast32BitUnsigned, CheckedAdd, CheckedSub, One, Saturating, Zero}};
-=======
 use sp_runtime::traits::{AtLeast32BitUnsigned, CheckedAdd, CheckedSub, One};
->>>>>>> 807821b3
 
 #[frame_support::pallet]
 pub mod pallet {
@@ -47,7 +41,7 @@
 		type Call: From<Call<Self>> + IsType<<Self as frame_system::Config>::Call>;
 
 		/// Numeric type denomination for the staked asset.
-		type TokenAmount: Member
+		type StakedAmount: Member
 			+ FullCodec
 			+ Copy
 			+ Default
@@ -72,56 +66,23 @@
 
 		type EnsureWitnessed: EnsureOrigin<Self::Origin>;
 
-		type Witnesser: Witnesser<
+		type Witnesser: cf_traits::Witnesser<
 			Call=<Self as Config>::Call, 
 			AccountId=<Self as frame_system::Config>::AccountId>;
-		
-		type BondProvider: BondProvider<Amount=Self::TokenAmount>;
-
-		type ValidatorProvider: ValidatorProvider<ValidatorId=<Self as frame_system::Config>::AccountId>;
-	}
-
-	#[derive(Clone, RuntimeDebug, PartialEq, Eq, Encode, Decode)]
-	pub(super) struct StakeRecord<T: Config> {
-		pub stake: T::TokenAmount,
-		pub retired: bool,
-	}
-
-	impl<T: Config> StakeRecord<T> {
-		pub fn try_subtract_stake(&mut self, amount: &T::TokenAmount) -> Option<()> {
-			self.stake.checked_sub(amount).map(|result| {
-				self.stake = result;
-			})
-		}
-
-		pub fn try_add_stake(&mut self, amount: &T::TokenAmount) -> Option<()> {
-			self.stake.checked_add(amount).map(|result| {
-				self.stake = result;
-			})
-		}
-	}
-
-	impl<T: Config> Default for StakeRecord<T> {
-		fn default() -> Self {
-			StakeRecord {
-				stake: Zero::zero(),
-				retired: false,
-			}
-		}
 	}
 
 	#[pallet::pallet]
 	pub struct Pallet<T>(PhantomData<T>);
 
 	#[pallet::storage]
-	pub(super) type Stakes<T: Config> = StorageMap<_, Identity, AccountId<T>, StakeRecord<T>, ValueQuery>;
+	pub type Stakes<T: Config> = StorageMap<_, Identity, AccountId<T>, T::StakedAmount, ValueQuery>;
 
 	#[pallet::storage]
 	pub(super) type PendingClaims<T: Config> = StorageMap<
 		_, 
 		Identity, 
 		AccountId<T>, 
-		Claim<T::TokenAmount, T::Nonce, T::EthereumAddress, <T::EthereumCrypto as RuntimePublic>::Signature>, 
+		Claim<T::StakedAmount, T::Nonce, T::EthereumAddress, <T::EthereumCrypto as RuntimePublic>::Signature>, 
 		OptionQuery>;
 
 	#[pallet::storage]
@@ -137,7 +98,7 @@
 		pub fn witness_staked(
 			origin: OriginFor<T>,
 			staker_account_id: AccountId<T>,
-			amount: T::TokenAmount,
+			amount: T::StakedAmount,
 			refund_address: T::EthereumAddress,
 		) -> DispatchResultWithPostInfo {
 			let who = ensure_signed(origin)?;
@@ -155,7 +116,7 @@
 		pub fn staked(
 			origin: OriginFor<T>,
 			account_id: T::AccountId,
-			amount: T::TokenAmount,
+			amount: T::StakedAmount,
 			refund_address: T::EthereumAddress,
 		) -> DispatchResultWithPostInfo {
 			Self::ensure_witnessed(origin)?;
@@ -178,7 +139,7 @@
 		#[pallet::weight(10_000)]
 		pub fn claim(
 			origin: OriginFor<T>,
-			amount: T::TokenAmount,
+			amount: T::StakedAmount,
 			address: T::EthereumAddress,
 		) -> DispatchResultWithPostInfo {
 			let who = ensure_signed(origin)?;
@@ -186,10 +147,13 @@
 			// If a claim already exists, return an error. The validator must either redeem their claim voucher
 			// or wait until expiry before creating a new claim.
 			ensure!(!PendingClaims::<T>::contains_key(&who), Error::<T>::PendingClaim);
-			
+
 			// Throw an error if the validator tries to claim too much. Otherwise decrement the stake by the 
 			// amount claimed.
-			Self::subtract_stake(&who, amount)?;
+			Stakes::<T>::try_mutate::<_,_,Error::<T>,_>(&who, |stake| {
+				*stake = stake.checked_sub(&amount).ok_or(Error::<T>::InsufficientStake)?;
+				Ok(())
+			})?;
 
 			// Don't check for overflow here - we don't expect more than 2^32 claims.
 			let nonce = Nonces::<T>::mutate(&who, |nonce| {
@@ -197,6 +161,9 @@
 				*nonce
 			});
 			
+			// Emit the event requesting that the CFE generate the claim voucher.
+			Self::deposit_event(Event::<T>::ClaimSigRequested(who.clone(), address, nonce, amount));
+
 			// Insert a pending claim without a signature.
 			PendingClaims::<T>::insert(&who, Claim {
 				amount,
@@ -205,9 +172,6 @@
 				signature: None,
 			});
 
-			// Emit the event requesting that the CFE generate the claim voucher.
-			Self::deposit_event(Event::<T>::ClaimSigRequested(who.clone(), address, nonce, amount));
-
 			Ok(().into())
 		}
 
@@ -216,7 +180,7 @@
 		pub fn witness_claimed(
 			origin: OriginFor<T>,
 			account_id: AccountId<T>,
-			claimed_amount: T::TokenAmount,
+			claimed_amount: T::StakedAmount,
 		) -> DispatchResultWithPostInfo {
 			let who = ensure_signed(origin)?;
 			let call = Call::claimed(account_id, claimed_amount);
@@ -240,7 +204,7 @@
 		pub fn claimed(
 			origin: OriginFor<T>,
 			account_id: AccountId<T>,
-			claimed_amount: T::TokenAmount,
+			claimed_amount: T::StakedAmount,
 		) -> DispatchResultWithPostInfo {
 			Self::ensure_witnessed(origin)?;
 
@@ -260,7 +224,7 @@
 		pub fn post_claim_signature(
 			origin: OriginFor<T>,
 			account_id: AccountId<T>,
-			amount: T::TokenAmount,
+			amount: T::StakedAmount,
 			nonce: T::Nonce,
 			address: T::EthereumAddress,
 			signature: <T::EthereumCrypto as RuntimePublic>::Signature,
@@ -287,36 +251,6 @@
 
 			Ok(().into())
 		}
-
-		/// Signals a validator's intent to withdraw their stake after the next auction and desist from future auctions.
-		/// Should only be called by accounts that are active (ie. not already retired).
-		#[pallet::weight(10_000)]
-		pub fn retire_account(
-			origin: OriginFor<T>,
-		) -> DispatchResultWithPostInfo {
-			let who = ensure_signed(origin)?;
-
-			Self::retire(&who)?;
-
-			Self::deposit_event(Event::AccountRetired(who));
-
-			Ok(().into())
-		}
-
-		/// Signals a retired validator's intent to re-activate their stake and participate in the next validator auction.
-		/// Should only be called if the account is in a retired state. 
-		#[pallet::weight(10_000)]
-		pub fn activate_account(
-			origin: OriginFor<T>,
-		) -> DispatchResultWithPostInfo {
-			let who = ensure_signed(origin)?;
-
-			Self::activate(&who)?;
-
-			Self::deposit_event(Event::AccountActivated(who));
-
-			Ok(().into())
-		}
 	}
 
 	#[pallet::event]
@@ -324,30 +258,24 @@
 	pub enum Event<T: Config>
 	{
 		/// A validator has staked some FLIP on the Ethereum chain. [validator_id, stake_added, total_stake]
-		Staked(AccountId<T>, T::TokenAmount, T::TokenAmount),
+		Staked(AccountId<T>, T::StakedAmount, T::StakedAmount),
 
 		/// A validator has claimed their FLIP on the Ethereum chain. [validator_id, claimed_amount]
-		Claimed(AccountId<T>, T::TokenAmount),
+		Claimed(AccountId<T>, T::StakedAmount),
 
 		/// The staked amount should be refunded to the provided Ethereum address. [node_id, refund_amount, address]
-		StakeRefund(AccountId<T>, T::TokenAmount, T::EthereumAddress),
+		StakeRefund(AccountId<T>, T::StakedAmount, T::EthereumAddress),
 
 		/// A claim request has been made to provided Ethereum address. [who, address, nonce, amount]
-		ClaimSigRequested(AccountId<T>, T::EthereumAddress, T::Nonce, T::TokenAmount),
+		ClaimSigRequested(AccountId<T>, T::EthereumAddress, T::Nonce, T::StakedAmount),
 
 		/// A claim signature has been issued by the signer module. [issuer, amount, nonce, address, signature]
-		ClaimSignatureIssued(AccountId<T>, T::TokenAmount, T::Nonce, T::EthereumAddress, <T::EthereumCrypto as RuntimePublic>::Signature),
-
-		/// An account has retired and will no longer take part in auctions. [who]
-		AccountRetired(AccountId<T>),
-
-		/// A previously retired account  has been re-activated. [who]
-		AccountActivated(AccountId<T>)
+		ClaimSignatureIssued(AccountId<T>, T::StakedAmount, T::Nonce, T::EthereumAddress, <T::EthereumCrypto as RuntimePublic>::Signature)
 	}
 
 	#[pallet::error]
 	pub enum Error<T> {
-		/// The account is not known.
+		/// The account to be staked is not known.
 		UnknownAccount,
 
 		/// An invalid claim has been witnessed: the account has no pending claims.
@@ -368,135 +296,25 @@
 		/// Stake amount caused overflow on addition. Should never happen.
 		StakeOverflow,
 
-		/// An account tried to post a signature to an already-signed claim. 
+		/// Some account tried to post a signature to the 
 		SignatureAlreadyIssued,
-
-		/// Can't retire an account if it's already retired.
-		AlreadyRetired,
-
-		/// Certain actions can only be performed if the account has stake associated with it. 
-		AccountNotStaked,
-
-		/// Can't activate an account unless it's in a retired state.
-		AlreadyActive
 	}
 }
 
-impl<T: Config> Pallet<T> {
-	/// Adds stake to an account. Errors if the addition overflows.
-	fn add_stake(account_id: &T::AccountId, amount: T::TokenAmount) -> Result<T::TokenAmount, Error<T>> {
+impl<T: Config> Module<T> {
+	fn add_stake(account_id: &T::AccountId, amount: T::StakedAmount) -> Result<T::StakedAmount, Error<T>> {
 		Stakes::<T>::try_mutate(
 			account_id, 
-			|rec| {
-				rec.try_add_stake(&amount).ok_or(Error::<T>::StakeOverflow)?;
-				Ok(rec.stake)
+			|stake| {
+				*stake = stake
+					.checked_add(&amount)
+					.ok_or(Error::<T>::StakeOverflow)?;
+				
+				Ok(*stake)
 			})
 	}
 
-	/// Subtracts an amount from the account's staked token. If the account has insufficient staked tokens, or if the 
-	/// remaining balance would be less than the bonded amount, returns an [InsufficientStake](Error::InsufficientStake) error.
-	fn subtract_stake(account_id: &T::AccountId, amount: T::TokenAmount) -> Result<T::TokenAmount, Error<T>> {
-		let bond = Self::get_bond(account_id);
-		Stakes::<T>::try_mutate(
-			account_id, 
-			|rec| {
-				rec.try_subtract_stake(&amount).ok_or(Error::InsufficientStake)?;
-				ensure!(rec.stake >= bond, Error::InsufficientStake);
-				Ok(rec.stake)
-			})
-	}
-
-	/// Checks that the call orginates from the witnesser by delegating to the configured implementation of 
-	/// `[EnsureWitnessed](cf_traits::EnsureWitnessed)`.
 	fn ensure_witnessed(origin: OriginFor<T>) -> Result<<T::EnsureWitnessed as EnsureOrigin<OriginFor<T>>>::Success, BadOrigin> {
 		T::EnsureWitnessed::ensure_origin(origin)
 	}
-
-	/// Returns the total stake associated with this account.
-	pub fn get_total_stake(account: &T::AccountId) -> T::TokenAmount {
-		Stakes::<T>::get(account).stake
-	}
-
-	/// Returns the amount of stake an account can withdraw via a `claim`. Equal to the total stake minus any bond that 
-	/// applies to this account. 
-	pub fn get_claimable_stake(account: &T::AccountId) -> T::TokenAmount {
-		Self::get_total_stake(account).saturating_sub(Self::get_bond(account))
-	}
-
-	/// Checks if the account is currently a validator.
-	pub fn is_validator(account: &T::AccountId) -> bool {
-		T::ValidatorProvider::is_validator(account)
-	}
-
-	/// Gets the bond amount for the current epoch. If no bond has been set, returns zero.
-	fn get_bond(account: &T::AccountId) -> T::TokenAmount {
-		if Self::is_validator(account) {
-			T::BondProvider::current_bond()
-		} else {
-			Zero::zero()
-		}
-	}
-
-	/// Sets the `retired` flag associated with the account to true, signalling that the account no longer wishes to
-	/// participate in validator auctions. 
-	/// 
-	/// Returns an error if the account has already been retired, or if the account has no stake associated. 
-	fn retire(account: &T::AccountId) -> Result<(), Error::<T>> {
-		Stakes::<T>::try_mutate_exists(account, |maybe_account| {
-			match maybe_account.as_mut() {
-				Some(account) => {
-					if account.retired {
-						Err(Error::AlreadyRetired)?;
-					}
-					account.retired = true;
-					Ok(())
-				}
-				None => Err(Error::AccountNotStaked)?,
-			}
-		})
-	}
-
-	/// Sets the `retired` flag associated with the account to false, signalling that the account wishes to come
-	/// out of retirement.
-	/// 
-	/// Returns an error if the account is not retired, or if the account has no stake associated. 
-	fn activate(account: &T::AccountId) -> Result<(), Error::<T>> {
-		Stakes::<T>::try_mutate_exists(account, |maybe_account| {
-			match maybe_account.as_mut() {
-				Some(account) => {
-					if !account.retired {
-						Err(Error::AlreadyActive)?;
-					}
-					account.retired = false;
-					Ok(())
-				}
-				None => Err(Error::AccountNotStaked)?,
-			}
-		})
-	}
-
-	/// Checks if an account has signalled their intention to retire as a validator. If the account has never staked
-	/// any tokens, returns [Error::AccountNotStaked]. 
-	pub fn is_retired(account: &T::AccountId) -> Result<bool, Error::<T>> {
-		Stakes::<T>::try_get(account).map(|s| s.retired).map_err(|_| Error::AccountNotStaked)
-	}
-}
-
-/// This implementation of [pallet_cf_validator::CandidateProvider] simply returns a list of `(account_id, stake)` for
-/// all non-retired accounts.
-impl<T: Config> pallet_cf_validator::CandidateProvider for Pallet<T> {
-	type ValidatorId = T::AccountId;
-	type Stake = T::TokenAmount;
-	
-	fn get_candidates() -> Vec<(Self::ValidatorId, Self::Stake)> {
-		Stakes::<T>::iter()
-			.filter_map(|(acct, StakeRecord { stake, retired })| {
-				if retired { 
-					None 
-				} else { 
-					Some((acct, stake)) 
-				}
-			})
-			.collect()
-	}
 }