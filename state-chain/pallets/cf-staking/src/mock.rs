--- conflicted
+++ resolved
@@ -29,6 +29,7 @@
 	},
 	Chainflip, ReplayProtectionProvider,
 };
+use frame_support::traits::ConstU64;
 
 impl pallet_cf_account_roles::Config for Test {
 	type Event = Event;
@@ -215,12 +216,7 @@
 	type ThresholdCallable = Call;
 	type EnsureThresholdSigned = NeverFailingOriginCheck<Self>;
 	type EnsureGovernance = NeverFailingOriginCheck<Self>;
-<<<<<<< HEAD
-	type RegisterClaim = eth::api::EthereumApi;
-=======
-	type ClaimDelayBufferSeconds = ConstU64<CLAIM_DELAY_BUFFER_SECS>;
 	type RegisterClaim = eth::api::EthereumApi<()>;
->>>>>>> f8a28422
 	type EthEnvironmentProvider = MockEthEnvironmentProvider;
 }
 
