--- conflicted
+++ resolved
@@ -154,16 +154,12 @@
 		let (stake_a1, stake_a2) = (45u128, 21u128);
 
 		// Stake some FLIP.
-<<<<<<< HEAD
 		assert_ok!(Staking::staked(
 			Origin::root(),
 			ALICE,
 			stake_a1 + stake_a2,
 			TX_HASH
 		));
-=======
-		assert_ok!(Staking::staked(Origin::root(), ALICE, stake_a1 + stake_a2, TX_HASH));
->>>>>>> 5b3534ea
 
 		// Claim a portion.
 		assert_ok!(Staking::claim(
@@ -214,32 +210,22 @@
 		assert_ok!(Staking::claim(Origin::signed(ALICE), STAKE, ETH_DUMMY_ADDR));
 
 		// Invalid Claimed Event from Ethereum: wrong account.
-<<<<<<< HEAD
-		assert_noop!(
-			Staking::claimed(Origin::root(), BOB, STAKE, 1),
+		assert_noop!(
+			Staking::claimed(Origin::root(), BOB, STAKE, TX_HASH),
 			<Error<Test>>::NoPendingClaim
 		);
 
 		// Invalid Claimed Event from Ethereum: wrong amount.
 		assert_noop!(
-			Staking::claimed(Origin::root(), ALICE, STAKE - 1, 1),
+			Staking::claimed(Origin::root(), ALICE, STAKE - 1, TX_HASH),
 			<Error<Test>>::InvalidClaimDetails
 		);
 
 		// Invalid Claimed Event from Ethereum: wrong nonce.
 		assert_noop!(
-			Staking::claimed(Origin::root(), ALICE, STAKE - 1, 100),
+			Staking::claimed(Origin::root(), ALICE, STAKE - 1, TX_HASH),
 			<Error<Test>>::InvalidClaimDetails
 		);
-=======
-		assert_noop!(Staking::claimed(Origin::root(), BOB, STAKE, TX_HASH), <Error<Test>>::NoPendingClaim);
-
-		// Invalid Claimed Event from Ethereum: wrong amount.
-		assert_noop!(Staking::claimed(Origin::root(), ALICE, STAKE - 1, TX_HASH), <Error<Test>>::InvalidClaimDetails);
-
-		// Invalid Claimed Event from Ethereum: wrong nonce.
-		assert_noop!(Staking::claimed(Origin::root(), ALICE, STAKE - 1, TX_HASH), <Error<Test>>::InvalidClaimDetails);
->>>>>>> 5b3534ea
 
 		// Valid Claimed Event from Ethereum.
 		assert_ok!(Staking::claimed(Origin::root(), ALICE, STAKE, TX_HASH));
@@ -269,7 +255,6 @@
 	new_test_ext().execute_with(|| {
 		const STAKE: u128 = 45;
 
-<<<<<<< HEAD
 		assert_noop!(
 			Staking::staked(Origin::none(), ALICE, STAKE, TX_HASH),
 			BadOrigin
@@ -279,18 +264,14 @@
 			BadOrigin
 		);
 
-		assert_noop!(Staking::claimed(Origin::none(), ALICE, STAKE, 1), BadOrigin);
-		assert_noop!(
-			Staking::claimed(Origin::signed(Default::default()), ALICE, STAKE, 1),
+		assert_noop!(
+			Staking::claimed(Origin::none(), ALICE, STAKE, TX_HASH),
 			BadOrigin
 		);
-=======
-		assert_noop!(Staking::staked(Origin::none(), ALICE, STAKE, TX_HASH), BadOrigin);
-		assert_noop!(Staking::staked(Origin::signed(Default::default()), ALICE, STAKE, TX_HASH), BadOrigin);
-
-		assert_noop!(Staking::claimed(Origin::none(), ALICE, STAKE, TX_HASH), BadOrigin);
-		assert_noop!(Staking::claimed(Origin::signed(Default::default()), ALICE, STAKE, TX_HASH), BadOrigin);
->>>>>>> 5b3534ea
+		assert_noop!(
+			Staking::claimed(Origin::signed(Default::default()), ALICE, STAKE, TX_HASH),
+			BadOrigin
+		);
 	});
 }
 
@@ -349,16 +330,12 @@
 		witnesser::Mock::set_threshold(2);
 
 		// Bob votes
-<<<<<<< HEAD
 		assert_ok!(Staking::witness_staked(
 			Origin::signed(BOB),
 			ALICE,
 			123,
 			TX_HASH
 		));
-=======
-		assert_ok!(Staking::witness_staked(Origin::signed(BOB), ALICE, 123, TX_HASH));
->>>>>>> 5b3534ea
 
 		// Should be one vote but not staked yet.
 		let count = witnesser::Mock::get_vote_count();
@@ -366,16 +343,12 @@
 		assert_eq!(Flip::total_balance_of(&ALICE), 0);
 
 		// Bob votes again (the mock allows this)
-<<<<<<< HEAD
 		assert_ok!(Staking::witness_staked(
 			Origin::signed(BOB),
 			ALICE,
 			123,
 			TX_HASH
 		));
-=======
-		assert_ok!(Staking::witness_staked(Origin::signed(BOB), ALICE, 123, TX_HASH));
->>>>>>> 5b3534ea
 
 		// Alice should be staked since we set the threshold to 2.
 		assert_eq!(Flip::total_balance_of(&ALICE), 123);
@@ -390,11 +363,7 @@
 		epoch_info::Mock::set_bond(BOND);
 		epoch_info::Mock::add_validator(ALICE);
 
-<<<<<<< HEAD
 		// Alice and Bob stake the same amount.
-=======
-		// Alice and Bob stake the same amount. 
->>>>>>> 5b3534ea
 		assert_ok!(Staking::staked(Origin::root(), ALICE, STAKE, TX_HASH));
 		assert_ok!(Staking::staked(Origin::root(), BOB, STAKE, TX_HASH));
 
@@ -416,7 +385,12 @@
 		));
 
 		// Even if she claims, the remaining 100 are blocked
-		assert_ok!(Staking::claimed(Origin::root(), ALICE, STAKE - BOND, TX_HASH));
+		assert_ok!(Staking::claimed(
+			Origin::root(),
+			ALICE,
+			STAKE - BOND,
+			TX_HASH
+		));
 		assert_noop!(
 			Staking::claim(Origin::signed(ALICE), 1, ETH_DUMMY_ADDR),
 			FlipError::InsufficientLiquidity
@@ -443,11 +417,7 @@
 			<Error<Test>>::UnknownAccount
 		);
 
-<<<<<<< HEAD
 		// Try again with some stake, should succeed this time.
-=======
-		// Try again with some stake, should succeed this time. 
->>>>>>> 5b3534ea
 		assert_ok!(Staking::staked(Origin::root(), ALICE, 100, TX_HASH));
 		assert_ok!(Staking::retire_account(Origin::signed(ALICE)));
 
@@ -606,16 +576,7 @@
 		epoch_info::Mock::set_is_auction_phase(true);
 
 		// Staking during an auction is OK.
-<<<<<<< HEAD
 		assert_ok!(Staking::staked(Origin::root(), ALICE, stake, TX_HASH));
-=======
-		assert_ok!(Staking::staked(
-			Origin::root(),
-			ALICE,
-			stake,
-			TX_HASH
-		));
->>>>>>> 5b3534ea
 
 		// Claiming during an auction isn't OK.
 		assert_noop!(
