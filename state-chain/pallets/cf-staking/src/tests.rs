use crate::{
	mock::*, pallet, AccountRetired, ClaimExpiries, Error, EthereumAddress, FailedStakeAttempts,
	Pallet, PendingClaims, WithdrawalAddresses,
};
use cf_chains::RegisterClaim;
use cf_test_utilities::assert_event_sequence;
use cf_traits::{
	mocks::{system_state_info::MockSystemStateInfo, time_source},
	Bonding,
};

<<<<<<< HEAD
use frame_support::{assert_noop, assert_ok, error::BadOrigin};
use pallet_cf_flip::Bonder;
=======
use frame_support::{assert_noop, assert_ok, error::BadOrigin, traits::Hooks};
use pallet_cf_flip::{Bonder, ImbalanceSource, InternalSource};
>>>>>>> 7b7aa74a
use sp_runtime::DispatchError;
use std::time::Duration;

type FlipError = pallet_cf_flip::Error<Test>;

const ETH_DUMMY_ADDR: EthereumAddress = [42u8; 20];
const ETH_ZERO_ADDRESS: EthereumAddress = [0xff; 20];
const TX_HASH: pallet::EthTransactionHash = [211u8; 32];

#[test]
fn genesis_nodes_are_activated_by_default() {
	new_test_ext().execute_with(|| {
		// Expect the genesis node to be activated.
		assert!(AccountRetired::<Test>::contains_key(&CHARLIE));
		// Expect a not genesis node not to be activated.
		assert!(!AccountRetired::<Test>::contains_key(&ALICE));
	});
}

#[test]
fn staked_amount_is_added_and_subtracted() {
	new_test_ext().execute_with(|| {
		const STAKE_A1: u128 = 45;
		const STAKE_A2: u128 = 21;
		const CLAIM_A: u128 = 44;
		const STAKE_B: u128 = 78;
		const CLAIM_B: u128 = 78;

		// Accounts don't exist yet.
		assert!(!frame_system::Pallet::<Test>::account_exists(&ALICE));
		assert!(!frame_system::Pallet::<Test>::account_exists(&BOB));

		// Dispatch a signed extrinsic to stake some FLIP.
		assert_ok!(Staking::staked(Origin::root(), ALICE, STAKE_A1, ETH_ZERO_ADDRESS, TX_HASH,));
		// Read pallet storage and assert the balance was added.
		assert_eq!(Flip::total_balance_of(&ALICE), STAKE_A1);

		// Add some more
		assert_ok!(Staking::staked(Origin::root(), ALICE, STAKE_A2, ETH_ZERO_ADDRESS, TX_HASH,));
		assert_ok!(Staking::staked(Origin::root(), BOB, STAKE_B, ETH_ZERO_ADDRESS, TX_HASH));

		// Both accounts should now be created.
		assert!(frame_system::Pallet::<Test>::account_exists(&ALICE));
		assert!(frame_system::Pallet::<Test>::account_exists(&BOB));

		// Check storage again.
		assert_eq!(Flip::total_balance_of(&ALICE), STAKE_A1 + STAKE_A2);
		assert_eq!(Flip::total_balance_of(&BOB), STAKE_B);

		// Now claim some FLIP.
		assert_ok!(Staking::claim(Origin::signed(ALICE), CLAIM_A, ETH_DUMMY_ADDR));
		assert_ok!(Staking::claim(Origin::signed(BOB), CLAIM_B, ETH_DUMMY_ADDR));

		// Make sure it was subtracted.
		assert_eq!(Flip::total_balance_of(&ALICE), STAKE_A1 + STAKE_A2 - CLAIM_A);
		assert_eq!(Flip::total_balance_of(&BOB), STAKE_B - CLAIM_B);

		// Check the pending claims
		assert_eq!(PendingClaims::<Test>::get(ALICE).unwrap().amount(), CLAIM_A);
		assert_eq!(PendingClaims::<Test>::get(BOB).unwrap().amount(), CLAIM_B);

		// Two threshold signature requests should have been made.
		assert_eq!(MockThresholdSigner::received_requests().len(), 2);

		assert_event_sequence!(
			Test,
			Event::System(frame_system::Event::NewAccount { account: ALICE }),
			Event::Staking(crate::Event::Staked(ALICE, STAKE_A1, STAKE_A1)),
			Event::Staking(crate::Event::Staked(ALICE, STAKE_A2, STAKE_A1 + STAKE_A2)),
			Event::System(frame_system::Event::NewAccount { account: BOB }),
			Event::Staking(crate::Event::Staked(BOB, STAKE_B, STAKE_B))
		);
	});
}

#[test]
fn claiming_unclaimable_is_err() {
	new_test_ext().execute_with(|| {
		const STAKE: u128 = 100;

		// Claim FLIP before it is staked.
		assert_noop!(
			Staking::claim(Origin::signed(ALICE), STAKE, ETH_DUMMY_ADDR),
			Error::<Test>::InvalidClaim
		);

		// Make sure account balance hasn't been touched.
		assert_eq!(Flip::total_balance_of(&ALICE), 0u128);

		// Stake some FLIP.
		assert_ok!(Staking::staked(Origin::root(), ALICE, STAKE, ETH_ZERO_ADDRESS, TX_HASH));

		// Try to, and fail, claim an amount that would leave the balance below the minimum stake
		let excessive_claim = STAKE - MIN_STAKE + 1;
		assert_noop!(
			Staking::claim(Origin::signed(ALICE), excessive_claim, ETH_DUMMY_ADDR),
			Error::<Test>::BelowMinimumStake
		);

		// Claim FLIP from another account.
		assert_noop!(
			Staking::claim(Origin::signed(BOB), STAKE, ETH_DUMMY_ADDR),
			Error::<Test>::InvalidClaim
		);

		// Make sure storage hasn't been touched.
		assert_eq!(Flip::total_balance_of(&ALICE), STAKE);

		assert_event_sequence!(
			Test,
			Event::System(frame_system::Event::NewAccount { account: ALICE }),
			Event::Staking(crate::Event::Staked(ALICE, STAKE, STAKE))
		);
	});
}

#[test]
fn cannot_double_claim() {
	new_test_ext().execute_with(|| {
		let (stake_a1, stake_a2) = (45u128, 21u128);

		// Stake some FLIP.
		assert_ok!(Staking::staked(
			Origin::root(),
			ALICE,
			stake_a1 + stake_a2,
			ETH_ZERO_ADDRESS,
			TX_HASH
		));

		// Claim a portion.
		assert_ok!(Staking::claim(Origin::signed(ALICE), stake_a1, ETH_DUMMY_ADDR));

		// Claiming the rest should not be possible yet.
		assert_noop!(
			Staking::claim(Origin::signed(ALICE), stake_a2, ETH_DUMMY_ADDR),
			<Error<Test>>::PendingClaim
		);

		// Redeem the first claim.
		assert_eq!(
			ClaimExpiries::<Test>::get()[0].1,
			ALICE,
			"Alice's claim should have an expiry set"
		);
		assert_ok!(Staking::claimed(Origin::root(), ALICE, stake_a1, TX_HASH));
		assert_eq!(
			ClaimExpiries::<Test>::get().len(),
			0,
			"As Alice's claim is claimed it should have no expiry"
		);

		// Should now be able to claim the rest.
		assert_ok!(Staking::claim(Origin::signed(ALICE), stake_a2, ETH_DUMMY_ADDR));

		// Redeem the rest.
		assert_eq!(
			ClaimExpiries::<Test>::get()[0].1,
			ALICE,
			"Alice's claim should have an expiry set"
		);
		assert_ok!(Staking::claimed(Origin::root(), ALICE, stake_a2, TX_HASH));
		assert_eq!(
			ClaimExpiries::<Test>::get().len(),
			0,
			"As Alice's claim is claimed it should have no expiry"
		);

		// Remaining stake should be zero
		assert_eq!(Flip::total_balance_of(&ALICE), 0u128);
	});
}

#[test]
fn staked_and_claimed_events_must_match() {
	new_test_ext().execute_with(|| {
		const STAKE: u128 = 45;

		// Account doesn't exist yet.
		assert!(!frame_system::Pallet::<Test>::account_exists(&ALICE));

		// Stake some FLIP.
		assert_ok!(Staking::staked(Origin::root(), ALICE, STAKE, ETH_ZERO_ADDRESS, TX_HASH));

		// The act of staking creates the account.
		assert!(frame_system::Pallet::<Test>::account_exists(&ALICE));

		// Claim it.
		assert_ok!(Staking::claim(Origin::signed(ALICE), STAKE, ETH_DUMMY_ADDR));

		// Invalid Claimed Event from Ethereum: wrong account.
		assert_noop!(
			Staking::claimed(Origin::root(), BOB, STAKE, TX_HASH),
			<Error<Test>>::NoPendingClaim
		);

		// Invalid Claimed Event from Ethereum: wrong amount.
		assert_noop!(
			Staking::claimed(Origin::root(), ALICE, STAKE - 1, TX_HASH),
			<Error<Test>>::InvalidClaimDetails
		);

		// Invalid Claimed Event from Ethereum: wrong nonce.
		assert_noop!(
			Staking::claimed(Origin::root(), ALICE, STAKE - 1, TX_HASH),
			<Error<Test>>::InvalidClaimDetails
		);

		// Valid Claimed Event from Ethereum.
		assert_ok!(Staking::claimed(Origin::root(), ALICE, STAKE, TX_HASH));

		// The account balance is now zero, it should have been reaped.
		assert!(!frame_system::Pallet::<Test>::account_exists(&ALICE));

		// Threshold signature request should have been made.
		assert_eq!(MockThresholdSigner::received_requests().len(), 1);

		assert_event_sequence!(
			Test,
			Event::System(frame_system::Event::NewAccount { account: ALICE }),
			Event::Staking(crate::Event::Staked(ALICE, STAKE, STAKE)),
			Event::System(frame_system::Event::KilledAccount { account: ALICE }),
			Event::Staking(crate::Event::ClaimSettled(ALICE, STAKE))
		);
	});
}

#[test]
fn multisig_endpoints_cant_be_called_from_invalid_origins() {
	new_test_ext().execute_with(|| {
		const STAKE: u128 = 45;

		assert_noop!(
			Staking::staked(Origin::none(), ALICE, STAKE, ETH_ZERO_ADDRESS, TX_HASH),
			BadOrigin
		);
		assert_noop!(
			Staking::staked(Origin::signed(ALICE), ALICE, STAKE, ETH_ZERO_ADDRESS, TX_HASH,),
			BadOrigin
		);

		assert_noop!(Staking::claimed(Origin::none(), ALICE, STAKE, TX_HASH), BadOrigin);
		assert_noop!(Staking::claimed(Origin::signed(ALICE), ALICE, STAKE, TX_HASH), BadOrigin);
	});
}

#[test]
fn signature_is_inserted() {
	new_test_ext().execute_with(|| {
		const STAKE: u128 = 45;
		const START_TIME: Duration = Duration::from_secs(10);

		// Start the time at the 10-second mark.
		time_source::Mock::reset_to(START_TIME);

		// Stake some FLIP.
		assert_ok!(Staking::staked(Origin::root(), ALICE, STAKE, ETH_ZERO_ADDRESS, TX_HASH));

		// Claim it.
		assert_ok!(Staking::claim(Origin::signed(ALICE), STAKE, ETH_DUMMY_ADDR));

		// Threshold signature request should have been made.
		assert_eq!(MockThresholdSigner::received_requests().len(), 1);

		// Threshold signature generated.
		MockThresholdSigner::on_signature_ready(&ALICE).unwrap();

		assert_event_sequence!(
			Test,
			Event::System(frame_system::Event::NewAccount { account: ALICE }),
			Event::Staking(crate::Event::Staked(ALICE, STAKE, STAKE)),
			Event::Staking(crate::Event::ClaimSignatureIssued(
				ALICE,
				vec![
					26, 207, 82, 35, 0, 0, 0, 0, 0, 0, 0, 0, 0, 0, 0, 0, 207, 207, 207, 207, 207,
					207, 207, 207, 207, 207, 207, 207, 207, 207, 207, 207, 207, 207, 207, 207, 0,
					0, 0, 0, 0, 0, 0, 0, 0, 0, 0, 0, 0, 0, 0, 0, 0, 0, 0, 0, 0, 0, 0, 0, 0, 0, 0,
					0, 0, 0, 122, 105, 249, 102, 238, 241, 89, 232, 39, 185, 33, 125, 210, 208,
					147, 185, 206, 123, 93, 154, 198, 139, 192, 212, 144, 47, 233, 178, 176, 182,
					4, 171, 175, 231, 207, 207, 207, 207, 207, 207, 207, 207, 207, 207, 207, 207,
					207, 207, 207, 207, 207, 207, 207, 207, 207, 207, 207, 207, 207, 207, 207, 207,
					207, 207, 207, 207, 0, 0, 0, 0, 0, 0, 0, 0, 0, 0, 0, 0, 0, 0, 0, 0, 0, 0, 0, 0,
					0, 0, 0, 0, 0, 0, 0, 0, 0, 0, 0, 42, 0, 0, 0, 0, 0, 0, 0, 0, 0, 0, 0, 0, 207,
					207, 207, 207, 207, 207, 207, 207, 207, 207, 207, 207, 207, 207, 207, 207, 207,
					207, 207, 207, 161, 161, 161, 161, 161, 161, 161, 161, 161, 161, 161, 161, 161,
					161, 161, 161, 161, 161, 161, 161, 161, 161, 161, 161, 161, 161, 161, 161, 161,
					161, 161, 161, 0, 0, 0, 0, 0, 0, 0, 0, 0, 0, 0, 0, 0, 0, 0, 0, 0, 0, 0, 0, 0,
					0, 0, 0, 0, 0, 0, 0, 0, 0, 0, 45, 0, 0, 0, 0, 0, 0, 0, 0, 0, 0, 0, 0, 42, 42,
					42, 42, 42, 42, 42, 42, 42, 42, 42, 42, 42, 42, 42, 42, 42, 42, 42, 42, 0, 0,
					0, 0, 0, 0, 0, 0, 0, 0, 0, 0, 0, 0, 0, 0, 0, 0, 0, 0, 0, 0, 0, 0, 0, 0, 0, 0,
					0, 0, 0, 20
				]
			))
		);

		// Check storage for the signature.
		assert!(PendingClaims::<Test>::contains_key(ALICE));
		let api_call = frame_support::storage::unhashed::get::<cf_chains::eth::api::EthereumApi>(
			PendingClaims::<Test>::hashed_key_for(ALICE).as_slice(),
		)
		.expect("there should be a pending claim at this point");

		let claim = match api_call {
			cf_chains::eth::api::EthereumApi::RegisterClaim(inner) => inner,
			_ => panic!("Wrong api call."),
		};

		assert_eq!(claim.sig_data.get_signature(), ETH_DUMMY_SIG);
	});
}

#[test]
fn cannot_claim_bond() {
	new_test_ext().execute_with(|| {
		const STAKE: u128 = 200;
		const BOND: u128 = 102;
		MockEpochInfo::set_bond(BOND);
		MockEpochInfo::add_authorities(ALICE);

		// Alice and Bob stake the same amount.
		assert_ok!(Staking::staked(Origin::root(), ALICE, STAKE, ETH_ZERO_ADDRESS, TX_HASH));
		assert_ok!(Staking::staked(Origin::root(), BOB, STAKE, ETH_ZERO_ADDRESS, TX_HASH));

		// Alice becomes an authority
		Bonder::<Test>::update_bond(&ALICE, BOND);

		// Bob can withdraw all, but not Alice.
		assert_ok!(Staking::claim(Origin::signed(BOB), STAKE, ETH_DUMMY_ADDR));
		assert_noop!(
			Staking::claim(Origin::signed(ALICE), STAKE, ETH_DUMMY_ADDR),
			FlipError::InsufficientLiquidity
		);

		// Alice *can* withdraw 100
		assert_ok!(Staking::claim(Origin::signed(ALICE), STAKE - BOND, ETH_DUMMY_ADDR));

		// Even if she claims, the remaining 100 are blocked
		assert_ok!(Staking::claimed(Origin::root(), ALICE, STAKE - BOND, TX_HASH));
		assert_noop!(
			Staking::claim(Origin::signed(ALICE), 1, ETH_DUMMY_ADDR),
			FlipError::InsufficientLiquidity
		);

		// Once she is no longer bonded, Alice can claim her stake.
		Bonder::<Test>::update_bond(&ALICE, 0u128);
		assert_ok!(Staking::claim(Origin::signed(ALICE), BOND, ETH_DUMMY_ADDR));
	});
}

#[test]
fn test_retirement() {
	new_test_ext().execute_with(|| {
		MockEpochInfo::add_authorities(ALICE);
		const STAKE: u128 = 100;

		// Need to be staked in order to retire or activate.
		assert_noop!(Staking::retire_account(Origin::signed(ALICE)), <Error<Test>>::UnknownAccount);
		assert_noop!(
			Staking::activate_account(Origin::signed(ALICE)),
			<Error<Test>>::UnknownAccount
		);

		// Try again with some stake, should succeed this time.
		assert_ok!(Staking::staked(Origin::root(), ALICE, STAKE, ETH_ZERO_ADDRESS, TX_HASH));

		// Expect the account to be retired by default
		assert!(Staking::is_retired(&ALICE).unwrap());

		// Can't retire if retired
		assert_noop!(Staking::retire_account(Origin::signed(ALICE)), <Error<Test>>::AlreadyRetired);

		// Activate the account
		assert_ok!(Staking::activate_account(Origin::signed(ALICE)));

		// Already activated, can't do so again
		assert_noop!(
			Staking::activate_account(Origin::signed(ALICE)),
			<Error<Test>>::AlreadyActive
		);

		assert_event_sequence!(
			Test,
			Event::System(frame_system::Event::NewAccount { account: ALICE }),
			Event::Staking(crate::Event::Staked(ALICE, STAKE, STAKE)),
			Event::Staking(crate::Event::AccountActivated(ALICE))
		);
	});
}

#[test]
fn claim_expiry() {
	new_test_ext().execute_with(|| {
		const STAKE: u128 = 45;
		const START_TIME: Duration = Duration::from_secs(10);

		// Start the time at the 10-second mark.
		time_source::Mock::reset_to(START_TIME);

		// Stake some FLIP.
		assert_ok!(Staking::staked(Origin::root(), ALICE, STAKE, ETH_ZERO_ADDRESS, TX_HASH));
		assert_ok!(Staking::staked(Origin::root(), BOB, STAKE, ETH_ZERO_ADDRESS, TX_HASH));

		// Alice claims immediately.
		assert_ok!(Staking::claim(Origin::signed(ALICE), STAKE, ETH_DUMMY_ADDR));

		// Bob claims a little later.
		time_source::Mock::tick(Duration::from_secs(3));
		assert_ok!(Staking::claim(Origin::signed(BOB), STAKE, ETH_DUMMY_ADDR));

		// If we stay within the defined bounds, we can claim.
		time_source::Mock::reset_to(START_TIME);
		time_source::Mock::tick(Duration::from_secs(4));
		assert_ok!(Staking::post_claim_signature(Origin::root(), ALICE, 0));

		// Trigger expiry.
		Pallet::<Test>::on_initialize(0);

		// Nothing should have expired yet.
		assert!(PendingClaims::<Test>::contains_key(ALICE));
		assert!(PendingClaims::<Test>::contains_key(BOB));

		// Tick the clock forward and expire.
		time_source::Mock::tick(Duration::from_secs(7));
		Pallet::<Test>::on_initialize(0);

		// Alice should have expired but not Bob.
		assert!(!PendingClaims::<Test>::contains_key(ALICE));
		assert!(PendingClaims::<Test>::contains_key(BOB));

		// Tick forward again and expire.
		time_source::Mock::tick(Duration::from_secs(10));
		Pallet::<Test>::on_initialize(0);

		// Bob's (unsigned) claim should now be expired too.
		assert!(!PendingClaims::<Test>::contains_key(BOB));

		assert_event_sequence!(
			Test,
			Event::System(frame_system::Event::NewAccount { account: ALICE }),
			Event::Staking(crate::Event::Staked(ALICE, STAKE, STAKE)),
			Event::System(frame_system::Event::NewAccount { account: BOB }),
			Event::Staking(crate::Event::Staked(BOB, STAKE, STAKE)),
			Event::Staking(crate::Event::ClaimSignatureIssued(
				ALICE,
				vec![
					26, 207, 82, 35, 0, 0, 0, 0, 0, 0, 0, 0, 0, 0, 0, 0, 207, 207, 207, 207, 207,
					207, 207, 207, 207, 207, 207, 207, 207, 207, 207, 207, 207, 207, 207, 207, 0,
					0, 0, 0, 0, 0, 0, 0, 0, 0, 0, 0, 0, 0, 0, 0, 0, 0, 0, 0, 0, 0, 0, 0, 0, 0, 0,
					0, 0, 0, 122, 105, 249, 102, 238, 241, 89, 232, 39, 185, 33, 125, 210, 208,
					147, 185, 206, 123, 93, 154, 198, 139, 192, 212, 144, 47, 233, 178, 176, 182,
					4, 171, 175, 231, 207, 207, 207, 207, 207, 207, 207, 207, 207, 207, 207, 207,
					207, 207, 207, 207, 207, 207, 207, 207, 207, 207, 207, 207, 207, 207, 207, 207,
					207, 207, 207, 207, 0, 0, 0, 0, 0, 0, 0, 0, 0, 0, 0, 0, 0, 0, 0, 0, 0, 0, 0, 0,
					0, 0, 0, 0, 0, 0, 0, 0, 0, 0, 0, 42, 0, 0, 0, 0, 0, 0, 0, 0, 0, 0, 0, 0, 207,
					207, 207, 207, 207, 207, 207, 207, 207, 207, 207, 207, 207, 207, 207, 207, 207,
					207, 207, 207, 161, 161, 161, 161, 161, 161, 161, 161, 161, 161, 161, 161, 161,
					161, 161, 161, 161, 161, 161, 161, 161, 161, 161, 161, 161, 161, 161, 161, 161,
					161, 161, 161, 0, 0, 0, 0, 0, 0, 0, 0, 0, 0, 0, 0, 0, 0, 0, 0, 0, 0, 0, 0, 0,
					0, 0, 0, 0, 0, 0, 0, 0, 0, 0, 45, 0, 0, 0, 0, 0, 0, 0, 0, 0, 0, 0, 0, 42, 42,
					42, 42, 42, 42, 42, 42, 42, 42, 42, 42, 42, 42, 42, 42, 42, 42, 42, 42, 0, 0,
					0, 0, 0, 0, 0, 0, 0, 0, 0, 0, 0, 0, 0, 0, 0, 0, 0, 0, 0, 0, 0, 0, 0, 0, 0, 0,
					0, 0, 0, 20
				]
			)),
<<<<<<< HEAD
			Event::Staking(crate::Event::ClaimExpired(ALICE, STAKE)),
=======
			Event::Flip(FlipEvent::BalanceSettled(
				ImbalanceSource::External,
				ImbalanceSource::Internal(InternalSource::Account(ALICE)),
				STAKE,
				0
			)),
			Event::Staking(crate::Event::ClaimExpired(ALICE, STAKE)),
			Event::Flip(FlipEvent::BalanceSettled(
				ImbalanceSource::External,
				ImbalanceSource::Internal(InternalSource::Account(BOB)),
				STAKE,
				0
			)),
>>>>>>> 7b7aa74a
			Event::Staking(crate::Event::ClaimExpired(BOB, STAKE))
		);
	});
}

#[test]
fn no_claims_allowed_out_of_claim_period() {
	new_test_ext().execute_with(|| {
		let stake = 45u128;
		MockEpochInfo::set_is_auction_phase(true);

		// Staking during an auction is OK.
		assert_ok!(Staking::staked(Origin::root(), ALICE, stake, ETH_ZERO_ADDRESS, TX_HASH));

		// Claiming is not allowed.
		assert_noop!(
			Staking::claim(Origin::signed(ALICE), stake, ETH_DUMMY_ADDR),
			<Error<Test>>::AuctionPhase
		);
	});
}

#[test]
fn test_claim_all() {
	new_test_ext().execute_with(|| {
		const STAKE: u128 = 100;
		const BOND: u128 = 55;

		// Stake some FLIP.
		assert_ok!(Staking::staked(Origin::root(), ALICE, STAKE, ETH_ZERO_ADDRESS, TX_HASH));

		// Alice becomes an authority.
		Bonder::<Test>::update_bond(&ALICE, BOND);

		// Claim all available funds.
		assert_ok!(Staking::claim_all(Origin::signed(ALICE), ETH_DUMMY_ADDR));

		// We should have a claim for the full staked amount minus the bond.
		assert_event_sequence!(
			Test,
			Event::System(frame_system::Event::NewAccount { account: ALICE }),
			Event::Staking(crate::Event::Staked(ALICE, STAKE, STAKE))
		);
	});
}

#[test]
fn test_check_withdrawal_address() {
	new_test_ext().execute_with(|| {
		const STAKE: u128 = 45;
		const DIFFERENT_ETH_ADDR: EthereumAddress = [45u8; 20];
		// Case: No account and no address provided
		assert!(Pallet::<Test>::check_withdrawal_address(&ALICE, ETH_ZERO_ADDRESS, STAKE).is_ok());
		assert!(!WithdrawalAddresses::<Test>::contains_key(ALICE));
		assert!(!FailedStakeAttempts::<Test>::contains_key(ALICE));
		// Case: No account and provided withdrawal address
		assert_ok!(Pallet::<Test>::check_withdrawal_address(&ALICE, ETH_DUMMY_ADDR, STAKE));
		let withdrawal_address = WithdrawalAddresses::<Test>::get(ALICE);
		assert!(withdrawal_address.is_some());
		assert_eq!(withdrawal_address.unwrap(), ETH_DUMMY_ADDR);
		// Case: User has already staked with a different address
		Pallet::<Test>::stake_account(&ALICE, STAKE);
		assert!(
			Pallet::<Test>::check_withdrawal_address(&ALICE, DIFFERENT_ETH_ADDR, STAKE).is_err()
		);
		let stake_attempts = FailedStakeAttempts::<Test>::get(ALICE);
		assert_eq!(stake_attempts.len(), 1);
		let stake_attempt = stake_attempts.get(0);
		assert_eq!(stake_attempt.unwrap().0, DIFFERENT_ETH_ADDR);
		assert_eq!(stake_attempt.unwrap().1, STAKE);
		for e in System::events().into_iter().map(|e| e.event) {
			println!("{:?}", e);
		}
		assert_event_sequence!(
			Test,
			Event::System(frame_system::Event::NewAccount { account: ALICE }),
			Event::Staking(crate::Event::Staked(ALICE, STAKE, STAKE)),
			Event::Staking(crate::Event::FailedStakeAttempt(ALICE, DIFFERENT_ETH_ADDR, STAKE))
		);
		// Case: User stakes again with the same address
		assert!(Pallet::<Test>::check_withdrawal_address(&ALICE, ETH_DUMMY_ADDR, STAKE).is_ok());
	});
}

#[test]
fn claim_with_withdrawal_address() {
	new_test_ext().execute_with(|| {
		const STAKE: u128 = 45;
		const WRONG_ETH_ADDR: EthereumAddress = [45u8; 20];
		// Stake some FLIP.
		assert_ok!(Staking::staked(Origin::root(), ALICE, STAKE, ETH_DUMMY_ADDR, TX_HASH));
		// Claim it - expect to fail because the address is different
		assert_noop!(
			Staking::claim(Origin::signed(ALICE), STAKE, WRONG_ETH_ADDR),
			<Error<Test>>::WithdrawalAddressRestricted
		);
		// Try it again with the right address - expect to succeed
		assert_ok!(Staking::claim(Origin::signed(ALICE), STAKE, ETH_DUMMY_ADDR));
	});
}

#[test]
fn cannot_claim_to_zero_address() {
	new_test_ext().execute_with(|| {
		const STAKE: u128 = 45;
		const ETH_ZERO_ADDRESS: EthereumAddress = [0xff; 20];
		// Stake some FLIP, we use the zero address here to denote that we should be
		// able to claim to any address in future
		assert_ok!(Staking::staked(Origin::root(), ALICE, STAKE, ETH_ZERO_ADDRESS, TX_HASH));
		// Claim it - expect to fail because the address is the zero address
		assert_noop!(
			Staking::claim(Origin::signed(ALICE), STAKE, ETH_ZERO_ADDRESS),
			<Error<Test>>::InvalidClaim
		);
		// Try it again with a non-zero address - expect to succeed
		assert_ok!(Staking::claim(Origin::signed(ALICE), STAKE, ETH_DUMMY_ADDR));
	});
}

#[test]
fn stake_with_provided_withdrawal_only_on_first_attempt() {
	// Check if the branching of the stake process is working probably
	new_test_ext().execute_with(|| {
		const STAKE: u128 = 45;
		// Stake some FLIP with no withdrawal address
		assert_ok!(Staking::staked(Origin::root(), ALICE, STAKE, ETH_ZERO_ADDRESS, TX_HASH));
		// Stake some FLIP again with an provided withdrawal address
		assert_ok!(Staking::staked(Origin::root(), ALICE, STAKE, ETH_DUMMY_ADDR, TX_HASH));
		// Expect an failed stake event to be fired but no stake event
		assert_event_sequence!(
			Test,
			Event::System(frame_system::Event::NewAccount { account: ALICE }),
			Event::Staking(crate::Event::Staked(ALICE, STAKE, STAKE)),
			Event::Staking(crate::Event::FailedStakeAttempt(ALICE, ETH_DUMMY_ADDR, STAKE))
		);
	});
}

#[test]
fn maintenance_mode() {
	new_test_ext().execute_with(|| {
		MockSystemStateInfo::set_maintenance(true);
		assert_noop!(
			Staking::staked(Origin::root(), ALICE, 20, ETH_DUMMY_ADDR, TX_HASH),
			DispatchError::Other("We are in maintenance!")
		);
		assert_noop!(
			Staking::claimed(Origin::root(), ALICE, 20, TX_HASH),
			DispatchError::Other("We are in maintenance!")
		);
		MockSystemStateInfo::set_maintenance(false);
	});
}<|MERGE_RESOLUTION|>--- conflicted
+++ resolved
@@ -9,13 +9,8 @@
 	Bonding,
 };
 
-<<<<<<< HEAD
-use frame_support::{assert_noop, assert_ok, error::BadOrigin};
+use frame_support::{assert_noop, assert_ok, error::BadOrigin, traits::Hooks};
 use pallet_cf_flip::Bonder;
-=======
-use frame_support::{assert_noop, assert_ok, error::BadOrigin, traits::Hooks};
-use pallet_cf_flip::{Bonder, ImbalanceSource, InternalSource};
->>>>>>> 7b7aa74a
 use sp_runtime::DispatchError;
 use std::time::Duration;
 
@@ -480,23 +475,7 @@
 					0, 0, 0, 20
 				]
 			)),
-<<<<<<< HEAD
 			Event::Staking(crate::Event::ClaimExpired(ALICE, STAKE)),
-=======
-			Event::Flip(FlipEvent::BalanceSettled(
-				ImbalanceSource::External,
-				ImbalanceSource::Internal(InternalSource::Account(ALICE)),
-				STAKE,
-				0
-			)),
-			Event::Staking(crate::Event::ClaimExpired(ALICE, STAKE)),
-			Event::Flip(FlipEvent::BalanceSettled(
-				ImbalanceSource::External,
-				ImbalanceSource::Internal(InternalSource::Account(BOB)),
-				STAKE,
-				0
-			)),
->>>>>>> 7b7aa74a
 			Event::Staking(crate::Event::ClaimExpired(BOB, STAKE))
 		);
 	});
