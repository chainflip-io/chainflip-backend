--- conflicted
+++ resolved
@@ -8,10 +8,7 @@
 	use frame_support::{assert_noop, assert_ok};
 
 	fn last_event() -> Event {
-		frame_system::Pallet::<MockRuntime>::events()
-			.pop()
-			.expect("Event expected")
-			.event
+		frame_system::Pallet::<MockRuntime>::events().pop().expect("Event expected").event
 	}
 
 	const ALL_CANDIDATES: &[<MockRuntime as Chainflip>::ValidatorId] = &[ALICE, BOB, CHARLIE];
@@ -198,39 +195,27 @@
 			// We have yet to move to the new epoch
 			let current_epoch = <MockRuntime as crate::Config>::EpochInfo::epoch_index();
 
-			let Vault {
-				public_key,
-				active_window,
-			} = Vaults::<MockRuntime>::get(current_epoch, ChainId::Ethereum)
-				.expect("Ethereum Vault should exist");
-
-			assert_eq!(
-<<<<<<< HEAD
+			let Vault { public_key, active_window } =
+				Vaults::<MockRuntime>::get(current_epoch, ChainId::Ethereum)
+					.expect("Ethereum Vault should exist");
+
+			assert_eq!(
 				public_key, GENESIS_ETHEREUM_AGG_PUB_KEY,
 				"we should have the old agg key in the genesis vault"
-=======
-				PendingVaultRotations::<MockRuntime>::get(ChainId::Ethereum),
-				Some(VaultRotationStatus::Complete { tx_hash: TX_HASH.to_vec() }),
->>>>>>> c4cf4185
 			);
 
 			assert_eq!(
 				active_window,
-				BlockHeightWindow {
-					from: 0,
-					to: Some(ROTATION_BLOCK_NUMBER)
-				},
+				BlockHeightWindow { from: 0, to: Some(ROTATION_BLOCK_NUMBER) },
 				"we should have the block height set for the genesis or current epoch"
 			);
 
 			// The next epoch
 			let next_epoch = current_epoch + 1;
 
-			let Vault {
-				public_key,
-				active_window,
-			} = Vaults::<MockRuntime>::get(next_epoch, ChainId::Ethereum)
-				.expect("Ethereum Vault should exist in the next epoch");
+			let Vault { public_key, active_window } =
+				Vaults::<MockRuntime>::get(next_epoch, ChainId::Ethereum)
+					.expect("Ethereum Vault should exist in the next epoch");
 
 			assert_eq!(
 				public_key, new_public_key,
@@ -238,7 +223,6 @@
 			);
 
 			assert_eq!(
-<<<<<<< HEAD
 				active_window,
 				BlockHeightWindow {
 					from: ROTATION_BLOCK_NUMBER.saturating_add(1),
@@ -251,13 +235,7 @@
 			// Status is complete.
 			assert_eq!(
 				PendingVaultRotations::<MockRuntime>::get(ChainId::Ethereum),
-				Some(VaultRotationStatus::Complete {
-					tx_hash: TX_HASH.to_vec()
-				}),
-=======
-				ActiveWindows::<MockRuntime>::get(epoch + 1, ChainId::Ethereum),
-				BlockHeightWindow { from: ROTATION_BLOCK_NUMBER, to: None }
->>>>>>> c4cf4185
+				Some(VaultRotationStatus::Complete { tx_hash: TX_HASH.to_vec() }),
 			);
 		});
 	}
