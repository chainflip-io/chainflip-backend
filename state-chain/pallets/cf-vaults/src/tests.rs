#![cfg(test)]

use core::panic;

use crate::{
	mock::*, CeremonyId, Error, Event as PalletEvent, KeyHandoverResolutionPendingSince,
	KeygenFailureVoters, KeygenOutcomeFor, KeygenResolutionPendingSince, KeygenResponseTimeout,
	KeygenSuccessVoters, PalletOffence, PendingVaultRotation, Vault, VaultRotationStatus, Vaults,
};
use cf_chains::{
	eth::Ethereum,
	mocks::{MockAggKey, MockOptimisticActivation},
};
use cf_primitives::GENESIS_EPOCH;
use cf_test_utilities::{last_event, maybe_last_event};
use cf_traits::{
	mocks::threshold_signer::MockThresholdSigner, AccountRoleRegistry, AsyncResult, Chainflip,
	EpochInfo, KeyProvider, SafeMode, SetSafeMode, VaultRotator, VaultStatus,
};
use frame_support::{
	assert_noop, assert_ok, pallet_prelude::DispatchResultWithPostInfo, traits::Hooks,
};
use frame_system::pallet_prelude::BlockNumberFor;
use sp_core::Get;
use sp_std::collections::btree_set::BTreeSet;

pub type EthMockThresholdSigner = MockThresholdSigner<Ethereum, crate::mock::RuntimeCall>;

macro_rules! assert_last_event {
	($pat:pat) => {
		let event = last_event::<MockRuntime>();
		assert!(
			matches!(event, $crate::mock::RuntimeEvent::VaultsPallet($pat)),
			"Unexpected event {:?}",
			event
		);
	};
}

fn current_ceremony_id() -> CeremonyId {
	VaultsPallet::ceremony_id_counter()
}

const ALL_CANDIDATES: &[<MockRuntime as Chainflip>::ValidatorId] = &[ALICE, BOB, CHARLIE];

#[test]
#[should_panic]
fn start_panics_with_no_candidates() {
	new_test_ext().execute_with(|| {
		<VaultsPallet as VaultRotator>::keygen(BTreeSet::default(), GENESIS_EPOCH);
	});
}

#[test]
fn keygen_request_emitted() {
	let btree_candidates = BTreeSet::from_iter(ALL_CANDIDATES.iter().cloned());

	new_test_ext().execute_with(|| {
		let rotation_epoch = <MockRuntime as Chainflip>::EpochInfo::epoch_index();
		<VaultsPallet as VaultRotator>::keygen(btree_candidates.clone(), rotation_epoch);
		// Confirm we have a new vault rotation process running
		assert_eq!(<VaultsPallet as VaultRotator>::status(), AsyncResult::Pending);
		assert_eq!(
			last_event::<MockRuntime>(),
			PalletEvent::<MockRuntime, _>::KeygenRequest {
				ceremony_id: current_ceremony_id(),
				participants: btree_candidates.clone(),
				epoch_index: rotation_epoch,
			}
			.into()
		);
	});
}

#[test]
fn keygen_handover_request_emitted() {
	let candidates = BTreeSet::from_iter(ALL_CANDIDATES.iter().cloned());

	new_test_ext().execute_with(|| {
		let current_epoch = <MockRuntime as Chainflip>::EpochInfo::epoch_index();
		let next_epoch = current_epoch + 1;

		PendingVaultRotation::<MockRuntime, _>::put(
			VaultRotationStatus::KeygenVerificationComplete { new_public_key: Default::default() },
		);
		let ceremony_id = current_ceremony_id();

		<VaultsPallet as VaultRotator>::key_handover(
			candidates.clone(),
			candidates.clone(),
			next_epoch,
		);

		assert_eq!(<VaultsPallet as VaultRotator>::status(), AsyncResult::Pending);
		assert_eq!(
			last_event::<MockRuntime>(),
			PalletEvent::<MockRuntime, _>::KeyHandoverRequest {
				// It should be incremented when the request is made.
				ceremony_id: ceremony_id + 1,
				from_epoch: current_epoch,
				key_to_share: VaultsPallet::active_epoch_key().unwrap().key,
				sharing_participants: candidates.clone(),
				receiving_participants: candidates,
				new_key: Default::default(),
				to_epoch: next_epoch,
			}
			.into()
		);
	});
}

#[test]
#[should_panic]
fn start_panics_if_called_while_vault_rotation_in_progress() {
	let btree_candidates = BTreeSet::from_iter(ALL_CANDIDATES.iter().cloned());

	new_test_ext().execute_with(|| {
		<VaultsPallet as VaultRotator>::keygen(btree_candidates.clone(), GENESIS_EPOCH);
		<VaultsPallet as VaultRotator>::keygen(btree_candidates, GENESIS_EPOCH);
	});
}

#[test]
fn keygen_success_triggers_keygen_verification() {
	let btree_candidates = BTreeSet::from_iter(ALL_CANDIDATES.iter().cloned());

	new_test_ext().execute_with(|| {
		let rotation_epoch_index = <MockRuntime as Chainflip>::EpochInfo::epoch_index() + 1;
		<VaultsPallet as VaultRotator>::keygen(btree_candidates.clone(), rotation_epoch_index);
		let ceremony_id = current_ceremony_id();

		VaultsPallet::trigger_keygen_verification(
			ceremony_id,
			NEW_AGG_PUB_KEY_PRE_HANDOVER,
			btree_candidates,
			rotation_epoch_index,
		);
	})
}

fn keygen_failure(bad_candidates: &[<MockRuntime as Chainflip>::ValidatorId]) {
	VaultsPallet::keygen(BTreeSet::from_iter(ALL_CANDIDATES.iter().cloned()), GENESIS_EPOCH);

	let ceremony_id = current_ceremony_id();

	VaultsPallet::terminate_rotation(bad_candidates, PalletEvent::KeygenFailure(ceremony_id));

	assert_eq!(last_event::<MockRuntime>(), PalletEvent::KeygenFailure(ceremony_id).into());

	assert_eq!(
		VaultsPallet::status(),
		AsyncResult::Ready(VaultStatus::Failed(bad_candidates.iter().cloned().collect()))
	);

	MockOffenceReporter::assert_reported(
		PalletOffence::FailedKeygen,
		bad_candidates.iter().cloned(),
	);
}

#[test]
fn test_keygen_failure() {
	new_test_ext().execute_with(|| {
		keygen_failure(&[BOB, CHARLIE]);
	});
}

// This happens when the vault reports failure (through its status) to the validator pallet.
// Once all vaults have reported some AsyncResul::Ready status (see all_vaults_rotator) then
// the validator pallet will call keygen() again
#[test]
fn keygen_called_after_keygen_failure_restarts_rotation_at_keygen() {
	new_test_ext().execute_with(|| {
		let rotation_epoch = <MockRuntime as Chainflip>::EpochInfo::epoch_index() + 1;
		keygen_failure(&[BOB, CHARLIE]);
		VaultsPallet::keygen(BTreeSet::from_iter(ALL_CANDIDATES.iter().cloned()), rotation_epoch);

		assert_eq!(VaultsPallet::status(), AsyncResult::Pending);

		assert_eq!(
			last_event::<MockRuntime>(),
			PalletEvent::KeygenRequest {
				ceremony_id: current_ceremony_id(),
				participants: ALL_CANDIDATES.iter().cloned().collect(),
				epoch_index: rotation_epoch,
			}
			.into()
		);
	});
}

#[test]
fn keygen_verification_failure() {
	new_test_ext().execute_with(|| {
		let rotation_epoch_index = <MockRuntime as Chainflip>::EpochInfo::epoch_index() + 1;
		let participants = (5u64..15).collect::<BTreeSet<_>>();
		let keygen_ceremony_id = 12;

		let request_id = VaultsPallet::trigger_keygen_verification(
			keygen_ceremony_id,
			NEW_AGG_PUB_KEY_PRE_HANDOVER,
			participants.clone(),
			rotation_epoch_index,
		);

		let blamed = vec![5, 6, 7, 8];
		assert!(blamed.iter().all(|b| participants.contains(b)));

		EthMockThresholdSigner::set_signature_ready(request_id, Err(blamed.clone()));

		EthMockThresholdSigner::on_signature_ready(request_id);

		assert_last_event!(PalletEvent::KeygenVerificationFailure { .. });
		MockOffenceReporter::assert_reported(PalletOffence::FailedKeygen, blamed.clone());
		assert_eq!(
			VaultsPallet::status(),
			AsyncResult::Ready(VaultStatus::Failed(blamed.into_iter().collect()))
		)
	});
}

#[test]
fn no_active_rotation() {
	new_test_ext().execute_with(|| {
		assert_noop!(
			VaultsPallet::report_keygen_outcome(
				RuntimeOrigin::signed(ALICE),
				1,
				Ok(NEW_AGG_PUB_KEY_PRE_HANDOVER)
			),
			Error::<MockRuntime, _>::NoActiveRotation
		);

		assert_noop!(
			VaultsPallet::report_keygen_outcome(
				RuntimeOrigin::signed(ALICE),
				1,
				Err(Default::default())
			),
			Error::<MockRuntime, _>::NoActiveRotation
		);
	})
}

#[test]
fn cannot_report_keygen_success_twice() {
	new_test_ext().execute_with(|| {
		<VaultsPallet as VaultRotator>::keygen(
			BTreeSet::from_iter(ALL_CANDIDATES.iter().cloned()),
			GENESIS_EPOCH,
		);
		let ceremony_id = current_ceremony_id();

		assert_ok!(VaultsPallet::report_keygen_outcome(
			RuntimeOrigin::signed(ALICE),
			ceremony_id,
			Ok(NEW_AGG_PUB_KEY_PRE_HANDOVER)
		));

		// Can't report twice.
		assert_noop!(
			VaultsPallet::report_keygen_outcome(
				RuntimeOrigin::signed(ALICE),
				ceremony_id,
				Ok(NEW_AGG_PUB_KEY_PRE_HANDOVER)
			),
			Error::<MockRuntime, _>::InvalidRespondent
		);
		assert_eq!(<VaultsPallet as VaultRotator>::status(), AsyncResult::Pending);
	});
}

#[test]
fn cannot_report_two_different_keygen_outcomes() {
	new_test_ext().execute_with(|| {
		<VaultsPallet as VaultRotator>::keygen(
			BTreeSet::from_iter(ALL_CANDIDATES.iter().cloned()),
			GENESIS_EPOCH,
		);
		let ceremony_id = current_ceremony_id();

		assert_ok!(VaultsPallet::report_keygen_outcome(
			RuntimeOrigin::signed(ALICE),
			ceremony_id,
			Ok(NEW_AGG_PUB_KEY_PRE_HANDOVER)
		));

		// Can't report failure after reporting success
		assert_noop!(
			VaultsPallet::report_keygen_outcome(
				RuntimeOrigin::signed(ALICE),
				ceremony_id,
				Err(BTreeSet::from_iter([BOB, CHARLIE]))
			),
			Error::<MockRuntime, _>::InvalidRespondent
		);
		assert_eq!(<VaultsPallet as VaultRotator>::status(), AsyncResult::Pending);
	});
}

#[test]
fn only_candidates_can_report_keygen_outcome() {
	new_test_ext().execute_with(|| {
		<VaultsPallet as VaultRotator>::keygen(BTreeSet::from_iter(ALL_CANDIDATES.iter().cloned()) , GENESIS_EPOCH);
		let ceremony_id = current_ceremony_id();

		assert_ok!(VaultsPallet::report_keygen_outcome(
			RuntimeOrigin::signed(ALICE),
			ceremony_id,
			Ok(NEW_AGG_PUB_KEY_PRE_HANDOVER)
		));

		// Only candidates can respond.
		let non_candidate = u64::MAX;
		<<MockRuntime as Chainflip>::AccountRoleRegistry as AccountRoleRegistry<MockRuntime>>::register_as_validator(
			&non_candidate,
		)
		.unwrap();
		assert!(!ALL_CANDIDATES.contains(&non_candidate));
		assert_noop!(
			VaultsPallet::report_keygen_outcome(
				RuntimeOrigin::signed(non_candidate),
				ceremony_id,
				Ok(NEW_AGG_PUB_KEY_PRE_HANDOVER)
			),
			Error::<MockRuntime, _>::InvalidRespondent
		);
		assert_eq!(<VaultsPallet as VaultRotator>::status(), AsyncResult::Pending);
	});
}

#[test]
fn can_only_blame_keygen_candidates() {
	new_test_ext().execute_with(|| {
		let candidates = BTreeSet::from_iter(ALL_CANDIDATES.iter().cloned());
		let valid_blames = BTreeSet::from_iter([BOB, CHARLIE]);
		let invalid_blames = BTreeSet::from_iter([u64::MAX - 1, u64::MAX]);
		assert!(valid_blames.is_subset(&candidates));
		assert!(invalid_blames.is_disjoint(&candidates));

		<VaultsPallet as VaultRotator>::keygen(candidates, GENESIS_EPOCH);

		VaultsPallet::report_keygen_outcome(
			RuntimeOrigin::signed(ALICE),
			current_ceremony_id(),
			// Report both the valid and invalid offenders
			Err(valid_blames.iter().cloned().chain(invalid_blames.clone()).collect()),
		)
		.unwrap();

		match PendingVaultRotation::<MockRuntime, _>::get().unwrap() {
			VaultRotationStatus::AwaitingKeygen { response_status, .. } => {
				let blamed: BTreeSet<_> = response_status.blame_votes().keys().cloned().collect();

				assert_eq!(&valid_blames, &blamed);
				assert!(invalid_blames.is_disjoint(&blamed));
			},
			_ => panic!("Expected to be in AwaitingKeygen state"),
		}
	});
}

#[test]
fn reporting_keygen_outcome_must_be_for_pending_ceremony_id() {
	new_test_ext().execute_with(|| {
		<VaultsPallet as VaultRotator>::keygen(
			BTreeSet::from_iter(ALL_CANDIDATES.iter().cloned()),
			GENESIS_EPOCH,
		);
		let ceremony_id = current_ceremony_id();

		assert_ok!(VaultsPallet::report_keygen_outcome(
			RuntimeOrigin::signed(ALICE),
			ceremony_id,
			Ok(NEW_AGG_PUB_KEY_PRE_HANDOVER)
		));

		// Ceremony id in the past (not the pending one we're waiting for)
		assert_noop!(
			VaultsPallet::report_keygen_outcome(
				RuntimeOrigin::signed(ALICE),
				ceremony_id - 1,
				Ok(NEW_AGG_PUB_KEY_PRE_HANDOVER)
			),
			Error::<MockRuntime, _>::InvalidCeremonyId
		);
		assert_eq!(<VaultsPallet as VaultRotator>::status(), AsyncResult::Pending);

		// Ceremony id in the future
		assert_noop!(
			VaultsPallet::report_keygen_outcome(
				RuntimeOrigin::signed(ALICE),
				ceremony_id + 1,
				Ok(NEW_AGG_PUB_KEY_PRE_HANDOVER)
			),
			Error::<MockRuntime, _>::InvalidCeremonyId
		);
		assert_eq!(<VaultsPallet as VaultRotator>::status(), AsyncResult::Pending);
	});
}

#[test]
fn cannot_report_key_handover_outcome_when_awaiting_keygen() {
	new_test_ext().execute_with(|| {
		<VaultsPallet as VaultRotator>::keygen(
			BTreeSet::from_iter(ALL_CANDIDATES.iter().cloned()),
			<MockRuntime as Chainflip>::EpochInfo::epoch_index() + 1,
		);

		assert_noop!(
			VaultsPallet::report_key_handover_outcome(
				RuntimeOrigin::signed(ALICE),
				current_ceremony_id(),
				Ok(NEW_AGG_PUB_KEY_POST_HANDOVER)
			),
			Error::<MockRuntime, _>::InvalidRotationStatus
		);
	});
}

#[test]
fn keygen_report_success() {
	new_test_ext().execute_with(|| {
		let rotation_epoch = <MockRuntime as Chainflip>::EpochInfo::epoch_index() + 1;
		<VaultsPallet as VaultRotator>::keygen(BTreeSet::from_iter(ALL_CANDIDATES.iter().cloned()), rotation_epoch);
		let keygen_ceremony_id = current_ceremony_id();

		assert_eq!(KeygenResolutionPendingSince::<MockRuntime, _>::get(), 1);

		assert_ok!(VaultsPallet::report_keygen_outcome(
			RuntimeOrigin::signed(ALICE),
			keygen_ceremony_id,
			Ok(NEW_AGG_PUB_KEY_PRE_HANDOVER)
		));

		assert_eq!(
			<VaultsPallet as VaultRotator>::status(),
			AsyncResult::Pending
		);

		VaultsPallet::on_initialize(1);
		// After on initialise we obviously still don't have enough votes.
		// So nothing should have changed.
		assert!(KeygenResolutionPendingSince::<MockRuntime, _>::exists());
		assert_eq!(
			<VaultsPallet as VaultRotator>::status(),
			AsyncResult::Pending
		);

		// Bob agrees.
		assert_ok!(VaultsPallet::report_keygen_outcome(
			RuntimeOrigin::signed(BOB),
			keygen_ceremony_id,
			Ok(NEW_AGG_PUB_KEY_PRE_HANDOVER)
		));

		// A resolution is still pending - we require 100% response rate.
		assert!(KeygenResolutionPendingSince::<MockRuntime, _>::exists());
		assert_eq!(
			<VaultsPallet as VaultRotator>::status(),
			AsyncResult::Pending
		);
		VaultsPallet::on_initialize(1);
		assert!(KeygenResolutionPendingSince::<MockRuntime, _>::exists());
		assert_eq!(
			<VaultsPallet as VaultRotator>::status(),
			AsyncResult::Pending
		);

		// Charlie agrees.
		assert_ok!(VaultsPallet::report_keygen_outcome(
			RuntimeOrigin::signed(CHARLIE),
			keygen_ceremony_id,
			Ok(NEW_AGG_PUB_KEY_PRE_HANDOVER)
		));

		// This time we should have enough votes for consensus.
		assert!(KeygenResolutionPendingSince::<MockRuntime, _>::exists());
		assert_eq!(
			<VaultsPallet as VaultRotator>::status(),
			AsyncResult::Pending
		);
		if let VaultRotationStatus::AwaitingKeygen { ceremony_id: keygen_ceremony_id_from_status, response_status, keygen_participants, new_epoch_index } = PendingVaultRotation::<MockRuntime, _>::get().unwrap() {
			assert_eq!(keygen_ceremony_id, keygen_ceremony_id_from_status);
			assert_eq!(response_status.success_votes().get(&NEW_AGG_PUB_KEY_PRE_HANDOVER).expect("new key should have votes"), &3);
			assert_eq!(keygen_participants, BTreeSet::from_iter(ALL_CANDIDATES.iter().cloned()));
			assert_eq!(new_epoch_index, rotation_epoch);
		} else {
			panic!("Expected to be in AwaitingKeygen state");
		}
		VaultsPallet::on_initialize(1);

		assert!(matches!(PendingVaultRotation::<MockRuntime, _>::get().unwrap(), VaultRotationStatus::AwaitingKeygenVerification { .. }));

		EthMockThresholdSigner::execute_signature_result_against_last_request(Ok(ETH_DUMMY_SIG));

		assert!(matches!(PendingVaultRotation::<MockRuntime, _>::get().unwrap(), VaultRotationStatus::KeygenVerificationComplete { .. }));

		const HANDOVER_PARTICIPANTS: [u64; 2] = [ALICE, BOB];
		VaultsPallet::key_handover(BTreeSet::from(HANDOVER_PARTICIPANTS), BTreeSet::from(HANDOVER_PARTICIPANTS), rotation_epoch);

		let handover_ceremony_id = current_ceremony_id();
		for p in HANDOVER_PARTICIPANTS {
			assert_ok!(VaultsPallet::report_key_handover_outcome(
				RuntimeOrigin::signed(p),
				handover_ceremony_id,
				Ok(NEW_AGG_PUB_KEY_POST_HANDOVER)
			));
		}

		VaultsPallet::on_initialize(1);

		// Called by validator pallet
		VaultsPallet::activate();

		assert!(matches!(PendingVaultRotation::<MockRuntime, _>::get().unwrap(), VaultRotationStatus::AwaitingActivation { .. }));

		assert!(!KeygenResolutionPendingSince::<MockRuntime, _>::exists());
		assert_eq!(
			<VaultsPallet as VaultRotator>::status(),
			AsyncResult::Pending
		);

		assert!(matches!(
			PendingVaultRotation::<MockRuntime, _>::get().unwrap(),
			VaultRotationStatus::<MockRuntime, _>::AwaitingActivation { new_public_key: k } if k == NEW_AGG_PUB_KEY_POST_HANDOVER
		));

		assert_last_event!(crate::Event::KeyHandoverSuccess { .. });

		// Voting has been cleared.
		assert_eq!(KeygenSuccessVoters::<MockRuntime, _>::iter_keys().next(), None);
		assert!(!KeygenFailureVoters::<MockRuntime, _>::exists());
	})
}

#[test]
fn keygen_report_failure() {
	new_test_ext().execute_with(|| {
		<VaultsPallet as VaultRotator>::keygen(
			BTreeSet::from_iter(ALL_CANDIDATES.iter().cloned()),
			GENESIS_EPOCH,
		);
		let ceremony_id = current_ceremony_id();

		assert_eq!(KeygenResolutionPendingSince::<MockRuntime, _>::get(), 1);

		assert_ok!(VaultsPallet::report_keygen_outcome(
			RuntimeOrigin::signed(ALICE),
			ceremony_id,
			Err(BTreeSet::from_iter([CHARLIE]))
		));
		assert_eq!(<VaultsPallet as VaultRotator>::status(), AsyncResult::Pending);

		VaultsPallet::on_initialize(1);
		assert!(KeygenResolutionPendingSince::<MockRuntime, _>::exists());
		assert_eq!(<VaultsPallet as VaultRotator>::status(), AsyncResult::Pending);

		// Bob agrees.
		assert_ok!(VaultsPallet::report_keygen_outcome(
			RuntimeOrigin::signed(BOB),
			ceremony_id,
			Err(BTreeSet::from_iter([CHARLIE]))
		));

		// A resolution is still pending - we expect 100% response rate.
		assert!(KeygenResolutionPendingSince::<MockRuntime, _>::exists());
		assert_eq!(<VaultsPallet as VaultRotator>::status(), AsyncResult::Pending);
		VaultsPallet::on_initialize(1);
		assert!(KeygenResolutionPendingSince::<MockRuntime, _>::exists());
		assert_eq!(<VaultsPallet as VaultRotator>::status(), AsyncResult::Pending);

		// Charlie agrees.
		assert_ok!(VaultsPallet::report_keygen_outcome(
			RuntimeOrigin::signed(CHARLIE),
			ceremony_id,
			Err(BTreeSet::from_iter([CHARLIE]))
		));

		// This time we should have enough votes for consensus.
		assert!(KeygenResolutionPendingSince::<MockRuntime, _>::exists());
		assert_eq!(<VaultsPallet as VaultRotator>::status(), AsyncResult::Pending);
		VaultsPallet::on_initialize(1);
		assert!(!KeygenResolutionPendingSince::<MockRuntime, _>::exists());
		assert_eq!(
			VaultsPallet::status(),
			AsyncResult::Ready(VaultStatus::Failed(BTreeSet::from([CHARLIE])))
		);

		MockOffenceReporter::assert_reported(PalletOffence::FailedKeygen, vec![CHARLIE]);

		assert_last_event!(crate::Event::KeygenFailure(..));

		// Voting has been cleared.
		assert!(KeygenSuccessVoters::<MockRuntime, _>::iter_keys().next().is_none());
		assert!(!KeygenFailureVoters::<MockRuntime, _>::exists());
	})
}

fn test_key_ceremony_timeout_period<PendingSince, ReportFn>(report_fn: ReportFn)
where
	PendingSince: frame_support::StorageValue<
		BlockNumberFor<MockRuntime>,
		Query = BlockNumberFor<MockRuntime>,
	>,
	ReportFn: Fn(
		RuntimeOrigin,
		CeremonyId,
		Result<MockAggKey, BTreeSet<u64>>,
	) -> DispatchResultWithPostInfo,
{
	let ceremony_id = current_ceremony_id();

	assert_eq!(PendingSince::get(), 1);

	assert_ok!(report_fn(
		RuntimeOrigin::signed(ALICE),
		ceremony_id,
		Err(BTreeSet::from_iter([CHARLIE]))
	));

	// > 25 blocks later we should resolve an error.
	assert!(PendingSince::exists());
	VaultsPallet::on_initialize(1);
	assert!(PendingSince::exists());
	VaultsPallet::on_initialize(MOCK_KEYGEN_RESPONSE_TIMEOUT);
	assert!(PendingSince::exists());
	VaultsPallet::on_initialize(MOCK_KEYGEN_RESPONSE_TIMEOUT + 1);
	assert!(!PendingSince::exists());

	// Too many candidates failed to report, so we report nobody.
	MockOffenceReporter::assert_reported(PalletOffence::FailedKeygen, vec![]);
}

#[test]
fn test_keygen_timeout_period() {
	new_test_ext().execute_with(|| {
		<VaultsPallet as VaultRotator>::keygen(
			BTreeSet::from_iter(ALL_CANDIDATES.iter().cloned()),
			GENESIS_EPOCH,
		);
		test_key_ceremony_timeout_period::<KeygenResolutionPendingSince<MockRuntime, _>, _>(
			VaultsPallet::report_keygen_outcome,
		)
	});
}

#[test]
fn test_key_handover_timeout_period() {
	new_test_ext().execute_with(|| {
		let candidates = BTreeSet::from_iter(ALL_CANDIDATES.iter().cloned());
		PendingVaultRotation::<MockRuntime, _>::put(
			VaultRotationStatus::KeygenVerificationComplete { new_public_key: Default::default() },
		);
		<VaultsPallet as VaultRotator>::key_handover(candidates.clone(), candidates, 2);
		test_key_ceremony_timeout_period::<KeyHandoverResolutionPendingSince<MockRuntime, _>, _>(
			VaultsPallet::report_key_handover_outcome,
		)
	});
}

#[cfg(test)]
mod vault_key_rotation {
	use super::*;

	const ACTIVATION_BLOCK_NUMBER: u64 = 42;
	const TX_HASH: [u8; 4] = [0xab; 4];

	fn setup(outcome: KeygenOutcomeFor<MockRuntime>) -> sp_io::TestExternalities {
		let mut ext = new_test_ext();
		ext.execute_with(|| {
			let btree_candidates = BTreeSet::from_iter(ALL_CANDIDATES.iter().cloned());

			let rotation_epoch_index = <MockRuntime as Chainflip>::EpochInfo::epoch_index() + 1;

			assert_noop!(
				VaultsPallet::vault_key_rotated(
					RuntimeOrigin::root(),
					ACTIVATION_BLOCK_NUMBER,
					TX_HASH,
				),
				Error::<MockRuntime, _>::NoActiveRotation
			);

			<VaultsPallet as VaultRotator>::keygen(btree_candidates.clone(), GENESIS_EPOCH);
			let ceremony_id = current_ceremony_id();
			VaultsPallet::trigger_keygen_verification(
				ceremony_id,
				NEW_AGG_PUB_KEY_PRE_HANDOVER,
				btree_candidates.clone(),
				rotation_epoch_index,
			);

			EthMockThresholdSigner::execute_signature_result_against_last_request(Ok(
				ETH_DUMMY_SIG,
			));

			VaultsPallet::key_handover(
				btree_candidates.clone(),
				btree_candidates.clone(),
				rotation_epoch_index,
			);

			for candidate in btree_candidates {
				assert_ok!(VaultsPallet::report_key_handover_outcome(
					RuntimeOrigin::signed(candidate),
					current_ceremony_id(),
					outcome.clone()
				));
			}

			VaultsPallet::on_initialize(1);
		});
		ext
	}

	fn final_checks(ext: &mut sp_io::TestExternalities, expected_activation_block: u64) {
		ext.execute_with(|| {
			// Can't repeat.
			assert_noop!(
				VaultsPallet::vault_key_rotated(
					RuntimeOrigin::root(),
					expected_activation_block,
					TX_HASH,
				),
				Error::<MockRuntime, _>::InvalidRotationStatus
			);

			let current_epoch = <MockRuntime as Chainflip>::EpochInfo::epoch_index();

			let Vault { public_key, active_from_block } =
				Vaults::<MockRuntime, _>::get(current_epoch).expect("Ethereum Vault should exist");
			assert_eq!(
				public_key, GENESIS_AGG_PUB_KEY,
				"we should have the old agg key in the genesis vault"
			);
			assert_eq!(
				active_from_block, 0,
				"we should have set the from block for the genesis or current epoch"
			);

			// The next epoch
			let next_epoch = current_epoch + 1;
			let Vault { public_key, active_from_block } = Vaults::<MockRuntime, _>::get(next_epoch)
				.expect("Ethereum Vault should exist in the next epoch");
			assert_eq!(
				public_key, NEW_AGG_PUB_KEY_POST_HANDOVER,
				"we should have the new public key in the new vault for the next epoch"
			);
			assert_eq!(
				active_from_block,
				expected_activation_block.saturating_add(1),
				"we should have set the starting point for the new vault's active window as the next
				after the reported block number"
			);

			// Status is complete.
			assert_eq!(
				PendingVaultRotation::<MockRuntime, _>::get(),
				Some(VaultRotationStatus::Complete),
			);
			assert_last_event!(crate::Event::VaultRotationCompleted { .. });
		});
	}

	#[test]
	fn non_optimistic_activation() {
		let mut ext = setup(Ok(NEW_AGG_PUB_KEY_POST_HANDOVER));
		ext.execute_with(|| {
			MockOptimisticActivation::set(false);
			VaultsPallet::activate();

			assert!(matches!(
				PendingVaultRotation::<MockRuntime, _>::get().unwrap(),
				VaultRotationStatus::AwaitingActivation { .. }
			));

			assert_ok!(VaultsPallet::vault_key_rotated(
				RuntimeOrigin::root(),
				ACTIVATION_BLOCK_NUMBER,
				TX_HASH,
			));
		});
		final_checks(&mut ext, ACTIVATION_BLOCK_NUMBER);
	}

	#[test]
	fn optimistic_activation() {
		let mut ext = setup(Ok(NEW_AGG_PUB_KEY_POST_HANDOVER));
		ext.execute_with(|| {
			MockOptimisticActivation::set(true);
			VaultsPallet::activate();

			// No need to call vault_key_rotated.
			assert_noop!(
				VaultsPallet::vault_key_rotated(
					RuntimeOrigin::root(),
					ACTIVATION_BLOCK_NUMBER,
					TX_HASH,
				),
				Error::<MockRuntime, _>::InvalidRotationStatus
			);

			assert!(matches!(
				PendingVaultRotation::<MockRuntime, _>::get().unwrap(),
				VaultRotationStatus::Complete,
			));
		});
		final_checks(&mut ext, HANDOVER_ACTIVATION_BLOCK);
	}

	#[test]
	fn handover_failure() {
		let mut ext = setup(Err(Default::default()));
		ext.execute_with(|| {
			assert!(matches!(
				PendingVaultRotation::<MockRuntime, _>::get().unwrap(),
				VaultRotationStatus::KeyHandoverFailed { .. }
			));

			// Start handover again, but successful this time.
			let btree_candidates = BTreeSet::from_iter(ALL_CANDIDATES.iter().cloned());
			VaultsPallet::key_handover(
				btree_candidates.clone(),
				btree_candidates.clone(),
				<MockRuntime as Chainflip>::EpochInfo::epoch_index() + 1,
			);

			for candidate in btree_candidates {
				assert_ok!(VaultsPallet::report_key_handover_outcome(
					RuntimeOrigin::signed(candidate),
					current_ceremony_id(),
					Ok(NEW_AGG_PUB_KEY_POST_HANDOVER),
				));
			}

			VaultsPallet::on_initialize(1);

			MockOptimisticActivation::set(true);
			VaultsPallet::activate();
		});
		final_checks(&mut ext, HANDOVER_ACTIVATION_BLOCK);
	}
}

#[test]
fn test_vault_key_rotated_externally_triggers_code_red() {
	new_test_ext().execute_with(|| {
		const TX_HASH: [u8; 4] = [0xab; 4];
		assert_eq!(<MockRuntimeSafeMode as Get<MockRuntimeSafeMode>>::get(), SafeMode::CODE_GREEN);
		assert_ok!(VaultsPallet::vault_key_rotated_externally(
			RuntimeOrigin::root(),
			NEW_AGG_PUB_KEY_POST_HANDOVER,
			1,
			TX_HASH,
		));
		assert_eq!(<MockRuntimeSafeMode as Get<MockRuntimeSafeMode>>::get(), SafeMode::CODE_RED);
		assert_last_event!(crate::Event::VaultRotatedExternally(..));
	});
}

#[test]
fn key_unavailable_on_activate_returns_governance_event() {
	new_test_ext_no_key().execute_with(|| {
		PendingVaultRotation::put(VaultRotationStatus::<MockRuntime, _>::KeyHandoverComplete {
			new_public_key: NEW_AGG_PUB_KEY_POST_HANDOVER,
		});

		VaultsPallet::activate();

		assert_last_event!(crate::Event::AwaitingGovernanceActivation { .. });

		// we're awaiting the governance action, so we are pending from
		// perspective of an outside observer (e.g. the validator pallet)
		assert_eq!(VaultsPallet::status(), AsyncResult::Pending);
	})
}

#[test]
fn set_keygen_response_timeout_works() {
	new_test_ext_no_key().execute_with(|| {
		let init_timeout = KeygenResponseTimeout::<MockRuntime, _>::get();

		VaultsPallet::set_keygen_response_timeout(RuntimeOrigin::root(), init_timeout).unwrap();

		assert!(maybe_last_event::<MockRuntime>().is_none());

		let new_timeout = init_timeout + 1;

		VaultsPallet::set_keygen_response_timeout(RuntimeOrigin::root(), new_timeout).unwrap();

		assert_last_event!(crate::Event::KeygenResponseTimeoutUpdated { .. });
		assert_eq!(KeygenResponseTimeout::<MockRuntime, _>::get(), new_timeout)
	})
}

#[test]
fn when_set_agg_key_with_agg_key_not_required_we_skip_to_completion() {
	new_test_ext().execute_with(|| {
		PendingVaultRotation::put(VaultRotationStatus::<MockRuntime, _>::KeyHandoverComplete {
			new_public_key: NEW_AGG_PUB_KEY_POST_HANDOVER,
		});

		MockSetAggKeyWithAggKey::set_required(false);

		VaultsPallet::activate();

		assert!(matches!(
			PendingVaultRotation::<MockRuntime, _>::get().unwrap(),
			VaultRotationStatus::Complete
		))
	})
}

<<<<<<< HEAD
#[test]
fn dont_slash_in_safe_mode() {
	new_test_ext().execute_with(|| {
		MockRuntimeSafeMode::set_safe_mode(MockRuntimeSafeMode {
			vault: crate::PalletSafeMode { slashing_enabled: false },
		});
		keygen_failure(&[BOB, CHARLIE]);
		assert!(MockSlasher::slash_count(BOB) == 0);
		assert!(MockSlasher::slash_count(CHARLIE) == 0);

		MockRuntimeSafeMode::set_safe_mode(MockRuntimeSafeMode {
			vault: crate::PalletSafeMode { slashing_enabled: true },
		});
		keygen_failure(&[BOB, CHARLIE]);
		assert!(MockSlasher::slash_count(BOB) == 1);
		assert!(MockSlasher::slash_count(CHARLIE) == 1);
=======
fn do_full_key_rotation() {
	let rotation_epoch = <MockRuntime as Chainflip>::EpochInfo::epoch_index() + 1;
	// Start Key gen
	<VaultsPallet as VaultRotator>::keygen(
		BTreeSet::from_iter(ALL_CANDIDATES.iter().cloned()),
		rotation_epoch,
	);
	let keygen_ceremony_id = current_ceremony_id();

	for p in ALL_CANDIDATES {
		assert_ok!(VaultsPallet::report_keygen_outcome(
			RuntimeOrigin::signed(*p),
			keygen_ceremony_id,
			Ok(NEW_AGG_PUB_KEY_PRE_HANDOVER)
		));
	}

	// Key verification
	VaultsPallet::on_initialize(2);
	EthMockThresholdSigner::execute_signature_result_against_last_request(Ok(ETH_DUMMY_SIG));

	// Key handover
	const HANDOVER_PARTICIPANTS: [u64; 2] = [ALICE, BOB];
	VaultsPallet::key_handover(
		BTreeSet::from(HANDOVER_PARTICIPANTS),
		BTreeSet::from(HANDOVER_PARTICIPANTS),
		rotation_epoch,
	);

	let handover_ceremony_id = current_ceremony_id();
	for p in HANDOVER_PARTICIPANTS {
		assert_ok!(VaultsPallet::report_key_handover_outcome(
			RuntimeOrigin::signed(p),
			handover_ceremony_id,
			Ok(NEW_AGG_PUB_KEY_POST_HANDOVER)
		));
	}
	VaultsPallet::on_initialize(3);

	// Key activation
	VaultsPallet::activate();

	assert_last_event!(crate::Event::VaultRotationCompleted);
	assert_eq!(PendingVaultRotation::<MockRuntime, _>::get(), Some(VaultRotationStatus::Complete));
	assert_eq!(VaultsPallet::status(), AsyncResult::Ready(VaultStatus::RotationComplete));
}

#[test]
fn can_recover_from_abort_vault_rotation_after_failed_key_gen() {
	new_test_ext().execute_with(|| {
		MockOptimisticActivation::set(true);
		let rotation_epoch = <MockRuntime as Chainflip>::EpochInfo::epoch_index() + 1;
		<VaultsPallet as VaultRotator>::keygen(
			BTreeSet::from_iter(ALL_CANDIDATES.iter().cloned()),
			rotation_epoch,
		);
		let keygen_ceremony_id = current_ceremony_id();

		assert_ok!(VaultsPallet::report_keygen_outcome(
			RuntimeOrigin::signed(ALICE),
			keygen_ceremony_id,
			Ok(NEW_AGG_PUB_KEY_PRE_HANDOVER)
		));
		assert_ok!(VaultsPallet::report_keygen_outcome(
			RuntimeOrigin::signed(BOB),
			keygen_ceremony_id,
			Ok(NEW_AGG_PUB_KEY_PRE_HANDOVER)
		));
		assert_ok!(VaultsPallet::report_keygen_outcome(
			RuntimeOrigin::signed(CHARLIE),
			keygen_ceremony_id,
			Err(Default::default())
		));
		VaultsPallet::on_initialize(2);
		matches!(
			PendingVaultRotation::<MockRuntime, _>::get(),
			Some(VaultRotationStatus::Failed { .. })
		);

		// Abort the vault rotation now
		VaultsPallet::abort_vault_rotation();

		assert!(PendingVaultRotation::<MockRuntime, _>::get().is_none());
		assert_eq!(KeygenResolutionPendingSince::<MockRuntime, _>::get(), 0);
		assert_eq!(VaultsPallet::status(), AsyncResult::Void);

		// Can restart the vault rotation and succeed.
		do_full_key_rotation();
	})
}

#[test]
fn can_recover_from_abort_vault_rotation_after_key_verification() {
	new_test_ext().execute_with(|| {
		MockOptimisticActivation::set(true);
		let rotation_epoch = <MockRuntime as Chainflip>::EpochInfo::epoch_index() + 1;
		<VaultsPallet as VaultRotator>::keygen(
			BTreeSet::from_iter(ALL_CANDIDATES.iter().cloned()),
			rotation_epoch,
		);
		let keygen_ceremony_id = current_ceremony_id();

		for p in ALL_CANDIDATES {
			assert_ok!(VaultsPallet::report_keygen_outcome(
				RuntimeOrigin::signed(*p),
				keygen_ceremony_id,
				Ok(NEW_AGG_PUB_KEY_PRE_HANDOVER)
			));
		}

		VaultsPallet::on_initialize(1);
		EthMockThresholdSigner::execute_signature_result_against_last_request(Ok(ETH_DUMMY_SIG));
		matches!(
			PendingVaultRotation::<MockRuntime, _>::get(),
			Some(VaultRotationStatus::KeygenVerificationComplete { .. })
		);

		// Abort the vault rotation now
		VaultsPallet::abort_vault_rotation();

		assert!(PendingVaultRotation::<MockRuntime, _>::get().is_none());
		assert_eq!(KeygenResolutionPendingSince::<MockRuntime, _>::get(), 0);
		assert_eq!(VaultsPallet::status(), AsyncResult::Void);

		// Can restart the vault rotation and succeed.
		do_full_key_rotation();
	})
}

#[test]
fn can_recover_from_abort_vault_rotation_after_key_handover_failed() {
	new_test_ext().execute_with(|| {
		MockOptimisticActivation::set(true);
		let rotation_epoch = <MockRuntime as Chainflip>::EpochInfo::epoch_index() + 1;
		<VaultsPallet as VaultRotator>::keygen(
			BTreeSet::from_iter(ALL_CANDIDATES.iter().cloned()),
			rotation_epoch,
		);
		let keygen_ceremony_id = current_ceremony_id();
		for p in ALL_CANDIDATES {
			assert_ok!(VaultsPallet::report_keygen_outcome(
				RuntimeOrigin::signed(*p),
				keygen_ceremony_id,
				Ok(NEW_AGG_PUB_KEY_PRE_HANDOVER)
			));
		}

		VaultsPallet::on_initialize(1);
		EthMockThresholdSigner::execute_signature_result_against_last_request(Ok(ETH_DUMMY_SIG));

		// Key handover
		const HANDOVER_PARTICIPANTS: [u64; 2] = [ALICE, BOB];
		VaultsPallet::key_handover(
			BTreeSet::from(HANDOVER_PARTICIPANTS),
			BTreeSet::from(HANDOVER_PARTICIPANTS),
			rotation_epoch,
		);

		let handover_ceremony_id = current_ceremony_id();
		assert_ok!(VaultsPallet::report_key_handover_outcome(
			RuntimeOrigin::signed(ALICE),
			handover_ceremony_id,
			Err(Default::default())
		));
		assert_ok!(VaultsPallet::report_key_handover_outcome(
			RuntimeOrigin::signed(BOB),
			handover_ceremony_id,
			Err(Default::default())
		));

		VaultsPallet::on_initialize(2);
		matches!(
			PendingVaultRotation::<MockRuntime, _>::get(),
			Some(VaultRotationStatus::KeyHandoverFailed { .. })
		);

		// Abort the vault rotation now
		VaultsPallet::abort_vault_rotation();

		assert!(PendingVaultRotation::<MockRuntime, _>::get().is_none());
		assert_eq!(KeygenResolutionPendingSince::<MockRuntime, _>::get(), 0);
		assert_eq!(VaultsPallet::status(), AsyncResult::Void);

		// Can restart the vault rotation and succeed.
		do_full_key_rotation();
>>>>>>> 4a594e9e
	})
}<|MERGE_RESOLUTION|>--- conflicted
+++ resolved
@@ -912,7 +912,6 @@
 	})
 }
 
-<<<<<<< HEAD
 #[test]
 fn dont_slash_in_safe_mode() {
 	new_test_ext().execute_with(|| {
@@ -929,7 +928,9 @@
 		keygen_failure(&[BOB, CHARLIE]);
 		assert!(MockSlasher::slash_count(BOB) == 1);
 		assert!(MockSlasher::slash_count(CHARLIE) == 1);
-=======
+	});
+}
+
 fn do_full_key_rotation() {
 	let rotation_epoch = <MockRuntime as Chainflip>::EpochInfo::epoch_index() + 1;
 	// Start Key gen
@@ -1115,6 +1116,5 @@
 
 		// Can restart the vault rotation and succeed.
 		do_full_key_rotation();
->>>>>>> 4a594e9e
 	})
 }