#![cfg_attr(not(feature = "std"), no_std)]
#![feature(extended_key_value_attributes)] // NOTE: This is stable as of rustc v1.54.0
#![doc = include_str!("../README.md")]
#![doc = include_str!("../../cf-doc-head.md")]

use cf_chains::{
	eth::{set_agg_key_with_agg_key::SetAggKeyWithAggKey, AggKey},
	ChainId, Ethereum,
};
use cf_traits::{
	offline_conditions::{OfflineCondition, OfflineReporter},
	Chainflip, EpochIndex, EpochInfo, Nonce, NonceProvider, SigningContext, ThresholdSigner,
	VaultRotationHandler, VaultRotator,
};
use frame_support::{
	dispatch::{DispatchError, DispatchResult},
	pallet_prelude::*,
};
pub use pallet::*;
use sp_std::{convert::TryFrom, prelude::*};

#[cfg(feature = "runtime-benchmarks")]
mod benchmarking;

pub mod weights;
pub use weights::WeightInfo;
#[cfg(test)]
mod mock;
#[cfg(test)]
mod tests;

/// Id type used for the KeyGen ceremony.
pub type CeremonyId = u64;

/// The current status of a vault rotation.
#[derive(PartialEq, Eq, Clone, Encode, Decode, RuntimeDebug)]
pub enum VaultRotationStatus<T: Config> {
	AwaitingKeygen {
		keygen_ceremony_id: CeremonyId,
		candidates: Vec<T::ValidatorId>,
	},
	AwaitingRotation {
		new_public_key: Vec<u8>,
	},
	Complete {
		tx_hash: Vec<u8>,
	},
}

/// A single vault.
#[derive(PartialEq, Eq, Clone, Encode, Decode, RuntimeDebug)]
pub struct Vault {
	/// The vault's public key.
	pub public_key: Vec<u8>,
}

#[frame_support::pallet]
pub mod pallet {
	use super::*;
	use frame_system::pallet_prelude::*;

	/// This is roughly the number of Ethereum blocks in 14 days.
	pub const ETHEREUM_LEEWAY_IN_BLOCKS: u64 = 80_000;

	/// The bounds within which a public key for a vault should be used for witnessing.
	#[derive(PartialEq, Eq, Clone, Encode, Decode, RuntimeDebug, Default)]
	pub struct BlockHeightWindow {
		pub from: u64,
		pub to: Option<u64>,
	}

	#[pallet::pallet]
	#[pallet::generate_store(pub (super) trait Store)]
	pub struct Pallet<T>(_);

	#[pallet::config]
	#[pallet::disable_frame_system_supertrait_check]
	pub trait Config: Chainflip {
		/// The event type.
		type Event: From<Event<Self>> + IsType<<Self as frame_system::Config>::Event>;

		/// Rotation handler.
		type RotationHandler: VaultRotationHandler<ValidatorId = Self::ValidatorId>;

		/// Epoch info.
		type EpochInfo: EpochInfo<ValidatorId = Self::ValidatorId>;

		/// For reporting misbehaving validators.
		type OfflineReporter: OfflineReporter<ValidatorId = Self::ValidatorId>;

		/// Top-level Ethereum signing context needs to support `SetAggKeyWithAggKey`.
		type SigningContext: From<SetAggKeyWithAggKey> + SigningContext<Self, Chain = Ethereum>;

		/// Threshold signer.
		type ThresholdSigner: ThresholdSigner<Self, Context = Self::SigningContext>;

		/// Benchmark stuff
		type WeightInfo: WeightInfo;
	}

	/// Pallet implements [`Hooks`] trait
	#[pallet::hooks]
	impl<T: Config> Hooks<BlockNumberFor<T>> for Pallet<T> {}

	/// Counter for generating unique ceremony ids for the keygen ceremony.
	#[pallet::storage]
	#[pallet::getter(fn keygen_ceremony_id_counter)]
	pub(super) type KeygenCeremonyIdCounter<T: Config> = StorageValue<_, CeremonyId, ValueQuery>;

	/// The active vaults for the current epoch.
	#[pallet::storage]
	#[pallet::getter(fn vaults)]
	pub(super) type Vaults<T: Config> = StorageMap<_, Blake2_128Concat, ChainId, Vault>;

	/// Vault rotation statuses for the current epoch rotation.
	#[pallet::storage]
	#[pallet::getter(fn pending_vault_rotations)]
	pub(super) type PendingVaultRotations<T: Config> =
		StorageMap<_, Blake2_128Concat, ChainId, VaultRotationStatus<T>>;

	/// Threshold key nonces for each chain.
	#[pallet::storage]
	#[pallet::getter(fn chain_nonces)]
	pub(super) type ChainNonces<T: Config> =
		StorageMap<_, Blake2_128Concat, ChainId, Nonce, ValueQuery>;

	/// Active block height windows for each chain.
	#[pallet::storage]
	#[pallet::getter(fn active_windows)]
	pub(super) type ActiveWindows<T: Config> = StorageDoubleMap<
		_,
		Blake2_128Concat,
		EpochIndex,
		Blake2_128Concat,
		ChainId,
		BlockHeightWindow,
		ValueQuery,
	>;

	#[pallet::event]
	#[pallet::generate_deposit(pub (super) fn deposit_event)]
	pub enum Event<T: Config> {
		/// Request a key generation \[ceremony_id, chain_id, participants\]
		KeygenRequest(CeremonyId, ChainId, Vec<T::ValidatorId>),
		/// The vault for the request has rotated \[chain_id\]
		VaultRotationCompleted(ChainId),
		/// All KeyGen ceremonies have been aborted \[chain_ids\]
		KeygenAborted(Vec<ChainId>),
		/// A complete set of vaults have been rotated
		VaultsRotated,
		/// UnexpectedPubkeyWitnessed \[chain_id, key\]
		UnexpectedPubkeyWitnessed(ChainId, Vec<u8>),
	}

	#[pallet::error]
	pub enum Error<T> {
		/// An invalid ceremony id
		InvalidCeremonyId,
		/// We have an empty validator set
		EmptyValidatorSet,
		/// The rotation has not been confirmed
		NotConfirmed,
		/// There is currently no vault rotation in progress for this chain.
		NoActiveRotation,
		/// The specified chain is not supported.
		UnsupportedChain,
		/// The requested call is invalid based on the current rotation state.
		InvalidRotationStatus,
		/// The generated key is not a valid public key.
		InvalidPublicKey,
		/// A rotation for the requested ChainId is already underway.
		DuplicateRotationRequest,
	}

	#[pallet::call]
	impl<T: Config> Pallet<T> {
		/// A key generation succeeded. Update the state of the rotation and attempt to broadcast the setAggKey
		/// transaction.
<<<<<<< HEAD
		#[pallet::weight(T::WeightInfo::keygen_success())]
=======
		///
		/// ## Events
		///
		/// - None
		///
		/// ## Errors
		///
		/// - [NoActiveRotation](Error::NoActiveRotation)
		/// - [InvalidRotationStatus](Error::InvalidRotationStatus)
		/// - [InvalidCeremonyId](Error::InvalidCeremonyId)
		/// - [InvalidPublicKey](Error::InvalidPublicKey)
		///
		/// ## Dependencies
		///
		/// - [Threshold Signer Trait](ThresholdSigner)
		#[pallet::weight(10_000)]
>>>>>>> 0ce47e60
		pub fn keygen_success(
			origin: OriginFor<T>,
			ceremony_id: CeremonyId,
			chain_id: ChainId,
			new_public_key: Vec<u8>,
		) -> DispatchResultWithPostInfo {
			T::EnsureWitnessed::ensure_origin(origin)?;

			let rotation =
				PendingVaultRotations::<T>::get(chain_id).ok_or(Error::<T>::NoActiveRotation)?;
			let pending_ceremony_id = ensure_variant!(
				VaultRotationStatus::<T>::AwaitingKeygen { keygen_ceremony_id, .. } => keygen_ceremony_id,
				rotation,
				Error::<T>::InvalidRotationStatus,
			);
			ensure!(
				pending_ceremony_id == ceremony_id,
				Error::<T>::InvalidCeremonyId
			);
			let agg_key = AggKey::try_from(&new_public_key[..]).map_err(|e| {
				frame_support::debug::error!(
					"Unable to decode new public key {:?}: {:?}",
					new_public_key,
					e
				);
				Error::<T>::InvalidPublicKey
			})?;

			PendingVaultRotations::<T>::insert(
				chain_id,
				VaultRotationStatus::<T>::AwaitingRotation { new_public_key },
			);

			// TODO: 1. We only want to do this once *all* of the keygen ceremonies have succeeded so we might need an
			//          intermediate VaultRotationStatus::AwaitingOtherKeygens.
			//       2. This also implicitly broadcasts the transaction - could be made clearer.
			//       3. This is eth-specific, should be chain-agnostic.
			T::ThresholdSigner::request_transaction_signature(SetAggKeyWithAggKey::new_unsigned(
				<Self as NonceProvider<Ethereum>>::next_nonce(),
				agg_key,
			));

			Ok(().into())
		}

		/// Key generation failed. We report the guilty parties and abort all pending keygen ceremonies.
		///
		/// If key generation fails for *any* chain we need to abort *all* chains.
<<<<<<< HEAD
		#[pallet::weight(T::WeightInfo::keygen_failure())]
=======
		///
		/// ## Events
		///
		/// - [KeygenAborted](Event::KeygenAborted)
		///
		/// ## Errors
		///
		/// - [NoActiveRotation](Error::NoActiveRotation)
		/// - [InvalidRotationStatus](Error::InvalidRotationStatus)
		/// - [InvalidCeremonyId](Error::InvalidCeremonyId)
		///
		/// ## Dependencies
		///
		/// - [Offline Reporter Trait](OfflineReporter)
		/// - [Threshold Signer Trait](ThresholdSigner)
		#[pallet::weight(10_000)]
>>>>>>> 0ce47e60
		pub fn keygen_failure(
			origin: OriginFor<T>,
			ceremony_id: CeremonyId,
			chain_id: ChainId,
			guilty_validators: Vec<T::ValidatorId>,
		) -> DispatchResultWithPostInfo {
			T::EnsureWitnessed::ensure_origin(origin)?;

			let rotation =
				PendingVaultRotations::<T>::get(chain_id).ok_or(Error::<T>::NoActiveRotation)?;
			let pending_ceremony_id = ensure_variant!(
				VaultRotationStatus::<T>::AwaitingKeygen { keygen_ceremony_id, .. } => keygen_ceremony_id,
				rotation,
				Error::<T>::InvalidRotationStatus,
			);
			ensure!(
				pending_ceremony_id == ceremony_id,
				Error::<T>::InvalidCeremonyId
			);

			// TODO:
			// - Centralise penalty points.
			// - Define offline condition(s) for keygen failures.
			const PENALTY: i32 = 15;
			for offender in guilty_validators {
				T::OfflineReporter::report(
					OfflineCondition::ParticipateSigningFailed,
					PENALTY,
					&offender,
				)
				.unwrap_or_else(|e| {
					frame_support::debug::error!(
						"Unable to report ParticipateSigningFailed for signer {:?}: {:?}",
						offender,
						e
					);
					0
				});
			}
			Pallet::<T>::abort_rotation();
			Ok(().into())
		}

		/// A vault rotation event has been witnessed, we update the vault with the new key.
<<<<<<< HEAD
		#[pallet::weight(T::WeightInfo::vault_key_rotated())]
=======
		///
		/// ## Events
		///
		/// - [UnexpectedPubkeyWitnessed](Event::UnexpectedPubkeyWitnessed)
		/// - [VaultRotationCompleted](Event::VaultRotationCompleted)
		///
		/// ## Errors
		///
		/// - [NoActiveRotation](Error::NoActiveRotation)
		/// - [InvalidRotationStatus](Error::InvalidRotationStatus)
		/// - [UnsupportedChain](Error::UnsupportedChain)
		/// - [InvalidPublicKey](Error::InvalidPublicKey)
		///
		/// ## Dependencies
		///
		/// - [Epoch Info Trait](EpochInfo)
		#[pallet::weight(10_000)]
>>>>>>> 0ce47e60
		pub fn vault_key_rotated(
			origin: OriginFor<T>,
			chain_id: ChainId,
			new_public_key: Vec<u8>,
			block_number: u64,
			tx_hash: Vec<u8>,
		) -> DispatchResultWithPostInfo {
			T::EnsureWitnessed::ensure_origin(origin)?;

			let rotation =
				PendingVaultRotations::<T>::get(chain_id).ok_or(Error::<T>::NoActiveRotation)?;

			let expected_new_key = ensure_variant!(
				VaultRotationStatus::<T>::AwaitingRotation { new_public_key } => new_public_key,
				rotation,
				Error::<T>::InvalidRotationStatus
			);

			// If the keys don't match, we don't have much choice but to trust the witnessed one over the one
			// we expected, but we should log the issue nonetheless.
			if new_public_key != expected_new_key {
				frame_support::debug::error!(
					"Unexpected new agg key witnessed for {:?}. Expected {:?}, got {:?}.",
					chain_id,
					expected_new_key,
					new_public_key,
				);
				Self::deposit_event(Event::<T>::UnexpectedPubkeyWitnessed(
					chain_id,
					new_public_key.clone(),
				));
			}

			Vaults::<T>::try_mutate_exists(chain_id, |maybe_vault| {
				if let Some(mut vault) = maybe_vault.as_mut() {
					vault.public_key = new_public_key;
					Ok(())
				} else {
					Err(Error::<T>::UnsupportedChain)
				}
			})?;

			PendingVaultRotations::<T>::insert(
				chain_id,
				VaultRotationStatus::<T>::Complete { tx_hash },
			);

			// Record this new incoming set for the next epoch.
			ActiveWindows::<T>::insert(
				T::EpochInfo::epoch_index().saturating_add(1),
				ChainId::Ethereum,
				BlockHeightWindow {
					from: block_number,
					to: None,
				},
			);

			// Set the leaving block number for the outgoing set of the current epoch.
			ActiveWindows::<T>::mutate(
				T::EpochInfo::epoch_index(),
				ChainId::Ethereum,
				|block_height_window| {
					block_height_window.to = Some(block_number + ETHEREUM_LEEWAY_IN_BLOCKS);
				},
			);

			Pallet::<T>::deposit_event(Event::VaultRotationCompleted(chain_id));

			Ok(().into())
		}
	}

	#[pallet::genesis_config]
	pub struct GenesisConfig {
		/// The Vault key should be a 33-byte compressed key in `[y; x]` order, where is `2` (even) or `3` (odd).
		///
		/// Requires `Serialize` and `Deserialize` which isn't implemented for `[u8; 33]` otherwise we could use
		/// that instead of `Vec`...
		pub ethereum_vault_key: Vec<u8>,
	}

	#[cfg(feature = "std")]
	impl Default for GenesisConfig {
		fn default() -> Self {
			Self {
				ethereum_vault_key: Default::default(),
			}
		}
	}

	#[pallet::genesis_build]
	impl<T: Config> GenesisBuild<T> for GenesisConfig {
		fn build(&self) {
			let _ = AggKey::try_from(&self.ethereum_vault_key[..])
				.expect("Can't build genesis without a valid ethereum vault key.");

			Vaults::<T>::insert(
				ChainId::Ethereum,
				Vault {
					public_key: self.ethereum_vault_key.clone(),
				},
			);
		}
	}
}

impl<T: Config> NonceProvider<Ethereum> for Pallet<T> {
	fn next_nonce() -> Nonce {
		ChainNonces::<T>::mutate(ChainId::Ethereum, |nonce| {
			let new_nonce = nonce.saturating_add(1);
			*nonce = new_nonce;
			new_nonce
		})
	}
}

impl<T: Config> Pallet<T> {
	/// Abort all pending rotations and notify the `VaultRotationHandler` trait of our decision to abort.
	fn abort_rotation() {
		// TODO: Should disallow aborting if we have passed the keygen stage.
		// TODO: Should also notify of the ceremony id for each aborted ceremony.
		Self::deposit_event(Event::KeygenAborted(
			PendingVaultRotations::<T>::iter().map(|(c, _)| c).collect(),
		));
		PendingVaultRotations::<T>::remove_all();
		T::RotationHandler::vault_rotation_aborted();
	}

	fn no_active_chain_vault_rotations() -> bool {
		// Returns true if the iterator is empty or if all rotations are complete.
		PendingVaultRotations::<T>::iter().all(|(_, status)| match status {
			VaultRotationStatus::Complete { .. } => true,
			_ => false,
		})
	}

	fn start_vault_rotation_for_chain(
		candidates: Vec<T::ValidatorId>,
		chain_id: ChainId,
	) -> DispatchResult {
		// Main entry point for the pallet
		ensure!(!candidates.is_empty(), Error::<T>::EmptyValidatorSet);
		ensure!(
			!PendingVaultRotations::<T>::contains_key(chain_id),
			Error::<T>::DuplicateRotationRequest
		);

		let ceremony_id = KeygenCeremonyIdCounter::<T>::mutate(|id| {
			*id += 1;
			*id
		});

		PendingVaultRotations::<T>::insert(
			chain_id,
			VaultRotationStatus::<T>::AwaitingKeygen {
				keygen_ceremony_id: ceremony_id,
				candidates: candidates.clone(),
			},
		);
		Pallet::<T>::deposit_event(Event::KeygenRequest(ceremony_id, chain_id, candidates));

		Ok(())
	}
}

impl<T: Config> VaultRotator for Pallet<T> {
	type ValidatorId = T::ValidatorId;
	type RotationError = DispatchError;

	fn start_vault_rotation(candidates: Vec<Self::ValidatorId>) -> Result<(), Self::RotationError> {
		// We only support Ethereum for now.
		Self::start_vault_rotation_for_chain(candidates, ChainId::Ethereum)
	}

	fn finalize_rotation() -> Result<(), Self::RotationError> {
		if Pallet::<T>::no_active_chain_vault_rotations() {
			// The 'exit' point for the pallet, no rotations left to process
			PendingVaultRotations::<T>::remove_all();
			Self::deposit_event(Event::VaultsRotated);
			Ok(())
		} else {
			// Wait on confirmation
			Err(Error::<T>::NotConfirmed.into())
		}
	}
}

/// Takes three arguments: a pattern, a variable expression and an error literal.
///
/// If the variable matches the pattern, returns it, otherwise returns an error. The pattern may optionally have an
/// expression attached to process and return inner arguments.
///
/// ## Example
///
/// let x = ensure_variant!(Some(..), optional_value, Error::<T>::ValueIsNone);
///
/// let 2x = ensure_variant!(Some(x) => { 2 * x }, optional_value, Error::<T>::ValueIsNone);
///
#[macro_export]
macro_rules! ensure_variant {
	( $variant:pat => $varexp:expr, $var:expr, $err:expr $(,)? ) => {
		if let $variant = $var {
			$varexp
		} else {
			frame_support::fail!($err)
		}
	};
	( $variant:pat, $var:expr, $err:expr $(,)? ) => {
		ensure_variant!($variant => { $var }, $var, $err)
	};
}<|MERGE_RESOLUTION|>--- conflicted
+++ resolved
@@ -176,9 +176,6 @@
 	impl<T: Config> Pallet<T> {
 		/// A key generation succeeded. Update the state of the rotation and attempt to broadcast the setAggKey
 		/// transaction.
-<<<<<<< HEAD
-		#[pallet::weight(T::WeightInfo::keygen_success())]
-=======
 		///
 		/// ## Events
 		///
@@ -194,8 +191,7 @@
 		/// ## Dependencies
 		///
 		/// - [Threshold Signer Trait](ThresholdSigner)
-		#[pallet::weight(10_000)]
->>>>>>> 0ce47e60
+		#[pallet::weight(T::WeightInfo::keygen_success())]
 		pub fn keygen_success(
 			origin: OriginFor<T>,
 			ceremony_id: CeremonyId,
@@ -244,9 +240,6 @@
 		/// Key generation failed. We report the guilty parties and abort all pending keygen ceremonies.
 		///
 		/// If key generation fails for *any* chain we need to abort *all* chains.
-<<<<<<< HEAD
-		#[pallet::weight(T::WeightInfo::keygen_failure())]
-=======
 		///
 		/// ## Events
 		///
@@ -262,8 +255,7 @@
 		///
 		/// - [Offline Reporter Trait](OfflineReporter)
 		/// - [Threshold Signer Trait](ThresholdSigner)
-		#[pallet::weight(10_000)]
->>>>>>> 0ce47e60
+		#[pallet::weight(T::WeightInfo::keygen_failure())]
 		pub fn keygen_failure(
 			origin: OriginFor<T>,
 			ceremony_id: CeremonyId,
@@ -308,9 +300,6 @@
 		}
 
 		/// A vault rotation event has been witnessed, we update the vault with the new key.
-<<<<<<< HEAD
-		#[pallet::weight(T::WeightInfo::vault_key_rotated())]
-=======
 		///
 		/// ## Events
 		///
@@ -327,8 +316,7 @@
 		/// ## Dependencies
 		///
 		/// - [Epoch Info Trait](EpochInfo)
-		#[pallet::weight(10_000)]
->>>>>>> 0ce47e60
+		#[pallet::weight(T::WeightInfo::vault_key_rotated())]
 		pub fn vault_key_rotated(
 			origin: OriginFor<T>,
 			chain_id: ChainId,
