#![cfg_attr(not(feature = "std"), no_std)]
#![doc = include_str!("../README.md")]
#![doc = include_str!("../../cf-doc-head.md")]

use cf_chains::{Chain, ChainAbi, ChainCrypto, SetAggKeyWithAggKey};
<<<<<<< HEAD
use cf_primitives::{
	AuthorityCount, CeremonyId, EpochIndex, KeyId, ThresholdSignatureRequestId, GENESIS_EPOCH,
};
=======
use cf_primitives::{AuthorityCount, CeremonyId, EpochIndex, ThresholdSignatureRequestId};
>>>>>>> ca9ed402
use cf_runtime_utilities::{EnumVariant, StorageDecodeVariant};
use cf_traits::{
	offence_reporting::OffenceReporter, AsyncResult, Broadcaster, CeremonyIdProvider, Chainflip,
	CurrentEpochIndex, EpochInfo, EpochKey, KeyProvider, KeyState, Slashing, SystemStateManager,
	ThresholdSigner, VaultKeyWitnessedHandler, VaultRotator, VaultStatus, VaultTransitionHandler,
};
use frame_support::{pallet_prelude::*, traits::StorageVersion};
use frame_system::pallet_prelude::*;
pub use pallet::*;
use sp_runtime::traits::{One, Saturating};
use sp_std::{
	collections::{btree_map::BTreeMap, btree_set::BTreeSet},
	iter::Iterator,
	prelude::*,
};

#[cfg(feature = "runtime-benchmarks")]
mod benchmarking;

mod vault_rotator;

mod response_status;

use response_status::ResponseStatus;

pub mod weights;
pub use weights::WeightInfo;
#[cfg(test)]
mod mock;
#[cfg(test)]
mod tests;

pub const PALLET_VERSION: StorageVersion = StorageVersion::new(1);

const KEYGEN_CEREMONY_RESPONSE_TIMEOUT_BLOCKS_DEFAULT: u32 = 90;

pub type PayloadFor<T, I = ()> = <<T as Config<I>>::Chain as ChainCrypto>::Payload;
pub type KeygenOutcomeFor<T, I = ()> =
	Result<AggKeyFor<T, I>, BTreeSet<<T as Chainflip>::ValidatorId>>;
pub type AggKeyFor<T, I = ()> = <<T as Config<I>>::Chain as ChainCrypto>::AggKey;
pub type ChainBlockNumberFor<T, I = ()> = <<T as Config<I>>::Chain as Chain>::ChainBlockNumber;
pub type TransactionIdFor<T, I = ()> = <<T as Config<I>>::Chain as ChainCrypto>::TransactionId;
pub type ThresholdSignatureFor<T, I = ()> =
	<<T as Config<I>>::Chain as ChainCrypto>::ThresholdSignature;

pub type KeygenResponseStatus<T, I> =
	ResponseStatus<T, KeygenSuccessVoters<T, I>, KeygenFailureVoters<T, I>, I>;

pub type KeyHandoverResponseStatus<T, I> =
	ResponseStatus<T, KeyHandoverSuccessVoters<T, I>, KeyHandoverFailureVoters<T, I>, I>;

/// The current status of a vault rotation.
#[derive(PartialEq, Eq, Clone, Encode, Decode, TypeInfo, RuntimeDebug, EnumVariant)]
#[scale_info(skip_type_params(T, I))]
pub enum VaultRotationStatus<T: Config<I>, I: 'static = ()> {
	/// We are waiting for nodes to generate a new aggregate key.
	AwaitingKeygen {
		ceremony_id: CeremonyId,
		keygen_participants: BTreeSet<T::ValidatorId>,
		response_status: KeygenResponseStatus<T, I>,
		new_epoch_index: EpochIndex,
	},
	/// We are waiting for the nodes who generated the new key to complete a signing ceremony to
	/// verify the new key.
	AwaitingKeygenVerification { new_public_key: AggKeyFor<T, I> },
	/// Keygen verification is complete for key
	KeygenVerificationComplete { new_public_key: AggKeyFor<T, I> },
	AwaitingKeyHandover {
		ceremony_id: CeremonyId,
		response_status: KeyHandoverResponseStatus<T, I>,
		// NB: This is NOT the key handed over. It is the new key for the *next* epoch.
		new_public_key: AggKeyFor<T, I>,
	},
	KeyHandoverComplete {
		// NB: This is NOT the key handed over. It is the new key for the *next* epoch.
		new_public_key: AggKeyFor<T, I>,
	},
	/// We are waiting for the key to be updated on the contract, and witnessed by the network.
	AwaitingRotation { new_public_key: AggKeyFor<T, I> },
	/// The key has been successfully updated on the contract.
	Complete { tx_id: TransactionIdFor<T, I> },
	/// The rotation has failed at one of the above stages.
	Failed { offenders: BTreeSet<T::ValidatorId> },
}

/// A single vault.
#[derive(Default, PartialEq, Eq, Clone, Encode, Decode, TypeInfo, RuntimeDebug)]
pub struct Vault<T: ChainAbi> {
	/// The vault's public key.
	pub public_key: T::AggKey,
	/// The first active block for this vault
	pub active_from_block: T::ChainBlockNumber,
}

#[derive(Copy, Clone, Debug, PartialEq, Eq, Encode, Decode, TypeInfo, MaxEncodedLen)]
pub enum PalletOffence {
	FailedKeygen,
	FailedKeyHandover,
}

#[derive(Encode, Decode, TypeInfo)]
pub struct VaultEpochAndState {
	pub epoch_index: EpochIndex,
	pub key_state: KeyState,
}

#[frame_support::pallet]
pub mod pallet {

	use cf_traits::{AccountRoleRegistry, ThresholdSigner, VaultTransitionHandler};
	use sp_runtime::Percent;

	use super::*;

	#[pallet::pallet]
	#[pallet::storage_version(PALLET_VERSION)]
	#[pallet::generate_store(pub (super) trait Store)]
	#[pallet::without_storage_info]
	pub struct Pallet<T, I = ()>(PhantomData<(T, I)>);

	#[pallet::config]
	#[pallet::disable_frame_system_supertrait_check]
	pub trait Config<I: 'static = ()>: Chainflip {
		/// The event type.
		type RuntimeEvent: From<Event<Self, I>>
			+ IsType<<Self as frame_system::Config>::RuntimeEvent>;

		/// Ensure that only threshold signature consensus can trigger a key_verification success
		type EnsureThresholdSigned: EnsureOrigin<Self::RuntimeOrigin>;

		/// Offences supported in this runtime.
		type Offence: From<PalletOffence>;

		/// The chain that is managed by this vault must implement the api types.
		type Chain: ChainAbi;

		/// The supported api calls for the chain.
		type SetAggKeyWithAggKey: SetAggKeyWithAggKey<Self::Chain>;

		type VaultTransitionHandler: VaultTransitionHandler<Self::Chain>;

		/// The pallet dispatches calls, so it depends on the runtime's aggregated Call type.
		type RuntimeCall: From<Call<Self, I>> + IsType<<Self as frame_system::Config>::RuntimeCall>;

		type ThresholdSigner: ThresholdSigner<
			Self::Chain,
			Callback = <Self as Config<I>>::RuntimeCall,
			ValidatorId = Self::ValidatorId,
		>;

		/// A broadcaster for the target chain.
		type Broadcaster: Broadcaster<Self::Chain, ApiCall = Self::SetAggKeyWithAggKey>;

		/// For reporting misbehaviour
		type OffenceReporter: OffenceReporter<
			ValidatorId = Self::ValidatorId,
			Offence = Self::Offence,
		>;

		type Slasher: Slashing<AccountId = Self::ValidatorId, BlockNumber = Self::BlockNumber>;

		/// Ceremony Id source for keygen ceremonies.
		type CeremonyIdProvider: CeremonyIdProvider;

		// A trait which allows us to put the chain into maintenance mode.
		type SystemStateManager: SystemStateManager;

		/// Benchmark stuff
		type WeightInfo: WeightInfo;
	}

	/// Pallet implements [`Hooks`] trait
	#[pallet::hooks]
	impl<T: Config<I>, I: 'static> Hooks<BlockNumberFor<T>> for Pallet<T, I> {
		fn on_initialize(current_block: BlockNumberFor<T>) -> frame_support::weights::Weight {
			let mut weight = T::DbWeight::get().reads(1);

			// We don't need self, we can get our own data.
			if Self::status() != AsyncResult::Pending {
				return weight
			}

<<<<<<< HEAD
			match PendingVaultRotation::<T, I>::get() {
				Some(VaultRotationStatus::<T, I>::AwaitingKeygen {
					ceremony_id,
					keygen_participants,
					epoch_index,
					response_status,
				}) => {
					weight += Self::progress_rotation::<
						KeygenSuccessVoters<T, I>,
						KeygenFailureVoters<T, I>,
						_,
						KeygenResolutionPendingSince<T, I>,
					>(
						response_status,
						ceremony_id,
						current_block,
						PalletOffence::FailedKeygen,
						|new_public_key| {
							Self::deposit_event(Event::KeygenSuccess(ceremony_id));
							Self::trigger_keygen_verification(
								ceremony_id,
								new_public_key,
								epoch_index,
								keygen_participants,
							);
						},
					);
				},
				Some(VaultRotationStatus::<T, I>::AwaitingKeyHandover {
					ceremony_id,
					response_status,
					new_public_key,
				}) => {
					weight += Self::progress_rotation::<
						KeyHandoverSuccessVoters<T, I>,
						KeyHandoverFailureVoters<T, I>,
						_,
						KeyHandoverResolutionPendingSince<T, I>,
					>(
						response_status,
						ceremony_id,
						current_block,
						PalletOffence::FailedKeyHandover,
						|_| {
							Self::deposit_event(Event::KeyHandoverSuccess { ceremony_id });
							PendingVaultRotation::<T, I>::put(
								VaultRotationStatus::<T, I>::KeyHandoverComplete { new_public_key },
							);
						},
					);
				},
				_ => {
					// noop
				},
=======
			// Check if we need to finalize keygen
			if let Some(VaultRotationStatus::<T, I>::AwaitingKeygen {
				keygen_ceremony_id,
				keygen_participants,
				response_status,
				..
			}) = PendingVaultRotation::<T, I>::get()
			{
				let remaining_candidate_count = response_status.remaining_candidate_count();
				if remaining_candidate_count == 0 {
					log::debug!("All keygen candidates have reported, resolving outcome...");
				} else if current_block.saturating_sub(KeygenResolutionPendingSince::<T, I>::get()) >=
					KeygenResponseTimeout::<T, I>::get()
				{
					log::debug!(
						"Keygen response timeout has elapsed, attempting to resolve outcome..."
					);
					Self::deposit_event(Event::<T, I>::KeygenResponseTimeout(keygen_ceremony_id));
				} else {
					return weight
				};

				let candidate_count = response_status.candidate_count();
				match response_status.resolve_keygen_outcome() {
					Ok(new_public_key) => {
						debug_assert_eq!(
							remaining_candidate_count, 0,
							"Can't have success unless all candidates responded"
						);
						weight += T::WeightInfo::on_initialize_success();
						Self::deposit_event(Event::KeygenSuccess(keygen_ceremony_id));
						Self::trigger_keygen_verification(
							keygen_ceremony_id,
							new_public_key,
							keygen_participants,
						);
					},
					Err(offenders) => {
						weight += T::WeightInfo::on_initialize_failure(offenders.len() as u32);
						Self::terminate_keygen_procedure(
							&if (offenders.len() as AuthorityCount) <
								utilities::failure_threshold_from_share_count(candidate_count)
							{
								offenders.into_iter().collect::<Vec<_>>()
							} else {
								Vec::default()
							},
							Event::KeygenFailure(keygen_ceremony_id),
						);
					},
				}
				KeygenResolutionPendingSince::<T, I>::kill();
>>>>>>> ca9ed402
			}

			weight
		}

		fn on_runtime_upgrade() -> Weight {
			// For new pallet instances, genesis items need to be set.
			if !KeygenResponseTimeout::<T, I>::exists() {
				KeygenResponseTimeout::<T, I>::set(
					KEYGEN_CEREMONY_RESPONSE_TIMEOUT_BLOCKS_DEFAULT.into(),
				);
			}
			Weight::zero()
		}
	}

	/// A map of vaults by epoch.
	#[pallet::storage]
	#[pallet::getter(fn vaults)]
	pub type Vaults<T: Config<I>, I: 'static = ()> =
		StorageMap<_, Blake2_128Concat, EpochIndex, Vault<T::Chain>>;

	/// The epoch whose authorities control the current vault key.
	#[pallet::storage]
	#[pallet::getter(fn current_keyholders_epoch)]
	pub type CurrentVaultEpochAndState<T: Config<I>, I: 'static = ()> =
		StorageValue<_, VaultEpochAndState>;

	/// Vault rotation statuses for the current epoch rotation.
	#[pallet::storage]
	#[pallet::getter(fn pending_vault_rotations)]
	pub type PendingVaultRotation<T: Config<I>, I: 'static = ()> =
		StorageValue<_, VaultRotationStatus<T, I>>;

	/// The voters who voted for success for a particular agg key rotation
	#[pallet::storage]
	#[pallet::getter(fn keygen_success_voters)]
	pub type KeygenSuccessVoters<T: Config<I>, I: 'static = ()> =
		StorageMap<_, Identity, AggKeyFor<T, I>, Vec<T::ValidatorId>, ValueQuery>;

	/// The voters who voted for failure for a particular agg key rotation
	#[pallet::storage]
	#[pallet::getter(fn keygen_failure_voters)]
	pub type KeygenFailureVoters<T: Config<I>, I: 'static = ()> =
		StorageValue<_, Vec<T::ValidatorId>, ValueQuery>;

	/// The voters who voted for success for a particular key handover ceremony
	#[pallet::storage]
	#[pallet::getter(fn key_handover_success_voters)]
	pub type KeyHandoverSuccessVoters<T: Config<I>, I: 'static = ()> =
		StorageMap<_, Identity, AggKeyFor<T, I>, Vec<T::ValidatorId>, ValueQuery>;

	/// The voters who voted for failure for a particular key handover ceremony
	#[pallet::storage]
	#[pallet::getter(fn key_handover_failure_voters)]
	pub type KeyHandoverFailureVoters<T: Config<I>, I: 'static = ()> =
		StorageValue<_, Vec<T::ValidatorId>, ValueQuery>;

	/// The block since which we have been waiting for keygen to be resolved.
	#[pallet::storage]
	#[pallet::getter(fn keygen_resolution_pending_since)]
	pub(super) type KeygenResolutionPendingSince<T: Config<I>, I: 'static = ()> =
		StorageValue<_, BlockNumberFor<T>, ValueQuery>;

	/// The block since which we have been waiting for key handover to be resolved.
	#[pallet::storage]
	#[pallet::getter(fn key_handover_resolution_pending_since)]
	pub(super) type KeyHandoverResolutionPendingSince<T: Config<I>, I: 'static = ()> =
		StorageValue<_, BlockNumberFor<T>, ValueQuery>;

	#[pallet::storage]
	pub(super) type KeygenResponseTimeout<T: Config<I>, I: 'static = ()> =
		StorageValue<_, BlockNumberFor<T>, ValueQuery>;

	/// The % amoount of the bond that is slashed for an agreed reported party
	/// (2/3 must agree the node was an offender) on keygen failure.
	#[pallet::storage]
	pub(super) type KeygenSlashRate<T, I = ()> = StorageValue<_, Percent, ValueQuery>;

	#[pallet::event]
	#[pallet::generate_deposit(pub (super) fn deposit_event)]
	pub enum Event<T: Config<I>, I: 'static = ()> {
		/// Request a key generation
		KeygenRequest {
			ceremony_id: CeremonyId,
			participants: BTreeSet<T::ValidatorId>,
			/// The epoch index for which the key is being generated.
			epoch_index: EpochIndex,
		},
		/// Request a key handover
		KeyHandoverRequest {
			ceremony_id: CeremonyId,
			key_to_share: KeyId,
			sharing_participants: BTreeSet<T::ValidatorId>,
			receiving_participants: BTreeSet<T::ValidatorId>,
			/// The epoch index for which the key is being handed over.
			epoch_index: EpochIndex,
		},
		/// The vault for the request has rotated
		VaultRotationCompleted,
		/// The vault's key has been rotated externally \[new_public_key\]
		VaultRotatedExternally(<T::Chain as ChainCrypto>::AggKey),
		/// A keygen participant has reported that keygen was successful \[validator_id\]
		KeygenSuccessReported(T::ValidatorId),
		/// A key handover participant has reported that keygen was successful \[validator_id\]
		KeyHandoverSuccessReported(T::ValidatorId),
		/// A keygen participant has reported that keygen has failed \[validator_id\]
		KeygenFailureReported(T::ValidatorId),
		/// A key handover participant has reported that keygen has failed \[validator_id\]
		KeyHandoverFailureReported(T::ValidatorId),
		/// Keygen was successful \[ceremony_id\]
		KeygenSuccess(CeremonyId),
		/// The key handover was successful
		KeyHandoverSuccess {
			ceremony_id: CeremonyId,
		},
		NoKeyHandover,
		/// The new key was successfully used to sign.
		KeygenVerificationSuccess {
			agg_key: <T::Chain as ChainCrypto>::AggKey,
		},
		/// Verification of the new key has failed.
		KeygenVerificationFailure {
			keygen_ceremony_id: CeremonyId,
		},
		/// Keygen has failed \[ceremony_id\]
		KeygenFailure(CeremonyId),
		/// Keygen response timeout has occurred \[ceremony_id\]
		KeygenResponseTimeout(CeremonyId),
		KeyHandoverResponseTimeout {
			ceremony_id: CeremonyId,
		},
		/// Keygen response timeout was updated \[new_timeout\]
		KeygenResponseTimeoutUpdated {
			new_timeout: BlockNumberFor<T>,
		},
		/// The new key has been generated, we must activate the new key on the external
		/// chain via governance.
		AwaitingGovernanceActivation {
			new_public_key: <T::Chain as ChainCrypto>::AggKey,
		},
	}

	#[pallet::error]
	pub enum Error<T, I = ()> {
		/// An invalid ceremony id
		InvalidCeremonyId,
		/// There is currently no vault rotation in progress for this chain.
		NoActiveRotation,
		/// The requested call is invalid based on the current rotation state.
		InvalidRotationStatus,
		/// An authority sent a response for a ceremony in which they weren't involved, or to which
		/// they have already submitted a response.
		InvalidRespondent,
		/// There is no threshold signature available
		ThresholdSignatureUnavailable,
	}

	macro_rules! handle_key_ceremony_report {
		($origin:expr, $ceremony_id:expr, $reported_outcome:expr, $variant:path, $success_event:expr, $failure_event:expr) => {

			let reporter = T::AccountRoleRegistry::ensure_validator($origin)?.into();

			// There is a rotation happening.
			let mut rotation =
				PendingVaultRotation::<T, I>::get().ok_or(Error::<T, I>::NoActiveRotation)?;

			// Keygen is in progress, pull out the details.
			let (pending_ceremony_id, response_status) = ensure_variant!(
				$variant {
					ceremony_id, ref mut response_status, ..
				} => (ceremony_id, response_status),
				rotation,
				Error::<T, I>::InvalidRotationStatus,
			);

			// Make sure the ceremony id matches
			ensure!(pending_ceremony_id == $ceremony_id, Error::<T, I>::InvalidCeremonyId);
			ensure!(
				response_status.remaining_candidates().contains(&reporter),
				Error::<T, I>::InvalidRespondent
			);

			Self::deposit_event(match $reported_outcome {
				Ok(key) => {
					response_status.add_success_vote(&reporter, key);
					$success_event(reporter)
				},
				Err(blamed) => {
					response_status.add_failure_vote(&reporter, blamed);
					$failure_event(reporter)
				},
			});

			PendingVaultRotation::<T, I>::put(rotation);
		};
	}

	#[pallet::call]
	impl<T: Config<I>, I: 'static> Pallet<T, I> {
		/// Report the outcome of a keygen ceremony.
		///
		/// See [`KeygenOutcome`] for possible outcomes.
		///
		/// ## Events
		///
		/// - [KeygenSuccessReported](Event::KeygenSuccessReported)
		/// - [KeygenFailureReported](Event::KeygenFailureReported)
		///
		/// ## Errors
		///
		/// - [NoActiveRotation](Error::NoActiveRotation)
		/// - [InvalidRotationStatus](Error::InvalidRotationStatus)
		/// - [InvalidCeremonyId](Error::InvalidCeremonyId)
		///
		/// ## Dependencies
		///
		/// - [Threshold Signer Trait](ThresholdSigner)
		#[pallet::weight(T::WeightInfo::report_keygen_outcome())]
		pub fn report_keygen_outcome(
			origin: OriginFor<T>,
			ceremony_id: CeremonyId,
			reported_outcome: KeygenOutcomeFor<T, I>,
		) -> DispatchResultWithPostInfo {
			handle_key_ceremony_report!(
				origin,
				ceremony_id,
				reported_outcome,
				VaultRotationStatus::<T, I>::AwaitingKeygen,
				Event::KeygenSuccessReported,
				Event::KeygenFailureReported
			);

			Ok(().into())
		}

		#[pallet::weight(T::WeightInfo::report_keygen_outcome())]
		pub fn report_key_handover_outcome(
			origin: OriginFor<T>,
			ceremony_id: CeremonyId,
			reported_outcome: KeygenOutcomeFor<T, I>,
		) -> DispatchResultWithPostInfo {
			handle_key_ceremony_report!(
				origin,
				ceremony_id,
				reported_outcome,
				VaultRotationStatus::<T, I>::AwaitingKeyHandover,
				Event::KeyHandoverSuccessReported,
				Event::KeyHandoverFailureReported
			);

			Ok(().into())
		}

		/// A callback to be used when the threshold signing ceremony used for keygen verification
		/// completes.
		///
		/// ## Events
		///
		/// - [KeygenVerificationSuccess](Event::KeygenVerificationSuccess)
		/// - [KeygenFailure](Event::KeygenFailure)
		///
		/// ## Errors
		///
		/// - [ThresholdSignatureUnavailable](Error::ThresholdSignatureUnavailable)
		#[pallet::weight(T::WeightInfo::on_keygen_verification_result())]
		pub fn on_keygen_verification_result(
			origin: OriginFor<T>,
			keygen_ceremony_id: CeremonyId,
			threshold_request_id: ThresholdSignatureRequestId,
			new_public_key: AggKeyFor<T, I>,
		) -> DispatchResultWithPostInfo {
			T::EnsureThresholdSigned::ensure_origin(origin)?;

			match T::ThresholdSigner::signature_result(threshold_request_id).ready_or_else(|r| {
				log::error!(
					"Signature not found for threshold request {:?}. Request status: {:?}",
					threshold_request_id,
					r
				);
				Error::<T, I>::ThresholdSignatureUnavailable
			})? {
				Ok(_) => {
					// Now the validator pallet can use this to check for readiness.
					PendingVaultRotation::<T, I>::put(
						VaultRotationStatus::<T, I>::KeygenVerificationComplete { new_public_key },
					);

					Self::deposit_event(Event::KeygenVerificationSuccess {
						agg_key: new_public_key,
					});

					// We don't do any more here. We wait for the validator pallet to
					// let us know when we can start the external rotation.
				},
				Err(offenders) => Self::terminate_rotation(
					&offenders[..],
					PalletOffence::FailedKeygen,
					Event::KeygenVerificationFailure { keygen_ceremony_id },
				),
			};
			Ok(().into())
		}

		/// A vault rotation event has been witnessed, we update the vault with the new key.
		///
		/// ## Events
		///
		/// - [VaultRotationCompleted](Event::VaultRotationCompleted)
		///
		/// ## Errors
		///
		/// - [NoActiveRotation](Error::NoActiveRotation)
		/// - [InvalidRotationStatus](Error::InvalidRotationStatus)
		///
		/// ## Dependencies
		///
		/// - [Epoch Info Trait](EpochInfo)
		#[pallet::weight(T::WeightInfo::vault_key_rotated())]
		pub fn vault_key_rotated(
			origin: OriginFor<T>,
			new_public_key: AggKeyFor<T, I>,
			block_number: ChainBlockNumberFor<T, I>,

			// This field is primarily required to ensure the witness calls are unique per
			// transaction (on the external chain)
			tx_id: TransactionIdFor<T, I>,
		) -> DispatchResultWithPostInfo {
			T::EnsureWitnessedAtCurrentEpoch::ensure_origin(origin)?;

			Self::on_new_key_activated(new_public_key, block_number, tx_id)
		}

		/// The vault's key has been updated externally, outside of the rotation
		/// cycle. This is an unexpected event as far as our chain is concerned, and
		/// the only thing we can do is to halt and wait for further governance
		/// intervention.
		///
		/// ## Events
		///
		/// - [VaultRotatedExternally](Event::VaultRotatedExternally)
		/// - [SystemStateHasBeenChanged](Event::SystemStateHasBeenChanged)
		///
		/// ## Errors
		///
		/// - None
		///
		/// ## Dependencies
		///
		/// - [Epoch Info Trait](EpochInfo)
		#[pallet::weight(T::WeightInfo::vault_key_rotated_externally())]
		pub fn vault_key_rotated_externally(
			origin: OriginFor<T>,
			new_public_key: AggKeyFor<T, I>,
			block_number: ChainBlockNumberFor<T, I>,
			_tx_id: TransactionIdFor<T, I>,
		) -> DispatchResultWithPostInfo {
			T::EnsureWitnessedAtCurrentEpoch::ensure_origin(origin)?;

			Self::set_next_vault(new_public_key, block_number);

			T::SystemStateManager::activate_maintenance_mode();

			Pallet::<T, I>::deposit_event(Event::VaultRotatedExternally(new_public_key));

			Ok(().into())
		}

		#[pallet::weight(T::WeightInfo::set_keygen_response_timeout())]
		pub fn set_keygen_response_timeout(
			origin: OriginFor<T>,
			new_timeout: T::BlockNumber,
		) -> DispatchResultWithPostInfo {
			T::EnsureGovernance::ensure_origin(origin)?;

			if new_timeout != KeygenResponseTimeout::<T, I>::get() {
				KeygenResponseTimeout::<T, I>::put(new_timeout);
				Pallet::<T, I>::deposit_event(Event::KeygenResponseTimeoutUpdated { new_timeout });
			}

			Ok(().into())
		}

		#[pallet::weight(T::WeightInfo::set_keygen_response_timeout())]
		pub fn set_keygen_slash_rate(
			origin: OriginFor<T>,
			percent_of_total_funds: Percent,
		) -> DispatchResultWithPostInfo {
			T::EnsureGovernance::ensure_origin(origin)?;

			KeygenSlashRate::<T, I>::put(percent_of_total_funds);

			Ok(().into())
		}
	}

	#[pallet::genesis_config]
	pub struct GenesisConfig<T: Config<I>, I: 'static = ()> {
		pub vault_key: Option<AggKeyFor<T, I>>,
		pub deployment_block: ChainBlockNumberFor<T, I>,
		pub keygen_response_timeout: BlockNumberFor<T>,
	}

	#[cfg(feature = "std")]
	impl<T: Config<I>, I: 'static> Default for GenesisConfig<T, I> {
		fn default() -> Self {
			use sp_runtime::traits::Zero;
			Self {
				vault_key: None,
				deployment_block: Zero::zero(),
				keygen_response_timeout: KEYGEN_CEREMONY_RESPONSE_TIMEOUT_BLOCKS_DEFAULT.into(),
			}
		}
	}

	#[pallet::genesis_build]
	impl<T: Config<I>, I: 'static> GenesisBuild<T, I> for GenesisConfig<T, I> {
		fn build(&self) {
			if let Some(vault_key) = self.vault_key {
				Pallet::<T, I>::set_vault_for_epoch(
					VaultEpochAndState {
						epoch_index: cf_primitives::GENESIS_EPOCH,
						key_state: KeyState::Unlocked,
					},
					vault_key,
					self.deployment_block,
				);
			} else {
				log::info!("No genesis vault key configured for {}.", Pallet::<T, I>::name());
			}

			KeygenResponseTimeout::<T, I>::put(self.keygen_response_timeout);
		}
	}
}

impl<T: Config<I>, I: 'static> Pallet<T, I> {
	fn progress_rotation<SuccessVoters, FailureVoters, ResolutionSuccessFn, PendingSince>(
		response_status: ResponseStatus<T, SuccessVoters, FailureVoters, I>,
		ceremony_id: CeremonyId,
		current_block: BlockNumberFor<T>,
		offence: PalletOffence,
		on_resolution_success: ResolutionSuccessFn,
	) -> Weight
	where
		ResolutionSuccessFn: FnOnce(AggKeyFor<T, I>),
		T: Config<I>,
		I: 'static,
		SuccessVoters: frame_support::StorageMap<AggKeyFor<T, I>, Vec<T::ValidatorId>>
			+ frame_support::IterableStorageMap<AggKeyFor<T, I>, Vec<T::ValidatorId>>
			+ frame_support::StoragePrefixedMap<Vec<T::ValidatorId>>,
		FailureVoters: frame_support::StorageValue<Vec<T::ValidatorId>>,
		<FailureVoters as frame_support::StorageValue<Vec<T::ValidatorId>>>::Query:
			sp_std::iter::IntoIterator<Item = T::ValidatorId>,
		PendingSince: frame_support::StorageValue<BlockNumberFor<T>, Query = BlockNumberFor<T>>,
	{
		let remaining_candidate_count = response_status.remaining_candidate_count();
		if remaining_candidate_count == 0 {
			log::debug!("All candidates have reported, resolving outcome...");
		} else if current_block.saturating_sub(PendingSince::get()) >=
			KeygenResponseTimeout::<T, I>::get()
		{
			log::debug!("Keygen response timeout has elapsed, attempting to resolve outcome...");
			Self::deposit_event(Event::<T, I>::KeygenResponseTimeout(ceremony_id));
		} else {
			return Weight::from_ref_time(0)
		};

		let candidate_count = response_status.candidate_count();
		let weight = match response_status.resolve_keygen_outcome() {
			Ok(new_public_key) => {
				debug_assert_eq!(
					remaining_candidate_count, 0,
					"Can't have success unless all candidates responded"
				);
				on_resolution_success(new_public_key);
				T::WeightInfo::on_initialize_success()
			},
			Err(offenders) => {
				let offenders_len = offenders.len();
				Self::terminate_rotation(
					&if (offenders_len as AuthorityCount) <
						utilities::failure_threshold_from_share_count(candidate_count)
					{
						offenders.into_iter().collect::<Vec<_>>()
					} else {
						Vec::default()
					},
					offence,
					Event::KeygenFailure(ceremony_id),
				);
				T::WeightInfo::on_initialize_failure(offenders_len as u32)
			},
		};
		PendingSince::kill();
		weight
	}

	fn set_next_vault(
		new_public_key: AggKeyFor<T, I>,
		rotated_at_block_number: ChainBlockNumberFor<T, I>,
	) {
		Self::set_vault_for_next_epoch(new_public_key, rotated_at_block_number);
		T::VaultTransitionHandler::on_new_vault();
	}

	fn set_vault_for_next_epoch(
		new_public_key: AggKeyFor<T, I>,
		rotated_at_block_number: ChainBlockNumberFor<T, I>,
	) {
		Self::set_vault_for_epoch(
			VaultEpochAndState {
				epoch_index: CurrentEpochIndex::<T>::get().saturating_add(1),
				key_state: KeyState::Unlocked,
			},
			new_public_key,
			rotated_at_block_number.saturating_add(ChainBlockNumberFor::<T, I>::one()),
		);
	}

	fn set_vault_for_epoch(
		current_vault_and_state: VaultEpochAndState,
		new_public_key: AggKeyFor<T, I>,
		active_from_block: ChainBlockNumberFor<T, I>,
	) {
		Vaults::<T, I>::insert(
			current_vault_and_state.epoch_index,
			Vault { public_key: new_public_key, active_from_block },
		);
		CurrentVaultEpochAndState::<T, I>::put(current_vault_and_state);
	}

	// Once we've successfully generated the key, we want to do a signing ceremony to verify that
	// the key is useable
	fn trigger_keygen_verification(
		keygen_ceremony_id: CeremonyId,
		new_public_key: AggKeyFor<T, I>,
		participants: BTreeSet<T::ValidatorId>,
	) -> ThresholdSignatureRequestId {
		let request_id = T::ThresholdSigner::request_keygen_verification_signature(
			T::Chain::agg_key_to_payload(new_public_key),
			participants,
			new_public_key,
			T::EpochInfo::epoch_index(),
		);
		T::ThresholdSigner::register_callback(request_id, {
			Call::on_keygen_verification_result {
				keygen_ceremony_id,
				threshold_request_id: request_id,
				new_public_key,
			}
			.into()
		})
		.unwrap_or_else(|e| {
			log::error!(
				"Unable to register threshold signature callback. This should not be possible. Error: '{:?}'",
				e.into()
			);
		});

		PendingVaultRotation::<T, I>::put(
			VaultRotationStatus::<T, I>::AwaitingKeygenVerification { new_public_key },
		);

		request_id
	}

	fn terminate_rotation(
		offenders: &[T::ValidatorId],
		offence: PalletOffence,
		event: Event<T, I>,
	) {
		T::OffenceReporter::report_many(offence, offenders);
		for offender in offenders {
			T::Slasher::slash_balance(offender, KeygenSlashRate::<T, I>::get());
		}
		PendingVaultRotation::<T, I>::put(VaultRotationStatus::<T, I>::Failed {
			offenders: offenders.iter().cloned().collect(),
		});
		Self::deposit_event(event);
	}
}

impl<T: Config<I>, I: 'static> KeyProvider<T::Chain> for Pallet<T, I> {
	fn current_epoch_key() -> Option<EpochKey<<T::Chain as ChainCrypto>::AggKey>> {
		CurrentVaultEpochAndState::<T, I>::get().map(|current_vault_epoch_and_state| {
			EpochKey {
				key: Vaults::<T, I>::get(current_vault_epoch_and_state.epoch_index)
					.expect("Key must exist if CurrentVaultEpochAndState exists since they get set at the same place: set_next_vault()").public_key,
				epoch_index: current_vault_epoch_and_state.epoch_index,
				key_state: current_vault_epoch_and_state.key_state,
			}
		})
	}

	#[cfg(feature = "runtime-benchmarks")]
	fn set_key(key: <T::Chain as ChainCrypto>::AggKey) {
		Vaults::<T, I>::insert(
			CurrentEpochIndex::<T>::get(),
			Vault { public_key: key, active_from_block: ChainBlockNumberFor::<T, I>::from(0u32) },
		);
	}
}

impl<T: Config<I>, I: 'static> VaultKeyWitnessedHandler<T::Chain> for Pallet<T, I> {
	fn on_new_key_activated(
		new_public_key: AggKeyFor<T, I>,
		block_number: ChainBlockNumberFor<T, I>,
		tx_id: TransactionIdFor<T, I>,
	) -> DispatchResultWithPostInfo {
		let rotation =
			PendingVaultRotation::<T, I>::get().ok_or(Error::<T, I>::NoActiveRotation)?;

		let expected_new_key = ensure_variant!(
			VaultRotationStatus::<T, I>::AwaitingRotation { new_public_key } => new_public_key,
			rotation,
			Error::<T, I>::InvalidRotationStatus
		);

		// The expected new key should match the new key witnessed
		debug_assert_eq!(new_public_key, expected_new_key);

		PendingVaultRotation::<T, I>::put(VaultRotationStatus::<T, I>::Complete { tx_id });

		// Unlock the key that was used to authorise the activation.
		// TODO: use broadcast callbacks for this.
		CurrentVaultEpochAndState::<T, I>::try_mutate(|state: &mut Option<VaultEpochAndState>| {
			state
				.as_mut()
				.map(|VaultEpochAndState { key_state, .. }| key_state.unlock())
				.ok_or(())
		})
		.expect("CurrentVaultEpochAndState must exist for the locked key, otherwise we couldn't have signed.");

		Self::set_next_vault(new_public_key, block_number);

		Pallet::<T, I>::deposit_event(Event::VaultRotationCompleted);

		Ok(().into())
	}
}

/// Takes three arguments: a pattern, a variable expression and an error literal.
///
/// If the variable matches the pattern, returns it, otherwise returns an error. The pattern may
/// optionally have an expression attached to process and return inner arguments.
///
/// ## Example
///
/// let x = ensure_variant!(Some(..), optional_value, Error::<T>::ValueIsNone);
///
/// let 2x = ensure_variant!(Some(x) => { 2 * x }, optional_value, Error::<T>::ValueIsNone);
#[macro_export]
macro_rules! ensure_variant {
	( $variant:pat => $varexp:expr, $var:expr, $err:expr $(,)? ) => {
		if let $variant = $var {
			$varexp
		} else {
			frame_support::fail!($err)
		}
	};
	( $variant:pat, $var:expr, $err:expr $(,)? ) => {
		ensure_variant!($variant => { $var }, $var, $err)
	};
}<|MERGE_RESOLUTION|>--- conflicted
+++ resolved
@@ -3,13 +3,7 @@
 #![doc = include_str!("../../cf-doc-head.md")]
 
 use cf_chains::{Chain, ChainAbi, ChainCrypto, SetAggKeyWithAggKey};
-<<<<<<< HEAD
-use cf_primitives::{
-	AuthorityCount, CeremonyId, EpochIndex, KeyId, ThresholdSignatureRequestId, GENESIS_EPOCH,
-};
-=======
 use cf_primitives::{AuthorityCount, CeremonyId, EpochIndex, ThresholdSignatureRequestId};
->>>>>>> ca9ed402
 use cf_runtime_utilities::{EnumVariant, StorageDecodeVariant};
 use cf_traits::{
 	offence_reporting::OffenceReporter, AsyncResult, Broadcaster, CeremonyIdProvider, Chainflip,
@@ -192,12 +186,11 @@
 				return weight
 			}
 
-<<<<<<< HEAD
 			match PendingVaultRotation::<T, I>::get() {
 				Some(VaultRotationStatus::<T, I>::AwaitingKeygen {
 					ceremony_id,
 					keygen_participants,
-					epoch_index,
+					new_epoch_index: _,
 					response_status,
 				}) => {
 					weight += Self::progress_rotation::<
@@ -215,7 +208,6 @@
 							Self::trigger_keygen_verification(
 								ceremony_id,
 								new_public_key,
-								epoch_index,
 								keygen_participants,
 							);
 						},
@@ -247,60 +239,6 @@
 				_ => {
 					// noop
 				},
-=======
-			// Check if we need to finalize keygen
-			if let Some(VaultRotationStatus::<T, I>::AwaitingKeygen {
-				keygen_ceremony_id,
-				keygen_participants,
-				response_status,
-				..
-			}) = PendingVaultRotation::<T, I>::get()
-			{
-				let remaining_candidate_count = response_status.remaining_candidate_count();
-				if remaining_candidate_count == 0 {
-					log::debug!("All keygen candidates have reported, resolving outcome...");
-				} else if current_block.saturating_sub(KeygenResolutionPendingSince::<T, I>::get()) >=
-					KeygenResponseTimeout::<T, I>::get()
-				{
-					log::debug!(
-						"Keygen response timeout has elapsed, attempting to resolve outcome..."
-					);
-					Self::deposit_event(Event::<T, I>::KeygenResponseTimeout(keygen_ceremony_id));
-				} else {
-					return weight
-				};
-
-				let candidate_count = response_status.candidate_count();
-				match response_status.resolve_keygen_outcome() {
-					Ok(new_public_key) => {
-						debug_assert_eq!(
-							remaining_candidate_count, 0,
-							"Can't have success unless all candidates responded"
-						);
-						weight += T::WeightInfo::on_initialize_success();
-						Self::deposit_event(Event::KeygenSuccess(keygen_ceremony_id));
-						Self::trigger_keygen_verification(
-							keygen_ceremony_id,
-							new_public_key,
-							keygen_participants,
-						);
-					},
-					Err(offenders) => {
-						weight += T::WeightInfo::on_initialize_failure(offenders.len() as u32);
-						Self::terminate_keygen_procedure(
-							&if (offenders.len() as AuthorityCount) <
-								utilities::failure_threshold_from_share_count(candidate_count)
-							{
-								offenders.into_iter().collect::<Vec<_>>()
-							} else {
-								Vec::default()
-							},
-							Event::KeygenFailure(keygen_ceremony_id),
-						);
-					},
-				}
-				KeygenResolutionPendingSince::<T, I>::kill();
->>>>>>> ca9ed402
 			}
 
 			weight
@@ -393,11 +331,12 @@
 		/// Request a key handover
 		KeyHandoverRequest {
 			ceremony_id: CeremonyId,
-			key_to_share: KeyId,
+			from_epoch: EpochIndex,
+			key_to_share: <T::Chain as ChainCrypto>::AggKey,
 			sharing_participants: BTreeSet<T::ValidatorId>,
 			receiving_participants: BTreeSet<T::ValidatorId>,
 			/// The epoch index for which the key is being handed over.
-			epoch_index: EpochIndex,
+			to_epoch: EpochIndex,
 		},
 		/// The vault for the request has rotated
 		VaultRotationCompleted,
