#![cfg_attr(not(feature = "std"), no_std)]
#![feature(assert_matches)]
#![feature(array_map)]
#![doc = include_str!("../README.md")]
#![doc = include_str!("../../cf-doc-head.md")]

<<<<<<< HEAD
use cf_chains::{ChainAbi, ChainCrypto, SetAggKeyWithAggKey};
use cf_traits::{
	offline_conditions::{OfflineCondition, OfflineReporter},
	Broadcaster, Chainflip, CurrentEpochIndex, EpochIndex, KeyProvider, NonceProvider,
	VaultRotationHandler, VaultRotator,
=======
use cf_chains::{eth::set_agg_key_with_agg_key::SetAggKeyWithAggKey, Chain, ChainCrypto, Ethereum};
use cf_traits::{
	offline_conditions::{OfflineCondition, OfflineReporter},
	Chainflip, CurrentEpochIndex, EpochIndex, KeyProvider, Nonce, NonceProvider, SigningContext,
	ThresholdSigner, VaultRotationHandler, VaultRotator,
>>>>>>> 62f45ef8
};
use frame_support::{
	dispatch::{DispatchError, DispatchResult},
	pallet_prelude::*,
};
pub use pallet::*;
use sp_runtime::traits::{BlockNumberProvider, One};
use sp_std::{
	collections::{btree_map::BTreeMap, btree_set::BTreeSet},
	convert::TryFrom,
	iter::{FromIterator, Iterator},
	prelude::*,
};

#[cfg(feature = "runtime-benchmarks")]
mod benchmarking;
mod migrations;

pub mod weights;
pub use weights::WeightInfo;
#[cfg(test)]
mod mock;
#[cfg(test)]
mod tests;

/// Id type used for the Keygen ceremony.
pub type CeremonyId = u64;

#[derive(PartialEq, Eq, Clone, Encode, Decode, RuntimeDebug)]
pub enum KeygenOutcome<Key, Id> {
	/// Keygen succeeded with the enclosed public threshold key.
	Success(Key),
	/// Keygen failed with the enclosed guilty parties.
	Failure(BTreeSet<Id>),
}

impl<Key, Id: Ord> Default for KeygenOutcome<Key, Id> {
	fn default() -> Self {
		Self::Failure(BTreeSet::new())
	}
}

pub type KeygenOutcomeFor<T, I = ()> =
	KeygenOutcome<AggKeyFor<T, I>, <T as Chainflip>::ValidatorId>;
pub type AggKeyFor<T, I = ()> = <<T as Config<I>>::Chain as ChainCrypto>::AggKey;
pub type TransactionHashFor<T, I = ()> = <<T as Config<I>>::Chain as ChainCrypto>::TransactionHash;
pub type ThresholdSignatureFor<T, I = ()> =
	<<T as Config<I>>::Chain as ChainCrypto>::ThresholdSignature;

/// Tracks the current state of the keygen ceremony.
#[derive(PartialEq, Eq, Clone, Encode, Decode, RuntimeDebug)]
pub struct KeygenResponseStatus<T: Config<I>, I: 'static = ()> {
	/// The total number of candidates participating in the keygen ceremony.
	candidate_count: u32,
	/// The candidates that have yet to reply.
	remaining_candidates: BTreeSet<T::ValidatorId>,
	/// A map of new keys with the number of votes for each key.
	success_votes: BTreeMap<AggKeyFor<T, I>, u32>,
	/// A map of the number of blame votes that each validator has received.
	blame_votes: BTreeMap<T::ValidatorId, u32>,
}

impl<T: Config<I>, I: 'static> KeygenResponseStatus<T, I> {
	pub fn new(candidates: BTreeSet<T::ValidatorId>) -> Self {
		Self {
			candidate_count: candidates.len() as u32,
			remaining_candidates: candidates,
			success_votes: Default::default(),
			blame_votes: Default::default(),
		}
	}

	/// The success threshold is the smallest number of respondents able to reach consensus.
	///
	/// Note this is not the same as the threshold defined in the signing literature.
	pub fn success_threshold(&self) -> u32 {
		utilities::success_threshold_from_share_count(self.candidate_count)
	}

	/// Accumulate a success vote into the keygen status.
	///
	/// Does not mutate on the error case.
	fn add_success_vote(&mut self, voter: &T::ValidatorId, key: AggKeyFor<T, I>) -> DispatchResult {
		ensure!(self.remaining_candidates.remove(voter), Error::<T, I>::InvalidRespondent);

		*self.success_votes.entry(key).or_default() += 1;

		Ok(())
	}

	/// Accumulate a failure vote into the keygen status.
	///
	/// Does not mutate on the error case.
	fn add_failure_vote(
		&mut self,
		voter: &T::ValidatorId,
		blamed: BTreeSet<T::ValidatorId>,
	) -> DispatchResult {
		ensure!(self.remaining_candidates.remove(voter), Error::<T, I>::InvalidRespondent);

		for id in blamed {
			*self.blame_votes.entry(id).or_default() += 1
		}

		Ok(())
	}

	/// How many candidates are we still awaiting a response from?
	fn remaining_candidate_count(&self) -> u32 {
		self.remaining_candidates.len() as u32
	}

	/// How many responses have we received so far?
	fn response_count(&self) -> u32 {
		self.candidate_count.saturating_sub(self.remaining_candidate_count())
	}

	/// Returns `Some(key)` *iff any* key has more than `self.threshold()` number of votes,
	/// otherwise returns `None`.
	fn success_result(&self) -> Option<AggKeyFor<T, I>> {
		self.success_votes.iter().find_map(|(key, votes)| {
			if *votes >= self.success_threshold() {
				Some(*key)
			} else {
				None
			}
		})
	}

	/// Returns `Some(offenders)` **iff** we can reliably determine them based on the number of
	/// received votes, otherwise returns `None`.
	///
	/// "Reliably determine" means: Some of the validators have exceeded the threshold number of
	/// reports, *and* there are no other validators who *might* still exceed the threshold.
	///
	/// For example if the threshold is 10 and there are 5 votes left, it is assumed that any
	/// validators that have 6 or more votes *might still* pass the threshold, so we return
	/// `None` to signal that no decision can be made yet.
	///
	/// If no-one passes the threshold, returns `None`.
	fn failure_result(&self) -> Option<BTreeSet<T::ValidatorId>> {
		let mut possible = self
			.blame_votes
			.iter()
			.filter(|(_, vote_count)| {
				**vote_count + self.remaining_candidate_count() >= self.success_threshold()
			})
			.peekable();

		// If no nodes will ever conclusively be considered failed, we return None to signify that
		// we can't make a decision.
		possible.peek()?;

		if possible.clone().any(|(_, vote_count)| *vote_count < self.success_threshold()) {
			// We are still waiting for more reponses before drawing a conclusion.
			None
		} else {
			// The results are conclusive, we don't need to wait for any further reports.
			Some(possible.map(|(id, _)| id).cloned().collect())
		}
	}

	/// Based on the amalgamated reports, returns `Some` definitive outcome for the keygen ceremony.
	///
	/// If no outcome can be determined, returns `None`.
	fn consensus_outcome(&self) -> Option<KeygenOutcomeFor<T, I>> {
		if self.response_count() < self.success_threshold() {
			return None
		}

		self.success_result()
			// If it's a success, return success.
			.map(KeygenOutcome::Success)
			// Otherwise check if we have consensus on failure.
			.or_else(|| self.failure_result().map(KeygenOutcome::Failure))
			// Otherwise, if everyone has reported, report a default failure
			.or_else(|| {
				if self.remaining_candidates.is_empty() {
					Some(KeygenOutcome::Failure(Default::default()))
				} else {
					// Otherwise we have no consensus result.
					None
				}
			})
	}
}

/// The current status of a vault rotation.
#[derive(PartialEq, Eq, Clone, Encode, Decode, RuntimeDebug)]
pub enum VaultRotationStatus<T: Config<I>, I: 'static = ()> {
	AwaitingKeygen { keygen_ceremony_id: CeremonyId, response_status: KeygenResponseStatus<T, I> },
	AwaitingRotation { new_public_key: AggKeyFor<T, I> },
	Complete { tx_hash: <T::Chain as ChainCrypto>::TransactionHash },
}

impl<T: Config<I>, I: 'static> VaultRotationStatus<T, I> {
	fn new(id: CeremonyId, candidates: BTreeSet<T::ValidatorId>) -> Self {
		Self::AwaitingKeygen {
			keygen_ceremony_id: id,
			response_status: KeygenResponseStatus::new(candidates),
		}
	}
}

/// The bounds within which a public key for a vault should be used for witnessing.
#[derive(PartialEq, Eq, Clone, Encode, Decode, RuntimeDebug, Default)]
pub struct BlockHeightWindow {
	pub from: u64,
	pub to: Option<u64>,
}

/// A single vault.
#[derive(PartialEq, Eq, Clone, Encode, Decode, RuntimeDebug)]
pub struct Vault<T: ChainCrypto> {
	/// The vault's public key.
	pub public_key: T::AggKey,
	/// The active window for this vault
	pub active_window: BlockHeightWindow,
}

pub mod releases {
	use frame_support::traits::StorageVersion;

	// Genesis version
	pub const V0: StorageVersion = StorageVersion::new(0);
	// Version 1 - Makes the pallet instantiable.
	pub const V1: StorageVersion = StorageVersion::new(1);
}

#[frame_support::pallet]
pub mod pallet {
	use super::*;

	use frame_system::{ensure_signed, pallet_prelude::*};
	use sp_runtime::traits::Saturating;

	#[pallet::pallet]
	#[pallet::generate_store(pub (super) trait Store)]
	#[pallet::storage_version(releases::V1)]
	pub struct Pallet<T, I = ()>(PhantomData<(T, I)>);

	#[pallet::config]
	#[pallet::disable_frame_system_supertrait_check]
	pub trait Config<I: 'static = ()>: Chainflip {
		/// The event type.
		type Event: From<Event<Self, I>> + IsType<<Self as frame_system::Config>::Event>;

<<<<<<< HEAD
		/// The chain that managed by this vault must implement the api types.
		type Chain: ChainAbi;

		/// The supported api calls for the chain.
		type ApiCall: SetAggKeyWithAggKey<Self::Chain>;

		/// A broadcaster for the target chain.
		type Broadcaster: Broadcaster<Self::Chain, ApiCall = Self::ApiCall>;
=======
		/// The chain that managed by this vault.
		/// TODO: Remove the constraint on AggKey, currently required for compatibility with the
		/// `ThresholdSigner`.
		type Chain: Chain + ChainCrypto<AggKey = cf_chains::eth::AggKey>;
>>>>>>> 62f45ef8

		/// Rotation handler.
		type RotationHandler: VaultRotationHandler<ValidatorId = Self::ValidatorId>;

		/// For reporting misbehaving validators.
		type OfflineReporter: OfflineReporter<ValidatorId = Self::ValidatorId>;

<<<<<<< HEAD
=======
		/// Top-level signing context needs to support `SetAggKeyWithAggKey`.
		type SigningContext: From<SetAggKeyWithAggKey> + SigningContext<Self, Chain = Self::Chain>;

		/// Threshold signer.
		type ThresholdSigner: ThresholdSigner<Self, Context = Self::SigningContext>;

>>>>>>> 62f45ef8
		/// Benchmark stuff
		type WeightInfo: WeightInfo;

		/// The maximum number of blocks to wait after the first keygen response comes in.
		#[pallet::constant]
		type KeygenResponseGracePeriod: Get<BlockNumberFor<Self>>;
	}

	/// Pallet implements [`Hooks`] trait
	#[pallet::hooks]
	impl<T: Config<I>, I: 'static> Hooks<BlockNumberFor<T>> for Pallet<T, I> {
		fn on_initialize(current_block: BlockNumberFor<T>) -> frame_support::weights::Weight {
			let mut weight = T::DbWeight::get().reads(1);

			if !KeygenResolutionPendingSince::<T, I>::exists() {
				return weight
			}

			// Check if we need to finalize keygen
			if let Some(VaultRotationStatus::<T, I>::AwaitingKeygen {
				keygen_ceremony_id,
				response_status,
			}) = PendingVaultRotation::<T, I>::get()
			{
				match response_status.consensus_outcome() {
					Some(KeygenOutcome::Success(new_public_key)) => {
						weight += T::WeightInfo::on_initialize_success();
						Self::on_keygen_success(keygen_ceremony_id, new_public_key);
					},
					Some(KeygenOutcome::Failure(offenders)) => {
						weight += T::WeightInfo::on_initialize_failure(offenders.len() as u32);
						Self::on_keygen_failure(keygen_ceremony_id, offenders);
					},
					None => {
						if current_block.saturating_sub(KeygenResolutionPendingSince::<T, I>::get()) >=
							T::KeygenResponseGracePeriod::get()
						{
							weight += T::WeightInfo::on_initialize_failure(
								response_status.remaining_candidates.len() as u32,
							);
							log::debug!("Keygen response grace period has elapsed, reporting keygen failure.");
							Self::deposit_event(Event::<T, I>::KeygenGracePeriodElapsed(
								keygen_ceremony_id,
							));
							Self::on_keygen_failure(
								keygen_ceremony_id,
<<<<<<< HEAD
								response_status.remaining_candidates.clone(),
=======
								response_status.remaining_candidates,
>>>>>>> 62f45ef8
							);
						}
					},
				}
			}

			weight
		}

		fn on_runtime_upgrade() -> frame_support::weights::Weight {
			migrations::migrate_storage::<T, I>()
		}

		#[cfg(feature = "try-runtime")]
		fn pre_upgrade() -> Result<(), &'static str> {
			migrations::pre_migration_checks::<T, I>()
		}

		#[cfg(feature = "try-runtime")]
		fn post_upgrade() -> Result<(), &'static str> {
			migrations::post_migration_checks::<T, I>()
		}
	}

	/// Counter for generating unique ceremony ids for the keygen ceremony.
	#[pallet::storage]
	#[pallet::getter(fn keygen_ceremony_id_counter)]
	pub(super) type KeygenCeremonyIdCounter<T, I = ()> = StorageValue<_, CeremonyId, ValueQuery>;

	/// A map of vaults by epoch.
	#[pallet::storage]
	#[pallet::getter(fn vaults)]
	pub type Vaults<T: Config<I>, I: 'static = ()> =
		StorageMap<_, Blake2_128Concat, EpochIndex, Vault<T::Chain>>;

	/// Vault rotation statuses for the current epoch rotation.
	#[pallet::storage]
	#[pallet::getter(fn pending_vault_rotations)]
	pub type PendingVaultRotation<T: Config<I>, I: 'static = ()> =
		StorageValue<_, VaultRotationStatus<T, I>>;

	/// Threshold key nonces for this chain.
	#[pallet::storage]
	#[pallet::getter(fn chain_nonce)]
<<<<<<< HEAD
	pub(super) type ChainNonce<T, I = ()> =
		StorageValue<_, <<T as Config<I>>::Chain as ChainAbi>::Nonce, ValueQuery>;
=======
	pub(super) type ChainNonce<T, I = ()> = StorageValue<_, Nonce, ValueQuery>;
>>>>>>> 62f45ef8

	/// The block since which we have been waiting for keygen to be resolved.
	#[pallet::storage]
	#[pallet::getter(fn keygen_resolution_pending_since)]
	pub(super) type KeygenResolutionPendingSince<T: Config<I>, I: 'static = ()> =
		StorageValue<_, BlockNumberFor<T>, ValueQuery>;

	#[pallet::event]
	#[pallet::generate_deposit(pub (super) fn deposit_event)]
	pub enum Event<T: Config<I>, I: 'static = ()> {
		/// Request a key generation \[ceremony_id, participants\]
		KeygenRequest(CeremonyId, Vec<T::ValidatorId>),
		/// The vault for the request has rotated
		VaultRotationCompleted,
		/// The Keygen ceremony has been aborted \[ceremony_id\]
		KeygenAborted(CeremonyId),
		/// The vault has been rotated
		VaultsRotated,
		/// The new public key witnessed externally was not the expected one \[key\]
		UnexpectedPubkeyWitnessed(<T::Chain as ChainCrypto>::AggKey),
		/// A validator has reported that keygen was successful \[validator_id\]
		KeygenSuccessReported(T::ValidatorId),
		/// A validator has reported that keygen has failed \[validator_id\]
		KeygenFailureReported(T::ValidatorId),
		/// Keygen was successful \[ceremony_id\]
		KeygenSuccess(CeremonyId),
		/// Keygen has failed \[ceremony_id\]
		KeygenFailure(CeremonyId),
		/// Keygen grace period has elapsed \[ceremony_id\]
		KeygenGracePeriodElapsed(CeremonyId),
	}

	#[pallet::error]
	pub enum Error<T, I = ()> {
		/// An invalid ceremony id
		InvalidCeremonyId,
		/// We have an empty validator set
		EmptyValidatorSet,
		/// The rotation has not been confirmed
		NotConfirmed,
		/// There is currently no vault rotation in progress for this chain.
		NoActiveRotation,
		/// The specified chain is not supported.
		UnsupportedChain,
		/// The requested call is invalid based on the current rotation state.
		InvalidRotationStatus,
		/// The generated key is not a valid public key.
		InvalidPublicKey,
		/// A rotation for the requested ChainId is already underway.
		DuplicateRotationRequest,
		/// A validator sent a response for a ceremony in which they weren't involved, or to which
		/// they have already submitted a response.
		InvalidRespondent,
	}

	#[pallet::call]
	impl<T: Config<I>, I: 'static> Pallet<T, I> {
		/// Report the outcome of a keygen ceremony.
		///
		/// See [`KeygenOutcome`] for possible outcomes.
		///
		/// ## Events
		///
		/// - [KeygenSuccessReported](Event::KeygenSuccessReported)
		/// - [KeygenFailureReported](Event::KeygenFailureReported)
		///
		/// ## Errors
		///
		/// - [NoActiveRotation](Error::NoActiveRotation)
		/// - [InvalidRotationStatus](Error::InvalidRotationStatus)
		/// - [InvalidCeremonyId](Error::InvalidCeremonyId)
		/// - [InvalidPublicKey](Error::InvalidPublicKey)
		///
		/// ## Dependencies
		///
		/// - [Threshold Signer Trait](ThresholdSigner)
		#[pallet::weight(T::WeightInfo::report_keygen_outcome())]
		pub fn report_keygen_outcome(
			origin: OriginFor<T>,
			ceremony_id: CeremonyId,
			reported_outcome: KeygenOutcomeFor<T, I>,
		) -> DispatchResultWithPostInfo {
			let reporter = ensure_signed(origin)?.into();

			// -- Validity checks.

			// There is a rotation happening.
			let mut rotation =
				PendingVaultRotation::<T, I>::get().ok_or(Error::<T, I>::NoActiveRotation)?;

			// Keygen is in progress, pull out the details.
			let (pending_ceremony_id, keygen_status) = ensure_variant!(
				VaultRotationStatus::<T, I>::AwaitingKeygen {
					keygen_ceremony_id, ref mut response_status
				} => (keygen_ceremony_id, response_status),
				rotation,
				Error::<T, I>::InvalidRotationStatus,
			);
			// Make sure the ceremony id matches
			ensure!(pending_ceremony_id == ceremony_id, Error::<T, I>::InvalidCeremonyId);

			// -- Tally the votes.

			match reported_outcome {
				KeygenOutcome::Success(key) => {
					keygen_status.add_success_vote(&reporter, key)?;
					Self::deposit_event(Event::<T, I>::KeygenSuccessReported(reporter));
				},
				KeygenOutcome::Failure(blamed) => {
					keygen_status.add_failure_vote(&reporter, blamed)?;
					Self::deposit_event(Event::<T, I>::KeygenFailureReported(reporter));
				},
			}

			PendingVaultRotation::<T, I>::put(rotation);

			Ok(().into())
		}

		/// A vault rotation event has been witnessed, we update the vault with the new key.
		///
		/// ## Events
		///
		/// - [UnexpectedPubkeyWitnessed](Event::UnexpectedPubkeyWitnessed)
		/// - [VaultRotationCompleted](Event::VaultRotationCompleted)
		///
		/// ## Errors
		///
		/// - [NoActiveRotation](Error::NoActiveRotation)
		/// - [InvalidRotationStatus](Error::InvalidRotationStatus)
		/// - [UnsupportedChain](Error::UnsupportedChain)
		/// - [InvalidPublicKey](Error::InvalidPublicKey)
		///
		/// ## Dependencies
		///
		/// - [Epoch Info Trait](EpochInfo)
		#[pallet::weight(T::WeightInfo::vault_key_rotated())]
		pub fn vault_key_rotated(
			origin: OriginFor<T>,
			new_public_key: AggKeyFor<T, I>,
			block_number: u64,
			tx_hash: TransactionHashFor<T, I>,
		) -> DispatchResultWithPostInfo {
			T::EnsureWitnessed::ensure_origin(origin)?;

			let rotation =
				PendingVaultRotation::<T, I>::get().ok_or(Error::<T, I>::NoActiveRotation)?;

			let expected_new_key = ensure_variant!(
				VaultRotationStatus::<T, I>::AwaitingRotation { new_public_key } => new_public_key,
				rotation,
				Error::<T, I>::InvalidRotationStatus
			);

			// If the keys don't match, we don't have much choice but to trust the witnessed one
			// over the one we expected, but we should log the issue nonetheless.
			if new_public_key != expected_new_key {
				log::error!(
					"Unexpected new agg key witnessed. Expected {:?}, got {:?}.",
					expected_new_key,
					new_public_key,
				);
<<<<<<< HEAD
				Self::deposit_event(Event::<T, I>::UnexpectedPubkeyWitnessed(
					new_public_key.clone(),
				));
=======
				Self::deposit_event(Event::<T, I>::UnexpectedPubkeyWitnessed(new_public_key));
>>>>>>> 62f45ef8
			}

			// We update the current epoch with an active window for the outgoers
			Vaults::<T, I>::try_mutate_exists(CurrentEpochIndex::<T>::get(), |maybe_vault| {
				if let Some(vault) = maybe_vault.as_mut() {
					vault.active_window.to = Some(block_number);
					Ok(())
				} else {
					Err(Error::<T, I>::UnsupportedChain)
				}
			})?;

			PendingVaultRotation::<T, I>::put(VaultRotationStatus::<T, I>::Complete { tx_hash });

			// For the new epoch we create a new vault with the new public key and its active
			// window at for the block after that reported
			Vaults::<T, I>::insert(
				CurrentEpochIndex::<T>::get().saturating_add(1),
				Vault {
					public_key: new_public_key,
					active_window: BlockHeightWindow {
						from: block_number.saturating_add(1),
						to: None,
					},
				},
			);

			Pallet::<T, I>::deposit_event(Event::VaultRotationCompleted);

			Ok(().into())
		}
	}

	#[pallet::genesis_config]
	pub struct GenesisConfig {
		/// The provided Vec must be convertible to the chain's AggKey.
		///
		/// GenesisConfig members require `Serialize` and `Deserialize` which isn't
		/// implemented for the AggKey type, hence we use Vec<u8> and covert during genesis.
		pub vault_key: Vec<u8>,
		pub deployment_block: u64,
	}

	#[cfg(feature = "std")]
	impl Default for GenesisConfig {
		fn default() -> Self {
			Self { vault_key: Default::default(), deployment_block: Default::default() }
		}
	}

	#[pallet::genesis_build]
	impl<T: Config<I>, I: 'static> GenesisBuild<T, I> for GenesisConfig {
		fn build(&self) {
			let public_key = AggKeyFor::<T, I>::try_from(self.vault_key.clone())
				// Note: Can't use expect() here without some type shenanigans, but would give
				// clearer error messages.
				.unwrap_or_else(|_| panic!("Can't build genesis without a valid vault key."));

			Vaults::<T, I>::insert(
				CurrentEpochIndex::<T>::get(),
				Vault {
					public_key,
					active_window: BlockHeightWindow { from: self.deployment_block, to: None },
				},
			);
		}
	}
}

<<<<<<< HEAD
impl<T: Config<I>, I: 'static> NonceProvider<T::Chain> for Pallet<T, I> {
	fn next_nonce() -> <T::Chain as ChainAbi>::Nonce {
		ChainNonce::<T, I>::mutate(|nonce| {
			*nonce += One::one();
			*nonce
=======
impl<T: Config<I>, I: 'static> NonceProvider<Ethereum> for Pallet<T, I> {
	fn next_nonce() -> Nonce {
		ChainNonce::<T, I>::mutate(|nonce| {
			let new_nonce = nonce.saturating_add(1);
			*nonce = new_nonce;
			new_nonce
>>>>>>> 62f45ef8
		})
	}
}

impl<T: Config<I>, I: 'static> Pallet<T, I> {
	fn no_active_chain_vault_rotations() -> bool {
		if let Some(status) = PendingVaultRotation::<T, I>::get() {
			matches!(status, VaultRotationStatus::<T, I>::Complete { .. })
		} else {
			true
		}
	}

	fn start_vault_rotation(candidates: Vec<T::ValidatorId>) -> DispatchResult {
		// Main entry point for the pallet
		ensure!(!candidates.is_empty(), Error::<T, I>::EmptyValidatorSet);
		ensure!(!PendingVaultRotation::<T, I>::exists(), Error::<T, I>::DuplicateRotationRequest);

		let ceremony_id = KeygenCeremonyIdCounter::<T, I>::mutate(|id| {
			*id += 1;
			*id
		});

		PendingVaultRotation::<T, I>::put(VaultRotationStatus::<T, I>::new(
			ceremony_id,
			BTreeSet::from_iter(candidates.clone()),
		));

		// Start the timer for resolving Keygen - we check this in the on_initialise() hook each
		// block
		KeygenResolutionPendingSince::<T, I>::put(frame_system::Pallet::<T>::current_block_number());

		Pallet::<T, I>::deposit_event(Event::KeygenRequest(ceremony_id, candidates));

		Ok(())
	}

	fn on_keygen_success(ceremony_id: CeremonyId, new_public_key: AggKeyFor<T, I>) {
		Self::deposit_event(Event::KeygenSuccess(ceremony_id));
		KeygenResolutionPendingSince::<T, I>::kill();

<<<<<<< HEAD
		T::Broadcaster::threshold_sign_and_broadcast(
			<T::ApiCall as SetAggKeyWithAggKey<_>>::new_unsigned(
				<Self as NonceProvider<_>>::next_nonce(),
				new_public_key,
			),
		);
=======
		T::ThresholdSigner::request_transaction_signature(SetAggKeyWithAggKey::new_unsigned(
			<Self as NonceProvider<Ethereum>>::next_nonce(),
			new_public_key,
		));
>>>>>>> 62f45ef8
		PendingVaultRotation::<T, I>::put(VaultRotationStatus::<T, I>::AwaitingRotation {
			new_public_key,
		});
	}

	fn on_keygen_failure(
		ceremony_id: CeremonyId,
		offenders: impl IntoIterator<Item = T::ValidatorId>,
	) {
		for offender in offenders {
			T::OfflineReporter::report(OfflineCondition::ParticipateKeygenFailed, &offender);
		}

		Self::deposit_event(Event::KeygenFailure(ceremony_id));
		KeygenResolutionPendingSince::<T, I>::kill();
		// TODO: Instead of deleting the storage entirely, we should probably reset to some initial
		// state.
		PendingVaultRotation::<T, I>::kill();
		// TODO: Failure of one keygen should cause failure of all keygens.
		T::RotationHandler::vault_rotation_aborted();
	}
}

// TODO: Implement this on Runtime instead of pallet so that we can rotate multiple vaults.
impl<T: Config<I>, I: 'static> VaultRotator for Pallet<T, I> {
	type ValidatorId = T::ValidatorId;
	type RotationError = DispatchError;

	fn start_vault_rotation(candidates: Vec<Self::ValidatorId>) -> Result<(), Self::RotationError> {
		Self::start_vault_rotation(candidates)
	}

	fn finalize_rotation() -> Result<(), Self::RotationError> {
		if Pallet::<T, I>::no_active_chain_vault_rotations() {
			// The 'exit' point for the pallet, no rotations left to process
			PendingVaultRotation::<T, I>::kill();
			Self::deposit_event(Event::<T, I>::VaultsRotated);
			Ok(())
		} else {
			// Wait on confirmation
			Err(Error::<T, I>::NotConfirmed.into())
		}
	}
}

impl<T: Config<I>, I: 'static> KeyProvider<T::Chain> for Pallet<T, I> {
	type KeyId = Vec<u8>;

	fn current_key_id() -> Self::KeyId {
		Vaults::<T, I>::get(CurrentEpochIndex::<T>::get())
			.expect("We can't exist without a vault")
			.public_key
			.into()
	}

	fn current_key() -> <T::Chain as ChainCrypto>::AggKey {
		Vaults::<T, I>::get(CurrentEpochIndex::<T>::get())
			.expect("We can't exist without a vault")
			.public_key
	}
}

/// Takes three arguments: a pattern, a variable expression and an error literal.
///
/// If the variable matches the pattern, returns it, otherwise returns an error. The pattern may
/// optionally have an expression attached to process and return inner arguments.
///
/// ## Example
///
/// let x = ensure_variant!(Some(..), optional_value, Error::<T>::ValueIsNone);
///
/// let 2x = ensure_variant!(Some(x) => { 2 * x }, optional_value, Error::<T>::ValueIsNone);
#[macro_export]
macro_rules! ensure_variant {
	( $variant:pat => $varexp:expr, $var:expr, $err:expr $(,)? ) => {
		if let $variant = $var {
			$varexp
		} else {
			frame_support::fail!($err)
		}
	};
	( $variant:pat, $var:expr, $err:expr $(,)? ) => {
		ensure_variant!($variant => { $var }, $var, $err)
	};
}<|MERGE_RESOLUTION|>--- conflicted
+++ resolved
@@ -4,19 +4,11 @@
 #![doc = include_str!("../README.md")]
 #![doc = include_str!("../../cf-doc-head.md")]
 
-<<<<<<< HEAD
 use cf_chains::{ChainAbi, ChainCrypto, SetAggKeyWithAggKey};
 use cf_traits::{
 	offline_conditions::{OfflineCondition, OfflineReporter},
 	Broadcaster, Chainflip, CurrentEpochIndex, EpochIndex, KeyProvider, NonceProvider,
 	VaultRotationHandler, VaultRotator,
-=======
-use cf_chains::{eth::set_agg_key_with_agg_key::SetAggKeyWithAggKey, Chain, ChainCrypto, Ethereum};
-use cf_traits::{
-	offline_conditions::{OfflineCondition, OfflineReporter},
-	Chainflip, CurrentEpochIndex, EpochIndex, KeyProvider, Nonce, NonceProvider, SigningContext,
-	ThresholdSigner, VaultRotationHandler, VaultRotator,
->>>>>>> 62f45ef8
 };
 use frame_support::{
 	dispatch::{DispatchError, DispatchResult},
@@ -264,7 +256,6 @@
 		/// The event type.
 		type Event: From<Event<Self, I>> + IsType<<Self as frame_system::Config>::Event>;
 
-<<<<<<< HEAD
 		/// The chain that managed by this vault must implement the api types.
 		type Chain: ChainAbi;
 
@@ -273,12 +264,6 @@
 
 		/// A broadcaster for the target chain.
 		type Broadcaster: Broadcaster<Self::Chain, ApiCall = Self::ApiCall>;
-=======
-		/// The chain that managed by this vault.
-		/// TODO: Remove the constraint on AggKey, currently required for compatibility with the
-		/// `ThresholdSigner`.
-		type Chain: Chain + ChainCrypto<AggKey = cf_chains::eth::AggKey>;
->>>>>>> 62f45ef8
 
 		/// Rotation handler.
 		type RotationHandler: VaultRotationHandler<ValidatorId = Self::ValidatorId>;
@@ -286,15 +271,6 @@
 		/// For reporting misbehaving validators.
 		type OfflineReporter: OfflineReporter<ValidatorId = Self::ValidatorId>;
 
-<<<<<<< HEAD
-=======
-		/// Top-level signing context needs to support `SetAggKeyWithAggKey`.
-		type SigningContext: From<SetAggKeyWithAggKey> + SigningContext<Self, Chain = Self::Chain>;
-
-		/// Threshold signer.
-		type ThresholdSigner: ThresholdSigner<Self, Context = Self::SigningContext>;
-
->>>>>>> 62f45ef8
 		/// Benchmark stuff
 		type WeightInfo: WeightInfo;
 
@@ -341,11 +317,7 @@
 							));
 							Self::on_keygen_failure(
 								keygen_ceremony_id,
-<<<<<<< HEAD
 								response_status.remaining_candidates.clone(),
-=======
-								response_status.remaining_candidates,
->>>>>>> 62f45ef8
 							);
 						}
 					},
@@ -390,12 +362,8 @@
 	/// Threshold key nonces for this chain.
 	#[pallet::storage]
 	#[pallet::getter(fn chain_nonce)]
-<<<<<<< HEAD
 	pub(super) type ChainNonce<T, I = ()> =
 		StorageValue<_, <<T as Config<I>>::Chain as ChainAbi>::Nonce, ValueQuery>;
-=======
-	pub(super) type ChainNonce<T, I = ()> = StorageValue<_, Nonce, ValueQuery>;
->>>>>>> 62f45ef8
 
 	/// The block since which we have been waiting for keygen to be resolved.
 	#[pallet::storage]
@@ -558,13 +526,7 @@
 					expected_new_key,
 					new_public_key,
 				);
-<<<<<<< HEAD
-				Self::deposit_event(Event::<T, I>::UnexpectedPubkeyWitnessed(
-					new_public_key.clone(),
-				));
-=======
 				Self::deposit_event(Event::<T, I>::UnexpectedPubkeyWitnessed(new_public_key));
->>>>>>> 62f45ef8
 			}
 
 			// We update the current epoch with an active window for the outgoers
@@ -634,20 +596,11 @@
 	}
 }
 
-<<<<<<< HEAD
 impl<T: Config<I>, I: 'static> NonceProvider<T::Chain> for Pallet<T, I> {
 	fn next_nonce() -> <T::Chain as ChainAbi>::Nonce {
 		ChainNonce::<T, I>::mutate(|nonce| {
 			*nonce += One::one();
 			*nonce
-=======
-impl<T: Config<I>, I: 'static> NonceProvider<Ethereum> for Pallet<T, I> {
-	fn next_nonce() -> Nonce {
-		ChainNonce::<T, I>::mutate(|nonce| {
-			let new_nonce = nonce.saturating_add(1);
-			*nonce = new_nonce;
-			new_nonce
->>>>>>> 62f45ef8
 		})
 	}
 }
@@ -689,19 +642,12 @@
 		Self::deposit_event(Event::KeygenSuccess(ceremony_id));
 		KeygenResolutionPendingSince::<T, I>::kill();
 
-<<<<<<< HEAD
 		T::Broadcaster::threshold_sign_and_broadcast(
 			<T::ApiCall as SetAggKeyWithAggKey<_>>::new_unsigned(
 				<Self as NonceProvider<_>>::next_nonce(),
 				new_public_key,
 			),
 		);
-=======
-		T::ThresholdSigner::request_transaction_signature(SetAggKeyWithAggKey::new_unsigned(
-			<Self as NonceProvider<Ethereum>>::next_nonce(),
-			new_public_key,
-		));
->>>>>>> 62f45ef8
 		PendingVaultRotation::<T, I>::put(VaultRotationStatus::<T, I>::AwaitingRotation {
 			new_public_key,
 		});
