--- conflicted
+++ resolved
@@ -622,17 +622,9 @@
 			<Self as NonceProvider<Ethereum>>::next_nonce(),
 			new_public_key,
 		));
-<<<<<<< HEAD
 		PendingVaultRotations::<T, I>::put(VaultRotationStatus::<T, I>::AwaitingRotation {
 			new_public_key,
 		});
-=======
-		PendingVaultRotations::<T>::insert(
-			chain_id,
-			VaultRotationStatus::<T>::AwaitingRotation { new_public_key },
-		);
-		Ok(())
->>>>>>> 63f2f930
 	}
 
 	fn on_keygen_failure(
