--- conflicted
+++ resolved
@@ -206,13 +206,7 @@
 #[frame_support::pallet]
 pub mod pallet {
 
-<<<<<<< HEAD
-	use cf_traits::{AccountRoleRegistry, ThresholdSigner};
-=======
-	use cf_traits::{
-		AccountRoleRegistry, ApiCallDataProvider, ThresholdSigner, VaultTransitionHandler,
-	};
->>>>>>> 8bc74567
+	use cf_traits::{AccountRoleRegistry, ThresholdSigner, VaultTransitionHandler};
 
 	use super::*;
 
