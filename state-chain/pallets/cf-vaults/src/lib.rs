--- conflicted
+++ resolved
@@ -65,15 +65,9 @@
 	/// The candidates that have yet to reply.
 	remaining_candidates: BTreeSet<T::ValidatorId>,
 	/// A map of new keys with the number of votes for each key.
-<<<<<<< HEAD
-	success_votes: BTreeMap<AggKeyFor<T, I>, u32>,
-	/// A map of the number of blame votes that keygen participant has received.
-	blame_votes: BTreeMap<T::ValidatorId, u32>,
-=======
 	success_votes: BTreeMap<AggKeyFor<T, I>, AuthorityCount>,
-	/// A map of the number of blame votes that keygen participant has received.
+	/// A map of the number of blame votes that each keygen participant has received.
 	blame_votes: BTreeMap<T::ValidatorId, AuthorityCount>,
->>>>>>> 1ec9bc9b
 }
 
 impl<T: Config<I>, I: 'static> KeygenResponseStatus<T, I> {
