#![cfg_attr(not(feature = "std"), no_std)]

//! # ChainFlip Vaults Module
//!
//! A module managing the vaults of ChainFlip
//!
//! - [`Config`]
//! - [`Call`]
//! - [`Module`]
//!
//! ## Overview
//! The module contains functionality to manage the vault rotation that has to occur for the ChainFlip
//! validator set to rotate.  The process of vault rotation is triggered by a successful auction via
//! the trait `VaultRotation::start_vault_rotation()`, which provides a list of suitable validators with which we would
//! like to proceed in rotating the vaults concerned.  The process of rotation is multi-faceted and involves a number of
//! pallets.  With the end of an epoch (by reaching a block number or forced), the `Validator` pallet requests an auction to
//! start from the `Auction` pallet.  A set of stakers are provided by the `Staking` pallet and an auction is run with the
//! outcome being shared via `VaultRotation::start_vault_rotation()`.

//! A key generation request is created for each chain supported and emitted as an event from which a ceremony is performed
//! and on success reports back with a response which is delegated to the chain specialisation which continues performing
//! steps necessary to rotate its vault implementing the `ChainVault` trait.  On completing this phase and via the trait
//! `ChainHandler`, the final step is executed with a vault rotation request being emitted.  A `VaultRotationResponse` is
//! submitted to inform whether this request to rotate has succeeded or not.
//!
//! Currently Ethereum is the only supported chain.
//!
//! During the process the network is in an auction phase, where the current validators secure the network and on successful
//! rotation of the vaults a set of nodes become validators.  Feedback on whether a rotation had occurred is provided by
//! `VaultRotation::finalize_rotation()` with which on success the validators are rotated and on failure a new auction
//! is started.
//!
//!
//! ## Terminology
//! - **Vault:** A cryptocurrency wallet.
//! - **Validators:** A set of nodes that validate and support the ChainFlip network.
//! - **Bad Validators:** A set of nodes that have acted badly, the determination of what bad is is
//!   outside the scope of the `Vaults` pallet.
//! - **Key generation:** The process of creating a new key pair which would be used for operating a vault.
//! - **Auction:** A process by which a set of validators are proposed and on successful vault rotation
//!   become the next validating set for the network.
//! - **Vault Rotation:** The rotation of vaults where funds are 'moved' from one to another.
//! - **Validator Rotation:** The rotation of validators from old to new.

use frame_support::pallet_prelude::*;
use sp_std::prelude::*;

use cf_traits::{
	Chainflip, EpochInfo, Nonce, NonceIdentifier, NonceProvider, RotationError,
	VaultRotationHandler, VaultRotator,
};
pub use pallet::*;

pub use crate::rotation::*;
// we need these types exposed so subxt can use the type size
use crate::ethereum::EthereumChain;
pub use crate::rotation::{KeygenRequest, VaultRotationRequest};
use sp_runtime::traits::One;

mod ethereum;
pub mod rotation;

#[cfg(test)]
mod mock;
#[cfg(test)]
mod tests;

#[frame_support::pallet]
pub mod pallet {
	use super::*;
	use crate::ethereum::EthereumChain;
<<<<<<< HEAD
	use crate::rotation::SchnorrSigTruncPubkey;
	use cf_traits::{Chainflip, EpochInfo, Nonce, NonceIdentifier};
=======
	use crate::rotation::SchnorrSignature;
	use cf_traits::{Chainflip, EpochInfo, NonceProvider};
>>>>>>> 54e277d2
	use frame_system::pallet_prelude::*;

	#[pallet::pallet]
	#[pallet::generate_store(pub (super) trait Store)]
	pub struct Pallet<T>(_);

	#[pallet::config]
	pub trait Config: Chainflip + frame_system::Config {
		/// The event type
		type Event: From<Event<Self>> + IsType<<Self as frame_system::Config>::Event>;
		/// Provides an origin check for witness transactions.
		type EnsureWitnessed: EnsureOrigin<Self::Origin>;
		/// A public key
		type PublicKey: Member + Parameter + Into<Vec<u8>> + Default + MaybeSerializeDeserialize;
		/// A transaction
		type TransactionHash: Member + Parameter + Into<Vec<u8>> + Default;
		/// Rotation handler
		type RotationHandler: VaultRotationHandler<AccountId = <Self as Chainflip>::AccountId>;
		/// A nonce provider
		type NonceProvider: NonceProvider;
		/// Epoch info
		type EpochInfo: EpochInfo<AccountId = <Self as Chainflip>::AccountId>;
	}

	/// Pallet implements [`Hooks`] trait
	#[pallet::hooks]
	impl<T: Config> Hooks<BlockNumberFor<T>> for Pallet<T> {}

	/// Current request index used in request/response
	#[pallet::storage]
	#[pallet::getter(fn current_request)]
	pub(super) type CurrentRequest<T: Config> = StorageValue<_, CeremonyId, ValueQuery>;

	/// The Vault for this instance
	#[pallet::storage]
	#[pallet::getter(fn eth_vault)]
	pub(super) type EthereumVault<T: Config> =
		StorageValue<_, Vault<T::PublicKey, T::TransactionHash>, ValueQuery>;

	/// A map acting as a list of our current vault rotations
	#[pallet::storage]
	#[pallet::getter(fn vault_rotations)]
	pub(super) type VaultRotations<T: Config> = StorageMap<
		_,
		Blake2_128Concat,
		CeremonyId,
		VaultRotation<<T as Chainflip>::AccountId, T::PublicKey>,
	>;

	/// A map of Nonces for chains supported
	#[pallet::storage]
	#[pallet::getter(fn chain_nonces)]
	pub(super) type ChainNonces<T: Config> =
		StorageMap<_, Blake2_128Concat, NonceIdentifier, Nonce>;

	#[pallet::event]
	#[pallet::generate_deposit(pub (super) fn deposit_event)]
	pub enum Event<T: Config> {
		/// Request a key generation \[request_index, request\]
		KeygenRequest(CeremonyId, KeygenRequest<<T as Chainflip>::AccountId>),
		/// Request a rotation of the vault for this chain \[request_index, request\]
		VaultRotationRequest(CeremonyId, VaultRotationRequest),
		/// The vault for the request has rotated \[request_index\]
		VaultRotationCompleted(CeremonyId),
		/// A rotation of vaults has been aborted \[request_indexes\]
		RotationAborted(Vec<CeremonyId>),
		/// A complete set of vaults have been rotated
		VaultsRotated,
		/// Request this payload to be signed by the existing aggregate key
		ThresholdSignatureRequest(
			CeremonyId,
			ThresholdSignatureRequest<T::PublicKey, <T as Chainflip>::AccountId>,
		),
	}

	#[pallet::error]
	pub enum Error<T> {
		/// An invalid ceremony id
		InvalidCeremonyId,
		/// We have an empty validator set
		EmptyValidatorSet,
		/// The key generation response failed
		KeyResponseFailed,
		/// A vault rotation has failed
		VaultRotationCompletionFailed,
		/// A key generation response has failed
		KeygenResponseFailed,
		/// A vault rotation has failed
		VaultRotationFailed,
		/// A set of badly acting validators
		BadValidators,
		/// Failed to construct a valid chain specific payload for rotation
		FailedToConstructPayload,
		/// Failed to sign the tx for the ethereum chain
		SignatureResponseFailed,
		/// The rotation has not been confirmed
		NotConfirmed,
		/// Failed to make a key generation request
		FailedToMakeKeygenRequest,
	}

	#[pallet::call]
	impl<T: Config> Pallet<T> {
		/// A key generation response received from a key generation request and handled
		/// by [KeygenRequestResponse::handle_response]
		#[pallet::weight(10_000)]
		pub fn keygen_response(
			origin: OriginFor<T>,
			ceremony_id: CeremonyId,
			response: KeygenResponse<<T as Chainflip>::AccountId, T::PublicKey>,
		) -> DispatchResultWithPostInfo {
			T::EnsureWitnessed::ensure_origin(origin)?;
			match KeygenRequestResponse::<T>::handle_response(ceremony_id, response) {
				Ok(_) => Ok(().into()),
				Err(e) => Err(Error::<T>::from(e).into()),
			}
		}

		/// A ethereum signing transaction response received and handled
		/// by [EthereumChain::handle_response]
		#[pallet::weight(10_000)]
		pub fn threshold_signature_response(
			origin: OriginFor<T>,
			ceremony_id: CeremonyId,
<<<<<<< HEAD
			response: ThresholdSignatureResponse<T::ValidatorId, SchnorrSigTruncPubkey>,
=======
			response: ThresholdSignatureResponse<<T as Chainflip>::AccountId, SchnorrSignature>,
>>>>>>> 54e277d2
		) -> DispatchResultWithPostInfo {
			T::EnsureWitnessed::ensure_origin(origin)?;
			// We just have the Ethereum chain to handle this Schnorr signature
			match EthereumChain::<T>::handle_response(ceremony_id, response) {
				Ok(_) => Ok(().into()),
				Err(_) => Err(Error::<T>::SignatureResponseFailed.into()),
			}
		}

		/// A vault rotation response received from a vault rotation request and handled
		/// by [VaultRotationRequestResponse::handle_response]
		#[pallet::weight(10_000)]
		pub fn vault_rotation_response(
			origin: OriginFor<T>,
			ceremony_id: CeremonyId,
			response: VaultRotationResponse<T::TransactionHash>,
		) -> DispatchResultWithPostInfo {
			T::EnsureWitnessed::ensure_origin(origin)?;
			match VaultRotationRequestResponse::<T>::handle_response(ceremony_id, response) {
				Ok(_) => Ok(().into()),
				Err(e) => Err(Error::<T>::from(e).into()),
			}
		}
	}

	#[pallet::genesis_config]
	pub struct GenesisConfig<T: Config> {
		pub ethereum_vault_key: T::PublicKey,
	}

	#[cfg(feature = "std")]
	impl<T: Config> Default for GenesisConfig<T> {
		fn default() -> Self {
			Self {
				ethereum_vault_key: Default::default(),
			}
		}
	}

	// The build of genesis for the pallet.
	#[pallet::genesis_build]
	impl<T: Config> GenesisBuild<T> for GenesisConfig<T> {
		fn build(&self) {
			EthereumVault::<T>::set(Vault {
				previous_key: Default::default(),
				current_key: self.ethereum_vault_key.clone(),
				tx_hash: Default::default(),
			});
		}
	}
}

impl<T: Config> From<RotationError<<T as Chainflip>::AccountId>> for Error<T> {
	fn from(err: RotationError<<T as Chainflip>::AccountId>) -> Self {
		match err {
			RotationError::EmptyValidatorSet => Error::<T>::EmptyValidatorSet,
			RotationError::BadValidators(_) => Error::<T>::BadValidators,
			RotationError::FailedToConstructPayload => Error::<T>::FailedToConstructPayload,
			RotationError::VaultRotationCompletionFailed => {
				Error::<T>::VaultRotationCompletionFailed
			}
			RotationError::KeyResponseFailed => Error::<T>::KeyResponseFailed,
			RotationError::InvalidCeremonyId => Error::<T>::InvalidCeremonyId,
			RotationError::NotConfirmed => Error::<T>::NotConfirmed,
			RotationError::FailedToMakeKeygenRequest => Error::<T>::FailedToMakeKeygenRequest,
		}
	}
}

impl<T: Config> NonceProvider for Pallet<T> {
	fn next_nonce(identifier: NonceIdentifier) -> Nonce {
		ChainNonces::<T>::mutate(identifier, |nonce| {
			let new_nonce = nonce.unwrap_or_default().saturating_add(One::one());
			*nonce = Some(new_nonce);
			new_nonce
		})
	}
}

impl<T: Config> Pallet<T> {
	/// Abort all rotations registered and notify the `VaultRotationHandler` trait of our decision to abort.
	fn abort_rotation() {
		Self::deposit_event(Event::RotationAborted(
			VaultRotations::<T>::iter().map(|(k, _)| k).collect(),
		));
		VaultRotations::<T>::remove_all();
		T::RotationHandler::abort();
	}

	/// Provide the next ceremony id
	fn next_ceremony_id() -> CeremonyId {
		CurrentRequest::<T>::mutate(|next_ceremony_id| {
			*next_ceremony_id = *next_ceremony_id + 1;
			*next_ceremony_id
		})
	}

	fn rotations_complete() -> bool {
		VaultRotations::<T>::iter().count() == 0
	}
}

impl<T: Config> VaultRotator for Pallet<T> {
	type AccountId = <T as Chainflip>::AccountId;
	fn start_vault_rotation(
		candidates: Vec<Self::AccountId>,
	) -> Result<(), RotationError<Self::AccountId>> {
		// Main entry point for the pallet
		ensure!(!candidates.is_empty(), RotationError::EmptyValidatorSet);
		// Create a KeyGenRequest for Ethereum
		let keygen_request = KeygenRequest {
			chain_type: ChainType::Ethereum,
			validator_candidates: candidates.clone(),
		};

		KeygenRequestResponse::<T>::make_request(Self::next_ceremony_id(), keygen_request)
			.map_err(|_| RotationError::FailedToMakeKeygenRequest)
	}

	fn finalize_rotation() -> Result<(), RotationError<Self::AccountId>> {
		// The 'exit' point for the pallet, no rotations left to process
		if Pallet::<T>::rotations_complete() {
			// We can now confirm the auction and rotate
			// The process has completed successfully
			Self::deposit_event(Event::VaultsRotated);
			Ok(())
		} else {
			// Wait on confirmation
			Err(RotationError::NotConfirmed)
		}
	}
}

// The first phase generating the key generation requests
struct KeygenRequestResponse<T: Config>(PhantomData<T>);

impl<T: Config>
	RequestResponse<
		CeremonyId,
		KeygenRequest<<T as Chainflip>::AccountId>,
		KeygenResponse<<T as Chainflip>::AccountId, T::PublicKey>,
		RotationError<<T as Chainflip>::AccountId>,
	> for KeygenRequestResponse<T>
{
	/// Emit as an event the key generation request, this is the first step after receiving a proposed
	/// validator set from the `AuctionHandler::on_auction_completed()`
	fn make_request(
		ceremony_id: CeremonyId,
		request: KeygenRequest<<T as Chainflip>::AccountId>,
	) -> Result<(), RotationError<<T as Chainflip>::AccountId>> {
		VaultRotations::<T>::insert(
			ceremony_id,
			VaultRotation {
				new_public_key: Default::default(),
				keygen_request: request.clone(),
			},
		);
		Pallet::<T>::deposit_event(Event::KeygenRequest(ceremony_id, request));
		Ok(())
	}

	/// Try to process the response back for the key generation request and hand it off to the relevant
	/// chain to continue processing.  Failure would result in penalisation for the bad validators returned
	/// and the vault rotation aborted.
	fn handle_response(
		ceremony_id: CeremonyId,
		response: KeygenResponse<<T as Chainflip>::AccountId, T::PublicKey>,
	) -> Result<(), RotationError<<T as Chainflip>::AccountId>> {
		ensure_index!(ceremony_id);
		match response {
			KeygenResponse::Success(new_public_key) => {
				if EthereumVault::<T>::get().current_key != new_public_key {
					VaultRotations::<T>::mutate(ceremony_id, |maybe_vault_rotation| {
						if let Some(vault_rotation) = maybe_vault_rotation {
							(*vault_rotation).new_public_key = new_public_key.clone();
							EthereumChain::<T>::rotate_vault(
								ceremony_id,
								new_public_key,
								T::EpochInfo::current_validators(),
							)
						} else {
							Err(RotationError::InvalidCeremonyId)
						}
					})
				} else {
					// Abort this key generation request
					Pallet::<T>::abort_rotation();
					Err(RotationError::KeyResponseFailed)
				}
			}
			KeygenResponse::Error(bad_validators) => {
				// Abort this key generation request
				Pallet::<T>::abort_rotation();
				// Do as you wish with these, I wash my hands..
				T::RotationHandler::penalise(bad_validators);
				// Report back we have processed the failure
				Ok(().into())
			}
		}
	}
}

// We have now had feedback from the vault/chain that we can proceed with the final request for the
// vault rotation
impl<T: Config> ChainHandler for Pallet<T> {
	type AccountId = <T as Chainflip>::AccountId;
	type Error = RotationError<<T as Chainflip>::AccountId>;

	/// Try to complete the final vault rotation with feedback from the chain implementation over
	/// the `ChainHandler` trait.  This is forwarded as a request and hence an event is emitted.
	/// Failure is handled and potential bad validators are penalised and the rotation is now aborted.
	fn request_vault_rotation(
		ceremony_id: CeremonyId,
		result: Result<VaultRotationRequest, RotationError<<T as Chainflip>::AccountId>>,
	) -> Result<(), Self::Error> {
		ensure_index!(ceremony_id);
		match result {
			// All good, forward on the request
			Ok(request) => VaultRotationRequestResponse::<T>::make_request(ceremony_id, request),
			// Penalise if we have a set of bad validators and abort the rotation
			Err(err) => {
				if let RotationError::BadValidators(bad) = err {
					T::RotationHandler::penalise(bad);
				}
				Self::abort_rotation();
				Err(RotationError::VaultRotationCompletionFailed)
			}
		}
	}
}

// Request response for the vault rotation requests
struct VaultRotationRequestResponse<T: Config>(PhantomData<T>);
impl<T: Config>
	RequestResponse<
		CeremonyId,
		VaultRotationRequest,
		VaultRotationResponse<T::TransactionHash>,
		RotationError<<T as Chainflip>::AccountId>,
	> for VaultRotationRequestResponse<T>
{
	/// Emit our event for the start of a vault rotation generation request.
	fn make_request(
		ceremony_id: CeremonyId,
		request: VaultRotationRequest,
	) -> Result<(), RotationError<<T as Chainflip>::AccountId>> {
		ensure_index!(ceremony_id);
		Pallet::<T>::deposit_event(Event::VaultRotationRequest(ceremony_id, request));
		Ok(())
	}

	/// Handle the response posted back on our request for a vault rotation request
	/// The request is cleared from the cache of pending requests and the relevant vault is
	/// notified
	fn handle_response(
		ceremony_id: CeremonyId,
		response: VaultRotationResponse<T::TransactionHash>,
	) -> Result<(), RotationError<<T as Chainflip>::AccountId>> {
		ensure_index!(ceremony_id);
		// Feedback to vaults
		// We have assumed here that once we have one confirmation of a vault rotation we wouldn't
		// need to rollback any if one of the group of vault rotations fails
		match response {
			VaultRotationResponse::Success { tx_hash } => {
				if let Some(vault_rotation) = VaultRotations::<T>::take(ceremony_id) {
					// At the moment we just have Ethereum to notify
					match vault_rotation.keygen_request.chain_type {
						ChainType::Ethereum => EthereumChain::<T>::vault_rotated(
							vault_rotation.new_public_key,
							tx_hash,
						),
					}
				}
				// This request is complete
				Pallet::<T>::deposit_event(Event::VaultRotationCompleted(ceremony_id));
			}
			VaultRotationResponse::Error => {
				Pallet::<T>::abort_rotation();
			}
		}

		Ok(())
	}
}<|MERGE_RESOLUTION|>--- conflicted
+++ resolved
@@ -69,13 +69,8 @@
 pub mod pallet {
 	use super::*;
 	use crate::ethereum::EthereumChain;
-<<<<<<< HEAD
 	use crate::rotation::SchnorrSigTruncPubkey;
-	use cf_traits::{Chainflip, EpochInfo, Nonce, NonceIdentifier};
-=======
-	use crate::rotation::SchnorrSignature;
 	use cf_traits::{Chainflip, EpochInfo, NonceProvider};
->>>>>>> 54e277d2
 	use frame_system::pallet_prelude::*;
 
 	#[pallet::pallet]
@@ -200,11 +195,10 @@
 		pub fn threshold_signature_response(
 			origin: OriginFor<T>,
 			ceremony_id: CeremonyId,
-<<<<<<< HEAD
-			response: ThresholdSignatureResponse<T::ValidatorId, SchnorrSigTruncPubkey>,
-=======
-			response: ThresholdSignatureResponse<<T as Chainflip>::AccountId, SchnorrSignature>,
->>>>>>> 54e277d2
+			response: ThresholdSignatureResponse<
+				<T as Chainflip>::AccountId,
+				SchnorrSigTruncPubkey,
+			>,
 		) -> DispatchResultWithPostInfo {
 			T::EnsureWitnessed::ensure_origin(origin)?;
 			// We just have the Ethereum chain to handle this Schnorr signature
