--- conflicted
+++ resolved
@@ -54,13 +54,8 @@
 	/// Request initial vault rotation phase complete with a result describing the outcome of this phase
 	/// Feedback is provided back on this step
 	fn request_vault_rotation(
-<<<<<<< HEAD
-		index: CeremonyId,
-		result: Result<VaultRotationRequest, RotationError<Self::ValidatorId>>,
-=======
-		index: RequestIndex,
+		ceremony_id: CeremonyId,
 		result: Result<VaultRotationRequest, RotationError<Self::AccountId>>,
->>>>>>> 14b61c2b
 	) -> Result<(), Self::Error>;
 }
 
@@ -94,19 +89,11 @@
 /// A representation of a key generation request
 /// This would be used for each supporting chain
 #[derive(PartialEq, Eq, Clone, Encode, Decode, RuntimeDebug)]
-<<<<<<< HEAD
-pub struct KeygenRequest<ValidatorId> {
+pub struct KeygenRequest<AccountId> {
 	/// The chain type
 	pub(crate) chain_type: ChainType,
 	/// The set of validators from which we would like to generate the key
-	pub validator_candidates: Vec<ValidatorId>,
-=======
-pub struct KeygenRequest<AccountId> {
-	/// A Chain's parameters
-	pub(crate) chain: ChainParams,
-	/// The set of validators from which we would like to generate the key
-	pub(crate) validator_candidates: Vec<AccountId>,
->>>>>>> 14b61c2b
+	pub validator_candidates: Vec<AccountId>,
 }
 
 /// A response for our KeygenRequest
