--- conflicted
+++ resolved
@@ -6,54 +6,13 @@
 use cf_chains::benchmarking_value::BenchmarkValue;
 use cf_traits::EpochInfo;
 use codec::Decode;
-<<<<<<< HEAD
-use frame_benchmarking::benchmarks_instance_pallet;
-use frame_support::traits::UnfilteredDispatchable;
-=======
 use frame_benchmarking::v2::*;
-use frame_support::{
-	assert_ok,
-	traits::{OnNewAccount, UnfilteredDispatchable},
-};
-use frame_system::RawOrigin;
->>>>>>> ea34a890
+use frame_support::{assert_ok, traits::UnfilteredDispatchable};
 
 // Note: Currently we only have one chain (ETH) - as soon we've
 // another chain we've to take this in account in our weight calculation benchmark.
 
 const TX_HASH: [u8; 32] = [0xab; 32];
-
-<<<<<<< HEAD
-benchmarks_instance_pallet! {
-
-	vault_key_rotated {
-		let new_public_key = AggKeyFor::<T, I>::benchmark_value();
-		PendingVaultActivation::<T, I>::put(
-			VaultActivationStatus::<T, I>::AwaitingActivation { new_public_key },
-		);
-		let call = Call::<T, I>::vault_key_rotated {
-			block_number: 5u32.into(),
-			tx_id: Decode::decode(&mut &TX_HASH[..]).unwrap()
-		};
-		let origin = T::EnsureWitnessedAtCurrentEpoch::try_successful_origin().unwrap();
-	} : { call.dispatch_bypass_filter(origin)? }
-	verify {
-		assert!(VaultStartBlockNumbers::<T, I>::contains_key(T::EpochInfo::epoch_index().saturating_add(1)));
-=======
-/// Generate an authority set
-fn generate_authority_set<T: Config<I>, I: 'static>(
-	set_size: u32,
-	caller: T::ValidatorId,
-) -> BTreeSet<T::ValidatorId> {
-	let mut authority_set: BTreeSet<T::ValidatorId> = BTreeSet::new();
-	// make room for the caller
-	for i in 0..set_size.checked_sub(1).expect("set size should be at least 1") {
-		let validator_id = account("doogle", i, 0);
-		authority_set.insert(validator_id);
-	}
-	authority_set.insert(caller);
-	authority_set
-}
 
 #[instance_benchmarks]
 mod benchmarks {
@@ -61,135 +20,24 @@
 	use sp_std::vec;
 
 	#[benchmark]
-	fn on_initialize_failure(b: Linear<1, 100>) {
-		let current_block: BlockNumberFor<T> = 0u32.into();
-		KeygenResolutionPendingSince::<T, I>::put(current_block);
-		let caller: T::AccountId = whitelisted_caller();
-		let keygen_participants: BTreeSet<T::ValidatorId> =
-			generate_authority_set::<T, I>(150, caller.clone().into());
-		let blamed: BTreeSet<T::ValidatorId> = generate_authority_set::<T, I>(b, caller.into());
-		let mut keygen_response_status =
-			KeygenResponseStatus::<T, I>::new(keygen_participants.clone());
-
-		for validator_id in &keygen_participants {
-			keygen_response_status.add_failure_vote(validator_id, blamed.clone());
-		}
-
-		PendingVaultRotation::<T, I>::put(VaultRotationStatus::<T, I>::AwaitingKeygen {
-			ceremony_id: CEREMONY_ID,
-			keygen_participants: keygen_participants.into_iter().collect(),
-			response_status: keygen_response_status,
-			new_epoch_index: GENESIS_EPOCH,
+	fn vault_key_rotated() {
+		let new_public_key = AggKeyFor::<T, I>::benchmark_value();
+		PendingVaultActivation::<T, I>::put(VaultActivationStatus::<T, I>::AwaitingActivation {
+			new_public_key,
 		});
-		#[block]
-		{
-			Pallet::<T, I>::on_initialize(5u32.into());
-		}
-
-		assert!(matches!(
-			<Pallet::<T, I> as VaultRotator>::status(),
-			AsyncResult::Ready(VaultStatus::Failed(..))
-		));
-	}
-
-	#[benchmark]
-	fn on_initialize_success() {
-		let current_block: BlockNumberFor<T> = 0u32.into();
-		KeygenResolutionPendingSince::<T, I>::put(current_block);
-		let caller: T::AccountId = whitelisted_caller();
-		let keygen_participants: BTreeSet<T::ValidatorId> =
-			generate_authority_set::<T, I>(150, caller.into());
-		let mut keygen_response_status =
-			KeygenResponseStatus::<T, I>::new(keygen_participants.clone());
-
-		for validator_id in &keygen_participants {
-			keygen_response_status
-				.add_success_vote(validator_id, AggKeyFor::<T, I>::benchmark_value());
-		}
-
-		PendingVaultRotation::<T, I>::put(VaultRotationStatus::<T, I>::AwaitingKeygen {
-			ceremony_id: CEREMONY_ID,
-			keygen_participants: keygen_participants.into_iter().collect(),
-			response_status: keygen_response_status,
-			new_epoch_index: GENESIS_EPOCH,
-		});
-
-		#[block]
-		{
-			Pallet::<T, I>::on_initialize(5u32.into());
-		}
-
-		assert_eq!(
-			PendingVaultRotation::<T, I>::decode_variant(),
-			Some(VaultRotationStatusVariant::AwaitingKeygenVerification),
-		);
-	}
-
-	#[benchmark]
-	fn report_keygen_outcome() {
-		let caller: T::AccountId = whitelisted_caller();
-		<T as frame_system::Config>::OnNewAccount::on_new_account(&caller);
-		T::AccountRoleRegistry::register_as_validator(&caller).unwrap();
-
-		let keygen_participants = generate_authority_set::<T, I>(150, caller.clone().into());
-		PendingVaultRotation::<T, I>::put(VaultRotationStatus::<T, I>::AwaitingKeygen {
-			ceremony_id: CEREMONY_ID,
-			keygen_participants: keygen_participants.clone().into_iter().collect(),
-			response_status: KeygenResponseStatus::<T, I>::new(keygen_participants),
-			new_epoch_index: GENESIS_EPOCH,
-		});
-
-		// Submit a key that doesn't verify the signature. This is approximately the same cost as
-		// success at time of writing. But is much easier to write, and we might add slashing, which
-		// would increase the cost of the failure. Making this test the more expensive of the two
-		// paths, therefore ensuring we have a more conservative benchmark
-		#[extrinsic_call]
-		report_keygen_outcome(
-			RawOrigin::Signed(caller),
-			CEREMONY_ID,
-			KeygenOutcomeFor::<T, I>::Ok(AggKeyFor::<T, I>::benchmark_value()),
-		);
-
-		assert!(matches!(
-			PendingVaultRotation::<T, I>::get().unwrap(),
-			VaultRotationStatus::AwaitingKeygen { response_status, .. }
-				if response_status.remaining_candidate_count() == 149
-		))
-	}
-
-	#[benchmark]
-	fn on_keygen_verification_result() {
-		let caller: T::AccountId = whitelisted_caller();
-		let agg_key = AggKeyFor::<T, I>::benchmark_value();
-		let keygen_participants = generate_authority_set::<T, I>(150, caller.into());
-		let request_id = Pallet::<T, I>::trigger_keygen_verification(
-			CEREMONY_ID,
-			agg_key,
-			keygen_participants.into_iter().collect(),
-			2,
-		);
-		T::ThresholdSigner::insert_signature(
-			request_id,
-			ThresholdSignatureFor::<T, I>::benchmark_value(),
-		);
-		let call = Call::<T, I>::on_keygen_verification_result {
-			keygen_ceremony_id: CEREMONY_ID,
-			threshold_request_id: request_id,
-			new_public_key: agg_key,
+		let call = Call::<T, I>::vault_key_rotated {
+			block_number: 5u32.into(),
+			tx_id: Decode::decode(&mut &TX_HASH[..]).unwrap(),
 		};
-		let origin = T::EnsureThresholdSigned::try_successful_origin().unwrap();
-
+		let origin = T::EnsureWitnessedAtCurrentEpoch::try_successful_origin().unwrap();
 		#[block]
 		{
 			assert_ok!(call.dispatch_bypass_filter(origin));
 		}
 
-		assert!(matches!(
-			PendingVaultRotation::<T, I>::get().unwrap(),
-			VaultRotationStatus::KeygenVerificationComplete { new_public_key }
-				if new_public_key == agg_key
-		))
->>>>>>> ea34a890
+		assert!(VaultStartBlockNumbers::<T, I>::contains_key(
+			T::EpochInfo::epoch_index().saturating_add(1)
+		));
 	}
 
 	#[benchmark]
@@ -200,64 +48,12 @@
 			block_number: 5u32.into(),
 			tx_id: Decode::decode(&mut &TX_HASH[..]).unwrap(),
 		};
-<<<<<<< HEAD
-	} : { call.dispatch_bypass_filter(origin)? }
-	verify {
-		assert!(VaultStartBlockNumbers::<T, I>::contains_key(T::EpochInfo::epoch_index().saturating_add(1)));
-	}
-
-	impl_benchmark_test_suite!(Pallet, crate::mock::new_test_ext(), crate::mock::Test,);
-=======
-
 		#[block]
 		{
 			assert_ok!(call.dispatch_bypass_filter(origin));
 		}
-
-		assert!(Vaults::<T, I>::contains_key(T::EpochInfo::epoch_index().saturating_add(1)));
+		assert!(VaultStartBlockNumbers::<T, I>::contains_key(
+			T::EpochInfo::epoch_index().saturating_add(1)
+		));
 	}
-
-	#[benchmark]
-	fn set_keygen_response_timeout() {
-		let old_timeout: BlockNumberFor<T> = 5u32.into();
-		KeygenResponseTimeout::<T, I>::put(old_timeout);
-		let new_timeout: BlockNumberFor<T> = old_timeout + 1u32.into();
-		// ensure it's a different value for most expensive path.
-		let call = Call::<T, I>::set_keygen_response_timeout { new_timeout };
-
-		#[block]
-		{
-			assert_ok!(
-				call.dispatch_bypass_filter(T::EnsureGovernance::try_successful_origin().unwrap())
-			);
-		}
-
-		assert_eq!(KeygenResponseTimeout::<T, I>::get(), new_timeout);
-	}
-
-	#[cfg(test)]
-	use crate::mock::*;
-
-	#[test]
-	fn benchmark_works() {
-		new_test_ext().execute_with(|| {
-			_on_initialize_failure::<Test, ()>(10, true);
-		});
-		new_test_ext().execute_with(|| {
-			_on_initialize_success::<Test, ()>(true);
-		});
-		new_test_ext().execute_with(|| {
-			_report_keygen_outcome::<Test, ()>(true);
-		});
-		new_test_ext().execute_with(|| {
-			_on_keygen_verification_result::<Test, ()>(true);
-		});
-		new_test_ext().execute_with(|| {
-			_vault_key_rotated_externally::<Test, ()>(true);
-		});
-		new_test_ext().execute_with(|| {
-			_set_keygen_response_timeout::<Test, ()>(true);
-		});
-	}
->>>>>>> ea34a890
 }