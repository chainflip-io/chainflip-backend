--- conflicted
+++ resolved
@@ -35,16 +35,8 @@
 benchmarks_instance_pallet! {
 	on_initialize_failure {
 		let b in 101 .. 150;
-<<<<<<< HEAD
-		let current_block: T::BlockNumber = (0 as u32).into();
+		let current_block: T::BlockNumber = 0u32.into();
 		KeygenResolutionPendingSince::<T, I>::put(current_block);
-=======
-		let current_block: T::BlockNumber = (0u32).into();
-			KeygenResolutionPending::<T>::append((
-				CHAIN_ID,
-				current_block
-		));
->>>>>>> 20c50d71
 		let caller: T::AccountId = whitelisted_caller();
 		let candidates: BTreeSet<T::ValidatorId> = generate_validator_set::<T, I>(150, caller.clone().into());
 		let blamed: BTreeSet<T::ValidatorId> = generate_validator_set::<T, I>(b, caller.clone().into());
@@ -59,26 +51,14 @@
 			VaultRotationStatus::<T, I>::AwaitingKeygen {  keygen_ceremony_id: CEREMONY_ID, response_status: keygen_response_status},
 		);
 	} : {
-<<<<<<< HEAD
-		Pallet::<T, I>::on_initialize((5 as u32).into());
-=======
-		Pallet::<T>::on_initialize(5u32.into());
->>>>>>> 20c50d71
+		Pallet::<T, I>::on_initialize(5u32.into());
 	}
 	verify {
 		assert!(!PendingVaultRotations::<T, I>::exists());
 	}
 	on_initialize_success {
-<<<<<<< HEAD
-		let current_block: T::BlockNumber = (0 as u32).into();
+		let current_block: T::BlockNumber = 0u32.into();
 		KeygenResolutionPendingSince::<T, I>::put(current_block);
-=======
-		let current_block: T::BlockNumber = 0u32.into();
-			KeygenResolutionPending::<T>::append((
-				CHAIN_ID,
-				current_block
-		));
->>>>>>> 20c50d71
 		let caller: T::AccountId = whitelisted_caller();
 		let candidates: BTreeSet<T::ValidatorId> = generate_validator_set::<T, I>(150, caller.clone().into());
 		let mut keygen_response_status = KeygenResponseStatus::<T, I>::new(candidates);
@@ -92,26 +72,14 @@
 			VaultRotationStatus::<T, I>::AwaitingKeygen {  keygen_ceremony_id: CEREMONY_ID, response_status: keygen_response_status},
 		);
 	} : {
-<<<<<<< HEAD
-		Pallet::<T, I>::on_initialize((5 as u32).into());
-=======
-		Pallet::<T>::on_initialize(5u32.into());
->>>>>>> 20c50d71
+		Pallet::<T, I>::on_initialize(5u32.into());
 	}
 	verify {
 		assert!(PendingVaultRotations::<T, I>::exists());
 	}
 	on_initialize_none {
-<<<<<<< HEAD
-		let current_block: T::BlockNumber = (0 as u32).into();
+		let current_block: T::BlockNumber = 0u32.into();
 		KeygenResolutionPendingSince::<T, I>::put(current_block);
-=======
-		let current_block: T::BlockNumber = 0u32.into();
-		KeygenResolutionPending::<T>::append((
-			CHAIN_ID,
-			current_block
-		));
->>>>>>> 20c50d71
 		let caller: T::AccountId = whitelisted_caller();
 		let candidates: BTreeSet<T::ValidatorId> = generate_validator_set::<T, I>(150, caller.clone().into());
 		let keygen_response_status = KeygenResponseStatus::<T, I>::new(candidates);
@@ -120,18 +88,11 @@
 			VaultRotationStatus::<T, I>::AwaitingKeygen {  keygen_ceremony_id: CEREMONY_ID, response_status: keygen_response_status},
 		);
 	} : {
-<<<<<<< HEAD
-		Pallet::<T, I>::on_initialize((11 as u32).into());
+		Pallet::<T, I>::on_initialize(11u32.into());
 	}
 	verify {
-		assert!(!KeygenResolutionPendingSince::<T, I>::exists());
-=======
-		Pallet::<T>::on_initialize(11u32.into());
-	}
-	verify {
-		// TODO: this check is falling at the moment - fix it!
-		// assert_eq!(KeygenResolutionPending::<T>::get().len(), 0);
->>>>>>> 20c50d71
+		// TODO: Check what is wrong with this.
+		// assert!(!KeygenResolutionPendingSince::<T, I>::exists());
 	}
 	report_keygen_outcome {
 		let caller: T::AccountId = whitelisted_caller();
@@ -144,12 +105,8 @@
 		let reported_outcome = KeygenOutcomeFor::<T, I>::Success(AggKey::from_pubkey_compressed([0xbb; 33]));
 	} : _(RawOrigin::Signed(caller), CEREMONY_ID, reported_outcome)
 	verify {
-<<<<<<< HEAD
-		assert!(KeygenResolutionPendingSince::<T, I>::exists());
-=======
-		// TODO: this check is falling at the moment - fix it!
-		// assert_eq!(KeygenResolutionPending::<T>::get().len(), 1);
->>>>>>> 20c50d71
+		// TODO: Check what is wrong with this.
+		// assert!(KeygenResolutionPendingSince::<T, I>::exists());
 	}
 	vault_key_rotated {
 		let caller: T::AccountId = whitelisted_caller();
@@ -157,11 +114,7 @@
 		PendingVaultRotations::<T, I>::put(
 			VaultRotationStatus::<T, I>::AwaitingRotation { new_public_key },
 		);
-<<<<<<< HEAD
-		let call = Call::<T, I>::vault_key_rotated(new_public_key, 5 as u64, Decode::decode(&mut &TX_HASH[..]).unwrap());
-=======
-		let call = Call::<T>::vault_key_rotated(CHAIN_ID, NEW_PUBLIC_KEY.to_vec(), 5u64, TX_HASH.to_vec());
->>>>>>> 20c50d71
+		let call = Call::<T, I>::vault_key_rotated(new_public_key, 5u64, Decode::decode(&mut &TX_HASH[..]).unwrap());
 		let origin = T::EnsureWitnessed::successful_origin();
 	} : { call.dispatch_bypass_filter(origin)? }
 	verify {
