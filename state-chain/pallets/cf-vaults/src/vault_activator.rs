use super::*;
use cf_chains::SetAggKeyWithAggKeyError;
use cf_primitives::ThresholdSignatureRequestId;
use cf_runtime_utilities::{log_or_panic, StorageDecodeVariant};
use cf_traits::{FirstVault, GetBlockHeight, VaultActivator};

impl<T: Config<I>, I: 'static> VaultActivator<<T::Chain as Chain>::ChainCrypto> for Pallet<T, I> {
	type ValidatorId = T::ValidatorId;

	/// Get the status of the current key generation
	fn status() -> AsyncResult<()> {
		if let Some(status_variant) = PendingVaultActivation::<T, I>::decode_variant() {
			match status_variant {
				VaultActivationStatusVariant::AwaitingActivation => AsyncResult::Pending,
				VaultActivationStatusVariant::Complete => AsyncResult::Ready(()),
			}
		} else {
			AsyncResult::Void
		}
	}

<<<<<<< HEAD
	fn activate(
		new_public_key: AggKeyFor<T, I>,
		maybe_old_public_key: Option<AggKeyFor<T, I>>,
	) -> FirstVault {
		// If this storage item exists, it means this chain is already active we will rotate
		// normally
		if VaultStartBlockNumbers::<T, I>::iter_keys().next().is_some() {
=======
	fn activate_key() {
		Self::activate_new_key_for_chain(T::ChainTracking::get_block_height());
	}

	fn start_key_activation(
		new_public_key: AggKeyFor<T, I>,
		maybe_old_public_key: Option<AggKeyFor<T, I>>,
	) -> Option<ThresholdSignatureRequestId> {
		if let Some(old_key) = maybe_old_public_key {
>>>>>>> 709dad94
			match <T::SetAggKeyWithAggKey as SetAggKeyWithAggKey<_>>::new_unsigned(
				maybe_old_public_key,
				new_public_key,
			) {
				Ok(activation_call) => {
					// we need to sign and submit the rotation call
					// reporting back the request_id of the tss such that we can complete the
					// rotation when that request is completed
					let (_, tss_request_id) =
						T::Broadcaster::threshold_sign_and_broadcast_rotation_tx(activation_call);
					// since vaults are activated only when the tss completes we need to initiate
					// the activation
					PendingVaultActivation::<T, I>::put(
						VaultActivationStatus::<T, I>::AwaitingActivation { new_public_key },
					);
					Some(tss_request_id)
				},
				Err(SetAggKeyWithAggKeyError::NotRequired) => {
					// This can happen if, for example, on a utxo chain there are no funds that
					// need to be swept.
					Self::activate_new_key_for_chain(T::ChainTracking::get_block_height());
					None
				},
				Err(SetAggKeyWithAggKeyError::Failed) => {
					log_or_panic!(
						"Unexpected failure during {} vault activation.",
						<T::Chain as cf_chains::Chain>::NAME,
					);
					None
				},
			}
			FirstVault::False
		}
		// If the chain is not active yet, we check this flag to decide whether we want to activate
		// this chain during this epoch rotation
		else if ChainInitialized::<T, I>::get() {
			// VaultStartBlockNumbers being empty means we are bootstrapping the vault.
			PendingVaultActivation::<T, I>::put(
				VaultActivationStatus::<T, I>::AwaitingActivation { new_public_key },
			);
			Self::deposit_event(Event::<T, I>::AwaitingGovernanceActivation { new_public_key });
<<<<<<< HEAD
			FirstVault::True
		}
		// The case where the ChainInitialized flag is not set, we skip activation for this chain
		// and complete rotation since this chain is still not ready to be activated yet.
		else {
			PendingVaultActivation::<T, I>::put(VaultActivationStatus::<T, I>::Complete);
			FirstVault::False
=======
			None
>>>>>>> 709dad94
		}
	}

	#[cfg(feature = "runtime-benchmarks")]
	fn set_status(outcome: AsyncResult<()>) {
		match outcome {
			AsyncResult::Pending => {
				PendingVaultActivation::<T, I>::put(
					VaultActivationStatus::<T, I>::AwaitingActivation {
						new_public_key: Default::default(),
					},
				);
			},
			AsyncResult::Ready(_) => {
				PendingVaultActivation::<T, I>::put(VaultActivationStatus::<T, I>::Complete);
			},
			AsyncResult::Void => {
				PendingVaultActivation::<T, I>::kill();
			},
		}
	}
}<|MERGE_RESOLUTION|>--- conflicted
+++ resolved
@@ -1,8 +1,7 @@
 use super::*;
 use cf_chains::SetAggKeyWithAggKeyError;
-use cf_primitives::ThresholdSignatureRequestId;
 use cf_runtime_utilities::{log_or_panic, StorageDecodeVariant};
-use cf_traits::{FirstVault, GetBlockHeight, VaultActivator};
+use cf_traits::{GetBlockHeight, StartKeyActivationResult, VaultActivator};
 
 impl<T: Config<I>, I: 'static> VaultActivator<<T::Chain as Chain>::ChainCrypto> for Pallet<T, I> {
 	type ValidatorId = T::ValidatorId;
@@ -19,15 +18,6 @@
 		}
 	}
 
-<<<<<<< HEAD
-	fn activate(
-		new_public_key: AggKeyFor<T, I>,
-		maybe_old_public_key: Option<AggKeyFor<T, I>>,
-	) -> FirstVault {
-		// If this storage item exists, it means this chain is already active we will rotate
-		// normally
-		if VaultStartBlockNumbers::<T, I>::iter_keys().next().is_some() {
-=======
 	fn activate_key() {
 		Self::activate_new_key_for_chain(T::ChainTracking::get_block_height());
 	}
@@ -35,9 +25,10 @@
 	fn start_key_activation(
 		new_public_key: AggKeyFor<T, I>,
 		maybe_old_public_key: Option<AggKeyFor<T, I>>,
-	) -> Option<ThresholdSignatureRequestId> {
-		if let Some(old_key) = maybe_old_public_key {
->>>>>>> 709dad94
+	) -> Vec<StartKeyActivationResult> {
+		// If this storage item exists, it means this chain is already active we will rotate
+		// normally
+		if VaultStartBlockNumbers::<T, I>::iter_keys().next().is_some() {
 			match <T::SetAggKeyWithAggKey as SetAggKeyWithAggKey<_>>::new_unsigned(
 				maybe_old_public_key,
 				new_public_key,
@@ -53,23 +44,22 @@
 					PendingVaultActivation::<T, I>::put(
 						VaultActivationStatus::<T, I>::AwaitingActivation { new_public_key },
 					);
-					Some(tss_request_id)
+					vec![StartKeyActivationResult::Normal(tss_request_id)]
 				},
 				Err(SetAggKeyWithAggKeyError::NotRequired) => {
 					// This can happen if, for example, on a utxo chain there are no funds that
 					// need to be swept.
 					Self::activate_new_key_for_chain(T::ChainTracking::get_block_height());
-					None
+					vec![StartKeyActivationResult::ActivationTxNotRequired]
 				},
 				Err(SetAggKeyWithAggKeyError::Failed) => {
 					log_or_panic!(
 						"Unexpected failure during {} vault activation.",
 						<T::Chain as cf_chains::Chain>::NAME,
 					);
-					None
+					vec![StartKeyActivationResult::ActivationTxFailed]
 				},
 			}
-			FirstVault::False
 		}
 		// If the chain is not active yet, we check this flag to decide whether we want to activate
 		// this chain during this epoch rotation
@@ -79,17 +69,13 @@
 				VaultActivationStatus::<T, I>::AwaitingActivation { new_public_key },
 			);
 			Self::deposit_event(Event::<T, I>::AwaitingGovernanceActivation { new_public_key });
-<<<<<<< HEAD
-			FirstVault::True
+			vec![StartKeyActivationResult::FirstVault]
 		}
 		// The case where the ChainInitialized flag is not set, we skip activation for this chain
 		// and complete rotation since this chain is still not ready to be activated yet.
 		else {
 			PendingVaultActivation::<T, I>::put(VaultActivationStatus::<T, I>::Complete);
-			FirstVault::False
-=======
-			None
->>>>>>> 709dad94
+			vec![StartKeyActivationResult::ChainNotInitialized]
 		}
 	}
 
