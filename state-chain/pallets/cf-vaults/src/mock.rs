--- conflicted
+++ resolved
@@ -5,11 +5,7 @@
 use cf_chains::{
 	eth,
 	mocks::{MockAggKey, MockEthereum},
-<<<<<<< HEAD
-	ApiCall,
-=======
-	ApiCall, ChainCrypto, ReplayProtectionProvider, SetAggKeyWithAggKeyError,
->>>>>>> 65219f9a
+	ApiCall, SetAggKeyWithAggKeyError,
 };
 use cf_primitives::{BroadcastId, GENESIS_EPOCH};
 use cf_traits::{
@@ -134,18 +130,12 @@
 	fn new_unsigned(
 		old_key: Option<<MockEthereum as ChainCrypto>::AggKey>,
 		new_key: <MockEthereum as ChainCrypto>::AggKey,
-<<<<<<< HEAD
-	) -> Result<Self, ()> {
-		Ok(Self { old_key: old_key.ok_or(())?, new_key })
-=======
 	) -> Result<Self, SetAggKeyWithAggKeyError> {
 		if !SET_AGG_KEY_WITH_AGG_KEY_REQUIRED.with(|cell| *cell.borrow()) {
 			return Err(SetAggKeyWithAggKeyError::NotRequired)
 		}
 
-		old_key.ok_or(SetAggKeyWithAggKeyError::Other)?;
-		Ok(Self { nonce: MockEthReplayProtectionProvider::replay_protection(), new_key })
->>>>>>> 65219f9a
+		Ok(Self { old_key: old_key.ok_or(SetAggKeyWithAggKeyError::Other)?, new_key })
 	}
 }
 
