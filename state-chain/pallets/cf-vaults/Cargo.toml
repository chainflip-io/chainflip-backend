[package]
name = 'pallet-cf-vaults'
version = '0.1.0'
authors = ['Chainflip Team <https://github.com/chainflip-io>']
edition = '2018'
homepage = 'https://chainflip.io'
license = '<TODO>'
publish = false
repository = 'https://github.com/chainflip-io/chainflip-backend'

[package.metadata.docs.rs]
targets = ['x86_64-unknown-linux-gnu']

[dependencies]
# Internal deps
cf-chains = {path = '../../chains', default-features = false}
cf-traits = {path = '../../traits', default-features = false}
<<<<<<< HEAD
codec = {package = "parity-scale-codec", version = "2.0.0", default-features = false}
frame-support = {version = "3.0.0", default-features = false}
frame-system = {version = "3.0.0", default-features = false}
serde = {version = "1.0.101", default-features = false, features = ["derive"]}
sp-runtime = {version = "3.0.0", default-features = false}
sp-std = {version = "3.0.0", default-features = false}
frame-benchmarking = { default-features = false, optional = true, version = '3.1.0' }
=======
>>>>>>> 708d4359

log = { version = '0.4.14', default-features = false }

# Parity deps
[dependencies.codec]
default-features = false
features = ['derive']
package = 'parity-scale-codec'
version = '2.3.1'

[dependencies.frame-support]
default-features = false
git = 'https://github.com/paritytech/substrate.git'
tag = 'monthly-2021-09+1'

[dependencies.frame-system]
default-features = false
git = 'https://github.com/paritytech/substrate.git'
tag = 'monthly-2021-09+1'

[dependencies.scale-info]
default-features = false
features = ['derive']
version = '1.0'

[dependencies.sp-runtime]
default-features = false
git = 'https://github.com/paritytech/substrate.git'
tag = 'monthly-2021-09+1'

[dependencies.sp-std]
default-features = false
git = 'https://github.com/paritytech/substrate.git'
tag = 'monthly-2021-09+1'

[dependencies.frame-benchmarking]
default-features = false
git = 'https://github.com/paritytech/substrate.git'
optional = true
tag = 'monthly-2021-09+1'

# Dev dependencies
[dev-dependencies]
hex = {version = "0.4", default-features = false}

[dev-dependencies.sp-io]
default-features = false
git = 'https://github.com/paritytech/substrate.git'
tag = 'monthly-2021-09+1'

[dev-dependencies.sp-core]
default-features = false
git = 'https://github.com/paritytech/substrate.git'
tag = 'monthly-2021-09+1'

[features]
default = ['std']
std = [
  'cf-chains/std',
  'cf-traits/std',
  'codec/std',
  'scale-info/std',
  'frame-support/std',
  'frame-system/std',
  'log/std',
  'sp-std/std',
  'sp-runtime/std',
  'frame-benchmarking/std',
]
runtime-benchmarks = [
    'frame-benchmarking',
    'frame-support/runtime-benchmarks',
    'frame-system/runtime-benchmarks',
]<|MERGE_RESOLUTION|>--- conflicted
+++ resolved
@@ -15,16 +15,6 @@
 # Internal deps
 cf-chains = {path = '../../chains', default-features = false}
 cf-traits = {path = '../../traits', default-features = false}
-<<<<<<< HEAD
-codec = {package = "parity-scale-codec", version = "2.0.0", default-features = false}
-frame-support = {version = "3.0.0", default-features = false}
-frame-system = {version = "3.0.0", default-features = false}
-serde = {version = "1.0.101", default-features = false, features = ["derive"]}
-sp-runtime = {version = "3.0.0", default-features = false}
-sp-std = {version = "3.0.0", default-features = false}
-frame-benchmarking = { default-features = false, optional = true, version = '3.1.0' }
-=======
->>>>>>> 708d4359
 
 log = { version = '0.4.14', default-features = false }
 
