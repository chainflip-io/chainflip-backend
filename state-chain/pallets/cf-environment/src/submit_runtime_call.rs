--- conflicted
+++ resolved
@@ -128,45 +128,6 @@
 	pub transaction_metadata: TransactionMetadata,
 }
 
-<<<<<<< HEAD
-pub(crate) fn build_eip_712_payload(
-	call: impl Encode + TypeInfo + 'static,
-	chain_name: &str,
-	version: &str,
-	transaction_metadata: TransactionMetadata,
-) -> Result<Vec<u8>, Eip712Error> {
-	let domain = ethereum_eip712::eip712::EIP712Domain {
-		name: Some(chain_name.to_string()),
-		version: Some(version.to_string()),
-		chain_id: None,
-		verifying_contract: None,
-		salt: None,
-	};
-
-	let mut typed_data = ethereum_eip712::encode_eip712_using_type_info(
-		ChainflipExtrinsic { call, transaction_metadata },
-		domain,
-	)?;
-
-	typed_data.types.insert(
-		"EIP712Domain".to_string(),
-		vec![
-			ethereum_eip712::eip712::Eip712DomainType {
-				name: "name".to_string(),
-				r#type: "string".to_string(),
-			},
-			ethereum_eip712::eip712::Eip712DomainType {
-				name: "version".to_string(),
-				r#type: "string".to_string(),
-			},
-		],
-	);
-
-	typed_data.encode_eip712()
-}
-
-=======
->>>>>>> 825f3d33
 /// Get the accumulated `weight` and the dispatch class for the given `calls`.
 pub(crate) fn weight_and_dispatch_class<T: Config>(
 	calls: &[<T as Config>::RuntimeCall],
