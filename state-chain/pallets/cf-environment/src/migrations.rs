// Copyright 2025 Chainflip Labs GmbH
//
// Licensed under the Apache License, Version 2.0 (the "License");
// you may not use this file except in compliance with the License.
// You may obtain a copy of the License at
//
//     http://www.apache.org/licenses/LICENSE-2.0
//
// Unless required by applicable law or agreed to in writing, software
// distributed under the License is distributed on an "AS IS" BASIS,
// WITHOUT WARRANTIES OR CONDITIONS OF ANY KIND, either express or implied.
// See the License for the specific language governing permissions and
// limitations under the License.
//
// SPDX-License-Identifier: Apache-2.0

use crate::{Config, Pallet};
#[cfg(feature = "try-runtime")]
use crate::{CurrentReleaseVersion, Get};
use cf_runtime_utilities::PlaceholderMigration;
use frame_support::traits::OnRuntimeUpgrade;
#[cfg(feature = "try-runtime")]
use frame_support::{pallet_prelude::DispatchError, sp_runtime};
#[cfg(feature = "try-runtime")]
use sp_std::vec::Vec;
<<<<<<< HEAD
mod chainflip_network_name_environment;
mod wbtc;
=======

pub type PalletMigration<T> = (PlaceholderMigration<20, Pallet<T>>,);
>>>>>>> 4df14371

// NOTE: Do not remove this. This is used to update the on-chain version for CFE compatibility
// checks.
pub struct VersionUpdate<T: Config>(sp_std::marker::PhantomData<T>);

impl<T: Config> OnRuntimeUpgrade for VersionUpdate<T> {
	#[cfg(feature = "try-runtime")]
	fn pre_upgrade() -> Result<Vec<u8>, sp_runtime::TryRuntimeError> {
		Ok(Default::default())
	}

	fn on_runtime_upgrade() -> frame_support::weights::Weight {
		Pallet::<T>::update_current_release_version();
		frame_support::weights::Weight::zero()
	}

	#[cfg(feature = "try-runtime")]
	fn post_upgrade(_state: Vec<u8>) -> Result<(), DispatchError> {
		frame_support::ensure!(
			CurrentReleaseVersion::<T>::get() == <T as Config>::CurrentReleaseVersion::get(),
			"Expect storage to be the new version after upgrade."
		);

		Ok(())
	}
}

<<<<<<< HEAD
pub type PalletMigration<T> = (
	VersionedMigration<
		19,
		20,
		chainflip_network_name_environment::CfNetworkNameEnvironmentMigration<T>,
		Pallet<T>,
		<T as frame_system::Config>::DbWeight,
	>,
	VersionedMigration<
		20,
		21,
		wbtc::WbtcMigration<T>,
		Pallet<T>,
		<T as frame_system::Config>::DbWeight,
	>,
	PlaceholderMigration<21, Pallet<T>>,
);

=======
>>>>>>> 4df14371
#[cfg(test)]
mod tests {
	use super::*;
	use crate::{CurrentReleaseVersion, SemVer};

	use crate::mock::{new_test_ext, Test};

	#[test]
	fn version_updates() {
		new_test_ext().execute_with(|| {
			let config_version = <Test as Config>::CurrentReleaseVersion::get();

			let old_version = SemVer { major: 1, minor: 0, patch: 0 };
			assert_ne!(old_version, config_version);
			CurrentReleaseVersion::<Test>::put(old_version);

			VersionUpdate::<Test>::on_runtime_upgrade();

			assert_eq!(CurrentReleaseVersion::<Test>::get(), config_version);
		});
	}
}<|MERGE_RESOLUTION|>--- conflicted
+++ resolved
@@ -18,19 +18,13 @@
 #[cfg(feature = "try-runtime")]
 use crate::{CurrentReleaseVersion, Get};
 use cf_runtime_utilities::PlaceholderMigration;
-use frame_support::traits::OnRuntimeUpgrade;
+use frame_support::{migrations::VersionedMigration, traits::OnRuntimeUpgrade};
 #[cfg(feature = "try-runtime")]
 use frame_support::{pallet_prelude::DispatchError, sp_runtime};
 #[cfg(feature = "try-runtime")]
 use sp_std::vec::Vec;
-<<<<<<< HEAD
-mod chainflip_network_name_environment;
+
 mod wbtc;
-=======
-
-pub type PalletMigration<T> = (PlaceholderMigration<20, Pallet<T>>,);
->>>>>>> 4df14371
-
 // NOTE: Do not remove this. This is used to update the on-chain version for CFE compatibility
 // checks.
 pub struct VersionUpdate<T: Config>(sp_std::marker::PhantomData<T>);
@@ -57,15 +51,7 @@
 	}
 }
 
-<<<<<<< HEAD
 pub type PalletMigration<T> = (
-	VersionedMigration<
-		19,
-		20,
-		chainflip_network_name_environment::CfNetworkNameEnvironmentMigration<T>,
-		Pallet<T>,
-		<T as frame_system::Config>::DbWeight,
-	>,
 	VersionedMigration<
 		20,
 		21,
@@ -76,8 +62,6 @@
 	PlaceholderMigration<21, Pallet<T>>,
 );
 
-=======
->>>>>>> 4df14371
 #[cfg(test)]
 mod tests {
 	use super::*;
