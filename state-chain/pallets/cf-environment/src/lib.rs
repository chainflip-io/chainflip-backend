--- conflicted
+++ resolved
@@ -3,11 +3,7 @@
 #![doc = include_str!("../../cf-doc-head.md")]
 
 use cf_chains::{
-<<<<<<< HEAD
-	btc::Utxo,
-=======
-	btc::BitcoinNetwork,
->>>>>>> 3ab549bd
+	btc::{Utxo, BitcoinNetwork},
 	dot::{api::CreatePolkadotVault, Polkadot, PolkadotAccountId, PolkadotIndex},
 	ChainCrypto,
 };
@@ -188,12 +184,9 @@
 	pub type PolkadotRuntimeVersion<T> = StorageValue<_, RuntimeVersion, ValueQuery>;
 
 	// BITCOIN CHAIN RELATED ENVIRONMENT ITEMS
-<<<<<<< HEAD
 	#[pallet::storage]
 	/// The set of available UTXOs available in our Bitcoin Vault
 	pub type BitcoinAvailableUtxos<T> = StorageValue<_, Vec<Utxo>, ValueQuery>;
-=======
->>>>>>> 3ab549bd
 
 	#[pallet::event]
 	#[pallet::generate_deposit(pub(super) fn deposit_event)]
