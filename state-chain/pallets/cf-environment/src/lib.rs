#![cfg_attr(not(feature = "std"), no_std)]
#![doc = include_str!("../README.md")]
#![doc = include_str!("../../cf-doc-head.md")]

use cf_chains::{
	btc::{
<<<<<<< HEAD
		api::SelectedUtxos, deposit_address::DepositAddress,
		utxo_selection::select_utxos_from_pool, Bitcoin, BitcoinNetwork, BtcAmount, ScriptPubkey,
		Utxo, UtxoId, CHANGE_ADDRESS_SALT,
=======
		api::{SelectedUtxosAndChangeAmount, UtxoSelectionType},
		utxo_selection::select_utxos_from_pool,
		Bitcoin, BitcoinFeeInfo, BitcoinNetwork, BitcoinScriptBounded, BtcAmount, Utxo, UtxoId,
>>>>>>> ed1a4709
	},
	dot::{api::CreatePolkadotVault, Polkadot, PolkadotAccountId, PolkadotHash, PolkadotIndex},
	ChainCrypto,
};
use cf_primitives::{chains::assets::eth::Asset as EthAsset, BroadcastId, EthereumAddress};
use cf_traits::{GetBitcoinFeeInfo, SystemStateInfo, SystemStateManager};
use frame_support::{
	pallet_prelude::*,
	traits::{OnRuntimeUpgrade, StorageVersion},
};
use frame_system::pallet_prelude::*;
pub use pallet::*;
use sp_std::vec::Vec;

mod benchmarking;

mod mock;
mod tests;

pub mod weights;
pub use weights::WeightInfo;
mod migrations;

pub const PALLET_VERSION: StorageVersion = StorageVersion::new(2);

#[derive(Clone, Default, Debug, PartialEq, Eq, Encode, Decode, TypeInfo, MaxEncodedLen)]
pub enum SystemState {
	#[default]
	Normal,
	Maintenance,
}

type SignatureNonce = u64;

pub mod cfe {
	use super::*;
	/// On chain CFE settings
	#[derive(Encode, Decode, TypeInfo, MaxEncodedLen, Clone, RuntimeDebug, PartialEq, Eq, Copy)]
	#[cfg_attr(feature = "std", derive(serde::Serialize, serde::Deserialize))]
	pub struct CfeSettings {
		/// Number of blocks we wait until we consider the ethereum witnesser stream finalized.
		pub eth_block_safety_margin: u32,
		/// The percentile of priority fee we want to fetch from fee_history (expressed
		/// as a number between 0 and 100)
		pub eth_priority_fee_percentile: u8,
		/// Maximum duration a ceremony stage can last
		pub max_ceremony_stage_duration: u32,
	}

	/// Sensible default values for the CFE setting.
	impl Default for CfeSettings {
		fn default() -> Self {
			Self {
				eth_block_safety_margin: 6,
				eth_priority_fee_percentile: 50,
				max_ceremony_stage_duration: 300,
			}
		}
	}
}

#[frame_support::pallet]
pub mod pallet {
	use super::*;
	use cf_chains::{
		btc::{ScriptPubkey, Utxo},
		dot::{PolkadotPublicKey, RuntimeVersion},
	};
	use cf_primitives::TxId;
	use cf_traits::{BroadcastCleanup, Broadcaster, VaultKeyWitnessedHandler};

	#[pallet::config]
	#[pallet::disable_frame_system_supertrait_check]
	pub trait Config: cf_traits::Chainflip {
		/// Because we want to emit events when there is a config change during
		/// an runtime upgrade
		type RuntimeEvent: From<Event<Self>> + IsType<<Self as frame_system::Config>::RuntimeEvent>;
		/// Polkadot Vault Creation Apicall
		type CreatePolkadotVault: CreatePolkadotVault;
		/// Polkadot broadcaster
		type PolkadotBroadcaster: Broadcaster<Polkadot, ApiCall = Self::CreatePolkadotVault>
			+ BroadcastCleanup<Polkadot>;
		/// On new key witnessed handler for Polkadot
		type PolkadotVaultKeyWitnessedHandler: VaultKeyWitnessedHandler<Polkadot>;
		/// On new key witnessed handler for Bitcoin
		type BitcoinVaultKeyWitnessedHandler: VaultKeyWitnessedHandler<Bitcoin>;

		#[pallet::constant]
		type BitcoinNetwork: Get<BitcoinNetwork>;

		/// Get Bitcoin Fee info from chain tracking
		type BitcoinFeeInfo: cf_traits::GetBitcoinFeeInfo;

		/// Weight information
		type WeightInfo: WeightInfo;
	}

	#[pallet::error]
	pub enum Error<T> {
		/// The network is currently paused.
		NetworkIsInMaintenance,
		/// The settings provided were invalid.
		InvalidCfeSettings,
		/// Eth is not an Erc20 token, so its address can't be updated.
		EthAddressNotUpdateable,
		/// Polkadot runtime version is lower than the currently stored version.
		InvalidPolkadotRuntimeVersion,
	}

	#[pallet::pallet]
	#[pallet::storage_version(PALLET_VERSION)]
	#[pallet::without_storage_info]
	pub struct Pallet<T>(PhantomData<T>);

	// CHAINFLIP RELATED ENVIRONMENT ITEMS
	#[pallet::storage]
	#[pallet::getter(fn cfe_settings)]
	/// The settings used by the CFE
	pub type CfeSettings<T> = StorageValue<_, cfe::CfeSettings, ValueQuery>;

	#[pallet::storage]
	#[pallet::getter(fn system_state)]
	/// The current state the system is in (normal, maintenance).
	pub type CurrentSystemState<T> = StorageValue<_, SystemState, ValueQuery>;

	// ETHEREUM CHAIN RELATED ENVIRONMENT ITEMS
	#[pallet::storage]
	#[pallet::getter(fn supported_eth_assets)]
	/// Map of supported assets for ETH
	pub type EthereumSupportedAssets<T: Config> =
		StorageMap<_, Blake2_128Concat, EthAsset, EthereumAddress>;

	#[pallet::storage]
	#[pallet::getter(fn state_chain_gateway_address)]
	/// The address of the ETH state chain gatweay contract
	pub type EthereumStateChainGatewayAddress<T> = StorageValue<_, EthereumAddress, ValueQuery>;

	#[pallet::storage]
	#[pallet::getter(fn key_manager_address)]
	/// The address of the ETH key manager contract
	pub type EthereumKeyManagerAddress<T> = StorageValue<_, EthereumAddress, ValueQuery>;

	#[pallet::storage]
	#[pallet::getter(fn eth_vault_address)]
	/// The address of the ETH vault contract
	pub type EthereumVaultAddress<T> = StorageValue<_, EthereumAddress, ValueQuery>;

	#[pallet::storage]
	#[pallet::getter(fn ethereum_chain_id)]
	/// The ETH chain id
	pub type EthereumChainId<T> = StorageValue<_, cf_chains::eth::api::EthereumChainId, ValueQuery>;

	#[pallet::storage]
	pub type EthereumSignatureNonce<T> = StorageValue<_, SignatureNonce, ValueQuery>;

	// POLKADOT CHAIN RELATED ENVIRONMENT ITEMS

	#[pallet::storage]
	#[pallet::getter(fn polkadot_genesis_hash)]
	pub type PolkadotGenesisHash<T> = StorageValue<_, PolkadotHash, ValueQuery>;

	#[pallet::storage]
	#[pallet::getter(fn polkadot_vault_account)]
	/// The Polkadot Vault Anonymous Account
	pub type PolkadotVaultAccountId<T> = StorageValue<_, PolkadotAccountId, OptionQuery>;

	#[pallet::storage]
	/// Current Nonce of the current Polkadot Proxy Account
	pub type PolkadotProxyAccountNonce<T> = StorageValue<_, PolkadotIndex, ValueQuery>;

	#[pallet::storage]
	#[pallet::getter(fn polkadot_runtime_version)]
	pub type PolkadotRuntimeVersion<T> = StorageValue<_, RuntimeVersion, ValueQuery>;

	// BITCOIN CHAIN RELATED ENVIRONMENT ITEMS
	#[pallet::storage]
	/// The set of available UTXOs available in our Bitcoin Vault.
	pub type BitcoinAvailableUtxos<T> = StorageValue<_, Vec<Utxo>, ValueQuery>;

	#[pallet::storage]
	#[pallet::getter(fn bitcoin_network)]
	/// Selection of the bitcoin network (mainnet, testnet or regtest) that the state chain
	/// currently supports.
	pub type BitcoinNetworkSelection<T> = StorageValue<_, BitcoinNetwork, ValueQuery>;

	#[pallet::storage]
	/// Lookup for determining which salt and pubkey the current deposit Bitcoin Script was created
	/// from.
	pub type BitcoinActiveDepositAddressDetails<T> =
		StorageMap<_, Twox64Concat, ScriptPubkey, (u32, [u8; 32]), ValueQuery>;

	#[pallet::event]
	#[pallet::generate_deposit(pub(super) fn deposit_event)]
	pub enum Event<T: Config> {
		/// The system state has been updated
		SystemStateUpdated { new_system_state: SystemState },
		/// The on-chain CFE settings have been updated
		CfeSettingsUpdated { new_cfe_settings: cfe::CfeSettings },
		/// A new supported ETH asset was added
		AddedNewEthAsset(EthAsset, EthereumAddress),
		/// The address of an supported ETH asset was updated
		UpdatedEthAsset(EthAsset, EthereumAddress),
		/// Polkadot Vault Creation Call was initiated
		PolkadotVaultCreationCallInitiated { agg_key: <Polkadot as ChainCrypto>::AggKey },
		/// Polkadot Vault Account is successfully set
		PolkadotVaultAccountSet { polkadot_vault_account_id: PolkadotAccountId },
		/// The Polkadot Runtime Version stored on chain was updated.
		PolkadotRuntimeVersionUpdated { runtime_version: RuntimeVersion },
		/// The starting block number for the new Bitcoin vault was set
		BitcoinBlockNumberSetForVault { block_number: cf_chains::btc::BlockNumber },
	}

	#[pallet::hooks]
	impl<T: Config> Hooks<T::BlockNumber> for Pallet<T> {
		fn on_runtime_upgrade() -> Weight {
			migrations::PalletMigration::<T>::on_runtime_upgrade()
		}

		#[cfg(feature = "try-runtime")]
		fn pre_upgrade() -> Result<sp_std::vec::Vec<u8>, &'static str> {
			migrations::PalletMigration::<T>::pre_upgrade()
		}

		#[cfg(feature = "try-runtime")]
		fn post_upgrade(state: sp_std::vec::Vec<u8>) -> Result<(), &'static str> {
			migrations::PalletMigration::<T>::post_upgrade(state)
		}
	}

	#[pallet::call]
	impl<T: Config> Pallet<T> {
		/// Changes the current system state.
		///
		/// ## Events
		///
		/// - [SystemStateUpdated](Event::SystemStateUpdated)
		///
		/// ## Errors
		///
		/// - [BadOrigin](frame_support::error::BadOrigin)
		#[pallet::weight(T::WeightInfo::set_system_state())]
		pub fn set_system_state(
			origin: OriginFor<T>,
			state: SystemState,
		) -> DispatchResultWithPostInfo {
			T::EnsureGovernance::ensure_origin(origin)?;
			SystemStateProvider::<T>::set_system_state(state);
			Ok(().into())
		}

		/// Adds or updates an asset address in the map of supported ETH assets.
		///
		/// ## Events
		///
		/// - [EthereumSupportedAssetsUpdated](Event::EthereumSupportedAssetsUpdated)
		///
		/// ## Errors
		///
		/// - [BadOrigin](frame_support::error::BadOrigin)
		#[pallet::weight(T::WeightInfo::update_supported_eth_assets())]
		pub fn update_supported_eth_assets(
			origin: OriginFor<T>,
			asset: EthAsset,
			address: EthereumAddress,
		) -> DispatchResultWithPostInfo {
			T::EnsureGovernance::ensure_origin(origin)?;
			ensure!(asset != EthAsset::Eth, Error::<T>::EthAddressNotUpdateable);
			Self::deposit_event(if EthereumSupportedAssets::<T>::contains_key(asset) {
				EthereumSupportedAssets::<T>::mutate(asset, |new_address| {
					*new_address = Some(address)
				});
				Event::UpdatedEthAsset(asset, address)
			} else {
				EthereumSupportedAssets::<T>::insert(asset, address);
				Event::AddedNewEthAsset(asset, address)
			});
			Ok(().into())
		}

		/// Sets the current on-chain CFE settings
		///
		/// ## Events
		///
		/// - [CfeSettingsUpdated](Event::CfeSettingsUpdated)
		///
		/// ## Errors
		///
		/// - [BadOrigin](frame_support::error::BadOrigin)
		#[pallet::weight(T::WeightInfo::set_cfe_settings())]
		pub fn set_cfe_settings(
			origin: OriginFor<T>,
			cfe_settings: cfe::CfeSettings,
		) -> DispatchResultWithPostInfo {
			T::EnsureGovernance::ensure_origin(origin)?;
			ensure!(
				cfe_settings.eth_priority_fee_percentile <= 100,
				Error::<T>::InvalidCfeSettings
			);
			CfeSettings::<T>::put(cfe_settings);
			Self::deposit_event(Event::<T>::CfeSettingsUpdated { new_cfe_settings: cfe_settings });
			Ok(().into())
		}

		/// Initiates the Polkadot Vault Creation Apicall. This governance action needs to be called
		/// when the first rotation is initiated after polkadot activation. The rotation will stall
		/// after keygen is completed and emit the event AwaitingGovernanceAction after which this
		/// governance extrinsic needs to be called
		///
		/// ## Events
		///
		/// - [PolkadotVaultCreationCallInitiated](Event::PolkadotVaultCreationCallInitiated)
		///
		/// ## Errors
		///
		/// - [BadOrigin](frame_support::error::BadOrigin)
		#[allow(unused_variables)]
		#[pallet::weight(0)]
		pub fn create_polkadot_vault(
			origin: OriginFor<T>,
			dot_aggkey: PolkadotPublicKey,
		) -> DispatchResultWithPostInfo {
			T::EnsureGovernance::ensure_origin(origin)?;

			T::PolkadotBroadcaster::threshold_sign_and_broadcast(
				T::CreatePolkadotVault::new_unsigned(),
			);
			Self::deposit_event(Event::<T>::PolkadotVaultCreationCallInitiated {
				agg_key: dot_aggkey,
			});
			Ok(().into())
		}

		/// Manually initiates Polkadot vault key rotation completion steps so Epoch rotation can be
		/// continued and sets the Polkadot Pure Proxy Vault in environment pallet. The extrinsic
		/// takes in the dot_pure_proxy_vault_key, which is obtained from the Polkadot blockchain as
		/// a result of creating a polkadot vault which is done by executing the extrinsic
		/// create_polkadot_vault(), dot_witnessed_aggkey, the aggkey which initiated the polkadot
		/// creation transaction and the tx hash and block number of the Polkadot block the
		/// vault creation transaction was witnessed in. This extrinsic should complete the Polkadot
		/// initiation process and the vault should rotate successfully.
		///
		/// ## Events
		///
		/// - [PolkadotVaultCreationCallInitiated](Event::PolkadotVaultCreationCallInitiated)
		///
		/// ## Errors
		///
		/// - [BadOrigin](frame_support::error::BadOrigin)
		#[allow(unused_variables)]
		#[pallet::weight(0)]
		pub fn witness_polkadot_vault_creation(
			origin: OriginFor<T>,
			dot_pure_proxy_vault_key: PolkadotAccountId,
			dot_witnessed_aggkey: PolkadotPublicKey,
			tx_id: TxId,
			broadcast_id: BroadcastId,
		) -> DispatchResultWithPostInfo {
			T::EnsureGovernance::ensure_origin(origin)?;

			use cf_traits::VaultKeyWitnessedHandler;

			// Set Polkadot Pure Proxy Vault Account
			PolkadotVaultAccountId::<T>::put(dot_pure_proxy_vault_key);
			Self::deposit_event(Event::<T>::PolkadotVaultAccountSet {
				polkadot_vault_account_id: dot_pure_proxy_vault_key,
			});

			// The initial polkadot vault creation is special in that the *new* aggkey submits the
			// creating transaction. So the aggkey account does not need to be reset.
			// However, `on_new_key_activated` indirectly resets the nonce. So we get it here and
			// then we can set it again below.
			let correct_nonce = PolkadotProxyAccountNonce::<T>::get();

			// Witness the agg_key rotation manually in the vaults pallet for polkadot
			let dispatch_result =
				T::PolkadotVaultKeyWitnessedHandler::on_new_key_activated(tx_id.block_number)?;
			// Clean up the broadcast state.
			T::PolkadotBroadcaster::clean_up_broadcast(broadcast_id)?;

			PolkadotProxyAccountNonce::<T>::set(correct_nonce);
			Ok(dispatch_result)
		}

		/// Manually witnesses the current Bitcoin block number to complete the pending vault
		/// rotation.
		///
		/// ## Events
		///
		/// - [BitcoinBlockNumberSetForVault](Event::BitcoinBlockNumberSetForVault)
		///
		/// ## Errors
		///
		/// - [BadOrigin](frame_support::error::BadOrigin)
		#[allow(unused_variables)]
		#[pallet::weight(0)]
		pub fn witness_current_bitcoin_block_number_for_key(
			origin: OriginFor<T>,
			block_number: cf_chains::btc::BlockNumber,
			new_public_key: cf_chains::btc::AggKey,
		) -> DispatchResultWithPostInfo {
			T::EnsureGovernance::ensure_origin(origin)?;

			use cf_traits::VaultKeyWitnessedHandler;

			// Witness the agg_key rotation manually in the vaults pallet for bitcoin
			let dispatch_result =
				T::BitcoinVaultKeyWitnessedHandler::on_new_key_activated(block_number)?;

			Self::deposit_event(Event::<T>::BitcoinBlockNumberSetForVault { block_number });

			Ok(dispatch_result)
		}

		#[pallet::weight(T::WeightInfo::update_polkadot_runtime_version())]
		pub fn update_polkadot_runtime_version(
			origin: OriginFor<T>,
			runtime_version: RuntimeVersion,
		) -> DispatchResultWithPostInfo {
			T::EnsureWitnessed::ensure_origin(origin)?;

			// If the `transaction_version` is bumped, the `spec_version` must also be bumped.
			// So we only need to check the `spec_version` here.
			// https://paritytech.github.io/substrate/master/sp_version/struct.RuntimeVersion.html#structfield.transaction_version
			ensure!(
				runtime_version.spec_version > PolkadotRuntimeVersion::<T>::get().spec_version,
				Error::<T>::InvalidPolkadotRuntimeVersion
			);

			PolkadotRuntimeVersion::<T>::put(runtime_version);
			Self::deposit_event(Event::<T>::PolkadotRuntimeVersionUpdated { runtime_version });

			Ok(().into())
		}
	}

	#[pallet::genesis_config]
	#[cfg_attr(feature = "std", derive(Default))]
	pub struct GenesisConfig {
		pub flip_token_address: EthereumAddress,
		pub eth_usdc_address: EthereumAddress,
		pub state_chain_gateway_address: EthereumAddress,
		pub key_manager_address: EthereumAddress,
		pub eth_vault_address: EthereumAddress,
		pub ethereum_chain_id: u64,
		pub cfe_settings: cfe::CfeSettings,
		pub polkadot_genesis_hash: PolkadotHash,
		pub polkadot_vault_account_id: Option<PolkadotAccountId>,
		pub polkadot_runtime_version: RuntimeVersion,
		pub bitcoin_network: BitcoinNetwork,
	}

	/// Sets the genesis config
	#[pallet::genesis_build]
	impl<T: Config> GenesisBuild<T> for GenesisConfig {
		fn build(&self) {
			EthereumStateChainGatewayAddress::<T>::set(self.state_chain_gateway_address);
			EthereumKeyManagerAddress::<T>::set(self.key_manager_address);
			EthereumVaultAddress::<T>::set(self.eth_vault_address);
			EthereumChainId::<T>::set(self.ethereum_chain_id);
			CfeSettings::<T>::set(self.cfe_settings);
			CurrentSystemState::<T>::set(SystemState::Normal);
			EthereumSupportedAssets::<T>::insert(EthAsset::Flip, self.flip_token_address);
			EthereumSupportedAssets::<T>::insert(EthAsset::Usdc, self.eth_usdc_address);

			PolkadotGenesisHash::<T>::set(self.polkadot_genesis_hash);
			PolkadotVaultAccountId::<T>::set(self.polkadot_vault_account_id);
			PolkadotRuntimeVersion::<T>::set(self.polkadot_runtime_version);
			PolkadotProxyAccountNonce::<T>::set(0);

			BitcoinAvailableUtxos::<T>::set(vec![]);
			BitcoinNetworkSelection::<T>::set(self.bitcoin_network);
		}
	}
}

pub struct SystemStateProvider<T>(PhantomData<T>);

impl<T: Config> SystemStateProvider<T> {
	fn set_system_state(new_system_state: SystemState) {
		if CurrentSystemState::<T>::get() != new_system_state {
			CurrentSystemState::<T>::put(&new_system_state);
			Pallet::<T>::deposit_event(Event::<T>::SystemStateUpdated { new_system_state });
		}
	}
}

impl<T: Config> SystemStateInfo for SystemStateProvider<T> {
	fn ensure_no_maintenance() -> frame_support::sp_runtime::DispatchResult {
		ensure!(
			<pallet::CurrentSystemState<T>>::get() != SystemState::Maintenance,
			Error::<T>::NetworkIsInMaintenance
		);
		Ok(())
	}

	#[cfg(feature = "runtime-benchmarks")]
	fn activate_maintenance_mode() {
		<Self as SystemStateManager>::activate_maintenance_mode();
	}
}

impl<T: Config> SystemStateManager for SystemStateProvider<T> {
	fn activate_maintenance_mode() {
		Self::set_system_state(SystemState::Maintenance);
	}
}

impl<T: Config> Pallet<T> {
	pub fn next_ethereum_signature_nonce() -> SignatureNonce {
		EthereumSignatureNonce::<T>::mutate(|nonce| {
			*nonce += 1;
			*nonce
		})
	}

	pub fn next_polkadot_proxy_account_nonce() -> PolkadotIndex {
		PolkadotProxyAccountNonce::<T>::mutate(|nonce| {
			*nonce += 1;
			*nonce - 1
		})
	}

	pub fn reset_polkadot_proxy_account_nonce() {
		PolkadotProxyAccountNonce::<T>::set(0);
	}

	pub fn add_bitcoin_utxo_to_list(
		amount: BtcAmount,
		utxo_id: UtxoId,
		script_pubkey: ScriptPubkey,
	) {
		let (salt, pubkey) = BitcoinActiveDepositAddressDetails::<T>::take(script_pubkey);

		BitcoinAvailableUtxos::<T>::append(Utxo {
			amount,
			id: utxo_id,
			deposit_address: DepositAddress::new(pubkey, salt),
		});
	}

	pub fn add_bitcoin_change_utxo(amount: BtcAmount, utxo_id: UtxoId, pubkey_x: [u8; 32]) {
		BitcoinAvailableUtxos::<T>::append(Utxo {
			amount,
			id: utxo_id,
			deposit_address: DepositAddress::new(pubkey_x, CHANGE_ADDRESS_SALT),
		});
	}

	// Calculate the selection of utxos, return them and remove them from the list. The fee required
	// to spend the input utxos are accounted for while selection. The fee required to include
	// outputs and the minimum constant tx fee is incorporated by adding to the output amount. The
	// function returns the selected Utxos and the change amount that remains from the selected
	// input Utxo list once outputs and the tx fees have been taken into account.
	pub fn select_and_take_bitcoin_utxos(
		utxo_selection_type: UtxoSelectionType,
	) -> Option<SelectedUtxosAndChangeAmount> {
		let BitcoinFeeInfo { fee_per_input_utxo, fee_per_output_utxo, min_fee_required_per_tx } =
			T::BitcoinFeeInfo::bitcoin_fee_info();
		match utxo_selection_type {
			UtxoSelectionType::SelectAllForRotation => {
				let available_utxos = BitcoinAvailableUtxos::<T>::take();
				(!available_utxos.is_empty()).then_some(available_utxos).map(|available_utxos| {
					(
						available_utxos.clone(),
						available_utxos.iter().map(|Utxo { amount, .. }| *amount).sum::<u64>() -
							(available_utxos.len() as u64) * fee_per_input_utxo -
							fee_per_output_utxo - min_fee_required_per_tx,
					)
				})
			},
			UtxoSelectionType::Some { output_amount, number_of_outputs } =>
				BitcoinAvailableUtxos::<T>::mutate(|available_utxos| {
					select_utxos_from_pool(
						available_utxos,
						fee_per_input_utxo,
						output_amount +
							number_of_outputs * fee_per_output_utxo +
							min_fee_required_per_tx,
					)
				})
				.map(|(selected_utxos, total_input_spendable_amount)| {
					(
						selected_utxos,
						total_input_spendable_amount -
							output_amount - number_of_outputs * fee_per_output_utxo -
							min_fee_required_per_tx,
					)
				}),
		}
	}

	pub fn add_details_for_btc_deposit_script(
		script_pubkey: ScriptPubkey,
		salt: u32,
		pubkey: [u8; 32],
	) {
		BitcoinActiveDepositAddressDetails::<T>::insert(script_pubkey, (salt, pubkey));
	}
}<|MERGE_RESOLUTION|>--- conflicted
+++ resolved
@@ -4,15 +4,11 @@
 
 use cf_chains::{
 	btc::{
-<<<<<<< HEAD
-		api::SelectedUtxos, deposit_address::DepositAddress,
-		utxo_selection::select_utxos_from_pool, Bitcoin, BitcoinNetwork, BtcAmount, ScriptPubkey,
-		Utxo, UtxoId, CHANGE_ADDRESS_SALT,
-=======
 		api::{SelectedUtxosAndChangeAmount, UtxoSelectionType},
+		deposit_address::DepositAddress,
 		utxo_selection::select_utxos_from_pool,
-		Bitcoin, BitcoinFeeInfo, BitcoinNetwork, BitcoinScriptBounded, BtcAmount, Utxo, UtxoId,
->>>>>>> ed1a4709
+		Bitcoin, BitcoinFeeInfo, BitcoinNetwork, BtcAmount, ScriptPubkey, Utxo, UtxoId,
+		CHANGE_ADDRESS_SALT,
 	},
 	dot::{api::CreatePolkadotVault, Polkadot, PolkadotAccountId, PolkadotHash, PolkadotIndex},
 	ChainCrypto,
@@ -281,8 +277,8 @@
 			T::EnsureGovernance::ensure_origin(origin)?;
 			ensure!(asset != EthAsset::Eth, Error::<T>::EthAddressNotUpdateable);
 			Self::deposit_event(if EthereumSupportedAssets::<T>::contains_key(asset) {
-				EthereumSupportedAssets::<T>::mutate(asset, |new_address| {
-					*new_address = Some(address)
+				EthereumSupportedAssets::<T>::mutate(asset, |mapped_address| {
+					mapped_address.replace(address);
 				});
 				Event::UpdatedEthAsset(asset, address)
 			} else {
