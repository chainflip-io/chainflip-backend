--- conflicted
+++ resolved
@@ -144,20 +144,6 @@
 			Callback = RuntimeCallFor<Self>,
 		>;
 
-<<<<<<< HEAD
-		/// Only required for 1.11 (deprecation of polkadot and migration to assethub).
-		type DotEnvironment: PolkadotEnvironment + ReplayProtectionProvider<Polkadot>;
-
-		/// Only required for 1.11 (deprecation of polkadot and migration to assethub).
-		type HubEnvironment: AssethubEnvironment;
-
-		/// Only required for 1.11 (deprecation of polkadot and migration to assethub).
-		type PolkadotBroadcaster: Broadcaster<
-			Polkadot,
-			ApiCall = PolkadotApi<Self::DotEnvironment>,
-			Callback = RuntimeCallFor<Self>,
-		>;
-
 		type RuntimeOrigin: From<frame_system::RawOrigin<<Self as frame_system::Config>::AccountId>>;
 
 		/// The overarching call type.
@@ -168,8 +154,6 @@
 			+ From<Call<Self>>
 			+ GetDispatchInfo;
 
-=======
->>>>>>> 0996d7f9
 		/// Weight information
 		type WeightInfo: WeightInfo;
 	}
@@ -628,42 +612,8 @@
 			// Witness the agg_key rotation manually in the vaults pallet for assethub
 			T::AssethubVaultKeyWitnessedHandler::on_first_key_activated(tx_id.block_number)
 		}
-<<<<<<< HEAD
-
-		/// Sign polkadot extrinsic to teleport vault polkadot balance to assethub
-		/// Only required during the upgrade to 1.11, delete afterwards.
+
 		#[pallet::call_index(10)]
-		#[pallet::weight(Weight::zero())]
-		pub fn dispatch_polkadot_vault_migration_to_assethub(
-			origin: OriginFor<T>,
-			amount: cf_chains::dot::PolkadotBalance,
-		) -> DispatchResult {
-			T::EnsureGovernance::ensure_origin(origin)?;
-
-			let polkadot_vault = T::DotEnvironment::try_vault_account()
-				.ok_or(DispatchError::Other("Could not get polkadot vault"))?;
-
-			let assethub_vault = T::HubEnvironment::try_vault_account()
-				.ok_or(DispatchError::Other("Could not get assethub vault"))?;
-
-			let replay_protection = T::DotEnvironment::replay_protection(false);
-
-			// create polkadot extrinsic for teleporting vault to our
-			let runtime_call = cf_chains::dot::api::migrate_polkadot::extrinsic_builder(
-				amount,
-				replay_protection,
-				polkadot_vault,
-				assethub_vault,
-			);
-
-			let (_broadcast_id, _) = T::PolkadotBroadcaster::threshold_sign_and_broadcast(
-				cf_chains::dot::api::PolkadotApi::MigrateToAssethub(runtime_call),
-			);
-
-			Ok(())
-		}
-
-		#[pallet::call_index(11)]
 		#[pallet::weight(T::WeightInfo::submit_signed_runtime_call())]
 		pub fn submit_signed_runtime_call(
 			origin: OriginFor<T>,
@@ -787,8 +737,6 @@
 				InvalidTransaction::Call.into()
 			}
 		}
-=======
->>>>>>> 0996d7f9
 	}
 
 	#[pallet::genesis_config]
