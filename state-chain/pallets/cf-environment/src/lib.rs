--- conflicted
+++ resolved
@@ -12,11 +12,7 @@
 	},
 	dot::{Polkadot, PolkadotAccountId, PolkadotHash, PolkadotIndex},
 	eth::Address as EvmAddress,
-<<<<<<< HEAD
-	sol::{SolApiEnvironment, SolHash, Solana},
-=======
 	sol::{api::DurableNonceAndAccount, SolAddress, SolApiEnvironment, SolHash, Solana},
->>>>>>> 49a268e7
 	Chain,
 };
 use cf_primitives::{
@@ -210,8 +206,6 @@
 
 	// SOLANA CHAIN RELATED ENVIRONMENT ITEMS
 	#[pallet::storage]
-<<<<<<< HEAD
-=======
 	#[pallet::getter(fn solana_available_nonce_accounts)]
 	pub type SolanaAvailableNonceAccounts<T> =
 		StorageValue<_, Vec<DurableNonceAndAccount>, ValueQuery>;
@@ -222,7 +216,6 @@
 		StorageMap<_, Blake2_128Concat, SolAddress, SolHash>;
 
 	#[pallet::storage]
->>>>>>> 49a268e7
 	#[pallet::getter(fn sol_genesis_hash)]
 	pub type SolanaGenesisHash<T> = StorageValue<_, SolHash, OptionQuery>;
 
@@ -272,13 +265,8 @@
 		SolanaInitialized,
 		/// Some unspendable Utxos are discarded from storage.
 		StaleUtxosDiscarded { utxos: Vec<Utxo> },
-<<<<<<< HEAD
-		/// Solana's Genesis Hash storage has been updated.
-		SolanaGenesisHashUpdated { hash: SolHash },
-=======
 		/// Solana durable nonce is updated to a new nonce for the corresponding nonce account.
 		DurableNonceSetForAccount { nonce_account: SolAddress, durable_nonce: SolHash },
->>>>>>> 49a268e7
 	}
 
 	#[pallet::call]
@@ -504,10 +492,7 @@
 		pub network_environment: NetworkEnvironment,
 		pub sol_genesis_hash: Option<SolHash>,
 		pub sol_api_env: SolApiEnvironment,
-<<<<<<< HEAD
-=======
 		pub sol_durable_nonces_and_accounts: Vec<DurableNonceAndAccount>,
->>>>>>> 49a268e7
 		pub _config: PhantomData<T>,
 	}
 
@@ -540,10 +525,7 @@
 
 			SolanaGenesisHash::<T>::set(self.sol_genesis_hash);
 			SolanaApiEnvironment::<T>::set(self.sol_api_env);
-<<<<<<< HEAD
-=======
 			SolanaAvailableNonceAccounts::<T>::set(self.sol_durable_nonces_and_accounts.clone());
->>>>>>> 49a268e7
 
 			ChainflipNetworkEnvironment::<T>::set(self.network_environment);
 
