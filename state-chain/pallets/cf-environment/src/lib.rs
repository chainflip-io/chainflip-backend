#![cfg_attr(not(feature = "std"), no_std)]
#![doc = include_str!("../README.md")]
#![doc = include_str!("../../cf-doc-head.md")]

use cf_chains::{
	btc::{
		api::{SelectedUtxosAndChangeAmount, UtxoSelectionType},
		deposit_address::DepositAddress,
		utxo_selection::select_utxos_from_pool,
		Bitcoin, BitcoinFeeInfo, BtcAmount, Utxo, UtxoId, CHANGE_ADDRESS_SALT,
	},
	dot::{Polkadot, PolkadotAccountId, PolkadotHash, PolkadotIndex},
	eth::Address as EthereumAddress,
};
use cf_primitives::{chains::assets::eth::Asset as EthAsset, NetworkEnvironment, SemVer};
use cf_traits::{CompatibleCfeVersions, GetBitcoinFeeInfo, SafeMode};
use frame_support::{
	pallet_prelude::*,
	traits::{OnRuntimeUpgrade, StorageVersion},
};
use frame_system::pallet_prelude::*;
pub use pallet::*;
use sp_std::{vec, vec::Vec};

mod benchmarking;

mod mock;
mod tests;

pub mod weights;
pub use weights::WeightInfo;
mod migrations;

pub const PALLET_VERSION: StorageVersion = StorageVersion::new(5);

type SignatureNonce = u64;

#[derive(
	Encode, Decode, MaxEncodedLen, TypeInfo, Clone, RuntimeDebugNoBound, PartialEq, Eq, Default,
)]
#[scale_info(skip_type_params(T))]
pub enum SafeModeUpdate<T: Config> {
	/// Sh*t, meet Fan. Stop everything.
	CodeRed,
	/// Sunshine, meet Rainbows. Regular operation.
	#[default]
	CodeGreen,
	/// Schrödinger, meet Cat. It's complicated.
	CodeAmber(T::RuntimeSafeMode),
}

#[frame_support::pallet]
pub mod pallet {
	use super::*;
	use cf_chains::btc::Utxo;
	use cf_primitives::TxId;
	use cf_traits::VaultKeyWitnessedHandler;
	use frame_support::DefaultNoBound;

	#[pallet::config]
	#[pallet::disable_frame_system_supertrait_check]
	pub trait Config: cf_traits::Chainflip {
		/// Because we want to emit events when there is a config change during
		/// an runtime upgrade
		type RuntimeEvent: From<Event<Self>> + IsType<<Self as frame_system::Config>::RuntimeEvent>;
		/// On new key witnessed handler for Polkadot
		type PolkadotVaultKeyWitnessedHandler: VaultKeyWitnessedHandler<Polkadot>;
		/// On new key witnessed handler for Bitcoin
		type BitcoinVaultKeyWitnessedHandler: VaultKeyWitnessedHandler<Bitcoin>;

		/// The runtime's safe mode is stored in this pallet.
		type RuntimeSafeMode: cf_traits::SafeMode + Member + Parameter + Default;

		/// Get Bitcoin Fee info from chain tracking
		type BitcoinFeeInfo: cf_traits::GetBitcoinFeeInfo;

		/// Used to determine compatibility between the runtime and the CFE.
		#[pallet::constant]
		type CurrentCompatibilityVersion: Get<SemVer>;

		/// Weight information
		type WeightInfo: WeightInfo;
	}

	#[pallet::error]
	pub enum Error<T> {
		/// Eth is not an Erc20 token, so its address can't be updated.
		EthAddressNotUpdateable,
	}

	#[pallet::pallet]
	#[pallet::storage_version(PALLET_VERSION)]
	#[pallet::without_storage_info]
	pub struct Pallet<T>(PhantomData<T>);

	// ETHEREUM CHAIN RELATED ENVIRONMENT ITEMS
	#[pallet::storage]
	#[pallet::getter(fn supported_eth_assets)]
	/// Map of supported assets for ETH
	pub type EthereumSupportedAssets<T: Config> =
		StorageMap<_, Blake2_128Concat, EthAsset, EthereumAddress>;

	#[pallet::storage]
	#[pallet::getter(fn state_chain_gateway_address)]
	/// The address of the ETH state chain gatweay contract
	pub type EthereumStateChainGatewayAddress<T> = StorageValue<_, EthereumAddress, ValueQuery>;

	#[pallet::storage]
	#[pallet::getter(fn key_manager_address)]
	/// The address of the ETH key manager contract
	pub type EthereumKeyManagerAddress<T> = StorageValue<_, EthereumAddress, ValueQuery>;

	#[pallet::storage]
	#[pallet::getter(fn eth_vault_address)]
	/// The address of the ETH vault contract
	pub type EthereumVaultAddress<T> = StorageValue<_, EthereumAddress, ValueQuery>;

	#[pallet::storage]
	#[pallet::getter(fn eth_address_checker_address)]
	/// The address of the Address Checker contract on ETH
	pub type EthereumAddressCheckerAddress<T> = StorageValue<_, EthereumAddress, ValueQuery>;

	#[pallet::storage]
	#[pallet::getter(fn ethereum_chain_id)]
	/// The ETH chain id
	pub type EthereumChainId<T> = StorageValue<_, cf_chains::evm::api::EvmChainId, ValueQuery>;

	#[pallet::storage]
	pub type EthereumSignatureNonce<T> = StorageValue<_, SignatureNonce, ValueQuery>;

	// POLKADOT CHAIN RELATED ENVIRONMENT ITEMS

	#[pallet::storage]
	#[pallet::getter(fn polkadot_genesis_hash)]
	pub type PolkadotGenesisHash<T> = StorageValue<_, PolkadotHash, ValueQuery>;

	#[pallet::storage]
	#[pallet::getter(fn polkadot_vault_account)]
	/// The Polkadot Vault Anonymous Account
	pub type PolkadotVaultAccountId<T> = StorageValue<_, PolkadotAccountId, OptionQuery>;

	#[pallet::storage]
	/// Current Nonce of the current Polkadot Proxy Account
	pub type PolkadotProxyAccountNonce<T> = StorageValue<_, PolkadotIndex, ValueQuery>;

	// BITCOIN CHAIN RELATED ENVIRONMENT ITEMS
	#[pallet::storage]
	/// The set of available UTXOs available in our Bitcoin Vault.
	pub type BitcoinAvailableUtxos<T> = StorageValue<_, Vec<Utxo>, ValueQuery>;

	#[pallet::storage]
	#[pallet::getter(fn safe_mode)]
	/// Stores the current safe mode state for the runtime.
	pub type RuntimeSafeMode<T> = StorageValue<_, <T as Config>::RuntimeSafeMode, ValueQuery>;

	#[pallet::storage]
	#[pallet::getter(fn network_environment)]
	/// Contains the network environment for this runtime.
	pub type ChainflipNetworkEnvironment<T> = StorageValue<_, NetworkEnvironment, ValueQuery>;

	#[pallet::event]
	#[pallet::generate_deposit(pub(super) fn deposit_event)]
	pub enum Event<T: Config> {
		/// A new supported ETH asset was added
		AddedNewEthAsset(EthAsset, EthereumAddress),
		/// The address of an supported ETH asset was updated
		UpdatedEthAsset(EthAsset, EthereumAddress),
		/// Polkadot Vault Account is successfully set
		PolkadotVaultAccountSet { polkadot_vault_account_id: PolkadotAccountId },
		/// The starting block number for the new Bitcoin vault was set
		BitcoinBlockNumberSetForVault { block_number: cf_chains::btc::BlockNumber },
		/// The Safe Mode settings for the chain has been updated
		RuntimeSafeModeUpdated { safe_mode: SafeModeUpdate<T> },
	}

	#[pallet::hooks]
	impl<T: Config> Hooks<BlockNumberFor<T>> for Pallet<T> {
		fn on_runtime_upgrade() -> Weight {
			migrations::PalletMigration::<T>::on_runtime_upgrade()
		}

		#[cfg(feature = "try-runtime")]
		fn pre_upgrade() -> Result<sp_std::vec::Vec<u8>, DispatchError> {
<<<<<<< HEAD
			if let Some(next_version) = NextCompatibilityVersion::<T>::get() {
				if next_version != T::CurrentCompatibilityVersion::get() {
					log::warn!("NextCompatibilityVersion does not match the current runtime");
				}
			} else {
				log::warn!("NextCompatibilityVersion is not set");
			}
=======
>>>>>>> 1cbaf099
			migrations::PalletMigration::<T>::pre_upgrade()
		}

		#[cfg(feature = "try-runtime")]
		fn post_upgrade(state: sp_std::vec::Vec<u8>) -> Result<(), DispatchError> {
			migrations::PalletMigration::<T>::post_upgrade(state)
		}
	}

	#[pallet::call]
	impl<T: Config> Pallet<T> {
		/// Manually initiates Polkadot vault key rotation completion steps so Epoch rotation can be
		/// continued and sets the Polkadot Pure Proxy Vault in environment pallet. The extrinsic
		/// takes in the dot_pure_proxy_vault_key, which is obtained from the Polkadot blockchain as
		/// a result of creating a polkadot vault which is done by executing the extrinsic
		/// create_polkadot_vault(), dot_witnessed_aggkey, the aggkey which initiated the polkadot
		/// creation transaction and the tx hash and block number of the Polkadot block the
		/// vault creation transaction was witnessed in. This extrinsic should complete the Polkadot
		/// initiation process and the vault should rotate successfully.
		///
		/// ## Events
		///
		/// - [PolkadotVaultCreationCallInitiated](Event::PolkadotVaultCreationCallInitiated)
		///
		/// ## Errors
		///
		/// - [BadOrigin](frame_support::error::BadOrigin)
		#[allow(unused_variables)]
		#[pallet::call_index(1)]
		// This weight is not strictly correct but since it's a governance call, weight is
		// irrelevant.
		#[pallet::weight(Weight::zero())]
		pub fn witness_polkadot_vault_creation(
			origin: OriginFor<T>,
			dot_pure_proxy_vault_key: PolkadotAccountId,
			tx_id: TxId,
		) -> DispatchResultWithPostInfo {
			T::EnsureGovernance::ensure_origin(origin)?;

			use cf_traits::VaultKeyWitnessedHandler;

			// Set Polkadot Pure Proxy Vault Account
			PolkadotVaultAccountId::<T>::put(dot_pure_proxy_vault_key);
			Self::deposit_event(Event::<T>::PolkadotVaultAccountSet {
				polkadot_vault_account_id: dot_pure_proxy_vault_key,
			});

			// Witness the agg_key rotation manually in the vaults pallet for polkadot
			let dispatch_result =
				T::PolkadotVaultKeyWitnessedHandler::on_new_key_activated(tx_id.block_number)?;

			Ok(dispatch_result)
		}

		/// Manually witnesses the current Bitcoin block number to complete the pending vault
		/// rotation.
		///
		/// ## Events
		///
		/// - [BitcoinBlockNumberSetForVault](Event::BitcoinBlockNumberSetForVault)
		///
		/// ## Errors
		///
		/// - [BadOrigin](frame_support::error::BadOrigin)
		#[allow(unused_variables)]
		#[pallet::call_index(2)]
		// This weight is not strictly correct but since it's a governance call, weight is
		// irrelevant.
		#[pallet::weight(Weight::zero())]
		pub fn witness_current_bitcoin_block_number_for_key(
			origin: OriginFor<T>,
			block_number: cf_chains::btc::BlockNumber,
			new_public_key: cf_chains::btc::AggKey,
		) -> DispatchResultWithPostInfo {
			T::EnsureGovernance::ensure_origin(origin)?;

			use cf_traits::VaultKeyWitnessedHandler;

			// Witness the agg_key rotation manually in the vaults pallet for bitcoin
			let dispatch_result =
				T::BitcoinVaultKeyWitnessedHandler::on_new_key_activated(block_number)?;

			Self::deposit_event(Event::<T>::BitcoinBlockNumberSetForVault { block_number });

			Ok(dispatch_result)
		}

		/// Update the current safe mode status.
		///
		/// Can only be dispatched from the governance origin.
		///
		/// See [SafeModeUpdate] for the different options.
		#[pallet::call_index(3)]
		#[pallet::weight(T::WeightInfo::update_safe_mode())]
		pub fn update_safe_mode(origin: OriginFor<T>, update: SafeModeUpdate<T>) -> DispatchResult {
			T::EnsureGovernance::ensure_origin(origin)?;

			RuntimeSafeMode::<T>::put(match update.clone() {
				SafeModeUpdate::CodeGreen => SafeMode::CODE_GREEN,
				SafeModeUpdate::CodeRed => SafeMode::CODE_RED,
				SafeModeUpdate::CodeAmber(safe_mode) => safe_mode,
			});

			Self::deposit_event(Event::<T>::RuntimeSafeModeUpdated { safe_mode: update });

			Ok(())
		}
	}

	#[pallet::genesis_config]
	#[derive(DefaultNoBound)]
	pub struct GenesisConfig<T> {
		pub flip_token_address: EthereumAddress,
		pub eth_usdc_address: EthereumAddress,
		pub state_chain_gateway_address: EthereumAddress,
		pub key_manager_address: EthereumAddress,
		pub eth_vault_address: EthereumAddress,
		pub eth_address_checker_address: EthereumAddress,
		pub ethereum_chain_id: u64,
		pub polkadot_genesis_hash: PolkadotHash,
		pub polkadot_vault_account_id: Option<PolkadotAccountId>,
		pub network_environment: NetworkEnvironment,
		pub _config: PhantomData<T>,
	}

	/// Sets the genesis config
	#[pallet::genesis_build]
	impl<T: Config> BuildGenesisConfig for GenesisConfig<T> {
		fn build(&self) {
			EthereumStateChainGatewayAddress::<T>::set(self.state_chain_gateway_address);
			EthereumKeyManagerAddress::<T>::set(self.key_manager_address);
			EthereumVaultAddress::<T>::set(self.eth_vault_address);
			EthereumAddressCheckerAddress::<T>::set(self.eth_address_checker_address);

			EthereumChainId::<T>::set(self.ethereum_chain_id);
			EthereumSupportedAssets::<T>::insert(EthAsset::Flip, self.flip_token_address);
			EthereumSupportedAssets::<T>::insert(EthAsset::Usdc, self.eth_usdc_address);

			PolkadotGenesisHash::<T>::set(self.polkadot_genesis_hash);
			PolkadotVaultAccountId::<T>::set(self.polkadot_vault_account_id);
			PolkadotProxyAccountNonce::<T>::set(0);

			BitcoinAvailableUtxos::<T>::set(vec![]);

			ChainflipNetworkEnvironment::<T>::set(self.network_environment);
		}
	}
}

impl<T: Config> Pallet<T> {
	pub fn next_ethereum_signature_nonce() -> SignatureNonce {
		EthereumSignatureNonce::<T>::mutate(|nonce| {
			*nonce += 1;
			*nonce
		})
	}

	pub fn next_polkadot_proxy_account_nonce(reset_nonce: bool) -> PolkadotIndex {
		PolkadotProxyAccountNonce::<T>::mutate(|nonce| {
			let current_nonce = *nonce;

			if reset_nonce {
				*nonce = 0;
			} else {
				*nonce += 1;
			}
			current_nonce
		})
	}

	pub fn add_bitcoin_utxo_to_list(
		amount: BtcAmount,
		utxo_id: UtxoId,
		deposit_address: DepositAddress,
	) {
		BitcoinAvailableUtxos::<T>::append(Utxo { amount, id: utxo_id, deposit_address });
	}

	pub fn add_bitcoin_change_utxo(amount: BtcAmount, utxo_id: UtxoId, pubkey_x: [u8; 32]) {
		BitcoinAvailableUtxos::<T>::append(Utxo {
			amount,
			id: utxo_id,
			deposit_address: DepositAddress::new(pubkey_x, CHANGE_ADDRESS_SALT),
		});
	}

	// Calculate the selection of utxos, return them and remove them from the list. The fee required
	// to spend the input utxos are accounted for while selection. The fee required to include
	// outputs and the minimum constant tx fee is incorporated by adding to the output amount. The
	// function returns the selected Utxos and the change amount that remains from the selected
	// input Utxo list once outputs and the tx fees have been taken into account.
	pub fn select_and_take_bitcoin_utxos(
		utxo_selection_type: UtxoSelectionType,
	) -> Option<SelectedUtxosAndChangeAmount> {
		let BitcoinFeeInfo { fee_per_input_utxo, fee_per_output_utxo, min_fee_required_per_tx } =
			T::BitcoinFeeInfo::bitcoin_fee_info();
		match utxo_selection_type {
			UtxoSelectionType::SelectAllForRotation => {
				let spendable_utxos: Vec<_> = BitcoinAvailableUtxos::<T>::take()
					.into_iter()
					.filter(|utxo| utxo.amount > fee_per_input_utxo)
					.collect();

				if spendable_utxos.is_empty() {
					return None
				}

				let total_fee = spendable_utxos.len() as u64 * fee_per_input_utxo +
					fee_per_output_utxo + min_fee_required_per_tx;

				spendable_utxos
					.iter()
					.map(|utxo| utxo.amount)
					.sum::<u64>()
					.checked_sub(total_fee)
					.map(|change_amount| (spendable_utxos, change_amount))
			},
			UtxoSelectionType::Some { output_amount, number_of_outputs } =>
				BitcoinAvailableUtxos::<T>::try_mutate(|available_utxos| {
					select_utxos_from_pool(
						available_utxos,
						fee_per_input_utxo,
						output_amount +
							number_of_outputs * fee_per_output_utxo +
							min_fee_required_per_tx,
					)
					.ok_or_else(|| {
						log::error!("Unable to select desired amount from available utxos.");
					})
				})
				.ok()
				.map(|(selected_utxos, total_input_spendable_amount)| {
					(
						selected_utxos,
						total_input_spendable_amount -
							output_amount - number_of_outputs * fee_per_output_utxo -
							min_fee_required_per_tx,
					)
				}),
		}
	}
}

impl<T: Config> CompatibleCfeVersions for Pallet<T> {
	fn current_compatibility_version() -> SemVer {
		<T as Config>::CurrentCompatibilityVersion::get()
	}
}<|MERGE_RESOLUTION|>--- conflicted
+++ resolved
@@ -181,16 +181,6 @@
 
 		#[cfg(feature = "try-runtime")]
 		fn pre_upgrade() -> Result<sp_std::vec::Vec<u8>, DispatchError> {
-<<<<<<< HEAD
-			if let Some(next_version) = NextCompatibilityVersion::<T>::get() {
-				if next_version != T::CurrentCompatibilityVersion::get() {
-					log::warn!("NextCompatibilityVersion does not match the current runtime");
-				}
-			} else {
-				log::warn!("NextCompatibilityVersion is not set");
-			}
-=======
->>>>>>> 1cbaf099
 			migrations::PalletMigration::<T>::pre_upgrade()
 		}
 
