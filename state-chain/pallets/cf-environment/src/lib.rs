#![cfg_attr(not(feature = "std"), no_std)]
#![doc = include_str!("../README.md")]
#![doc = include_str!("../../cf-doc-head.md")]

use cf_chains::{
	btc::{
		api::SelectedUtxos, deposit_address::derive_btc_deposit_bitcoin_script,
		utxo_selection::select_utxos_from_pool, Bitcoin, BitcoinNetwork, BitcoinScriptBounded,
		BtcAmount, Utxo, UtxoId, CHANGE_ADDRESS_SALT,
	},
	dot::{api::CreatePolkadotVault, Polkadot, PolkadotAccountId, PolkadotHash, PolkadotIndex},
	ChainCrypto,
};
use cf_primitives::{Asset, BroadcastId, EthereumAddress};
pub use cf_traits::EthEnvironmentProvider;
use cf_traits::{SystemStateInfo, SystemStateManager};
use frame_support::{
	pallet_prelude::*,
	traits::{OnRuntimeUpgrade, StorageVersion},
};
use frame_system::pallet_prelude::*;
pub use pallet::*;
use sp_std::vec::Vec;

#[cfg(feature = "runtime-benchmarks")]
mod benchmarking;

#[cfg(test)]
mod mock;
#[cfg(test)]
mod tests;

pub mod weights;
pub use weights::WeightInfo;
mod migrations;

pub const PALLET_VERSION: StorageVersion = StorageVersion::new(2);

#[derive(Clone, Debug, PartialEq, Eq, Encode, Decode, TypeInfo, MaxEncodedLen)]
pub enum SystemState {
	Normal,
	Maintenance,
}

impl Default for SystemState {
	fn default() -> Self {
		SystemState::Normal
	}
}
type SignatureNonce = u64;

#[derive(Clone, Debug, PartialEq, Eq, Encode, Decode, TypeInfo, MaxEncodedLen)]
pub struct ChangeUtxoWitness {
	pub amount: BtcAmount,
	pub change_pubkey: [u8; 32],
	pub utxo_id: UtxoId,
}

pub mod cfe {
	use super::*;
	/// On chain CFE settings
	#[derive(Encode, Decode, TypeInfo, MaxEncodedLen, Clone, RuntimeDebug, PartialEq, Eq, Copy)]
	#[cfg_attr(feature = "std", derive(serde::Serialize, serde::Deserialize))]
	pub struct CfeSettings {
		/// Number of blocks we wait until we consider the ethereum witnesser stream finalized.
		pub eth_block_safety_margin: u32,
		/// The percentile of priority fee we want to fetch from fee_history (expressed
		/// as a number between 0 and 100)
		pub eth_priority_fee_percentile: u8,
		/// Maximum duration a ceremony stage can last
		pub max_ceremony_stage_duration: u32,
	}

	/// Sensible default values for the CFE setting.
	impl Default for CfeSettings {
		fn default() -> Self {
			Self {
				eth_block_safety_margin: 6,
				eth_priority_fee_percentile: 50,
				max_ceremony_stage_duration: 300,
			}
		}
	}
}

#[frame_support::pallet]
pub mod pallet {

	use cf_chains::{
		btc::{BitcoinScriptBounded, Utxo, UtxoId},
		dot::{PolkadotPublicKey, RuntimeVersion},
	};
	use cf_primitives::{Asset, TxId};

	use cf_traits::{BroadcastCleanup, Broadcaster, VaultKeyWitnessedHandler};

	use super::*;

	#[pallet::config]
	#[pallet::disable_frame_system_supertrait_check]
	pub trait Config: cf_traits::Chainflip {
		/// Because we want to emit events when there is a config change during
		/// an runtime upgrade
		type RuntimeEvent: From<Event<Self>> + IsType<<Self as frame_system::Config>::RuntimeEvent>;
		/// Polkadot Vault Creation Apicall
		type CreatePolkadotVault: CreatePolkadotVault;
		/// Polkadot broadcaster
		type PolkadotBroadcaster: Broadcaster<Polkadot, ApiCall = Self::CreatePolkadotVault>
			+ BroadcastCleanup<Polkadot>;
		/// On new key witnessed handler for Polkadot
		type PolkadotVaultKeyWitnessedHandler: VaultKeyWitnessedHandler<Polkadot>;
		/// On new key witnessed handler for Bitcoin
		type BitcoinVaultKeyWitnessedHandler: VaultKeyWitnessedHandler<Bitcoin>;

		#[pallet::constant]
		type BitcoinNetwork: Get<BitcoinNetwork>;

		/// Weight information
		type WeightInfo: WeightInfo;
	}

	#[pallet::error]
	pub enum Error<T> {
		/// The network is currently paused.
		NetworkIsInMaintenance,
		/// The settings provided were invalid.
		InvalidCfeSettings,
		/// Eth is not an Erc20 token, so its address can't be updated.
		EthAddressNotUpdateable,
		/// Polkadot runtime version is lower than the currently stored version.
		InvalidPolkadotRuntimeVersion,
	}

	#[pallet::pallet]
	#[pallet::storage_version(PALLET_VERSION)]
	#[pallet::without_storage_info]
	pub struct Pallet<T>(PhantomData<T>);

	// CHAINFLIP RELATED ENVIRONMENT ITEMS
	#[pallet::storage]
	#[pallet::getter(fn cfe_settings)]
	/// The settings used by the CFE
	pub type CfeSettings<T> = StorageValue<_, cfe::CfeSettings, ValueQuery>;

	#[pallet::storage]
	#[pallet::getter(fn system_state)]
	/// The current state the system is in (normal, maintenance).
	pub type CurrentSystemState<T> = StorageValue<_, SystemState, ValueQuery>;

	// ETHEREUM CHAIN RELATED ENVIRONMENT ITEMS
	#[pallet::storage]
	#[pallet::getter(fn supported_eth_assets)]
	/// Map of supported assets for ETH
	pub type EthereumSupportedAssets<T: Config> =
		StorageMap<_, Blake2_128Concat, Asset, EthereumAddress>;

	#[pallet::storage]
	#[pallet::getter(fn state_chain_gateway_address)]
	/// The address of the ETH state chain gatweay contract
	pub type EthereumStateChainGatewayAddress<T> = StorageValue<_, EthereumAddress, ValueQuery>;

	#[pallet::storage]
	#[pallet::getter(fn key_manager_address)]
	/// The address of the ETH key manager contract
	pub type EthereumKeyManagerAddress<T> = StorageValue<_, EthereumAddress, ValueQuery>;

	#[pallet::storage]
	#[pallet::getter(fn eth_vault_address)]
	/// The address of the ETH vault contract
	pub type EthereumVaultAddress<T> = StorageValue<_, EthereumAddress, ValueQuery>;

	#[pallet::storage]
	#[pallet::getter(fn ethereum_chain_id)]
	/// The ETH chain id
	pub type EthereumChainId<T> = StorageValue<_, u64, ValueQuery>;

	#[pallet::storage]
	pub type EthereumSignatureNonce<T> = StorageValue<_, SignatureNonce, ValueQuery>;

	// POLKADOT CHAIN RELATED ENVIRONMENT ITEMS

	#[pallet::storage]
	#[pallet::getter(fn polkadot_genesis_hash)]
	pub type PolkadotGenesisHash<T> = StorageValue<_, PolkadotHash, ValueQuery>;

	#[pallet::storage]
	#[pallet::getter(fn polkadot_vault_account)]
	/// The Polkadot Vault Anonymous Account
	pub type PolkadotVaultAccountId<T> = StorageValue<_, PolkadotAccountId, OptionQuery>;

	#[pallet::storage]
	/// Current Nonce of the current Polkadot Proxy Account
	pub type PolkadotProxyAccountNonce<T> = StorageValue<_, PolkadotIndex, ValueQuery>;

	#[pallet::storage]
	#[pallet::getter(fn polkadot_runtime_version)]
	pub type PolkadotRuntimeVersion<T> = StorageValue<_, RuntimeVersion, ValueQuery>;

	// BITCOIN CHAIN RELATED ENVIRONMENT ITEMS
	#[pallet::storage]
	/// The set of available UTXOs available in our Bitcoin Vault.
	pub type BitcoinAvailableUtxos<T> = StorageValue<_, Vec<Utxo>, ValueQuery>;

	#[pallet::storage]
	#[pallet::getter(fn bitcoin_network)]
	/// Selection of the bitcoin network (mainnet, testnet or regtest) that the state chain
	/// currently supports.
	pub type BitcoinNetworkSelection<T> = StorageValue<_, BitcoinNetwork, ValueQuery>;

	#[pallet::storage]
	/// The amount of fee we want to pay per utxo.
	pub type BitcoinFeePerUtxo<T> = StorageValue<_, u64, ValueQuery>;

	#[pallet::storage]
	/// Lookup for determining which salt and pubkey the current deposit Bitcoin Script was created
	/// from.
	pub type BitcoinActiveDepositAddressDetails<T> =
		StorageMap<_, Twox64Concat, BitcoinScriptBounded, (u32, [u8; 32]), ValueQuery>;

	#[pallet::event]
	#[pallet::generate_deposit(pub(super) fn deposit_event)]
	pub enum Event<T: Config> {
		/// The system state has been updated
		SystemStateUpdated { new_system_state: SystemState },
		/// The on-chain CFE settings have been updated
		CfeSettingsUpdated { new_cfe_settings: cfe::CfeSettings },
		/// A new supported ETH asset was added
		AddedNewEthAsset(Asset, EthereumAddress),
		/// The address of an supported ETH asset was updated
		UpdatedEthAsset(Asset, EthereumAddress),
		/// Polkadot Vault Creation Call was initiated
		PolkadotVaultCreationCallInitiated { agg_key: <Polkadot as ChainCrypto>::AggKey },
		/// Polkadot Vault Account is successfully set
		PolkadotVaultAccountSet { polkadot_vault_account_id: PolkadotAccountId },
		/// The Polkadot Runtime Version stored on chain was updated.
		PolkadotRuntimeVersionUpdated { runtime_version: RuntimeVersion },
		/// The starting block number for the new Bitcoin vault was set
		BitcoinBlockNumberSetForVault { block_number: cf_chains::btc::BlockNumber },
	}

	#[pallet::hooks]
	impl<T: Config> Hooks<T::BlockNumber> for Pallet<T> {
		fn on_runtime_upgrade() -> Weight {
			migrations::PalletMigration::<T>::on_runtime_upgrade()
		}

		#[cfg(feature = "try-runtime")]
		fn pre_upgrade() -> Result<sp_std::vec::Vec<u8>, &'static str> {
			migrations::PalletMigration::<T>::pre_upgrade()
		}

		#[cfg(feature = "try-runtime")]
		fn post_upgrade(state: sp_std::vec::Vec<u8>) -> Result<(), &'static str> {
			migrations::PalletMigration::<T>::post_upgrade(state)
		}
	}

	#[pallet::call]
	impl<T: Config> Pallet<T> {
		/// Changes the current system state.
		///
		/// ## Events
		///
		/// - [SystemStateUpdated](Event::SystemStateUpdated)
		///
		/// ## Errors
		///
		/// - [BadOrigin](frame_support::error::BadOrigin)
		#[pallet::weight(T::WeightInfo::set_system_state())]
		pub fn set_system_state(
			origin: OriginFor<T>,
			state: SystemState,
		) -> DispatchResultWithPostInfo {
			T::EnsureGovernance::ensure_origin(origin)?;
			SystemStateProvider::<T>::set_system_state(state);
			Ok(().into())
		}

		/// Adds or updates an asset address in the map of supported ETH assets.
		///
		/// ## Events
		///
		/// - [EthereumSupportedAssetsUpdated](Event::EthereumSupportedAssetsUpdated)
		///
		/// ## Errors
		///
		/// - [BadOrigin](frame_support::error::BadOrigin)
		#[pallet::weight(T::WeightInfo::update_supported_eth_assets())]
		pub fn update_supported_eth_assets(
			origin: OriginFor<T>,
			asset: Asset,
			address: EthereumAddress,
		) -> DispatchResultWithPostInfo {
			T::EnsureGovernance::ensure_origin(origin)?;
			ensure!(asset != Asset::Eth, Error::<T>::EthAddressNotUpdateable);
			Self::deposit_event(if EthereumSupportedAssets::<T>::contains_key(asset) {
				EthereumSupportedAssets::<T>::mutate(asset, |new_address| {
					*new_address = Some(address)
				});
				Event::UpdatedEthAsset(asset, address)
			} else {
				EthereumSupportedAssets::<T>::insert(asset, address);
				Event::AddedNewEthAsset(asset, address)
			});
			Ok(().into())
		}

		/// Sets the current on-chain CFE settings
		///
		/// ## Events
		///
		/// - [CfeSettingsUpdated](Event::CfeSettingsUpdated)
		///
		/// ## Errors
		///
		/// - [BadOrigin](frame_support::error::BadOrigin)
		#[pallet::weight(T::WeightInfo::set_cfe_settings())]
		pub fn set_cfe_settings(
			origin: OriginFor<T>,
			cfe_settings: cfe::CfeSettings,
		) -> DispatchResultWithPostInfo {
			T::EnsureGovernance::ensure_origin(origin)?;
			ensure!(
				cfe_settings.eth_priority_fee_percentile <= 100,
				Error::<T>::InvalidCfeSettings
			);
			CfeSettings::<T>::put(cfe_settings);
			Self::deposit_event(Event::<T>::CfeSettingsUpdated { new_cfe_settings: cfe_settings });
			Ok(().into())
		}

		/// Initiates the Polkadot Vault Creation Apicall. This governance action needs to be called
		/// when the first rotation is initiated after polkadot activation. The rotation will stall
		/// after keygen is completed and emit the event AwaitingGovernanceAction after which this
		/// governance extrinsic needs to be called
		///
		/// ## Events
		///
		/// - [PolkadotVaultCreationCallInitiated](Event::PolkadotVaultCreationCallInitiated)
		///
		/// ## Errors
		///
		/// - [BadOrigin](frame_support::error::BadOrigin)
		#[allow(unused_variables)]
		#[pallet::weight(0)]
		pub fn create_polkadot_vault(
			origin: OriginFor<T>,
			dot_aggkey: PolkadotPublicKey,
		) -> DispatchResultWithPostInfo {
			T::EnsureGovernance::ensure_origin(origin)?;

			T::PolkadotBroadcaster::threshold_sign_and_broadcast(
				T::CreatePolkadotVault::new_unsigned(),
			);
			Self::deposit_event(Event::<T>::PolkadotVaultCreationCallInitiated {
				agg_key: dot_aggkey,
			});
			Ok(().into())
		}

		/// Manually initiates Polkadot vault key rotation completion steps so Epoch rotation can be
		/// continued and sets the Polkadot Pure Proxy Vault in environment pallet. The extrinsic
		/// takes in the dot_pure_proxy_vault_key, which is obtained from the Polkadot blockchain as
		/// a result of creating a polkadot vault which is done by executing the extrinsic
		/// create_polkadot_vault(), dot_witnessed_aggkey, the aggkey which initiated the polkadot
		/// creation transaction and the tx hash and block number of the Polkadot block the
		/// vault creation transaction was witnessed in. This extrinsic should complete the Polkadot
		/// initiation process and the vault should rotate successfully.
		///
		/// ## Events
		///
		/// - [PolkadotVaultCreationCallInitiated](Event::PolkadotVaultCreationCallInitiated)
		///
		/// ## Errors
		///
		/// - [BadOrigin](frame_support::error::BadOrigin)
		#[allow(unused_variables)]
		#[pallet::weight(0)]
		pub fn witness_polkadot_vault_creation(
			origin: OriginFor<T>,
			dot_pure_proxy_vault_key: PolkadotAccountId,
			dot_witnessed_aggkey: PolkadotPublicKey,
			tx_id: TxId,
			broadcast_id: BroadcastId,
		) -> DispatchResultWithPostInfo {
			T::EnsureGovernance::ensure_origin(origin)?;

			use cf_traits::VaultKeyWitnessedHandler;

			// Set Polkadot Pure Proxy Vault Account
			PolkadotVaultAccountId::<T>::put(dot_pure_proxy_vault_key.clone());
			Self::deposit_event(Event::<T>::PolkadotVaultAccountSet {
				polkadot_vault_account_id: dot_pure_proxy_vault_key,
			});

			// The initial polkadot vault creation is special in that the *new* aggkey submits the
			// creating transaction. So the aggkey account does not need to be reset.
			// However, `on_new_key_activated` indirectly resets the nonce. So we get it here and
			// then we can set it again below.
			let correct_nonce = PolkadotProxyAccountNonce::<T>::get();

			// Witness the agg_key rotation manually in the vaults pallet for polkadot
			let dispatch_result = T::PolkadotVaultKeyWitnessedHandler::on_new_key_activated(
				dot_witnessed_aggkey,
				tx_id.block_number,
				tx_id,
			)?;
			// Clean up the broadcast state.
			T::PolkadotBroadcaster::clean_up_broadcast(broadcast_id)?;

			PolkadotProxyAccountNonce::<T>::set(correct_nonce);
			Ok(dispatch_result)
		}

		/// Manually witnesses the current Bitcoin block number to complete the pending vault
		/// rotation.
		///
		/// ## Events
		///
		/// - [BitcoinBlockNumberSetForVault](Event::BitcoinBlockNumberSetForVault)
		///
		/// ## Errors
		///
		/// - [BadOrigin](frame_support::error::BadOrigin)
		#[allow(unused_variables)]
		#[pallet::weight(0)]
		pub fn witness_current_bitcoin_block_number_for_key(
			origin: OriginFor<T>,
			block_number: cf_chains::btc::BlockNumber,
			new_public_key: cf_chains::btc::AggKey,
		) -> DispatchResultWithPostInfo {
			T::EnsureGovernance::ensure_origin(origin)?;

			use cf_traits::VaultKeyWitnessedHandler;

			// Witness the agg_key rotation manually in the vaults pallet for bitcoin
			let dispatch_result = T::BitcoinVaultKeyWitnessedHandler::on_new_key_activated(
				new_public_key,
				block_number,
				UtxoId { tx_hash: Default::default(), vout: Default::default() },
			)?;

			Self::deposit_event(Event::<T>::BitcoinBlockNumberSetForVault { block_number });

			Ok(dispatch_result)
		}

		#[pallet::weight(T::WeightInfo::update_polkadot_runtime_version())]
		pub fn update_polkadot_runtime_version(
			origin: OriginFor<T>,
			runtime_version: RuntimeVersion,
		) -> DispatchResultWithPostInfo {
			T::EnsureWitnessed::ensure_origin(origin)?;

			// If the `transaction_version` is bumped, the `spec_version` must also be bumped.
			// So we only need to check the `spec_version` here.
			// https://paritytech.github.io/substrate/master/sp_version/struct.RuntimeVersion.html#structfield.transaction_version
			ensure!(
				runtime_version.spec_version > PolkadotRuntimeVersion::<T>::get().spec_version,
				Error::<T>::InvalidPolkadotRuntimeVersion
			);

			PolkadotRuntimeVersion::<T>::put(runtime_version);
			Self::deposit_event(Event::<T>::PolkadotRuntimeVersionUpdated { runtime_version });

			Ok(().into())
		}

		#[pallet::weight(0)]
		pub fn add_bitcoin_change_utxos(
			origin: OriginFor<T>,
			change_witnesses: Vec<ChangeUtxoWitness>,
		) -> DispatchResultWithPostInfo {
			T::EnsureWitnessed::ensure_origin(origin)?;

			for ChangeUtxoWitness { amount, change_pubkey, utxo_id } in change_witnesses {
				Self::add_bitcoin_utxo_to_list(
					amount,
					utxo_id,
<<<<<<< HEAD
					derive_btc_ingress_bitcoin_script(change_pubkey, CHANGE_ADDRESS_SALT)
=======
					derive_btc_deposit_bitcoin_script(change_pubkey.pubkey_x, CHANGE_ADDRESS_SALT)
>>>>>>> 9d662cd4
						.try_into()
						.expect("The script should not exceed 128 bytes"),
				);
			}

			Ok(().into())
		}
	}

	#[pallet::genesis_config]
	#[cfg_attr(feature = "std", derive(Default))]
	pub struct GenesisConfig {
		pub flip_token_address: EthereumAddress,
		pub eth_usdc_address: EthereumAddress,
		pub state_chain_gateway_address: EthereumAddress,
		pub key_manager_address: EthereumAddress,
		pub eth_vault_address: EthereumAddress,
		pub ethereum_chain_id: u64,
		pub cfe_settings: cfe::CfeSettings,
		pub polkadot_genesis_hash: PolkadotHash,
		pub polkadot_vault_account_id: Option<PolkadotAccountId>,
		pub polkadot_runtime_version: RuntimeVersion,
		pub bitcoin_network: BitcoinNetwork,
		pub bitcoin_fee_per_utxo: u64,
	}

	/// Sets the genesis config
	#[pallet::genesis_build]
	impl<T: Config> GenesisBuild<T> for GenesisConfig {
		fn build(&self) {
			EthereumStateChainGatewayAddress::<T>::set(self.state_chain_gateway_address);
			EthereumKeyManagerAddress::<T>::set(self.key_manager_address);
			EthereumVaultAddress::<T>::set(self.eth_vault_address);
			EthereumChainId::<T>::set(self.ethereum_chain_id);
			CfeSettings::<T>::set(self.cfe_settings);
			CurrentSystemState::<T>::set(SystemState::Normal);
			EthereumSupportedAssets::<T>::insert(Asset::Flip, self.flip_token_address);
			EthereumSupportedAssets::<T>::insert(Asset::Usdc, self.eth_usdc_address);

			PolkadotGenesisHash::<T>::set(self.polkadot_genesis_hash);
			PolkadotVaultAccountId::<T>::set(self.polkadot_vault_account_id.clone());
			PolkadotRuntimeVersion::<T>::set(self.polkadot_runtime_version);
			PolkadotProxyAccountNonce::<T>::set(0);

			BitcoinAvailableUtxos::<T>::set(vec![]);
			BitcoinNetworkSelection::<T>::set(self.bitcoin_network);
			BitcoinFeePerUtxo::<T>::set(self.bitcoin_fee_per_utxo);
		}
	}
}

pub struct SystemStateProvider<T>(PhantomData<T>);

impl<T: Config> SystemStateProvider<T> {
	fn set_system_state(new_system_state: SystemState) {
		if CurrentSystemState::<T>::get() != new_system_state {
			CurrentSystemState::<T>::put(&new_system_state);
			Pallet::<T>::deposit_event(Event::<T>::SystemStateUpdated { new_system_state });
		}
	}
}

impl<T: Config> SystemStateInfo for SystemStateProvider<T> {
	fn ensure_no_maintenance() -> frame_support::sp_runtime::DispatchResult {
		ensure!(
			<pallet::CurrentSystemState<T>>::get() != SystemState::Maintenance,
			Error::<T>::NetworkIsInMaintenance
		);
		Ok(())
	}

	#[cfg(feature = "runtime-benchmarks")]
	fn activate_maintenance_mode() {
		<Self as SystemStateManager>::activate_maintenance_mode();
	}
}

impl<T: Config> SystemStateManager for SystemStateProvider<T> {
	fn activate_maintenance_mode() {
		Self::set_system_state(SystemState::Maintenance);
	}
}

impl<T: Config> EthEnvironmentProvider for Pallet<T> {
	fn token_address(asset: Asset) -> Option<EthereumAddress> {
		EthereumSupportedAssets::<T>::get(asset)
	}
	fn key_manager_address() -> EthereumAddress {
		EthereumKeyManagerAddress::<T>::get()
	}
	fn vault_address() -> EthereumAddress {
		EthereumVaultAddress::<T>::get()
	}
	fn state_chain_gateway_address() -> EthereumAddress {
		EthereumStateChainGatewayAddress::<T>::get()
	}
	fn chain_id() -> u64 {
		EthereumChainId::<T>::get()
	}
}

impl<T: Config> Pallet<T> {
	pub fn next_ethereum_signature_nonce() -> SignatureNonce {
		EthereumSignatureNonce::<T>::mutate(|nonce| {
			*nonce += 1;
			*nonce
		})
	}

	pub fn next_polkadot_proxy_account_nonce() -> PolkadotIndex {
		PolkadotProxyAccountNonce::<T>::mutate(|nonce| {
			*nonce += 1;
			*nonce - 1
		})
	}

	pub fn reset_polkadot_proxy_account_nonce() {
		PolkadotProxyAccountNonce::<T>::set(0);
	}

	pub fn add_bitcoin_utxo_to_list(
		amount: BtcAmount,
		utxo_id: UtxoId,
		deposit_script: BitcoinScriptBounded,
	) {
		let (salt, pubkey) = BitcoinActiveDepositAddressDetails::<T>::take(deposit_script);
		BitcoinAvailableUtxos::<T>::append(Utxo {
			amount,
			txid: utxo_id.tx_hash,
			vout: utxo_id.vout,
			pubkey_x: pubkey,
			salt,
		});
	}

	// Calculate the selection of utxos, return them and remove them from the list. If the
	// total output amount exceeds the total spendable amount of all utxos, the function
	// selects all utxos. The fee required to spend the utxos are accounted for while selection.
	pub fn select_and_take_bitcoin_utxos(
		total_output_amount: cf_chains::btc::BtcAmount,
	) -> Option<SelectedUtxos> {
		BitcoinAvailableUtxos::<T>::mutate(|available_utxos| {
			select_utxos_from_pool(
				available_utxos,
				BitcoinFeePerUtxo::<T>::get(),
				total_output_amount,
			)
		})
	}

	pub fn add_details_for_btc_deposit_script(
		deposit_script: BitcoinScriptBounded,
		salt: u32,
		pubkey: [u8; 32],
	) {
		BitcoinActiveDepositAddressDetails::<T>::insert(deposit_script, (salt, pubkey));
	}
}<|MERGE_RESOLUTION|>--- conflicted
+++ resolved
@@ -477,11 +477,7 @@
 				Self::add_bitcoin_utxo_to_list(
 					amount,
 					utxo_id,
-<<<<<<< HEAD
-					derive_btc_ingress_bitcoin_script(change_pubkey, CHANGE_ADDRESS_SALT)
-=======
-					derive_btc_deposit_bitcoin_script(change_pubkey.pubkey_x, CHANGE_ADDRESS_SALT)
->>>>>>> 9d662cd4
+					derive_btc_deposit_bitcoin_script(change_pubkey, CHANGE_ADDRESS_SALT)
 						.try_into()
 						.expect("The script should not exceed 128 bytes"),
 				);
