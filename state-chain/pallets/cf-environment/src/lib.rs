--- conflicted
+++ resolved
@@ -618,8 +618,40 @@
 			T::AssethubVaultKeyWitnessedHandler::on_first_key_activated(tx_id.block_number)
 		}
 
-<<<<<<< HEAD
+		/// Sign polkadot extrinsic to teleport vault polkadot balance to assethub
+		/// Only required during the upgrade to 1.11, delete afterwards.
 		#[pallet::call_index(10)]
+		#[pallet::weight(Weight::zero())]
+		pub fn dispatch_polkadot_vault_migration_to_assethub(
+			origin: OriginFor<T>,
+			amount: cf_chains::dot::PolkadotBalance,
+		) -> DispatchResult {
+			T::EnsureGovernance::ensure_origin(origin)?;
+
+			let polkadot_vault = T::DotEnvironment::try_vault_account()
+				.ok_or(DispatchError::Other("Could not get polkadot vault"))?;
+
+			let assethub_vault = T::HubEnvironment::try_vault_account()
+				.ok_or(DispatchError::Other("Could not get assethub vault"))?;
+
+			let replay_protection = T::DotEnvironment::replay_protection(false);
+
+			// create polkadot extrinsic for teleporting vault to our
+			let runtime_call = cf_chains::dot::api::migrate_polkadot::extrinsic_builder(
+				amount,
+				replay_protection,
+				polkadot_vault,
+				assethub_vault,
+			);
+
+			let (_broadcast_id, _) = T::PolkadotBroadcaster::threshold_sign_and_broadcast(
+				cf_chains::dot::api::PolkadotApi::MigrateToAssethub(runtime_call),
+			);
+
+			Ok(())
+		}
+
+		#[pallet::call_index(11)]
 		#[pallet::weight(T::WeightInfo::submit_user_signed_payload())]
 		pub fn submit_user_signed_payload(
 			origin: OriginFor<T>,
@@ -716,37 +748,6 @@
 			// don't want the extrinsic to fail if this fails but instead we want to rollback the
 			// state to consume the user nonce. Otherwise we rely only on the block expiry but
 			// that is mainly to prevent brokers from withholding signed payloads.
-=======
-		/// Sign polkadot extrinsic to teleport vault polkadot balance to assethub
-		/// Only required during the upgrade to 1.11, delete afterwards.
-		#[pallet::call_index(10)]
-		#[pallet::weight(Weight::zero())]
-		pub fn dispatch_polkadot_vault_migration_to_assethub(
-			origin: OriginFor<T>,
-			amount: cf_chains::dot::PolkadotBalance,
-		) -> DispatchResult {
-			T::EnsureGovernance::ensure_origin(origin)?;
-
-			let polkadot_vault = T::DotEnvironment::try_vault_account()
-				.ok_or(DispatchError::Other("Could not get polkadot vault"))?;
-
-			let assethub_vault = T::HubEnvironment::try_vault_account()
-				.ok_or(DispatchError::Other("Could not get assethub vault"))?;
-
-			let replay_protection = T::DotEnvironment::replay_protection(false);
-
-			// create polkadot extrinsic for teleporting vault to our
-			let runtime_call = cf_chains::dot::api::migrate_polkadot::extrinsic_builder(
-				amount,
-				replay_protection,
-				polkadot_vault,
-				assethub_vault,
-			);
-
-			let (_broadcast_id, _) = T::PolkadotBroadcaster::threshold_sign_and_broadcast(
-				cf_chains::dot::api::PolkadotApi::MigrateToAssethub(runtime_call),
-			);
->>>>>>> 059cceb0
 
 			Ok(())
 		}
