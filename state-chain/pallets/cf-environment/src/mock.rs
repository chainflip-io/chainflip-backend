--- conflicted
+++ resolved
@@ -26,37 +26,6 @@
 	}
 );
 
-<<<<<<< HEAD
-cf_test_utilities::impl_test_helpers! {
-	Test,
-	RuntimeGenesisConfig {
-		system: Default::default(),
-		environment: EnvironmentConfig {
-			state_chain_gateway_address: STATE_CHAIN_GATEWAY_ADDRESS,
-
-			eth_key_manager_address: ETH_KEY_MANAGER_ADDRESS,
-			ethereum_chain_id: ETH_CHAIN_ID,
-			eth_vault_address: ETH_VAULT_ADDRESS,
-			eth_address_checker_address: ETH_ADDRESS_CHECKER_ADDRESS,
-			flip_token_address: [0u8; 20].into(),
-
-			arb_key_manager_address: ARB_KEY_MANAGER_ADDRESS,
-			arb_vault_address: ARB_VAULT_ADDRESS,
-			arb_address_checker_address: ARB_ADDRESS_CHECKER_ADDRESS,
-			arb_usdc_address: ARBUSDC_TOKEN_ADDRESS,
-
-			eth_usdc_address: [0x2; 20].into(),
-			polkadot_genesis_hash: H256([0u8; 32]),
-			polkadot_vault_account_id: None,
-			network_environment: Default::default(),
-			..Default::default()
-		},
-	},
-	|| System::set_block_number(1)
-}
-
-=======
->>>>>>> ad8985e5
 parameter_types! {
 	pub const BlockHashCount: u64 = 250;
 	pub const SS58Prefix: u8 = 42;
@@ -206,7 +175,6 @@
 }
 
 pub const STATE_CHAIN_GATEWAY_ADDRESS: eth::Address = H160([0u8; 20]);
-<<<<<<< HEAD
 pub const ETH_KEY_MANAGER_ADDRESS: eth::Address = H160([1u8; 20]);
 pub const ETH_VAULT_ADDRESS: eth::Address = H160([2u8; 20]);
 pub const ETH_ADDRESS_CHECKER_ADDRESS: eth::Address = H160([3u8; 20]);
@@ -216,12 +184,6 @@
 pub const ARBUSDC_TOKEN_ADDRESS: eth::Address = H160([5u8; 20]);
 pub const ARB_ADDRESS_CHECKER_ADDRESS: eth::Address = H160([6u8; 20]);
 
-pub const ETH_CHAIN_ID: u64 = 1;
-pub const ARB_CHAIN_ID: u64 = 2;
-=======
-pub const KEY_MANAGER_ADDRESS: eth::Address = H160([1u8; 20]);
-pub const VAULT_ADDRESS: eth::Address = H160([2u8; 20]);
-pub const ADDRESS_CHECKER: eth::Address = H160([3u8; 20]);
 pub const ETH_CHAIN_ID: u64 = 1;
 
 cf_test_utilities::impl_test_helpers! {
@@ -234,6 +196,10 @@
 			ethereum_chain_id: ETH_CHAIN_ID,
 			eth_vault_address: VAULT_ADDRESS,
 			eth_address_checker_address: ADDRESS_CHECKER,
+			// arb_key_manager_address: ARB_KEY_MANAGER_ADDRESS,
+			// arb_vault_address: ARB_VAULT_ADDRESS,
+			// arb_address_checker_address: ARB_ADDRESS_CHECKER_ADDRESS,
+			// arb_usdc_address: ARBUSDC_TOKEN_ADDRESS,
 			flip_token_address: [0u8; 20].into(),
 			eth_usdc_address: [0x2; 20].into(),
 			polkadot_genesis_hash: H256([0u8; 32]),
@@ -242,5 +208,4 @@
 			..Default::default()
 		},
 	}
-}
->>>>>>> ad8985e5
+}