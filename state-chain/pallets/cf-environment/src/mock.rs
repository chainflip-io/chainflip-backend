--- conflicted
+++ resolved
@@ -7,8 +7,8 @@
 	eth, ApiCall, Bitcoin, Chain, ChainCrypto, Polkadot,
 };
 use cf_primitives::{
-	BroadcastId, SemVer, INPUT_UTXO_SIZE_IN_BYTES, MINIMUM_BTC_TX_SIZE_IN_BYTES,
-	OUTPUT_UTXO_SIZE_IN_BYTES,
+	BroadcastId, SemVer, ThresholdSignatureRequestId, INPUT_UTXO_SIZE_IN_BYTES,
+	MINIMUM_BTC_TX_SIZE_IN_BYTES, OUTPUT_UTXO_SIZE_IN_BYTES,
 };
 use cf_traits::{
 	impl_mock_callback, impl_mock_chainflip, impl_mock_runtime_safe_mode, impl_pallet_safe_mode,
@@ -109,18 +109,13 @@
 
 	fn threshold_sign_and_broadcast_with_callback(
 		_api_call: Self::ApiCall,
-<<<<<<< HEAD
-		_callback: Self::Callback,
-	) -> BroadcastId {
-		unimplemented!()
-	}
-
-	fn threshold_sign_and_broadcast_rotation_tx(_api_call: Self::ApiCall) -> BroadcastId {
-=======
 		_success_callback: Option<Self::Callback>,
 		_failed_callback_generator: impl FnOnce(BroadcastId) -> Option<Self::Callback>,
-	) -> (BroadcastId, ThresholdSignatureRequestId) {
->>>>>>> ad9a3773
+	) -> BroadcastId {
+		unimplemented!()
+	}
+
+	fn threshold_sign_and_broadcast_rotation_tx(_api_call: Self::ApiCall) -> BroadcastId {
 		unimplemented!()
 	}
 
