use crate::{
	mock::{RuntimeEvent, *},
	CcmFailReason, CcmGasBudget, CcmIdCounter, CcmOutputs, CcmSwap, CcmSwapOutput,
	CollectedRejectedFunds, EarnedBrokerFees, Error, Event, MinimumSwapAmount, Pallet, PendingCcms,
	Swap, SwapChannelExpiries, SwapOrigin, SwapQueue, SwapTTL, SwapType,
};
use cf_chains::{
	address::{to_encoded_address, AddressConverter, EncodedAddress, ForeignChainAddress},
	btc::{BitcoinNetwork, ScriptPubkey},
	dot::PolkadotAccountId,
	AnyChain, CcmChannelMetadata, CcmDepositMetadata,
};
use cf_primitives::{Asset, AssetAmount, ForeignChain, NetworkEnvironment};
use cf_test_utilities::{assert_event_sequence, assert_events_match};
use cf_traits::{
	mocks::{
		address_converter::MockAddressConverter,
		deposit_handler::{MockDepositHandler, SwapChannel},
		egress_handler::{MockEgressHandler, MockEgressParameter},
	},
	CcmHandler, SetSafeMode, SwapDepositHandler, SwappingApi,
};
use frame_support::{assert_noop, assert_ok, sp_std::iter};

use frame_support::traits::Hooks;
use sp_runtime::traits::BlockNumberProvider;

// Returns some test data
fn generate_test_swaps() -> Vec<Swap> {
	vec![
		// asset -> USDC
		Swap::new(
			1,
			Asset::Flip,
			Asset::Usdc,
			100,
			SwapType::Swap(ForeignChainAddress::Eth([2; 20].into())),
		),
		// USDC -> asset
		Swap::new(
			2,
			Asset::Eth,
			Asset::Usdc,
			40,
			SwapType::Swap(ForeignChainAddress::Eth([9; 20].into())),
		),
		// Both assets are on the Eth chain
		Swap::new(
			3,
			Asset::Flip,
			Asset::Eth,
			500,
			SwapType::Swap(ForeignChainAddress::Eth([2; 20].into())),
		),
		// Cross chain
		Swap::new(
			4,
			Asset::Flip,
			Asset::Dot,
			600,
			SwapType::Swap(ForeignChainAddress::Dot(PolkadotAccountId::from_aliased([4; 32]))),
		),
	]
}

fn assert_failed_ccm(
	from: Asset,
	amount: AssetAmount,
	output: Asset,
	destination_address: ForeignChainAddress,
	ccm: CcmDepositMetadata,
	reason: CcmFailReason,
) {
	Swapping::on_ccm_deposit(
		from,
		amount,
		output,
		destination_address.clone(),
		ccm.clone(),
		SwapOrigin::Vault { tx_hash: Default::default() },
	);
	System::assert_last_event(RuntimeEvent::Swapping(Event::CcmFailed {
		reason,
		destination_address: MockAddressConverter::to_encoded_address(destination_address),
		deposit_metadata: ccm,
	}));
}

fn insert_swaps(swaps: &[Swap]) {
	for (broker_id, swap) in swaps.iter().enumerate() {
		if let SwapType::Swap(destination_address) = &swap.swap_type {
			<Pallet<Test> as SwapDepositHandler>::schedule_swap_from_channel(
<<<<<<< HEAD
				ForeignChainAddress::Eth([2; 20]),
				Default::default(),
=======
				ForeignChainAddress::Eth([2; 20].into()),
>>>>>>> ff5564c4
				swap.from,
				swap.to,
				swap.amount,
				destination_address.clone(),
				broker_id as u64,
				2,
				1,
			);
		}
	}
}

#[test]
fn request_swap_success_with_valid_parameters() {
	new_test_ext().execute_with(|| {
		assert_ok!(Swapping::request_swap_deposit_address(
			RuntimeOrigin::signed(ALICE),
			Asset::Eth,
			Asset::Usdc,
			EncodedAddress::Eth(Default::default()),
			0,
			None
		));
	});
}

#[test]
fn process_all_swaps() {
	new_test_ext().execute_with(|| {
		let swaps = generate_test_swaps();
		insert_swaps(&swaps);
		Swapping::on_finalize(1);
		assert!(SwapQueue::<Test>::get().is_empty());
		let mut expected = swaps
			.iter()
			.cloned()
			.map(|swap| MockEgressParameter::<AnyChain>::Swap {
				asset: swap.to,
				amount: swap.amount,
				destination_address: if let SwapType::Swap(destination_address) = swap.swap_type {
					destination_address
				} else {
					ForeignChainAddress::Eth(Default::default())
				},
			})
			.collect::<Vec<_>>();
		expected.sort();
		let mut egresses = MockEgressHandler::<AnyChain>::get_scheduled_egresses();
		egresses.sort();
		for (input, output) in iter::zip(expected, egresses) {
			assert_eq!(input, output);
		}
	});
}

#[test]
fn expect_earned_fees_to_be_recorded() {
	new_test_ext().execute_with(|| {
		const ALICE: u64 = 2_u64;
		<Pallet<Test> as SwapDepositHandler>::schedule_swap_from_channel(
<<<<<<< HEAD
			ForeignChainAddress::Eth([2; 20]),
			Default::default(),
=======
			ForeignChainAddress::Eth([2; 20].into()),
>>>>>>> ff5564c4
			Asset::Flip,
			Asset::Usdc,
			100,
			ForeignChainAddress::Eth([2; 20].into()),
			ALICE,
			200,
			1,
		);
		assert_eq!(EarnedBrokerFees::<Test>::get(ALICE, cf_primitives::Asset::Flip), 2);
		<Pallet<Test> as SwapDepositHandler>::schedule_swap_from_channel(
<<<<<<< HEAD
			ForeignChainAddress::Eth([2; 20]),
			Default::default(),
=======
			ForeignChainAddress::Eth([2; 20].into()),
>>>>>>> ff5564c4
			Asset::Flip,
			Asset::Usdc,
			100,
			ForeignChainAddress::Eth([2; 20].into()),
			ALICE,
			200,
			1,
		);
		assert_eq!(EarnedBrokerFees::<Test>::get(ALICE, cf_primitives::Asset::Flip), 4);
	});
}

#[test]
#[should_panic]
fn cannot_swap_with_incorrect_destination_address_type() {
	new_test_ext().execute_with(|| {
		const ALICE: u64 = 1_u64;
		<Pallet<Test> as SwapDepositHandler>::schedule_swap_from_channel(
<<<<<<< HEAD
			ForeignChainAddress::Eth([2; 20]),
			Default::default(),
=======
			ForeignChainAddress::Eth([2; 20].into()),
>>>>>>> ff5564c4
			Asset::Eth,
			Asset::Dot,
			10,
			ForeignChainAddress::Eth([2; 20].into()),
			ALICE,
			2,
			1,
		);
		assert_eq!(SwapQueue::<Test>::get(), vec![]);
	});
}

#[test]
fn expect_swap_id_to_be_emitted() {
	new_test_ext().execute_with(|| {
		// 1. Request a deposit address -> SwapDepositAddressReady
		assert_ok!(Swapping::request_swap_deposit_address(
			RuntimeOrigin::signed(ALICE),
			Asset::Eth,
			Asset::Usdc,
			EncodedAddress::Eth(Default::default()),
			0,
			None
		));
		// 2. Schedule the swap -> SwapScheduled
		<Pallet<Test> as SwapDepositHandler>::schedule_swap_from_channel(
			ForeignChainAddress::Eth(Default::default()),
			Default::default(),
			Asset::Eth,
			Asset::Usdc,
			500,
			ForeignChainAddress::Eth(Default::default()),
			ALICE,
			0,
			1,
		);
		// 3. Process swaps -> SwapExecuted, SwapEgressScheduled
		Swapping::on_finalize(1);
		assert_event_sequence!(
			Test,
			RuntimeEvent::Swapping(Event::SwapDepositAddressReady {
				deposit_address: EncodedAddress::Eth(..),
				destination_address: EncodedAddress::Eth(..),
				expiry_block,
				source_asset: Asset::Eth,
				destination_asset: Asset::Usdc,
				channel_id: 0,
				..
			}) if expiry_block == SwapTTL::<Test>::get() + System::current_block_number(),
			RuntimeEvent::Swapping(Event::SwapScheduled {
				swap_id: 1,
				source_asset: Asset::Eth,
				deposit_amount: 500,
				destination_asset: Asset::Usdc,
				destination_address: EncodedAddress::Eth(..),
				origin: SwapOrigin::DepositChannel {
					deposit_address: EncodedAddress::Eth(..),
					channel_id: 1,
					deposit_block_height: 0
				},
				swap_type: SwapType::Swap(ForeignChainAddress::Eth(..)), broker_commission: _ }),
			RuntimeEvent::Swapping(Event::SwapExecuted { swap_id: 1, .. }),
			RuntimeEvent::Swapping(Event::SwapEgressScheduled {
				swap_id: 1,
				egress_id: (ForeignChain::Ethereum, 1),
				asset: Asset::Usdc,
				amount: 500,
			})
		);
	});
}

#[test]
fn withdraw_broker_fees() {
	new_test_ext().execute_with(|| {
		assert_noop!(
			Swapping::withdraw(
				RuntimeOrigin::signed(ALICE),
				Asset::Eth,
				EncodedAddress::Eth(Default::default()),
			),
			<Error<Test>>::NoFundsAvailable
		);
		EarnedBrokerFees::<Test>::insert(ALICE, Asset::Eth, 200);
		assert_ok!(Swapping::withdraw(
			RuntimeOrigin::signed(ALICE),
			Asset::Eth,
			EncodedAddress::Eth(Default::default()),
		));
		let mut egresses = MockEgressHandler::<AnyChain>::get_scheduled_egresses();
		assert!(egresses.len() == 1);
		assert_eq!(egresses.pop().expect("must exist").amount(), 200);
		System::assert_last_event(RuntimeEvent::Swapping(Event::<Test>::WithdrawalRequested {
			egress_id: (ForeignChain::Ethereum, 1),
			egress_amount: 200,
			destination_address: EncodedAddress::Eth(Default::default()),
		}));
	});
}

#[test]
fn can_swap_using_witness_origin() {
	new_test_ext().execute_with(|| {
		let from = Asset::Eth;
		let to = Asset::Flip;
		let amount = 1_000;

		assert_ok!(Swapping::schedule_swap_from_contract(
			RuntimeOrigin::root(),
			from,
			to,
			amount,
			EncodedAddress::Eth(Default::default()),
			Default::default(),
		));

		System::assert_last_event(RuntimeEvent::Swapping(Event::<Test>::SwapScheduled {
			swap_id: 1,
			source_asset: from,
			deposit_amount: amount,
			destination_asset: to,
			destination_address: EncodedAddress::Eth(Default::default()),
			origin: SwapOrigin::Vault { tx_hash: Default::default() },
			swap_type: SwapType::Swap(ForeignChainAddress::Eth(Default::default())),
			broker_commission: None,
		}));
	});
}

#[test]
fn swap_expires() {
	new_test_ext().execute_with(|| {
		let expiry = SwapTTL::<Test>::get() + 1;
		assert_eq!(expiry, 6); // Expiry = current(1) + TTL (5)
		assert_ok!(Swapping::request_swap_deposit_address(
			RuntimeOrigin::signed(ALICE),
			Asset::Eth,
			Asset::Usdc,
			EncodedAddress::Eth(Default::default()),
			0,
			None
		));

		let deposit_address = assert_events_match!(Test, RuntimeEvent::Swapping(Event::SwapDepositAddressReady {
			deposit_address,
			..
		}) => deposit_address);
		let swap_channel = SwapChannel {
			deposit_address: MockAddressConverter::try_from_encoded_address(deposit_address).unwrap(),
			source_asset: Asset::Eth,
			destination_asset: Asset::Usdc,
			destination_address: ForeignChainAddress::Eth(Default::default()),
			broker_commission_bps: 0,
			broker_id: ALICE,
			channel_metadata: None,
		};

		assert_eq!(
			SwapChannelExpiries::<Test>::get(expiry),
			vec![(0, ForeignChainAddress::Eth(Default::default()))]
		);
		assert_eq!(
			MockDepositHandler::<AnyChain, Test>::get_swap_channels(),
			vec![swap_channel.clone()]
		);

		// Does not expire until expiry block.
		Swapping::on_initialize(expiry - 1);
		assert_eq!(
			SwapChannelExpiries::<Test>::get(expiry),
			vec![(0, ForeignChainAddress::Eth(Default::default()))]
		);
		assert_eq!(
			MockDepositHandler::<AnyChain, Test>::get_swap_channels(),
			vec![swap_channel]
		);

		Swapping::on_initialize(6);
		assert_eq!(SwapChannelExpiries::<Test>::get(6), vec![]);
		System::assert_last_event(RuntimeEvent::Swapping(
			Event::<Test>::SwapDepositAddressExpired {
				deposit_address: EncodedAddress::Eth(Default::default()),
				channel_id: 0,
			},
		));
		assert!(
			MockDepositHandler::<AnyChain, Test>::get_swap_channels().is_empty()
		);
	});
}

#[test]
fn can_set_swap_ttl() {
	new_test_ext().execute_with(|| {
		assert_eq!(crate::SwapTTL::<Test>::get(), 5);
		assert_ok!(Swapping::set_swap_ttl(RuntimeOrigin::root(), 10));
		assert_eq!(crate::SwapTTL::<Test>::get(), 10);
	});
}

#[test]
fn reject_invalid_ccm_deposit() {
	new_test_ext().execute_with(|| {
		let gas_budget = 1_000;
		let ccm = CcmDepositMetadata {
			source_chain: ForeignChain::Ethereum,
			source_address: Some(ForeignChainAddress::Eth([0xcf; 20].into())),
			channel_metadata: CcmChannelMetadata {
				message: vec![0x00],
				gas_budget,
				cf_parameters: vec![],
			},
		};

		assert_noop!(
			Swapping::ccm_deposit(
				RuntimeOrigin::root(),
				Asset::Btc,
				1_000_000,
				Asset::Eth,
				EncodedAddress::Dot(Default::default()),
				ccm.clone(),
				Default::default(),
			),
			Error::<Test>::IncompatibleAssetAndAddress
		);

		assert_noop!(
			Swapping::ccm_deposit(
				RuntimeOrigin::root(),
				Asset::Btc,
				1_000_000,
				Asset::Eth,
				EncodedAddress::Dot(Default::default()),
				ccm.clone(),
				Default::default(),
			),
			Error::<Test>::IncompatibleAssetAndAddress
		);

		assert_failed_ccm(
			Asset::Eth,
			1_000_000,
			Asset::Dot,
			ForeignChainAddress::Dot(Default::default()),
			ccm.clone(),
			CcmFailReason::UnsupportedForTargetChain,
		);

		assert_failed_ccm(
			Asset::Eth,
			1_000_000,
			Asset::Btc,
			ForeignChainAddress::Btc(cf_chains::btc::ScriptPubkey::P2PKH(Default::default())),
			ccm.clone(),
			CcmFailReason::UnsupportedForTargetChain,
		);
		assert_failed_ccm(
			Asset::Eth,
			gas_budget - 1,
			Asset::Eth,
			ForeignChainAddress::Eth(Default::default()),
			ccm,
			CcmFailReason::InsufficientDepositAmount,
		);
	});
}

#[test]
fn rejects_invalid_swap_deposit() {
	new_test_ext().execute_with(|| {
		let gas_budget = 1_000;
		let ccm = CcmChannelMetadata { message: vec![0x00], gas_budget, cf_parameters: vec![] };

		assert_noop!(
			Swapping::request_swap_deposit_address(
				RuntimeOrigin::signed(ALICE),
				Asset::Btc,
				Asset::Eth,
				EncodedAddress::Dot(Default::default()),
				0,
				Some(ccm.clone())
			),
			Error::<Test>::IncompatibleAssetAndAddress
		);

		assert_noop!(
			Swapping::request_swap_deposit_address(
				RuntimeOrigin::signed(ALICE),
				Asset::Eth,
				Asset::Dot,
				EncodedAddress::Dot(Default::default()),
				0,
				Some(ccm)
			),
			Error::<Test>::CcmUnsupportedForTargetChain
		);
	});
}

#[test]
fn rejects_invalid_swap_by_witnesser() {
	new_test_ext().execute_with(|| {
		let script_pubkey = ScriptPubkey::try_from_address(
			"BC1QW508D6QEJXTDG4Y5R3ZARVARY0C5XW7KV8F3T4",
			&BitcoinNetwork::Mainnet,
		)
		.unwrap();

		let btc_encoded_address =
			to_encoded_address(ForeignChainAddress::Btc(script_pubkey), || {
				NetworkEnvironment::Mainnet
			});

		// Is valid Bitcoin address, but asset is Dot, so not compatible
		assert_noop!(
			Swapping::schedule_swap_from_contract(
				RuntimeOrigin::root(),
				Asset::Eth,
				Asset::Dot,
				10000,
				btc_encoded_address,
				Default::default()
			),
			Error::<Test>::IncompatibleAssetAndAddress
		);

		assert_noop!(
			Swapping::schedule_swap_from_contract(
				RuntimeOrigin::root(),
				Asset::Eth,
				Asset::Btc,
				10000,
				EncodedAddress::Btc(vec![0x41, 0x80, 0x41]),
				Default::default()
			),
			Error::<Test>::InvalidDestinationAddress
		);
	});
}

#[test]
fn can_process_ccms_via_swap_deposit_address() {
	new_test_ext().execute_with(|| {
		let gas_budget = 1_000;
		let deposit_amount = 10_000;
		let request_ccm =
			CcmChannelMetadata { message: vec![0x01], gas_budget, cf_parameters: vec![] };
		let ccm = CcmDepositMetadata {
			source_chain: ForeignChain::Ethereum,
			source_address: Some(ForeignChainAddress::Eth([0xcf; 20].into())),
			channel_metadata: request_ccm.clone(),
		};

		// Can process CCM via Swap deposit
		assert_ok!(Swapping::request_swap_deposit_address(
			RuntimeOrigin::signed(ALICE),
			Asset::Dot,
			Asset::Eth,
			EncodedAddress::Eth(Default::default()),
			0,
			Some(request_ccm)
		));
		Swapping::on_ccm_deposit(
			Asset::Dot,
			deposit_amount,
			Asset::Eth,
			ForeignChainAddress::Eth(Default::default()),
			ccm.clone(),
			SwapOrigin::Vault { tx_hash: Default::default() },
		);

		assert_eq!(
			PendingCcms::<Test>::get(1),
			Some(CcmSwap {
				source_asset: Asset::Dot,
				deposit_amount,
				destination_asset: Asset::Eth,
				destination_address: ForeignChainAddress::Eth(Default::default()),
				deposit_metadata: ccm,
				principal_swap_id: Some(1),
				gas_swap_id: Some(2),
			})
		);

		assert_eq!(
			SwapQueue::<Test>::get(),
			vec![
				Swap::new(
					1,
					Asset::Dot,
					Asset::Eth,
					deposit_amount - gas_budget,
					SwapType::CcmPrincipal(1)
				),
				Swap::new(2, Asset::Dot, Asset::Eth, gas_budget, SwapType::CcmGas(1)),
			]
		);

		assert_eq!(CcmOutputs::<Test>::get(1), Some(CcmSwapOutput { principal: None, gas: None }));

		// Swaps are executed during on_idle
		Swapping::on_finalize(1);

		// CCM is scheduled for egress
		assert_eq!(
			MockEgressHandler::<AnyChain>::get_scheduled_egresses(),
			vec![MockEgressParameter::Ccm {
				asset: Asset::Eth,
				amount: deposit_amount - gas_budget,
				destination_address: ForeignChainAddress::Eth(Default::default()),
				message: vec![0x01],
				cf_parameters: vec![],
			},]
		);

		// Gas budgets are stored
		assert_eq!(CcmGasBudget::<Test>::get(1), Some((Asset::Eth, gas_budget)));

		// Completed CCM is removed from storage
		assert_eq!(PendingCcms::<Test>::get(1), None);
		assert_eq!(CcmOutputs::<Test>::get(1), None);

		System::assert_has_event(RuntimeEvent::Swapping(Event::<Test>::CcmEgressScheduled {
			ccm_id: CcmIdCounter::<Test>::get(),
			egress_id: (ForeignChain::Ethereum, 1),
		}));
	});
}

#[test]
fn can_process_ccms_via_extrinsic() {
	new_test_ext().execute_with(|| {
		let gas_budget = 2_000;
		let deposit_amount = 1_000_000;
		let ccm = CcmDepositMetadata {
			source_chain: ForeignChain::Ethereum,
			source_address: Some(ForeignChainAddress::Eth([0xcf; 20].into())),
			channel_metadata: CcmChannelMetadata {
				message: vec![0x02],
				gas_budget,
				cf_parameters: vec![],
			},
		};

		// Can process CCM directly via Pallet Extrinsic.
		assert_ok!(Swapping::ccm_deposit(
			RuntimeOrigin::root(),
			Asset::Btc,
			deposit_amount,
			Asset::Usdc,
			EncodedAddress::Eth(Default::default()),
			ccm.clone(),
			Default::default(),
		));

		assert_eq!(
			PendingCcms::<Test>::get(1),
			Some(CcmSwap {
				source_asset: Asset::Btc,
				deposit_amount,
				destination_asset: Asset::Usdc,
				destination_address: ForeignChainAddress::Eth(Default::default()),
				deposit_metadata: ccm.clone(),
				principal_swap_id: Some(1),
				gas_swap_id: Some(2),
			})
		);

		assert_eq!(
			SwapQueue::<Test>::get(),
			vec![
				Swap::new(
					1,
					Asset::Btc,
					Asset::Usdc,
					deposit_amount - gas_budget,
					SwapType::CcmPrincipal(1)
				),
				Swap::new(2, Asset::Btc, Asset::Eth, gas_budget, SwapType::CcmGas(1))
			]
		);
		assert_eq!(CcmOutputs::<Test>::get(1), Some(CcmSwapOutput { principal: None, gas: None }));

		// Swaps are executed during on_finalize
		Swapping::on_finalize(1);

		// CCM is scheduled for egress
		assert_eq!(
			MockEgressHandler::<AnyChain>::get_scheduled_egresses(),
			vec![MockEgressParameter::Ccm {
				asset: Asset::Usdc,
				amount: deposit_amount - gas_budget,
				destination_address: ForeignChainAddress::Eth(Default::default()),
				message: vec![0x02],
				cf_parameters: vec![],
			},]
		);

		// Gas budgets are stored
		assert_eq!(CcmGasBudget::<Test>::get(1), Some((Asset::Eth, gas_budget)));

		// Completed CCM is removed from storage
		assert_eq!(PendingCcms::<Test>::get(1), None);
		assert_eq!(CcmOutputs::<Test>::get(1), None);

		System::assert_has_event(RuntimeEvent::Swapping(Event::<Test>::CcmDepositReceived {
			ccm_id: CcmIdCounter::<Test>::get(),
			principal_swap_id: Some(1),
			gas_swap_id: Some(2),
			deposit_amount,
			destination_address: EncodedAddress::Eth(Default::default()),
			deposit_metadata: ccm,
		}));
		System::assert_has_event(RuntimeEvent::Swapping(Event::<Test>::CcmEgressScheduled {
			ccm_id: CcmIdCounter::<Test>::get(),
			egress_id: (ForeignChain::Ethereum, 1),
		}));
	});
}

#[test]
fn can_handle_ccms_with_non_native_gas_asset() {
	new_test_ext().execute_with(|| {
		let gas_budget = 1_000;
		let deposit_amount = 10_000;
		let ccm = CcmDepositMetadata {
			source_chain: ForeignChain::Ethereum,
			source_address: Some(ForeignChainAddress::Eth([0xcf; 20].into())),
			channel_metadata: CcmChannelMetadata {
				message: vec![0x00],
				gas_budget,
				cf_parameters: vec![],
			},
		};
		assert_ok!(Swapping::ccm_deposit(
			RuntimeOrigin::root(),
			Asset::Eth,
			deposit_amount,
			Asset::Usdc,
			EncodedAddress::Eth(Default::default()),
			ccm.clone(),
			Default::default(),
		));

		assert_eq!(
			PendingCcms::<Test>::get(1),
			Some(CcmSwap {
				source_asset: Asset::Eth,
				deposit_amount,
				destination_asset: Asset::Usdc,
				destination_address: ForeignChainAddress::Eth(Default::default()),
				deposit_metadata: ccm.clone(),
				principal_swap_id: Some(1),
				gas_swap_id: None,
			})
		);

		assert_eq!(
			SwapQueue::<Test>::get(),
			vec![Swap::new(
				1,
				Asset::Eth,
				Asset::Usdc,
				deposit_amount - gas_budget,
				SwapType::CcmPrincipal(1)
			)]
		);
		assert_eq!(
			CcmOutputs::<Test>::get(1),
			Some(CcmSwapOutput { principal: None, gas: Some(gas_budget) })
		);

		// Swaps are executed during on_finalize
		Swapping::on_finalize(1);

		// CCM is scheduled for egress
		assert_eq!(
			MockEgressHandler::<AnyChain>::get_scheduled_egresses(),
			vec![MockEgressParameter::Ccm {
				asset: Asset::Usdc,
				amount: deposit_amount - gas_budget,
				destination_address: ForeignChainAddress::Eth(Default::default()),
				message: vec![0x00],
				cf_parameters: vec![],
			},]
		);

		// Gas budgets are stored
		assert_eq!(CcmGasBudget::<Test>::get(1), Some((Asset::Eth, gas_budget)));

		// Completed CCM is removed from storage
		assert_eq!(PendingCcms::<Test>::get(1), None);
		assert_eq!(CcmOutputs::<Test>::get(1), None);

		System::assert_has_event(RuntimeEvent::Swapping(Event::<Test>::CcmDepositReceived {
			ccm_id: CcmIdCounter::<Test>::get(),
			principal_swap_id: Some(1),
			gas_swap_id: None,
			deposit_amount,
			destination_address: EncodedAddress::Eth(Default::default()),
			deposit_metadata: ccm,
		}));
		System::assert_has_event(RuntimeEvent::Swapping(Event::<Test>::CcmEgressScheduled {
			ccm_id: CcmIdCounter::<Test>::get(),
			egress_id: (ForeignChain::Ethereum, 1),
		}));
	});
}

#[test]
fn can_handle_ccms_with_native_gas_asset() {
	new_test_ext().execute_with(|| {
		let gas_budget = 1_000;
		let deposit_amount = 10_000;
		let ccm = CcmDepositMetadata {
			source_chain: ForeignChain::Ethereum,
			source_address: Some(ForeignChainAddress::Eth([0xcf; 20].into())),
			channel_metadata: CcmChannelMetadata {
				message: vec![0x00],
				gas_budget,
				cf_parameters: vec![],
			},
		};

		assert_ok!(Swapping::ccm_deposit(
			RuntimeOrigin::root(),
			Asset::Usdc,
			deposit_amount,
			Asset::Usdc,
			EncodedAddress::Eth(Default::default()),
			ccm.clone(),
			Default::default(),
		));

		assert_eq!(
			PendingCcms::<Test>::get(1),
			Some(CcmSwap {
				source_asset: Asset::Usdc,
				deposit_amount,
				destination_asset: Asset::Usdc,
				destination_address: ForeignChainAddress::Eth(Default::default()),
				deposit_metadata: ccm.clone(),
				principal_swap_id: None,
				gas_swap_id: Some(1),
			})
		);

		assert_eq!(
			SwapQueue::<Test>::get(),
			vec![Swap::new(1, Asset::Usdc, Asset::Eth, gas_budget, SwapType::CcmGas(1))]
		);
		assert_eq!(
			CcmOutputs::<Test>::get(1),
			Some(CcmSwapOutput { principal: Some(deposit_amount - gas_budget), gas: None })
		);

		// Swaps are executed during on_finalize
		Swapping::on_finalize(1);

		// CCM is scheduled for egress
		assert_eq!(
			MockEgressHandler::<AnyChain>::get_scheduled_egresses(),
			vec![MockEgressParameter::Ccm {
				asset: Asset::Usdc,
				amount: deposit_amount - gas_budget,
				destination_address: ForeignChainAddress::Eth(Default::default()),
				message: vec![0x00],
				cf_parameters: vec![],
			},]
		);

		// Gas budgets are stored
		assert_eq!(CcmGasBudget::<Test>::get(1), Some((Asset::Eth, gas_budget)));

		// Completed CCM is removed from storage
		assert_eq!(PendingCcms::<Test>::get(1), None);
		assert_eq!(CcmOutputs::<Test>::get(1), None);

		System::assert_has_event(RuntimeEvent::Swapping(Event::<Test>::CcmDepositReceived {
			ccm_id: CcmIdCounter::<Test>::get(),
			principal_swap_id: None,
			gas_swap_id: Some(1),
			deposit_amount,
			destination_address: EncodedAddress::Eth(Default::default()),
			deposit_metadata: ccm,
		}));
		System::assert_has_event(RuntimeEvent::Swapping(Event::<Test>::CcmEgressScheduled {
			ccm_id: CcmIdCounter::<Test>::get(),
			egress_id: (ForeignChain::Ethereum, 1),
		}));
	});
}

#[test]
fn can_handle_ccms_with_no_swaps_needed() {
	new_test_ext().execute_with(|| {
		let gas_budget = 1_000;
		let deposit_amount = 10_000;
		let ccm = CcmDepositMetadata {
			source_chain: ForeignChain::Ethereum,
			source_address: Some(ForeignChainAddress::Eth([0xcf; 20].into())),
			channel_metadata: CcmChannelMetadata {
				message: vec![0x00],
				gas_budget,
				cf_parameters: vec![],
			},
		};

		// Ccm without need for swapping are egressed directly.
		assert_ok!(Swapping::ccm_deposit(
			RuntimeOrigin::root(),
			Asset::Eth,
			deposit_amount,
			Asset::Eth,
			EncodedAddress::Eth(Default::default()),
			ccm.clone(),
			Default::default(),
		));

		assert_eq!(PendingCcms::<Test>::get(1), None);

		// The ccm is never put in storage
		assert_eq!(PendingCcms::<Test>::get(1), None);
		assert_eq!(CcmOutputs::<Test>::get(1), None);

		// Gas budgets are stored
		assert_eq!(CcmGasBudget::<Test>::get(1), Some((Asset::Eth, gas_budget)));

		// CCM is scheduled for egress
		assert_eq!(
			MockEgressHandler::<AnyChain>::get_scheduled_egresses(),
			vec![MockEgressParameter::Ccm {
				asset: Asset::Eth,
				amount: deposit_amount - gas_budget,
				destination_address: ForeignChainAddress::Eth(Default::default()),
				message: vec![0x00],
				cf_parameters: vec![],
			},]
		);

		System::assert_has_event(RuntimeEvent::Swapping(Event::<Test>::CcmEgressScheduled {
			ccm_id: CcmIdCounter::<Test>::get(),
			egress_id: (ForeignChain::Ethereum, 1),
		}));

		System::assert_has_event(RuntimeEvent::Swapping(Event::<Test>::CcmDepositReceived {
			ccm_id: CcmIdCounter::<Test>::get(),
			principal_swap_id: None,
			gas_swap_id: None,
			deposit_amount,
			destination_address: EncodedAddress::Eth(Default::default()),
			deposit_metadata: ccm,
		}));
	});
}

#[test]
fn can_set_minimum_swap_amount() {
	new_test_ext().execute_with(|| {
		let asset = Asset::Eth;
		let amount = 1_000u128;
		assert_eq!(MinimumSwapAmount::<Test>::get(asset), 0);

		// Set the new minimum swap_amount
		assert_ok!(Swapping::set_minimum_swap_amount(RuntimeOrigin::root(), asset, amount));

		assert_eq!(MinimumSwapAmount::<Test>::get(asset), amount);
		assert_eq!(Swapping::minimum_swap_amount(asset), amount);

		System::assert_last_event(RuntimeEvent::Swapping(Event::<Test>::MinimumSwapAmountSet {
			asset,
			amount,
		}));
	});
}

#[test]
fn swap_by_witnesser_happy_path() {
	new_test_ext().execute_with(|| {
		let from = Asset::Eth;
		let to = Asset::Flip;
		let amount = 1_000u128;

		// Set minimum swap amount to > deposit amount
		assert_ok!(Swapping::set_minimum_swap_amount(RuntimeOrigin::root(), from, amount + 1));
		assert_ok!(Swapping::schedule_swap_from_contract(
			RuntimeOrigin::root(),
			from,
			to,
			amount,
			EncodedAddress::Eth(Default::default()),
			Default::default(),
		));

		// Verify this swap is rejected
		assert_eq!(SwapQueue::<Test>::decode_len(), None);
		System::assert_last_event(RuntimeEvent::Swapping(Event::<Test>::SwapAmountTooLow {
			asset: from,
			amount,
			destination_address: EncodedAddress::Eth(Default::default()),
		}));
		// Fund is confiscated
		assert_eq!(CollectedRejectedFunds::<Test>::get(from), amount);

		// Set minimum swap amount deposit amount
		assert_ok!(Swapping::set_minimum_swap_amount(RuntimeOrigin::root(), from, amount));
		CollectedRejectedFunds::<Test>::set(from, 0);

		assert_ok!(Swapping::schedule_swap_from_contract(
			RuntimeOrigin::root(),
			from,
			to,
			amount,
			EncodedAddress::Eth(Default::default()),
			Default::default(),
		));

		// Verify this swap is accepted and scheduled
		assert_eq!(
			SwapQueue::<Test>::get(),
			vec![Swap::new(
				1,
				from,
				to,
				amount,
				SwapType::Swap(ForeignChainAddress::Eth(Default::default()),),
			)]
		);
		System::assert_last_event(RuntimeEvent::Swapping(Event::<Test>::SwapScheduled {
			swap_id: 1,
			source_asset: from,
			deposit_amount: amount,
			destination_asset: to,
			destination_address: EncodedAddress::Eth(Default::default()),
			origin: SwapOrigin::Vault { tx_hash: Default::default() },
			swap_type: SwapType::Swap(ForeignChainAddress::Eth(Default::default())),
			broker_commission: None,
		}));

		// Confiscated fund is unchanged
		assert_eq!(CollectedRejectedFunds::<Test>::get(from), 0);
	});
}

#[test]
fn swap_by_deposit_happy_path() {
	new_test_ext().execute_with(|| {
		let from = Asset::Eth;
		let to = Asset::Flip;
		let amount = 1_000u128;

		// Set minimum swap amount to > deposit amount
		assert_ok!(Swapping::set_minimum_swap_amount(RuntimeOrigin::root(), from, amount + 1));

		Swapping::schedule_swap_from_channel(
			ForeignChainAddress::Eth(Default::default()),
			Default::default(),
			from,
			to,
			amount,
			ForeignChainAddress::Eth(Default::default()),
			Default::default(),
			Default::default(),
			1,
		);

		// Verify this swap is rejected
		assert_eq!(SwapQueue::<Test>::decode_len(), None);
		System::assert_last_event(RuntimeEvent::Swapping(Event::<Test>::SwapAmountTooLow {
			asset: from,
			amount,
			destination_address: EncodedAddress::Eth(Default::default()),
		}));
		// Fund is confiscated
		assert_eq!(CollectedRejectedFunds::<Test>::get(from), amount);

		// Set minimum swap amount deposit amount
		assert_ok!(Swapping::set_minimum_swap_amount(RuntimeOrigin::root(), from, amount));
		CollectedRejectedFunds::<Test>::set(from, 0);

		Swapping::schedule_swap_from_channel(
			ForeignChainAddress::Eth(Default::default()),
			Default::default(),
			from,
			to,
			amount,
			ForeignChainAddress::Eth(Default::default()),
			Default::default(),
			Default::default(),
			1,
		);

		// Verify this swap is accepted and scheduled
		assert_eq!(
			SwapQueue::<Test>::get(),
			vec![Swap::new(
				1,
				from,
				to,
				amount,
				SwapType::Swap(ForeignChainAddress::Eth(Default::default())),
			)]
		);
		System::assert_last_event(RuntimeEvent::Swapping(Event::<Test>::SwapScheduled {
			swap_id: 1,
			deposit_amount: amount,
			source_asset: from,
			destination_asset: to,
			destination_address: EncodedAddress::Eth(Default::default()),
			origin: SwapOrigin::DepositChannel {
				deposit_address: EncodedAddress::Eth(Default::default()),
				channel_id: 1,
				deposit_block_height: Default::default(),
			},
			swap_type: SwapType::Swap(ForeignChainAddress::Eth(Default::default())),
			broker_commission: Some(0),
		}));

		// Confiscated fund is unchanged
		assert_eq!(CollectedRejectedFunds::<Test>::get(from), 0);
	});
}

#[test]
fn ccm_via_deposit_with_principal_below_minimum_are_rejected() {
	new_test_ext().execute_with(|| {
		let gas_budget = 1_000;
		let principal_amount = 2_000;
		let from: Asset = Asset::Eth;
		let to: Asset = Asset::Flip;
		let request_ccm =
			CcmChannelMetadata { message: vec![0x01], gas_budget, cf_parameters: vec![] };
		let ccm = CcmDepositMetadata {
			source_chain: ForeignChain::Ethereum,
			source_address: Some(ForeignChainAddress::Eth([0xcf; 20].into())),
			channel_metadata: request_ccm.clone(),
		};

		// Set minimum gas budget to be above gas amount
		assert_ok!(Swapping::set_minimum_swap_amount(
			RuntimeOrigin::root(),
			from,
			principal_amount + 1
		));

		// Register CCM via Swap deposit
		assert_ok!(Swapping::request_swap_deposit_address(
			RuntimeOrigin::signed(ALICE),
			from,
			to,
			EncodedAddress::Eth(Default::default()),
			0,
			Some(request_ccm)
		));

		assert_failed_ccm(
			from,
			gas_budget + principal_amount,
			to,
			ForeignChainAddress::Eth(Default::default()),
			ccm.clone(),
			CcmFailReason::PrincipalSwapAmountTooLow,
		);

		// Verify the ccm is rejected
		assert_eq!(SwapQueue::<Test>::decode_len(), None);
		assert_eq!(CollectedRejectedFunds::<Test>::get(from), gas_budget + principal_amount);

		// Lower the minimum gas budget.
		assert_ok!(Swapping::set_minimum_swap_amount(
			RuntimeOrigin::root(),
			from,
			principal_amount
		));
		CollectedRejectedFunds::<Test>::set(from, 0);

		Swapping::on_ccm_deposit(
			from,
			gas_budget + principal_amount,
			to,
			ForeignChainAddress::Eth(Default::default()),
			ccm.clone(),
			SwapOrigin::Vault { tx_hash: Default::default() },
		);

		// Verify the CCM is processed successfully
		System::assert_last_event(RuntimeEvent::Swapping(Event::<Test>::CcmDepositReceived {
			ccm_id: 1,
			principal_swap_id: Some(1),
			gas_swap_id: None,
			deposit_amount: gas_budget + principal_amount,
			destination_address: EncodedAddress::Eth(Default::default()),
			deposit_metadata: ccm,
		}));
		assert_eq!(SwapQueue::<Test>::decode_len(), Some(1));
		assert_eq!(CollectedRejectedFunds::<Test>::get(from), 0);
	});
}

#[test]
fn ccm_via_extrinsic_with_principal_below_minimum_are_rejected() {
	new_test_ext().execute_with(|| {
		let gas_budget = 1_000;
		let principal_amount = 2_000;
		let from: Asset = Asset::Eth;
		let to: Asset = Asset::Flip;
		let ccm = CcmDepositMetadata {
			source_chain: ForeignChain::Ethereum,
			source_address: Some(ForeignChainAddress::Eth([0xcf; 20].into())),
			channel_metadata: CcmChannelMetadata {
				message: vec![0x01],
				gas_budget,
				cf_parameters: vec![],
			},
		};

		// Set minimum gas budget to be above gas amount
		assert_ok!(Swapping::set_minimum_swap_amount(
			RuntimeOrigin::root(),
			from,
			principal_amount + 1
		));

		// Register CCM via extrinsic
		assert_ok!(Swapping::ccm_deposit(
			RuntimeOrigin::root(),
			from,
			gas_budget + principal_amount,
			to,
			EncodedAddress::Eth(Default::default()),
			ccm.clone(),
			Default::default(),
		));

		// Verify the ccm is rejected
		System::assert_last_event(RuntimeEvent::Swapping(Event::<Test>::CcmFailed {
			reason: CcmFailReason::PrincipalSwapAmountTooLow,
			destination_address: EncodedAddress::Eth(Default::default()),
			deposit_metadata: ccm.clone(),
		}));
		assert_eq!(SwapQueue::<Test>::decode_len(), None);
		assert_eq!(CollectedRejectedFunds::<Test>::get(from), gas_budget + principal_amount);

		// Lower the minimum gas budget.
		assert_ok!(Swapping::set_minimum_swap_amount(
			RuntimeOrigin::root(),
			from,
			principal_amount
		));
		CollectedRejectedFunds::<Test>::set(from, 0);

		assert_ok!(Swapping::ccm_deposit(
			RuntimeOrigin::root(),
			from,
			gas_budget + principal_amount,
			to,
			EncodedAddress::Eth(Default::default()),
			ccm.clone(),
			Default::default(),
		));

		// Verify the CCM is processed successfully
		System::assert_last_event(RuntimeEvent::Swapping(Event::<Test>::CcmDepositReceived {
			ccm_id: 1,
			principal_swap_id: Some(1),
			gas_swap_id: None,
			deposit_amount: gas_budget + principal_amount,
			destination_address: EncodedAddress::Eth(Default::default()),
			deposit_metadata: ccm,
		}));
		assert_eq!(SwapQueue::<Test>::decode_len(), Some(1));
		assert_eq!(CollectedRejectedFunds::<Test>::get(from), 0);
	});
}

#[test]
fn ccm_without_principal_swaps_are_accepted() {
	new_test_ext().execute_with(|| {
		let gas_budget = 1_000;
		let principal_amount = 10_000;
		let eth: Asset = Asset::Eth;
		let flip: Asset = Asset::Flip;
		let ccm = CcmDepositMetadata {
			source_chain: ForeignChain::Ethereum,
			source_address: Some(ForeignChainAddress::Eth([0xcf; 20].into())),
			channel_metadata: CcmChannelMetadata {
				message: vec![0x01],
				gas_budget,
				cf_parameters: vec![],
			},
		};

		// Set minimum swap and gas budget.
		assert_ok!(Swapping::set_minimum_swap_amount(
			RuntimeOrigin::root(),
			eth,
			principal_amount + 1,
		));
		assert_ok!(Swapping::set_minimum_swap_amount(
			RuntimeOrigin::root(),
			flip,
			principal_amount + 1,
		));
		System::reset_events();

		// Ccm with principal asset = 0
		Swapping::on_ccm_deposit(
			eth,
			gas_budget,
			flip,
			ForeignChainAddress::Eth(Default::default()),
			ccm.clone(),
			SwapOrigin::Vault { tx_hash: Default::default() },
		);

		// Verify the CCM is processed successfully
		assert_event_sequence!(
			Test,
			RuntimeEvent::Swapping(Event::CcmDepositReceived {
				ccm_id: 1,
				principal_swap_id: None,
				gas_swap_id: None,
				deposit_amount,
				destination_address: EncodedAddress::Eth(..),
				deposit_metadata: _,
			}) if deposit_amount == gas_budget,
			RuntimeEvent::Swapping(Event::CcmEgressScheduled {
				ccm_id: 1,
				egress_id: (ForeignChain::Ethereum, 1),
			})
		);
		// No funds are confiscated
		assert_eq!(CollectedRejectedFunds::<Test>::get(eth), 0);
		assert_eq!(CollectedRejectedFunds::<Test>::get(flip), 0);

		// Ccm where principal asset = output asset
		System::reset_events();
		Swapping::on_ccm_deposit(
			eth,
			gas_budget + principal_amount,
			eth,
			ForeignChainAddress::Eth(Default::default()),
			ccm,
			SwapOrigin::Vault { tx_hash: Default::default() },
		);

		// Verify the CCM is processed successfully
		assert_event_sequence!(
			Test,
			RuntimeEvent::Swapping(Event::CcmDepositReceived {
				ccm_id: 2,
				principal_swap_id: None,
				gas_swap_id: None,
				deposit_amount,
				destination_address: EncodedAddress::Eth(..),
				deposit_metadata: _,
			}) if deposit_amount == gas_budget + principal_amount,
			RuntimeEvent::Swapping(Event::CcmEgressScheduled {
				ccm_id: 2,
				egress_id: (ForeignChain::Ethereum, 2),
			})
		);
		// No funds are confiscated
		assert_eq!(CollectedRejectedFunds::<Test>::get(eth), 0);
		assert_eq!(CollectedRejectedFunds::<Test>::get(flip), 0);
	});
}

#[test]
fn ccm_with_gas_below_minimum_swap_amount_allowed() {
	new_test_ext().execute_with(|| {
		let gas_budget = 1_000;
		let flip: Asset = Asset::Flip;
		let ccm = CcmDepositMetadata {
			source_chain: ForeignChain::Ethereum,
			source_address: Some(ForeignChainAddress::Eth([0xcf; 20].into())),
			channel_metadata: CcmChannelMetadata {
				message: vec![0x01],
				gas_budget,
				cf_parameters: vec![],
			},
		};

		// Set minimum swap and gas budget.
		assert_ok!(Swapping::set_minimum_swap_amount(RuntimeOrigin::root(), flip, gas_budget + 1,));
		System::reset_events();

		// Even if gas amount is below minimum swap amount, it is allowed.
		Swapping::on_ccm_deposit(
			flip,
			gas_budget,
			flip,
			ForeignChainAddress::Eth(Default::default()),
			ccm.clone(),
			SwapOrigin::Vault { tx_hash: Default::default() },
		);

		// Verify the CCM is processed successfully
		System::assert_last_event(RuntimeEvent::Swapping(Event::<Test>::CcmDepositReceived {
			ccm_id: 1,
			principal_swap_id: None,
			gas_swap_id: Some(1),
			deposit_amount: gas_budget,
			destination_address: EncodedAddress::Eth(Default::default()),
			deposit_metadata: ccm,
		}));
		// No funds are confiscated
		assert_eq!(CollectedRejectedFunds::<Test>::get(flip), 0);
	});
}

#[test]
fn process_all_into_stable_swaps_first() {
	new_test_ext().execute_with(|| {
		let amount = 1_000_000;
		let encoded_address = EncodedAddress::Eth(Default::default());
		let address = ForeignChainAddress::Eth(Default::default());
		assert_ok!(Swapping::schedule_swap_from_contract(
			RuntimeOrigin::root(),
			Asset::Flip,
			Asset::Eth,
			amount,
			encoded_address.clone(),
			Default::default(),
		));
		assert_ok!(Swapping::schedule_swap_from_contract(
			RuntimeOrigin::root(),
			Asset::Btc,
			Asset::Eth,
			amount,
			encoded_address.clone(),
			Default::default(),
		));
		assert_ok!(Swapping::schedule_swap_from_contract(
			RuntimeOrigin::root(),
			Asset::Dot,
			Asset::Eth,
			amount,
			encoded_address.clone(),
			Default::default(),
		));
		assert_ok!(Swapping::schedule_swap_from_contract(
			RuntimeOrigin::root(),
			Asset::Usdc,
			Asset::Eth,
			amount,
			encoded_address,
			Default::default(),
		));
		assert_eq!(
			SwapQueue::<Test>::get(),
			vec![
				Swap::new(1, Asset::Flip, Asset::Eth, amount, SwapType::Swap(address.clone()),),
				Swap::new(2, Asset::Btc, Asset::Eth, amount, SwapType::Swap(address.clone()),),
				Swap::new(3, Asset::Dot, Asset::Eth, amount, SwapType::Swap(address.clone()),),
				Swap::new(4, Asset::Usdc, Asset::Eth, amount, SwapType::Swap(address),),
			]
		);

		System::reset_events();
		// All swaps in the SwapQueue are executed.
		Swapping::on_finalize(1);
		assert!(SwapQueue::<Test>::get().is_empty());

		// Network fee should only be taken once.
		let total_amount_after_network_fee = MockSwappingApi::take_network_fee(amount * 4);
		let output_amount = total_amount_after_network_fee / 4;
		// Verify swap "from" -> STABLE_ASSET, then "to" -> Output Asset
		assert_eq!(
			Swaps::get(),
			vec![
				(Asset::Flip, Asset::Usdc, amount),
				(Asset::Dot, Asset::Usdc, amount),
				(Asset::Btc, Asset::Usdc, amount),
				(Asset::Usdc, Asset::Eth, total_amount_after_network_fee),
			]
		);

		assert_event_sequence!(
			Test,
			RuntimeEvent::Swapping(Event::SwapExecuted { swap_id: 1, .. }),
			RuntimeEvent::Swapping(Event::SwapEgressScheduled {
				swap_id: 1,
				asset: Asset::Eth,
				egress_id: (ForeignChain::Ethereum, 1),
				amount,
			}) if amount == output_amount,
			RuntimeEvent::Swapping(Event::SwapExecuted { swap_id: 2, .. }),
			RuntimeEvent::Swapping(Event::SwapEgressScheduled {
				swap_id: 2,
				asset: Asset::Eth,
				egress_id: (ForeignChain::Ethereum, 2),
				amount,
			}) if amount == output_amount,
			RuntimeEvent::Swapping(Event::SwapExecuted { swap_id: 3, .. }),
			RuntimeEvent::Swapping(Event::SwapEgressScheduled {
				swap_id: 3,
				asset: Asset::Eth,
				egress_id: (ForeignChain::Ethereum, 3),
				amount,
			}) if amount == output_amount,
			RuntimeEvent::Swapping(Event::SwapExecuted { swap_id: 4, .. }),
			RuntimeEvent::Swapping(Event::SwapEgressScheduled {
				swap_id: 4,
				asset: Asset::Eth,
				egress_id: (ForeignChain::Ethereum, 4),
				amount,
			}) if amount == output_amount,
		);
	});
}

#[test]
fn cannot_swap_in_safe_mode() {
	new_test_ext().execute_with(|| {
		SwapQueue::<Test>::put(generate_test_swaps());

		assert_eq!(SwapQueue::<Test>::decode_len(), Some(4));

		// Activate code red
		<MockRuntimeSafeMode as SetSafeMode<MockRuntimeSafeMode>>::set_code_red();

		// No swap is done
		Swapping::on_finalize(1);
		assert_eq!(SwapQueue::<Test>::decode_len(), Some(4));

		<MockRuntimeSafeMode as SetSafeMode<MockRuntimeSafeMode>>::set_code_green();

		// Swaps are processed
		Swapping::on_finalize(2);
		assert_eq!(SwapQueue::<Test>::decode_len(), None);
	});
}

#[test]
fn cannot_withdraw_in_safe_mode() {
	new_test_ext().execute_with(|| {
		EarnedBrokerFees::<Test>::insert(ALICE, Asset::Eth, 200);

		// Activate code red
		<MockRuntimeSafeMode as SetSafeMode<MockRuntimeSafeMode>>::set_code_red();

		// Cannot withdraw
		assert_noop!(
			Swapping::withdraw(
				RuntimeOrigin::signed(ALICE),
				Asset::Eth,
				EncodedAddress::Eth(Default::default()),
			),
			Error::<Test>::WithdrawalsDisabled
		);
		assert_eq!(EarnedBrokerFees::<Test>::get(ALICE, Asset::Eth), 200);

		// Change back to code green
		<MockRuntimeSafeMode as SetSafeMode<MockRuntimeSafeMode>>::set_code_green();

		// withdraws are now alloed
		assert_ok!(Swapping::withdraw(
			RuntimeOrigin::signed(ALICE),
			Asset::Eth,
			EncodedAddress::Eth(Default::default()),
		));
		assert_eq!(EarnedBrokerFees::<Test>::get(ALICE, Asset::Eth), 0);
	});
}

#[test]
fn ccm_swaps_emits_events() {
	new_test_ext().execute_with(|| {
		let ccm = CcmDepositMetadata {
			source_chain: ForeignChain::Ethereum,
			source_address: Some(ForeignChainAddress::Eth([0xcf; 20].into())),
			channel_metadata: CcmChannelMetadata {
				message: vec![0x01],
				gas_budget: 1_000,
				cf_parameters: vec![],
			},
		};
		let destination_address = ForeignChainAddress::Eth(Default::default());

		const ORIGIN: SwapOrigin = SwapOrigin::Vault { tx_hash: [0x11; 32] };

		// Test when both principal and gas need to be swapped.
		System::reset_events();
		Swapping::on_ccm_deposit(
			Asset::Flip,
			10_000,
			Asset::Usdc,
			destination_address.clone(),
			ccm.clone(),
			ORIGIN,
		);
		assert_event_sequence!(
			Test,
			RuntimeEvent::Swapping(Event::SwapScheduled {
				swap_id: 1,
				source_asset: Asset::Flip,
				deposit_amount: 9_000,
				destination_asset: Asset::Usdc,
				destination_address: EncodedAddress::Eth(..),
				origin: ORIGIN,
				swap_type: SwapType::CcmPrincipal(1),
				broker_commission: _
			}),
			RuntimeEvent::Swapping(Event::SwapScheduled {
				swap_type: SwapType::CcmGas(1),
				swap_id: 2,
				source_asset: Asset::Flip,
				deposit_amount: 1_000,
				destination_asset: Asset::Eth,
				destination_address: EncodedAddress::Eth(..),
				origin: ORIGIN,
				..
			}),
			RuntimeEvent::Swapping(Event::CcmDepositReceived {
				ccm_id: 1,
				principal_swap_id: Some(1),
				gas_swap_id: Some(2),
				deposit_amount: 10_000,
				..
			}),
		);

		// Test when only principal needs to be swapped.
		System::reset_events();
		Swapping::on_ccm_deposit(
			Asset::Eth,
			10_000,
			Asset::Usdc,
			destination_address.clone(),
			ccm.clone(),
			ORIGIN,
		);
		assert_event_sequence!(
			Test,
			RuntimeEvent::Swapping(Event::SwapScheduled {
				swap_type: SwapType::CcmPrincipal(2),
				swap_id: 3,
				source_asset: Asset::Eth,
				deposit_amount: 9_000,
				destination_asset: Asset::Usdc,
				destination_address: EncodedAddress::Eth(..),
				origin: ORIGIN,
				..
			}),
			RuntimeEvent::Swapping(Event::CcmDepositReceived {
				ccm_id: 2,
				principal_swap_id: Some(3),
				gas_swap_id: None,
				deposit_amount: 10_000,
				..
			}),
		);

		// Test when only gas needs to be swapped.
		System::reset_events();
		Swapping::on_ccm_deposit(
			Asset::Flip,
			10_000,
			Asset::Flip,
			destination_address,
			ccm,
			ORIGIN,
		);
		assert_event_sequence!(
			Test,
			RuntimeEvent::Swapping(Event::SwapScheduled {
				swap_type: SwapType::CcmGas(3),
				swap_id: 4,
				source_asset: Asset::Flip,
				deposit_amount: 1_000,
				destination_asset: Asset::Eth,
				destination_address: EncodedAddress::Eth(..),
				origin: ORIGIN,
				..
			}),
			RuntimeEvent::Swapping(Event::CcmDepositReceived {
				ccm_id: 3,
				principal_swap_id: None,
				gas_swap_id: Some(4),
				deposit_amount: 10_000,
				..
			}),
		);
	});
}

#[test]
fn can_handle_ccm_with_zero_swap_outputs() {
	new_test_ext()
		.then_execute_at_next_block(|_| {
			let eth_address = ForeignChainAddress::Eth(Default::default());
			let ccm = CcmDepositMetadata {
				source_chain: ForeignChain::Ethereum,
				source_address: Some(eth_address.clone()),
				channel_metadata: CcmChannelMetadata {
					message: vec![],
					gas_budget: 1,
					cf_parameters: vec![],
				},
			};

			Swapping::on_ccm_deposit(
				Asset::Usdc,
				101,
				Asset::Eth,
				eth_address,
				ccm,
				SwapOrigin::Vault { tx_hash: Default::default() },
			);

			// Change the swap rate so swap output will be 0
			SwapRate::set(0.01f64);
			System::reset_events();
		})
		.then_execute_with(|_| {
			// Swap outputs are zero
			assert_event_sequence!(
				Test,
				RuntimeEvent::Swapping(Event::<Test>::SwapExecuted {
					swap_id: 1,
					source_asset: Asset::Usdc,
					deposit_amount: 100,
					destination_asset: Asset::Eth,
					egress_amount: 0,
					intermediate_amount: None,
				}),
				RuntimeEvent::Swapping(Event::<Test>::SwapExecuted {
					swap_id: 2,
					source_asset: Asset::Usdc,
					destination_asset: Asset::Eth,
					deposit_amount: 1,
					egress_amount: 0,
					intermediate_amount: None,
				})
			);

			// CCM are processed and egressed even if principal output is zero.
			assert_eq!(MockEgressHandler::<AnyChain>::get_scheduled_egresses().len(), 1);
			assert_eq!(SwapQueue::<Test>::decode_len(), None);

			// Zero gas budget are not stored.
			assert_eq!(CcmGasBudget::<Test>::get(1), None);
		});
}

#[test]
fn can_handle_swaps_with_zero_outputs() {
	new_test_ext()
		.then_execute_at_next_block(|_| {
			let eth_address = ForeignChainAddress::Eth(Default::default());

			Swapping::schedule_swap_from_channel(
				eth_address.clone(),
				Default::default(),
				Asset::Usdc,
				Asset::Eth,
				100,
				eth_address.clone(),
				Default::default(),
				0,
				0,
			);
			Swapping::schedule_swap_from_channel(
				eth_address.clone(),
				Default::default(),
				Asset::Usdc,
				Asset::Eth,
				1,
				eth_address,
				Default::default(),
				0,
				0,
			);

			// Change the swap rate so swap output will be 0
			SwapRate::set(0.01f64);
			System::reset_events();
		})
		.then_execute_with(|_| {
			// Swap outputs are zero
			assert_event_sequence!(
				Test,
				RuntimeEvent::Swapping(Event::<Test>::SwapExecuted {
					swap_id: 1,
					destination_asset: Asset::Eth,
					egress_amount: 0,
					..
				}),
				RuntimeEvent::Swapping(Event::<Test>::SwapExecuted {
					swap_id: 2,
					destination_asset: Asset::Eth,
					egress_amount: 0,
					..
				}),
			);

			// Swaps are not egressed when output is 0.
			assert_eq!(SwapQueue::<Test>::decode_len(), None);
			assert_eq!(MockEgressHandler::<AnyChain>::get_scheduled_egresses().len(), 0);
		});
}<|MERGE_RESOLUTION|>--- conflicted
+++ resolved
@@ -90,12 +90,8 @@
 	for (broker_id, swap) in swaps.iter().enumerate() {
 		if let SwapType::Swap(destination_address) = &swap.swap_type {
 			<Pallet<Test> as SwapDepositHandler>::schedule_swap_from_channel(
-<<<<<<< HEAD
-				ForeignChainAddress::Eth([2; 20]),
+				ForeignChainAddress::Eth([2; 20].into()),
 				Default::default(),
-=======
-				ForeignChainAddress::Eth([2; 20].into()),
->>>>>>> ff5564c4
 				swap.from,
 				swap.to,
 				swap.amount,
@@ -156,12 +152,8 @@
 	new_test_ext().execute_with(|| {
 		const ALICE: u64 = 2_u64;
 		<Pallet<Test> as SwapDepositHandler>::schedule_swap_from_channel(
-<<<<<<< HEAD
-			ForeignChainAddress::Eth([2; 20]),
-			Default::default(),
-=======
 			ForeignChainAddress::Eth([2; 20].into()),
->>>>>>> ff5564c4
+			Default::default(),
 			Asset::Flip,
 			Asset::Usdc,
 			100,
@@ -172,12 +164,8 @@
 		);
 		assert_eq!(EarnedBrokerFees::<Test>::get(ALICE, cf_primitives::Asset::Flip), 2);
 		<Pallet<Test> as SwapDepositHandler>::schedule_swap_from_channel(
-<<<<<<< HEAD
-			ForeignChainAddress::Eth([2; 20]),
-			Default::default(),
-=======
 			ForeignChainAddress::Eth([2; 20].into()),
->>>>>>> ff5564c4
+			Default::default(),
 			Asset::Flip,
 			Asset::Usdc,
 			100,
@@ -196,12 +184,8 @@
 	new_test_ext().execute_with(|| {
 		const ALICE: u64 = 1_u64;
 		<Pallet<Test> as SwapDepositHandler>::schedule_swap_from_channel(
-<<<<<<< HEAD
-			ForeignChainAddress::Eth([2; 20]),
-			Default::default(),
-=======
 			ForeignChainAddress::Eth([2; 20].into()),
->>>>>>> ff5564c4
+			Default::default(),
 			Asset::Eth,
 			Asset::Dot,
 			10,
