mod ccm;
mod config;
mod dca;
mod fees;
mod fill_or_kill;

use std::sync::LazyLock;

use super::*;
use crate::{
	mock::{RuntimeEvent, *},
	CcmFailReason, CollectedRejectedFunds, Error, Event, MaximumSwapAmount, Pallet, Swap,
	SwapOrigin, SwapQueue, SwapType,
};
use cf_amm::common::{price_to_sqrt_price, PRICE_FRACTIONAL_BITS};
use cf_chains::{
	self,
	address::{AddressConverter, EncodedAddress, ForeignChainAddress},
	dot::PolkadotAccountId,
	AnyChain, CcmChannelMetadata, CcmDepositMetadata, Ethereum,
};
use cf_primitives::{Asset, AssetAmount, BasisPoints, Beneficiary, DcaParameters, ForeignChain};
use cf_test_utilities::{assert_event_sequence, assert_events_eq, assert_has_matching_event};
use cf_traits::{
	mocks::{
		address_converter::MockAddressConverter,
		egress_handler::{MockEgressHandler, MockEgressParameter},
		ingress_egress_fee_handler::MockIngressEgressFeeHandler,
	},
	AccountRoleRegistry, AssetConverter, Chainflip, SetSafeMode,
};
use frame_support::{
	assert_noop, assert_ok,
	testing_prelude::bounded_vec,
	traits::{Hooks, OriginTrait},
};
use sp_arithmetic::Permill;
use sp_core::{H160, U256};
use sp_std::iter;

const GAS_BUDGET: AssetAmount = 1_000u128;
const INPUT_AMOUNT: AssetAmount = 40_000;
const SWAP_REQUEST_ID: u64 = 1;
const INIT_BLOCK: u64 = 1;
const BROKER_FEE_BPS: u16 = 10;
const INPUT_ASSET: Asset = Asset::Usdc;
const OUTPUT_ASSET: Asset = Asset::Eth;

static EVM_OUTPUT_ADDRESS: LazyLock<ForeignChainAddress> =
	LazyLock::new(|| ForeignChainAddress::Eth([1; 20].into()));

fn set_maximum_swap_amount(asset: Asset, amount: Option<AssetAmount>) {
	assert_ok!(Swapping::update_pallet_config(
		OriginTrait::root(),
		vec![PalletConfigUpdate::MaximumSwapAmount { asset, amount }]
			.try_into()
			.unwrap()
	));
}

struct TestSwapParams {
	input_asset: Asset,
	output_asset: Asset,
	input_amount: AssetAmount,
	refund_params: Option<ChannelRefundParameters>,
	dca_params: Option<DcaParameters>,
	output_address: ForeignChainAddress,
	is_ccm: bool,
}

impl TestSwapParams {
	fn new(
		dca_params: Option<DcaParameters>,
		refund_params: Option<TestRefundParams>,
		is_ccm: bool,
	) -> TestSwapParams {
		TestSwapParams {
			input_asset: INPUT_ASSET,
			output_asset: OUTPUT_ASSET,
			input_amount: INPUT_AMOUNT,
			refund_params: refund_params.map(|params| params.into_channel_params(INPUT_AMOUNT)),
			dca_params,
			output_address: (*EVM_OUTPUT_ADDRESS).clone(),
			is_ccm,
		}
	}
}

// Convenience struct used in tests allowing to specify refund parameters
// with min output rather than min price:
#[derive(Debug, Clone)]
struct TestRefundParams {
	retry_duration: u32,
	min_output: AssetAmount,
}

impl TestRefundParams {
	fn into_channel_params(self, input_amount: AssetAmount) -> ChannelRefundParameters {
		use cf_amm::common::{bounded_sqrt_price, sqrt_price_to_price};

		ChannelRefundParameters {
			retry_duration: self.retry_duration,
			refund_address: ForeignChainAddress::Eth([10; 20].into()),
			min_price: sqrt_price_to_price(bounded_sqrt_price(
				self.min_output.into(),
				input_amount.into(),
			)),
		}
	}
}

/// Creates a test swap and corresponding swap request. Both use the same ID.
fn create_test_swap(
	id: u64,
	input_asset: Asset,
	output_asset: Asset,
	amount: AssetAmount,
	dca_params: Option<DcaParameters>,
) -> Swap<Test> {
	SwapRequests::<Test>::insert(
		id,
		SwapRequest {
			id,
			input_asset,
			output_asset,
			refund_params: None,
			state: SwapRequestState::UserSwap {
				output_address: ForeignChainAddress::Eth(H160::zero()),
				dca_state: DcaState::create_with_first_chunk(amount, dca_params).0,
				ccm: None,
				broker_fees: Default::default(),
			},
		},
	);

	Swap::new(id, id, input_asset, output_asset, amount, None, [FeeType::NetworkFee])
}

// Returns some test data
fn generate_test_swaps() -> Vec<TestSwapParams> {
	vec![
		// asset -> USDC
		TestSwapParams {
			input_asset: Asset::Flip,
			output_asset: Asset::Usdc,
			input_amount: 100,
			refund_params: None,
			dca_params: None,
			output_address: ForeignChainAddress::Eth([2; 20].into()),
			is_ccm: false,
		},
		// USDC -> asset
		TestSwapParams {
			input_asset: Asset::Eth,
			output_asset: Asset::Usdc,
			input_amount: 40,
			refund_params: None,
			dca_params: None,
			output_address: ForeignChainAddress::Eth([9; 20].into()),
			is_ccm: false,
		},
		// Both assets are on the Eth chain
		TestSwapParams {
			input_asset: Asset::Flip,
			output_asset: Asset::Eth,
			input_amount: 500,
			refund_params: None,
			dca_params: None,
			output_address: ForeignChainAddress::Eth([2; 20].into()),
			is_ccm: false,
		},
		// Cross chain
		TestSwapParams {
			input_asset: Asset::Flip,
			output_asset: Asset::Dot,
			input_amount: 600,
			refund_params: None,
			dca_params: None,
			output_address: ForeignChainAddress::Dot(PolkadotAccountId::from_aliased([4; 32])),
			is_ccm: false,
		},
	]
}

#[track_caller]
fn assert_failed_ccm(
	from: Asset,
	amount: AssetAmount,
	output: Asset,
	destination_address: ForeignChainAddress,
	ccm: CcmDepositMetadata,
	reason: CcmFailReason,
) {
	assert!(Swapping::init_swap_request(
		from,
		amount,
		output,
		SwapRequestType::Ccm {
			ccm_deposit_metadata: ccm.clone(),
			output_address: destination_address.clone()
		},
		Default::default(),
		None,
		None,
		SwapOrigin::Vault { tx_hash: Default::default() },
	)
	.is_err());

	assert_event_sequence!(
		Test,
		RuntimeEvent::Swapping(Event::SwapRequested { .. }),
		RuntimeEvent::Swapping(Event::CcmFailed {
			reason: ref reason_in_event,
			destination_address: ref address_in_event,
			deposit_metadata: ref metadata_in_event,
			..
		}) if reason_in_event == &reason && address_in_event == &MockAddressConverter::to_encoded_address(destination_address) && metadata_in_event == &ccm.to_encoded::<<Test as pallet::Config>::AddressConverter>(),
		RuntimeEvent::Swapping(Event::SwapRequestCompleted { .. }),
	);
}

fn insert_swaps(swaps: &[TestSwapParams]) {
	for (broker_id, swap) in swaps.iter().enumerate() {
		let request_type = if swap.is_ccm {
			SwapRequestType::Ccm {
				output_address: swap.output_address.clone(),
				ccm_deposit_metadata: CcmDepositMetadata {
					source_chain: ForeignChain::Ethereum,
					source_address: Some(ForeignChainAddress::Eth([0xcf; 20].into())),
					channel_metadata: generate_ccm_channel(),
				},
			}
		} else {
			SwapRequestType::Regular { output_address: swap.output_address.clone() }
		};

		assert_ok!(Swapping::init_swap_request(
			swap.input_asset,
			swap.input_amount,
			swap.output_asset,
			request_type,
			bounded_vec![Beneficiary { account: broker_id as u64, bps: BROKER_FEE_BPS }],
			swap.refund_params.clone(),
			swap.dca_params.clone(),
			SwapOrigin::Vault { tx_hash: Default::default() },
		));
	}
}

fn generate_ccm_channel() -> CcmChannelMetadata {
	CcmChannelMetadata {
		message: vec![0x01].try_into().unwrap(),
		gas_budget: GAS_BUDGET,
		cf_parameters: Default::default(),
	}
}
fn generate_ccm_deposit() -> CcmDepositMetadata {
	CcmDepositMetadata {
		source_chain: ForeignChain::Ethereum,
		source_address: Some(ForeignChainAddress::Eth([0xcf; 20].into())),
		channel_metadata: generate_ccm_channel(),
	}
}

fn get_broker_balance<T: Config>(who: &T::AccountId, asset: Asset) -> AssetAmount {
	T::BalanceApi::get_balance(who, asset)
}

fn credit_broker_account<T: Config>(who: &T::AccountId, asset: Asset, amount: AssetAmount) {
	assert_ok!(T::BalanceApi::try_credit_account(who, asset, amount));
}

#[track_caller]
fn assert_swaps_queue_is_empty() {
	assert_eq!(SwapQueue::<Test>::iter_keys().count(), 0);
}

#[track_caller]
fn swap_with_custom_broker_fee(
	from: Asset,
	to: Asset,
	amount: AssetAmount,
	broker_fees: Beneficiaries<u64>,
) {
	assert_ok!(Swapping::init_swap_request(
		from,
		amount,
		to,
		SwapRequestType::Regular { output_address: ForeignChainAddress::Eth(Default::default()) },
		broker_fees,
		None,
		None,
		SwapOrigin::DepositChannel {
			deposit_address: MockAddressConverter::to_encoded_address(ForeignChainAddress::Eth(
				[0; 20].into(),
			)),
			channel_id: 1,
			deposit_block_height: 0,
		},
	));
}

#[test]
fn request_swap_success_with_valid_parameters() {
	new_test_ext().execute_with(|| {
		assert_ok!(Swapping::request_swap_deposit_address_with_affiliates(
			RuntimeOrigin::signed(ALICE),
			Asset::Eth,
			Asset::Usdc,
			EncodedAddress::Eth(Default::default()),
			0,
			None,
			0,
			Default::default(),
			None,
			None,
		));
	});
}

#[test]
fn process_all_swaps() {
	new_test_ext().execute_with(|| {
		let swaps = generate_test_swaps();
		insert_swaps(&swaps);
		Swapping::on_finalize(System::block_number() + SWAP_DELAY_BLOCKS as u64);

		assert_swaps_queue_is_empty();
		let mut expected = swaps
			.iter()
			.map(|swap| {
				let output_amount = if swap.input_asset == Asset::Usdc {
					let fee = swap.input_amount * BROKER_FEE_BPS as u128 / 10_000;
					(swap.input_amount - fee) * DEFAULT_SWAP_RATE
				} else if swap.output_asset == Asset::Usdc {
					let output_before_fee = swap.input_amount * DEFAULT_SWAP_RATE;
					let fee = output_before_fee * BROKER_FEE_BPS as u128 / 10_000;
					output_before_fee - fee
				} else {
					let intermediate_amount = swap.input_amount * DEFAULT_SWAP_RATE;
					let fee = intermediate_amount * BROKER_FEE_BPS as u128 / 10_000;
					(intermediate_amount - fee) * DEFAULT_SWAP_RATE
				};

				MockEgressParameter::<AnyChain>::Swap {
					asset: swap.output_asset,
					amount: output_amount,
					destination_address: swap.output_address.clone(),
					fee: 0,
				}
			})
			.collect::<Vec<_>>();
		expected.sort();
		let mut egresses = MockEgressHandler::<AnyChain>::get_scheduled_egresses();
		egresses.sort();
		for (input, output) in iter::zip(expected, egresses) {
			assert_eq!(input, output);
		}
	});
}

#[test]
#[should_panic]
fn cannot_swap_with_incorrect_destination_address_type() {
	new_test_ext().execute_with(|| {
		assert_ok!(Swapping::init_swap_request(
			Asset::Eth,
			10,
			Asset::Dot,
			SwapRequestType::Regular { output_address: ForeignChainAddress::Eth([2; 20].into()) },
			Default::default(),
			None,
			None,
			SwapOrigin::Vault { tx_hash: Default::default() },
		));

		assert_swaps_queue_is_empty();
	});
}

#[test]
fn expect_swap_id_to_be_emitted() {
	const AMOUNT: AssetAmount = 500;

	new_test_ext()
		.then_execute_at_block(INIT_BLOCK, |_| {
			// 1. Request a deposit address -> SwapDepositAddressReady
			assert_ok!(Swapping::request_swap_deposit_address_with_affiliates(
				RuntimeOrigin::signed(ALICE),
				Asset::Eth,
				Asset::Usdc,
				EncodedAddress::Eth(Default::default()),
				0,
				None,
				0,
				Default::default(),
				None,
				None,
			));

			// 2. Schedule the swap -> SwapScheduled
			swap_with_custom_broker_fee(Asset::Eth, Asset::Usdc, AMOUNT, bounded_vec![]);

			// 3. Process swaps -> SwapExecuted, SwapEgressScheduled
			assert_event_sequence!(
				Test,
				RuntimeEvent::Swapping(Event::SwapDepositAddressReady {
					deposit_address: EncodedAddress::Eth(..),
					destination_address: EncodedAddress::Eth(..),
					source_asset: Asset::Eth,
					destination_asset: Asset::Usdc,
					channel_id: 0,
					..
				}),
				RuntimeEvent::Swapping(Event::SwapRequested { swap_request_id: 1, .. }),
				RuntimeEvent::Swapping(Event::SwapScheduled {
					swap_request_id: 1,
					swap_id: 1,
					input_amount: AMOUNT,
					..
				})
			);
		})
		.then_process_blocks_until_block(INIT_BLOCK + SWAP_DELAY_BLOCKS as u64)
		.then_execute_with(|_| {
			assert_event_sequence!(
				Test,
				RuntimeEvent::Swapping(Event::SwapExecuted { swap_id: 1, .. }),
				RuntimeEvent::Swapping(Event::SwapEgressScheduled {
					swap_request_id: 1,
					egress_id: (ForeignChain::Ethereum, 1),
					..
				}),
				RuntimeEvent::Swapping(Event::SwapRequestCompleted { swap_request_id: 1 }),
			);
		});
}

#[test]
fn reject_invalid_ccm_deposit() {
	new_test_ext().execute_with(|| {
		let gas_budget = GAS_BUDGET;
		let ccm = generate_ccm_deposit();

		assert_failed_ccm(
			Asset::Eth,
			1_000_000,
			Asset::Dot,
			ForeignChainAddress::Dot(Default::default()),
			ccm.clone(),
			CcmFailReason::UnsupportedForTargetChain,
		);

		System::reset_events();

		assert_failed_ccm(
			Asset::Eth,
			1_000_000,
			Asset::Btc,
			ForeignChainAddress::Btc(cf_chains::btc::ScriptPubkey::P2PKH(Default::default())),
			ccm.clone(),
			CcmFailReason::UnsupportedForTargetChain,
		);

		System::reset_events();

		assert_failed_ccm(
			Asset::Eth,
			gas_budget - 1,
			Asset::Eth,
			ForeignChainAddress::Eth(Default::default()),
			ccm,
			CcmFailReason::InsufficientDepositAmount,
		);
	});
}

#[test]
fn rejects_invalid_swap_deposit() {
	new_test_ext().execute_with(|| {
		let ccm = generate_ccm_channel();

		assert_noop!(
			Swapping::request_swap_deposit_address_with_affiliates(
				RuntimeOrigin::signed(ALICE),
				Asset::Btc,
				Asset::Eth,
				EncodedAddress::Dot(Default::default()),
				0,
				Some(ccm.clone()),
				0,
				Default::default(),
				None,
				None,
			),
			Error::<Test>::IncompatibleAssetAndAddress
		);

		assert_noop!(
			Swapping::request_swap_deposit_address_with_affiliates(
				RuntimeOrigin::signed(ALICE),
				Asset::Eth,
				Asset::Dot,
				EncodedAddress::Dot(Default::default()),
				0,
				Some(ccm),
				0,
				Default::default(),
				None,
				None,
			),
			Error::<Test>::CcmUnsupportedForTargetChain
		);
	});
}

<<<<<<< HEAD
mod ccm {

	const GAS_ASSET: Asset = Asset::Eth;

	use super::*;

	#[track_caller]
	fn init_ccm_swap_request(input_asset: Asset, output_asset: Asset, input_amount: AssetAmount) {
		let ccm_deposit_metadata = generate_ccm_deposit();
		let output_address = (*EVM_OUTPUT_ADDRESS).clone();
		let encoded_output_address =
			MockAddressConverter::to_encoded_address(output_address.clone());
		let origin = SwapOrigin::Vault { tx_hash: Default::default() };
		assert_ok!(Swapping::init_swap_request(
			input_asset,
			input_amount,
			output_asset,
			SwapRequestType::Ccm {
				ccm_deposit_metadata: ccm_deposit_metadata.clone(),
				output_address
			},
			Default::default(),
			None,
			None,
			origin.clone(),
		));

		System::assert_has_event(RuntimeEvent::Swapping(Event::SwapRequested {
			swap_request_id: SWAP_REQUEST_ID,
			input_asset,
			output_asset,
			input_amount,
			request_type: SwapRequestTypeEncoded::Ccm {
				ccm_deposit_metadata: ccm_deposit_metadata
					.to_encoded::<<Test as pallet::Config>::AddressConverter>(),
				output_address: encoded_output_address,
			},
			dca_parameters: None,
			refund_parameters: None,
			origin,
		}));
	}

	#[track_caller]
	pub(super) fn assert_ccm_egressed(
		asset: Asset,
		principal_amount: AssetAmount,
		gas_budget: AssetAmount,
	) {
		assert_has_matching_event!(
			Test,
			RuntimeEvent::Swapping(Event::<Test>::SwapEgressScheduled {
				swap_request_id: SWAP_REQUEST_ID,
				..
			})
		);

		let ccm_egress = MockEgressHandler::<AnyChain>::get_scheduled_egresses()
			.into_iter()
			.find(|egress| matches!(egress, MockEgressParameter::Ccm { .. }))
			.expect("no ccm egress");

		assert_eq!(
			ccm_egress,
			MockEgressParameter::Ccm {
				asset,
				amount: principal_amount,
				destination_address: (*EVM_OUTPUT_ADDRESS).clone(),
				message: vec![0x01].try_into().unwrap(),
				cf_parameters: vec![].try_into().unwrap(),
				gas_budget,
			},
		);
	}

	#[test]
	fn can_process_ccms_via_swap_deposit_address() {
		const PRINCIPAL_SWAP_BLOCK: u64 = INIT_BLOCK + SWAP_DELAY_BLOCKS as u64;
		const GAS_SWAP_BLOCK: u64 = PRINCIPAL_SWAP_BLOCK + SWAP_DELAY_BLOCKS as u64;

		const DEPOSIT_AMOUNT: AssetAmount = 10_000;

		new_test_ext()
			.execute_with(|| {
				let request_ccm = generate_ccm_channel();
				let ccm = generate_ccm_deposit();

				// Can process CCM via Swap deposit
				assert_ok!(Swapping::request_swap_deposit_address_with_affiliates(
					RuntimeOrigin::signed(ALICE),
					Asset::Dot,
					Asset::Eth,
					MockAddressConverter::to_encoded_address((*EVM_OUTPUT_ADDRESS).clone()),
					0,
					Some(request_ccm),
					0,
					Default::default(),
					None,
					None,
				));

				assert_ok!(Swapping::init_swap_request(
					Asset::Dot,
					DEPOSIT_AMOUNT,
					Asset::Eth,
					SwapRequestType::Ccm {
						ccm_deposit_metadata: ccm.clone(),
						output_address: (*EVM_OUTPUT_ADDRESS).clone()
					},
					Default::default(),
					None,
					None,
					SwapOrigin::Vault { tx_hash: Default::default() },
				));

				// Principal swap is scheduled first
				assert_eq!(
					SwapQueue::<Test>::get(PRINCIPAL_SWAP_BLOCK),
					vec![Swap::new(
						1,
						1,
						Asset::Dot,
						Asset::Eth,
						DEPOSIT_AMOUNT - GAS_BUDGET,
						None,
						[FeeType::NetworkFee],
					),]
				);
			})
			.then_execute_at_block(PRINCIPAL_SWAP_BLOCK, |_| {})
			.then_execute_with(|_| {
				// Gas swap should only be scheduled after principal is executed
				assert_eq!(
					SwapQueue::<Test>::get(GAS_SWAP_BLOCK),
					vec![Swap::new(
						2,
						1,
						Asset::Dot,
						Asset::Eth,
						GAS_BUDGET,
						None,
						[FeeType::NetworkFee],
					),]
				);

				assert_has_matching_event!(
					Test,
					RuntimeEvent::Swapping(Event::SwapExecuted { swap_id: 1, .. }),
				);
			})
			.then_execute_at_block(GAS_SWAP_BLOCK, |_| {})
			.then_execute_with(|_| {
				// CCM is scheduled for egress
				assert_ccm_egressed(
					Asset::Eth,
					(DEPOSIT_AMOUNT - GAS_BUDGET) * DEFAULT_SWAP_RATE * DEFAULT_SWAP_RATE,
					GAS_BUDGET * DEFAULT_SWAP_RATE * DEFAULT_SWAP_RATE,
				);

				assert_has_matching_event!(
					Test,
					RuntimeEvent::Swapping(Event::SwapExecuted { swap_id: 2, .. }),
				);
			});
	}

	#[test]
	fn ccm_no_swap() {
		const PRINCIPAL_AMOUNT: AssetAmount = 10_000;
		const SWAP_AMOUNT: AssetAmount = PRINCIPAL_AMOUNT + GAS_BUDGET;

		// Both input and output assets are Eth, so no swap is needed:
		const INPUT_ASSET: Asset = Asset::Eth;
		const OUTPUT_ASSET: Asset = Asset::Eth;
		new_test_ext().execute_with(|| {
			init_ccm_swap_request(INPUT_ASSET, OUTPUT_ASSET, SWAP_AMOUNT);

			// No need to store the request in this case:
			assert_eq!(SwapRequests::<Test>::get(SWAP_REQUEST_ID), None);

			// CCM should be immediately egressed:
			assert_ccm_egressed(OUTPUT_ASSET, PRINCIPAL_AMOUNT, GAS_BUDGET);

			assert_has_matching_event!(
				Test,
				RuntimeEvent::Swapping(Event::SwapRequestCompleted {
					swap_request_id: SWAP_REQUEST_ID,
					..
				}),
			);

			assert_eq!(CollectedRejectedFunds::<Test>::get(INPUT_ASSET), 0);
			assert_eq!(CollectedRejectedFunds::<Test>::get(OUTPUT_ASSET), 0);
		});
	}

	#[test]
	fn ccm_principal_swap_only() {
		const PRINCIPAL_SWAP_BLOCK: u64 = INIT_BLOCK + SWAP_DELAY_BLOCKS as u64;
		const PRINCIPAL_AMOUNT: AssetAmount = 10_000;
		const SWAP_AMOUNT: AssetAmount = PRINCIPAL_AMOUNT + GAS_BUDGET;

		// Gas asset is Eth, so no gas swap is necessary
		const INPUT_ASSET: Asset = Asset::Eth;
		const OUTPUT_ASSET: Asset = Asset::Flip;
		new_test_ext()
			.execute_with(|| {
				init_ccm_swap_request(INPUT_ASSET, OUTPUT_ASSET, SWAP_AMOUNT);

				assert!(SwapRequests::<Test>::get(SWAP_REQUEST_ID).is_some());

				// Principal swap should be immediately scheduled
				assert_eq!(
					SwapQueue::<Test>::get(PRINCIPAL_SWAP_BLOCK),
					vec![Swap::new(
						1,
						SWAP_REQUEST_ID,
						INPUT_ASSET,
						OUTPUT_ASSET,
						PRINCIPAL_AMOUNT,
						None,
						[FeeType::NetworkFee],
					),]
				);
			})
			.then_execute_at_block(PRINCIPAL_SWAP_BLOCK, |_| {})
			.then_execute_with(|_| {
				assert_has_matching_event!(
					Test,
					RuntimeEvent::Swapping(Event::SwapExecuted { swap_id: 1, .. }),
				);

				assert_has_matching_event!(
					Test,
					RuntimeEvent::Swapping(Event::SwapRequestCompleted {
						swap_request_id: SWAP_REQUEST_ID,
						..
					}),
				);

				assert_eq!(SwapRequests::<Test>::get(SWAP_REQUEST_ID), None);

				assert_ccm_egressed(
					OUTPUT_ASSET,
					PRINCIPAL_AMOUNT * DEFAULT_SWAP_RATE * DEFAULT_SWAP_RATE,
					GAS_BUDGET,
				);

				assert_eq!(CollectedRejectedFunds::<Test>::get(INPUT_ASSET), 0);
				assert_eq!(CollectedRejectedFunds::<Test>::get(OUTPUT_ASSET), 0);
			});
	}

	#[test]
	fn ccm_gas_swap_only() {
		const GAS_SWAP_BLOCK: u64 = INIT_BLOCK + SWAP_DELAY_BLOCKS as u64;

		const INPUT_ASSET: Asset = Asset::Flip;
		const OUTPUT_ASSET: Asset = Asset::Usdc;
		new_test_ext()
			.execute_with(|| {
				// Ccm with principal asset = 0
				init_ccm_swap_request(INPUT_ASSET, OUTPUT_ASSET, GAS_BUDGET);

				assert!(SwapRequests::<Test>::get(SWAP_REQUEST_ID).is_some());

				// Gas swap should be immediately scheduled
				assert_eq!(
					SwapQueue::<Test>::get(GAS_SWAP_BLOCK),
					vec![Swap::new(
						1,
						SWAP_REQUEST_ID,
						INPUT_ASSET,
						GAS_ASSET,
						GAS_BUDGET,
						None,
						[FeeType::NetworkFee]
					),]
				);
			})
			.then_execute_at_block(GAS_SWAP_BLOCK, |_| {})
			.then_execute_with(|_| {
				assert_has_matching_event!(
					Test,
					RuntimeEvent::Swapping(Event::SwapExecuted { swap_id: 1, .. }),
				);

				assert_has_matching_event!(
					Test,
					RuntimeEvent::Swapping(Event::SwapRequestCompleted {
						swap_request_id: SWAP_REQUEST_ID,
						..
					}),
				);

				assert_ccm_egressed(
					OUTPUT_ASSET,
					0,
					GAS_BUDGET * DEFAULT_SWAP_RATE * DEFAULT_SWAP_RATE,
				);

				assert_eq!(SwapRequests::<Test>::get(SWAP_REQUEST_ID), None);

				assert_eq!(CollectedRejectedFunds::<Test>::get(INPUT_ASSET), 0);
				assert_eq!(CollectedRejectedFunds::<Test>::get(OUTPUT_ASSET), 0);
			});
	}
=======
#[test]
fn rejects_invalid_swap_by_witnesser() {
	new_test_ext().execute_with(|| {
		let script_pubkey = ScriptPubkey::try_from_address(
			"BC1QW508D6QEJXTDG4Y5R3ZARVARY0C5XW7KV8F3T4",
			&BitcoinNetwork::Mainnet,
		)
		.unwrap();

		let btc_encoded_address =
			to_encoded_address(ForeignChainAddress::Btc(script_pubkey), || {
				NetworkEnvironment::Mainnet
			});

		// Is valid Bitcoin address, but asset is Dot, so not compatible
		assert_noop!(
			Swapping::schedule_swap_from_contract(
				RuntimeOrigin::root(),
				Asset::Eth,
				Asset::Dot,
				10000,
				btc_encoded_address,
				Default::default()
			),
			Error::<Test>::IncompatibleAssetAndAddress
		);

		assert_noop!(
			Swapping::schedule_swap_from_contract(
				RuntimeOrigin::root(),
				Asset::Eth,
				Asset::Btc,
				10000,
				EncodedAddress::Btc(vec![0x41, 0x80, 0x41]),
				Default::default()
			),
			Error::<Test>::InvalidDestinationAddress
		);
	});
}

#[test]
fn swap_by_witnesser_happy_path() {
	const INPUT_ASSET: Asset = Asset::Eth;
	const OUTPUT_ASSET: Asset = Asset::Flip;
	const AMOUNT: AssetAmount = 1_000u128;
	const ORIGIN: SwapOrigin = SwapOrigin::Vault { tx_hash: [0; 32] };

	let encoded_output_address = EncodedAddress::Eth(Default::default());

	new_test_ext().execute_with(|| {
		assert_ok!(Swapping::schedule_swap_from_contract(
			RuntimeOrigin::root(),
			INPUT_ASSET,
			OUTPUT_ASSET,
			AMOUNT,
			encoded_output_address.clone(),
			Default::default(),
		));

		let execute_at = System::block_number() + u64::from(SWAP_DELAY_BLOCKS);

		// Verify this swap is accepted and scheduled
		assert_eq!(
			SwapQueue::<Test>::get(execute_at),
			vec![Swap::new(1, 1, INPUT_ASSET, OUTPUT_ASSET, AMOUNT, None, [FeeType::NetworkFee],)]
		);

		System::assert_has_event(RuntimeEvent::Swapping(Event::<Test>::SwapScheduled {
			swap_request_id: 1,
			swap_id: 1,
			swap_type: SwapType::Swap,
			input_amount: AMOUNT,
			execute_at,
		}));

		System::assert_has_event(RuntimeEvent::Swapping(Event::SwapRequested {
			swap_request_id: SWAP_REQUEST_ID,
			input_asset: INPUT_ASSET,
			output_asset: OUTPUT_ASSET,
			input_amount: AMOUNT,
			request_type: SwapRequestTypeEncoded::Regular {
				output_address: encoded_output_address,
			},
			refund_parameters: None,
			dca_parameters: None,
			origin: ORIGIN,
		}));

		// Confiscated fund is unchanged
		assert_eq!(CollectedRejectedFunds::<Test>::get(INPUT_ASSET), 0);
	});
>>>>>>> db17ad7e
}

#[test]
fn swap_by_deposit_happy_path() {
	const INPUT_ASSET: Asset = Asset::Eth;
	const OUTPUT_ASSET: Asset = Asset::Flip;
	const AMOUNT: AssetAmount = 1_000u128;

	const SWAP_BLOCK: u64 = INIT_BLOCK + SWAP_DELAY_BLOCKS as u64;

	new_test_ext()
		.execute_with(|| {
			swap_with_custom_broker_fee(INPUT_ASSET, OUTPUT_ASSET, AMOUNT, bounded_vec![]);

			// Verify this swap is accepted and scheduled
			assert_eq!(
				SwapQueue::<Test>::get(SWAP_BLOCK),
				vec![Swap::new(
					1,
					1,
					INPUT_ASSET,
					OUTPUT_ASSET,
					AMOUNT,
					None,
					[FeeType::NetworkFee],
				)]
			);

			assert!(SwapRequests::<Test>::get(SWAP_REQUEST_ID).is_some());

			System::assert_has_event(RuntimeEvent::Swapping(Event::<Test>::SwapScheduled {
				swap_request_id: 1,
				swap_id: 1,
				input_amount: AMOUNT,
				swap_type: SwapType::Swap,
				execute_at: SWAP_BLOCK,
			}));
		})
		.then_process_blocks_until_block(SWAP_BLOCK)
		.then_execute_with(|_| {
			assert_eq!(SwapRequests::<Test>::get(SWAP_REQUEST_ID), None);
			// Confiscated fund is unchanged
			assert_eq!(CollectedRejectedFunds::<Test>::get(INPUT_ASSET), 0);
		});
}

#[test]
fn process_all_into_stable_swaps_first() {
<<<<<<< HEAD
	new_test_ext().execute_with(|| {
		const AMOUNT: AssetAmount = 1_000_000;

		NetworkFee::set(Permill::from_parts(100));

		[Asset::Flip, Asset::Btc, Asset::Dot, Asset::Usdc]
			.into_iter()
			.for_each(|input_asset| {
				assert_ok!(Swapping::init_swap_request(
					input_asset,
					AMOUNT,
					Asset::Eth,
					SwapRequestType::Regular {
						output_address: ForeignChainAddress::Eth([1; 20].into())
					},
					Default::default(),
					None,
					None,
					SwapOrigin::Vault { tx_hash: Default::default() },
				));
			});

		let execute_at = System::block_number() + u64::from(SWAP_DELAY_BLOCKS);

		assert_eq!(
			SwapQueue::<Test>::get(execute_at),
			vec![
				Swap::new(1, 1, Asset::Flip, Asset::Eth, AMOUNT, None, [FeeType::NetworkFee]),
				Swap::new(2, 2, Asset::Btc, Asset::Eth, AMOUNT, None, [FeeType::NetworkFee]),
				Swap::new(3, 3, Asset::Dot, Asset::Eth, AMOUNT, None, [FeeType::NetworkFee]),
				Swap::new(4, 4, Asset::Usdc, Asset::Eth, AMOUNT, None, [FeeType::NetworkFee]),
			]
		);
=======
	const SWAP_EXECUTION_BLOCK: u64 = INIT_BLOCK + SWAP_DELAY_BLOCKS as u64;
	const AMOUNT: AssetAmount = 1_000_000;
	new_test_ext()
		.execute_with(|| {
			NetworkFee::set(Permill::from_parts(100));

			[Asset::Flip, Asset::Btc, Asset::Dot, Asset::Usdc]
				.into_iter()
				.for_each(|asset| {
					assert_ok!(Swapping::schedule_swap_from_contract(
						RuntimeOrigin::root(),
						asset,
						Asset::Eth,
						AMOUNT,
						EncodedAddress::Eth(Default::default()),
						Default::default(),
					));
				});

			assert_eq!(
				SwapQueue::<Test>::get(SWAP_EXECUTION_BLOCK),
				vec![
					Swap::new(1, 1, Asset::Flip, Asset::Eth, AMOUNT, None, [FeeType::NetworkFee]),
					Swap::new(2, 2, Asset::Btc, Asset::Eth, AMOUNT, None, [FeeType::NetworkFee]),
					Swap::new(3, 3, Asset::Dot, Asset::Eth, AMOUNT, None, [FeeType::NetworkFee]),
					Swap::new(4, 4, Asset::Usdc, Asset::Eth, AMOUNT, None, [FeeType::NetworkFee]),
				]
			);
		})
		.then_process_blocks_until_block(SWAP_EXECUTION_BLOCK)
		.then_execute_with(|_| {
			assert_swaps_queue_is_empty();
>>>>>>> db17ad7e

			let usdc_amount_swapped_after_fee =
				Swapping::take_network_fee(AMOUNT * DEFAULT_SWAP_RATE).remaining_amount;
			let usdc_amount_deposited_after_fee =
				Swapping::take_network_fee(AMOUNT).remaining_amount;

<<<<<<< HEAD
		let usdc_amount_swapped_after_fee =
			Swapping::take_network_fee(AMOUNT * DEFAULT_SWAP_RATE).remaining_amount;
		let usdc_amount_deposited_after_fee = Swapping::take_network_fee(AMOUNT).remaining_amount;

		// Verify swap "from" -> STABLE_ASSET, then "to" -> Output Asset
		assert_eq!(
			Swaps::get(),
			vec![
				(Asset::Flip, Asset::Usdc, AMOUNT),
				(Asset::Dot, Asset::Usdc, AMOUNT),
				(Asset::Btc, Asset::Usdc, AMOUNT),
				(
					Asset::Usdc,
					Asset::Eth,
					usdc_amount_swapped_after_fee * 3 + usdc_amount_deposited_after_fee
				),
			]
		);

		assert_event_sequence!(
			Test,
			RuntimeEvent::Swapping(Event::SwapExecuted { swap_id: 1, .. }),
			RuntimeEvent::Swapping(Event::SwapEgressScheduled {
				swap_request_id: 1,
				egress_id: (ForeignChain::Ethereum, 1),
				amount,
				..
			}) if amount == usdc_amount_swapped_after_fee * DEFAULT_SWAP_RATE,
			RuntimeEvent::Swapping(Event::SwapRequestCompleted { .. }),
			RuntimeEvent::Swapping(Event::SwapExecuted { swap_id: 2, .. }),
			RuntimeEvent::Swapping(Event::SwapEgressScheduled {
				swap_request_id: 2,
				egress_id: (ForeignChain::Ethereum, 2),
				amount,
				..
			}) if amount == usdc_amount_swapped_after_fee * DEFAULT_SWAP_RATE,
			RuntimeEvent::Swapping(Event::SwapRequestCompleted { .. }),
			RuntimeEvent::Swapping(Event::SwapExecuted { swap_id: 3, .. }),
			RuntimeEvent::Swapping(Event::SwapEgressScheduled {
				swap_request_id: 3,
				egress_id: (ForeignChain::Ethereum, 3),
				amount,
				..
			}) if amount == usdc_amount_swapped_after_fee * DEFAULT_SWAP_RATE,
			RuntimeEvent::Swapping(Event::SwapRequestCompleted { .. }),
			RuntimeEvent::Swapping(Event::SwapExecuted { swap_id: 4, .. }),
			RuntimeEvent::Swapping(Event::SwapEgressScheduled {
				swap_request_id: 4,
				egress_id: (ForeignChain::Ethereum, 4),
				amount,
				..
			}) if amount == usdc_amount_deposited_after_fee * DEFAULT_SWAP_RATE,
			RuntimeEvent::Swapping(Event::SwapRequestCompleted { .. }),
		);
	});
}

#[test]
fn cannot_swap_in_safe_mode() {
	new_test_ext().execute_with(|| {
		let swaps_scheduled_at = System::block_number() + SWAP_DELAY_BLOCKS as u64;

		insert_swaps(&generate_test_swaps());

		assert_eq!(SwapQueue::<Test>::decode_len(swaps_scheduled_at), Some(4));

		// Activate code red
		<MockRuntimeSafeMode as SetSafeMode<MockRuntimeSafeMode>>::set_code_red();

		// No swap is done
		Swapping::on_finalize(swaps_scheduled_at);

		let retry_at_block = swaps_scheduled_at + SwapRetryDelay::<Test>::get();
		assert_eq!(SwapQueue::<Test>::decode_len(retry_at_block), Some(4));

		<MockRuntimeSafeMode as SetSafeMode<MockRuntimeSafeMode>>::set_code_green();

		// Swaps are processed
		Swapping::on_finalize(retry_at_block);
		assert_eq!(SwapQueue::<Test>::decode_len(retry_at_block), None);
	});
}

#[test]
fn cannot_withdraw_in_safe_mode() {
	new_test_ext().execute_with(|| {
		credit_broker_account::<Test>(&ALICE, Asset::Eth, 200);

		// Activate code red
		<MockRuntimeSafeMode as SetSafeMode<MockRuntimeSafeMode>>::set_code_red();

		// Cannot withdraw
		assert_noop!(
			Swapping::withdraw(
				RuntimeOrigin::signed(ALICE),
				Asset::Eth,
				EncodedAddress::Eth(Default::default()),
			),
			Error::<Test>::WithdrawalsDisabled
		);

		assert_eq!(get_broker_balance::<Test>(&ALICE, Asset::Eth), 200);

		// Change back to code green
		<MockRuntimeSafeMode as SetSafeMode<MockRuntimeSafeMode>>::set_code_green();

		// withdraws are now alloed
		assert_ok!(Swapping::withdraw(
			RuntimeOrigin::signed(ALICE),
			Asset::Eth,
			EncodedAddress::Eth(Default::default()),
		));
		assert_eq!(get_broker_balance::<Test>(&ALICE, Asset::Eth), 0);
	});
=======
			// Verify swap "from" -> STABLE_ASSET, then "to" -> Output Asset
			assert_eq!(
				Swaps::get(),
				vec![
					(Asset::Flip, Asset::Usdc, AMOUNT),
					(Asset::Dot, Asset::Usdc, AMOUNT),
					(Asset::Btc, Asset::Usdc, AMOUNT),
					(
						Asset::Usdc,
						Asset::Eth,
						usdc_amount_swapped_after_fee * 3 + usdc_amount_deposited_after_fee
					),
				]
			);

			assert_event_sequence!(
				Test,
				RuntimeEvent::Swapping(Event::SwapExecuted { swap_id: 1, .. }),
				RuntimeEvent::Swapping(Event::SwapEgressScheduled {
					swap_request_id: 1,
					egress_id: (ForeignChain::Ethereum, 1),
					amount,
					..
				}) if amount == usdc_amount_swapped_after_fee * DEFAULT_SWAP_RATE,
				RuntimeEvent::Swapping(Event::SwapRequestCompleted { .. }),
				RuntimeEvent::Swapping(Event::SwapExecuted { swap_id: 2, .. }),
				RuntimeEvent::Swapping(Event::SwapEgressScheduled {
					swap_request_id: 2,
					egress_id: (ForeignChain::Ethereum, 2),
					amount,
					..
				}) if amount == usdc_amount_swapped_after_fee * DEFAULT_SWAP_RATE,
				RuntimeEvent::Swapping(Event::SwapRequestCompleted { .. }),
				RuntimeEvent::Swapping(Event::SwapExecuted { swap_id: 3, .. }),
				RuntimeEvent::Swapping(Event::SwapEgressScheduled {
					swap_request_id: 3,
					egress_id: (ForeignChain::Ethereum, 3),
					amount,
					..
				}) if amount == usdc_amount_swapped_after_fee * DEFAULT_SWAP_RATE,
				RuntimeEvent::Swapping(Event::SwapRequestCompleted { .. }),
				RuntimeEvent::Swapping(Event::SwapExecuted { swap_id: 4, .. }),
				RuntimeEvent::Swapping(Event::SwapEgressScheduled {
					swap_request_id: 4,
					egress_id: (ForeignChain::Ethereum, 4),
					amount,
					..
				}) if amount == usdc_amount_deposited_after_fee * DEFAULT_SWAP_RATE,
				RuntimeEvent::Swapping(Event::SwapRequestCompleted { .. }),
			);
		});
>>>>>>> db17ad7e
}

#[allow(deprecated)]
#[test]
fn can_handle_ccm_with_zero_swap_outputs() {
	const PRINCIPAL_SWAP_BLOCK: u64 = INIT_BLOCK + SWAP_DELAY_BLOCKS as u64;
	const GAS_SWAP_BLOCK: u64 = PRINCIPAL_SWAP_BLOCK + SWAP_DELAY_BLOCKS as u64;

	const PRINCIPAL_AMOUNT: AssetAmount = 9000;

	// Note: we use a constant to make sure we don't accidentally change the value
	const ZERO_AMOUNT: AssetAmount = 0;

	new_test_ext()
		.execute_with(|| {
			let eth_address = ForeignChainAddress::Eth(Default::default());
			let ccm = generate_ccm_deposit();

			assert_ok!(Swapping::init_swap_request(
				Asset::Usdc,
				PRINCIPAL_AMOUNT + GAS_BUDGET,
				Asset::Eth,
				SwapRequestType::Ccm {
					ccm_deposit_metadata: ccm.clone(),
					output_address: eth_address
				},
				Default::default(),
				None,
				None,
				SwapOrigin::Vault { tx_hash: Default::default() },
			));

			// Change the swap rate so swap output will be 0
			SwapRate::set(0.0001f64);
			System::reset_events();
		})
		.then_process_blocks_until_block(PRINCIPAL_SWAP_BLOCK)
		.then_execute_with(|_| {
			// Swap outputs are zero
			assert_event_sequence!(
				Test,
				RuntimeEvent::Swapping(Event::<Test>::SwapExecuted {
					swap_request_id: 1,
					swap_id: 1,
					network_fee: 0,
					broker_fee: 0,
					input_amount: PRINCIPAL_AMOUNT,
					input_asset: Asset::Usdc,
					output_asset: Asset::Eth,
					output_amount: ZERO_AMOUNT,
					intermediate_amount: None,
				}),
			);
		})
		.then_process_blocks_until_block(GAS_SWAP_BLOCK)
		.then_execute_with(|_| {
			assert_event_sequence!(
				Test,
				RuntimeEvent::Swapping(Event::<Test>::SwapExecuted {
					swap_request_id: 1,
					swap_id: 2,
					network_fee: 0,
					broker_fee: 0,
					input_amount: GAS_BUDGET,
					input_asset: Asset::Usdc,
					output_asset: Asset::Eth,
					output_amount: ZERO_AMOUNT,
					intermediate_amount: None,
				}),
			);

			// CCM are processed and egressed even if principal output is zero.
			assert_eq!(MockEgressHandler::<AnyChain>::get_scheduled_egresses().len(), 1);
			assert_swaps_queue_is_empty();
		});
}

#[test]
fn can_handle_swaps_with_zero_outputs() {
	new_test_ext()
		.then_execute_at_block(INIT_BLOCK, |_| {
			swap_with_custom_broker_fee(Asset::Usdc, Asset::Eth, 100, bounded_vec![]);
			swap_with_custom_broker_fee(Asset::Usdc, Asset::Eth, 1, bounded_vec![]);

			// Change the swap rate so swap output will be 0
			SwapRate::set(0.01f64);
		})
		.then_process_blocks_until_block(INIT_BLOCK + SWAP_DELAY_BLOCKS as u64)
		.then_execute_with(|_| {
			// Swap outputs are zero
			assert_event_sequence!(
				Test,
				RuntimeEvent::Swapping(Event::<Test>::SwapExecuted {
					swap_id: 1,
					output_asset: Asset::Eth,
					output_amount: 0,
					..
				}),
				RuntimeEvent::Swapping(Event::SwapEgressIgnored { swap_request_id: 1, .. }),
				RuntimeEvent::Swapping(Event::<Test>::SwapRequestCompleted { swap_request_id: 1 }),
				RuntimeEvent::Swapping(Event::<Test>::SwapExecuted {
					swap_id: 2,
					output_asset: Asset::Eth,
					output_amount: 0,
					..
				}),
				RuntimeEvent::Swapping(Event::SwapEgressIgnored { swap_request_id: 2, .. }),
				RuntimeEvent::Swapping(Event::<Test>::SwapRequestCompleted { swap_request_id: 2 }),
			);

			// Swaps are not egressed when output is 0.
			assert_swaps_queue_is_empty();
			assert!(
				MockEgressHandler::<AnyChain>::get_scheduled_egresses().is_empty(),
				"No egresses should be scheduled."
			);
		});
}

#[test]
<<<<<<< HEAD
fn can_set_maximum_swap_amount() {
	new_test_ext().execute_with(|| {
		let asset = Asset::Eth;
		let amount = Some(1_000u128);
		assert!(MaximumSwapAmount::<Test>::get(asset).is_none());

		// Set the new maximum swap_amount
		set_maximum_swap_amount(asset, amount);

		assert_eq!(MaximumSwapAmount::<Test>::get(asset), amount);
		assert_eq!(Swapping::maximum_swap_amount(asset), amount);

		System::assert_last_event(RuntimeEvent::Swapping(Event::<Test>::MaximumSwapAmountSet {
			asset,
			amount,
		}));

		// Can remove maximum swap amount
		set_maximum_swap_amount(asset, None);
		assert!(MaximumSwapAmount::<Test>::get(asset).is_none());
		System::assert_last_event(RuntimeEvent::Swapping(Event::<Test>::MaximumSwapAmountSet {
			asset,
			amount: None,
		}));
=======
fn swap_excess_are_confiscated_ccm_via_deposit() {
	const MAX_SWAP: AssetAmount = 2_000;
	const PRINCIPAL_AMOUNT: AssetAmount = 10_000;
	const INPUT_AMOUNT: AssetAmount = PRINCIPAL_AMOUNT + GAS_BUDGET;
	const CONFISCATED_AMOUNT: AssetAmount = INPUT_AMOUNT - MAX_SWAP;

	new_test_ext().execute_with(|| {
		let from: Asset = Asset::Usdc;
		let to: Asset = Asset::Flip;
		let request_ccm = generate_ccm_channel();
		let ccm = generate_ccm_deposit();

		set_maximum_swap_amount(from, Some(MAX_SWAP));

		// Register CCM via Swap deposit
		assert_ok!(Swapping::request_swap_deposit_address_with_affiliates(
			RuntimeOrigin::signed(ALICE),
			from,
			to,
			EncodedAddress::Eth(Default::default()),
			0,
			Some(request_ccm),
			0,
			Default::default(),
			None,
			None,
		));

		assert_ok!(Swapping::init_swap_request(
			from,
			INPUT_AMOUNT,
			to,
			SwapRequestType::Ccm {
				ccm_deposit_metadata: ccm.clone(),
				output_address: ForeignChainAddress::Eth(Default::default())
			},
			Default::default(),
			None,
			None,
			SwapOrigin::Vault { tx_hash: Default::default() },
		));

		// Excess fee is confiscated
		System::assert_has_event(RuntimeEvent::Swapping(Event::<Test>::SwapAmountConfiscated {
			swap_request_id: 1,
			asset: from,
			total_amount: INPUT_AMOUNT,
			confiscated_amount: CONFISCATED_AMOUNT,
		}));

		let execute_at = System::block_number() + u64::from(SWAP_DELAY_BLOCKS);
		assert_eq!(
			SwapQueue::<Test>::get(execute_at),
			vec![Swap::new(1, 1, from, to, MAX_SWAP - GAS_BUDGET, None, [FeeType::NetworkFee]),]
		);
		assert_eq!(CollectedRejectedFunds::<Test>::get(from), CONFISCATED_AMOUNT);
	});
}

#[test]
fn swap_excess_are_confiscated_ccm_via_extrinsic() {
	const MAX_SWAP: AssetAmount = GAS_BUDGET + 100;
	const PRINCIPAL_AMOUNT: AssetAmount = 1_000;
	const INPUT_AMOUNT: AssetAmount = PRINCIPAL_AMOUNT + GAS_BUDGET;
	const CONFISCATED_AMOUNT: AssetAmount = INPUT_AMOUNT - MAX_SWAP;

	new_test_ext().execute_with(|| {
		let from: Asset = Asset::Usdc;
		let to: Asset = Asset::Flip;
		let ccm = generate_ccm_deposit();

		set_maximum_swap_amount(from, Some(MAX_SWAP));

		// Register CCM via Swap deposit
		assert_ok!(Swapping::ccm_deposit(
			RuntimeOrigin::root(),
			from,
			INPUT_AMOUNT,
			to,
			EncodedAddress::Eth(Default::default()),
			ccm,
			Default::default(),
		));

		// Excess fee is confiscated
		System::assert_has_event(RuntimeEvent::Swapping(Event::<Test>::SwapAmountConfiscated {
			swap_request_id: 1,
			asset: from,
			total_amount: INPUT_AMOUNT,
			confiscated_amount: CONFISCATED_AMOUNT,
		}));

		let execute_at = System::block_number() + u64::from(SWAP_DELAY_BLOCKS);
		assert_eq!(
			SwapQueue::<Test>::get(execute_at),
			vec![Swap::new(1, 1, from, to, MAX_SWAP - GAS_BUDGET, None, [FeeType::NetworkFee]),]
		);
		assert_eq!(CollectedRejectedFunds::<Test>::get(from), CONFISCATED_AMOUNT);
	});
}

#[test]
fn swap_excess_are_confiscated_for_swap_via_extrinsic() {
	const MAX_SWAP: AssetAmount = 100;
	const AMOUNT: AssetAmount = 1_000;
	const CONFISCATED_AMOUNT: AssetAmount = AMOUNT - MAX_SWAP;

	new_test_ext().execute_with(|| {
		let from: Asset = Asset::Usdc;
		let to: Asset = Asset::Flip;

		set_maximum_swap_amount(from, Some(MAX_SWAP));

		assert_ok!(Swapping::schedule_swap_from_contract(
			RuntimeOrigin::signed(ALICE),
			from,
			to,
			AMOUNT,
			EncodedAddress::Eth(Default::default()),
			Default::default(),
		));

		// Excess fee is confiscated
		System::assert_has_event(RuntimeEvent::Swapping(Event::<Test>::SwapAmountConfiscated {
			swap_request_id: 1,
			asset: from,
			total_amount: AMOUNT,
			confiscated_amount: CONFISCATED_AMOUNT,
		}));

		assert_eq!(
			SwapQueue::<Test>::get(System::block_number() + u64::from(SWAP_DELAY_BLOCKS)),
			vec![Swap::new(1, 1, from, to, MAX_SWAP, None, [FeeType::NetworkFee])]
		);
		assert_eq!(CollectedRejectedFunds::<Test>::get(from), CONFISCATED_AMOUNT);
>>>>>>> db17ad7e
	});
}

#[test]
<<<<<<< HEAD
fn swap_excess_are_confiscated() {
=======
fn swap_excess_are_confiscated_for_swap_via_deposit() {
	const MAX_SWAP: AssetAmount = 100;
	const AMOUNT: AssetAmount = 1_000;
	const CONFISCATED_AMOUNT: AssetAmount = AMOUNT - MAX_SWAP;

>>>>>>> db17ad7e
	new_test_ext().execute_with(|| {
		let from: Asset = Asset::Usdc;
		let to: Asset = Asset::Flip;

		set_maximum_swap_amount(from, Some(MAX_SWAP));

		swap_with_custom_broker_fee(from, to, AMOUNT, bounded_vec![]);

		// Excess fee is confiscated
		System::assert_has_event(RuntimeEvent::Swapping(Event::<Test>::SwapAmountConfiscated {
			swap_request_id: 1,
			asset: from,
			total_amount: AMOUNT,
			confiscated_amount: CONFISCATED_AMOUNT,
		}));

		assert_eq!(
			SwapQueue::<Test>::get(System::block_number() + u64::from(SWAP_DELAY_BLOCKS)),
			vec![Swap::new(1, 1, from, to, MAX_SWAP, None, [FeeType::NetworkFee])]
		);
		assert_eq!(CollectedRejectedFunds::<Test>::get(from), 900);
	});
}

#[test]
<<<<<<< HEAD
fn max_swap_amount_can_be_removed() {
	new_test_ext().execute_with(|| {
		let max_swap = 100;
		let amount = 1_000;
		let from: Asset = Asset::Usdc;
		let to: Asset = Asset::Flip;

		// Initial max swap amount is set.
		set_maximum_swap_amount(from, Some(max_swap));

		let initiate_swap = || {
			assert_ok!(Swapping::init_swap_request(
				from,
				amount,
				to,
				SwapRequestType::Regular {
					output_address: ForeignChainAddress::Eth([1; 20].into())
				},
				Default::default(),
				None,
				None,
				SwapOrigin::Vault { tx_hash: Default::default() },
			));
		};

		initiate_swap();

		assert_eq!(CollectedRejectedFunds::<Test>::get(from), 900u128);

		// Reset event and confiscated funds.
		CollectedRejectedFunds::<Test>::set(from, 0u128);
		System::reset_events();

		// Max is removed.
		set_maximum_swap_amount(from, None);

		initiate_swap();

		let execute_at = System::block_number() + u64::from(SWAP_DELAY_BLOCKS);

		assert_eq!(
			SwapQueue::<Test>::get(execute_at),
			vec![
				Swap::new(1, 1, from, to, max_swap, None, [FeeType::NetworkFee]),
				// New swap takes the full amount.
				Swap::new(2, 2, from, to, amount, None, [FeeType::NetworkFee]),
			]
		);
		// No no funds are confiscated.
		assert_eq!(CollectedRejectedFunds::<Test>::get(from), 0);
	});
}

#[test]
fn input_amount_excludes_network_fee() {
	const AMOUNT: AssetAmount = 1_000;
	const FROM_ASSET: Asset = Asset::Usdc;
	const TO_ASSET: Asset = Asset::Flip;
	let output_address: ForeignChainAddress = ForeignChainAddress::Eth(Default::default());
	const NETWORK_FEE: Permill = Permill::from_percent(1);

	NetworkFee::set(NETWORK_FEE);

	new_test_ext()
		.execute_with(|| {
			swap_with_custom_broker_fee(FROM_ASSET, TO_ASSET, AMOUNT, bounded_vec![]);

			assert_ok!(<Pallet<Test> as SwapRequestHandler>::init_swap_request(
				FROM_ASSET,
				AMOUNT,
				TO_ASSET,
				SwapRequestType::Regular { output_address: output_address.clone() },
				bounded_vec![],
				None,
				None,
				SwapOrigin::Vault { tx_hash: Default::default() },
			));
		})
		.then_process_blocks_until(|_| System::block_number() == 3)
		.then_execute_with(|_| {
			let network_fee = NETWORK_FEE * AMOUNT;
			let expected_input_amount = AMOUNT - network_fee;

			System::assert_has_event(RuntimeEvent::Swapping(Event::<Test>::SwapExecuted {
				swap_request_id: 1,
				swap_id: 1,
				input_asset: FROM_ASSET,
				output_asset: TO_ASSET,
				network_fee,
				broker_fee: 0,
				input_amount: expected_input_amount,
				output_amount: expected_input_amount * DEFAULT_SWAP_RATE,
				intermediate_amount: None,
			}));
		});

	NetworkFee::set(Default::default());
}

#[test]
fn can_swap_below_max_amount() {
	new_test_ext().execute_with(|| {
		let max_swap = 1_001u128;
		let amount = 1_000u128;
		let from: Asset = Asset::Usdc;
		let to: Asset = Asset::Flip;

		// Initial max swap amount is set.
		set_maximum_swap_amount(from, Some(max_swap));

		assert_ok!(Swapping::init_swap_request(
			from,
			amount,
			to,
			SwapRequestType::Regular { output_address: ForeignChainAddress::Eth([1; 20].into()) },
			Default::default(),
			None,
			None,
			SwapOrigin::Vault { tx_hash: Default::default() },
		));

		assert_eq!(CollectedRejectedFunds::<Test>::get(from), 0u128);

		assert_eq!(
			SwapQueue::<Test>::get(System::block_number() + u64::from(SWAP_DELAY_BLOCKS)),
			vec![Swap::new(1, 1, from, to, amount, None, [FeeType::NetworkFee]),]
		);
	});
}

fn swap_with_custom_broker_fee(
	from: Asset,
	to: Asset,
	amount: AssetAmount,
	broker_fees: Beneficiaries<u64>,
) {
	assert_ok!(Swapping::init_swap_request(
		from,
		amount,
		to,
		SwapRequestType::Regular { output_address: ForeignChainAddress::Eth(Default::default()) },
		broker_fees,
		None,
		None,
		SwapOrigin::DepositChannel {
			deposit_address: MockAddressConverter::to_encoded_address(ForeignChainAddress::Eth(
				[0; 20].into(),
			)),
			channel_id: 1,
			deposit_block_height: 0,
		},
	));
}

#[test]
fn swap_broker_fee_calculated_correctly() {
	const FEES_BPS: [BasisPoints; 12] =
		[1, 5, 10, 100, 200, 500, 1000, 1500, 2000, 5000, 7500, 10000];
	const INPUT_AMOUNT: AssetAmount = 100000;

	const INTERMEDIATE_AMOUNT: AssetAmount = INPUT_AMOUNT * DEFAULT_SWAP_RATE;

	let mut total_fees = 0;
	for asset in Asset::all() {
		if asset != Asset::Usdc {
			for fee_bps in FEES_BPS {
				total_fees += Permill::from_parts(fee_bps as u32 * BASIS_POINTS_PER_MILLION) *
					INTERMEDIATE_AMOUNT;
			}
		}
	}

	new_test_ext()
		.execute_with(|| {
			Asset::all().for_each(|asset| {
				if asset != Asset::Usdc {
					for fee_bps in FEES_BPS {
						swap_with_custom_broker_fee(
							asset,
							Asset::Usdc,
							INPUT_AMOUNT,
							bounded_vec![Beneficiary { account: ALICE, bps: fee_bps }],
						);
					}
				}
			});
		})
		.then_execute_at_block(INIT_BLOCK + SWAP_DELAY_BLOCKS as u64, |_| {})
		.then_execute_with(|_| {
			assert_eq!(get_broker_balance::<Test>(&ALICE, Asset::Usdc), total_fees);
		});
}

#[test]
fn swap_broker_fee_cannot_exceed_amount() {
	new_test_ext()
		.execute_with(|| {
			swap_with_custom_broker_fee(
				Asset::Usdc,
				Asset::Flip,
				100,
				bounded_vec![Beneficiary { account: ALICE, bps: 15000 }],
			);
		})
		.then_execute_at_block(INIT_BLOCK + SWAP_DELAY_BLOCKS as u64, |_| {})
		.then_execute_with(|_| {
			// The broker gets nothing: setting fees >100% isn't actually possible due to
			// parameter validation, so how this is handled isn't really important as long as we
			// don't create money out of thin air and don't panic:
			assert_eq!(get_broker_balance::<Test>(&ALICE, cf_primitives::Asset::Usdc), 0);
		});
}

#[test]
fn broker_bps_is_limited() {
	new_test_ext().execute_with(|| {
		assert_noop!(
			Swapping::request_swap_deposit_address_with_affiliates(
				RuntimeOrigin::signed(ALICE),
				Asset::Eth,
				Asset::Usdc,
				EncodedAddress::Eth(Default::default()),
				1001,
				None,
				0,
				Default::default(),
				None,
				None,
			),
			Error::<Test>::BrokerCommissionBpsTooHigh
		);
	});
}

#[test]
=======
>>>>>>> db17ad7e
fn swaps_are_executed_according_to_execute_at_field() {
	let mut swaps = generate_test_swaps();
	let later_swaps = swaps.split_off(2);

	new_test_ext()
		.then_execute_at_block(1_u64, |_| {
			// Block 1, swaps should be scheduled at block 3
			insert_swaps(&swaps);

			assert_has_matching_event!(
				Test,
				RuntimeEvent::Swapping(Event::SwapScheduled { swap_id: 1, execute_at: 3, .. }),
			);

			assert_has_matching_event!(
				Test,
				RuntimeEvent::Swapping(Event::SwapScheduled { swap_id: 2, execute_at: 3, .. }),
			);
		})
		.then_execute_at_next_block(|_| {
			// Block 2, swaps should be scheduled at block 4
			assert_eq!(System::block_number(), 2);
			insert_swaps(&later_swaps);

			assert_has_matching_event!(
				Test,
				RuntimeEvent::Swapping(Event::SwapScheduled { swap_id: 3, execute_at: 4, .. }),
			);

			assert_has_matching_event!(
				Test,
				RuntimeEvent::Swapping(Event::SwapScheduled { swap_id: 4, execute_at: 4, .. }),
			);
		})
		.then_execute_at_next_block(|_| {
			// First group of swaps will be processed at the end of this block
		})
		.then_execute_with(|_| {
			assert_eq!(System::block_number(), 3);
			assert_event_sequence!(
				Test,
				RuntimeEvent::Swapping(Event::SwapExecuted { swap_id: 1, .. }),
				RuntimeEvent::Swapping(Event::SwapEgressScheduled { swap_request_id: 1, .. }),
				RuntimeEvent::Swapping(Event::<Test>::SwapRequestCompleted { swap_request_id: 1 }),
				RuntimeEvent::Swapping(Event::SwapExecuted { swap_id: 2, .. }),
				RuntimeEvent::Swapping(Event::SwapEgressScheduled { swap_request_id: 2, .. }),
				RuntimeEvent::Swapping(Event::<Test>::SwapRequestCompleted { swap_request_id: 2 }),
			);
		})
		.then_execute_at_next_block(|_| {
			// Second group of swaps will be processed at the end of this block
		})
		.then_execute_with(|_| {
			assert_eq!(System::block_number(), 4);
			assert_event_sequence!(
				Test,
				RuntimeEvent::Swapping(Event::SwapExecuted { swap_id: 3, .. }),
				RuntimeEvent::Swapping(Event::SwapEgressScheduled { swap_request_id: 3, .. }),
				RuntimeEvent::Swapping(Event::<Test>::SwapRequestCompleted { swap_request_id: 3 }),
				RuntimeEvent::Swapping(Event::SwapExecuted { swap_id: 4, .. }),
				RuntimeEvent::Swapping(Event::SwapEgressScheduled { swap_request_id: 4, .. }),
				RuntimeEvent::Swapping(Event::<Test>::SwapRequestCompleted { swap_request_id: 4 }),
			);
		});
}

#[test]
fn swaps_get_retried_after_failure() {
	let mut swaps = generate_test_swaps();
	let later_swaps = swaps.split_off(2);

	const EXECUTE_AT_BLOCK: u64 = INIT_BLOCK + SWAP_DELAY_BLOCKS as u64;
	const RETRY_AT_BLOCK: u64 = EXECUTE_AT_BLOCK + (DEFAULT_SWAP_RETRY_DELAY_BLOCKS as u64);

	new_test_ext()
		.then_execute_at_block(INIT_BLOCK, |_| {
			assert_eq!(SwapRetryDelay::<Test>::get(), DEFAULT_SWAP_RETRY_DELAY_BLOCKS as u64);
			// Block 1, swaps should be scheduled at block 3
			insert_swaps(&swaps);

			assert_has_matching_event!(
				Test,
				RuntimeEvent::Swapping(Event::SwapScheduled {
					swap_id: 1,
					execute_at: EXECUTE_AT_BLOCK,
					..
				}),
			);

			assert_has_matching_event!(
				Test,
				RuntimeEvent::Swapping(Event::SwapScheduled {
					swap_id: 2,
					execute_at: EXECUTE_AT_BLOCK,
					..
				}),
			);
		})
		.then_execute_at_next_block(|_| {
			// Block 2, swaps should be scheduled at block 4
			assert_eq!(System::block_number(), 2);
			insert_swaps(&later_swaps);

			assert_has_matching_event!(
				Test,
				RuntimeEvent::Swapping(Event::SwapScheduled { swap_id: 3, execute_at: 4, .. }),
			);

			assert_has_matching_event!(
				Test,
				RuntimeEvent::Swapping(Event::SwapScheduled { swap_id: 4, execute_at: 4, .. }),
			);
		})
		.then_execute_at_next_block(|_| {
			// First group of swaps will be processed at the end of this block,
			// but we force them to fail:
			MockSwappingApi::set_swaps_should_fail(true);
		})
		.then_execute_with(|_| {
			assert_eq!(System::block_number(), 3);
			assert_event_sequence!(
				Test,
				RuntimeEvent::Swapping(Event::BatchSwapFailed { .. }),
				RuntimeEvent::Swapping(Event::SwapRescheduled {
					swap_id: 1,
					execute_at: RETRY_AT_BLOCK
				}),
				RuntimeEvent::Swapping(Event::SwapRescheduled {
					swap_id: 2,
					execute_at: RETRY_AT_BLOCK
				}),
			);

			assert_eq!(SwapQueue::<Test>::get(RETRY_AT_BLOCK).len(), 2);
		})
		.then_execute_at_next_block(|_| {
			assert_eq!(System::block_number(), 4);
			// The swaps originally scheduled for block 4 should be executed now,
			// and should succeed.
			MockSwappingApi::set_swaps_should_fail(false);
		})
		.then_execute_with(|_| {
			assert_event_sequence!(
				Test,
				RuntimeEvent::Swapping(Event::SwapExecuted { swap_id: 3, .. }),
				RuntimeEvent::Swapping(Event::SwapEgressScheduled { swap_request_id: 3, .. }),
				RuntimeEvent::Swapping(Event::SwapRequestCompleted { swap_request_id: 3 }),
				RuntimeEvent::Swapping(Event::SwapExecuted { swap_id: 4, .. }),
				RuntimeEvent::Swapping(Event::SwapEgressScheduled { swap_request_id: 4, .. }),
				RuntimeEvent::Swapping(Event::SwapRequestCompleted { swap_request_id: 4 }),
			);
		})
		.then_process_blocks_until_block(RETRY_AT_BLOCK)
		.then_execute_with(|_| {
			// Re-trying failed swaps originally scheduled for block 3 (which should
			// now be successful):
			assert_event_sequence!(
				Test,
				RuntimeEvent::Swapping(Event::SwapExecuted { swap_id: 1, .. }),
				RuntimeEvent::Swapping(Event::SwapEgressScheduled { swap_request_id: 1, .. }),
				RuntimeEvent::Swapping(Event::SwapRequestCompleted { swap_request_id: 1 }),
				RuntimeEvent::Swapping(Event::SwapExecuted { swap_id: 2, .. }),
				RuntimeEvent::Swapping(Event::SwapEgressScheduled { swap_request_id: 2, .. }),
				RuntimeEvent::Swapping(Event::SwapRequestCompleted { swap_request_id: 2 }),
			);
		});
}

#[test]
fn deposit_address_ready_event_contains_correct_parameters() {
	new_test_ext().execute_with(|| {
		let refund_parameters = ChannelRefundParameters {
			retry_duration: 10,
			refund_address: ForeignChainAddress::Eth([10; 20].into()),
			min_price: 100.into(),
		};

		let dca_parameters = DcaParameters { number_of_chunks: 5, chunk_interval: 2 };

		const BOOST_FEE: u16 = 100;
		assert_ok!(Swapping::request_swap_deposit_address_with_affiliates(
			RuntimeOrigin::signed(ALICE),
			Asset::Eth,
			Asset::Usdc,
			EncodedAddress::Eth(Default::default()),
			0,
			None,
			BOOST_FEE,
			Default::default(),
			Some(refund_parameters.clone()),
			Some(dca_parameters.clone()),
		));
		assert_event_sequence!(
			Test,
			RuntimeEvent::Swapping(Event::SwapDepositAddressReady {
				boost_fee: BOOST_FEE,
				refund_parameters: Some(ref refund_params_in_event),
				dca_parameters: Some(ref dca_params_in_event),
				..
			}) if refund_params_in_event == &refund_parameters.map_address(MockAddressConverter::to_encoded_address) && dca_params_in_event == &dca_parameters
		);
	});
}

#[test]
fn test_get_scheduled_swap_legs() {
	new_test_ext().execute_with(|| {
		const INIT_AMOUNT: AssetAmount = 1000;

		let swaps = vec![
			create_test_swap(1, Asset::Flip, Asset::Usdc, INIT_AMOUNT, None),
			create_test_swap(2, Asset::Usdc, Asset::Flip, INIT_AMOUNT, None),
			create_test_swap(3, Asset::Btc, Asset::Eth, INIT_AMOUNT, None),
			create_test_swap(4, Asset::Flip, Asset::Btc, INIT_AMOUNT, None),
			create_test_swap(5, Asset::Eth, Asset::Flip, INIT_AMOUNT, None),
		];

		SwapRate::set(2f64);
		// The amount of USDC in the middle of swap (5):
		const INTERMEDIATE_AMOUNT: AssetAmount = 2000;

		// The test is more useful when these aren't equal:
		assert_ne!(INIT_AMOUNT, INTERMEDIATE_AMOUNT);

		assert_eq!(
			Swapping::get_scheduled_swap_legs(swaps, Asset::Flip, None),
			vec![
				SwapLegInfo {
					swap_id: 1,
					swap_request_id: 1,
					base_asset: Asset::Flip,
					quote_asset: Asset::Usdc,
					side: Side::Sell,
					amount: INIT_AMOUNT,
					source_asset: None,
					source_amount: None,
					remaining_chunks: 0,
					chunk_interval: SWAP_DELAY_BLOCKS,
				},
				SwapLegInfo {
					swap_id: 2,
					swap_request_id: 2,
					base_asset: Asset::Flip,
					quote_asset: Asset::Usdc,
					side: Side::Buy,
					amount: INIT_AMOUNT,
					source_asset: None,
					source_amount: None,
					remaining_chunks: 0,
					chunk_interval: SWAP_DELAY_BLOCKS,
				},
				SwapLegInfo {
					swap_id: 4,
					swap_request_id: 4,
					base_asset: Asset::Flip,
					quote_asset: Asset::Usdc,
					side: Side::Sell,
					amount: INIT_AMOUNT,
					source_asset: None,
					source_amount: None,
					remaining_chunks: 0,
					chunk_interval: SWAP_DELAY_BLOCKS,
				},
				SwapLegInfo {
					swap_id: 5,
					swap_request_id: 5,
					base_asset: Asset::Flip,
					quote_asset: Asset::Usdc,
					side: Side::Buy,
					amount: INTERMEDIATE_AMOUNT,
					source_asset: Some(Asset::Eth),
					source_amount: Some(INIT_AMOUNT),
					remaining_chunks: 0,
					chunk_interval: SWAP_DELAY_BLOCKS,
				},
			]
		);
	});
}

#[test]
fn test_get_scheduled_swap_legs_fallback() {
	new_test_ext().execute_with(|| {
		const INIT_AMOUNT: AssetAmount = 1000000000000000000000;
		const PRICE: u128 = 2;

		let swaps = vec![
			create_test_swap(1, Asset::Flip, Asset::Eth, INIT_AMOUNT, None),
			create_test_swap(2, Asset::Eth, Asset::Usdc, INIT_AMOUNT, None),
		];

		// Setting the swap rate to something different from the price so that if the fallback is
		// not used, it will give a different result, avoiding a false positive.
		SwapRate::set(PRICE.checked_add(1).unwrap() as f64);

		// The swap simulation must fail for it to use the fallback price estimation
		MockSwappingApi::set_swaps_should_fail(true);

		let sqrt_price = price_to_sqrt_price((U256::from(PRICE)) << PRICE_FRACTIONAL_BITS);

		assert_eq!(
			Swapping::get_scheduled_swap_legs(swaps, Asset::Eth, Some(sqrt_price)),
			vec![
				SwapLegInfo {
					swap_id: 1,
					swap_request_id: 1,
					base_asset: Asset::Eth,
					quote_asset: Asset::Usdc,
					side: Side::Buy,
					amount: INIT_AMOUNT * PRICE,
					source_asset: Some(Asset::Flip),
					source_amount: Some(INIT_AMOUNT),
					remaining_chunks: 0,
					chunk_interval: SWAP_DELAY_BLOCKS,
				},
				SwapLegInfo {
					swap_id: 2,
					swap_request_id: 2,
					base_asset: Asset::Eth,
					quote_asset: Asset::Usdc,
					side: Side::Sell,
					amount: INIT_AMOUNT,
					source_asset: None,
					source_amount: None,
					remaining_chunks: 0,
					chunk_interval: SWAP_DELAY_BLOCKS,
				}
			]
		);
	});
}

#[test]
fn test_get_scheduled_swap_legs_for_dca() {
	new_test_ext().execute_with(|| {
		const INIT_AMOUNT: AssetAmount = 1000000000000000000000;
		const NUMBER_OF_CHUNKS: u32 = 3;
		const CHUNK_INTERVAL: u32 = 10;
		SwapRate::set(1_f64);

		let dca_params =
			DcaParameters { number_of_chunks: NUMBER_OF_CHUNKS, chunk_interval: CHUNK_INTERVAL };

		let swaps =
			vec![create_test_swap(1, Asset::Flip, Asset::Eth, INIT_AMOUNT, Some(dca_params))];

		assert_eq!(
			Swapping::get_scheduled_swap_legs(swaps, Asset::Eth, None),
			vec![SwapLegInfo {
				swap_id: 1,
				swap_request_id: 1,
				base_asset: Asset::Eth,
				quote_asset: Asset::Usdc,
				side: Side::Buy,
				amount: INIT_AMOUNT,
				source_asset: Some(Asset::Flip),
				source_amount: Some(INIT_AMOUNT),
				// This is the first chunk, so there are 2 remaining
				remaining_chunks: NUMBER_OF_CHUNKS - 1,
				chunk_interval: CHUNK_INTERVAL,
			},]
		);
	});
}

#[test]
fn register_and_deregister_account() {
	new_test_ext().execute_with(|| {
		<<Test as Chainflip>::AccountRoleRegistry as AccountRoleRegistry<Test>>::ensure_broker(
			OriginTrait::signed(ALICE),
		)
		.expect("ALICE was registered in test setup.");

		// Earn some fees.
		credit_broker_account::<Test>(&ALICE, Asset::Eth, 100);

		assert_noop!(
			Swapping::deregister_as_broker(OriginTrait::signed(ALICE)),
			Error::<Test>::EarnedFeesNotWithdrawn,
		);

		assert_ok!(Swapping::withdraw(
			OriginTrait::signed(ALICE),
			Asset::Eth,
			EncodedAddress::Eth(Default::default()),
		));
		assert_ok!(Swapping::deregister_as_broker(OriginTrait::signed(ALICE)),);

		<<Test as Chainflip>::AccountRoleRegistry as AccountRoleRegistry<Test>>::ensure_broker(
			OriginTrait::signed(ALICE),
		)
		.expect_err("ALICE should be deregistered.");
	});
}

#[test]
fn swap_output_amounts_correctly_account_for_fees() {
	for (from, to) in
		// non-stable to non-stable, non-stable to stable, stable to non-stable
		[(Asset::Btc, Asset::Eth), (Asset::Btc, Asset::Usdc), (Asset::Usdc, Asset::Eth)]
	{
		new_test_ext().execute_with(|| {
			const INPUT_AMOUNT: AssetAmount = 1000;

			let network_fee = Permill::from_percent(1);
			NetworkFee::set(network_fee);

			let expected_output: AssetAmount = {
				let usdc_amount = if from == Asset::Usdc {
					INPUT_AMOUNT
				} else {
					INPUT_AMOUNT * DEFAULT_SWAP_RATE
				};

				let usdc_after_network_fees = usdc_amount - network_fee * usdc_amount;

				if to == Asset::Usdc {
					usdc_after_network_fees
				} else {
					usdc_after_network_fees * DEFAULT_SWAP_RATE
				}
			};

			{
				assert_ok!(Swapping::init_swap_request(
					from,
					INPUT_AMOUNT,
					to,
					SwapRequestType::Regular {
						output_address: ForeignChainAddress::Eth(H160::zero())
					},
					Default::default(),
					None,
					None,
					SwapOrigin::Vault { tx_hash: Default::default() }
				));

				Swapping::on_finalize(System::block_number() + SWAP_DELAY_BLOCKS as u64);

				assert_eq!(
					MockEgressHandler::<AnyChain>::get_scheduled_egresses(),
					vec![MockEgressParameter::Swap {
						asset: to,
						amount: expected_output,
						fee: 0,
						destination_address: ForeignChainAddress::Eth(H160::zero()),
					},]
				);
			}
		});
	}
}

#[test]
fn test_buy_back_flip() {
	new_test_ext().execute_with(|| {
		const INTERVAL: BlockNumberFor<Test> = 5;
		const SWAP_AMOUNT: AssetAmount = 1000;
		const NETWORK_FEE: Permill = Permill::from_percent(2);

		NetworkFee::set(NETWORK_FEE);

		// Get some network fees, just like we did a swap.
		let FeeTaken { remaining_amount, fee: network_fee } =
			Swapping::take_network_fee(SWAP_AMOUNT);

		// Sanity check the network fee.
		assert_eq!(network_fee, CollectedNetworkFee::<Test>::get());
		assert_eq!(network_fee, 20);
		assert_eq!(remaining_amount + network_fee, SWAP_AMOUNT);

		// The default buy interval is zero. Check that buy back is disabled & on_initialize does
		// not panic.
		assert_eq!(FlipBuyInterval::<Test>::get(), 0);
		Swapping::on_initialize(1);
		assert_eq!(network_fee, CollectedNetworkFee::<Test>::get());

		// Set a non-zero buy interval
		FlipBuyInterval::<Test>::set(INTERVAL);

		// Nothing is bought if we're not at the interval.
		Swapping::on_initialize(INTERVAL * 3 - 1);
		assert_eq!(network_fee, CollectedNetworkFee::<Test>::get());

		// If we're at an interval, we should buy flip.
		Swapping::on_initialize(INTERVAL * 3);
		assert_eq!(0, CollectedNetworkFee::<Test>::get());

		// Note that the network fee will not be charged in this case:
		assert_eq!(
			SwapQueue::<Test>::get(System::block_number() + u64::from(SWAP_DELAY_BLOCKS))
				.first()
				.expect("Should have scheduled a swap usdc -> flip"),
			&Swap::new(1, 1, STABLE_ASSET, Asset::Flip, network_fee, None, [],)
		);
	});
}

#[test]
fn test_network_fee_calculation() {
	new_test_ext().execute_with(|| {
		// Show we can never overflow and panic
		utilities::calculate_network_fee(Permill::from_percent(100), AssetAmount::MAX);
		// 200 bps (2%) of 100 = 2
		assert_eq!(utilities::calculate_network_fee(Permill::from_percent(2u32), 100), (98, 2));
		// 2220 bps = 22 % of 199 = 43,78
		assert_eq!(
			utilities::calculate_network_fee(Permill::from_rational(2220u32, 10000u32), 199),
			(155, 44)
		);
		// 2220 bps = 22 % of 234 = 51,26
		assert_eq!(
			utilities::calculate_network_fee(Permill::from_rational(2220u32, 10000u32), 233),
			(181, 52)
		);
		// 10 bps = 0,1% of 3000 = 3
		assert_eq!(
			utilities::calculate_network_fee(Permill::from_rational(1u32, 1000u32), 3000),
			(2997, 3)
		);
	});
}

#[test]
fn test_calculate_input_for_gas_output() {
	use cf_chains::assets::eth::Asset as EthereumAsset;
	const FLIP: EthereumAsset = EthereumAsset::Flip;

	new_test_ext().execute_with(|| {
		// If swap simulation fails -> no conversion.
		MockSwappingApi::set_swaps_should_fail(true);
		assert!(Swapping::calculate_input_for_gas_output::<Ethereum>(FLIP, 1000).is_none());

		// Set swap rate to 2 and turn swaps back on.
		SwapRate::set(2_f64);
		MockSwappingApi::set_swaps_should_fail(false);

		// Desired output is zero -> trivially ok.
		assert_eq!(Swapping::calculate_input_for_gas_output::<Ethereum>(FLIP, 0), Some(0));

		// Desired output requires 2 swap legs, each with a swap rate of 2. So output should be
		// 1/4th of input.
		assert_eq!(Swapping::calculate_input_for_gas_output::<Ethereum>(FLIP, 1000), Some(250));

		// Desired output is gas asset, requires 1 swap leg. So output should be 1/2 of input.
		assert_eq!(
			Swapping::calculate_input_for_gas_output::<Ethereum>(EthereumAsset::Usdc, 1000),
			Some(500)
		);

		// Input is gas asset -> trivially ok.
		assert_eq!(
			Swapping::calculate_input_for_gas_output::<Ethereum>(
				cf_chains::assets::eth::GAS_ASSET,
				1000
			),
			Some(1000)
		);
	});
}

#[test]
fn test_fee_estimation_basis() {
	for asset in Asset::all() {
		if !asset.is_gas_asset() {
			assert!(
				utilities::fee_estimation_basis(asset).is_some(),
	             "No fee estimation cap defined for {:?}. Add one to the fee_estimation_basis function definition.",
	             asset,
	         );
		}
	}
}<|MERGE_RESOLUTION|>--- conflicted
+++ resolved
@@ -514,410 +514,6 @@
 	});
 }
 
-<<<<<<< HEAD
-mod ccm {
-
-	const GAS_ASSET: Asset = Asset::Eth;
-
-	use super::*;
-
-	#[track_caller]
-	fn init_ccm_swap_request(input_asset: Asset, output_asset: Asset, input_amount: AssetAmount) {
-		let ccm_deposit_metadata = generate_ccm_deposit();
-		let output_address = (*EVM_OUTPUT_ADDRESS).clone();
-		let encoded_output_address =
-			MockAddressConverter::to_encoded_address(output_address.clone());
-		let origin = SwapOrigin::Vault { tx_hash: Default::default() };
-		assert_ok!(Swapping::init_swap_request(
-			input_asset,
-			input_amount,
-			output_asset,
-			SwapRequestType::Ccm {
-				ccm_deposit_metadata: ccm_deposit_metadata.clone(),
-				output_address
-			},
-			Default::default(),
-			None,
-			None,
-			origin.clone(),
-		));
-
-		System::assert_has_event(RuntimeEvent::Swapping(Event::SwapRequested {
-			swap_request_id: SWAP_REQUEST_ID,
-			input_asset,
-			output_asset,
-			input_amount,
-			request_type: SwapRequestTypeEncoded::Ccm {
-				ccm_deposit_metadata: ccm_deposit_metadata
-					.to_encoded::<<Test as pallet::Config>::AddressConverter>(),
-				output_address: encoded_output_address,
-			},
-			dca_parameters: None,
-			refund_parameters: None,
-			origin,
-		}));
-	}
-
-	#[track_caller]
-	pub(super) fn assert_ccm_egressed(
-		asset: Asset,
-		principal_amount: AssetAmount,
-		gas_budget: AssetAmount,
-	) {
-		assert_has_matching_event!(
-			Test,
-			RuntimeEvent::Swapping(Event::<Test>::SwapEgressScheduled {
-				swap_request_id: SWAP_REQUEST_ID,
-				..
-			})
-		);
-
-		let ccm_egress = MockEgressHandler::<AnyChain>::get_scheduled_egresses()
-			.into_iter()
-			.find(|egress| matches!(egress, MockEgressParameter::Ccm { .. }))
-			.expect("no ccm egress");
-
-		assert_eq!(
-			ccm_egress,
-			MockEgressParameter::Ccm {
-				asset,
-				amount: principal_amount,
-				destination_address: (*EVM_OUTPUT_ADDRESS).clone(),
-				message: vec![0x01].try_into().unwrap(),
-				cf_parameters: vec![].try_into().unwrap(),
-				gas_budget,
-			},
-		);
-	}
-
-	#[test]
-	fn can_process_ccms_via_swap_deposit_address() {
-		const PRINCIPAL_SWAP_BLOCK: u64 = INIT_BLOCK + SWAP_DELAY_BLOCKS as u64;
-		const GAS_SWAP_BLOCK: u64 = PRINCIPAL_SWAP_BLOCK + SWAP_DELAY_BLOCKS as u64;
-
-		const DEPOSIT_AMOUNT: AssetAmount = 10_000;
-
-		new_test_ext()
-			.execute_with(|| {
-				let request_ccm = generate_ccm_channel();
-				let ccm = generate_ccm_deposit();
-
-				// Can process CCM via Swap deposit
-				assert_ok!(Swapping::request_swap_deposit_address_with_affiliates(
-					RuntimeOrigin::signed(ALICE),
-					Asset::Dot,
-					Asset::Eth,
-					MockAddressConverter::to_encoded_address((*EVM_OUTPUT_ADDRESS).clone()),
-					0,
-					Some(request_ccm),
-					0,
-					Default::default(),
-					None,
-					None,
-				));
-
-				assert_ok!(Swapping::init_swap_request(
-					Asset::Dot,
-					DEPOSIT_AMOUNT,
-					Asset::Eth,
-					SwapRequestType::Ccm {
-						ccm_deposit_metadata: ccm.clone(),
-						output_address: (*EVM_OUTPUT_ADDRESS).clone()
-					},
-					Default::default(),
-					None,
-					None,
-					SwapOrigin::Vault { tx_hash: Default::default() },
-				));
-
-				// Principal swap is scheduled first
-				assert_eq!(
-					SwapQueue::<Test>::get(PRINCIPAL_SWAP_BLOCK),
-					vec![Swap::new(
-						1,
-						1,
-						Asset::Dot,
-						Asset::Eth,
-						DEPOSIT_AMOUNT - GAS_BUDGET,
-						None,
-						[FeeType::NetworkFee],
-					),]
-				);
-			})
-			.then_execute_at_block(PRINCIPAL_SWAP_BLOCK, |_| {})
-			.then_execute_with(|_| {
-				// Gas swap should only be scheduled after principal is executed
-				assert_eq!(
-					SwapQueue::<Test>::get(GAS_SWAP_BLOCK),
-					vec![Swap::new(
-						2,
-						1,
-						Asset::Dot,
-						Asset::Eth,
-						GAS_BUDGET,
-						None,
-						[FeeType::NetworkFee],
-					),]
-				);
-
-				assert_has_matching_event!(
-					Test,
-					RuntimeEvent::Swapping(Event::SwapExecuted { swap_id: 1, .. }),
-				);
-			})
-			.then_execute_at_block(GAS_SWAP_BLOCK, |_| {})
-			.then_execute_with(|_| {
-				// CCM is scheduled for egress
-				assert_ccm_egressed(
-					Asset::Eth,
-					(DEPOSIT_AMOUNT - GAS_BUDGET) * DEFAULT_SWAP_RATE * DEFAULT_SWAP_RATE,
-					GAS_BUDGET * DEFAULT_SWAP_RATE * DEFAULT_SWAP_RATE,
-				);
-
-				assert_has_matching_event!(
-					Test,
-					RuntimeEvent::Swapping(Event::SwapExecuted { swap_id: 2, .. }),
-				);
-			});
-	}
-
-	#[test]
-	fn ccm_no_swap() {
-		const PRINCIPAL_AMOUNT: AssetAmount = 10_000;
-		const SWAP_AMOUNT: AssetAmount = PRINCIPAL_AMOUNT + GAS_BUDGET;
-
-		// Both input and output assets are Eth, so no swap is needed:
-		const INPUT_ASSET: Asset = Asset::Eth;
-		const OUTPUT_ASSET: Asset = Asset::Eth;
-		new_test_ext().execute_with(|| {
-			init_ccm_swap_request(INPUT_ASSET, OUTPUT_ASSET, SWAP_AMOUNT);
-
-			// No need to store the request in this case:
-			assert_eq!(SwapRequests::<Test>::get(SWAP_REQUEST_ID), None);
-
-			// CCM should be immediately egressed:
-			assert_ccm_egressed(OUTPUT_ASSET, PRINCIPAL_AMOUNT, GAS_BUDGET);
-
-			assert_has_matching_event!(
-				Test,
-				RuntimeEvent::Swapping(Event::SwapRequestCompleted {
-					swap_request_id: SWAP_REQUEST_ID,
-					..
-				}),
-			);
-
-			assert_eq!(CollectedRejectedFunds::<Test>::get(INPUT_ASSET), 0);
-			assert_eq!(CollectedRejectedFunds::<Test>::get(OUTPUT_ASSET), 0);
-		});
-	}
-
-	#[test]
-	fn ccm_principal_swap_only() {
-		const PRINCIPAL_SWAP_BLOCK: u64 = INIT_BLOCK + SWAP_DELAY_BLOCKS as u64;
-		const PRINCIPAL_AMOUNT: AssetAmount = 10_000;
-		const SWAP_AMOUNT: AssetAmount = PRINCIPAL_AMOUNT + GAS_BUDGET;
-
-		// Gas asset is Eth, so no gas swap is necessary
-		const INPUT_ASSET: Asset = Asset::Eth;
-		const OUTPUT_ASSET: Asset = Asset::Flip;
-		new_test_ext()
-			.execute_with(|| {
-				init_ccm_swap_request(INPUT_ASSET, OUTPUT_ASSET, SWAP_AMOUNT);
-
-				assert!(SwapRequests::<Test>::get(SWAP_REQUEST_ID).is_some());
-
-				// Principal swap should be immediately scheduled
-				assert_eq!(
-					SwapQueue::<Test>::get(PRINCIPAL_SWAP_BLOCK),
-					vec![Swap::new(
-						1,
-						SWAP_REQUEST_ID,
-						INPUT_ASSET,
-						OUTPUT_ASSET,
-						PRINCIPAL_AMOUNT,
-						None,
-						[FeeType::NetworkFee],
-					),]
-				);
-			})
-			.then_execute_at_block(PRINCIPAL_SWAP_BLOCK, |_| {})
-			.then_execute_with(|_| {
-				assert_has_matching_event!(
-					Test,
-					RuntimeEvent::Swapping(Event::SwapExecuted { swap_id: 1, .. }),
-				);
-
-				assert_has_matching_event!(
-					Test,
-					RuntimeEvent::Swapping(Event::SwapRequestCompleted {
-						swap_request_id: SWAP_REQUEST_ID,
-						..
-					}),
-				);
-
-				assert_eq!(SwapRequests::<Test>::get(SWAP_REQUEST_ID), None);
-
-				assert_ccm_egressed(
-					OUTPUT_ASSET,
-					PRINCIPAL_AMOUNT * DEFAULT_SWAP_RATE * DEFAULT_SWAP_RATE,
-					GAS_BUDGET,
-				);
-
-				assert_eq!(CollectedRejectedFunds::<Test>::get(INPUT_ASSET), 0);
-				assert_eq!(CollectedRejectedFunds::<Test>::get(OUTPUT_ASSET), 0);
-			});
-	}
-
-	#[test]
-	fn ccm_gas_swap_only() {
-		const GAS_SWAP_BLOCK: u64 = INIT_BLOCK + SWAP_DELAY_BLOCKS as u64;
-
-		const INPUT_ASSET: Asset = Asset::Flip;
-		const OUTPUT_ASSET: Asset = Asset::Usdc;
-		new_test_ext()
-			.execute_with(|| {
-				// Ccm with principal asset = 0
-				init_ccm_swap_request(INPUT_ASSET, OUTPUT_ASSET, GAS_BUDGET);
-
-				assert!(SwapRequests::<Test>::get(SWAP_REQUEST_ID).is_some());
-
-				// Gas swap should be immediately scheduled
-				assert_eq!(
-					SwapQueue::<Test>::get(GAS_SWAP_BLOCK),
-					vec![Swap::new(
-						1,
-						SWAP_REQUEST_ID,
-						INPUT_ASSET,
-						GAS_ASSET,
-						GAS_BUDGET,
-						None,
-						[FeeType::NetworkFee]
-					),]
-				);
-			})
-			.then_execute_at_block(GAS_SWAP_BLOCK, |_| {})
-			.then_execute_with(|_| {
-				assert_has_matching_event!(
-					Test,
-					RuntimeEvent::Swapping(Event::SwapExecuted { swap_id: 1, .. }),
-				);
-
-				assert_has_matching_event!(
-					Test,
-					RuntimeEvent::Swapping(Event::SwapRequestCompleted {
-						swap_request_id: SWAP_REQUEST_ID,
-						..
-					}),
-				);
-
-				assert_ccm_egressed(
-					OUTPUT_ASSET,
-					0,
-					GAS_BUDGET * DEFAULT_SWAP_RATE * DEFAULT_SWAP_RATE,
-				);
-
-				assert_eq!(SwapRequests::<Test>::get(SWAP_REQUEST_ID), None);
-
-				assert_eq!(CollectedRejectedFunds::<Test>::get(INPUT_ASSET), 0);
-				assert_eq!(CollectedRejectedFunds::<Test>::get(OUTPUT_ASSET), 0);
-			});
-	}
-=======
-#[test]
-fn rejects_invalid_swap_by_witnesser() {
-	new_test_ext().execute_with(|| {
-		let script_pubkey = ScriptPubkey::try_from_address(
-			"BC1QW508D6QEJXTDG4Y5R3ZARVARY0C5XW7KV8F3T4",
-			&BitcoinNetwork::Mainnet,
-		)
-		.unwrap();
-
-		let btc_encoded_address =
-			to_encoded_address(ForeignChainAddress::Btc(script_pubkey), || {
-				NetworkEnvironment::Mainnet
-			});
-
-		// Is valid Bitcoin address, but asset is Dot, so not compatible
-		assert_noop!(
-			Swapping::schedule_swap_from_contract(
-				RuntimeOrigin::root(),
-				Asset::Eth,
-				Asset::Dot,
-				10000,
-				btc_encoded_address,
-				Default::default()
-			),
-			Error::<Test>::IncompatibleAssetAndAddress
-		);
-
-		assert_noop!(
-			Swapping::schedule_swap_from_contract(
-				RuntimeOrigin::root(),
-				Asset::Eth,
-				Asset::Btc,
-				10000,
-				EncodedAddress::Btc(vec![0x41, 0x80, 0x41]),
-				Default::default()
-			),
-			Error::<Test>::InvalidDestinationAddress
-		);
-	});
-}
-
-#[test]
-fn swap_by_witnesser_happy_path() {
-	const INPUT_ASSET: Asset = Asset::Eth;
-	const OUTPUT_ASSET: Asset = Asset::Flip;
-	const AMOUNT: AssetAmount = 1_000u128;
-	const ORIGIN: SwapOrigin = SwapOrigin::Vault { tx_hash: [0; 32] };
-
-	let encoded_output_address = EncodedAddress::Eth(Default::default());
-
-	new_test_ext().execute_with(|| {
-		assert_ok!(Swapping::schedule_swap_from_contract(
-			RuntimeOrigin::root(),
-			INPUT_ASSET,
-			OUTPUT_ASSET,
-			AMOUNT,
-			encoded_output_address.clone(),
-			Default::default(),
-		));
-
-		let execute_at = System::block_number() + u64::from(SWAP_DELAY_BLOCKS);
-
-		// Verify this swap is accepted and scheduled
-		assert_eq!(
-			SwapQueue::<Test>::get(execute_at),
-			vec![Swap::new(1, 1, INPUT_ASSET, OUTPUT_ASSET, AMOUNT, None, [FeeType::NetworkFee],)]
-		);
-
-		System::assert_has_event(RuntimeEvent::Swapping(Event::<Test>::SwapScheduled {
-			swap_request_id: 1,
-			swap_id: 1,
-			swap_type: SwapType::Swap,
-			input_amount: AMOUNT,
-			execute_at,
-		}));
-
-		System::assert_has_event(RuntimeEvent::Swapping(Event::SwapRequested {
-			swap_request_id: SWAP_REQUEST_ID,
-			input_asset: INPUT_ASSET,
-			output_asset: OUTPUT_ASSET,
-			input_amount: AMOUNT,
-			request_type: SwapRequestTypeEncoded::Regular {
-				output_address: encoded_output_address,
-			},
-			refund_parameters: None,
-			dca_parameters: None,
-			origin: ORIGIN,
-		}));
-
-		// Confiscated fund is unchanged
-		assert_eq!(CollectedRejectedFunds::<Test>::get(INPUT_ASSET), 0);
-	});
->>>>>>> db17ad7e
-}
-
 #[test]
 fn swap_by_deposit_happy_path() {
 	const INPUT_ASSET: Asset = Asset::Eth;
@@ -964,10 +560,9 @@
 
 #[test]
 fn process_all_into_stable_swaps_first() {
-<<<<<<< HEAD
-	new_test_ext().execute_with(|| {
-		const AMOUNT: AssetAmount = 1_000_000;
-
+	const SWAP_EXECUTION_BLOCK: u64 = INIT_BLOCK + SWAP_DELAY_BLOCKS as u64;
+	const AMOUNT: AssetAmount = 1_000_000;
+	new_test_ext().execute_with(|| {
 		NetworkFee::set(Permill::from_parts(100));
 
 		[Asset::Flip, Asset::Btc, Asset::Dot, Asset::Usdc]
@@ -987,10 +582,8 @@
 				));
 			});
 
-		let execute_at = System::block_number() + u64::from(SWAP_DELAY_BLOCKS);
-
 		assert_eq!(
-			SwapQueue::<Test>::get(execute_at),
+			SwapQueue::<Test>::get(SWAP_EXECUTION_BLOCK),
 			vec![
 				Swap::new(1, 1, Asset::Flip, Asset::Eth, AMOUNT, None, [FeeType::NetworkFee]),
 				Swap::new(2, 2, Asset::Btc, Asset::Eth, AMOUNT, None, [FeeType::NetworkFee]),
@@ -998,47 +591,12 @@
 				Swap::new(4, 4, Asset::Usdc, Asset::Eth, AMOUNT, None, [FeeType::NetworkFee]),
 			]
 		);
-=======
-	const SWAP_EXECUTION_BLOCK: u64 = INIT_BLOCK + SWAP_DELAY_BLOCKS as u64;
-	const AMOUNT: AssetAmount = 1_000_000;
-	new_test_ext()
-		.execute_with(|| {
-			NetworkFee::set(Permill::from_parts(100));
-
-			[Asset::Flip, Asset::Btc, Asset::Dot, Asset::Usdc]
-				.into_iter()
-				.for_each(|asset| {
-					assert_ok!(Swapping::schedule_swap_from_contract(
-						RuntimeOrigin::root(),
-						asset,
-						Asset::Eth,
-						AMOUNT,
-						EncodedAddress::Eth(Default::default()),
-						Default::default(),
-					));
-				});
-
-			assert_eq!(
-				SwapQueue::<Test>::get(SWAP_EXECUTION_BLOCK),
-				vec![
-					Swap::new(1, 1, Asset::Flip, Asset::Eth, AMOUNT, None, [FeeType::NetworkFee]),
-					Swap::new(2, 2, Asset::Btc, Asset::Eth, AMOUNT, None, [FeeType::NetworkFee]),
-					Swap::new(3, 3, Asset::Dot, Asset::Eth, AMOUNT, None, [FeeType::NetworkFee]),
-					Swap::new(4, 4, Asset::Usdc, Asset::Eth, AMOUNT, None, [FeeType::NetworkFee]),
-				]
-			);
-		})
-		.then_process_blocks_until_block(SWAP_EXECUTION_BLOCK)
-		.then_execute_with(|_| {
-			assert_swaps_queue_is_empty();
->>>>>>> db17ad7e
-
-			let usdc_amount_swapped_after_fee =
-				Swapping::take_network_fee(AMOUNT * DEFAULT_SWAP_RATE).remaining_amount;
-			let usdc_amount_deposited_after_fee =
-				Swapping::take_network_fee(AMOUNT).remaining_amount;
-
-<<<<<<< HEAD
+
+		System::reset_events();
+		// All swaps in the SwapQueue are executed.
+		Swapping::on_finalize(SWAP_EXECUTION_BLOCK);
+		assert_swaps_queue_is_empty();
+
 		let usdc_amount_swapped_after_fee =
 			Swapping::take_network_fee(AMOUNT * DEFAULT_SWAP_RATE).remaining_amount;
 		let usdc_amount_deposited_after_fee = Swapping::take_network_fee(AMOUNT).remaining_amount;
@@ -1096,118 +654,6 @@
 	});
 }
 
-#[test]
-fn cannot_swap_in_safe_mode() {
-	new_test_ext().execute_with(|| {
-		let swaps_scheduled_at = System::block_number() + SWAP_DELAY_BLOCKS as u64;
-
-		insert_swaps(&generate_test_swaps());
-
-		assert_eq!(SwapQueue::<Test>::decode_len(swaps_scheduled_at), Some(4));
-
-		// Activate code red
-		<MockRuntimeSafeMode as SetSafeMode<MockRuntimeSafeMode>>::set_code_red();
-
-		// No swap is done
-		Swapping::on_finalize(swaps_scheduled_at);
-
-		let retry_at_block = swaps_scheduled_at + SwapRetryDelay::<Test>::get();
-		assert_eq!(SwapQueue::<Test>::decode_len(retry_at_block), Some(4));
-
-		<MockRuntimeSafeMode as SetSafeMode<MockRuntimeSafeMode>>::set_code_green();
-
-		// Swaps are processed
-		Swapping::on_finalize(retry_at_block);
-		assert_eq!(SwapQueue::<Test>::decode_len(retry_at_block), None);
-	});
-}
-
-#[test]
-fn cannot_withdraw_in_safe_mode() {
-	new_test_ext().execute_with(|| {
-		credit_broker_account::<Test>(&ALICE, Asset::Eth, 200);
-
-		// Activate code red
-		<MockRuntimeSafeMode as SetSafeMode<MockRuntimeSafeMode>>::set_code_red();
-
-		// Cannot withdraw
-		assert_noop!(
-			Swapping::withdraw(
-				RuntimeOrigin::signed(ALICE),
-				Asset::Eth,
-				EncodedAddress::Eth(Default::default()),
-			),
-			Error::<Test>::WithdrawalsDisabled
-		);
-
-		assert_eq!(get_broker_balance::<Test>(&ALICE, Asset::Eth), 200);
-
-		// Change back to code green
-		<MockRuntimeSafeMode as SetSafeMode<MockRuntimeSafeMode>>::set_code_green();
-
-		// withdraws are now alloed
-		assert_ok!(Swapping::withdraw(
-			RuntimeOrigin::signed(ALICE),
-			Asset::Eth,
-			EncodedAddress::Eth(Default::default()),
-		));
-		assert_eq!(get_broker_balance::<Test>(&ALICE, Asset::Eth), 0);
-	});
-=======
-			// Verify swap "from" -> STABLE_ASSET, then "to" -> Output Asset
-			assert_eq!(
-				Swaps::get(),
-				vec![
-					(Asset::Flip, Asset::Usdc, AMOUNT),
-					(Asset::Dot, Asset::Usdc, AMOUNT),
-					(Asset::Btc, Asset::Usdc, AMOUNT),
-					(
-						Asset::Usdc,
-						Asset::Eth,
-						usdc_amount_swapped_after_fee * 3 + usdc_amount_deposited_after_fee
-					),
-				]
-			);
-
-			assert_event_sequence!(
-				Test,
-				RuntimeEvent::Swapping(Event::SwapExecuted { swap_id: 1, .. }),
-				RuntimeEvent::Swapping(Event::SwapEgressScheduled {
-					swap_request_id: 1,
-					egress_id: (ForeignChain::Ethereum, 1),
-					amount,
-					..
-				}) if amount == usdc_amount_swapped_after_fee * DEFAULT_SWAP_RATE,
-				RuntimeEvent::Swapping(Event::SwapRequestCompleted { .. }),
-				RuntimeEvent::Swapping(Event::SwapExecuted { swap_id: 2, .. }),
-				RuntimeEvent::Swapping(Event::SwapEgressScheduled {
-					swap_request_id: 2,
-					egress_id: (ForeignChain::Ethereum, 2),
-					amount,
-					..
-				}) if amount == usdc_amount_swapped_after_fee * DEFAULT_SWAP_RATE,
-				RuntimeEvent::Swapping(Event::SwapRequestCompleted { .. }),
-				RuntimeEvent::Swapping(Event::SwapExecuted { swap_id: 3, .. }),
-				RuntimeEvent::Swapping(Event::SwapEgressScheduled {
-					swap_request_id: 3,
-					egress_id: (ForeignChain::Ethereum, 3),
-					amount,
-					..
-				}) if amount == usdc_amount_swapped_after_fee * DEFAULT_SWAP_RATE,
-				RuntimeEvent::Swapping(Event::SwapRequestCompleted { .. }),
-				RuntimeEvent::Swapping(Event::SwapExecuted { swap_id: 4, .. }),
-				RuntimeEvent::Swapping(Event::SwapEgressScheduled {
-					swap_request_id: 4,
-					egress_id: (ForeignChain::Ethereum, 4),
-					amount,
-					..
-				}) if amount == usdc_amount_deposited_after_fee * DEFAULT_SWAP_RATE,
-				RuntimeEvent::Swapping(Event::SwapRequestCompleted { .. }),
-			);
-		});
->>>>>>> db17ad7e
-}
-
 #[allow(deprecated)]
 #[test]
 fn can_handle_ccm_with_zero_swap_outputs() {
@@ -1326,135 +772,7 @@
 }
 
 #[test]
-<<<<<<< HEAD
-fn can_set_maximum_swap_amount() {
-	new_test_ext().execute_with(|| {
-		let asset = Asset::Eth;
-		let amount = Some(1_000u128);
-		assert!(MaximumSwapAmount::<Test>::get(asset).is_none());
-
-		// Set the new maximum swap_amount
-		set_maximum_swap_amount(asset, amount);
-
-		assert_eq!(MaximumSwapAmount::<Test>::get(asset), amount);
-		assert_eq!(Swapping::maximum_swap_amount(asset), amount);
-
-		System::assert_last_event(RuntimeEvent::Swapping(Event::<Test>::MaximumSwapAmountSet {
-			asset,
-			amount,
-		}));
-
-		// Can remove maximum swap amount
-		set_maximum_swap_amount(asset, None);
-		assert!(MaximumSwapAmount::<Test>::get(asset).is_none());
-		System::assert_last_event(RuntimeEvent::Swapping(Event::<Test>::MaximumSwapAmountSet {
-			asset,
-			amount: None,
-		}));
-=======
-fn swap_excess_are_confiscated_ccm_via_deposit() {
-	const MAX_SWAP: AssetAmount = 2_000;
-	const PRINCIPAL_AMOUNT: AssetAmount = 10_000;
-	const INPUT_AMOUNT: AssetAmount = PRINCIPAL_AMOUNT + GAS_BUDGET;
-	const CONFISCATED_AMOUNT: AssetAmount = INPUT_AMOUNT - MAX_SWAP;
-
-	new_test_ext().execute_with(|| {
-		let from: Asset = Asset::Usdc;
-		let to: Asset = Asset::Flip;
-		let request_ccm = generate_ccm_channel();
-		let ccm = generate_ccm_deposit();
-
-		set_maximum_swap_amount(from, Some(MAX_SWAP));
-
-		// Register CCM via Swap deposit
-		assert_ok!(Swapping::request_swap_deposit_address_with_affiliates(
-			RuntimeOrigin::signed(ALICE),
-			from,
-			to,
-			EncodedAddress::Eth(Default::default()),
-			0,
-			Some(request_ccm),
-			0,
-			Default::default(),
-			None,
-			None,
-		));
-
-		assert_ok!(Swapping::init_swap_request(
-			from,
-			INPUT_AMOUNT,
-			to,
-			SwapRequestType::Ccm {
-				ccm_deposit_metadata: ccm.clone(),
-				output_address: ForeignChainAddress::Eth(Default::default())
-			},
-			Default::default(),
-			None,
-			None,
-			SwapOrigin::Vault { tx_hash: Default::default() },
-		));
-
-		// Excess fee is confiscated
-		System::assert_has_event(RuntimeEvent::Swapping(Event::<Test>::SwapAmountConfiscated {
-			swap_request_id: 1,
-			asset: from,
-			total_amount: INPUT_AMOUNT,
-			confiscated_amount: CONFISCATED_AMOUNT,
-		}));
-
-		let execute_at = System::block_number() + u64::from(SWAP_DELAY_BLOCKS);
-		assert_eq!(
-			SwapQueue::<Test>::get(execute_at),
-			vec![Swap::new(1, 1, from, to, MAX_SWAP - GAS_BUDGET, None, [FeeType::NetworkFee]),]
-		);
-		assert_eq!(CollectedRejectedFunds::<Test>::get(from), CONFISCATED_AMOUNT);
-	});
-}
-
-#[test]
-fn swap_excess_are_confiscated_ccm_via_extrinsic() {
-	const MAX_SWAP: AssetAmount = GAS_BUDGET + 100;
-	const PRINCIPAL_AMOUNT: AssetAmount = 1_000;
-	const INPUT_AMOUNT: AssetAmount = PRINCIPAL_AMOUNT + GAS_BUDGET;
-	const CONFISCATED_AMOUNT: AssetAmount = INPUT_AMOUNT - MAX_SWAP;
-
-	new_test_ext().execute_with(|| {
-		let from: Asset = Asset::Usdc;
-		let to: Asset = Asset::Flip;
-		let ccm = generate_ccm_deposit();
-
-		set_maximum_swap_amount(from, Some(MAX_SWAP));
-
-		// Register CCM via Swap deposit
-		assert_ok!(Swapping::ccm_deposit(
-			RuntimeOrigin::root(),
-			from,
-			INPUT_AMOUNT,
-			to,
-			EncodedAddress::Eth(Default::default()),
-			ccm,
-			Default::default(),
-		));
-
-		// Excess fee is confiscated
-		System::assert_has_event(RuntimeEvent::Swapping(Event::<Test>::SwapAmountConfiscated {
-			swap_request_id: 1,
-			asset: from,
-			total_amount: INPUT_AMOUNT,
-			confiscated_amount: CONFISCATED_AMOUNT,
-		}));
-
-		let execute_at = System::block_number() + u64::from(SWAP_DELAY_BLOCKS);
-		assert_eq!(
-			SwapQueue::<Test>::get(execute_at),
-			vec![Swap::new(1, 1, from, to, MAX_SWAP - GAS_BUDGET, None, [FeeType::NetworkFee]),]
-		);
-		assert_eq!(CollectedRejectedFunds::<Test>::get(from), CONFISCATED_AMOUNT);
-	});
-}
-
-#[test]
-fn swap_excess_are_confiscated_for_swap_via_extrinsic() {
+fn swap_excess_are_confiscated() {
 	const MAX_SWAP: AssetAmount = 100;
 	const AMOUNT: AssetAmount = 1_000;
 	const CONFISCATED_AMOUNT: AssetAmount = AMOUNT - MAX_SWAP;
@@ -1465,14 +783,7 @@
 
 		set_maximum_swap_amount(from, Some(MAX_SWAP));
 
-		assert_ok!(Swapping::schedule_swap_from_contract(
-			RuntimeOrigin::signed(ALICE),
-			from,
-			to,
-			AMOUNT,
-			EncodedAddress::Eth(Default::default()),
-			Default::default(),
-		));
+		swap_with_custom_broker_fee(from, to, AMOUNT, bounded_vec![]);
 
 		// Excess fee is confiscated
 		System::assert_has_event(RuntimeEvent::Swapping(Event::<Test>::SwapAmountConfiscated {
@@ -1486,284 +797,11 @@
 			SwapQueue::<Test>::get(System::block_number() + u64::from(SWAP_DELAY_BLOCKS)),
 			vec![Swap::new(1, 1, from, to, MAX_SWAP, None, [FeeType::NetworkFee])]
 		);
-		assert_eq!(CollectedRejectedFunds::<Test>::get(from), CONFISCATED_AMOUNT);
->>>>>>> db17ad7e
-	});
-}
-
-#[test]
-<<<<<<< HEAD
-fn swap_excess_are_confiscated() {
-=======
-fn swap_excess_are_confiscated_for_swap_via_deposit() {
-	const MAX_SWAP: AssetAmount = 100;
-	const AMOUNT: AssetAmount = 1_000;
-	const CONFISCATED_AMOUNT: AssetAmount = AMOUNT - MAX_SWAP;
-
->>>>>>> db17ad7e
-	new_test_ext().execute_with(|| {
-		let from: Asset = Asset::Usdc;
-		let to: Asset = Asset::Flip;
-
-		set_maximum_swap_amount(from, Some(MAX_SWAP));
-
-		swap_with_custom_broker_fee(from, to, AMOUNT, bounded_vec![]);
-
-		// Excess fee is confiscated
-		System::assert_has_event(RuntimeEvent::Swapping(Event::<Test>::SwapAmountConfiscated {
-			swap_request_id: 1,
-			asset: from,
-			total_amount: AMOUNT,
-			confiscated_amount: CONFISCATED_AMOUNT,
-		}));
-
-		assert_eq!(
-			SwapQueue::<Test>::get(System::block_number() + u64::from(SWAP_DELAY_BLOCKS)),
-			vec![Swap::new(1, 1, from, to, MAX_SWAP, None, [FeeType::NetworkFee])]
-		);
 		assert_eq!(CollectedRejectedFunds::<Test>::get(from), 900);
 	});
 }
 
 #[test]
-<<<<<<< HEAD
-fn max_swap_amount_can_be_removed() {
-	new_test_ext().execute_with(|| {
-		let max_swap = 100;
-		let amount = 1_000;
-		let from: Asset = Asset::Usdc;
-		let to: Asset = Asset::Flip;
-
-		// Initial max swap amount is set.
-		set_maximum_swap_amount(from, Some(max_swap));
-
-		let initiate_swap = || {
-			assert_ok!(Swapping::init_swap_request(
-				from,
-				amount,
-				to,
-				SwapRequestType::Regular {
-					output_address: ForeignChainAddress::Eth([1; 20].into())
-				},
-				Default::default(),
-				None,
-				None,
-				SwapOrigin::Vault { tx_hash: Default::default() },
-			));
-		};
-
-		initiate_swap();
-
-		assert_eq!(CollectedRejectedFunds::<Test>::get(from), 900u128);
-
-		// Reset event and confiscated funds.
-		CollectedRejectedFunds::<Test>::set(from, 0u128);
-		System::reset_events();
-
-		// Max is removed.
-		set_maximum_swap_amount(from, None);
-
-		initiate_swap();
-
-		let execute_at = System::block_number() + u64::from(SWAP_DELAY_BLOCKS);
-
-		assert_eq!(
-			SwapQueue::<Test>::get(execute_at),
-			vec![
-				Swap::new(1, 1, from, to, max_swap, None, [FeeType::NetworkFee]),
-				// New swap takes the full amount.
-				Swap::new(2, 2, from, to, amount, None, [FeeType::NetworkFee]),
-			]
-		);
-		// No no funds are confiscated.
-		assert_eq!(CollectedRejectedFunds::<Test>::get(from), 0);
-	});
-}
-
-#[test]
-fn input_amount_excludes_network_fee() {
-	const AMOUNT: AssetAmount = 1_000;
-	const FROM_ASSET: Asset = Asset::Usdc;
-	const TO_ASSET: Asset = Asset::Flip;
-	let output_address: ForeignChainAddress = ForeignChainAddress::Eth(Default::default());
-	const NETWORK_FEE: Permill = Permill::from_percent(1);
-
-	NetworkFee::set(NETWORK_FEE);
-
-	new_test_ext()
-		.execute_with(|| {
-			swap_with_custom_broker_fee(FROM_ASSET, TO_ASSET, AMOUNT, bounded_vec![]);
-
-			assert_ok!(<Pallet<Test> as SwapRequestHandler>::init_swap_request(
-				FROM_ASSET,
-				AMOUNT,
-				TO_ASSET,
-				SwapRequestType::Regular { output_address: output_address.clone() },
-				bounded_vec![],
-				None,
-				None,
-				SwapOrigin::Vault { tx_hash: Default::default() },
-			));
-		})
-		.then_process_blocks_until(|_| System::block_number() == 3)
-		.then_execute_with(|_| {
-			let network_fee = NETWORK_FEE * AMOUNT;
-			let expected_input_amount = AMOUNT - network_fee;
-
-			System::assert_has_event(RuntimeEvent::Swapping(Event::<Test>::SwapExecuted {
-				swap_request_id: 1,
-				swap_id: 1,
-				input_asset: FROM_ASSET,
-				output_asset: TO_ASSET,
-				network_fee,
-				broker_fee: 0,
-				input_amount: expected_input_amount,
-				output_amount: expected_input_amount * DEFAULT_SWAP_RATE,
-				intermediate_amount: None,
-			}));
-		});
-
-	NetworkFee::set(Default::default());
-}
-
-#[test]
-fn can_swap_below_max_amount() {
-	new_test_ext().execute_with(|| {
-		let max_swap = 1_001u128;
-		let amount = 1_000u128;
-		let from: Asset = Asset::Usdc;
-		let to: Asset = Asset::Flip;
-
-		// Initial max swap amount is set.
-		set_maximum_swap_amount(from, Some(max_swap));
-
-		assert_ok!(Swapping::init_swap_request(
-			from,
-			amount,
-			to,
-			SwapRequestType::Regular { output_address: ForeignChainAddress::Eth([1; 20].into()) },
-			Default::default(),
-			None,
-			None,
-			SwapOrigin::Vault { tx_hash: Default::default() },
-		));
-
-		assert_eq!(CollectedRejectedFunds::<Test>::get(from), 0u128);
-
-		assert_eq!(
-			SwapQueue::<Test>::get(System::block_number() + u64::from(SWAP_DELAY_BLOCKS)),
-			vec![Swap::new(1, 1, from, to, amount, None, [FeeType::NetworkFee]),]
-		);
-	});
-}
-
-fn swap_with_custom_broker_fee(
-	from: Asset,
-	to: Asset,
-	amount: AssetAmount,
-	broker_fees: Beneficiaries<u64>,
-) {
-	assert_ok!(Swapping::init_swap_request(
-		from,
-		amount,
-		to,
-		SwapRequestType::Regular { output_address: ForeignChainAddress::Eth(Default::default()) },
-		broker_fees,
-		None,
-		None,
-		SwapOrigin::DepositChannel {
-			deposit_address: MockAddressConverter::to_encoded_address(ForeignChainAddress::Eth(
-				[0; 20].into(),
-			)),
-			channel_id: 1,
-			deposit_block_height: 0,
-		},
-	));
-}
-
-#[test]
-fn swap_broker_fee_calculated_correctly() {
-	const FEES_BPS: [BasisPoints; 12] =
-		[1, 5, 10, 100, 200, 500, 1000, 1500, 2000, 5000, 7500, 10000];
-	const INPUT_AMOUNT: AssetAmount = 100000;
-
-	const INTERMEDIATE_AMOUNT: AssetAmount = INPUT_AMOUNT * DEFAULT_SWAP_RATE;
-
-	let mut total_fees = 0;
-	for asset in Asset::all() {
-		if asset != Asset::Usdc {
-			for fee_bps in FEES_BPS {
-				total_fees += Permill::from_parts(fee_bps as u32 * BASIS_POINTS_PER_MILLION) *
-					INTERMEDIATE_AMOUNT;
-			}
-		}
-	}
-
-	new_test_ext()
-		.execute_with(|| {
-			Asset::all().for_each(|asset| {
-				if asset != Asset::Usdc {
-					for fee_bps in FEES_BPS {
-						swap_with_custom_broker_fee(
-							asset,
-							Asset::Usdc,
-							INPUT_AMOUNT,
-							bounded_vec![Beneficiary { account: ALICE, bps: fee_bps }],
-						);
-					}
-				}
-			});
-		})
-		.then_execute_at_block(INIT_BLOCK + SWAP_DELAY_BLOCKS as u64, |_| {})
-		.then_execute_with(|_| {
-			assert_eq!(get_broker_balance::<Test>(&ALICE, Asset::Usdc), total_fees);
-		});
-}
-
-#[test]
-fn swap_broker_fee_cannot_exceed_amount() {
-	new_test_ext()
-		.execute_with(|| {
-			swap_with_custom_broker_fee(
-				Asset::Usdc,
-				Asset::Flip,
-				100,
-				bounded_vec![Beneficiary { account: ALICE, bps: 15000 }],
-			);
-		})
-		.then_execute_at_block(INIT_BLOCK + SWAP_DELAY_BLOCKS as u64, |_| {})
-		.then_execute_with(|_| {
-			// The broker gets nothing: setting fees >100% isn't actually possible due to
-			// parameter validation, so how this is handled isn't really important as long as we
-			// don't create money out of thin air and don't panic:
-			assert_eq!(get_broker_balance::<Test>(&ALICE, cf_primitives::Asset::Usdc), 0);
-		});
-}
-
-#[test]
-fn broker_bps_is_limited() {
-	new_test_ext().execute_with(|| {
-		assert_noop!(
-			Swapping::request_swap_deposit_address_with_affiliates(
-				RuntimeOrigin::signed(ALICE),
-				Asset::Eth,
-				Asset::Usdc,
-				EncodedAddress::Eth(Default::default()),
-				1001,
-				None,
-				0,
-				Default::default(),
-				None,
-				None,
-			),
-			Error::<Test>::BrokerCommissionBpsTooHigh
-		);
-	});
-}
-
-#[test]
-=======
->>>>>>> db17ad7e
 fn swaps_are_executed_according_to_execute_at_field() {
 	let mut swaps = generate_test_swaps();
 	let later_swaps = swaps.split_off(2);
