--- conflicted
+++ resolved
@@ -2143,7 +2143,6 @@
 }
 
 #[test]
-<<<<<<< HEAD
 fn test_get_scheduled_swap_legs() {
 	new_test_ext().execute_with(|| {
 		const SWAP_TYPE: SwapType = SwapType::Swap(ForeignChainAddress::Eth(H160::zero()));
@@ -2199,7 +2198,10 @@
 				},
 			]
 		);
-=======
+	});
+}
+
+#[test]
 fn can_update_multiple_items_at_once() {
 	new_test_ext().execute_with(|| {
 		assert!(MaximumSwapAmount::<Test>::get(Asset::Btc).is_none());
@@ -2215,6 +2217,5 @@
 		));
 		assert_eq!(MaximumSwapAmount::<Test>::get(Asset::Btc), Some(100));
 		assert_eq!(MaximumSwapAmount::<Test>::get(Asset::Dot), Some(200));
->>>>>>> acd6ac47
 	});
 }