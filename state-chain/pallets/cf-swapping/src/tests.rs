--- conflicted
+++ resolved
@@ -16,22 +16,14 @@
 use cf_primitives::{
 	Asset, AssetAmount, BasisPoints, Beneficiary, ForeignChain, NetworkEnvironment,
 };
-<<<<<<< HEAD
-use cf_test_utilities::{assert_event_sequence, assert_has_matching_event};
-=======
-use cf_test_utilities::{assert_event_sequence, assert_events_eq};
->>>>>>> fe8b41bf
+use cf_test_utilities::{assert_event_sequence, assert_events_eq, assert_has_matching_event};
 use cf_traits::{
 	mocks::{
 		address_converter::MockAddressConverter,
 		egress_handler::{MockEgressHandler, MockEgressParameter},
 		ingress_egress_fee_handler::MockIngressEgressFeeHandler,
 	},
-<<<<<<< HEAD
-	AccountRoleRegistry, Chainflip, SetSafeMode, SwappingApi,
-=======
-	AccountRoleRegistry, AssetConverter, CcmHandler, Chainflip, SetSafeMode, SwapDepositHandler,
->>>>>>> fe8b41bf
+	AccountRoleRegistry, AssetConverter, Chainflip, SetSafeMode,
 };
 use frame_support::{
 	assert_noop, assert_ok,
@@ -1452,13 +1444,10 @@
 	const AMOUNT: AssetAmount = 1_000;
 	const FROM_ASSET: Asset = Asset::Usdc;
 	const TO_ASSET: Asset = Asset::Flip;
-<<<<<<< HEAD
+	// let output_address: ForeignChainAddress = ForeignChainAddress::Eth(Default::default());
+	// const NETWORK_FEE: Percent = Percent::from_percent(1);
 	let output_address: ForeignChainAddress = ForeignChainAddress::Eth(Default::default());
-	const NETWORK_FEE: Percent = Percent::from_percent(1);
-=======
-	let destination_address: ForeignChainAddress = ForeignChainAddress::Eth(Default::default());
 	const NETWORK_FEE: Permill = Permill::from_percent(1);
->>>>>>> fe8b41bf
 
 	NetworkFee::set(NETWORK_FEE);
 
@@ -2117,7 +2106,6 @@
 fn transaction_fees_are_collected() {
 	const SWAP_BLOCK: u64 = INIT_BLOCK + SWAP_DELAY_BLOCKS as u64;
 
-<<<<<<< HEAD
 	const INPUT_ASSET: Asset = Asset::Flip;
 	const OUTPUT_ASSET: Asset = Asset::Eth;
 	const AMOUNT: AssetAmount = 100;
@@ -2149,7 +2137,7 @@
 			assert!(SwapRequests::<Test>::get(SWAP_REQUEST_ID).is_some());
 
 			assert_eq!(
-				MockIngressEgressFeeHandler::<Ethereum>::get_withheld_transaction_fees(
+				MockIngressEgressFeeHandler::<Ethereum>::withheld_assets(
 					cf_chains::assets::eth::GAS_ASSET
 				),
 				0
@@ -2158,7 +2146,7 @@
 		.then_execute_at_block(SWAP_BLOCK, |_| {})
 		.then_execute_with(|_| {
 			assert_eq!(
-				MockIngressEgressFeeHandler::<Ethereum>::get_withheld_transaction_fees(
+				MockIngressEgressFeeHandler::<Ethereum>::withheld_assets(
 					cf_chains::assets::eth::GAS_ASSET
 				),
 				AMOUNT
@@ -2167,25 +2155,6 @@
 			assert_swaps_queue_is_empty();
 			assert_has_matching_event!(Test, RuntimeEvent::Swapping(Event::SwapExecuted { .. }),);
 		});
-=======
-		Swapping::schedule_swap(Asset::Flip, Asset::Eth, AMOUNT, None, SwapType::IngressEgressFee);
-		assert_eq!(
-			MockIngressEgressFeeHandler::<Ethereum>::withheld_assets(
-				cf_chains::assets::eth::GAS_ASSET
-			),
-			0
-		);
-
-		Swapping::on_finalize(System::block_number() + SWAP_DELAY_BLOCKS as u64);
-		assert_swaps_queue_is_empty();
-		assert_eq!(
-			MockIngressEgressFeeHandler::<Ethereum>::withheld_assets(
-				cf_chains::assets::eth::GAS_ASSET
-			),
-			AMOUNT
-		);
-	});
->>>>>>> fe8b41bf
 }
 
 #[test]
@@ -2301,7 +2270,7 @@
 			SwapQueue::<Test>::get(System::block_number() + u64::from(SWAP_DELAY_BLOCKS))
 				.first()
 				.expect("Should have scheduled a swap usdc -> flip"),
-			&Swap::new(1, STABLE_ASSET, Asset::Flip, network_fee, None, SwapType::NetworkFee)
+			&Swap::new(1, 1, STABLE_ASSET, Asset::Flip, network_fee, None, SwapType::NetworkFee)
 		);
 	});
 }
