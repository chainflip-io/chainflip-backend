use super::*;
use crate::{
	mock::{RuntimeEvent, *},
	CcmFailReason, CcmIdCounter, CcmOutputs, CcmSwap, CcmSwapOutput, CollectedRejectedFunds,
	EarnedBrokerFees, Error, Event, MaximumSwapAmount, Pallet, PendingCcms, Swap, SwapOrigin,
	SwapQueue, SwapType,
};
use cf_chains::{
	address::{to_encoded_address, AddressConverter, EncodedAddress, ForeignChainAddress},
	btc::{BitcoinNetwork, ScriptPubkey},
	dot::PolkadotAccountId,
	AnyChain, CcmChannelMetadata, CcmDepositMetadata,
};
use cf_primitives::{Asset, AssetAmount, BasisPoints, ForeignChain, NetworkEnvironment};
use cf_test_utilities::assert_event_sequence;
use cf_traits::{
	mocks::{
		address_converter::MockAddressConverter,
		egress_handler::{MockEgressHandler, MockEgressParameter},
	},
	CcmHandler, SetSafeMode, SwapDepositHandler, SwappingApi,
};
use frame_support::{assert_err, assert_noop, assert_ok, traits::Hooks};
use itertools::Itertools;
use sp_arithmetic::Permill;
use sp_std::iter;

const GAS_BUDGET: AssetAmount = 1_000u128;

// Returns some test data
fn generate_test_swaps() -> Vec<Swap> {
	vec![
		// asset -> USDC
		Swap::new(
			1,
			Asset::Flip,
			Asset::Usdc,
			100,
			SwapType::Swap(ForeignChainAddress::Eth([2; 20].into())),
		),
		// USDC -> asset
		Swap::new(
			2,
			Asset::Eth,
			Asset::Usdc,
			40,
			SwapType::Swap(ForeignChainAddress::Eth([9; 20].into())),
		),
		// Both assets are on the Eth chain
		Swap::new(
			3,
			Asset::Flip,
			Asset::Eth,
			500,
			SwapType::Swap(ForeignChainAddress::Eth([2; 20].into())),
		),
		// Cross chain
		Swap::new(
			4,
			Asset::Flip,
			Asset::Dot,
			600,
			SwapType::Swap(ForeignChainAddress::Dot(PolkadotAccountId::from_aliased([4; 32]))),
		),
	]
}

fn assert_failed_ccm(
	from: Asset,
	amount: AssetAmount,
	output: Asset,
	destination_address: ForeignChainAddress,
	ccm: CcmDepositMetadata,
	reason: CcmFailReason,
) {
	assert_err!(
		Swapping::on_ccm_deposit(
			from,
			amount,
			output,
			destination_address.clone(),
			ccm.clone(),
			SwapOrigin::Vault { tx_hash: Default::default() },
		),
		()
	);
	System::assert_last_event(RuntimeEvent::Swapping(Event::CcmFailed {
		reason,
		destination_address: MockAddressConverter::to_encoded_address(destination_address),
		deposit_metadata: ccm,
	}));
}

fn insert_swaps(swaps: &[Swap]) {
	for (broker_id, swap) in swaps.iter().enumerate() {
		if let SwapType::Swap(destination_address) = &swap.swap_type {
			<Pallet<Test> as SwapDepositHandler>::schedule_swap_from_channel(
				ForeignChainAddress::Eth([2; 20].into()),
				Default::default(),
				swap.from,
				swap.to,
				swap.amount,
				destination_address.clone(),
				broker_id as u64,
				2,
				1,
			);
		}
	}
}

fn generate_ccm_channel() -> CcmChannelMetadata {
	CcmChannelMetadata {
		message: vec![0x01].try_into().unwrap(),
		gas_budget: GAS_BUDGET,
		cf_parameters: Default::default(),
	}
}
fn generate_ccm_deposit() -> CcmDepositMetadata {
	CcmDepositMetadata {
		source_chain: ForeignChain::Ethereum,
		source_address: Some(ForeignChainAddress::Eth([0xcf; 20].into())),
		channel_metadata: generate_ccm_channel(),
	}
}

#[track_caller]
fn assert_swaps_queue_is_empty() {
	assert_eq!(SwapQueue::<Test>::iter_keys().count(), 0);
}

#[test]
fn request_swap_success_with_valid_parameters() {
	new_test_ext().execute_with(|| {
		assert_ok!(Swapping::request_swap_deposit_address(
			RuntimeOrigin::signed(ALICE),
			Asset::Eth,
			Asset::Usdc,
			EncodedAddress::Eth(Default::default()),
			0,
			None,
			0
		));
	});
}

#[test]
fn process_all_swaps() {
	new_test_ext().execute_with(|| {
		let swaps = generate_test_swaps();
		insert_swaps(&swaps);
		Swapping::on_finalize(System::block_number() + SWAP_DELAY_BLOCKS as u64);
		assert_swaps_queue_is_empty();
		let mut expected = swaps
			.iter()
			.cloned()
			.map(|swap| MockEgressParameter::<AnyChain>::Swap {
				asset: swap.to,
				amount: swap.amount,
				destination_address: if let SwapType::Swap(destination_address) = swap.swap_type {
					destination_address
				} else {
					ForeignChainAddress::Eth(Default::default())
				},
				fee: 0,
			})
			.collect::<Vec<_>>();
		expected.sort();
		let mut egresses = MockEgressHandler::<AnyChain>::get_scheduled_egresses();
		egresses.sort();
		for (input, output) in iter::zip(expected, egresses) {
			assert_eq!(input, output);
		}
	});
}

#[test]
fn expect_earned_fees_to_be_recorded() {
	new_test_ext().execute_with(|| {
		const ALICE: u64 = 2_u64;
		<Pallet<Test> as SwapDepositHandler>::schedule_swap_from_channel(
			ForeignChainAddress::Eth([2; 20].into()),
			Default::default(),
			Asset::Flip,
			Asset::Usdc,
			100,
			ForeignChainAddress::Eth([2; 20].into()),
			ALICE,
			200,
			1,
		);
		assert_eq!(EarnedBrokerFees::<Test>::get(ALICE, cf_primitives::Asset::Flip), 2);
		<Pallet<Test> as SwapDepositHandler>::schedule_swap_from_channel(
			ForeignChainAddress::Eth([2; 20].into()),
			Default::default(),
			Asset::Flip,
			Asset::Usdc,
			100,
			ForeignChainAddress::Eth([2; 20].into()),
			ALICE,
			200,
			1,
		);
		assert_eq!(EarnedBrokerFees::<Test>::get(ALICE, cf_primitives::Asset::Flip), 4);
	});
}

#[test]
#[should_panic]
fn cannot_swap_with_incorrect_destination_address_type() {
	new_test_ext().execute_with(|| {
		const ALICE: u64 = 1_u64;
		<Pallet<Test> as SwapDepositHandler>::schedule_swap_from_channel(
			ForeignChainAddress::Eth([2; 20].into()),
			Default::default(),
			Asset::Eth,
			Asset::Dot,
			10,
			ForeignChainAddress::Eth([2; 20].into()),
			ALICE,
			2,
			1,
		);

		assert_swaps_queue_is_empty();
	});
}

#[test]
fn expect_swap_id_to_be_emitted() {
	new_test_ext()
		.execute_with(|| {
			// 1. Request a deposit address -> SwapDepositAddressReady
			assert_ok!(Swapping::request_swap_deposit_address(
				RuntimeOrigin::signed(ALICE),
				Asset::Eth,
				Asset::Usdc,
				EncodedAddress::Eth(Default::default()),
				0,
				None,
				0
			));

			const AMOUNT: AssetAmount = 500;
			// 2. Schedule the swap -> SwapScheduled
			<Pallet<Test> as SwapDepositHandler>::schedule_swap_from_channel(
				ForeignChainAddress::Eth(Default::default()),
				Default::default(),
				Asset::Eth,
				Asset::Usdc,
				AMOUNT,
				ForeignChainAddress::Eth(Default::default()),
				ALICE,
				0,
				1,
			);
			// 3. Process swaps -> SwapExecuted, SwapEgressScheduled
			Swapping::on_finalize(1);
			assert_event_sequence!(
				Test,
				RuntimeEvent::Swapping(Event::SwapDepositAddressReady {
					deposit_address: EncodedAddress::Eth(..),
					destination_address: EncodedAddress::Eth(..),
					source_asset: Asset::Eth,
					destination_asset: Asset::Usdc,
					channel_id: 0,
					..
				}),
				RuntimeEvent::Swapping(Event::SwapScheduled {
					swap_id: 1,
					source_asset: Asset::Eth,
					deposit_amount: AMOUNT,
					destination_asset: Asset::Usdc,
					destination_address: EncodedAddress::Eth(..),
					origin: SwapOrigin::DepositChannel {
						deposit_address: EncodedAddress::Eth(..),
						channel_id: 1,
						deposit_block_height: 0
					},
					swap_type: SwapType::Swap(ForeignChainAddress::Eth(..)),
					broker_commission: _,
					..
				})
			);
		})
		.then_process_blocks_until(|_| System::block_number() == 3)
		.then_execute_with(|_| {
			assert_event_sequence!(
				Test,
				RuntimeEvent::Swapping(Event::SwapExecuted { swap_id: 1, .. }),
				RuntimeEvent::Swapping(Event::SwapEgressScheduled {
					swap_id: 1,
					egress_id: (ForeignChain::Ethereum, 1),
					asset: Asset::Usdc,
					amount: 500,
					fee: _,
				})
			);
		});
}

#[test]
fn withdraw_broker_fees() {
	new_test_ext().execute_with(|| {
		assert_noop!(
			Swapping::withdraw(
				RuntimeOrigin::signed(ALICE),
				Asset::Eth,
				EncodedAddress::Eth(Default::default()),
			),
			<Error<Test>>::NoFundsAvailable
		);
		EarnedBrokerFees::<Test>::insert(ALICE, Asset::Eth, 200);
		assert_ok!(Swapping::withdraw(
			RuntimeOrigin::signed(ALICE),
			Asset::Eth,
			EncodedAddress::Eth(Default::default()),
		));
		let mut egresses = MockEgressHandler::<AnyChain>::get_scheduled_egresses();
		assert!(egresses.len() == 1);
		assert_eq!(egresses.pop().expect("must exist").amount(), 200);
		System::assert_last_event(RuntimeEvent::Swapping(Event::<Test>::WithdrawalRequested {
			egress_id: (ForeignChain::Ethereum, 1),
			egress_amount: 200,
			destination_address: EncodedAddress::Eth(Default::default()),
			egress_fee: 0,
		}));
	});
}

#[test]
fn can_swap_using_witness_origin() {
	new_test_ext().execute_with(|| {
		let from = Asset::Eth;
		let to = Asset::Flip;
		let amount = 1_000;

		assert_ok!(Swapping::schedule_swap_from_contract(
			RuntimeOrigin::root(),
			from,
			to,
			amount,
			EncodedAddress::Eth(Default::default()),
			Default::default(),
		));

		System::assert_last_event(RuntimeEvent::Swapping(Event::<Test>::SwapScheduled {
			swap_id: 1,
			source_asset: from,
			deposit_amount: amount,
			destination_asset: to,
			destination_address: EncodedAddress::Eth(Default::default()),
			origin: SwapOrigin::Vault { tx_hash: Default::default() },
			swap_type: SwapType::Swap(ForeignChainAddress::Eth(Default::default())),
			broker_commission: None,
			execute_at: 3,
		}));
	});
}

#[test]
fn reject_invalid_ccm_deposit() {
	new_test_ext().execute_with(|| {
		let gas_budget = GAS_BUDGET;
		let ccm = generate_ccm_deposit();

		assert_noop!(
			Swapping::ccm_deposit(
				RuntimeOrigin::root(),
				Asset::Btc,
				1_000_000,
				Asset::Eth,
				EncodedAddress::Dot(Default::default()),
				ccm.clone(),
				Default::default(),
			),
			Error::<Test>::IncompatibleAssetAndAddress
		);

		assert_noop!(
			Swapping::ccm_deposit(
				RuntimeOrigin::root(),
				Asset::Btc,
				1_000_000,
				Asset::Eth,
				EncodedAddress::Dot(Default::default()),
				ccm.clone(),
				Default::default(),
			),
			Error::<Test>::IncompatibleAssetAndAddress
		);

		assert_failed_ccm(
			Asset::Eth,
			1_000_000,
			Asset::Dot,
			ForeignChainAddress::Dot(Default::default()),
			ccm.clone(),
			CcmFailReason::UnsupportedForTargetChain,
		);

		assert_failed_ccm(
			Asset::Eth,
			1_000_000,
			Asset::Btc,
			ForeignChainAddress::Btc(cf_chains::btc::ScriptPubkey::P2PKH(Default::default())),
			ccm.clone(),
			CcmFailReason::UnsupportedForTargetChain,
		);
		assert_failed_ccm(
			Asset::Eth,
			gas_budget - 1,
			Asset::Eth,
			ForeignChainAddress::Eth(Default::default()),
			ccm,
			CcmFailReason::InsufficientDepositAmount,
		);
	});
}

#[test]
fn rejects_invalid_swap_deposit() {
	new_test_ext().execute_with(|| {
		let ccm = generate_ccm_channel();

		assert_noop!(
			Swapping::request_swap_deposit_address(
				RuntimeOrigin::signed(ALICE),
				Asset::Btc,
				Asset::Eth,
				EncodedAddress::Dot(Default::default()),
				0,
				Some(ccm.clone()),
				0
			),
			Error::<Test>::IncompatibleAssetAndAddress
		);

		assert_noop!(
			Swapping::request_swap_deposit_address(
				RuntimeOrigin::signed(ALICE),
				Asset::Eth,
				Asset::Dot,
				EncodedAddress::Dot(Default::default()),
				0,
				Some(ccm),
				0
			),
			Error::<Test>::CcmUnsupportedForTargetChain
		);
	});
}

#[test]
fn rejects_invalid_swap_by_witnesser() {
	new_test_ext().execute_with(|| {
		let script_pubkey = ScriptPubkey::try_from_address(
			"BC1QW508D6QEJXTDG4Y5R3ZARVARY0C5XW7KV8F3T4",
			&BitcoinNetwork::Mainnet,
		)
		.unwrap();

		let btc_encoded_address =
			to_encoded_address(ForeignChainAddress::Btc(script_pubkey), || {
				NetworkEnvironment::Mainnet
			});

		// Is valid Bitcoin address, but asset is Dot, so not compatible
		assert_noop!(
			Swapping::schedule_swap_from_contract(
				RuntimeOrigin::root(),
				Asset::Eth,
				Asset::Dot,
				10000,
				btc_encoded_address,
				Default::default()
			),
			Error::<Test>::IncompatibleAssetAndAddress
		);

		assert_noop!(
			Swapping::schedule_swap_from_contract(
				RuntimeOrigin::root(),
				Asset::Eth,
				Asset::Btc,
				10000,
				EncodedAddress::Btc(vec![0x41, 0x80, 0x41]),
				Default::default()
			),
			Error::<Test>::InvalidDestinationAddress
		);
	});
}

#[test]
fn can_process_ccms_via_swap_deposit_address() {
	new_test_ext().execute_with(|| {
		let gas_budget = GAS_BUDGET;
		let deposit_amount = 10_000;
		let request_ccm = generate_ccm_channel();
		let ccm = generate_ccm_deposit();

		// Can process CCM via Swap deposit
		assert_ok!(Swapping::request_swap_deposit_address(
			RuntimeOrigin::signed(ALICE),
			Asset::Dot,
			Asset::Eth,
			EncodedAddress::Eth(Default::default()),
			0,
			Some(request_ccm),
			0
		));
		assert_ok!(Swapping::on_ccm_deposit(
			Asset::Dot,
			deposit_amount,
			Asset::Eth,
			ForeignChainAddress::Eth(Default::default()),
			ccm.clone(),
			SwapOrigin::Vault { tx_hash: Default::default() },
		));

		assert_eq!(
			PendingCcms::<Test>::get(1),
			Some(CcmSwap {
				source_asset: Asset::Dot,
				deposit_amount,
				destination_asset: Asset::Eth,
				destination_address: ForeignChainAddress::Eth(Default::default()),
				deposit_metadata: ccm,
				principal_swap_id: Some(1),
				gas_swap_id: Some(2),
			})
		);

		let execute_at = System::block_number() + u64::from(SWAP_DELAY_BLOCKS);

		assert_eq!(
			SwapQueue::<Test>::get(execute_at),
			vec![
				Swap::new(
					1,
					Asset::Dot,
					Asset::Eth,
					deposit_amount - gas_budget,
					SwapType::CcmPrincipal(1),
				),
				Swap::new(2, Asset::Dot, Asset::Eth, gas_budget, SwapType::CcmGas(1)),
			]
		);

		assert_eq!(CcmOutputs::<Test>::get(1), Some(CcmSwapOutput { principal: None, gas: None }));

		// Swaps are executed during on_finalize after SWAP_DELAY_BLOCKS delay
		Swapping::on_finalize(execute_at);

		// CCM is scheduled for egress
		assert_eq!(
			MockEgressHandler::<AnyChain>::get_scheduled_egresses(),
			vec![MockEgressParameter::Ccm {
				asset: Asset::Eth,
				amount: deposit_amount - gas_budget,
				destination_address: ForeignChainAddress::Eth(Default::default()),
				message: vec![0x01].try_into().unwrap(),
				cf_parameters: vec![].try_into().unwrap(),
				gas_budget,
			},]
		);

		// Completed CCM is removed from storage
		assert_eq!(PendingCcms::<Test>::get(1), None);
		assert_eq!(CcmOutputs::<Test>::get(1), None);

		System::assert_has_event(RuntimeEvent::Swapping(Event::<Test>::CcmEgressScheduled {
			ccm_id: CcmIdCounter::<Test>::get(),
			egress_id: (ForeignChain::Ethereum, 1),
		}));
	});
}

#[test]
fn can_process_ccms_via_extrinsic() {
	new_test_ext().execute_with(|| {
		let gas_budget = GAS_BUDGET;
		let deposit_amount = 1_000_000;
		let ccm = generate_ccm_deposit();

		// Can process CCM directly via Pallet Extrinsic.
		assert_ok!(Swapping::ccm_deposit(
			RuntimeOrigin::root(),
			Asset::Btc,
			deposit_amount,
			Asset::Usdc,
			EncodedAddress::Eth(Default::default()),
			ccm.clone(),
			Default::default(),
		));

		assert_eq!(
			PendingCcms::<Test>::get(1),
			Some(CcmSwap {
				source_asset: Asset::Btc,
				deposit_amount,
				destination_asset: Asset::Usdc,
				destination_address: ForeignChainAddress::Eth(Default::default()),
				deposit_metadata: ccm.clone(),
				principal_swap_id: Some(1),
				gas_swap_id: Some(2),
			})
		);

		let execute_at = System::block_number() + u64::from(SWAP_DELAY_BLOCKS);

		assert_eq!(
			SwapQueue::<Test>::get(execute_at),
			vec![
				Swap::new(
					1,
					Asset::Btc,
					Asset::Usdc,
					deposit_amount - gas_budget,
					SwapType::CcmPrincipal(1),
				),
				Swap::new(2, Asset::Btc, Asset::Eth, gas_budget, SwapType::CcmGas(1))
			]
		);
		assert_eq!(CcmOutputs::<Test>::get(1), Some(CcmSwapOutput { principal: None, gas: None }));

		// Swaps are executed during on_finalize
		Swapping::on_finalize(execute_at);

		// CCM is scheduled for egress
		assert_eq!(
			MockEgressHandler::<AnyChain>::get_scheduled_egresses(),
			vec![MockEgressParameter::Ccm {
				asset: Asset::Usdc,
				amount: deposit_amount - gas_budget,
				destination_address: ForeignChainAddress::Eth(Default::default()),
				message: vec![0x01].try_into().unwrap(),
				cf_parameters: vec![].try_into().unwrap(),
				gas_budget,
			},]
		);

		// Completed CCM is removed from storage
		assert_eq!(PendingCcms::<Test>::get(1), None);
		assert_eq!(CcmOutputs::<Test>::get(1), None);

		System::assert_has_event(RuntimeEvent::Swapping(Event::<Test>::CcmDepositReceived {
			ccm_id: CcmIdCounter::<Test>::get(),
			principal_swap_id: Some(1),
			gas_swap_id: Some(2),
			deposit_amount,
			destination_address: EncodedAddress::Eth(Default::default()),
			deposit_metadata: ccm,
		}));
		System::assert_has_event(RuntimeEvent::Swapping(Event::<Test>::CcmEgressScheduled {
			ccm_id: CcmIdCounter::<Test>::get(),
			egress_id: (ForeignChain::Ethereum, 1),
		}));
	});
}

#[test]
fn can_handle_ccms_with_non_native_gas_asset() {
	new_test_ext().execute_with(|| {
		let gas_budget = GAS_BUDGET;
		let deposit_amount = 10_000;
		let ccm = generate_ccm_deposit();
		assert_ok!(Swapping::ccm_deposit(
			RuntimeOrigin::root(),
			Asset::Eth,
			deposit_amount,
			Asset::Usdc,
			EncodedAddress::Eth(Default::default()),
			ccm.clone(),
			Default::default(),
		));

		assert_eq!(
			PendingCcms::<Test>::get(1),
			Some(CcmSwap {
				source_asset: Asset::Eth,
				deposit_amount,
				destination_asset: Asset::Usdc,
				destination_address: ForeignChainAddress::Eth(Default::default()),
				deposit_metadata: ccm.clone(),
				principal_swap_id: Some(1),
				gas_swap_id: None,
			})
		);

		let execute_at = System::block_number() + u64::from(SWAP_DELAY_BLOCKS);

		assert_eq!(
			SwapQueue::<Test>::get(execute_at),
			vec![Swap::new(
				1,
				Asset::Eth,
				Asset::Usdc,
				deposit_amount - gas_budget,
				SwapType::CcmPrincipal(1),
			)]
		);
		assert_eq!(
			CcmOutputs::<Test>::get(1),
			Some(CcmSwapOutput { principal: None, gas: Some(gas_budget) })
		);

		// Swaps are executed during on_finalize
		Swapping::on_finalize(execute_at);

		// CCM is scheduled for egress
		assert_eq!(
			MockEgressHandler::<AnyChain>::get_scheduled_egresses(),
			vec![MockEgressParameter::Ccm {
				asset: Asset::Usdc,
				amount: deposit_amount - gas_budget,
				destination_address: ForeignChainAddress::Eth(Default::default()),
				message: vec![0x01].try_into().unwrap(),
				cf_parameters: vec![].try_into().unwrap(),
				gas_budget,
			},]
		);

		// Completed CCM is removed from storage
		assert_eq!(PendingCcms::<Test>::get(1), None);
		assert_eq!(CcmOutputs::<Test>::get(1), None);

		System::assert_has_event(RuntimeEvent::Swapping(Event::<Test>::CcmDepositReceived {
			ccm_id: CcmIdCounter::<Test>::get(),
			principal_swap_id: Some(1),
			gas_swap_id: None,
			deposit_amount,
			destination_address: EncodedAddress::Eth(Default::default()),
			deposit_metadata: ccm,
		}));
		System::assert_has_event(RuntimeEvent::Swapping(Event::<Test>::CcmEgressScheduled {
			ccm_id: CcmIdCounter::<Test>::get(),
			egress_id: (ForeignChain::Ethereum, 1),
		}));
	});
}

#[test]
fn can_handle_ccms_with_native_gas_asset() {
	new_test_ext().execute_with(|| {
		let gas_budget = GAS_BUDGET;
		let deposit_amount = 10_000;
		let ccm = generate_ccm_deposit();

		assert_ok!(Swapping::ccm_deposit(
			RuntimeOrigin::root(),
			Asset::Usdc,
			deposit_amount,
			Asset::Usdc,
			EncodedAddress::Eth(Default::default()),
			ccm.clone(),
			Default::default(),
		));

		assert_eq!(
			PendingCcms::<Test>::get(1),
			Some(CcmSwap {
				source_asset: Asset::Usdc,
				deposit_amount,
				destination_asset: Asset::Usdc,
				destination_address: ForeignChainAddress::Eth(Default::default()),
				deposit_metadata: ccm.clone(),
				principal_swap_id: None,
				gas_swap_id: Some(1),
			})
		);

		let execute_at = System::block_number() + u64::from(SWAP_DELAY_BLOCKS);
		assert_eq!(
			SwapQueue::<Test>::get(execute_at),
			vec![Swap::new(1, Asset::Usdc, Asset::Eth, gas_budget, SwapType::CcmGas(1),)]
		);
		assert_eq!(
			CcmOutputs::<Test>::get(1),
			Some(CcmSwapOutput { principal: Some(deposit_amount - gas_budget), gas: None })
		);

		// Swaps are executed during on_finalize
		Swapping::on_finalize(execute_at);

		// CCM is scheduled for egress
		assert_eq!(
			MockEgressHandler::<AnyChain>::get_scheduled_egresses(),
			vec![MockEgressParameter::Ccm {
				asset: Asset::Usdc,
				amount: deposit_amount - gas_budget,
				destination_address: ForeignChainAddress::Eth(Default::default()),
				message: vec![0x01].try_into().unwrap(),
				cf_parameters: vec![].try_into().unwrap(),
				gas_budget,
			},]
		);

		// Completed CCM is removed from storage
		assert_eq!(PendingCcms::<Test>::get(1), None);
		assert_eq!(CcmOutputs::<Test>::get(1), None);

		System::assert_has_event(RuntimeEvent::Swapping(Event::<Test>::CcmDepositReceived {
			ccm_id: CcmIdCounter::<Test>::get(),
			principal_swap_id: None,
			gas_swap_id: Some(1),
			deposit_amount,
			destination_address: EncodedAddress::Eth(Default::default()),
			deposit_metadata: ccm,
		}));
		System::assert_has_event(RuntimeEvent::Swapping(Event::<Test>::CcmEgressScheduled {
			ccm_id: CcmIdCounter::<Test>::get(),
			egress_id: (ForeignChain::Ethereum, 1),
		}));
	});
}

#[test]
fn can_handle_ccms_with_no_swaps_needed() {
	new_test_ext().execute_with(|| {
		let gas_budget = GAS_BUDGET;
		let deposit_amount = 10_000;
		let ccm = generate_ccm_deposit();

		// Ccm without need for swapping are egressed directly.
		assert_ok!(Swapping::ccm_deposit(
			RuntimeOrigin::root(),
			Asset::Eth,
			deposit_amount,
			Asset::Eth,
			EncodedAddress::Eth(Default::default()),
			ccm.clone(),
			Default::default(),
		));

		assert_eq!(PendingCcms::<Test>::get(1), None);

		// The ccm is never put in storage
		assert_eq!(PendingCcms::<Test>::get(1), None);
		assert_eq!(CcmOutputs::<Test>::get(1), None);

		// CCM is scheduled for egress
		assert_eq!(
			MockEgressHandler::<AnyChain>::get_scheduled_egresses(),
			vec![MockEgressParameter::Ccm {
				asset: Asset::Eth,
				amount: deposit_amount - gas_budget,
				destination_address: ForeignChainAddress::Eth(Default::default()),
				message: vec![0x01].try_into().unwrap(),
				cf_parameters: vec![].try_into().unwrap(),
				gas_budget,
			},]
		);

		System::assert_has_event(RuntimeEvent::Swapping(Event::<Test>::CcmEgressScheduled {
			ccm_id: CcmIdCounter::<Test>::get(),
			egress_id: (ForeignChain::Ethereum, 1),
		}));

		System::assert_has_event(RuntimeEvent::Swapping(Event::<Test>::CcmDepositReceived {
			ccm_id: CcmIdCounter::<Test>::get(),
			principal_swap_id: None,
			gas_swap_id: None,
			deposit_amount,
			destination_address: EncodedAddress::Eth(Default::default()),
			deposit_metadata: ccm,
		}));
	});
}

#[test]
fn swap_by_witnesser_happy_path() {
	new_test_ext().execute_with(|| {
		let from = Asset::Eth;
		let to = Asset::Flip;
		let amount = 1_000u128;

		assert_ok!(Swapping::schedule_swap_from_contract(
			RuntimeOrigin::root(),
			from,
			to,
			amount,
			EncodedAddress::Eth(Default::default()),
			Default::default(),
		));

		let execute_at = System::block_number() + u64::from(SWAP_DELAY_BLOCKS);

		// Verify this swap is accepted and scheduled
		assert_eq!(
			SwapQueue::<Test>::get(execute_at),
			vec![Swap::new(
				1,
				from,
				to,
				amount,
				SwapType::Swap(ForeignChainAddress::Eth(Default::default()),),
			)]
		);
		System::assert_last_event(RuntimeEvent::Swapping(Event::<Test>::SwapScheduled {
			swap_id: 1,
			source_asset: from,
			deposit_amount: amount,
			destination_asset: to,
			destination_address: EncodedAddress::Eth(Default::default()),
			origin: SwapOrigin::Vault { tx_hash: Default::default() },
			swap_type: SwapType::Swap(ForeignChainAddress::Eth(Default::default())),
			broker_commission: None,
			execute_at,
		}));

		// Confiscated fund is unchanged
		assert_eq!(CollectedRejectedFunds::<Test>::get(from), 0);
	});
}

#[test]
fn swap_by_deposit_happy_path() {
	new_test_ext().execute_with(|| {
		let from = Asset::Eth;
		let to = Asset::Flip;
		let amount = 1_000u128;

		Swapping::schedule_swap_from_channel(
			ForeignChainAddress::Eth(Default::default()),
			Default::default(),
			from,
			to,
			amount,
			ForeignChainAddress::Eth(Default::default()),
			Default::default(),
			Default::default(),
			1,
		);

		let execute_at = System::block_number() + u64::from(SWAP_DELAY_BLOCKS);

		// Verify this swap is accepted and scheduled
		assert_eq!(
			SwapQueue::<Test>::get(execute_at),
			vec![Swap::new(
				1,
				from,
				to,
				amount,
				SwapType::Swap(ForeignChainAddress::Eth(Default::default())),
			)]
		);
		System::assert_last_event(RuntimeEvent::Swapping(Event::<Test>::SwapScheduled {
			swap_id: 1,
			deposit_amount: amount,
			source_asset: from,
			destination_asset: to,
			destination_address: EncodedAddress::Eth(Default::default()),
			origin: SwapOrigin::DepositChannel {
				deposit_address: EncodedAddress::Eth(Default::default()),
				channel_id: 1,
				deposit_block_height: Default::default(),
			},
			swap_type: SwapType::Swap(ForeignChainAddress::Eth(Default::default())),
			broker_commission: Some(0),
			execute_at,
		}));

		// Confiscated fund is unchanged
		assert_eq!(CollectedRejectedFunds::<Test>::get(from), 0);
	});
}

#[test]
fn ccm_without_principal_swaps_are_accepted() {
	new_test_ext().execute_with(|| {
		let gas_budget = GAS_BUDGET;
		let principal_amount = 10_000;
		let eth: Asset = Asset::Eth;
		let flip: Asset = Asset::Flip;
		let ccm = generate_ccm_deposit();

		// Ccm with principal asset = 0
		assert_ok!(Swapping::on_ccm_deposit(
			eth,
			gas_budget,
			flip,
			ForeignChainAddress::Eth(Default::default()),
			ccm.clone(),
			SwapOrigin::Vault { tx_hash: Default::default() },
		));

		// Verify the CCM is processed successfully
		assert_event_sequence!(
			Test,
			RuntimeEvent::Swapping(Event::CcmDepositReceived {
				ccm_id: 1,
				principal_swap_id: None,
				gas_swap_id: None,
				deposit_amount,
				destination_address: EncodedAddress::Eth(..),
				deposit_metadata: _,
			}) if deposit_amount == gas_budget,
			RuntimeEvent::Swapping(Event::CcmEgressScheduled {
				ccm_id: 1,
				egress_id: (ForeignChain::Ethereum, 1),
			})
		);
		// No funds are confiscated
		assert_eq!(CollectedRejectedFunds::<Test>::get(eth), 0);
		assert_eq!(CollectedRejectedFunds::<Test>::get(flip), 0);

		// Ccm where principal asset = output asset
		System::reset_events();
		assert_ok!(Swapping::on_ccm_deposit(
			eth,
			gas_budget + principal_amount,
			eth,
			ForeignChainAddress::Eth(Default::default()),
			ccm,
			SwapOrigin::Vault { tx_hash: Default::default() },
		));

		// Verify the CCM is processed successfully
		assert_event_sequence!(
			Test,
			RuntimeEvent::Swapping(Event::CcmDepositReceived {
				ccm_id: 2,
				principal_swap_id: None,
				gas_swap_id: None,
				deposit_amount,
				destination_address: EncodedAddress::Eth(..),
				deposit_metadata: _,
			}) if deposit_amount == gas_budget + principal_amount,
			RuntimeEvent::Swapping(Event::CcmEgressScheduled {
				ccm_id: 2,
				egress_id: (ForeignChain::Ethereum, 2),
			})
		);
		// No funds are confiscated
		assert_eq!(CollectedRejectedFunds::<Test>::get(eth), 0);
		assert_eq!(CollectedRejectedFunds::<Test>::get(flip), 0);
	});
}

#[test]
fn process_all_into_stable_swaps_first() {
	new_test_ext().execute_with(|| {
		let amount = 1_000_000;
		let encoded_address = EncodedAddress::Eth(Default::default());
		let address = ForeignChainAddress::Eth(Default::default());
		assert_ok!(Swapping::schedule_swap_from_contract(
			RuntimeOrigin::root(),
			Asset::Flip,
			Asset::Eth,
			amount,
			encoded_address.clone(),
			Default::default(),
		));
		assert_ok!(Swapping::schedule_swap_from_contract(
			RuntimeOrigin::root(),
			Asset::Btc,
			Asset::Eth,
			amount,
			encoded_address.clone(),
			Default::default(),
		));
		assert_ok!(Swapping::schedule_swap_from_contract(
			RuntimeOrigin::root(),
			Asset::Dot,
			Asset::Eth,
			amount,
			encoded_address.clone(),
			Default::default(),
		));
		assert_ok!(Swapping::schedule_swap_from_contract(
			RuntimeOrigin::root(),
			Asset::Usdc,
			Asset::Eth,
			amount,
			encoded_address,
			Default::default(),
		));

		let execute_at = System::block_number() + u64::from(SWAP_DELAY_BLOCKS);

		assert_eq!(
			SwapQueue::<Test>::get(execute_at),
			vec![
				Swap::new(1, Asset::Flip, Asset::Eth, amount, SwapType::Swap(address.clone()),),
				Swap::new(2, Asset::Btc, Asset::Eth, amount, SwapType::Swap(address.clone()),),
				Swap::new(3, Asset::Dot, Asset::Eth, amount, SwapType::Swap(address.clone()),),
				Swap::new(4, Asset::Usdc, Asset::Eth, amount, SwapType::Swap(address)),
			]
		);

		System::reset_events();
		// All swaps in the SwapQueue are executed.
		Swapping::on_finalize(execute_at);
		assert_swaps_queue_is_empty();

		// Network fee should only be taken once.
		let total_amount_after_network_fee = MockSwappingApi::take_network_fee(amount * 4);
		let output_amount = total_amount_after_network_fee / 4;
		// Verify swap "from" -> STABLE_ASSET, then "to" -> Output Asset
		assert_eq!(
			Swaps::get(),
			vec![
				(Asset::Flip, Asset::Usdc, amount),
				(Asset::Dot, Asset::Usdc, amount),
				(Asset::Btc, Asset::Usdc, amount),
				(Asset::Usdc, Asset::Eth, total_amount_after_network_fee),
			]
		);

		assert_event_sequence!(
			Test,
			RuntimeEvent::Swapping(Event::SwapExecuted { swap_id: 1, .. }),
			RuntimeEvent::Swapping(Event::SwapEgressScheduled {
				swap_id: 1,
				asset: Asset::Eth,
				egress_id: (ForeignChain::Ethereum, 1),
				amount,
				fee: _,
			}) if amount == output_amount,
			RuntimeEvent::Swapping(Event::SwapExecuted { swap_id: 2, .. }),
			RuntimeEvent::Swapping(Event::SwapEgressScheduled {
				swap_id: 2,
				asset: Asset::Eth,
				egress_id: (ForeignChain::Ethereum, 2),
				amount,
				fee: _,
			}) if amount == output_amount,
			RuntimeEvent::Swapping(Event::SwapExecuted { swap_id: 3, .. }),
			RuntimeEvent::Swapping(Event::SwapEgressScheduled {
				swap_id: 3,
				asset: Asset::Eth,
				egress_id: (ForeignChain::Ethereum, 3),
				amount,
				fee: _,
			}) if amount == output_amount,
			RuntimeEvent::Swapping(Event::SwapExecuted { swap_id: 4, .. }),
			RuntimeEvent::Swapping(Event::SwapEgressScheduled {
				swap_id: 4,
				asset: Asset::Eth,
				egress_id: (ForeignChain::Ethereum, 4),
				amount,
				fee: _,
			}) if amount == output_amount,
		);
	});
}

#[test]
fn cannot_swap_in_safe_mode() {
	new_test_ext().execute_with(|| {
		let swaps_scheduled_at = System::block_number() + SWAP_DELAY_BLOCKS as u64;

		SwapQueue::<Test>::insert(swaps_scheduled_at, generate_test_swaps());

		assert_eq!(SwapQueue::<Test>::decode_len(swaps_scheduled_at), Some(4));

		// Activate code red
		<MockRuntimeSafeMode as SetSafeMode<MockRuntimeSafeMode>>::set_code_red();

		// No swap is done
		Swapping::on_finalize(swaps_scheduled_at);
		assert_eq!(SwapQueue::<Test>::decode_len(swaps_scheduled_at), Some(4));

		<MockRuntimeSafeMode as SetSafeMode<MockRuntimeSafeMode>>::set_code_green();

		// Swaps are processed
		Swapping::on_finalize(swaps_scheduled_at + 1);
		assert_eq!(SwapQueue::<Test>::decode_len(swaps_scheduled_at), None);
	});
}

#[test]
fn cannot_withdraw_in_safe_mode() {
	new_test_ext().execute_with(|| {
		EarnedBrokerFees::<Test>::insert(ALICE, Asset::Eth, 200);

		// Activate code red
		<MockRuntimeSafeMode as SetSafeMode<MockRuntimeSafeMode>>::set_code_red();

		// Cannot withdraw
		assert_noop!(
			Swapping::withdraw(
				RuntimeOrigin::signed(ALICE),
				Asset::Eth,
				EncodedAddress::Eth(Default::default()),
			),
			Error::<Test>::WithdrawalsDisabled
		);
		assert_eq!(EarnedBrokerFees::<Test>::get(ALICE, Asset::Eth), 200);

		// Change back to code green
		<MockRuntimeSafeMode as SetSafeMode<MockRuntimeSafeMode>>::set_code_green();

		// withdraws are now alloed
		assert_ok!(Swapping::withdraw(
			RuntimeOrigin::signed(ALICE),
			Asset::Eth,
			EncodedAddress::Eth(Default::default()),
		));
		assert_eq!(EarnedBrokerFees::<Test>::get(ALICE, Asset::Eth), 0);
	});
}

#[test]
fn ccm_swaps_emits_events() {
	new_test_ext().execute_with(|| {
		let ccm = generate_ccm_deposit();
		let destination_address = ForeignChainAddress::Eth(Default::default());

		const ORIGIN: SwapOrigin = SwapOrigin::Vault { tx_hash: [0x11; 32] };

		// Test when both principal and gas need to be swapped.
		System::reset_events();
		assert_ok!(Swapping::on_ccm_deposit(
			Asset::Flip,
			10_000,
			Asset::Usdc,
			destination_address.clone(),
			ccm.clone(),
			ORIGIN,
		));
		assert_event_sequence!(
			Test,
			RuntimeEvent::Swapping(Event::SwapScheduled {
				swap_id: 1,
				source_asset: Asset::Flip,
				deposit_amount: 9_000,
				destination_asset: Asset::Usdc,
				destination_address: EncodedAddress::Eth(..),
				origin: ORIGIN,
				swap_type: SwapType::CcmPrincipal(1),
				broker_commission: _,
				..
			}),
			RuntimeEvent::Swapping(Event::SwapScheduled {
				swap_type: SwapType::CcmGas(1),
				swap_id: 2,
				source_asset: Asset::Flip,
				deposit_amount: 1_000,
				destination_asset: Asset::Eth,
				destination_address: EncodedAddress::Eth(..),
				origin: ORIGIN,
				..
			}),
			RuntimeEvent::Swapping(Event::CcmDepositReceived {
				ccm_id: 1,
				principal_swap_id: Some(1),
				gas_swap_id: Some(2),
				deposit_amount: 10_000,
				..
			}),
		);

		// Test when only principal needs to be swapped.
		System::reset_events();
		assert_ok!(Swapping::on_ccm_deposit(
			Asset::Eth,
			10_000,
			Asset::Usdc,
			destination_address.clone(),
			ccm.clone(),
			ORIGIN,
		));
		assert_event_sequence!(
			Test,
			RuntimeEvent::Swapping(Event::SwapScheduled {
				swap_type: SwapType::CcmPrincipal(2),
				swap_id: 3,
				source_asset: Asset::Eth,
				deposit_amount: 9_000,
				destination_asset: Asset::Usdc,
				destination_address: EncodedAddress::Eth(..),
				origin: ORIGIN,
				..
			}),
			RuntimeEvent::Swapping(Event::CcmDepositReceived {
				ccm_id: 2,
				principal_swap_id: Some(3),
				gas_swap_id: None,
				deposit_amount: 10_000,
				..
			}),
		);

		// Test when only gas needs to be swapped.
		System::reset_events();
		assert_ok!(Swapping::on_ccm_deposit(
			Asset::Flip,
			10_000,
			Asset::Flip,
			destination_address,
			ccm,
			ORIGIN,
		));
		assert_event_sequence!(
			Test,
			RuntimeEvent::Swapping(Event::SwapScheduled {
				swap_type: SwapType::CcmGas(3),
				swap_id: 4,
				source_asset: Asset::Flip,
				deposit_amount: 1_000,
				destination_asset: Asset::Eth,
				destination_address: EncodedAddress::Eth(..),
				origin: ORIGIN,
				..
			}),
			RuntimeEvent::Swapping(Event::CcmDepositReceived {
				ccm_id: 3,
				principal_swap_id: None,
				gas_swap_id: Some(4),
				deposit_amount: 10_000,
				..
			}),
		);
	});
}

#[test]
fn can_handle_ccm_with_zero_swap_outputs() {
	new_test_ext()
		.then_execute_at_next_block(|_| {
			let eth_address = ForeignChainAddress::Eth(Default::default());
			let ccm = generate_ccm_deposit();

			assert_ok!(Swapping::on_ccm_deposit(
				Asset::Usdc,
				100_000,
				Asset::Eth,
				eth_address,
				ccm,
				SwapOrigin::Vault { tx_hash: Default::default() },
			));

			// Change the swap rate so swap output will be 0
			SwapRate::set(0.0001f64);
			System::reset_events();
		})
		.then_process_blocks_until(|_| System::block_number() == 4)
		.then_execute_with(|_| {
			// Swap outputs are zero
			assert_event_sequence!(
				Test,
				RuntimeEvent::Swapping(Event::<Test>::SwapExecuted {
					swap_id: 1,
					source_asset: Asset::Usdc,
					destination_asset: Asset::Eth,
					deposit_amount: 99_000,
					egress_amount: 9,
					swap_input: 99_000,
					swap_output: 9,
					intermediate_amount: None,
				}),
				RuntimeEvent::Swapping(Event::<Test>::SwapExecuted {
					swap_id: 2,
					source_asset: Asset::Usdc,
					deposit_amount: 1_000,
					destination_asset: Asset::Eth,
					egress_amount: 0,
					swap_input: 1_000,
					swap_output: 0,
					intermediate_amount: None,
				}),
			);

			// CCM are processed and egressed even if principal output is zero.
			assert_eq!(MockEgressHandler::<AnyChain>::get_scheduled_egresses().len(), 1);
			assert_swaps_queue_is_empty();
		});
}

#[test]
fn can_handle_swaps_with_zero_outputs() {
	new_test_ext()
		.then_execute_at_next_block(|_| {
			let eth_address = ForeignChainAddress::Eth(Default::default());

			Swapping::schedule_swap_from_channel(
				eth_address.clone(),
				Default::default(),
				Asset::Usdc,
				Asset::Eth,
				100,
				eth_address.clone(),
				Default::default(),
				0,
				0,
			);
			Swapping::schedule_swap_from_channel(
				eth_address.clone(),
				Default::default(),
				Asset::Usdc,
				Asset::Eth,
				1,
				eth_address,
				Default::default(),
				0,
				0,
			);

			// Change the swap rate so swap output will be 0
			SwapRate::set(0.01f64);
			System::reset_events();
		})
		.then_process_blocks_until(|_| System::block_number() == 4)
		.then_execute_with(|_| {
			// Swap outputs are zero
			assert_event_sequence!(
				Test,
				RuntimeEvent::Swapping(Event::<Test>::SwapExecuted {
					swap_id: 1,
					destination_asset: Asset::Eth,
					swap_output: 0,
					..
				}),
				RuntimeEvent::Swapping(Event::SwapEgressIgnored { swap_id: 1, .. }),
				RuntimeEvent::Swapping(Event::<Test>::SwapExecuted {
					swap_id: 2,
					destination_asset: Asset::Eth,
					swap_output: 0,
					..
				}),
				RuntimeEvent::Swapping(Event::SwapEgressIgnored { swap_id: 2, .. }),
			);

			// Swaps are not egressed when output is 0.
			assert_swaps_queue_is_empty();
			assert!(
				MockEgressHandler::<AnyChain>::get_scheduled_egresses().is_empty(),
				"No egresses should be scheduled."
			);
		});
}

#[test]
fn can_set_maximum_swap_amount() {
	new_test_ext().execute_with(|| {
		let asset = Asset::Eth;
		let amount = Some(1_000u128);
		assert!(MaximumSwapAmount::<Test>::get(asset).is_none());

		// Set the new maximum swap_amount
		assert_ok!(Swapping::set_maximum_swap_amount(RuntimeOrigin::root(), asset, amount));

		assert_eq!(MaximumSwapAmount::<Test>::get(asset), amount);
		assert_eq!(Swapping::maximum_swap_amount(asset), amount);

		System::assert_last_event(RuntimeEvent::Swapping(Event::<Test>::MaximumSwapAmountSet {
			asset,
			amount,
		}));

		// Can remove maximum swap amount
		assert_ok!(Swapping::set_maximum_swap_amount(RuntimeOrigin::root(), asset, None));
		assert!(MaximumSwapAmount::<Test>::get(asset).is_none());
		System::assert_last_event(RuntimeEvent::Swapping(Event::<Test>::MaximumSwapAmountSet {
			asset,
			amount: None,
		}));
	});
}

#[test]
fn swap_excess_are_confiscated_ccm_via_deposit() {
	new_test_ext().execute_with(|| {
		let gas_budget = GAS_BUDGET;
		let principal_amount = 1_000;
		let max_swap = 100;
		let from: Asset = Asset::Usdc;
		let to: Asset = Asset::Flip;
		let request_ccm = generate_ccm_channel();
		let ccm = generate_ccm_deposit();

		assert_ok!(Swapping::set_maximum_swap_amount(RuntimeOrigin::root(), from, Some(max_swap)));

		// Register CCM via Swap deposit
		assert_ok!(Swapping::request_swap_deposit_address(
			RuntimeOrigin::signed(ALICE),
			from,
			to,
			EncodedAddress::Eth(Default::default()),
			0,
			Some(request_ccm),
			0,
		));

		assert_ok!(Swapping::on_ccm_deposit(
			from,
			gas_budget + principal_amount,
			to,
			ForeignChainAddress::Eth(Default::default()),
			ccm.clone(),
			SwapOrigin::Vault { tx_hash: Default::default() },
		));

		// Excess fee is confiscated
		System::assert_has_event(RuntimeEvent::Swapping(Event::<Test>::SwapAmountConfiscated {
			swap_id: 1,
			source_asset: from,
			destination_asset: to,
			total_amount: 1_000,
			confiscated_amount: 900,
		}));

		System::assert_has_event(RuntimeEvent::Swapping(Event::<Test>::SwapAmountConfiscated {
			swap_id: 2,
			source_asset: from,
			destination_asset: Asset::Eth,
			total_amount: 1_000,
			confiscated_amount: 900,
		}));

		let execute_at = System::block_number() + u64::from(SWAP_DELAY_BLOCKS);
		assert_eq!(
			SwapQueue::<Test>::get(execute_at),
			vec![
				Swap {
					swap_id: 1u64,
					from,
					to,
					amount: max_swap,
					swap_type: SwapType::CcmPrincipal(1),
					stable_amount: Some(max_swap),
					final_output: None,
					fee_taken: false,
				},
				Swap {
					swap_id: 2u64,
					from,
					to: Asset::Eth,
					amount: max_swap,
					swap_type: SwapType::CcmGas(1),
					stable_amount: Some(max_swap),
					final_output: None,
					fee_taken: false,
				}
			]
		);
		assert_eq!(CollectedRejectedFunds::<Test>::get(from), 900 * 2);
	});
}

#[test]
fn swap_excess_are_confiscated_ccm_via_extrinsic() {
	new_test_ext().execute_with(|| {
		let gas_budget = GAS_BUDGET;
		let principal_amount = 1_000;
		let max_swap = 100;
		let from: Asset = Asset::Usdc;
		let to: Asset = Asset::Flip;
		let ccm = generate_ccm_deposit();

		assert_ok!(Swapping::set_maximum_swap_amount(RuntimeOrigin::root(), from, Some(max_swap)));

		// Register CCM via Swap deposit
		assert_ok!(Swapping::ccm_deposit(
			RuntimeOrigin::root(),
			from,
			gas_budget + principal_amount,
			to,
			EncodedAddress::Eth(Default::default()),
			ccm,
			Default::default(),
		));

		// Excess fee is confiscated
		System::assert_has_event(RuntimeEvent::Swapping(Event::<Test>::SwapAmountConfiscated {
			swap_id: 1,
			source_asset: from,
			destination_asset: to,
			total_amount: 1_000,
			confiscated_amount: 900,
		}));

		System::assert_has_event(RuntimeEvent::Swapping(Event::<Test>::SwapAmountConfiscated {
			swap_id: 2,
			source_asset: from,
			destination_asset: Asset::Eth,
			total_amount: 1_000,
			confiscated_amount: 900,
		}));

		let execute_at = System::block_number() + u64::from(SWAP_DELAY_BLOCKS);
		assert_eq!(
			SwapQueue::<Test>::get(execute_at),
			vec![
				Swap {
					swap_id: 1u64,
					from,
					to,
					amount: max_swap,
					swap_type: SwapType::CcmPrincipal(1),
					stable_amount: Some(max_swap),
					final_output: None,
					fee_taken: false,
				},
				Swap {
					swap_id: 2u64,
					from,
					to: Asset::Eth,
					amount: max_swap,
					swap_type: SwapType::CcmGas(1),
					stable_amount: Some(max_swap),
					final_output: None,
					fee_taken: false,
				}
			]
		);
		assert_eq!(CollectedRejectedFunds::<Test>::get(from), 900 * 2);
	});
}

#[test]
fn swap_excess_are_confiscated_for_swap_via_extrinsic() {
	new_test_ext().execute_with(|| {
		let max_swap = 100;
		let amount = 1_000;
		let from: Asset = Asset::Usdc;
		let to: Asset = Asset::Flip;

		assert_ok!(Swapping::set_maximum_swap_amount(RuntimeOrigin::root(), from, Some(max_swap)));

		assert_ok!(Swapping::schedule_swap_from_contract(
			RuntimeOrigin::signed(ALICE),
			from,
			to,
			amount,
			EncodedAddress::Eth(Default::default()),
			Default::default(),
		));

		// Excess fee is confiscated
		System::assert_has_event(RuntimeEvent::Swapping(Event::<Test>::SwapAmountConfiscated {
			swap_id: 1,
			source_asset: from,
			destination_asset: to,
			total_amount: 1_000,
			confiscated_amount: 900,
		}));

		assert_eq!(
			SwapQueue::<Test>::get(System::block_number() + u64::from(SWAP_DELAY_BLOCKS)),
			vec![Swap {
				swap_id: 1u64,
				from,
				to,
				amount: max_swap,
				swap_type: SwapType::Swap(ForeignChainAddress::Eth(Default::default())),
				stable_amount: Some(max_swap),
				final_output: None,
				fee_taken: false,
			}]
		);
		assert_eq!(CollectedRejectedFunds::<Test>::get(from), 900);
	});
}

#[test]
fn swap_excess_are_confiscated_for_swap_via_deposit() {
	new_test_ext().execute_with(|| {
		let max_swap = 100;
		let amount = 1_000;
		let from: Asset = Asset::Usdc;
		let to: Asset = Asset::Flip;

		assert_ok!(Swapping::set_maximum_swap_amount(RuntimeOrigin::root(), from, Some(max_swap)));

		Swapping::schedule_swap_from_channel(
			ForeignChainAddress::Eth(Default::default()),
			1,
			from,
			to,
			amount,
			ForeignChainAddress::Eth(Default::default()),
			ALICE,
			0,
			0,
		);

		// Excess fee is confiscated
		System::assert_has_event(RuntimeEvent::Swapping(Event::<Test>::SwapAmountConfiscated {
			swap_id: 1,
			source_asset: from,
			destination_asset: to,
			total_amount: 1_000,
			confiscated_amount: 900,
		}));

		assert_eq!(
			SwapQueue::<Test>::get(System::block_number() + u64::from(SWAP_DELAY_BLOCKS)),
			vec![Swap {
				swap_id: 1u64,
				from,
				to,
				amount: max_swap,
				swap_type: SwapType::Swap(ForeignChainAddress::Eth(Default::default())),
				stable_amount: Some(max_swap),
				final_output: None,
				fee_taken: false,
			}]
		);
		assert_eq!(CollectedRejectedFunds::<Test>::get(from), 900);
	});
}

#[test]
fn max_swap_amount_can_be_removed() {
	new_test_ext().execute_with(|| {
		let max_swap = 100;
		let amount = 1_000;
		let from: Asset = Asset::Usdc;
		let to: Asset = Asset::Flip;

		// Initial max swap amount is set.
		assert_ok!(Swapping::set_maximum_swap_amount(RuntimeOrigin::root(), from, Some(max_swap)));
		assert_ok!(Swapping::schedule_swap_from_contract(
			RuntimeOrigin::signed(ALICE),
			from,
			to,
			amount,
			EncodedAddress::Eth(Default::default()),
			Default::default(),
		));

		assert_eq!(CollectedRejectedFunds::<Test>::get(from), 900u128);

		// Reset event and confiscated funds.
		CollectedRejectedFunds::<Test>::set(from, 0u128);
		System::reset_events();

		// Max is removed.
		assert_ok!(Swapping::set_maximum_swap_amount(RuntimeOrigin::root(), from, None));

		assert_ok!(Swapping::schedule_swap_from_contract(
			RuntimeOrigin::signed(ALICE),
			from,
			to,
			amount,
			EncodedAddress::Eth(Default::default()),
			Default::default(),
		));

		let execute_at = System::block_number() + u64::from(SWAP_DELAY_BLOCKS);

		assert_eq!(
			SwapQueue::<Test>::get(execute_at),
			vec![
				Swap {
					swap_id: 1u64,
					from,
					to,
					amount: max_swap,
					swap_type: SwapType::Swap(ForeignChainAddress::Eth(Default::default())),
					stable_amount: Some(max_swap),
					final_output: None,
					fee_taken: false,
				},
				// New swap takes the full amount.
				Swap {
					swap_id: 2u64,
					from,
					to,
					amount,
					swap_type: SwapType::Swap(ForeignChainAddress::Eth(Default::default())),
					stable_amount: Some(amount),
					final_output: None,
					fee_taken: false,
				}
			]
		);
		// No no funds are confiscated.
		assert_eq!(CollectedRejectedFunds::<Test>::get(from), 0);
	});
}

#[test]
fn can_swap_below_max_amount() {
	new_test_ext().execute_with(|| {
		let max_swap = 1_001u128;
		let amount = 1_000u128;
		let from: Asset = Asset::Usdc;
		let to: Asset = Asset::Flip;

		// Initial max swap amount is set.
		assert_ok!(Swapping::set_maximum_swap_amount(RuntimeOrigin::root(), from, Some(max_swap)));
		assert_ok!(Swapping::schedule_swap_from_contract(
			RuntimeOrigin::signed(ALICE),
			from,
			to,
			amount,
			EncodedAddress::Eth(Default::default()),
			Default::default(),
		));

		assert_eq!(CollectedRejectedFunds::<Test>::get(from), 0u128);

		assert_eq!(
			SwapQueue::<Test>::get(System::block_number() + u64::from(SWAP_DELAY_BLOCKS)),
			vec![Swap {
				swap_id: 1u64,
				from,
				to,
				amount,
				swap_type: SwapType::Swap(ForeignChainAddress::Eth(Default::default())),
				stable_amount: Some(amount),
				final_output: None,
				fee_taken: false,
			},]
		);
	});
}

#[test]
fn can_swap_ccm_below_max_amount() {
	new_test_ext().execute_with(|| {
		let gas_budget = GAS_BUDGET;
		let principal_amount = 999;
		let max_swap = 1_001;
		let from: Asset = Asset::Usdc;
		let to: Asset = Asset::Flip;
		let ccm = generate_ccm_deposit();

		assert_ok!(Swapping::set_maximum_swap_amount(RuntimeOrigin::root(), from, Some(max_swap)));

		// Register CCM via Swap deposit
		assert_ok!(Swapping::ccm_deposit(
			RuntimeOrigin::root(),
			from,
			gas_budget + principal_amount,
			to,
			EncodedAddress::Eth(Default::default()),
			ccm,
			Default::default(),
		));

		let execute_at = System::block_number() + u64::from(SWAP_DELAY_BLOCKS);

		assert_eq!(
			SwapQueue::<Test>::get(execute_at),
			vec![
				Swap {
					swap_id: 1u64,
					from,
					to,
					amount: principal_amount,
					swap_type: SwapType::CcmPrincipal(1),
					stable_amount: Some(principal_amount),
					final_output: None,
					fee_taken: false,
				},
				Swap {
					swap_id: 2u64,
					from,
					to: Asset::Eth,
					amount: gas_budget,
					swap_type: SwapType::CcmGas(1),
					stable_amount: Some(gas_budget),
					final_output: None,
					fee_taken: false,
				}
			]
		);
		assert_eq!(CollectedRejectedFunds::<Test>::get(from), 0);
	});
}

fn swap_with_custom_broker_fee(
	from: Asset,
	to: Asset,
	amount: AssetAmount,
	broker_fee: BasisPoints,
) {
	<Pallet<Test> as SwapDepositHandler>::schedule_swap_from_channel(
		ForeignChainAddress::Eth([2; 20].into()),
		Default::default(),
		from,
		to,
		amount,
		ForeignChainAddress::Eth([2; 20].into()),
		ALICE,
		broker_fee,
		1,
	);
}

#[test]
fn swap_broker_fee_calculated_correctly() {
	new_test_ext().execute_with(|| {
		let fees: [BasisPoints; 12] =
			[1, 5, 10, 100, 200, 500, 1000, 1500, 2000, 5000, 7500, 10000];
		const AMOUNT: AssetAmount = 100000;

		// calculate broker fees for each asset available
		Asset::all().iter().for_each(|asset| {
			let total_fees: u128 =
				fees.iter().fold(0, |total_fees: u128, fee_bps: &BasisPoints| {
					swap_with_custom_broker_fee(*asset, Asset::Usdc, AMOUNT, *fee_bps);
					total_fees +
						Permill::from_parts(*fee_bps as u32 * BASIS_POINTS_PER_MILLION) * AMOUNT
				});
			assert_eq!(EarnedBrokerFees::<Test>::get(ALICE, asset), total_fees);
		});
	});
}

#[test]
fn swap_broker_fee_cannot_exceed_amount() {
	new_test_ext().execute_with(|| {
		swap_with_custom_broker_fee(Asset::Usdc, Asset::Flip, 100, 15000);
		assert_eq!(EarnedBrokerFees::<Test>::get(ALICE, cf_primitives::Asset::Usdc), 100);
	});
}

fn assert_swap_scheduled_event_emitted(
	swap_id: u64,
	source_asset: Asset,
	deposit_amount: AssetAmount,
	destination_asset: Asset,
	broker_commission: AssetAmount,
	execute_at: u64,
) {
	System::assert_last_event(RuntimeEvent::Swapping(Event::<Test>::SwapScheduled {
		swap_id,
		source_asset,
		deposit_amount,
		destination_asset,
		destination_address: EncodedAddress::Eth([2; 20]),
		origin: SwapOrigin::DepositChannel {
			deposit_address: EncodedAddress::Eth([2; 20]),
			channel_id: 1,
			deposit_block_height: Default::default(),
		},
		swap_type: SwapType::Swap(ForeignChainAddress::Eth([2; 20].into())),
		broker_commission: Some(broker_commission),
		execute_at,
	}));
}
#[test]
fn swap_broker_fee_subtracted_from_swap_amount() {
	new_test_ext().execute_with(|| {
		let amounts: [AssetAmount; 6] = [50, 100, 200, 500, 1000, 10000];
		let fees: [BasisPoints; 4] = [100, 1000, 5000, 10000];

		let combinations = amounts.iter().cartesian_product(fees);

		let execute_at = System::block_number() + SWAP_DELAY_BLOCKS as u64;

		let mut swap_id = 1;
		Asset::all().iter().for_each(|asset| {
			let mut total_fees = 0;
			combinations.clone().for_each(|(amount, broker_fee)| {
				swap_with_custom_broker_fee(*asset, Asset::Flip, *amount, broker_fee);
				let broker_commission =
					Permill::from_parts(broker_fee as u32 * BASIS_POINTS_PER_MILLION) * *amount;
				total_fees += broker_commission;
				assert_eq!(EarnedBrokerFees::<Test>::get(ALICE, *asset), total_fees);
				assert_swap_scheduled_event_emitted(
					swap_id,
					*asset,
					*amount,
					Asset::Flip,
					broker_commission,
					execute_at,
				);
				swap_id += 1;
			})
		});
	});
}

#[test]
fn broker_bps_is_limited() {
	new_test_ext().execute_with(|| {
		assert_noop!(
			Swapping::request_swap_deposit_address(
				RuntimeOrigin::signed(ALICE),
				Asset::Eth,
				Asset::Usdc,
				EncodedAddress::Eth(Default::default()),
				1001,
				None,
				0,
			),
			Error::<Test>::BrokerCommissionBpsTooHigh
		);
	});
}

#[test]
<<<<<<< HEAD
fn swaps_are_executed_according_to_execute_at_field() {
	let mut swaps = generate_test_swaps();
	let later_swaps = swaps.split_off(2);

	new_test_ext()
		.execute_with(|| {
			// Block 1, swaps should be scheduled at block 3
			assert_eq!(System::block_number(), 1);
			assert_eq!(FirstUnprocessedBlock::<Test>::get(), 0);
			insert_swaps(&swaps);

			assert_event_sequence!(
				Test,
				RuntimeEvent::Swapping(Event::SwapScheduled { swap_id: 1, execute_at: 3, .. }),
				RuntimeEvent::Swapping(Event::SwapScheduled { swap_id: 2, execute_at: 3, .. }),
			);
		})
		.then_execute_at_next_block(|_| {
			// Block 2, swaps should be scheduled at block 4
			assert_eq!(System::block_number(), 2);
			insert_swaps(&later_swaps);
			assert_event_sequence!(
				Test,
				RuntimeEvent::Swapping(Event::SwapScheduled { swap_id: 3, execute_at: 4, .. }),
				RuntimeEvent::Swapping(Event::SwapScheduled { swap_id: 4, execute_at: 4, .. }),
			);
		})
		.then_execute_at_next_block(|_| {
			// First group of swaps will be processed at the end of this block
			assert_eq!(FirstUnprocessedBlock::<Test>::get(), 3);
		})
		.then_execute_with(|_| {
			assert_eq!(System::block_number(), 3);
			assert_event_sequence!(
				Test,
				RuntimeEvent::Swapping(Event::SwapExecuted { swap_id: 1, .. }),
				RuntimeEvent::Swapping(Event::SwapEgressScheduled { swap_id: 1, .. }),
				RuntimeEvent::Swapping(Event::SwapExecuted { swap_id: 2, .. }),
				RuntimeEvent::Swapping(Event::SwapEgressScheduled { swap_id: 2, .. }),
			);
		})
		.then_execute_at_next_block(|_| {
			// Second group of swaps will be processed at the end of this block
			assert_eq!(FirstUnprocessedBlock::<Test>::get(), 4);
		})
		.then_execute_with(|_| {
			assert_eq!(System::block_number(), 4);
			assert_event_sequence!(
				Test,
				RuntimeEvent::Swapping(Event::SwapExecuted { swap_id: 3, .. }),
				RuntimeEvent::Swapping(Event::SwapEgressScheduled { swap_id: 3, .. }),
				RuntimeEvent::Swapping(Event::SwapExecuted { swap_id: 4, .. }),
				RuntimeEvent::Swapping(Event::SwapEgressScheduled { swap_id: 4, .. }),
			);
		});
}

#[test]
fn swaps_get_retried_on_next_block_after_failure() {
	let mut swaps = generate_test_swaps();
	let later_swaps = swaps.split_off(2);

	new_test_ext()
		.execute_with(|| {
			// Block 1, swaps should be scheduled at block 3
			assert_eq!(System::block_number(), 1);
			assert_eq!(FirstUnprocessedBlock::<Test>::get(), 0);
			insert_swaps(&swaps);

			assert_event_sequence!(
				Test,
				RuntimeEvent::Swapping(Event::SwapScheduled { swap_id: 1, execute_at: 3, .. }),
				RuntimeEvent::Swapping(Event::SwapScheduled { swap_id: 2, execute_at: 3, .. }),
			);
		})
		.then_execute_at_next_block(|_| {
			// Block 2, swaps should be scheduled at block 4
			assert_eq!(System::block_number(), 2);
			insert_swaps(&later_swaps);
			assert_event_sequence!(
				Test,
				RuntimeEvent::Swapping(Event::SwapScheduled { swap_id: 3, execute_at: 4, .. }),
				RuntimeEvent::Swapping(Event::SwapScheduled { swap_id: 4, execute_at: 4, .. }),
			);
		})
		.then_execute_at_next_block(|_| {
			// First group of swaps will be processed at the end of this block,
			// but we force them to fail:
			MockSwappingApi::set_swaps_should_fail(true);
			assert_eq!(FirstUnprocessedBlock::<Test>::get(), 3);
		})
		.then_execute_with(|_| {
			assert_eq!(System::block_number(), 3);
			assert_event_sequence!(Test, RuntimeEvent::Swapping(Event::BatchSwapFailed { .. }),);

			// The storage state has been rolled back:
			assert_eq!(SwapQueue::<Test>::get(3).len(), 2);
		})
		.then_execute_at_next_block(|_| {
			// All swaps be processed at the end of this block, including the swaps
			// from previous block. This time we allow swaps to succeed:
			MockSwappingApi::set_swaps_should_fail(false);
			assert_eq!(FirstUnprocessedBlock::<Test>::get(), 3);
		})
		.then_execute_with(|_| {
			assert_eq!(System::block_number(), 4);
			assert_event_sequence!(
				Test,
				RuntimeEvent::Swapping(Event::SwapExecuted { swap_id: 1, .. }),
				RuntimeEvent::Swapping(Event::SwapEgressScheduled { swap_id: 1, .. }),
				RuntimeEvent::Swapping(Event::SwapExecuted { swap_id: 2, .. }),
				RuntimeEvent::Swapping(Event::SwapEgressScheduled { swap_id: 2, .. }),
				RuntimeEvent::Swapping(Event::SwapExecuted { swap_id: 3, .. }),
				RuntimeEvent::Swapping(Event::SwapEgressScheduled { swap_id: 3, .. }),
				RuntimeEvent::Swapping(Event::SwapExecuted { swap_id: 4, .. }),
				RuntimeEvent::Swapping(Event::SwapEgressScheduled { swap_id: 4, .. }),
			);
		});
=======
fn deposit_address_ready_event_contain_correct_boost_fee_value() {
	new_test_ext().execute_with(|| {
		const BOOST_FEE: u16 = 100;
		assert_ok!(Swapping::request_swap_deposit_address(
			RuntimeOrigin::signed(ALICE),
			Asset::Eth,
			Asset::Usdc,
			EncodedAddress::Eth(Default::default()),
			0,
			None,
			BOOST_FEE
		));
		assert_event_sequence!(
			Test,
			RuntimeEvent::Swapping(Event::SwapDepositAddressReady { boost_fee: BOOST_FEE, .. })
		);
	});
>>>>>>> 77193a6c
}<|MERGE_RESOLUTION|>--- conflicted
+++ resolved
@@ -1989,7 +1989,6 @@
 }
 
 #[test]
-<<<<<<< HEAD
 fn swaps_are_executed_according_to_execute_at_field() {
 	let mut swaps = generate_test_swaps();
 	let later_swaps = swaps.split_off(2);
@@ -2108,7 +2107,9 @@
 				RuntimeEvent::Swapping(Event::SwapEgressScheduled { swap_id: 4, .. }),
 			);
 		});
-=======
+}
+
+#[test]
 fn deposit_address_ready_event_contain_correct_boost_fee_value() {
 	new_test_ext().execute_with(|| {
 		const BOOST_FEE: u16 = 100;
@@ -2126,5 +2127,4 @@
 			RuntimeEvent::Swapping(Event::SwapDepositAddressReady { boost_fee: BOOST_FEE, .. })
 		);
 	});
->>>>>>> 77193a6c
 }