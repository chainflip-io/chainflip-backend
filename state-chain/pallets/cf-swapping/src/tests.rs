--- conflicted
+++ resolved
@@ -256,7 +256,6 @@
 				Test,
 				RuntimeEvent::Swapping(Event::SwapDepositAddressReady {
 					deposit_address: EncodedAddress::Eth(..),
-<<<<<<< HEAD
 					destination_address: EncodedAddress::Eth(..),
 					source_asset: Asset::Eth,
 					destination_asset: Asset::Usdc,
@@ -290,27 +289,10 @@
 					egress_id: (ForeignChain::Ethereum, 1),
 					asset: Asset::Usdc,
 					amount: 500,
+					fee: _,
 				})
 			);
 		});
-=======
-					channel_id: 1,
-					deposit_block_height: 0
-				},
-				swap_type: SwapType::Swap(ForeignChainAddress::Eth(..)),
-				broker_commission: _
-			}),
-			RuntimeEvent::Swapping(Event::SwapExecuted { swap_id: 1, .. }),
-			RuntimeEvent::Swapping(Event::SwapEgressScheduled {
-				swap_id: 1,
-				egress_id: (ForeignChain::Ethereum, 1),
-				asset: Asset::Usdc,
-				amount: 500,
-				fee: _,
-			})
-		);
-	});
->>>>>>> 20a60136
 }
 
 #[test]
@@ -1469,17 +1451,12 @@
 				RuntimeEvent::Swapping(Event::SwapEgressIgnored { swap_id: 2, .. }),
 			);
 
-<<<<<<< HEAD
 			// Swaps are not egressed when output is 0.
 			assert_eq!(SwapQueue::<Test>::decode_len(), Some(0));
-			assert_eq!(MockEgressHandler::<AnyChain>::get_scheduled_egresses().len(), 0);
-=======
-			assert_eq!(SwapQueue::<Test>::decode_len(), None);
 			assert!(
 				MockEgressHandler::<AnyChain>::get_scheduled_egresses().is_empty(),
 				"No egresses should be scheduled."
 			);
->>>>>>> 20a60136
 		});
 }
 
