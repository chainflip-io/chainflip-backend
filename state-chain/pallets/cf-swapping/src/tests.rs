use super::*;
use crate::{
	mock::{RuntimeEvent, *},
	CcmFailReason, CcmIdCounter, CcmOutputs, CcmSwap, CcmSwapOutput, CollectedRejectedFunds,
	EarnedBrokerFees, Error, Event, MaximumSwapAmount, Pallet, PendingCcms, Swap, SwapOrigin,
	SwapQueue, SwapType,
};
use cf_chains::{
	address::{to_encoded_address, AddressConverter, EncodedAddress, ForeignChainAddress},
	btc::{BitcoinNetwork, ScriptPubkey},
	dot::PolkadotAccountId,
	AnyChain, CcmChannelMetadata, CcmDepositMetadata,
};
use cf_primitives::{Asset, AssetAmount, BasisPoints, ForeignChain, NetworkEnvironment};
use cf_test_utilities::assert_event_sequence;
use cf_traits::{
	mocks::{
		address_converter::MockAddressConverter,
		egress_handler::{MockEgressHandler, MockEgressParameter},
	},
	CcmHandler, SetSafeMode, SwapDepositHandler, SwappingApi,
};
use frame_support::{assert_err, assert_noop, assert_ok, traits::Hooks};
use itertools::Itertools;
use sp_arithmetic::Permill;
use sp_std::iter;

const GAS_BUDGET: AssetAmount = 1_000u128;

// Returns some test data
fn generate_test_swaps() -> Vec<Swap> {
	vec![
		// asset -> USDC
		Swap::new(
			1,
			Asset::Flip,
			Asset::Usdc,
			100,
			SwapType::Swap(ForeignChainAddress::Eth([2; 20].into())),
		),
		// USDC -> asset
		Swap::new(
			2,
			Asset::Eth,
			Asset::Usdc,
			40,
			SwapType::Swap(ForeignChainAddress::Eth([9; 20].into())),
		),
		// Both assets are on the Eth chain
		Swap::new(
			3,
			Asset::Flip,
			Asset::Eth,
			500,
			SwapType::Swap(ForeignChainAddress::Eth([2; 20].into())),
		),
		// Cross chain
		Swap::new(
			4,
			Asset::Flip,
			Asset::Dot,
			600,
			SwapType::Swap(ForeignChainAddress::Dot(PolkadotAccountId::from_aliased([4; 32]))),
		),
	]
}

fn assert_failed_ccm(
	from: Asset,
	amount: AssetAmount,
	output: Asset,
	destination_address: ForeignChainAddress,
	ccm: CcmDepositMetadata,
	reason: CcmFailReason,
) {
	assert_err!(
		Swapping::on_ccm_deposit(
			from,
			amount,
			output,
			destination_address.clone(),
			ccm.clone(),
			SwapOrigin::Vault { tx_hash: Default::default() },
		),
		()
	);
	System::assert_last_event(RuntimeEvent::Swapping(Event::CcmFailed {
		reason,
		destination_address: MockAddressConverter::to_encoded_address(destination_address),
		deposit_metadata: ccm,
	}));
}

fn insert_swaps(swaps: &[Swap]) {
	for (broker_id, swap) in swaps.iter().enumerate() {
		if let SwapType::Swap(destination_address) = &swap.swap_type {
			<Pallet<Test> as SwapDepositHandler>::schedule_swap_from_channel(
				ForeignChainAddress::Eth([2; 20].into()),
				Default::default(),
				swap.from,
				swap.to,
				swap.amount,
				destination_address.clone(),
				broker_id as u64,
				2,
				1,
			);
		}
	}
}

fn generate_ccm_channel() -> CcmChannelMetadata {
	CcmChannelMetadata {
		message: vec![0x01].try_into().unwrap(),
		gas_budget: GAS_BUDGET,
		cf_parameters: Default::default(),
	}
}
fn generate_ccm_deposit() -> CcmDepositMetadata {
	CcmDepositMetadata {
		source_chain: ForeignChain::Ethereum,
		source_address: Some(ForeignChainAddress::Eth([0xcf; 20].into())),
		channel_metadata: generate_ccm_channel(),
	}
}

#[test]
fn request_swap_success_with_valid_parameters() {
	new_test_ext().execute_with(|| {
		assert_ok!(Swapping::request_swap_deposit_address(
			RuntimeOrigin::signed(ALICE),
			Asset::Eth,
			Asset::Usdc,
			EncodedAddress::Eth(Default::default()),
			0,
			None
		));
	});
}

#[test]
fn process_all_swaps() {
	new_test_ext().execute_with(|| {
		let swaps = generate_test_swaps();
		insert_swaps(&swaps);
		Swapping::on_finalize(1);
		assert!(SwapQueue::<Test>::get().is_empty());
		let mut expected = swaps
			.iter()
			.cloned()
			.map(|swap| MockEgressParameter::<AnyChain>::Swap {
				asset: swap.to,
				amount: swap.amount,
				destination_address: if let SwapType::Swap(destination_address) = swap.swap_type {
					destination_address
				} else {
					ForeignChainAddress::Eth(Default::default())
				},
			})
			.collect::<Vec<_>>();
		expected.sort();
		let mut egresses = MockEgressHandler::<AnyChain>::get_scheduled_egresses();
		egresses.sort();
		for (input, output) in iter::zip(expected, egresses) {
			assert_eq!(input, output);
		}
	});
}

#[test]
fn expect_earned_fees_to_be_recorded() {
	new_test_ext().execute_with(|| {
		const ALICE: u64 = 2_u64;
		<Pallet<Test> as SwapDepositHandler>::schedule_swap_from_channel(
			ForeignChainAddress::Eth([2; 20].into()),
			Default::default(),
			Asset::Flip,
			Asset::Usdc,
			100,
			ForeignChainAddress::Eth([2; 20].into()),
			ALICE,
			200,
			1,
		);
		assert_eq!(EarnedBrokerFees::<Test>::get(ALICE, cf_primitives::Asset::Flip), 2);
		<Pallet<Test> as SwapDepositHandler>::schedule_swap_from_channel(
			ForeignChainAddress::Eth([2; 20].into()),
			Default::default(),
			Asset::Flip,
			Asset::Usdc,
			100,
			ForeignChainAddress::Eth([2; 20].into()),
			ALICE,
			200,
			1,
		);
		assert_eq!(EarnedBrokerFees::<Test>::get(ALICE, cf_primitives::Asset::Flip), 4);
	});
}

#[test]
#[should_panic]
fn cannot_swap_with_incorrect_destination_address_type() {
	new_test_ext().execute_with(|| {
		const ALICE: u64 = 1_u64;
		<Pallet<Test> as SwapDepositHandler>::schedule_swap_from_channel(
			ForeignChainAddress::Eth([2; 20].into()),
			Default::default(),
			Asset::Eth,
			Asset::Dot,
			10,
			ForeignChainAddress::Eth([2; 20].into()),
			ALICE,
			2,
			1,
		);
		assert_eq!(SwapQueue::<Test>::get(), vec![]);
	});
}

#[test]
fn expect_swap_id_to_be_emitted() {
	new_test_ext().execute_with(|| {
		// 1. Request a deposit address -> SwapDepositAddressReady
		assert_ok!(Swapping::request_swap_deposit_address(
			RuntimeOrigin::signed(ALICE),
			Asset::Eth,
			Asset::Usdc,
			EncodedAddress::Eth(Default::default()),
			0,
			None
		));
		// 2. Schedule the swap -> SwapScheduled
		<Pallet<Test> as SwapDepositHandler>::schedule_swap_from_channel(
			ForeignChainAddress::Eth(Default::default()),
			Default::default(),
			Asset::Eth,
			Asset::Usdc,
			500,
			ForeignChainAddress::Eth(Default::default()),
			ALICE,
			0,
			1,
		);
		// 3. Process swaps -> SwapExecuted, SwapEgressScheduled
		Swapping::on_finalize(1);
		assert_event_sequence!(
			Test,
			RuntimeEvent::Swapping(Event::SwapDepositAddressReady {
				deposit_address: EncodedAddress::Eth(..),
				destination_address: EncodedAddress::Eth(..),
				source_asset: Asset::Eth,
				destination_asset: Asset::Usdc,
				channel_id: 0,
				..
			}),
			RuntimeEvent::Swapping(Event::SwapScheduled {
				swap_id: 1,
				source_asset: Asset::Eth,
				deposit_amount: 500,
				destination_asset: Asset::Usdc,
				destination_address: EncodedAddress::Eth(..),
				origin: SwapOrigin::DepositChannel {
					deposit_address: EncodedAddress::Eth(..),
					channel_id: 1,
					deposit_block_height: 0
				},
				swap_type: SwapType::Swap(ForeignChainAddress::Eth(..)),
				broker_commission: _
			}),
			RuntimeEvent::Swapping(Event::SwapExecuted { swap_id: 1, .. }),
			RuntimeEvent::Swapping(Event::SwapEgressScheduled {
				swap_id: 1,
				egress_id: (ForeignChain::Ethereum, 1),
				asset: Asset::Usdc,
				amount: 500,
			})
		);
	});
}

#[test]
fn withdraw_broker_fees() {
	new_test_ext().execute_with(|| {
		assert_noop!(
			Swapping::withdraw(
				RuntimeOrigin::signed(ALICE),
				Asset::Eth,
				EncodedAddress::Eth(Default::default()),
			),
			<Error<Test>>::NoFundsAvailable
		);
		EarnedBrokerFees::<Test>::insert(ALICE, Asset::Eth, 200);
		assert_ok!(Swapping::withdraw(
			RuntimeOrigin::signed(ALICE),
			Asset::Eth,
			EncodedAddress::Eth(Default::default()),
		));
		let mut egresses = MockEgressHandler::<AnyChain>::get_scheduled_egresses();
		assert!(egresses.len() == 1);
		assert_eq!(egresses.pop().expect("must exist").amount(), 200);
		System::assert_last_event(RuntimeEvent::Swapping(Event::<Test>::WithdrawalRequested {
			egress_id: (ForeignChain::Ethereum, 1),
			egress_amount: 200,
			destination_address: EncodedAddress::Eth(Default::default()),
		}));
	});
}

#[test]
fn can_swap_using_witness_origin() {
	new_test_ext().execute_with(|| {
		let from = Asset::Eth;
		let to = Asset::Flip;
		let amount = 1_000;

		assert_ok!(Swapping::schedule_swap_from_contract(
			RuntimeOrigin::root(),
			from,
			to,
			amount,
			EncodedAddress::Eth(Default::default()),
			Default::default(),
		));

		System::assert_last_event(RuntimeEvent::Swapping(Event::<Test>::SwapScheduled {
			swap_id: 1,
			source_asset: from,
			deposit_amount: amount,
			destination_asset: to,
			destination_address: EncodedAddress::Eth(Default::default()),
			origin: SwapOrigin::Vault { tx_hash: Default::default() },
			swap_type: SwapType::Swap(ForeignChainAddress::Eth(Default::default())),
			broker_commission: None,
		}));
	});
}

#[test]
fn reject_invalid_ccm_deposit() {
	new_test_ext().execute_with(|| {
		let gas_budget = GAS_BUDGET;
		let ccm = generate_ccm_deposit();

		assert_noop!(
			Swapping::ccm_deposit(
				RuntimeOrigin::root(),
				Asset::Btc,
				1_000_000,
				Asset::Eth,
				EncodedAddress::Dot(Default::default()),
				ccm.clone(),
				Default::default(),
			),
			Error::<Test>::IncompatibleAssetAndAddress
		);

		assert_noop!(
			Swapping::ccm_deposit(
				RuntimeOrigin::root(),
				Asset::Btc,
				1_000_000,
				Asset::Eth,
				EncodedAddress::Dot(Default::default()),
				ccm.clone(),
				Default::default(),
			),
			Error::<Test>::IncompatibleAssetAndAddress
		);

		assert_failed_ccm(
			Asset::Eth,
			1_000_000,
			Asset::Dot,
			ForeignChainAddress::Dot(Default::default()),
			ccm.clone(),
			CcmFailReason::UnsupportedForTargetChain,
		);

		assert_failed_ccm(
			Asset::Eth,
			1_000_000,
			Asset::Btc,
			ForeignChainAddress::Btc(cf_chains::btc::ScriptPubkey::P2PKH(Default::default())),
			ccm.clone(),
			CcmFailReason::UnsupportedForTargetChain,
		);
		assert_failed_ccm(
			Asset::Eth,
			gas_budget - 1,
			Asset::Eth,
			ForeignChainAddress::Eth(Default::default()),
			ccm,
			CcmFailReason::InsufficientDepositAmount,
		);
	});
}

#[test]
fn rejects_invalid_swap_deposit() {
	new_test_ext().execute_with(|| {
		let ccm = generate_ccm_channel();

		assert_noop!(
			Swapping::request_swap_deposit_address(
				RuntimeOrigin::signed(ALICE),
				Asset::Btc,
				Asset::Eth,
				EncodedAddress::Dot(Default::default()),
				0,
				Some(ccm.clone())
			),
			Error::<Test>::IncompatibleAssetAndAddress
		);

		assert_noop!(
			Swapping::request_swap_deposit_address(
				RuntimeOrigin::signed(ALICE),
				Asset::Eth,
				Asset::Dot,
				EncodedAddress::Dot(Default::default()),
				0,
				Some(ccm)
			),
			Error::<Test>::CcmUnsupportedForTargetChain
		);
	});
}

#[test]
fn rejects_invalid_swap_by_witnesser() {
	new_test_ext().execute_with(|| {
		let script_pubkey = ScriptPubkey::try_from_address(
			"BC1QW508D6QEJXTDG4Y5R3ZARVARY0C5XW7KV8F3T4",
			&BitcoinNetwork::Mainnet,
		)
		.unwrap();

		let btc_encoded_address =
			to_encoded_address(ForeignChainAddress::Btc(script_pubkey), || {
				NetworkEnvironment::Mainnet
			});

		// Is valid Bitcoin address, but asset is Dot, so not compatible
		assert_noop!(
			Swapping::schedule_swap_from_contract(
				RuntimeOrigin::root(),
				Asset::Eth,
				Asset::Dot,
				10000,
				btc_encoded_address,
				Default::default()
			),
			Error::<Test>::IncompatibleAssetAndAddress
		);

		assert_noop!(
			Swapping::schedule_swap_from_contract(
				RuntimeOrigin::root(),
				Asset::Eth,
				Asset::Btc,
				10000,
				EncodedAddress::Btc(vec![0x41, 0x80, 0x41]),
				Default::default()
			),
			Error::<Test>::InvalidDestinationAddress
		);
	});
}

#[test]
fn can_process_ccms_via_swap_deposit_address() {
	new_test_ext().execute_with(|| {
		let gas_budget = GAS_BUDGET;
		let deposit_amount = 10_000;
<<<<<<< HEAD
		let request_ccm =
			CcmChannelMetadata { message: vec![0x01], gas_budget, cf_parameters: vec![] };
		let ccm = CcmDepositMetadata {
			source_address: Some(ForeignChainAddress::Eth([0xcf; 20].into())),
			source_chain: ForeignChain::Ethereum,
			channel_metadata: request_ccm.clone(),
		};
=======
		let request_ccm = generate_ccm_channel();
		let ccm = generate_ccm_deposit();
>>>>>>> ad8985e5

		// Can process CCM via Swap deposit
		assert_ok!(Swapping::request_swap_deposit_address(
			RuntimeOrigin::signed(ALICE),
			Asset::Dot,
			Asset::Eth,
			EncodedAddress::Eth(Default::default()),
			0,
			Some(request_ccm)
		));
		assert_ok!(Swapping::on_ccm_deposit(
			Asset::Dot,
			deposit_amount,
			Asset::Eth,
			ForeignChainAddress::Eth(Default::default()),
			ccm.clone(),
			SwapOrigin::Vault { tx_hash: Default::default() },
		));

		assert_eq!(
			PendingCcms::<Test>::get(1),
			Some(CcmSwap {
				source_asset: Asset::Dot,
				deposit_amount,
				destination_asset: Asset::Eth,
				destination_address: ForeignChainAddress::Eth(Default::default()),
				deposit_metadata: ccm,
				principal_swap_id: Some(1),
				gas_swap_id: Some(2),
			})
		);

		assert_eq!(
			SwapQueue::<Test>::get(),
			vec![
				Swap::new(
					1,
					Asset::Dot,
					Asset::Eth,
					deposit_amount - gas_budget,
					SwapType::CcmPrincipal(1)
				),
				Swap::new(2, Asset::Dot, Asset::Eth, gas_budget, SwapType::CcmGas(1)),
			]
		);

		assert_eq!(CcmOutputs::<Test>::get(1), Some(CcmSwapOutput { principal: None, gas: None }));

		// Swaps are executed during on_idle
		Swapping::on_finalize(1);

		// CCM is scheduled for egress
		assert_eq!(
			MockEgressHandler::<AnyChain>::get_scheduled_egresses(),
			vec![MockEgressParameter::Ccm {
				asset: Asset::Eth,
				amount: deposit_amount - gas_budget,
				destination_address: ForeignChainAddress::Eth(Default::default()),
				message: vec![0x01].try_into().unwrap(),
				cf_parameters: vec![].try_into().unwrap(),
				gas_budget,
			},]
		);

		// Completed CCM is removed from storage
		assert_eq!(PendingCcms::<Test>::get(1), None);
		assert_eq!(CcmOutputs::<Test>::get(1), None);

		System::assert_has_event(RuntimeEvent::Swapping(Event::<Test>::CcmEgressScheduled {
			ccm_id: CcmIdCounter::<Test>::get(),
			egress_id: (ForeignChain::Ethereum, 1),
		}));
	});
}

#[test]
fn can_process_ccms_via_extrinsic() {
	new_test_ext().execute_with(|| {
		let gas_budget = GAS_BUDGET;
		let deposit_amount = 1_000_000;
		let ccm = generate_ccm_deposit();

		// Can process CCM directly via Pallet Extrinsic.
		assert_ok!(Swapping::ccm_deposit(
			RuntimeOrigin::root(),
			Asset::Btc,
			deposit_amount,
			Asset::Usdc,
			EncodedAddress::Eth(Default::default()),
			ccm.clone(),
			Default::default(),
		));

		assert_eq!(
			PendingCcms::<Test>::get(1),
			Some(CcmSwap {
				source_asset: Asset::Btc,
				deposit_amount,
				destination_asset: Asset::Usdc,
				destination_address: ForeignChainAddress::Eth(Default::default()),
				deposit_metadata: ccm.clone(),
				principal_swap_id: Some(1),
				gas_swap_id: Some(2),
			})
		);

		assert_eq!(
			SwapQueue::<Test>::get(),
			vec![
				Swap::new(
					1,
					Asset::Btc,
					Asset::Usdc,
					deposit_amount - gas_budget,
					SwapType::CcmPrincipal(1)
				),
				Swap::new(2, Asset::Btc, Asset::Eth, gas_budget, SwapType::CcmGas(1))
			]
		);
		assert_eq!(CcmOutputs::<Test>::get(1), Some(CcmSwapOutput { principal: None, gas: None }));

		// Swaps are executed during on_finalize
		Swapping::on_finalize(1);

		// CCM is scheduled for egress
		assert_eq!(
			MockEgressHandler::<AnyChain>::get_scheduled_egresses(),
			vec![MockEgressParameter::Ccm {
				asset: Asset::Usdc,
				amount: deposit_amount - gas_budget,
				destination_address: ForeignChainAddress::Eth(Default::default()),
				message: vec![0x01].try_into().unwrap(),
				cf_parameters: vec![].try_into().unwrap(),
				gas_budget,
			},]
		);

		// Completed CCM is removed from storage
		assert_eq!(PendingCcms::<Test>::get(1), None);
		assert_eq!(CcmOutputs::<Test>::get(1), None);

		System::assert_has_event(RuntimeEvent::Swapping(Event::<Test>::CcmDepositReceived {
			ccm_id: CcmIdCounter::<Test>::get(),
			principal_swap_id: Some(1),
			gas_swap_id: Some(2),
			deposit_amount,
			destination_address: EncodedAddress::Eth(Default::default()),
			deposit_metadata: ccm,
		}));
		System::assert_has_event(RuntimeEvent::Swapping(Event::<Test>::CcmEgressScheduled {
			ccm_id: CcmIdCounter::<Test>::get(),
			egress_id: (ForeignChain::Ethereum, 1),
		}));
	});
}

#[test]
fn can_handle_ccms_with_non_native_gas_asset() {
	new_test_ext().execute_with(|| {
		let gas_budget = GAS_BUDGET;
		let deposit_amount = 10_000;
		let ccm = generate_ccm_deposit();
		assert_ok!(Swapping::ccm_deposit(
			RuntimeOrigin::root(),
			Asset::Eth,
			deposit_amount,
			Asset::Usdc,
			EncodedAddress::Eth(Default::default()),
			ccm.clone(),
			Default::default(),
		));

		assert_eq!(
			PendingCcms::<Test>::get(1),
			Some(CcmSwap {
				source_asset: Asset::Eth,
				deposit_amount,
				destination_asset: Asset::Usdc,
				destination_address: ForeignChainAddress::Eth(Default::default()),
				deposit_metadata: ccm.clone(),
				principal_swap_id: Some(1),
				gas_swap_id: None,
			})
		);

		assert_eq!(
			SwapQueue::<Test>::get(),
			vec![Swap::new(
				1,
				Asset::Eth,
				Asset::Usdc,
				deposit_amount - gas_budget,
				SwapType::CcmPrincipal(1)
			)]
		);
		assert_eq!(
			CcmOutputs::<Test>::get(1),
			Some(CcmSwapOutput { principal: None, gas: Some(gas_budget) })
		);

		// Swaps are executed during on_finalize
		Swapping::on_finalize(1);

		// CCM is scheduled for egress
		assert_eq!(
			MockEgressHandler::<AnyChain>::get_scheduled_egresses(),
			vec![MockEgressParameter::Ccm {
				asset: Asset::Usdc,
				amount: deposit_amount - gas_budget,
				destination_address: ForeignChainAddress::Eth(Default::default()),
				message: vec![0x01].try_into().unwrap(),
				cf_parameters: vec![].try_into().unwrap(),
				gas_budget,
			},]
		);

		// Completed CCM is removed from storage
		assert_eq!(PendingCcms::<Test>::get(1), None);
		assert_eq!(CcmOutputs::<Test>::get(1), None);

		System::assert_has_event(RuntimeEvent::Swapping(Event::<Test>::CcmDepositReceived {
			ccm_id: CcmIdCounter::<Test>::get(),
			principal_swap_id: Some(1),
			gas_swap_id: None,
			deposit_amount,
			destination_address: EncodedAddress::Eth(Default::default()),
			deposit_metadata: ccm,
		}));
		System::assert_has_event(RuntimeEvent::Swapping(Event::<Test>::CcmEgressScheduled {
			ccm_id: CcmIdCounter::<Test>::get(),
			egress_id: (ForeignChain::Ethereum, 1),
		}));
	});
}

#[test]
fn can_handle_ccms_with_native_gas_asset() {
	new_test_ext().execute_with(|| {
		let gas_budget = GAS_BUDGET;
		let deposit_amount = 10_000;
		let ccm = generate_ccm_deposit();

		assert_ok!(Swapping::ccm_deposit(
			RuntimeOrigin::root(),
			Asset::Usdc,
			deposit_amount,
			Asset::Usdc,
			EncodedAddress::Eth(Default::default()),
			ccm.clone(),
			Default::default(),
		));

		assert_eq!(
			PendingCcms::<Test>::get(1),
			Some(CcmSwap {
				source_asset: Asset::Usdc,
				deposit_amount,
				destination_asset: Asset::Usdc,
				destination_address: ForeignChainAddress::Eth(Default::default()),
				deposit_metadata: ccm.clone(),
				principal_swap_id: None,
				gas_swap_id: Some(1),
			})
		);

		assert_eq!(
			SwapQueue::<Test>::get(),
			vec![Swap::new(1, Asset::Usdc, Asset::Eth, gas_budget, SwapType::CcmGas(1))]
		);
		assert_eq!(
			CcmOutputs::<Test>::get(1),
			Some(CcmSwapOutput { principal: Some(deposit_amount - gas_budget), gas: None })
		);

		// Swaps are executed during on_finalize
		Swapping::on_finalize(1);

		// CCM is scheduled for egress
		assert_eq!(
			MockEgressHandler::<AnyChain>::get_scheduled_egresses(),
			vec![MockEgressParameter::Ccm {
				asset: Asset::Usdc,
				amount: deposit_amount - gas_budget,
				destination_address: ForeignChainAddress::Eth(Default::default()),
				message: vec![0x01].try_into().unwrap(),
				cf_parameters: vec![].try_into().unwrap(),
				gas_budget,
			},]
		);

		// Completed CCM is removed from storage
		assert_eq!(PendingCcms::<Test>::get(1), None);
		assert_eq!(CcmOutputs::<Test>::get(1), None);

		System::assert_has_event(RuntimeEvent::Swapping(Event::<Test>::CcmDepositReceived {
			ccm_id: CcmIdCounter::<Test>::get(),
			principal_swap_id: None,
			gas_swap_id: Some(1),
			deposit_amount,
			destination_address: EncodedAddress::Eth(Default::default()),
			deposit_metadata: ccm,
		}));
		System::assert_has_event(RuntimeEvent::Swapping(Event::<Test>::CcmEgressScheduled {
			ccm_id: CcmIdCounter::<Test>::get(),
			egress_id: (ForeignChain::Ethereum, 1),
		}));
	});
}

#[test]
fn can_handle_ccms_with_no_swaps_needed() {
	new_test_ext().execute_with(|| {
		let gas_budget = GAS_BUDGET;
		let deposit_amount = 10_000;
		let ccm = generate_ccm_deposit();

		// Ccm without need for swapping are egressed directly.
		assert_ok!(Swapping::ccm_deposit(
			RuntimeOrigin::root(),
			Asset::Eth,
			deposit_amount,
			Asset::Eth,
			EncodedAddress::Eth(Default::default()),
			ccm.clone(),
			Default::default(),
		));

		assert_eq!(PendingCcms::<Test>::get(1), None);

		// The ccm is never put in storage
		assert_eq!(PendingCcms::<Test>::get(1), None);
		assert_eq!(CcmOutputs::<Test>::get(1), None);

		// CCM is scheduled for egress
		assert_eq!(
			MockEgressHandler::<AnyChain>::get_scheduled_egresses(),
			vec![MockEgressParameter::Ccm {
				asset: Asset::Eth,
				amount: deposit_amount - gas_budget,
				destination_address: ForeignChainAddress::Eth(Default::default()),
				message: vec![0x01].try_into().unwrap(),
				cf_parameters: vec![].try_into().unwrap(),
				gas_budget,
			},]
		);

		System::assert_has_event(RuntimeEvent::Swapping(Event::<Test>::CcmEgressScheduled {
			ccm_id: CcmIdCounter::<Test>::get(),
			egress_id: (ForeignChain::Ethereum, 1),
		}));

		System::assert_has_event(RuntimeEvent::Swapping(Event::<Test>::CcmDepositReceived {
			ccm_id: CcmIdCounter::<Test>::get(),
			principal_swap_id: None,
			gas_swap_id: None,
			deposit_amount,
			destination_address: EncodedAddress::Eth(Default::default()),
			deposit_metadata: ccm,
		}));
	});
}

#[test]
fn swap_by_witnesser_happy_path() {
	new_test_ext().execute_with(|| {
		let from = Asset::Eth;
		let to = Asset::Flip;
		let amount = 1_000u128;

		assert_ok!(Swapping::schedule_swap_from_contract(
			RuntimeOrigin::root(),
			from,
			to,
			amount,
			EncodedAddress::Eth(Default::default()),
			Default::default(),
		));

		// Verify this swap is accepted and scheduled
		assert_eq!(
			SwapQueue::<Test>::get(),
			vec![Swap::new(
				1,
				from,
				to,
				amount,
				SwapType::Swap(ForeignChainAddress::Eth(Default::default()),),
			)]
		);
		System::assert_last_event(RuntimeEvent::Swapping(Event::<Test>::SwapScheduled {
			swap_id: 1,
			source_asset: from,
			deposit_amount: amount,
			destination_asset: to,
			destination_address: EncodedAddress::Eth(Default::default()),
			origin: SwapOrigin::Vault { tx_hash: Default::default() },
			swap_type: SwapType::Swap(ForeignChainAddress::Eth(Default::default())),
			broker_commission: None,
		}));

		// Confiscated fund is unchanged
		assert_eq!(CollectedRejectedFunds::<Test>::get(from), 0);
	});
}

#[test]
fn swap_by_deposit_happy_path() {
	new_test_ext().execute_with(|| {
		let from = Asset::Eth;
		let to = Asset::Flip;
		let amount = 1_000u128;

		Swapping::schedule_swap_from_channel(
			ForeignChainAddress::Eth(Default::default()),
			Default::default(),
			from,
			to,
			amount,
			ForeignChainAddress::Eth(Default::default()),
			Default::default(),
			Default::default(),
			1,
		);

		// Verify this swap is accepted and scheduled
		assert_eq!(
			SwapQueue::<Test>::get(),
			vec![Swap::new(
				1,
				from,
				to,
				amount,
				SwapType::Swap(ForeignChainAddress::Eth(Default::default())),
			)]
		);
		System::assert_last_event(RuntimeEvent::Swapping(Event::<Test>::SwapScheduled {
			swap_id: 1,
			deposit_amount: amount,
			source_asset: from,
			destination_asset: to,
			destination_address: EncodedAddress::Eth(Default::default()),
			origin: SwapOrigin::DepositChannel {
				deposit_address: EncodedAddress::Eth(Default::default()),
				channel_id: 1,
				deposit_block_height: Default::default(),
			},
			swap_type: SwapType::Swap(ForeignChainAddress::Eth(Default::default())),
			broker_commission: Some(0),
		}));

		// Confiscated fund is unchanged
		assert_eq!(CollectedRejectedFunds::<Test>::get(from), 0);
	});
}

#[test]
fn ccm_without_principal_swaps_are_accepted() {
	new_test_ext().execute_with(|| {
		let gas_budget = GAS_BUDGET;
		let principal_amount = 10_000;
		let eth: Asset = Asset::Eth;
		let flip: Asset = Asset::Flip;
		let ccm = generate_ccm_deposit();

		// Ccm with principal asset = 0
		assert_ok!(Swapping::on_ccm_deposit(
			eth,
			gas_budget,
			flip,
			ForeignChainAddress::Eth(Default::default()),
			ccm.clone(),
			SwapOrigin::Vault { tx_hash: Default::default() },
		));

		// Verify the CCM is processed successfully
		assert_event_sequence!(
			Test,
			RuntimeEvent::Swapping(Event::CcmDepositReceived {
				ccm_id: 1,
				principal_swap_id: None,
				gas_swap_id: None,
				deposit_amount,
				destination_address: EncodedAddress::Eth(..),
				deposit_metadata: _,
			}) if deposit_amount == gas_budget,
			RuntimeEvent::Swapping(Event::CcmEgressScheduled {
				ccm_id: 1,
				egress_id: (ForeignChain::Ethereum, 1),
			})
		);
		// No funds are confiscated
		assert_eq!(CollectedRejectedFunds::<Test>::get(eth), 0);
		assert_eq!(CollectedRejectedFunds::<Test>::get(flip), 0);

		// Ccm where principal asset = output asset
		System::reset_events();
		assert_ok!(Swapping::on_ccm_deposit(
			eth,
			gas_budget + principal_amount,
			eth,
			ForeignChainAddress::Eth(Default::default()),
			ccm,
			SwapOrigin::Vault { tx_hash: Default::default() },
		));

		// Verify the CCM is processed successfully
		assert_event_sequence!(
			Test,
			RuntimeEvent::Swapping(Event::CcmDepositReceived {
				ccm_id: 2,
				principal_swap_id: None,
				gas_swap_id: None,
				deposit_amount,
				destination_address: EncodedAddress::Eth(..),
				deposit_metadata: _,
			}) if deposit_amount == gas_budget + principal_amount,
			RuntimeEvent::Swapping(Event::CcmEgressScheduled {
				ccm_id: 2,
				egress_id: (ForeignChain::Ethereum, 2),
			})
		);
		// No funds are confiscated
		assert_eq!(CollectedRejectedFunds::<Test>::get(eth), 0);
		assert_eq!(CollectedRejectedFunds::<Test>::get(flip), 0);
	});
}

#[test]
fn process_all_into_stable_swaps_first() {
	new_test_ext().execute_with(|| {
		let amount = 1_000_000;
		let encoded_address = EncodedAddress::Eth(Default::default());
		let address = ForeignChainAddress::Eth(Default::default());
		assert_ok!(Swapping::schedule_swap_from_contract(
			RuntimeOrigin::root(),
			Asset::Flip,
			Asset::Eth,
			amount,
			encoded_address.clone(),
			Default::default(),
		));
		assert_ok!(Swapping::schedule_swap_from_contract(
			RuntimeOrigin::root(),
			Asset::Btc,
			Asset::Eth,
			amount,
			encoded_address.clone(),
			Default::default(),
		));
		assert_ok!(Swapping::schedule_swap_from_contract(
			RuntimeOrigin::root(),
			Asset::Dot,
			Asset::Eth,
			amount,
			encoded_address.clone(),
			Default::default(),
		));
		assert_ok!(Swapping::schedule_swap_from_contract(
			RuntimeOrigin::root(),
			Asset::Usdc,
			Asset::Eth,
			amount,
			encoded_address,
			Default::default(),
		));
		assert_eq!(
			SwapQueue::<Test>::get(),
			vec![
				Swap::new(1, Asset::Flip, Asset::Eth, amount, SwapType::Swap(address.clone()),),
				Swap::new(2, Asset::Btc, Asset::Eth, amount, SwapType::Swap(address.clone()),),
				Swap::new(3, Asset::Dot, Asset::Eth, amount, SwapType::Swap(address.clone()),),
				Swap::new(4, Asset::Usdc, Asset::Eth, amount, SwapType::Swap(address),),
			]
		);

		System::reset_events();
		// All swaps in the SwapQueue are executed.
		Swapping::on_finalize(1);
		assert!(SwapQueue::<Test>::get().is_empty());

		// Network fee should only be taken once.
		let total_amount_after_network_fee = MockSwappingApi::take_network_fee(amount * 4);
		let output_amount = total_amount_after_network_fee / 4;
		// Verify swap "from" -> STABLE_ASSET, then "to" -> Output Asset
		assert_eq!(
			Swaps::get(),
			vec![
				(Asset::Flip, Asset::Usdc, amount),
				(Asset::Dot, Asset::Usdc, amount),
				(Asset::Btc, Asset::Usdc, amount),
				(Asset::Usdc, Asset::Eth, total_amount_after_network_fee),
			]
		);

		assert_event_sequence!(
			Test,
			RuntimeEvent::Swapping(Event::SwapExecuted { swap_id: 1, .. }),
			RuntimeEvent::Swapping(Event::SwapEgressScheduled {
				swap_id: 1,
				asset: Asset::Eth,
				egress_id: (ForeignChain::Ethereum, 1),
				amount,
			}) if amount == output_amount,
			RuntimeEvent::Swapping(Event::SwapExecuted { swap_id: 2, .. }),
			RuntimeEvent::Swapping(Event::SwapEgressScheduled {
				swap_id: 2,
				asset: Asset::Eth,
				egress_id: (ForeignChain::Ethereum, 2),
				amount,
			}) if amount == output_amount,
			RuntimeEvent::Swapping(Event::SwapExecuted { swap_id: 3, .. }),
			RuntimeEvent::Swapping(Event::SwapEgressScheduled {
				swap_id: 3,
				asset: Asset::Eth,
				egress_id: (ForeignChain::Ethereum, 3),
				amount,
			}) if amount == output_amount,
			RuntimeEvent::Swapping(Event::SwapExecuted { swap_id: 4, .. }),
			RuntimeEvent::Swapping(Event::SwapEgressScheduled {
				swap_id: 4,
				asset: Asset::Eth,
				egress_id: (ForeignChain::Ethereum, 4),
				amount,
			}) if amount == output_amount,
		);
	});
}

#[test]
fn cannot_swap_in_safe_mode() {
	new_test_ext().execute_with(|| {
		SwapQueue::<Test>::put(generate_test_swaps());

		assert_eq!(SwapQueue::<Test>::decode_len(), Some(4));

		// Activate code red
		<MockRuntimeSafeMode as SetSafeMode<MockRuntimeSafeMode>>::set_code_red();

		// No swap is done
		Swapping::on_finalize(1);
		assert_eq!(SwapQueue::<Test>::decode_len(), Some(4));

		<MockRuntimeSafeMode as SetSafeMode<MockRuntimeSafeMode>>::set_code_green();

		// Swaps are processed
		Swapping::on_finalize(2);
		assert_eq!(SwapQueue::<Test>::decode_len(), None);
	});
}

#[test]
fn cannot_withdraw_in_safe_mode() {
	new_test_ext().execute_with(|| {
		EarnedBrokerFees::<Test>::insert(ALICE, Asset::Eth, 200);

		// Activate code red
		<MockRuntimeSafeMode as SetSafeMode<MockRuntimeSafeMode>>::set_code_red();

		// Cannot withdraw
		assert_noop!(
			Swapping::withdraw(
				RuntimeOrigin::signed(ALICE),
				Asset::Eth,
				EncodedAddress::Eth(Default::default()),
			),
			Error::<Test>::WithdrawalsDisabled
		);
		assert_eq!(EarnedBrokerFees::<Test>::get(ALICE, Asset::Eth), 200);

		// Change back to code green
		<MockRuntimeSafeMode as SetSafeMode<MockRuntimeSafeMode>>::set_code_green();

		// withdraws are now alloed
		assert_ok!(Swapping::withdraw(
			RuntimeOrigin::signed(ALICE),
			Asset::Eth,
			EncodedAddress::Eth(Default::default()),
		));
		assert_eq!(EarnedBrokerFees::<Test>::get(ALICE, Asset::Eth), 0);
	});
}

#[test]
fn ccm_swaps_emits_events() {
	new_test_ext().execute_with(|| {
		let ccm = generate_ccm_deposit();
		let destination_address = ForeignChainAddress::Eth(Default::default());

		const ORIGIN: SwapOrigin = SwapOrigin::Vault { tx_hash: [0x11; 32] };

		// Test when both principal and gas need to be swapped.
		System::reset_events();
		assert_ok!(Swapping::on_ccm_deposit(
			Asset::Flip,
			10_000,
			Asset::Usdc,
			destination_address.clone(),
			ccm.clone(),
			ORIGIN,
		));
		assert_event_sequence!(
			Test,
			RuntimeEvent::Swapping(Event::SwapScheduled {
				swap_id: 1,
				source_asset: Asset::Flip,
				deposit_amount: 9_000,
				destination_asset: Asset::Usdc,
				destination_address: EncodedAddress::Eth(..),
				origin: ORIGIN,
				swap_type: SwapType::CcmPrincipal(1),
				broker_commission: _,
			}),
			RuntimeEvent::Swapping(Event::SwapScheduled {
				swap_type: SwapType::CcmGas(1),
				swap_id: 2,
				source_asset: Asset::Flip,
				deposit_amount: 1_000,
				destination_asset: Asset::Eth,
				destination_address: EncodedAddress::Eth(..),
				origin: ORIGIN,
				..
			}),
			RuntimeEvent::Swapping(Event::CcmDepositReceived {
				ccm_id: 1,
				principal_swap_id: Some(1),
				gas_swap_id: Some(2),
				deposit_amount: 10_000,
				..
			}),
		);

		// Test when only principal needs to be swapped.
		System::reset_events();
		assert_ok!(Swapping::on_ccm_deposit(
			Asset::Eth,
			10_000,
			Asset::Usdc,
			destination_address.clone(),
			ccm.clone(),
			ORIGIN,
		));
		assert_event_sequence!(
			Test,
			RuntimeEvent::Swapping(Event::SwapScheduled {
				swap_type: SwapType::CcmPrincipal(2),
				swap_id: 3,
				source_asset: Asset::Eth,
				deposit_amount: 9_000,
				destination_asset: Asset::Usdc,
				destination_address: EncodedAddress::Eth(..),
				origin: ORIGIN,
				..
			}),
			RuntimeEvent::Swapping(Event::CcmDepositReceived {
				ccm_id: 2,
				principal_swap_id: Some(3),
				gas_swap_id: None,
				deposit_amount: 10_000,
				..
			}),
		);

		// Test when only gas needs to be swapped.
		System::reset_events();
		assert_ok!(Swapping::on_ccm_deposit(
			Asset::Flip,
			10_000,
			Asset::Flip,
			destination_address,
			ccm,
			ORIGIN,
		));
		assert_event_sequence!(
			Test,
			RuntimeEvent::Swapping(Event::SwapScheduled {
				swap_type: SwapType::CcmGas(3),
				swap_id: 4,
				source_asset: Asset::Flip,
				deposit_amount: 1_000,
				destination_asset: Asset::Eth,
				destination_address: EncodedAddress::Eth(..),
				origin: ORIGIN,
				..
			}),
			RuntimeEvent::Swapping(Event::CcmDepositReceived {
				ccm_id: 3,
				principal_swap_id: None,
				gas_swap_id: Some(4),
				deposit_amount: 10_000,
				..
			}),
		);
	});
}

#[test]
fn can_handle_ccm_with_zero_swap_outputs() {
	new_test_ext()
		.then_execute_at_next_block(|_| {
			let eth_address = ForeignChainAddress::Eth(Default::default());
			let ccm = generate_ccm_deposit();

			assert_ok!(Swapping::on_ccm_deposit(
				Asset::Usdc,
				100_000,
				Asset::Eth,
				eth_address,
				ccm,
				SwapOrigin::Vault { tx_hash: Default::default() },
			));

			// Change the swap rate so swap output will be 0
			SwapRate::set(0.0001f64);
			System::reset_events();
		})
		.then_execute_with(|_| {
			// Swap outputs are zero
			assert_event_sequence!(
				Test,
				RuntimeEvent::Swapping(Event::<Test>::SwapExecuted {
					swap_id: 1,
					source_asset: Asset::Usdc,
					destination_asset: Asset::Eth,
					deposit_amount: 99_000,
					egress_amount: 9,
					intermediate_amount: None,
				}),
				RuntimeEvent::Swapping(Event::<Test>::SwapExecuted {
					swap_id: 2,
					source_asset: Asset::Usdc,
					deposit_amount: 1_000,
					destination_asset: Asset::Eth,
					egress_amount: 0,
					intermediate_amount: None,
				}),
			);

			// CCM are processed and egressed even if principal output is zero.
			assert_eq!(MockEgressHandler::<AnyChain>::get_scheduled_egresses().len(), 1);
			assert_eq!(SwapQueue::<Test>::decode_len(), None);
		});
}

#[test]
fn can_handle_swaps_with_zero_outputs() {
	new_test_ext()
		.then_execute_at_next_block(|_| {
			let eth_address = ForeignChainAddress::Eth(Default::default());

			Swapping::schedule_swap_from_channel(
				eth_address.clone(),
				Default::default(),
				Asset::Usdc,
				Asset::Eth,
				100,
				eth_address.clone(),
				Default::default(),
				0,
				0,
			);
			Swapping::schedule_swap_from_channel(
				eth_address.clone(),
				Default::default(),
				Asset::Usdc,
				Asset::Eth,
				1,
				eth_address,
				Default::default(),
				0,
				0,
			);

			// Change the swap rate so swap output will be 0
			SwapRate::set(0.01f64);
			System::reset_events();
		})
		.then_execute_with(|_| {
			// Swap outputs are zero
			assert_event_sequence!(
				Test,
				RuntimeEvent::Swapping(Event::<Test>::SwapExecuted {
					swap_id: 1,
					destination_asset: Asset::Eth,
					egress_amount: 0,
					..
				}),
				RuntimeEvent::Swapping(Event::<Test>::EgressAmountZero { swap_id: 1 }),
				RuntimeEvent::Swapping(Event::<Test>::SwapExecuted {
					swap_id: 2,
					destination_asset: Asset::Eth,
					egress_amount: 0,
					..
				}),
				RuntimeEvent::Swapping(Event::<Test>::EgressAmountZero { swap_id: 2 }),
			);

			// Swaps are not egressed when output is 0.
			assert_eq!(SwapQueue::<Test>::decode_len(), None);
			assert_eq!(MockEgressHandler::<AnyChain>::get_scheduled_egresses().len(), 0);
		});
}

#[test]
fn can_set_maximum_swap_amount() {
	new_test_ext().execute_with(|| {
		let asset = Asset::Eth;
		let amount = Some(1_000u128);
		assert!(MaximumSwapAmount::<Test>::get(asset).is_none());

		// Set the new maximum swap_amount
		assert_ok!(Swapping::set_maximum_swap_amount(RuntimeOrigin::root(), asset, amount));

		assert_eq!(MaximumSwapAmount::<Test>::get(asset), amount);
		assert_eq!(Swapping::maximum_swap_amount(asset), amount);

		System::assert_last_event(RuntimeEvent::Swapping(Event::<Test>::MaximumSwapAmountSet {
			asset,
			amount,
		}));

		// Can remove maximum swap amount
		assert_ok!(Swapping::set_maximum_swap_amount(RuntimeOrigin::root(), asset, None));
		assert!(MaximumSwapAmount::<Test>::get(asset).is_none());
		System::assert_last_event(RuntimeEvent::Swapping(Event::<Test>::MaximumSwapAmountSet {
			asset,
			amount: None,
		}));
	});
}

#[test]
fn swap_excess_are_confiscated_ccm_via_deposit() {
	new_test_ext().execute_with(|| {
		let gas_budget = GAS_BUDGET;
		let principal_amount = 1_000;
		let max_swap = 100;
		let from: Asset = Asset::Usdc;
		let to: Asset = Asset::Flip;
		let request_ccm = generate_ccm_channel();
		let ccm = generate_ccm_deposit();

		assert_ok!(Swapping::set_maximum_swap_amount(RuntimeOrigin::root(), from, Some(max_swap)));

		// Register CCM via Swap deposit
		assert_ok!(Swapping::request_swap_deposit_address(
			RuntimeOrigin::signed(ALICE),
			from,
			to,
			EncodedAddress::Eth(Default::default()),
			0,
			Some(request_ccm)
		));

		assert_ok!(Swapping::on_ccm_deposit(
			from,
			gas_budget + principal_amount,
			to,
			ForeignChainAddress::Eth(Default::default()),
			ccm.clone(),
			SwapOrigin::Vault { tx_hash: Default::default() },
		));

		// Excess fee is confiscated
		System::assert_has_event(RuntimeEvent::Swapping(Event::<Test>::SwapAmountConfiscated {
			swap_id: 1,
			source_asset: from,
			destination_asset: to,
			total_amount: 1_000,
			confiscated_amount: 900,
		}));

		System::assert_has_event(RuntimeEvent::Swapping(Event::<Test>::SwapAmountConfiscated {
			swap_id: 2,
			source_asset: from,
			destination_asset: Asset::Eth,
			total_amount: 1_000,
			confiscated_amount: 900,
		}));
		assert_eq!(
			SwapQueue::<Test>::get(),
			vec![
				Swap {
					swap_id: 1u64,
					from,
					to,
					amount: max_swap,
					swap_type: SwapType::CcmPrincipal(1),
					stable_amount: Some(max_swap),
					final_output: None,
					fee_taken: false
				},
				Swap {
					swap_id: 2u64,
					from,
					to: Asset::Eth,
					amount: max_swap,
					swap_type: SwapType::CcmGas(1),
					stable_amount: Some(max_swap),
					final_output: None,
					fee_taken: false
				}
			]
		);
		assert_eq!(CollectedRejectedFunds::<Test>::get(from), 900 * 2);
	});
}

#[test]
fn swap_excess_are_confiscated_ccm_via_extrinsic() {
	new_test_ext().execute_with(|| {
		let gas_budget = GAS_BUDGET;
		let principal_amount = 1_000;
		let max_swap = 100;
		let from: Asset = Asset::Usdc;
		let to: Asset = Asset::Flip;
		let ccm = generate_ccm_deposit();

		assert_ok!(Swapping::set_maximum_swap_amount(RuntimeOrigin::root(), from, Some(max_swap)));

		// Register CCM via Swap deposit
		assert_ok!(Swapping::ccm_deposit(
			RuntimeOrigin::root(),
			from,
			gas_budget + principal_amount,
			to,
			EncodedAddress::Eth(Default::default()),
			ccm,
			Default::default(),
		));

		// Excess fee is confiscated
		System::assert_has_event(RuntimeEvent::Swapping(Event::<Test>::SwapAmountConfiscated {
			swap_id: 1,
			source_asset: from,
			destination_asset: to,
			total_amount: 1_000,
			confiscated_amount: 900,
		}));

		System::assert_has_event(RuntimeEvent::Swapping(Event::<Test>::SwapAmountConfiscated {
			swap_id: 2,
			source_asset: from,
			destination_asset: Asset::Eth,
			total_amount: 1_000,
			confiscated_amount: 900,
		}));
		assert_eq!(
			SwapQueue::<Test>::get(),
			vec![
				Swap {
					swap_id: 1u64,
					from,
					to,
					amount: max_swap,
					swap_type: SwapType::CcmPrincipal(1),
					stable_amount: Some(max_swap),
					final_output: None,
					fee_taken: false
				},
				Swap {
					swap_id: 2u64,
					from,
					to: Asset::Eth,
					amount: max_swap,
					swap_type: SwapType::CcmGas(1),
					stable_amount: Some(max_swap),
					final_output: None,
					fee_taken: false
				}
			]
		);
		assert_eq!(CollectedRejectedFunds::<Test>::get(from), 900 * 2);
	});
}

#[test]
fn swap_excess_are_confiscated_for_swap_via_extrinsic() {
	new_test_ext().execute_with(|| {
		let max_swap = 100;
		let amount = 1_000;
		let from: Asset = Asset::Usdc;
		let to: Asset = Asset::Flip;

		assert_ok!(Swapping::set_maximum_swap_amount(RuntimeOrigin::root(), from, Some(max_swap)));

		assert_ok!(Swapping::schedule_swap_from_contract(
			RuntimeOrigin::signed(ALICE),
			from,
			to,
			amount,
			EncodedAddress::Eth(Default::default()),
			Default::default(),
		));

		// Excess fee is confiscated
		System::assert_has_event(RuntimeEvent::Swapping(Event::<Test>::SwapAmountConfiscated {
			swap_id: 1,
			source_asset: from,
			destination_asset: to,
			total_amount: 1_000,
			confiscated_amount: 900,
		}));

		assert_eq!(
			SwapQueue::<Test>::get(),
			vec![Swap {
				swap_id: 1u64,
				from,
				to,
				amount: max_swap,
				swap_type: SwapType::Swap(ForeignChainAddress::Eth(Default::default())),
				stable_amount: Some(max_swap),
				final_output: None,
				fee_taken: false
			}]
		);
		assert_eq!(CollectedRejectedFunds::<Test>::get(from), 900);
	});
}

#[test]
fn swap_excess_are_confiscated_for_swap_via_deposit() {
	new_test_ext().execute_with(|| {
		let max_swap = 100;
		let amount = 1_000;
		let from: Asset = Asset::Usdc;
		let to: Asset = Asset::Flip;

		assert_ok!(Swapping::set_maximum_swap_amount(RuntimeOrigin::root(), from, Some(max_swap)));

		Swapping::schedule_swap_from_channel(
			ForeignChainAddress::Eth(Default::default()),
			1,
			from,
			to,
			amount,
			ForeignChainAddress::Eth(Default::default()),
			ALICE,
			0,
			0,
		);

		// Excess fee is confiscated
		System::assert_has_event(RuntimeEvent::Swapping(Event::<Test>::SwapAmountConfiscated {
			swap_id: 1,
			source_asset: from,
			destination_asset: to,
			total_amount: 1_000,
			confiscated_amount: 900,
		}));

		assert_eq!(
			SwapQueue::<Test>::get(),
			vec![Swap {
				swap_id: 1u64,
				from,
				to,
				amount: max_swap,
				swap_type: SwapType::Swap(ForeignChainAddress::Eth(Default::default())),
				stable_amount: Some(max_swap),
				final_output: None,
				fee_taken: false
			}]
		);
		assert_eq!(CollectedRejectedFunds::<Test>::get(from), 900);
	});
}

#[test]
fn max_swap_amount_can_be_removed() {
	new_test_ext().execute_with(|| {
		let max_swap = 100;
		let amount = 1_000;
		let from: Asset = Asset::Usdc;
		let to: Asset = Asset::Flip;

		// Initial max swap amount is set.
		assert_ok!(Swapping::set_maximum_swap_amount(RuntimeOrigin::root(), from, Some(max_swap)));
		assert_ok!(Swapping::schedule_swap_from_contract(
			RuntimeOrigin::signed(ALICE),
			from,
			to,
			amount,
			EncodedAddress::Eth(Default::default()),
			Default::default(),
		));

		assert_eq!(CollectedRejectedFunds::<Test>::get(from), 900u128);

		// Reset event and confiscated funds.
		CollectedRejectedFunds::<Test>::set(from, 0u128);
		System::reset_events();

		// Max is removed.
		assert_ok!(Swapping::set_maximum_swap_amount(RuntimeOrigin::root(), from, None));

		assert_ok!(Swapping::schedule_swap_from_contract(
			RuntimeOrigin::signed(ALICE),
			from,
			to,
			amount,
			EncodedAddress::Eth(Default::default()),
			Default::default(),
		));

		assert_eq!(
			SwapQueue::<Test>::get(),
			vec![
				Swap {
					swap_id: 1u64,
					from,
					to,
					amount: max_swap,
					swap_type: SwapType::Swap(ForeignChainAddress::Eth(Default::default())),
					stable_amount: Some(max_swap),
					final_output: None,
					fee_taken: false
				},
				// New swap takes the full amount.
				Swap {
					swap_id: 2u64,
					from,
					to,
					amount,
					swap_type: SwapType::Swap(ForeignChainAddress::Eth(Default::default())),
					stable_amount: Some(amount),
					final_output: None,
					fee_taken: false
				}
			]
		);
		// No no funds are confiscated.
		assert_eq!(CollectedRejectedFunds::<Test>::get(from), 0);
	});
}

#[test]
fn can_swap_below_max_amount() {
	new_test_ext().execute_with(|| {
		let max_swap = 1_001u128;
		let amount = 1_000u128;
		let from: Asset = Asset::Usdc;
		let to: Asset = Asset::Flip;

		// Initial max swap amount is set.
		assert_ok!(Swapping::set_maximum_swap_amount(RuntimeOrigin::root(), from, Some(max_swap)));
		assert_ok!(Swapping::schedule_swap_from_contract(
			RuntimeOrigin::signed(ALICE),
			from,
			to,
			amount,
			EncodedAddress::Eth(Default::default()),
			Default::default(),
		));

		assert_eq!(CollectedRejectedFunds::<Test>::get(from), 0u128);

		assert_eq!(
			SwapQueue::<Test>::get(),
			vec![Swap {
				swap_id: 1u64,
				from,
				to,
				amount,
				swap_type: SwapType::Swap(ForeignChainAddress::Eth(Default::default())),
				stable_amount: Some(amount),
				final_output: None,
				fee_taken: false
			},]
		);
	});
}

#[test]
fn can_swap_ccm_below_max_amount() {
	new_test_ext().execute_with(|| {
		let gas_budget = GAS_BUDGET;
		let principal_amount = 999;
		let max_swap = 1_001;
		let from: Asset = Asset::Usdc;
		let to: Asset = Asset::Flip;
		let ccm = generate_ccm_deposit();

		assert_ok!(Swapping::set_maximum_swap_amount(RuntimeOrigin::root(), from, Some(max_swap)));

		// Register CCM via Swap deposit
		assert_ok!(Swapping::ccm_deposit(
			RuntimeOrigin::root(),
			from,
			gas_budget + principal_amount,
			to,
			EncodedAddress::Eth(Default::default()),
			ccm,
			Default::default(),
		));

		assert_eq!(
			SwapQueue::<Test>::get(),
			vec![
				Swap {
					swap_id: 1u64,
					from,
					to,
					amount: principal_amount,
					swap_type: SwapType::CcmPrincipal(1),
					stable_amount: Some(principal_amount),
					final_output: None,
					fee_taken: false
				},
				Swap {
					swap_id: 2u64,
					from,
					to: Asset::Eth,
					amount: gas_budget,
					swap_type: SwapType::CcmGas(1),
					stable_amount: Some(gas_budget),
					final_output: None,
					fee_taken: false
				}
			]
		);
		assert_eq!(CollectedRejectedFunds::<Test>::get(from), 0);
	});
}

fn swap_with_custom_broker_fee(
	from: Asset,
	to: Asset,
	amount: AssetAmount,
	broker_fee: BasisPoints,
) {
	<Pallet<Test> as SwapDepositHandler>::schedule_swap_from_channel(
		ForeignChainAddress::Eth([2; 20].into()),
		Default::default(),
		from,
		to,
		amount,
		ForeignChainAddress::Eth([2; 20].into()),
		ALICE,
		broker_fee,
		1,
	);
}

#[test]
fn swap_broker_fee_calculated_correctly() {
	new_test_ext().execute_with(|| {
		let fees: [BasisPoints; 12] =
			[1, 5, 10, 100, 200, 500, 1000, 1500, 2000, 5000, 7500, 10000];
		const AMOUNT: AssetAmount = 100000;

		// calculate broker fees for each asset available
		Asset::all().iter().for_each(|asset| {
			let total_fees: u128 =
				fees.iter().fold(0, |total_fees: u128, fee_bps: &BasisPoints| {
					swap_with_custom_broker_fee(*asset, Asset::Usdc, AMOUNT, *fee_bps);
					total_fees +
						Permill::from_parts(*fee_bps as u32 * BASIS_POINTS_PER_MILLION) * AMOUNT
				});
			assert_eq!(EarnedBrokerFees::<Test>::get(ALICE, asset), total_fees);
		});
	});
}

#[test]
fn swap_broker_fee_cannot_exceed_amount() {
	new_test_ext().execute_with(|| {
		swap_with_custom_broker_fee(Asset::Usdc, Asset::Flip, 100, 15000);
		assert_eq!(EarnedBrokerFees::<Test>::get(ALICE, cf_primitives::Asset::Usdc), 100);
	});
}

fn swap_scheduled_event_witnessed(
	swap_id: u64,
	source_asset: Asset,
	deposit_amount: AssetAmount,
	destination_asset: Asset,
	broker_commission: AssetAmount,
) {
	System::assert_last_event(RuntimeEvent::Swapping(Event::<Test>::SwapScheduled {
		swap_id,
		source_asset,
		deposit_amount,
		destination_asset,
		destination_address: EncodedAddress::Eth([2; 20]),
		origin: SwapOrigin::DepositChannel {
			deposit_address: EncodedAddress::Eth([2; 20]),
			channel_id: 1,
			deposit_block_height: Default::default(),
		},
		swap_type: SwapType::Swap(ForeignChainAddress::Eth([2; 20].into())),
		broker_commission: Some(broker_commission),
	}));
}
#[test]
fn swap_broker_fee_subtracted_from_swap_amount() {
	new_test_ext().execute_with(|| {
		let amounts: [AssetAmount; 6] = [50, 100, 200, 500, 1000, 10000];
		let fees: [BasisPoints; 4] = [100, 1000, 5000, 10000];

		let combinations = amounts.iter().cartesian_product(fees);
		let mut swap_id = 1;
		Asset::all().iter().for_each(|asset| {
			let mut total_fees = 0;
			combinations.clone().for_each(|(amount, broker_fee)| {
				swap_with_custom_broker_fee(*asset, Asset::Flip, *amount, broker_fee);
				let broker_commission =
					Permill::from_parts(broker_fee as u32 * BASIS_POINTS_PER_MILLION) * *amount;
				total_fees += broker_commission;
				assert_eq!(EarnedBrokerFees::<Test>::get(ALICE, *asset), total_fees);
				swap_scheduled_event_witnessed(
					swap_id,
					*asset,
					*amount,
					Asset::Flip,
					broker_commission,
				);
				swap_id += 1;
			})
		});
	});
}

#[test]
fn broker_bps_is_limited() {
	new_test_ext().execute_with(|| {
		assert_noop!(
			Swapping::request_swap_deposit_address(
				RuntimeOrigin::signed(ALICE),
				Asset::Eth,
				Asset::Usdc,
				EncodedAddress::Eth(Default::default()),
				1001,
				None,
			),
			Error::<Test>::BrokerCommissionBpsTooHigh
		);
	});
}<|MERGE_RESOLUTION|>--- conflicted
+++ resolved
@@ -473,18 +473,8 @@
 	new_test_ext().execute_with(|| {
 		let gas_budget = GAS_BUDGET;
 		let deposit_amount = 10_000;
-<<<<<<< HEAD
-		let request_ccm =
-			CcmChannelMetadata { message: vec![0x01], gas_budget, cf_parameters: vec![] };
-		let ccm = CcmDepositMetadata {
-			source_address: Some(ForeignChainAddress::Eth([0xcf; 20].into())),
-			source_chain: ForeignChain::Ethereum,
-			channel_metadata: request_ccm.clone(),
-		};
-=======
 		let request_ccm = generate_ccm_channel();
 		let ccm = generate_ccm_deposit();
->>>>>>> ad8985e5
 
 		// Can process CCM via Swap deposit
 		assert_ok!(Swapping::request_swap_deposit_address(
