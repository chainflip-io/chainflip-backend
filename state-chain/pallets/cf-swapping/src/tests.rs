use super::*;
use crate::{
	mock::{RuntimeEvent, *},
	CcmFailReason, CcmIdCounter, CcmOutputs, CcmSwap, CcmSwapOutput, CollectedRejectedFunds,
	EarnedBrokerFees, Error, Event, MaximumSwapAmount, Pallet, PendingCcms, SwapOrigin, SwapQueue,
	SwapType,
};
use cf_chains::{
	address::{to_encoded_address, AddressConverter, EncodedAddress, ForeignChainAddress},
	btc::{BitcoinNetwork, ScriptPubkey},
	dot::PolkadotAccountId,
	AnyChain, CcmChannelMetadata, CcmDepositMetadata,
};
use cf_primitives::{Asset, AssetAmount, BasisPoints, ForeignChain, NetworkEnvironment};
use cf_test_utilities::assert_event_sequence;
use cf_traits::{
	mocks::{
		address_converter::MockAddressConverter,
		egress_handler::{MockEgressHandler, MockEgressParameter},
	},
	CcmHandler, SetSafeMode, SwapDepositHandler, SwappingApi,
};
use frame_support::{assert_err, assert_noop, assert_ok, traits::Hooks};
use itertools::Itertools;
use sp_arithmetic::Permill;
use sp_std::iter;

const GAS_BUDGET: AssetAmount = 1_000u128;

type Swap = crate::Swap<Test>;

// Returns some test data
fn generate_test_swaps() -> Vec<Swap> {
	vec![
		// asset -> USDC
		Swap::new(
			1,
			Asset::Flip,
			Asset::Usdc,
			100,
			SwapType::Swap(ForeignChainAddress::Eth([2; 20].into())),
			0,
		),
		// USDC -> asset
		Swap::new(
			2,
			Asset::Eth,
			Asset::Usdc,
			40,
			SwapType::Swap(ForeignChainAddress::Eth([9; 20].into())),
			0,
		),
		// Both assets are on the Eth chain
		Swap::new(
			3,
			Asset::Flip,
			Asset::Eth,
			500,
			SwapType::Swap(ForeignChainAddress::Eth([2; 20].into())),
			0,
		),
		// Cross chain
		Swap::new(
			4,
			Asset::Flip,
			Asset::Dot,
			600,
			SwapType::Swap(ForeignChainAddress::Dot(PolkadotAccountId::from_aliased([4; 32]))),
			0,
		),
	]
}

fn assert_failed_ccm(
	from: Asset,
	amount: AssetAmount,
	output: Asset,
	destination_address: ForeignChainAddress,
	ccm: CcmDepositMetadata,
	reason: CcmFailReason,
) {
	assert_err!(
		Swapping::on_ccm_deposit(
			from,
			amount,
			output,
			destination_address.clone(),
			ccm.clone(),
			SwapOrigin::Vault { tx_hash: Default::default() },
		),
		()
	);
	System::assert_last_event(RuntimeEvent::Swapping(Event::CcmFailed {
		reason,
		destination_address: MockAddressConverter::to_encoded_address(destination_address),
		deposit_metadata: ccm,
	}));
}

fn insert_swaps(swaps: &[Swap]) {
	for (broker_id, swap) in swaps.iter().enumerate() {
		if let SwapType::Swap(destination_address) = &swap.swap_type {
			<Pallet<Test> as SwapDepositHandler>::schedule_swap_from_channel(
				ForeignChainAddress::Eth([2; 20].into()),
				Default::default(),
				swap.from,
				swap.to,
				swap.amount,
				destination_address.clone(),
				broker_id as u64,
				2,
				1,
			);
		}
	}
}

fn generate_ccm_channel() -> CcmChannelMetadata {
	CcmChannelMetadata {
		message: vec![0x01].try_into().unwrap(),
		gas_budget: GAS_BUDGET,
		cf_parameters: Default::default(),
	}
}
fn generate_ccm_deposit() -> CcmDepositMetadata {
	CcmDepositMetadata {
		source_chain: ForeignChain::Ethereum,
		source_address: Some(ForeignChainAddress::Eth([0xcf; 20].into())),
		channel_metadata: generate_ccm_channel(),
	}
}

#[test]
fn request_swap_success_with_valid_parameters() {
	new_test_ext().execute_with(|| {
		assert_ok!(Swapping::request_swap_deposit_address(
			RuntimeOrigin::signed(ALICE),
			Asset::Eth,
			Asset::Usdc,
			EncodedAddress::Eth(Default::default()),
			0,
			None,
			0
		));
	});
}

#[test]
fn process_all_swaps() {
	new_test_ext().execute_with(|| {
		let swaps = generate_test_swaps();
		insert_swaps(&swaps);
		Swapping::on_finalize(System::block_number() + SWAP_DELAY_BLOCKS as u64);
		assert!(SwapQueue::<Test>::get().is_empty());
		let mut expected = swaps
			.iter()
			.cloned()
			.map(|swap| MockEgressParameter::<AnyChain>::Swap {
				asset: swap.to,
				amount: swap.amount,
				destination_address: if let SwapType::Swap(destination_address) = swap.swap_type {
					destination_address
				} else {
					ForeignChainAddress::Eth(Default::default())
				},
				fee: 0,
			})
			.collect::<Vec<_>>();
		expected.sort();
		let mut egresses = MockEgressHandler::<AnyChain>::get_scheduled_egresses();
		egresses.sort();
		for (input, output) in iter::zip(expected, egresses) {
			assert_eq!(input, output);
		}
	});
}

#[test]
fn expect_earned_fees_to_be_recorded() {
	new_test_ext().execute_with(|| {
		const ALICE: u64 = 2_u64;
		<Pallet<Test> as SwapDepositHandler>::schedule_swap_from_channel(
			ForeignChainAddress::Eth([2; 20].into()),
			Default::default(),
			Asset::Flip,
			Asset::Usdc,
			100,
			ForeignChainAddress::Eth([2; 20].into()),
			ALICE,
			200,
			1,
		);
		assert_eq!(EarnedBrokerFees::<Test>::get(ALICE, cf_primitives::Asset::Flip), 2);
		<Pallet<Test> as SwapDepositHandler>::schedule_swap_from_channel(
			ForeignChainAddress::Eth([2; 20].into()),
			Default::default(),
			Asset::Flip,
			Asset::Usdc,
			100,
			ForeignChainAddress::Eth([2; 20].into()),
			ALICE,
			200,
			1,
		);
		assert_eq!(EarnedBrokerFees::<Test>::get(ALICE, cf_primitives::Asset::Flip), 4);
	});
}

#[test]
#[should_panic]
fn cannot_swap_with_incorrect_destination_address_type() {
	new_test_ext().execute_with(|| {
		const ALICE: u64 = 1_u64;
		<Pallet<Test> as SwapDepositHandler>::schedule_swap_from_channel(
			ForeignChainAddress::Eth([2; 20].into()),
			Default::default(),
			Asset::Eth,
			Asset::Dot,
			10,
			ForeignChainAddress::Eth([2; 20].into()),
			ALICE,
			2,
			1,
		);
		assert_eq!(SwapQueue::<Test>::get(), vec![]);
	});
}

#[test]
fn expect_swap_id_to_be_emitted() {
<<<<<<< HEAD
	new_test_ext()
		.execute_with(|| {
			// 1. Request a deposit address -> SwapDepositAddressReady
			assert_ok!(Swapping::request_swap_deposit_address(
				RuntimeOrigin::signed(ALICE),
				Asset::Eth,
				Asset::Usdc,
				EncodedAddress::Eth(Default::default()),
				0,
				None
			));
			// 2. Schedule the swap -> SwapScheduled
			<Pallet<Test> as SwapDepositHandler>::schedule_swap_from_channel(
				ForeignChainAddress::Eth(Default::default()),
				Default::default(),
				Asset::Eth,
				Asset::Usdc,
				500,
				ForeignChainAddress::Eth(Default::default()),
				ALICE,
				0,
				1,
			);
			// 3. Process swaps -> SwapExecuted, SwapEgressScheduled
			Swapping::on_finalize(1);
			assert_event_sequence!(
				Test,
				RuntimeEvent::Swapping(Event::SwapDepositAddressReady {
=======
	new_test_ext().execute_with(|| {
		// 1. Request a deposit address -> SwapDepositAddressReady
		assert_ok!(Swapping::request_swap_deposit_address(
			RuntimeOrigin::signed(ALICE),
			Asset::Eth,
			Asset::Usdc,
			EncodedAddress::Eth(Default::default()),
			0,
			None,
			0
		));
		// 2. Schedule the swap -> SwapScheduled
		<Pallet<Test> as SwapDepositHandler>::schedule_swap_from_channel(
			ForeignChainAddress::Eth(Default::default()),
			Default::default(),
			Asset::Eth,
			Asset::Usdc,
			500,
			ForeignChainAddress::Eth(Default::default()),
			ALICE,
			0,
			1,
		);
		// 3. Process swaps -> SwapExecuted, SwapEgressScheduled
		Swapping::on_finalize(1);
		assert_event_sequence!(
			Test,
			RuntimeEvent::Swapping(Event::SwapDepositAddressReady {
				deposit_address: EncodedAddress::Eth(..),
				destination_address: EncodedAddress::Eth(..),
				source_asset: Asset::Eth,
				destination_asset: Asset::Usdc,
				channel_id: 0,
				..
			}),
			RuntimeEvent::Swapping(Event::SwapScheduled {
				swap_id: 1,
				source_asset: Asset::Eth,
				deposit_amount: 500,
				destination_asset: Asset::Usdc,
				destination_address: EncodedAddress::Eth(..),
				origin: SwapOrigin::DepositChannel {
>>>>>>> 532f2c92
					deposit_address: EncodedAddress::Eth(..),
					destination_address: EncodedAddress::Eth(..),
					source_asset: Asset::Eth,
					destination_asset: Asset::Usdc,
					channel_id: 0,
					..
				}),
				RuntimeEvent::Swapping(Event::SwapScheduled {
					swap_id: 1,
					source_asset: Asset::Eth,
					deposit_amount: 500,
					destination_asset: Asset::Usdc,
					destination_address: EncodedAddress::Eth(..),
					origin: SwapOrigin::DepositChannel {
						deposit_address: EncodedAddress::Eth(..),
						channel_id: 1,
						deposit_block_height: 0
					},
					swap_type: SwapType::Swap(ForeignChainAddress::Eth(..)),
					broker_commission: _,
					..
				})
			);
		})
		.then_process_blocks_until(|_| System::block_number() == 3)
		.then_execute_with(|_| {
			assert_event_sequence!(
				Test,
				RuntimeEvent::Swapping(Event::SwapExecuted { swap_id: 1, .. }),
				RuntimeEvent::Swapping(Event::SwapEgressScheduled {
					swap_id: 1,
					egress_id: (ForeignChain::Ethereum, 1),
					asset: Asset::Usdc,
					amount: 500,
					fee: _,
				})
			);
		});
}

#[test]
fn withdraw_broker_fees() {
	new_test_ext().execute_with(|| {
		assert_noop!(
			Swapping::withdraw(
				RuntimeOrigin::signed(ALICE),
				Asset::Eth,
				EncodedAddress::Eth(Default::default()),
			),
			<Error<Test>>::NoFundsAvailable
		);
		EarnedBrokerFees::<Test>::insert(ALICE, Asset::Eth, 200);
		assert_ok!(Swapping::withdraw(
			RuntimeOrigin::signed(ALICE),
			Asset::Eth,
			EncodedAddress::Eth(Default::default()),
		));
		let mut egresses = MockEgressHandler::<AnyChain>::get_scheduled_egresses();
		assert!(egresses.len() == 1);
		assert_eq!(egresses.pop().expect("must exist").amount(), 200);
		System::assert_last_event(RuntimeEvent::Swapping(Event::<Test>::WithdrawalRequested {
			egress_id: (ForeignChain::Ethereum, 1),
			egress_amount: 200,
			destination_address: EncodedAddress::Eth(Default::default()),
			egress_fee: 0,
		}));
	});
}

#[test]
fn can_swap_using_witness_origin() {
	new_test_ext().execute_with(|| {
		let from = Asset::Eth;
		let to = Asset::Flip;
		let amount = 1_000;

		assert_ok!(Swapping::schedule_swap_from_contract(
			RuntimeOrigin::root(),
			from,
			to,
			amount,
			EncodedAddress::Eth(Default::default()),
			Default::default(),
		));

		System::assert_last_event(RuntimeEvent::Swapping(Event::<Test>::SwapScheduled {
			swap_id: 1,
			source_asset: from,
			deposit_amount: amount,
			destination_asset: to,
			destination_address: EncodedAddress::Eth(Default::default()),
			origin: SwapOrigin::Vault { tx_hash: Default::default() },
			swap_type: SwapType::Swap(ForeignChainAddress::Eth(Default::default())),
			broker_commission: None,
			execute_at: 3,
		}));
	});
}

#[test]
fn reject_invalid_ccm_deposit() {
	new_test_ext().execute_with(|| {
		let gas_budget = GAS_BUDGET;
		let ccm = generate_ccm_deposit();

		assert_noop!(
			Swapping::ccm_deposit(
				RuntimeOrigin::root(),
				Asset::Btc,
				1_000_000,
				Asset::Eth,
				EncodedAddress::Dot(Default::default()),
				ccm.clone(),
				Default::default(),
			),
			Error::<Test>::IncompatibleAssetAndAddress
		);

		assert_noop!(
			Swapping::ccm_deposit(
				RuntimeOrigin::root(),
				Asset::Btc,
				1_000_000,
				Asset::Eth,
				EncodedAddress::Dot(Default::default()),
				ccm.clone(),
				Default::default(),
			),
			Error::<Test>::IncompatibleAssetAndAddress
		);

		assert_failed_ccm(
			Asset::Eth,
			1_000_000,
			Asset::Dot,
			ForeignChainAddress::Dot(Default::default()),
			ccm.clone(),
			CcmFailReason::UnsupportedForTargetChain,
		);

		assert_failed_ccm(
			Asset::Eth,
			1_000_000,
			Asset::Btc,
			ForeignChainAddress::Btc(cf_chains::btc::ScriptPubkey::P2PKH(Default::default())),
			ccm.clone(),
			CcmFailReason::UnsupportedForTargetChain,
		);
		assert_failed_ccm(
			Asset::Eth,
			gas_budget - 1,
			Asset::Eth,
			ForeignChainAddress::Eth(Default::default()),
			ccm,
			CcmFailReason::InsufficientDepositAmount,
		);
	});
}

#[test]
fn rejects_invalid_swap_deposit() {
	new_test_ext().execute_with(|| {
		let ccm = generate_ccm_channel();

		assert_noop!(
			Swapping::request_swap_deposit_address(
				RuntimeOrigin::signed(ALICE),
				Asset::Btc,
				Asset::Eth,
				EncodedAddress::Dot(Default::default()),
				0,
				Some(ccm.clone()),
				0
			),
			Error::<Test>::IncompatibleAssetAndAddress
		);

		assert_noop!(
			Swapping::request_swap_deposit_address(
				RuntimeOrigin::signed(ALICE),
				Asset::Eth,
				Asset::Dot,
				EncodedAddress::Dot(Default::default()),
				0,
				Some(ccm),
				0
			),
			Error::<Test>::CcmUnsupportedForTargetChain
		);
	});
}

#[test]
fn rejects_invalid_swap_by_witnesser() {
	new_test_ext().execute_with(|| {
		let script_pubkey = ScriptPubkey::try_from_address(
			"BC1QW508D6QEJXTDG4Y5R3ZARVARY0C5XW7KV8F3T4",
			&BitcoinNetwork::Mainnet,
		)
		.unwrap();

		let btc_encoded_address =
			to_encoded_address(ForeignChainAddress::Btc(script_pubkey), || {
				NetworkEnvironment::Mainnet
			});

		// Is valid Bitcoin address, but asset is Dot, so not compatible
		assert_noop!(
			Swapping::schedule_swap_from_contract(
				RuntimeOrigin::root(),
				Asset::Eth,
				Asset::Dot,
				10000,
				btc_encoded_address,
				Default::default()
			),
			Error::<Test>::IncompatibleAssetAndAddress
		);

		assert_noop!(
			Swapping::schedule_swap_from_contract(
				RuntimeOrigin::root(),
				Asset::Eth,
				Asset::Btc,
				10000,
				EncodedAddress::Btc(vec![0x41, 0x80, 0x41]),
				Default::default()
			),
			Error::<Test>::InvalidDestinationAddress
		);
	});
}

#[test]
fn can_process_ccms_via_swap_deposit_address() {
	new_test_ext().execute_with(|| {
		let gas_budget = GAS_BUDGET;
		let deposit_amount = 10_000;
		let request_ccm = generate_ccm_channel();
		let ccm = generate_ccm_deposit();

		// Can process CCM via Swap deposit
		assert_ok!(Swapping::request_swap_deposit_address(
			RuntimeOrigin::signed(ALICE),
			Asset::Dot,
			Asset::Eth,
			EncodedAddress::Eth(Default::default()),
			0,
			Some(request_ccm),
			0
		));
		assert_ok!(Swapping::on_ccm_deposit(
			Asset::Dot,
			deposit_amount,
			Asset::Eth,
			ForeignChainAddress::Eth(Default::default()),
			ccm.clone(),
			SwapOrigin::Vault { tx_hash: Default::default() },
		));

		assert_eq!(
			PendingCcms::<Test>::get(1),
			Some(CcmSwap {
				source_asset: Asset::Dot,
				deposit_amount,
				destination_asset: Asset::Eth,
				destination_address: ForeignChainAddress::Eth(Default::default()),
				deposit_metadata: ccm,
				principal_swap_id: Some(1),
				gas_swap_id: Some(2),
			})
		);

		let execute_at = System::block_number() + u64::from(SWAP_DELAY_BLOCKS);

		assert_eq!(
			SwapQueue::<Test>::get(),
			vec![
				Swap::new(
					1,
					Asset::Dot,
					Asset::Eth,
					deposit_amount - gas_budget,
					SwapType::CcmPrincipal(1),
					execute_at
				),
				Swap::new(2, Asset::Dot, Asset::Eth, gas_budget, SwapType::CcmGas(1), execute_at),
			]
		);

		assert_eq!(CcmOutputs::<Test>::get(1), Some(CcmSwapOutput { principal: None, gas: None }));

		// Swaps are executed during on_finalize after SWAP_DELAY_BLOCKS delay
		Swapping::on_finalize(execute_at);

		// CCM is scheduled for egress
		assert_eq!(
			MockEgressHandler::<AnyChain>::get_scheduled_egresses(),
			vec![MockEgressParameter::Ccm {
				asset: Asset::Eth,
				amount: deposit_amount - gas_budget,
				destination_address: ForeignChainAddress::Eth(Default::default()),
				message: vec![0x01].try_into().unwrap(),
				cf_parameters: vec![].try_into().unwrap(),
				gas_budget,
			},]
		);

		// Completed CCM is removed from storage
		assert_eq!(PendingCcms::<Test>::get(1), None);
		assert_eq!(CcmOutputs::<Test>::get(1), None);

		System::assert_has_event(RuntimeEvent::Swapping(Event::<Test>::CcmEgressScheduled {
			ccm_id: CcmIdCounter::<Test>::get(),
			egress_id: (ForeignChain::Ethereum, 1),
		}));
	});
}

#[test]
fn can_process_ccms_via_extrinsic() {
	new_test_ext().execute_with(|| {
		let gas_budget = GAS_BUDGET;
		let deposit_amount = 1_000_000;
		let ccm = generate_ccm_deposit();

		// Can process CCM directly via Pallet Extrinsic.
		assert_ok!(Swapping::ccm_deposit(
			RuntimeOrigin::root(),
			Asset::Btc,
			deposit_amount,
			Asset::Usdc,
			EncodedAddress::Eth(Default::default()),
			ccm.clone(),
			Default::default(),
		));

		assert_eq!(
			PendingCcms::<Test>::get(1),
			Some(CcmSwap {
				source_asset: Asset::Btc,
				deposit_amount,
				destination_asset: Asset::Usdc,
				destination_address: ForeignChainAddress::Eth(Default::default()),
				deposit_metadata: ccm.clone(),
				principal_swap_id: Some(1),
				gas_swap_id: Some(2),
			})
		);

		let execute_at = System::block_number() + u64::from(SWAP_DELAY_BLOCKS);

		assert_eq!(
			SwapQueue::<Test>::get(),
			vec![
				Swap::new(
					1,
					Asset::Btc,
					Asset::Usdc,
					deposit_amount - gas_budget,
					SwapType::CcmPrincipal(1),
					execute_at
				),
				Swap::new(2, Asset::Btc, Asset::Eth, gas_budget, SwapType::CcmGas(1), execute_at)
			]
		);
		assert_eq!(CcmOutputs::<Test>::get(1), Some(CcmSwapOutput { principal: None, gas: None }));

		// Swaps are executed during on_finalize
		Swapping::on_finalize(execute_at);

		// CCM is scheduled for egress
		assert_eq!(
			MockEgressHandler::<AnyChain>::get_scheduled_egresses(),
			vec![MockEgressParameter::Ccm {
				asset: Asset::Usdc,
				amount: deposit_amount - gas_budget,
				destination_address: ForeignChainAddress::Eth(Default::default()),
				message: vec![0x01].try_into().unwrap(),
				cf_parameters: vec![].try_into().unwrap(),
				gas_budget,
			},]
		);

		// Completed CCM is removed from storage
		assert_eq!(PendingCcms::<Test>::get(1), None);
		assert_eq!(CcmOutputs::<Test>::get(1), None);

		System::assert_has_event(RuntimeEvent::Swapping(Event::<Test>::CcmDepositReceived {
			ccm_id: CcmIdCounter::<Test>::get(),
			principal_swap_id: Some(1),
			gas_swap_id: Some(2),
			deposit_amount,
			destination_address: EncodedAddress::Eth(Default::default()),
			deposit_metadata: ccm,
		}));
		System::assert_has_event(RuntimeEvent::Swapping(Event::<Test>::CcmEgressScheduled {
			ccm_id: CcmIdCounter::<Test>::get(),
			egress_id: (ForeignChain::Ethereum, 1),
		}));
	});
}

#[test]
fn can_handle_ccms_with_non_native_gas_asset() {
	new_test_ext().execute_with(|| {
		let gas_budget = GAS_BUDGET;
		let deposit_amount = 10_000;
		let ccm = generate_ccm_deposit();
		assert_ok!(Swapping::ccm_deposit(
			RuntimeOrigin::root(),
			Asset::Eth,
			deposit_amount,
			Asset::Usdc,
			EncodedAddress::Eth(Default::default()),
			ccm.clone(),
			Default::default(),
		));

		assert_eq!(
			PendingCcms::<Test>::get(1),
			Some(CcmSwap {
				source_asset: Asset::Eth,
				deposit_amount,
				destination_asset: Asset::Usdc,
				destination_address: ForeignChainAddress::Eth(Default::default()),
				deposit_metadata: ccm.clone(),
				principal_swap_id: Some(1),
				gas_swap_id: None,
			})
		);

		let execute_at = System::block_number() + u64::from(SWAP_DELAY_BLOCKS);

		assert_eq!(
			SwapQueue::<Test>::get(),
			vec![Swap::new(
				1,
				Asset::Eth,
				Asset::Usdc,
				deposit_amount - gas_budget,
				SwapType::CcmPrincipal(1),
				execute_at,
			)]
		);
		assert_eq!(
			CcmOutputs::<Test>::get(1),
			Some(CcmSwapOutput { principal: None, gas: Some(gas_budget) })
		);

		// Swaps are executed during on_finalize
		Swapping::on_finalize(execute_at);

		// CCM is scheduled for egress
		assert_eq!(
			MockEgressHandler::<AnyChain>::get_scheduled_egresses(),
			vec![MockEgressParameter::Ccm {
				asset: Asset::Usdc,
				amount: deposit_amount - gas_budget,
				destination_address: ForeignChainAddress::Eth(Default::default()),
				message: vec![0x01].try_into().unwrap(),
				cf_parameters: vec![].try_into().unwrap(),
				gas_budget,
			},]
		);

		// Completed CCM is removed from storage
		assert_eq!(PendingCcms::<Test>::get(1), None);
		assert_eq!(CcmOutputs::<Test>::get(1), None);

		System::assert_has_event(RuntimeEvent::Swapping(Event::<Test>::CcmDepositReceived {
			ccm_id: CcmIdCounter::<Test>::get(),
			principal_swap_id: Some(1),
			gas_swap_id: None,
			deposit_amount,
			destination_address: EncodedAddress::Eth(Default::default()),
			deposit_metadata: ccm,
		}));
		System::assert_has_event(RuntimeEvent::Swapping(Event::<Test>::CcmEgressScheduled {
			ccm_id: CcmIdCounter::<Test>::get(),
			egress_id: (ForeignChain::Ethereum, 1),
		}));
	});
}

#[test]
fn can_handle_ccms_with_native_gas_asset() {
	new_test_ext().execute_with(|| {
		let gas_budget = GAS_BUDGET;
		let deposit_amount = 10_000;
		let ccm = generate_ccm_deposit();

		assert_ok!(Swapping::ccm_deposit(
			RuntimeOrigin::root(),
			Asset::Usdc,
			deposit_amount,
			Asset::Usdc,
			EncodedAddress::Eth(Default::default()),
			ccm.clone(),
			Default::default(),
		));

		assert_eq!(
			PendingCcms::<Test>::get(1),
			Some(CcmSwap {
				source_asset: Asset::Usdc,
				deposit_amount,
				destination_asset: Asset::Usdc,
				destination_address: ForeignChainAddress::Eth(Default::default()),
				deposit_metadata: ccm.clone(),
				principal_swap_id: None,
				gas_swap_id: Some(1),
			})
		);

		let execute_at = System::block_number() + u64::from(SWAP_DELAY_BLOCKS);
		assert_eq!(
			SwapQueue::<Test>::get(),
			vec![Swap::new(
				1,
				Asset::Usdc,
				Asset::Eth,
				gas_budget,
				SwapType::CcmGas(1),
				execute_at,
			)]
		);
		assert_eq!(
			CcmOutputs::<Test>::get(1),
			Some(CcmSwapOutput { principal: Some(deposit_amount - gas_budget), gas: None })
		);

		// Swaps are executed during on_finalize
		Swapping::on_finalize(execute_at);

		// CCM is scheduled for egress
		assert_eq!(
			MockEgressHandler::<AnyChain>::get_scheduled_egresses(),
			vec![MockEgressParameter::Ccm {
				asset: Asset::Usdc,
				amount: deposit_amount - gas_budget,
				destination_address: ForeignChainAddress::Eth(Default::default()),
				message: vec![0x01].try_into().unwrap(),
				cf_parameters: vec![].try_into().unwrap(),
				gas_budget,
			},]
		);

		// Completed CCM is removed from storage
		assert_eq!(PendingCcms::<Test>::get(1), None);
		assert_eq!(CcmOutputs::<Test>::get(1), None);

		System::assert_has_event(RuntimeEvent::Swapping(Event::<Test>::CcmDepositReceived {
			ccm_id: CcmIdCounter::<Test>::get(),
			principal_swap_id: None,
			gas_swap_id: Some(1),
			deposit_amount,
			destination_address: EncodedAddress::Eth(Default::default()),
			deposit_metadata: ccm,
		}));
		System::assert_has_event(RuntimeEvent::Swapping(Event::<Test>::CcmEgressScheduled {
			ccm_id: CcmIdCounter::<Test>::get(),
			egress_id: (ForeignChain::Ethereum, 1),
		}));
	});
}

#[test]
fn can_handle_ccms_with_no_swaps_needed() {
	new_test_ext().execute_with(|| {
		let gas_budget = GAS_BUDGET;
		let deposit_amount = 10_000;
		let ccm = generate_ccm_deposit();

		// Ccm without need for swapping are egressed directly.
		assert_ok!(Swapping::ccm_deposit(
			RuntimeOrigin::root(),
			Asset::Eth,
			deposit_amount,
			Asset::Eth,
			EncodedAddress::Eth(Default::default()),
			ccm.clone(),
			Default::default(),
		));

		assert_eq!(PendingCcms::<Test>::get(1), None);

		// The ccm is never put in storage
		assert_eq!(PendingCcms::<Test>::get(1), None);
		assert_eq!(CcmOutputs::<Test>::get(1), None);

		// CCM is scheduled for egress
		assert_eq!(
			MockEgressHandler::<AnyChain>::get_scheduled_egresses(),
			vec![MockEgressParameter::Ccm {
				asset: Asset::Eth,
				amount: deposit_amount - gas_budget,
				destination_address: ForeignChainAddress::Eth(Default::default()),
				message: vec![0x01].try_into().unwrap(),
				cf_parameters: vec![].try_into().unwrap(),
				gas_budget,
			},]
		);

		System::assert_has_event(RuntimeEvent::Swapping(Event::<Test>::CcmEgressScheduled {
			ccm_id: CcmIdCounter::<Test>::get(),
			egress_id: (ForeignChain::Ethereum, 1),
		}));

		System::assert_has_event(RuntimeEvent::Swapping(Event::<Test>::CcmDepositReceived {
			ccm_id: CcmIdCounter::<Test>::get(),
			principal_swap_id: None,
			gas_swap_id: None,
			deposit_amount,
			destination_address: EncodedAddress::Eth(Default::default()),
			deposit_metadata: ccm,
		}));
	});
}

#[test]
fn swap_by_witnesser_happy_path() {
	new_test_ext().execute_with(|| {
		let from = Asset::Eth;
		let to = Asset::Flip;
		let amount = 1_000u128;

		assert_ok!(Swapping::schedule_swap_from_contract(
			RuntimeOrigin::root(),
			from,
			to,
			amount,
			EncodedAddress::Eth(Default::default()),
			Default::default(),
		));

		let execute_at = System::block_number() + u64::from(SWAP_DELAY_BLOCKS);

		// Verify this swap is accepted and scheduled
		assert_eq!(
			SwapQueue::<Test>::get(),
			vec![Swap::new(
				1,
				from,
				to,
				amount,
				SwapType::Swap(ForeignChainAddress::Eth(Default::default()),),
				execute_at,
			)]
		);
		System::assert_last_event(RuntimeEvent::Swapping(Event::<Test>::SwapScheduled {
			swap_id: 1,
			source_asset: from,
			deposit_amount: amount,
			destination_asset: to,
			destination_address: EncodedAddress::Eth(Default::default()),
			origin: SwapOrigin::Vault { tx_hash: Default::default() },
			swap_type: SwapType::Swap(ForeignChainAddress::Eth(Default::default())),
			broker_commission: None,
			execute_at,
		}));

		// Confiscated fund is unchanged
		assert_eq!(CollectedRejectedFunds::<Test>::get(from), 0);
	});
}

#[test]
fn swap_by_deposit_happy_path() {
	new_test_ext().execute_with(|| {
		let from = Asset::Eth;
		let to = Asset::Flip;
		let amount = 1_000u128;

		Swapping::schedule_swap_from_channel(
			ForeignChainAddress::Eth(Default::default()),
			Default::default(),
			from,
			to,
			amount,
			ForeignChainAddress::Eth(Default::default()),
			Default::default(),
			Default::default(),
			1,
		);

		let execute_at = System::block_number() + u64::from(SWAP_DELAY_BLOCKS);

		// Verify this swap is accepted and scheduled
		assert_eq!(
			SwapQueue::<Test>::get(),
			vec![Swap::new(
				1,
				from,
				to,
				amount,
				SwapType::Swap(ForeignChainAddress::Eth(Default::default())),
				execute_at
			)]
		);
		System::assert_last_event(RuntimeEvent::Swapping(Event::<Test>::SwapScheduled {
			swap_id: 1,
			deposit_amount: amount,
			source_asset: from,
			destination_asset: to,
			destination_address: EncodedAddress::Eth(Default::default()),
			origin: SwapOrigin::DepositChannel {
				deposit_address: EncodedAddress::Eth(Default::default()),
				channel_id: 1,
				deposit_block_height: Default::default(),
			},
			swap_type: SwapType::Swap(ForeignChainAddress::Eth(Default::default())),
			broker_commission: Some(0),
			execute_at,
		}));

		// Confiscated fund is unchanged
		assert_eq!(CollectedRejectedFunds::<Test>::get(from), 0);
	});
}

#[test]
fn ccm_without_principal_swaps_are_accepted() {
	new_test_ext().execute_with(|| {
		let gas_budget = GAS_BUDGET;
		let principal_amount = 10_000;
		let eth: Asset = Asset::Eth;
		let flip: Asset = Asset::Flip;
		let ccm = generate_ccm_deposit();

		// Ccm with principal asset = 0
		assert_ok!(Swapping::on_ccm_deposit(
			eth,
			gas_budget,
			flip,
			ForeignChainAddress::Eth(Default::default()),
			ccm.clone(),
			SwapOrigin::Vault { tx_hash: Default::default() },
		));

		// Verify the CCM is processed successfully
		assert_event_sequence!(
			Test,
			RuntimeEvent::Swapping(Event::CcmDepositReceived {
				ccm_id: 1,
				principal_swap_id: None,
				gas_swap_id: None,
				deposit_amount,
				destination_address: EncodedAddress::Eth(..),
				deposit_metadata: _,
			}) if deposit_amount == gas_budget,
			RuntimeEvent::Swapping(Event::CcmEgressScheduled {
				ccm_id: 1,
				egress_id: (ForeignChain::Ethereum, 1),
			})
		);
		// No funds are confiscated
		assert_eq!(CollectedRejectedFunds::<Test>::get(eth), 0);
		assert_eq!(CollectedRejectedFunds::<Test>::get(flip), 0);

		// Ccm where principal asset = output asset
		System::reset_events();
		assert_ok!(Swapping::on_ccm_deposit(
			eth,
			gas_budget + principal_amount,
			eth,
			ForeignChainAddress::Eth(Default::default()),
			ccm,
			SwapOrigin::Vault { tx_hash: Default::default() },
		));

		// Verify the CCM is processed successfully
		assert_event_sequence!(
			Test,
			RuntimeEvent::Swapping(Event::CcmDepositReceived {
				ccm_id: 2,
				principal_swap_id: None,
				gas_swap_id: None,
				deposit_amount,
				destination_address: EncodedAddress::Eth(..),
				deposit_metadata: _,
			}) if deposit_amount == gas_budget + principal_amount,
			RuntimeEvent::Swapping(Event::CcmEgressScheduled {
				ccm_id: 2,
				egress_id: (ForeignChain::Ethereum, 2),
			})
		);
		// No funds are confiscated
		assert_eq!(CollectedRejectedFunds::<Test>::get(eth), 0);
		assert_eq!(CollectedRejectedFunds::<Test>::get(flip), 0);
	});
}

#[test]
fn process_all_into_stable_swaps_first() {
	new_test_ext().execute_with(|| {
		let amount = 1_000_000;
		let encoded_address = EncodedAddress::Eth(Default::default());
		let address = ForeignChainAddress::Eth(Default::default());
		assert_ok!(Swapping::schedule_swap_from_contract(
			RuntimeOrigin::root(),
			Asset::Flip,
			Asset::Eth,
			amount,
			encoded_address.clone(),
			Default::default(),
		));
		assert_ok!(Swapping::schedule_swap_from_contract(
			RuntimeOrigin::root(),
			Asset::Btc,
			Asset::Eth,
			amount,
			encoded_address.clone(),
			Default::default(),
		));
		assert_ok!(Swapping::schedule_swap_from_contract(
			RuntimeOrigin::root(),
			Asset::Dot,
			Asset::Eth,
			amount,
			encoded_address.clone(),
			Default::default(),
		));
		assert_ok!(Swapping::schedule_swap_from_contract(
			RuntimeOrigin::root(),
			Asset::Usdc,
			Asset::Eth,
			amount,
			encoded_address,
			Default::default(),
		));

		let execute_at = System::block_number() + u64::from(SWAP_DELAY_BLOCKS);

		assert_eq!(
			SwapQueue::<Test>::get(),
			vec![
				Swap::new(
					1,
					Asset::Flip,
					Asset::Eth,
					amount,
					SwapType::Swap(address.clone()),
					execute_at
				),
				Swap::new(
					2,
					Asset::Btc,
					Asset::Eth,
					amount,
					SwapType::Swap(address.clone()),
					execute_at
				),
				Swap::new(
					3,
					Asset::Dot,
					Asset::Eth,
					amount,
					SwapType::Swap(address.clone()),
					execute_at
				),
				Swap::new(4, Asset::Usdc, Asset::Eth, amount, SwapType::Swap(address), execute_at),
			]
		);

		System::reset_events();
		// All swaps in the SwapQueue are executed.
		Swapping::on_finalize(execute_at);
		assert!(SwapQueue::<Test>::get().is_empty());

		// Network fee should only be taken once.
		let total_amount_after_network_fee = MockSwappingApi::take_network_fee(amount * 4);
		let output_amount = total_amount_after_network_fee / 4;
		// Verify swap "from" -> STABLE_ASSET, then "to" -> Output Asset
		assert_eq!(
			Swaps::get(),
			vec![
				(Asset::Flip, Asset::Usdc, amount),
				(Asset::Dot, Asset::Usdc, amount),
				(Asset::Btc, Asset::Usdc, amount),
				(Asset::Usdc, Asset::Eth, total_amount_after_network_fee),
			]
		);

		assert_event_sequence!(
			Test,
			RuntimeEvent::Swapping(Event::SwapExecuted { swap_id: 1, .. }),
			RuntimeEvent::Swapping(Event::SwapEgressScheduled {
				swap_id: 1,
				asset: Asset::Eth,
				egress_id: (ForeignChain::Ethereum, 1),
				amount,
				fee: _,
			}) if amount == output_amount,
			RuntimeEvent::Swapping(Event::SwapExecuted { swap_id: 2, .. }),
			RuntimeEvent::Swapping(Event::SwapEgressScheduled {
				swap_id: 2,
				asset: Asset::Eth,
				egress_id: (ForeignChain::Ethereum, 2),
				amount,
				fee: _,
			}) if amount == output_amount,
			RuntimeEvent::Swapping(Event::SwapExecuted { swap_id: 3, .. }),
			RuntimeEvent::Swapping(Event::SwapEgressScheduled {
				swap_id: 3,
				asset: Asset::Eth,
				egress_id: (ForeignChain::Ethereum, 3),
				amount,
				fee: _,
			}) if amount == output_amount,
			RuntimeEvent::Swapping(Event::SwapExecuted { swap_id: 4, .. }),
			RuntimeEvent::Swapping(Event::SwapEgressScheduled {
				swap_id: 4,
				asset: Asset::Eth,
				egress_id: (ForeignChain::Ethereum, 4),
				amount,
				fee: _,
			}) if amount == output_amount,
		);
	});
}

#[test]
fn cannot_swap_in_safe_mode() {
	new_test_ext().execute_with(|| {
		SwapQueue::<Test>::put(generate_test_swaps());

		assert_eq!(SwapQueue::<Test>::decode_len(), Some(4));

		// Activate code red
		<MockRuntimeSafeMode as SetSafeMode<MockRuntimeSafeMode>>::set_code_red();

		let swaps_scheduled_at = System::block_number() + SWAP_DELAY_BLOCKS as u64;

		// No swap is done
		Swapping::on_finalize(swaps_scheduled_at);
		assert_eq!(SwapQueue::<Test>::decode_len(), Some(4));

		<MockRuntimeSafeMode as SetSafeMode<MockRuntimeSafeMode>>::set_code_green();

		// Swaps are processed
		Swapping::on_finalize(swaps_scheduled_at + 1);
		assert_eq!(SwapQueue::<Test>::decode_len(), Some(0));
	});
}

#[test]
fn cannot_withdraw_in_safe_mode() {
	new_test_ext().execute_with(|| {
		EarnedBrokerFees::<Test>::insert(ALICE, Asset::Eth, 200);

		// Activate code red
		<MockRuntimeSafeMode as SetSafeMode<MockRuntimeSafeMode>>::set_code_red();

		// Cannot withdraw
		assert_noop!(
			Swapping::withdraw(
				RuntimeOrigin::signed(ALICE),
				Asset::Eth,
				EncodedAddress::Eth(Default::default()),
			),
			Error::<Test>::WithdrawalsDisabled
		);
		assert_eq!(EarnedBrokerFees::<Test>::get(ALICE, Asset::Eth), 200);

		// Change back to code green
		<MockRuntimeSafeMode as SetSafeMode<MockRuntimeSafeMode>>::set_code_green();

		// withdraws are now alloed
		assert_ok!(Swapping::withdraw(
			RuntimeOrigin::signed(ALICE),
			Asset::Eth,
			EncodedAddress::Eth(Default::default()),
		));
		assert_eq!(EarnedBrokerFees::<Test>::get(ALICE, Asset::Eth), 0);
	});
}

#[test]
fn ccm_swaps_emits_events() {
	new_test_ext().execute_with(|| {
		let ccm = generate_ccm_deposit();
		let destination_address = ForeignChainAddress::Eth(Default::default());

		const ORIGIN: SwapOrigin = SwapOrigin::Vault { tx_hash: [0x11; 32] };

		// Test when both principal and gas need to be swapped.
		System::reset_events();
		assert_ok!(Swapping::on_ccm_deposit(
			Asset::Flip,
			10_000,
			Asset::Usdc,
			destination_address.clone(),
			ccm.clone(),
			ORIGIN,
		));
		assert_event_sequence!(
			Test,
			RuntimeEvent::Swapping(Event::SwapScheduled {
				swap_id: 1,
				source_asset: Asset::Flip,
				deposit_amount: 9_000,
				destination_asset: Asset::Usdc,
				destination_address: EncodedAddress::Eth(..),
				origin: ORIGIN,
				swap_type: SwapType::CcmPrincipal(1),
				broker_commission: _,
				..
			}),
			RuntimeEvent::Swapping(Event::SwapScheduled {
				swap_type: SwapType::CcmGas(1),
				swap_id: 2,
				source_asset: Asset::Flip,
				deposit_amount: 1_000,
				destination_asset: Asset::Eth,
				destination_address: EncodedAddress::Eth(..),
				origin: ORIGIN,
				..
			}),
			RuntimeEvent::Swapping(Event::CcmDepositReceived {
				ccm_id: 1,
				principal_swap_id: Some(1),
				gas_swap_id: Some(2),
				deposit_amount: 10_000,
				..
			}),
		);

		// Test when only principal needs to be swapped.
		System::reset_events();
		assert_ok!(Swapping::on_ccm_deposit(
			Asset::Eth,
			10_000,
			Asset::Usdc,
			destination_address.clone(),
			ccm.clone(),
			ORIGIN,
		));
		assert_event_sequence!(
			Test,
			RuntimeEvent::Swapping(Event::SwapScheduled {
				swap_type: SwapType::CcmPrincipal(2),
				swap_id: 3,
				source_asset: Asset::Eth,
				deposit_amount: 9_000,
				destination_asset: Asset::Usdc,
				destination_address: EncodedAddress::Eth(..),
				origin: ORIGIN,
				..
			}),
			RuntimeEvent::Swapping(Event::CcmDepositReceived {
				ccm_id: 2,
				principal_swap_id: Some(3),
				gas_swap_id: None,
				deposit_amount: 10_000,
				..
			}),
		);

		// Test when only gas needs to be swapped.
		System::reset_events();
		assert_ok!(Swapping::on_ccm_deposit(
			Asset::Flip,
			10_000,
			Asset::Flip,
			destination_address,
			ccm,
			ORIGIN,
		));
		assert_event_sequence!(
			Test,
			RuntimeEvent::Swapping(Event::SwapScheduled {
				swap_type: SwapType::CcmGas(3),
				swap_id: 4,
				source_asset: Asset::Flip,
				deposit_amount: 1_000,
				destination_asset: Asset::Eth,
				destination_address: EncodedAddress::Eth(..),
				origin: ORIGIN,
				..
			}),
			RuntimeEvent::Swapping(Event::CcmDepositReceived {
				ccm_id: 3,
				principal_swap_id: None,
				gas_swap_id: Some(4),
				deposit_amount: 10_000,
				..
			}),
		);
	});
}

#[test]
fn can_handle_ccm_with_zero_swap_outputs() {
	new_test_ext()
		.then_execute_at_next_block(|_| {
			let eth_address = ForeignChainAddress::Eth(Default::default());
			let ccm = generate_ccm_deposit();

			assert_ok!(Swapping::on_ccm_deposit(
				Asset::Usdc,
				100_000,
				Asset::Eth,
				eth_address,
				ccm,
				SwapOrigin::Vault { tx_hash: Default::default() },
			));

			// Change the swap rate so swap output will be 0
			SwapRate::set(0.0001f64);
			System::reset_events();
		})
		.then_process_blocks_until(|_| System::block_number() == 4)
		.then_execute_with(|_| {
			// Swap outputs are zero
			assert_event_sequence!(
				Test,
				RuntimeEvent::Swapping(Event::<Test>::SwapExecuted {
					swap_id: 1,
					source_asset: Asset::Usdc,
					destination_asset: Asset::Eth,
					deposit_amount: 99_000,
					egress_amount: 9,
					swap_input: 99_000,
					swap_output: 9,
					intermediate_amount: None,
				}),
				RuntimeEvent::Swapping(Event::<Test>::SwapExecuted {
					swap_id: 2,
					source_asset: Asset::Usdc,
					deposit_amount: 1_000,
					destination_asset: Asset::Eth,
					egress_amount: 0,
					swap_input: 1_000,
					swap_output: 0,
					intermediate_amount: None,
				}),
			);

			// CCM are processed and egressed even if principal output is zero.
			assert_eq!(MockEgressHandler::<AnyChain>::get_scheduled_egresses().len(), 1);
			assert_eq!(SwapQueue::<Test>::decode_len(), Some(0));
		});
}

#[test]
fn can_handle_swaps_with_zero_outputs() {
	new_test_ext()
		.then_execute_at_next_block(|_| {
			let eth_address = ForeignChainAddress::Eth(Default::default());

			Swapping::schedule_swap_from_channel(
				eth_address.clone(),
				Default::default(),
				Asset::Usdc,
				Asset::Eth,
				100,
				eth_address.clone(),
				Default::default(),
				0,
				0,
			);
			Swapping::schedule_swap_from_channel(
				eth_address.clone(),
				Default::default(),
				Asset::Usdc,
				Asset::Eth,
				1,
				eth_address,
				Default::default(),
				0,
				0,
			);

			// Change the swap rate so swap output will be 0
			SwapRate::set(0.01f64);
			System::reset_events();
		})
		.then_process_blocks_until(|_| System::block_number() == 4)
		.then_execute_with(|_| {
			// Swap outputs are zero
			assert_event_sequence!(
				Test,
				RuntimeEvent::Swapping(Event::<Test>::SwapExecuted {
					swap_id: 1,
					destination_asset: Asset::Eth,
					swap_output: 0,
					..
				}),
				RuntimeEvent::Swapping(Event::SwapEgressIgnored { swap_id: 1, .. }),
				RuntimeEvent::Swapping(Event::<Test>::SwapExecuted {
					swap_id: 2,
					destination_asset: Asset::Eth,
					swap_output: 0,
					..
				}),
				RuntimeEvent::Swapping(Event::SwapEgressIgnored { swap_id: 2, .. }),
			);

			// Swaps are not egressed when output is 0.
			assert_eq!(SwapQueue::<Test>::decode_len(), Some(0));
			assert!(
				MockEgressHandler::<AnyChain>::get_scheduled_egresses().is_empty(),
				"No egresses should be scheduled."
			);
		});
}

#[test]
fn can_set_maximum_swap_amount() {
	new_test_ext().execute_with(|| {
		let asset = Asset::Eth;
		let amount = Some(1_000u128);
		assert!(MaximumSwapAmount::<Test>::get(asset).is_none());

		// Set the new maximum swap_amount
		assert_ok!(Swapping::set_maximum_swap_amount(RuntimeOrigin::root(), asset, amount));

		assert_eq!(MaximumSwapAmount::<Test>::get(asset), amount);
		assert_eq!(Swapping::maximum_swap_amount(asset), amount);

		System::assert_last_event(RuntimeEvent::Swapping(Event::<Test>::MaximumSwapAmountSet {
			asset,
			amount,
		}));

		// Can remove maximum swap amount
		assert_ok!(Swapping::set_maximum_swap_amount(RuntimeOrigin::root(), asset, None));
		assert!(MaximumSwapAmount::<Test>::get(asset).is_none());
		System::assert_last_event(RuntimeEvent::Swapping(Event::<Test>::MaximumSwapAmountSet {
			asset,
			amount: None,
		}));
	});
}

#[test]
fn swap_excess_are_confiscated_ccm_via_deposit() {
	new_test_ext().execute_with(|| {
		let gas_budget = GAS_BUDGET;
		let principal_amount = 1_000;
		let max_swap = 100;
		let from: Asset = Asset::Usdc;
		let to: Asset = Asset::Flip;
		let request_ccm = generate_ccm_channel();
		let ccm = generate_ccm_deposit();

		assert_ok!(Swapping::set_maximum_swap_amount(RuntimeOrigin::root(), from, Some(max_swap)));

		// Register CCM via Swap deposit
		assert_ok!(Swapping::request_swap_deposit_address(
			RuntimeOrigin::signed(ALICE),
			from,
			to,
			EncodedAddress::Eth(Default::default()),
			0,
			Some(request_ccm),
			0,
		));

		assert_ok!(Swapping::on_ccm_deposit(
			from,
			gas_budget + principal_amount,
			to,
			ForeignChainAddress::Eth(Default::default()),
			ccm.clone(),
			SwapOrigin::Vault { tx_hash: Default::default() },
		));

		// Excess fee is confiscated
		System::assert_has_event(RuntimeEvent::Swapping(Event::<Test>::SwapAmountConfiscated {
			swap_id: 1,
			source_asset: from,
			destination_asset: to,
			total_amount: 1_000,
			confiscated_amount: 900,
		}));

		System::assert_has_event(RuntimeEvent::Swapping(Event::<Test>::SwapAmountConfiscated {
			swap_id: 2,
			source_asset: from,
			destination_asset: Asset::Eth,
			total_amount: 1_000,
			confiscated_amount: 900,
		}));

		let execute_at = System::block_number() + u64::from(SWAP_DELAY_BLOCKS);
		assert_eq!(
			SwapQueue::<Test>::get(),
			vec![
				Swap {
					swap_id: 1u64,
					from,
					to,
					amount: max_swap,
					swap_type: SwapType::CcmPrincipal(1),
					stable_amount: Some(max_swap),
					final_output: None,
					fee_taken: false,
					execute_at,
				},
				Swap {
					swap_id: 2u64,
					from,
					to: Asset::Eth,
					amount: max_swap,
					swap_type: SwapType::CcmGas(1),
					stable_amount: Some(max_swap),
					final_output: None,
					fee_taken: false,
					execute_at,
				}
			]
		);
		assert_eq!(CollectedRejectedFunds::<Test>::get(from), 900 * 2);
	});
}

#[test]
fn swap_excess_are_confiscated_ccm_via_extrinsic() {
	new_test_ext().execute_with(|| {
		let gas_budget = GAS_BUDGET;
		let principal_amount = 1_000;
		let max_swap = 100;
		let from: Asset = Asset::Usdc;
		let to: Asset = Asset::Flip;
		let ccm = generate_ccm_deposit();

		assert_ok!(Swapping::set_maximum_swap_amount(RuntimeOrigin::root(), from, Some(max_swap)));

		// Register CCM via Swap deposit
		assert_ok!(Swapping::ccm_deposit(
			RuntimeOrigin::root(),
			from,
			gas_budget + principal_amount,
			to,
			EncodedAddress::Eth(Default::default()),
			ccm,
			Default::default(),
		));

		// Excess fee is confiscated
		System::assert_has_event(RuntimeEvent::Swapping(Event::<Test>::SwapAmountConfiscated {
			swap_id: 1,
			source_asset: from,
			destination_asset: to,
			total_amount: 1_000,
			confiscated_amount: 900,
		}));

		System::assert_has_event(RuntimeEvent::Swapping(Event::<Test>::SwapAmountConfiscated {
			swap_id: 2,
			source_asset: from,
			destination_asset: Asset::Eth,
			total_amount: 1_000,
			confiscated_amount: 900,
		}));

		let execute_at = System::block_number() + u64::from(SWAP_DELAY_BLOCKS);
		assert_eq!(
			SwapQueue::<Test>::get(),
			vec![
				Swap {
					swap_id: 1u64,
					from,
					to,
					amount: max_swap,
					swap_type: SwapType::CcmPrincipal(1),
					stable_amount: Some(max_swap),
					final_output: None,
					fee_taken: false,
					execute_at,
				},
				Swap {
					swap_id: 2u64,
					from,
					to: Asset::Eth,
					amount: max_swap,
					swap_type: SwapType::CcmGas(1),
					stable_amount: Some(max_swap),
					final_output: None,
					fee_taken: false,
					execute_at,
				}
			]
		);
		assert_eq!(CollectedRejectedFunds::<Test>::get(from), 900 * 2);
	});
}

#[test]
fn swap_excess_are_confiscated_for_swap_via_extrinsic() {
	new_test_ext().execute_with(|| {
		let max_swap = 100;
		let amount = 1_000;
		let from: Asset = Asset::Usdc;
		let to: Asset = Asset::Flip;

		assert_ok!(Swapping::set_maximum_swap_amount(RuntimeOrigin::root(), from, Some(max_swap)));

		assert_ok!(Swapping::schedule_swap_from_contract(
			RuntimeOrigin::signed(ALICE),
			from,
			to,
			amount,
			EncodedAddress::Eth(Default::default()),
			Default::default(),
		));

		// Excess fee is confiscated
		System::assert_has_event(RuntimeEvent::Swapping(Event::<Test>::SwapAmountConfiscated {
			swap_id: 1,
			source_asset: from,
			destination_asset: to,
			total_amount: 1_000,
			confiscated_amount: 900,
		}));

		assert_eq!(
			SwapQueue::<Test>::get(),
			vec![Swap {
				swap_id: 1u64,
				from,
				to,
				amount: max_swap,
				swap_type: SwapType::Swap(ForeignChainAddress::Eth(Default::default())),
				stable_amount: Some(max_swap),
				final_output: None,
				fee_taken: false,
				execute_at: System::block_number() + u64::from(SWAP_DELAY_BLOCKS)
			}]
		);
		assert_eq!(CollectedRejectedFunds::<Test>::get(from), 900);
	});
}

#[test]
fn swap_excess_are_confiscated_for_swap_via_deposit() {
	new_test_ext().execute_with(|| {
		let max_swap = 100;
		let amount = 1_000;
		let from: Asset = Asset::Usdc;
		let to: Asset = Asset::Flip;

		assert_ok!(Swapping::set_maximum_swap_amount(RuntimeOrigin::root(), from, Some(max_swap)));

		Swapping::schedule_swap_from_channel(
			ForeignChainAddress::Eth(Default::default()),
			1,
			from,
			to,
			amount,
			ForeignChainAddress::Eth(Default::default()),
			ALICE,
			0,
			0,
		);

		// Excess fee is confiscated
		System::assert_has_event(RuntimeEvent::Swapping(Event::<Test>::SwapAmountConfiscated {
			swap_id: 1,
			source_asset: from,
			destination_asset: to,
			total_amount: 1_000,
			confiscated_amount: 900,
		}));

		assert_eq!(
			SwapQueue::<Test>::get(),
			vec![Swap {
				swap_id: 1u64,
				from,
				to,
				amount: max_swap,
				swap_type: SwapType::Swap(ForeignChainAddress::Eth(Default::default())),
				stable_amount: Some(max_swap),
				final_output: None,
				fee_taken: false,
				execute_at: System::block_number() + u64::from(SWAP_DELAY_BLOCKS),
			}]
		);
		assert_eq!(CollectedRejectedFunds::<Test>::get(from), 900);
	});
}

#[test]
fn max_swap_amount_can_be_removed() {
	new_test_ext().execute_with(|| {
		let max_swap = 100;
		let amount = 1_000;
		let from: Asset = Asset::Usdc;
		let to: Asset = Asset::Flip;

		// Initial max swap amount is set.
		assert_ok!(Swapping::set_maximum_swap_amount(RuntimeOrigin::root(), from, Some(max_swap)));
		assert_ok!(Swapping::schedule_swap_from_contract(
			RuntimeOrigin::signed(ALICE),
			from,
			to,
			amount,
			EncodedAddress::Eth(Default::default()),
			Default::default(),
		));

		assert_eq!(CollectedRejectedFunds::<Test>::get(from), 900u128);

		// Reset event and confiscated funds.
		CollectedRejectedFunds::<Test>::set(from, 0u128);
		System::reset_events();

		// Max is removed.
		assert_ok!(Swapping::set_maximum_swap_amount(RuntimeOrigin::root(), from, None));

		assert_ok!(Swapping::schedule_swap_from_contract(
			RuntimeOrigin::signed(ALICE),
			from,
			to,
			amount,
			EncodedAddress::Eth(Default::default()),
			Default::default(),
		));

		let execute_at = System::block_number() + u64::from(SWAP_DELAY_BLOCKS);

		assert_eq!(
			SwapQueue::<Test>::get(),
			vec![
				Swap {
					swap_id: 1u64,
					from,
					to,
					amount: max_swap,
					swap_type: SwapType::Swap(ForeignChainAddress::Eth(Default::default())),
					stable_amount: Some(max_swap),
					final_output: None,
					fee_taken: false,
					execute_at,
				},
				// New swap takes the full amount.
				Swap {
					swap_id: 2u64,
					from,
					to,
					amount,
					swap_type: SwapType::Swap(ForeignChainAddress::Eth(Default::default())),
					stable_amount: Some(amount),
					final_output: None,
					fee_taken: false,
					execute_at,
				}
			]
		);
		// No no funds are confiscated.
		assert_eq!(CollectedRejectedFunds::<Test>::get(from), 0);
	});
}

#[test]
fn can_swap_below_max_amount() {
	new_test_ext().execute_with(|| {
		let max_swap = 1_001u128;
		let amount = 1_000u128;
		let from: Asset = Asset::Usdc;
		let to: Asset = Asset::Flip;

		// Initial max swap amount is set.
		assert_ok!(Swapping::set_maximum_swap_amount(RuntimeOrigin::root(), from, Some(max_swap)));
		assert_ok!(Swapping::schedule_swap_from_contract(
			RuntimeOrigin::signed(ALICE),
			from,
			to,
			amount,
			EncodedAddress::Eth(Default::default()),
			Default::default(),
		));

		assert_eq!(CollectedRejectedFunds::<Test>::get(from), 0u128);

		assert_eq!(
			SwapQueue::<Test>::get(),
			vec![Swap {
				swap_id: 1u64,
				from,
				to,
				amount,
				swap_type: SwapType::Swap(ForeignChainAddress::Eth(Default::default())),
				stable_amount: Some(amount),
				final_output: None,
				fee_taken: false,
				execute_at: System::block_number() + u64::from(SWAP_DELAY_BLOCKS)
			},]
		);
	});
}

#[test]
fn can_swap_ccm_below_max_amount() {
	new_test_ext().execute_with(|| {
		let gas_budget = GAS_BUDGET;
		let principal_amount = 999;
		let max_swap = 1_001;
		let from: Asset = Asset::Usdc;
		let to: Asset = Asset::Flip;
		let ccm = generate_ccm_deposit();

		assert_ok!(Swapping::set_maximum_swap_amount(RuntimeOrigin::root(), from, Some(max_swap)));

		// Register CCM via Swap deposit
		assert_ok!(Swapping::ccm_deposit(
			RuntimeOrigin::root(),
			from,
			gas_budget + principal_amount,
			to,
			EncodedAddress::Eth(Default::default()),
			ccm,
			Default::default(),
		));

		let execute_at = System::block_number() + u64::from(SWAP_DELAY_BLOCKS);

		assert_eq!(
			SwapQueue::<Test>::get(),
			vec![
				Swap {
					swap_id: 1u64,
					from,
					to,
					amount: principal_amount,
					swap_type: SwapType::CcmPrincipal(1),
					stable_amount: Some(principal_amount),
					final_output: None,
					fee_taken: false,
					execute_at,
				},
				Swap {
					swap_id: 2u64,
					from,
					to: Asset::Eth,
					amount: gas_budget,
					swap_type: SwapType::CcmGas(1),
					stable_amount: Some(gas_budget),
					final_output: None,
					fee_taken: false,
					execute_at,
				}
			]
		);
		assert_eq!(CollectedRejectedFunds::<Test>::get(from), 0);
	});
}

fn swap_with_custom_broker_fee(
	from: Asset,
	to: Asset,
	amount: AssetAmount,
	broker_fee: BasisPoints,
) {
	<Pallet<Test> as SwapDepositHandler>::schedule_swap_from_channel(
		ForeignChainAddress::Eth([2; 20].into()),
		Default::default(),
		from,
		to,
		amount,
		ForeignChainAddress::Eth([2; 20].into()),
		ALICE,
		broker_fee,
		1,
	);
}

#[test]
fn swap_broker_fee_calculated_correctly() {
	new_test_ext().execute_with(|| {
		let fees: [BasisPoints; 12] =
			[1, 5, 10, 100, 200, 500, 1000, 1500, 2000, 5000, 7500, 10000];
		const AMOUNT: AssetAmount = 100000;

		// calculate broker fees for each asset available
		Asset::all().iter().for_each(|asset| {
			let total_fees: u128 =
				fees.iter().fold(0, |total_fees: u128, fee_bps: &BasisPoints| {
					swap_with_custom_broker_fee(*asset, Asset::Usdc, AMOUNT, *fee_bps);
					total_fees +
						Permill::from_parts(*fee_bps as u32 * BASIS_POINTS_PER_MILLION) * AMOUNT
				});
			assert_eq!(EarnedBrokerFees::<Test>::get(ALICE, asset), total_fees);
		});
	});
}

#[test]
fn swap_broker_fee_cannot_exceed_amount() {
	new_test_ext().execute_with(|| {
		swap_with_custom_broker_fee(Asset::Usdc, Asset::Flip, 100, 15000);
		assert_eq!(EarnedBrokerFees::<Test>::get(ALICE, cf_primitives::Asset::Usdc), 100);
	});
}

fn swap_scheduled_event_witnessed(
	swap_id: u64,
	source_asset: Asset,
	deposit_amount: AssetAmount,
	destination_asset: Asset,
	broker_commission: AssetAmount,
	execute_at: u64,
) {
	System::assert_last_event(RuntimeEvent::Swapping(Event::<Test>::SwapScheduled {
		swap_id,
		source_asset,
		deposit_amount,
		destination_asset,
		destination_address: EncodedAddress::Eth([2; 20]),
		origin: SwapOrigin::DepositChannel {
			deposit_address: EncodedAddress::Eth([2; 20]),
			channel_id: 1,
			deposit_block_height: Default::default(),
		},
		swap_type: SwapType::Swap(ForeignChainAddress::Eth([2; 20].into())),
		broker_commission: Some(broker_commission),
		execute_at,
	}));
}
#[test]
fn swap_broker_fee_subtracted_from_swap_amount() {
	new_test_ext().execute_with(|| {
		let amounts: [AssetAmount; 6] = [50, 100, 200, 500, 1000, 10000];
		let fees: [BasisPoints; 4] = [100, 1000, 5000, 10000];

		let combinations = amounts.iter().cartesian_product(fees);

		let execute_at = System::block_number() + SWAP_DELAY_BLOCKS as u64;

		let mut swap_id = 1;
		Asset::all().iter().for_each(|asset| {
			let mut total_fees = 0;
			combinations.clone().for_each(|(amount, broker_fee)| {
				swap_with_custom_broker_fee(*asset, Asset::Flip, *amount, broker_fee);
				let broker_commission =
					Permill::from_parts(broker_fee as u32 * BASIS_POINTS_PER_MILLION) * *amount;
				total_fees += broker_commission;
				assert_eq!(EarnedBrokerFees::<Test>::get(ALICE, *asset), total_fees);
				swap_scheduled_event_witnessed(
					swap_id,
					*asset,
					*amount,
					Asset::Flip,
					broker_commission,
					execute_at,
				);
				swap_id += 1;
			})
		});
	});
}

#[test]
fn broker_bps_is_limited() {
	new_test_ext().execute_with(|| {
		assert_noop!(
			Swapping::request_swap_deposit_address(
				RuntimeOrigin::signed(ALICE),
				Asset::Eth,
				Asset::Usdc,
				EncodedAddress::Eth(Default::default()),
				1001,
				None,
				0,
			),
			Error::<Test>::BrokerCommissionBpsTooHigh
		);
	});
}

#[test]
fn swaps_are_executed_according_to_execute_at_field() {
	let mut swaps = generate_test_swaps();
	let later_swaps = swaps.split_off(2);

	new_test_ext()
		.execute_with(|| {
			// Block 1, swaps should be scheduled at block 3
			assert_eq!(System::block_number(), 1);
			insert_swaps(&swaps);

			assert_event_sequence!(
				Test,
				RuntimeEvent::Swapping(Event::SwapScheduled { swap_id: 1, execute_at: 3, .. }),
				RuntimeEvent::Swapping(Event::SwapScheduled { swap_id: 2, execute_at: 3, .. }),
			);
		})
		.then_execute_at_next_block(|_| {
			// Block 2, swaps should be scheduled at block 4
			assert_eq!(System::block_number(), 2);
			insert_swaps(&later_swaps);
			assert_event_sequence!(
				Test,
				RuntimeEvent::Swapping(Event::SwapScheduled { swap_id: 3, execute_at: 4, .. }),
				RuntimeEvent::Swapping(Event::SwapScheduled { swap_id: 4, execute_at: 4, .. }),
			);
		})
		.then_execute_at_next_block(|_| {
			// First group of swaps will be processed at the end of this block
		})
		.then_execute_with(|_| {
			assert_eq!(System::block_number(), 3);
			assert_event_sequence!(
				Test,
				RuntimeEvent::Swapping(Event::SwapExecuted { swap_id: 1, .. }),
				RuntimeEvent::Swapping(Event::SwapEgressScheduled { swap_id: 1, .. }),
				RuntimeEvent::Swapping(Event::SwapExecuted { swap_id: 2, .. }),
				RuntimeEvent::Swapping(Event::SwapEgressScheduled { swap_id: 2, .. }),
			);
		})
		.then_execute_at_next_block(|_| {
			// Second group of swaps will be processed at the end of this block
		})
		.then_execute_with(|_| {
			assert_eq!(System::block_number(), 4);
			assert_event_sequence!(
				Test,
				RuntimeEvent::Swapping(Event::SwapExecuted { swap_id: 3, .. }),
				RuntimeEvent::Swapping(Event::SwapEgressScheduled { swap_id: 3, .. }),
				RuntimeEvent::Swapping(Event::SwapExecuted { swap_id: 4, .. }),
				RuntimeEvent::Swapping(Event::SwapEgressScheduled { swap_id: 4, .. }),
			);
		});
}<|MERGE_RESOLUTION|>--- conflicted
+++ resolved
@@ -228,7 +228,6 @@
 
 #[test]
 fn expect_swap_id_to_be_emitted() {
-<<<<<<< HEAD
 	new_test_ext()
 		.execute_with(|| {
 			// 1. Request a deposit address -> SwapDepositAddressReady
@@ -238,7 +237,8 @@
 				Asset::Usdc,
 				EncodedAddress::Eth(Default::default()),
 				0,
-				None
+				None,
+				0
 			));
 			// 2. Schedule the swap -> SwapScheduled
 			<Pallet<Test> as SwapDepositHandler>::schedule_swap_from_channel(
@@ -257,50 +257,6 @@
 			assert_event_sequence!(
 				Test,
 				RuntimeEvent::Swapping(Event::SwapDepositAddressReady {
-=======
-	new_test_ext().execute_with(|| {
-		// 1. Request a deposit address -> SwapDepositAddressReady
-		assert_ok!(Swapping::request_swap_deposit_address(
-			RuntimeOrigin::signed(ALICE),
-			Asset::Eth,
-			Asset::Usdc,
-			EncodedAddress::Eth(Default::default()),
-			0,
-			None,
-			0
-		));
-		// 2. Schedule the swap -> SwapScheduled
-		<Pallet<Test> as SwapDepositHandler>::schedule_swap_from_channel(
-			ForeignChainAddress::Eth(Default::default()),
-			Default::default(),
-			Asset::Eth,
-			Asset::Usdc,
-			500,
-			ForeignChainAddress::Eth(Default::default()),
-			ALICE,
-			0,
-			1,
-		);
-		// 3. Process swaps -> SwapExecuted, SwapEgressScheduled
-		Swapping::on_finalize(1);
-		assert_event_sequence!(
-			Test,
-			RuntimeEvent::Swapping(Event::SwapDepositAddressReady {
-				deposit_address: EncodedAddress::Eth(..),
-				destination_address: EncodedAddress::Eth(..),
-				source_asset: Asset::Eth,
-				destination_asset: Asset::Usdc,
-				channel_id: 0,
-				..
-			}),
-			RuntimeEvent::Swapping(Event::SwapScheduled {
-				swap_id: 1,
-				source_asset: Asset::Eth,
-				deposit_amount: 500,
-				destination_asset: Asset::Usdc,
-				destination_address: EncodedAddress::Eth(..),
-				origin: SwapOrigin::DepositChannel {
->>>>>>> 532f2c92
 					deposit_address: EncodedAddress::Eth(..),
 					destination_address: EncodedAddress::Eth(..),
 					source_asset: Asset::Eth,
