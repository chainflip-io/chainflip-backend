--- conflicted
+++ resolved
@@ -27,15 +27,12 @@
 #[test]
 fn both_fok_and_regular_swaps_succeed_first_try() {
 	const SWAPS_SCHEDULED_FOR_BLOCK: u64 = INIT_BLOCK + SWAP_DELAY_BLOCKS as u64;
-<<<<<<< HEAD
 
 	const REGULAR_SWAP_ID: u64 = 1;
 	const FOK_SWAP_ID: u64 = 2;
 
 	const REGULAR_REQUEST_ID: u64 = 1;
 	const FOK_REQUEST_ID: u64 = 2;
-=======
->>>>>>> ecf4c58e
 
 	new_test_ext()
 		.execute_with(|| {
@@ -150,15 +147,12 @@
 
 #[test]
 fn fok_swap_gets_refunded_due_to_price_limit() {
-<<<<<<< HEAD
 	const FOK_SWAP_REQUEST_ID: u64 = 1;
 	const OTHER_SWAP_REQUEST_ID: u64 = 2;
 
 	const FOK_SWAP_ID: u64 = 1;
 	const OTHER_SWAP_ID: u64 = 2;
 
-=======
->>>>>>> ecf4c58e
 	const SWAPS_SCHEDULED_FOR_BLOCK: u64 = INIT_BLOCK + SWAP_DELAY_BLOCKS as u64;
 	const SWAP_RETRIED_AT_BLOCK: u64 = SWAPS_SCHEDULED_FOR_BLOCK + DEFAULT_SWAP_RETRY_DELAY_BLOCKS;
 
@@ -221,10 +215,8 @@
 
 #[test]
 fn fok_swap_gets_refunded_due_to_price_impact_protection() {
-<<<<<<< HEAD
 	const FOK_SWAP_REQUEST_ID: u64 = 1;
-=======
->>>>>>> ecf4c58e
+
 	const SWAPS_SCHEDULED_FOR_BLOCK: u64 = INIT_BLOCK + SWAP_DELAY_BLOCKS as u64;
 	const SWAP_RETRIED_AT_BLOCK: u64 = SWAPS_SCHEDULED_FOR_BLOCK + DEFAULT_SWAP_RETRY_DELAY_BLOCKS;
 
@@ -233,11 +225,6 @@
 
 	new_test_ext()
 		.execute_with(|| {
-<<<<<<< HEAD
-=======
-			assert_eq!(System::block_number(), INIT_BLOCK);
-
->>>>>>> ecf4c58e
 			// FoK swap 1 should fail and will eventually be refunded
 			insert_swaps(&[new_swap(Some(TestRefundParams {
 				retry_duration: DEFAULT_SWAP_RETRY_DELAY_BLOCKS as u32,
@@ -315,6 +302,7 @@
 					refund_address: ForeignChainAddress::Eth([10; 20].into()),
 					min_price: U256::zero(),
 				}),
+				None,
 				SwapOrigin::Vault { tx_hash: Default::default() },
 			));
 
@@ -329,6 +317,7 @@
 			assert_event_sequence!(
 				Test,
 				RuntimeEvent::Swapping(Event::BatchSwapFailed { .. }),
+				RuntimeEvent::Swapping(Event::SwapRequestCompleted { swap_request_id: 1, .. }),
 				RuntimeEvent::Swapping(Event::RefundEgressScheduled { swap_request_id: 1, .. }),
 			);
 		});
