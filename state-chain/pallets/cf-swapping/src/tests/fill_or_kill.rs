--- conflicted
+++ resolved
@@ -34,10 +34,9 @@
 		.execute_with(|| {
 			assert_eq!(System::block_number(), INIT_BLOCK);
 
-<<<<<<< HEAD
 			const REFUND_PARAMS: TestRefundParams = TestRefundParams {
 				retry_duration: DEFAULT_SWAP_RETRY_DELAY_BLOCKS,
-				min_output: INPUT_AMOUNT,
+				min_output: (INPUT_AMOUNT - BROKER_FEE) * DEFAULT_SWAP_RATE,
 			};
 
 			let refund_parameters_encoded =
@@ -45,7 +44,7 @@
 					MockAddressConverter::to_encoded_address(refund_address)
 				});
 
-			insert_swaps(&vec![new_swap(None), new_swap(Some(REFUND_PARAMS))]);
+			insert_swaps(&vec![fok_swap(None), fok_swap(Some(REFUND_PARAMS))]);
 
 			assert_has_matching_event!(
 				Test,
@@ -55,15 +54,6 @@
 					..
 				}) if refund_parameters.as_ref() == Some(&refund_parameters_encoded),
 			);
-=======
-			insert_swaps(&[
-				fok_swap(None),
-				fok_swap(Some(TestRefundParams {
-					retry_duration: DEFAULT_SWAP_RETRY_DELAY_BLOCKS,
-					min_output: (INPUT_AMOUNT - BROKER_FEE) * DEFAULT_SWAP_RATE,
-				})),
-			]);
->>>>>>> 428583bd
 
 			assert_swaps_scheduled_for_block(
 				&[REGULAR_SWAP_ID, FOK_SWAP_ID],
