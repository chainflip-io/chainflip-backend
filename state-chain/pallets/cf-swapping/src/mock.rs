use crate::{self as pallet_cf_swapping, Pallet};
use cf_chains::{Chain, Ethereum};
use cf_primitives::{chains::assets, Asset, AssetAmount, ForeignChainAddress};
use cf_traits::{
	mocks::{ensure_origin_mock::NeverFailingOriginCheck, system_state_info::MockSystemStateInfo},
	Chainflip, EgressApi, IngressApi, SwappingApi,
};
use codec::{Decode, Encode, MaxEncodedLen};
use frame_support::{parameter_types, storage_alias};
use frame_system as system;
use scale_info::TypeInfo;
use sp_core::H256;
use sp_runtime::{
	testing::Header,
	traits::{BlakeTwo256, IdentityLookup},
	BuildStorage,
};

pub const RELAYER_FEE: u128 = 5;

type UncheckedExtrinsic = frame_system::mocking::MockUncheckedExtrinsic<Test>;
type Block = frame_system::mocking::MockBlock<Test>;
type AccountId = u64;

/// A helper type for testing
#[derive(Clone, Debug, PartialEq, Eq, Encode, Decode, TypeInfo, MaxEncodedLen, Copy)]
pub struct EgressTransaction {
	pub asset: assets::eth::Asset,
	pub amount: AssetAmount,
	pub egress_address: <Ethereum as Chain>::ChainAccount,
}

#[storage_alias]
pub type EgressQueue<T: crate::pallet::Config> = StorageValue<Pallet<T>, Vec<EgressTransaction>>;

// Configure a mock runtime to test the pallet.
frame_support::construct_runtime!(
	pub enum Test where
		Block = Block,
		NodeBlock = Block,
		UncheckedExtrinsic = UncheckedExtrinsic,
	{
		System: frame_system,
		Swapping: pallet_cf_swapping,
	}
);

parameter_types! {
	pub const BlockHashCount: u64 = 250;
	pub const SS58Prefix: u8 = 42;
}

impl system::Config for Test {
	type BaseCallFilter = frame_support::traits::Everything;
	type BlockWeights = ();
	type BlockLength = ();
	type DbWeight = ();
	type Origin = Origin;
	type Call = Call;
	type Index = u64;
	type BlockNumber = u64;
	type Hash = H256;
	type Hashing = BlakeTwo256;
	type AccountId = AccountId;
	type Lookup = IdentityLookup<Self::AccountId>;
	type Header = Header;
	type Event = Event;
	type BlockHashCount = BlockHashCount;
	type Version = ();
	type PalletInfo = PalletInfo;
	type AccountData = ();
	type OnNewAccount = ();
	type OnKilledAccount = ();
	type SystemWeightInfo = ();
	type SS58Prefix = SS58Prefix;
	type OnSetCode = ();
	type MaxConsumers = frame_support::traits::ConstU32<5>;
}

pub struct MockIngress;

<<<<<<< HEAD
impl IngressApi<Ethereum, AccountId> for MockIngress {
	fn register_liquidity_ingress_intent(
		_lp_account: AccountId,
=======
impl IngressApi<Ethereum> for MockIngress {
	type AccountId = AccountId;

	fn register_liquidity_ingress_intent(
		_lp_account: Self::AccountId,
>>>>>>> 152bc035
		_ingress_asset: <Ethereum as Chain>::ChainAsset,
	) -> Result<(u64, cf_primitives::ForeignChainAddress), sp_runtime::DispatchError> {
		Ok((0, ForeignChainAddress::Eth(Default::default())))
	}

	fn register_swap_intent(
		_ingress_asset: <Ethereum as Chain>::ChainAsset,
		_schedule_egress: Asset,
		_egress_address: ForeignChainAddress,
		_relayer_commission_bps: u16,
		_relayer_id: AccountId,
	) -> Result<(u64, cf_primitives::ForeignChainAddress), sp_runtime::DispatchError> {
		Ok((0, ForeignChainAddress::Eth(Default::default())))
	}
}

pub struct MockEgressApi;
impl EgressApi<Ethereum> for MockEgressApi {
	fn schedule_egress(
		asset: <Ethereum as Chain>::ChainAsset,
		amount: AssetAmount,
		egress_address: <Ethereum as Chain>::ChainAccount,
	) {
		if let Some(mut egresses) = EgressQueue::<Test>::get() {
			egresses.push(EgressTransaction { asset, amount, egress_address });
			EgressQueue::<Test>::put(egresses);
		} else {
			EgressQueue::<Test>::put(vec![EgressTransaction { asset, amount, egress_address }]);
		}
	}
}

impl MockEgressApi {
	pub fn clear() {
		EgressQueue::<Test>::kill();
	}
}

pub struct MockSwappingApi;

impl SwappingApi for MockSwappingApi {
	fn swap(
		_from: Asset,
		_to: Asset,
		swap_input: AssetAmount,
		_fee: u16,
	) -> (AssetAmount, (cf_primitives::Asset, AssetAmount)) {
		(swap_input, (cf_primitives::Asset::Usdc, RELAYER_FEE))
	}
}

impl Chainflip for Test {
	type KeyId = Vec<u8>;
	type ValidatorId = u64;
	type Amount = u128;
	type Call = Call;
	type EnsureWitnessed = NeverFailingOriginCheck<Self>;
	type EnsureWitnessedAtCurrentEpoch = NeverFailingOriginCheck<Self>;
	type EpochInfo = cf_traits::mocks::epoch_info::MockEpochInfo;
	type SystemState = MockSystemStateInfo;
}

impl pallet_cf_swapping::Config for Test {
	type Event = Event;
	type AccountRoleRegistry = ();
	type Ingress = MockIngress;
	type Egress = MockEgressApi;
	type SwappingApi = MockSwappingApi;
	type WeightInfo = ();
}

pub const ALICE: <Test as frame_system::Config>::AccountId = 123u64;

// Build genesis storage according to the mock runtime.
pub fn new_test_ext() -> sp_io::TestExternalities {
	let config = GenesisConfig { system: Default::default() };

	let mut ext: sp_io::TestExternalities = config.build_storage().unwrap().into();

	ext.execute_with(|| {
		System::set_block_number(1);
	});

	ext
}<|MERGE_RESOLUTION|>--- conflicted
+++ resolved
@@ -79,17 +79,9 @@
 
 pub struct MockIngress;
 
-<<<<<<< HEAD
 impl IngressApi<Ethereum, AccountId> for MockIngress {
 	fn register_liquidity_ingress_intent(
 		_lp_account: AccountId,
-=======
-impl IngressApi<Ethereum> for MockIngress {
-	type AccountId = AccountId;
-
-	fn register_liquidity_ingress_intent(
-		_lp_account: Self::AccountId,
->>>>>>> 152bc035
 		_ingress_asset: <Ethereum as Chain>::ChainAsset,
 	) -> Result<(u64, cf_primitives::ForeignChainAddress), sp_runtime::DispatchError> {
 		Ok((0, ForeignChainAddress::Eth(Default::default())))
