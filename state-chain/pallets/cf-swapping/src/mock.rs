--- conflicted
+++ resolved
@@ -153,11 +153,11 @@
 		Weight::from_parts(100, 0)
 	}
 
-<<<<<<< HEAD
 	fn internal_swap() -> Weight {
-=======
+		Weight::from_parts(100, 0)
+	}
+
 	fn affiliate_withdrawal_request() -> Weight {
->>>>>>> 5db97293
 		Weight::from_parts(100, 0)
 	}
 }
