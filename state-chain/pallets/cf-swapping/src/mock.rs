use crate::{self as pallet_cf_swapping, Pallet, WeightInfo};
use cf_chains::{Chain, Ethereum};
use cf_primitives::{chains::assets, Asset, AssetAmount, ForeignChainAddress};
use cf_traits::{
	mocks::{ensure_origin_mock::NeverFailingOriginCheck, system_state_info::MockSystemStateInfo},
	Chainflip, EgressApi, IngressApi, SwappingApi,
};
use codec::{Decode, Encode, MaxEncodedLen};
use frame_support::{parameter_types, storage_alias};
use frame_system as system;
use scale_info::TypeInfo;
use sp_core::H256;
use sp_runtime::{
	testing::Header,
	traits::{BlakeTwo256, IdentityLookup},
	BuildStorage,
};

pub const RELAYER_FEE: u128 = 5;

type UncheckedExtrinsic = frame_system::mocking::MockUncheckedExtrinsic<Test>;
type Block = frame_system::mocking::MockBlock<Test>;
type AccountId = u64;

/// A helper type for testing
#[derive(Clone, Debug, PartialEq, Eq, Encode, Decode, TypeInfo, MaxEncodedLen, Copy)]
pub struct EgressTransaction {
	pub asset: assets::eth::Asset,
	pub amount: AssetAmount,
	pub egress_address: <Ethereum as Chain>::ChainAccount,
}

#[storage_alias]
pub type EgressQueue<T: crate::pallet::Config> = StorageValue<Pallet<T>, Vec<EgressTransaction>>;

// Configure a mock runtime to test the pallet.
frame_support::construct_runtime!(
	pub enum Test where
		Block = Block,
		NodeBlock = Block,
		UncheckedExtrinsic = UncheckedExtrinsic,
	{
		System: frame_system,
		Swapping: pallet_cf_swapping,
	}
);

parameter_types! {
	pub const BlockHashCount: u64 = 250;
	pub const SS58Prefix: u8 = 42;
}

impl system::Config for Test {
	type BaseCallFilter = frame_support::traits::Everything;
	type BlockWeights = ();
	type BlockLength = ();
	type DbWeight = ();
	type Origin = Origin;
	type Call = Call;
	type Index = u64;
	type BlockNumber = u64;
	type Hash = H256;
	type Hashing = BlakeTwo256;
	type AccountId = AccountId;
	type Lookup = IdentityLookup<Self::AccountId>;
	type Header = Header;
	type Event = Event;
	type BlockHashCount = BlockHashCount;
	type Version = ();
	type PalletInfo = PalletInfo;
	type AccountData = ();
	type OnNewAccount = ();
	type OnKilledAccount = ();
	type SystemWeightInfo = ();
	type SS58Prefix = SS58Prefix;
	type OnSetCode = ();
	type MaxConsumers = frame_support::traits::ConstU32<5>;
}

pub struct MockSwappingApi;

impl SwappingApi for MockSwappingApi {
	fn swap(
		_from: Asset,
		_to: Asset,
		swap_input: AssetAmount,
		_fee: u16,
	) -> (AssetAmount, (cf_primitives::Asset, AssetAmount)) {
		(swap_input, (cf_primitives::Asset::Usdc, RELAYER_FEE))
	}
}

impl Chainflip for Test {
	type KeyId = Vec<u8>;
	type ValidatorId = u64;
	type Amount = u128;
	type Call = Call;
	type EnsureWitnessed = NeverFailingOriginCheck<Self>;
	type EnsureWitnessedAtCurrentEpoch = NeverFailingOriginCheck<Self>;
	type EpochInfo = cf_traits::mocks::epoch_info::MockEpochInfo;
	type SystemState = MockSystemStateInfo;
}

pub struct MockWeightInfo;

impl WeightInfo for MockWeightInfo {
	fn register_swap_intent() -> frame_support::weights::Weight {
		100
	}

	fn on_idle() -> frame_support::weights::Weight {
		100
	}

	fn execute_group_of_swaps(_a: u32) -> frame_support::weights::Weight {
		100
	}
}

impl pallet_cf_swapping::Config for Test {
	type Event = Event;
	type AccountRoleRegistry = ();
<<<<<<< HEAD
	type Ingress = MockIngress;
	type Egress = MockEgressApi;
	type WeightInfo = MockWeightInfo;
=======
	type IngressHandler = MockIngressHandler<AnyChain, Self>;
	type EgressHandler = MockEgressHandler<AnyChain, Self>;
>>>>>>> 3a41abb0
	type SwappingApi = MockSwappingApi;
}

pub const ALICE: <Test as frame_system::Config>::AccountId = 123u64;

// Build genesis storage according to the mock runtime.
pub fn new_test_ext() -> sp_io::TestExternalities {
	let config = GenesisConfig { system: Default::default() };

	let mut ext: sp_io::TestExternalities = config.build_storage().unwrap().into();

	ext.execute_with(|| {
		System::set_block_number(1);
	});

	ext
}<|MERGE_RESOLUTION|>--- conflicted
+++ resolved
@@ -120,14 +120,9 @@
 impl pallet_cf_swapping::Config for Test {
 	type Event = Event;
 	type AccountRoleRegistry = ();
-<<<<<<< HEAD
-	type Ingress = MockIngress;
-	type Egress = MockEgressApi;
-	type WeightInfo = MockWeightInfo;
-=======
 	type IngressHandler = MockIngressHandler<AnyChain, Self>;
 	type EgressHandler = MockEgressHandler<AnyChain, Self>;
->>>>>>> 3a41abb0
+	type WeightInfo = MockWeightInfo;
 	type SwappingApi = MockSwappingApi;
 }
 
