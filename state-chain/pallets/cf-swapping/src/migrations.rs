--- conflicted
+++ resolved
@@ -1,27 +1,16 @@
 use crate::Pallet;
-<<<<<<< HEAD
+
 pub mod on_chain_trading_migration;
-pub mod swap_and_swap_request_migration;
+use cf_runtime_utilities::PlaceholderMigration;
+use frame_support::migrations::VersionedMigration;
 
 pub type PalletMigration<T> = (
 	VersionedMigration<
-		6,
-		7,
-		swap_and_swap_request_migration::Migration<T>,
-		Pallet<T>,
-		<T as frame_system::Config>::DbWeight,
-	>,
-	VersionedMigration<
 		7,
 		8,
-		swap_and_swap_request_migration::Migration<T>,
+		on_chain_trading_migration::Migration<T>,
 		Pallet<T>,
 		<T as frame_system::Config>::DbWeight,
 	>,
 	PlaceholderMigration<8, Pallet<T>>,
-);
-=======
-use cf_runtime_utilities::PlaceholderMigration;
-
-pub type PalletMigration<T> = (PlaceholderMigration<7, Pallet<T>>,);
->>>>>>> f5aff966
+);