use crate::Pallet;
use cf_runtime_upgrade_utilities::VersionedMigration;
mod separate_swap_state;
mod swapping_redesign;

<<<<<<< HEAD
pub type PalletMigration<T> = (
	VersionedMigration<Pallet<T>, separate_swap_state::Migration<T>, 3, 4>,
	VersionedMigration<Pallet<T>, swapping_redesign::Migration<T>, 4, 5>,
);
=======
pub type PalletMigration<T> =
	VersionedMigration<Pallet<T>, separate_swap_state::Migration<T>, 3, 4>;
// Migration 4 -> 5 is in the runtime lib NetworkFeesMigration
>>>>>>> fe8b41bf
<|MERGE_RESOLUTION|>--- conflicted
+++ resolved
@@ -3,13 +3,8 @@
 mod separate_swap_state;
 mod swapping_redesign;
 
-<<<<<<< HEAD
 pub type PalletMigration<T> = (
 	VersionedMigration<Pallet<T>, separate_swap_state::Migration<T>, 3, 4>,
 	VersionedMigration<Pallet<T>, swapping_redesign::Migration<T>, 4, 5>,
-);
-=======
-pub type PalletMigration<T> =
-	VersionedMigration<Pallet<T>, separate_swap_state::Migration<T>, 3, 4>;
-// Migration 4 -> 5 is in the runtime lib NetworkFeesMigration
->>>>>>> fe8b41bf
+	// Migration 5 -> 6 is in the runtime lib NetworkFeesMigration
+);