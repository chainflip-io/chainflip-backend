--- conflicted
+++ resolved
@@ -695,15 +695,12 @@
 		SwapRequestDurationTooLong,
 		/// Invalid DCA parameters.
 		InvalidDcaParameters,
-<<<<<<< HEAD
 		/// Private channels are not supported for chain.
 		NoPrivateChannelsForChain,
 		/// Broker must close their private channels before deregistering
 		PrivateChannelNotClosed,
-=======
 		/// The provided Refund address cannot be decoded into ForeignChainAddress.
 		InvalidRefundAddress,
->>>>>>> 0c70f5f2
 	}
 
 	#[pallet::genesis_config]
