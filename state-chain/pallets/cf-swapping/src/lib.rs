--- conflicted
+++ resolved
@@ -160,7 +160,6 @@
 	}
 
 	impl<T: Config> Pallet<T> {
-<<<<<<< HEAD
 		fn calc_prop_swap(from: AssetAmount, to: AssetAmount, amount: AssetAmount) -> AssetAmount {
 			if to > from {
 				from.saturating_mul(amount).saturating_div(to)
@@ -201,7 +200,7 @@
 		pub fn execute_group_of_swaps(swaps: Vec<Swap<T::AccountId>>, from: Asset, to: Asset) {
 			let total_funds_to_swap = Self::calc_netto_swap_amount(swaps.clone());
 			Self::store_relayer_fees(swaps.clone());
-			let (swap_output, (_, _)) = T::AmmPoolApi::swap(from, to, total_funds_to_swap, 1);
+			let (swap_output, (_, _)) = T::SwappingApi::swap(from, to, total_funds_to_swap, 1);
 			for swap in swaps {
 				let swap_amount =
 					Self::calc_prop_swap(total_funds_to_swap, swap_output, swap.amount);
@@ -229,33 +228,6 @@
 					.or_insert(vec![swap]);
 			}
 			grouped_swaps
-=======
-		/// Executes a swap. This includes the whole process of:
-		///
-		/// - Doing the Swap inside the AMM
-		/// - Doing the egress
-		///
-		/// We are going to benchmark this function individually to have a approximation of
-		/// how 'expensive' a swap is.
-		pub fn execute_swap(swap: Swap<T::AccountId>) {
-			let (swap_output, (asset, fee)) =
-				T::SwappingApi::swap(swap.from, swap.to, swap.amount, swap.relayer_commission_bps);
-			EarnedRelayerFees::<T>::mutate(&swap.relayer_id, asset, |maybe_fees| {
-				if let Some(fees) = maybe_fees {
-					*maybe_fees = Some(fees.saturating_add(fee))
-				} else {
-					*maybe_fees = Some(fee)
-				}
-			});
-			// TODO: remove the expects by using AnyChain.
-			T::Egress::schedule_egress(
-				assets::eth::Asset::try_from(swap.to).expect("Only eth assets supported"),
-				swap_output,
-				EthereumAddress::try_from(swap.egress_address)
-					.expect("On eth assets supported")
-					.into(),
-			);
->>>>>>> 3afa34da
 		}
 	}
 
