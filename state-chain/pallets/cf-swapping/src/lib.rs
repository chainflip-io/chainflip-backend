#![cfg_attr(not(feature = "std"), no_std)]
// lazy_cell has been stabilized in a newer version of rust
// (feature directive can be removed once we upgrade)
#![feature(lazy_cell)]

use cf_amm::common::Side;
use cf_chains::{
	address::{AddressConverter, ForeignChainAddress},
	ccm_checker::CcmValidityCheck,
	CcmChannelMetadata, CcmDepositMetadata, ChannelRefundParameters, SwapOrigin,
	SwapRefundParameters,
};
use cf_primitives::{
	Affiliates, Asset, AssetAmount, Beneficiaries, Beneficiary, ChannelId, DcaParameters,
	ForeignChain, SwapId, SwapLeg, SwapRequestId, TransactionHash, BASIS_POINTS_PER_MILLION,
	STABLE_ASSET,
};
use cf_runtime_utilities::log_or_panic;
use cf_traits::{
	impl_pallet_safe_mode, DepositApi, ExecutionCondition, IngressEgressFeeApi, NetworkFeeTaken,
	SwapRequestHandler, SwapRequestType, SwapRequestTypeEncoded, SwapType, SwappingApi,
};
use frame_support::{
	pallet_prelude::*,
	sp_runtime::{
		traits::{Get, Saturating},
		DispatchError, Permill, TransactionOutcome,
	},
	storage::with_transaction_unchecked,
	traits::Defensive,
	transactional,
};
use frame_system::pallet_prelude::*;
pub use pallet::*;
use sp_arithmetic::{
	helpers_128bit::multiply_by_rational_with_rounding,
	traits::{UniqueSaturatedInto, Zero},
	Rounding,
};
use sp_std::{
	collections::{btree_map::BTreeMap, btree_set::BTreeSet},
	vec,
	vec::Vec,
};
#[cfg(test)]
mod mock;

#[cfg(test)]
mod tests;

mod benchmarking;

pub mod migrations;
pub mod weights;
pub use weights::WeightInfo;

pub const PALLET_VERSION: StorageVersion = StorageVersion::new(6);

pub const SWAP_DELAY_BLOCKS: u32 = 2;

pub struct DefaultSwapRetryDelay<T> {
	_phantom: PhantomData<T>,
}
impl<T: Config> Get<BlockNumberFor<T>> for DefaultSwapRetryDelay<T> {
	fn get() -> BlockNumberFor<T> {
		BlockNumberFor::<T>::from(5u32)
	}
}

struct SwapState {
	swap: Swap,
	network_fee_taken: Option<AssetAmount>,
	stable_amount: Option<AssetAmount>,
	final_output: Option<AssetAmount>,
}

impl SwapState {
	fn new(swap: Swap) -> Self {
		Self {
			stable_amount: if swap.from == STABLE_ASSET { Some(swap.input_amount) } else { None },
			final_output: if swap.from == swap.to { Some(swap.input_amount) } else { None },
			network_fee_taken: None,
			swap,
		}
	}

	fn swap_id(&self) -> SwapId {
		self.swap.swap_id
	}

	fn input_asset(&self) -> Asset {
		self.swap.from
	}

	fn output_asset(&self) -> Asset {
		self.swap.to
	}

	fn input_amount(&self) -> AssetAmount {
		self.swap.input_amount
	}

	fn refund_params(&self) -> &Option<SwapRefundParameters> {
		&self.swap.refund_params
	}

	fn update_swap_result(&mut self, direction: SwapLeg, output: AssetAmount) {
		match direction {
			SwapLeg::ToStable => {
				self.stable_amount = Some(output);
				if self.output_asset() == STABLE_ASSET {
					self.final_output = Some(output);
				}
			},
			SwapLeg::FromStable => self.final_output = Some(output),
		}
	}

	fn swap_amount(&self, direction: SwapLeg) -> Option<AssetAmount> {
		match direction {
			SwapLeg::ToStable => Some(self.input_amount()),
			SwapLeg::FromStable => self.stable_amount,
		}
	}

	fn swap_asset(&self, direction: SwapLeg) -> Option<Asset> {
		match (direction, self.input_asset(), self.output_asset()) {
			(SwapLeg::ToStable, STABLE_ASSET, _) => None,
			(SwapLeg::ToStable, from, _) => Some(from),
			(SwapLeg::FromStable, _, STABLE_ASSET) => None,
			(SwapLeg::FromStable, _, to) => Some(to),
		}
	}

	fn intermediate_amount(&self) -> Option<AssetAmount> {
		if self.input_asset() == STABLE_ASSET || self.output_asset() == STABLE_ASSET {
			None
		} else {
			self.stable_amount
		}
	}
}

#[repr(u8)]
#[derive(Clone, PartialOrd, Ord, Debug, PartialEq, Eq, Encode, Decode, TypeInfo)]
enum FeeType {
	NetworkFee = 0,
}

#[derive(Clone, Debug, PartialEq, Eq, Encode, Decode, TypeInfo)]
pub struct Swap {
	swap_id: SwapId,
	swap_request_id: SwapRequestId,
	pub from: Asset,
	pub to: Asset,
	input_amount: AssetAmount,
	fees: BTreeSet<FeeType>,
	refund_params: Option<SwapRefundParameters>,
}

#[derive(Clone, Debug, PartialEq, Eq, Encode, Decode, TypeInfo, MaxEncodedLen)]
pub struct SwapLegInfo {
	pub swap_id: SwapId,
	pub base_asset: Asset,
	pub quote_asset: Asset,
	pub side: Side,
	pub amount: AssetAmount,
	pub source_asset: Option<Asset>,
	pub source_amount: Option<AssetAmount>,
}

impl Swap {
	fn new(
		swap_id: SwapId,
		swap_request_id: SwapId,
		from: Asset,
		to: Asset,
		input_amount: AssetAmount,
		refund_params: Option<SwapRefundParameters>,
		fees: impl IntoIterator<Item = FeeType>,
	) -> Self {
		Self {
			swap_id,
			swap_request_id,
			from,
			to,
			input_amount,
			fees: fees.into_iter().collect(),
			refund_params,
		}
	}
}

pub mod ccm {

	use super::*;

	pub fn principal_and_gas_amounts(
		deposit_amount: AssetAmount,
		channel_metadata: &CcmChannelMetadata,
		source_asset: Asset,
		destination_asset: Asset,
	) -> Result<CcmSwapAmounts, CcmFailReason> {
		let gas_budget = channel_metadata.gas_budget;
		let principal_swap_amount = deposit_amount.saturating_sub(gas_budget);

		let destination_chain: ForeignChain = destination_asset.into();
		if !destination_chain.ccm_support() {
			return Err(CcmFailReason::UnsupportedForTargetChain)
		} else if deposit_amount < gas_budget {
			return Err(CcmFailReason::InsufficientDepositAmount)
		}

		// Return gas asset only if it is different from the input asset (and thus requires a swap)
		let output_gas_asset = destination_chain.gas_asset();

		Ok(CcmSwapAmounts {
			principal_swap_amount,
			gas_budget,
			other_gas_asset: if source_asset == output_gas_asset || gas_budget.is_zero() {
				None
			} else {
				Some(output_gas_asset)
			},
		})
	}
}

enum BatchExecutionError {
	SwapLegFailed { asset: Asset, direction: SwapLeg, amount: AssetAmount },
	PriceLimitHit { successful_swaps: Vec<Swap>, failed_swaps: Vec<Swap> },
	DispatchError { error: DispatchError },
}

/// This impl is never used. This is purely used to satisfy trait requirement
impl From<DispatchError> for BatchExecutionError {
	fn from(error: DispatchError) -> Self {
		Self::DispatchError { error }
	}
}

pub struct CcmSwapAmounts {
	pub principal_swap_amount: AssetAmount,
	pub gas_budget: AssetAmount,
	// if the gas asset is different to the input asset, it will require a swap
	pub other_gas_asset: Option<Asset>,
}

#[derive(Clone, Debug, PartialEq, Eq, Encode, Decode, TypeInfo)]
enum GasSwapState {
	OutputReady { gas_budget: AssetAmount },
	Scheduled { gas_swap_id: SwapId },
	ToBeScheduled { gas_budget: AssetAmount, other_gas_asset: Asset },
}

#[derive(Clone, Debug, PartialEq, Eq, Encode, Decode, TypeInfo)]
struct DcaState {
	scheduled_chunk_swap_id: Option<SwapId>,
	remaining_input_amount: AssetAmount,
	remaining_chunks: u32,
	chunk_interval: u32,
	accumulated_output_amount: AssetAmount,
}

impl DcaState {
	// Create initial DCA state and prepares the first chunk for scheduling; if no dca parameters
	// provided (for non-DCA swaps), this creates state equivalent to 1 chunk DCA
	fn create_with_first_chunk(
		input_amount: AssetAmount,
		params: Option<DcaParameters>,
	) -> (DcaState, AssetAmount) {
		let mut state = DcaState {
			scheduled_chunk_swap_id: None,
			remaining_input_amount: input_amount,
			remaining_chunks: params.as_ref().map(|p| p.number_of_chunks).unwrap_or(1),
			// Chunk interval won't be used for non-DCA swaps but seems nicer to
			// set a reasonable default than unwrap Option when it is needed:
			chunk_interval: params.as_ref().map(|p| p.chunk_interval).unwrap_or(SWAP_DELAY_BLOCKS),
			accumulated_output_amount: 0,
		};

		let first_chunk_amount = state.prepare_next_chunk(None).unwrap_or_else(|| {
			log_or_panic!("Invariant violation: initial DCA state must have at least one chunk!");
			0
		});

		(state, first_chunk_amount)
	}

	fn prepare_next_chunk(
		&mut self,
		prev_chunk_and_output: Option<(SwapId, AssetAmount)>,
	) -> Option<AssetAmount> {
		if let Some((prev_chunk_swap_id, prev_chunk_output_amount)) = prev_chunk_and_output {
			if let Some(scheduled_swap_id) = self.scheduled_chunk_swap_id.take() {
				if scheduled_swap_id != prev_chunk_swap_id {
					log_or_panic!(
						"Invariant violation: the recorded chunk id {scheduled_swap_id} does not match executed {prev_chunk_swap_id}"
					);
				}
			} else {
				log_or_panic!(
					"Invariant violation: attempting to get next chunk when no previous chunk is recorded"
				);
			}

			self.accumulated_output_amount += prev_chunk_output_amount;
		}

		let chunk_input_amount = self
			.remaining_input_amount
			.checked_div(self.remaining_chunks as u128)
			.unwrap_or(0);

		if self.remaining_chunks > 0 {
			self.remaining_chunks = self.remaining_chunks.saturating_sub(1);
			self.remaining_input_amount =
				self.remaining_input_amount.saturating_sub(chunk_input_amount);
			Some(chunk_input_amount)
		} else {
			None
		}
	}
}

#[derive(Clone, Debug, PartialEq, Eq, Encode, Decode, TypeInfo)]
enum SwapRequestState {
	Ccm {
		gas_swap_state: GasSwapState,
		ccm_deposit_metadata: CcmDepositMetadata,
		output_address: ForeignChainAddress,
		dca_state: DcaState,
	},
	Regular {
		output_address: ForeignChainAddress,
		dca_state: DcaState,
	},
	NetworkFee,
	IngressEgressFee,
}

#[derive(Clone, Debug, PartialEq, Eq, Encode, Decode, TypeInfo)]

struct SwapRequest {
	id: SwapRequestId,
	input_asset: Asset,
	output_asset: Asset,
	refund_params: Option<ChannelRefundParameters<ForeignChainAddress>>,
	state: SwapRequestState,
}

#[derive(Clone, Debug, PartialEq, Eq, Encode, Decode, TypeInfo, MaxEncodedLen)]
pub enum CcmFailReason {
	UnsupportedForTargetChain,
	InsufficientDepositAmount,
}

#[derive(Clone, RuntimeDebugNoBound, PartialEq, Eq, Encode, Decode, TypeInfo, MaxEncodedLen)]
#[scale_info(skip_type_params(T, I))]
pub enum PalletConfigUpdate<T: Config> {
	/// Set the maximum amount allowed to be put into a swap. Excess amounts are confiscated.
	MaximumSwapAmount { asset: Asset, amount: Option<AssetAmount> },
	/// Set the delay in blocks before retrying a previously failed swap.
	SwapRetryDelay { delay: BlockNumberFor<T> },
	/// Set the interval at which we buy FLIP in order to burn it.
	FlipBuyInterval { interval: BlockNumberFor<T> },
}

impl_pallet_safe_mode! {
	PalletSafeMode; swaps_enabled, withdrawals_enabled, broker_registration_enabled,
}

#[frame_support::pallet]
pub mod pallet {
	use core::cmp::max;

	use cf_amm::common::{output_amount_ceil, sqrt_price_to_price, SqrtPriceQ64F96};
	use cf_chains::{address::EncodedAddress, AnyChain, Chain};
	use cf_primitives::{
		Asset, AssetAmount, BasisPoints, DcaParameters, EgressId, SwapId, SwapOutput, SwapRequestId,
	};
	use cf_traits::{AccountRoleRegistry, Chainflip, EgressApi, ScheduledEgressDetails};
	use frame_system::WeightInfo as SystemWeightInfo;
	use sp_runtime::SaturatedConversion;

	use super::*;

	#[pallet::config]
	#[pallet::disable_frame_system_supertrait_check]
	pub trait Config: Chainflip {
		/// Standard Event type.
		type RuntimeEvent: From<Event<Self>> + IsType<<Self as frame_system::Config>::RuntimeEvent>;

		/// API for handling asset deposits.
		type DepositHandler: DepositApi<
			AnyChain,
			AccountId = <Self as frame_system::Config>::AccountId,
			Amount = <Self as Chainflip>::Amount,
		>;

		/// API for handling asset egress.
		type EgressHandler: EgressApi<AnyChain>;

		/// An interface to the AMM api implementation.
		type SwappingApi: SwappingApi;

		/// A converter to convert address to and from human readable to internal address
		/// representation.
		type AddressConverter: AddressConverter;

		/// Safe mode access.
		type SafeMode: Get<PalletSafeMode>;

		/// The Weight information.
		type WeightInfo: WeightInfo;

		#[cfg(feature = "runtime-benchmarks")]
		type FeePayment: cf_traits::FeePayment<
			Amount = <Self as Chainflip>::Amount,
			AccountId = <Self as frame_system::Config>::AccountId,
		>;

		type IngressEgressFeeHandler: IngressEgressFeeApi<AnyChain>;

		/// For checking if the CCM message passed in is valid.
		type CcmValidityChecker: CcmValidityCheck;

		#[pallet::constant]
		type NetworkFee: Get<Permill>;
	}

	#[pallet::pallet]
	#[pallet::storage_version(PALLET_VERSION)]
	#[pallet::without_storage_info]
	pub struct Pallet<T>(PhantomData<T>);

	#[pallet::storage]
	pub(super) type SwapRequests<T: Config> =
		StorageMap<_, Twox64Concat, SwapRequestId, SwapRequest>;

	/// Scheduled Swaps
	#[pallet::storage]
	#[pallet::getter(fn swap_queue)]
	pub type SwapQueue<T: Config> =
		StorageMap<_, Twox64Concat, BlockNumberFor<T>, Vec<Swap>, ValueQuery>;

	/// SwapId Counter
	#[pallet::storage]
	pub type SwapIdCounter<T: Config> = StorageValue<_, SwapId, ValueQuery>;

	#[pallet::storage]
	pub type SwapRequestIdCounter<T: Config> = StorageValue<_, SwapRequestId, ValueQuery>;

	/// Earned Fees by Brokers
	#[pallet::storage]
	#[pallet::getter(fn earned_broker_fees)]
	pub(crate) type EarnedBrokerFees<T: Config> =
		StorageDoubleMap<_, Identity, T::AccountId, Twox64Concat, Asset, AssetAmount, ValueQuery>;

	/// Fund accrued from rejected swap and CCM calls.
	#[pallet::storage]
	pub type CollectedRejectedFunds<T: Config> =
		StorageMap<_, Twox64Concat, Asset, AssetAmount, ValueQuery>;

	/// Maximum amount allowed to be put into a swap. Excess amounts are confiscated.
	#[pallet::storage]
	#[pallet::getter(fn maximum_swap_amount)]
	pub type MaximumSwapAmount<T: Config> = StorageMap<_, Twox64Concat, Asset, AssetAmount>;

	/// FLIP ready to be burned.
	#[pallet::storage]
	pub type FlipToBurn<T: Config> = StorageValue<_, AssetAmount, ValueQuery>;

	/// Interval at which we buy FLIP in order to burn it.
	#[pallet::storage]
	pub type FlipBuyInterval<T: Config> = StorageValue<_, BlockNumberFor<T>, ValueQuery>;

	/// Network fees, in USDC terms, that have been collected and are ready to be converted to FLIP.
	#[pallet::storage]
	pub type CollectedNetworkFee<T: Config> = StorageValue<_, AssetAmount, ValueQuery>;

	/// The delay in blocks before retrying a previously failed swap.
	#[pallet::storage]
	pub type SwapRetryDelay<T: Config> =
		StorageValue<_, BlockNumberFor<T>, ValueQuery, DefaultSwapRetryDelay<T>>;

	#[pallet::event]
	#[pallet::generate_deposit(pub(super) fn deposit_event)]
	pub enum Event<T: Config> {
		/// New swap has been requested
		SwapRequested {
			swap_request_id: SwapRequestId,
			input_asset: Asset,
			input_amount: AssetAmount, // includes broker fee
			output_asset: Asset,
			broker_fee: AssetAmount,
			origin: SwapOrigin,
			request_type: SwapRequestTypeEncoded,
		},
		SwapRequestCompleted {
			swap_request_id: SwapRequestId,
		},
		/// An new swap deposit channel has been opened.
		SwapDepositAddressReady {
			deposit_address: EncodedAddress,
			destination_address: EncodedAddress,
			source_asset: Asset,
			destination_asset: Asset,
			channel_id: ChannelId,
			broker_commission_rate: BasisPoints,
			channel_metadata: Option<CcmChannelMetadata>,
			source_chain_expiry_block: <AnyChain as Chain>::ChainBlockNumber,
			boost_fee: BasisPoints,
			channel_opening_fee: T::Amount,
			affiliate_fees: Affiliates<T::AccountId>,
<<<<<<< HEAD
			refund_parameters: Option<ChannelRefundParameters>,
			dca_parameters: Option<DcaParameters>,
=======
			refund_parameters: Option<ChannelRefundParameters<EncodedAddress>>,
>>>>>>> ecf4c58e
		},
		/// A swap is scheduled for the first time
		SwapScheduled {
			swap_request_id: SwapRequestId,
			swap_id: SwapId,
			input_amount: AssetAmount,
			swap_type: SwapType,
			execute_at: BlockNumberFor<T>,
		},
		/// A swap is re-scheduled for a future block after failure
		SwapRescheduled {
			swap_id: SwapId,
			execute_at: BlockNumberFor<T>,
		},
		/// A swap has been executed.
		SwapExecuted {
			swap_request_id: SwapRequestId,
			swap_id: SwapId,
			input_asset: Asset,
			output_asset: Asset,
			// this amount excludes all fees (e.g. network fee, broker fee, etc.)
			input_amount: AssetAmount,
			network_fee: AssetAmount,
			intermediate_amount: Option<AssetAmount>,
			output_amount: AssetAmount,
		},
		/// A swap egress has been scheduled.
		SwapEgressScheduled {
			swap_request_id: SwapRequestId,
			egress_id: EgressId,
			asset: Asset,
			amount: AssetAmount,
			egress_fee: AssetAmount,
		},
		RefundEgressScheduled {
			swap_request_id: SwapRequestId,
			egress_id: EgressId,
			asset: Asset,
			amount: AssetAmount,
			egress_fee: AssetAmount,
		},
		/// A broker fee withdrawal has been requested.
		WithdrawalRequested {
			egress_id: EgressId,
			egress_asset: Asset,
			egress_amount: AssetAmount,
			egress_fee: AssetAmount,
			destination_address: EncodedAddress,
		},
		/// Most likely cause of this error is that there are insufficient
		/// liquidity in the Pool. Also this could happen if the result overflowed u128::MAX
		BatchSwapFailed {
			asset: Asset,
			direction: SwapLeg,
			amount: AssetAmount,
		},
		CcmFailed {
			reason: CcmFailReason,
			destination_address: EncodedAddress,
			deposit_metadata: CcmDepositMetadata,
			origin: SwapOrigin,
		},
		MaximumSwapAmountSet {
			asset: Asset,
			amount: Option<AssetAmount>,
		},
		SwapAmountConfiscated {
			swap_request_id: SwapRequestId,
			asset: Asset,
			total_amount: AssetAmount,
			confiscated_amount: AssetAmount,
		},
		SwapEgressIgnored {
			swap_request_id: SwapRequestId,
			asset: Asset,
			amount: AssetAmount,
			reason: DispatchError,
		},
		RefundEgressIgnored {
			swap_request_id: SwapRequestId,
			asset: Asset,
			amount: AssetAmount,
			reason: DispatchError,
		},
		BuyIntervalSet {
			buy_interval: BlockNumberFor<T>,
		},
		SwapRetryDelaySet {
			swap_retry_delay: BlockNumberFor<T>,
		},
		// TODO: add SwapFailed?
	}
	#[pallet::error]
	pub enum Error<T> {
		/// The provided asset and withdrawal address are incompatible.
		IncompatibleAssetAndAddress,
		/// The Asset cannot be egressed because the destination address is not invalid.
		InvalidEgressAddress,
		/// The withdrawal is not possible because not enough funds are available.
		NoFundsAvailable,
		/// The target chain does not support CCM.
		CcmUnsupportedForTargetChain,
		/// The deposited amount is insufficient to pay for the gas budget.
		CcmInsufficientDepositAmount,
		/// The provided address could not be decoded.
		InvalidDestinationAddress,
		/// Withdrawals are disabled due to Safe Mode.
		WithdrawalsDisabled,
		/// Broker registration is disabled due to Safe Mode.
		BrokerRegistrationDisabled,
		/// Broker commission bps is limited to 1000 points.
		BrokerCommissionBpsTooHigh,
		/// Brokers should withdraw their earned fees before deregistering.
		EarnedFeesNotWithdrawn,
		/// Failed to open deposit channel because the CCM message is invalid.
		InvalidCcm,
		/// Setting the buy interval to zero is not allowed.
		ZeroBuyIntervalNotAllowed,
		/// Setting the swap retry delay to zero is not allowed.
		ZeroSwapRetryDelayNotAllowed,
	}

	#[pallet::genesis_config]
	pub struct GenesisConfig<T: Config> {
		pub flip_buy_interval: BlockNumberFor<T>,
		pub swap_retry_delay: BlockNumberFor<T>,
	}

	#[pallet::genesis_build]
	impl<T: Config> BuildGenesisConfig for GenesisConfig<T> {
		fn build(&self) {
			FlipBuyInterval::<T>::set(self.flip_buy_interval);
			SwapRetryDelay::<T>::set(self.swap_retry_delay);
		}
	}

	impl<T: Config> Default for GenesisConfig<T> {
		fn default() -> Self {
			Self {
				flip_buy_interval: BlockNumberFor::<T>::zero(),
				swap_retry_delay: DefaultSwapRetryDelay::<T>::get(),
			}
		}
	}

	#[pallet::hooks]
	impl<T: Config> Hooks<BlockNumberFor<T>> for Pallet<T> {
		fn on_initialize(current_block: BlockNumberFor<T>) -> Weight {
			let mut weight_used: Weight = T::DbWeight::get().reads(1);
			let interval = FlipBuyInterval::<T>::get();
			if interval.is_zero() {
				log::debug!("Flip buy interval is zero, skipping.")
			} else {
				weight_used.saturating_accrue(T::DbWeight::get().reads(1));
				if (current_block % interval).is_zero() &&
					!CollectedNetworkFee::<T>::get().is_zero()
				{
					weight_used.saturating_accrue(T::DbWeight::get().reads_writes(1, 1));
					CollectedNetworkFee::<T>::mutate(|collected_fee| {
						if Self::init_swap_request(
							Asset::Usdc,
							*collected_fee,
							Asset::Flip,
							SwapRequestType::NetworkFee,
							Default::default(),
							None, /* no refund */
							None, /* no DCA */
							SwapOrigin::Internal,
						)
						.is_err()
						{
							log_or_panic!("Network fee swap should never fail");
						}

						collected_fee.set_zero();
					});
				}
			}
			weight_used
		}

		/// Execute all swaps in the SwapQueue
		fn on_finalize(current_block: BlockNumberFor<T>) {
			let mut swaps_to_execute = SwapQueue::<T>::take(current_block);
			let retry_block = current_block + max(SwapRetryDelay::<T>::get(), 1u32.into());

			if !T::SafeMode::get().swaps_enabled {
				// Since we won't be executing swaps at this block, we need to reschedule them:
				for swap in swaps_to_execute {
					Self::reschedule_swap(swap, retry_block);
				}

				return
			}

			loop {
				if swaps_to_execute.is_empty() {
					return
				}

				match Self::execute_batch(swaps_to_execute.clone()) {
					Ok(successful_swaps) => {
						for swap in successful_swaps {
							Self::process_swap_outcome(swap);
						}
						// Nothing else to do here, all swaps are processed for block
						return
					},
					Err(err) => {
						// Depending on the error, split the swaps into "satisfactory"
						// (have a chance of succeeding if retried immediately), and "failed"
						// (unlikely to succeed now and should be retried later or refunded).
						let (satisfactory_swaps, failed_swaps) = {
							match err {
								BatchExecutionError::PriceLimitHit {
									successful_swaps,
									failed_swaps,
								} => (successful_swaps, failed_swaps),
								BatchExecutionError::SwapLegFailed { asset, direction, amount } => {
									Self::deposit_event(Event::<T>::BatchSwapFailed {
										asset,
										direction,
										amount,
									});
									(vec![], swaps_to_execute)
								},
								BatchExecutionError::DispatchError { error } => {
									// This should only happen when the transaction nested too deep,
									// which should not happen in practice (max nesting is 255):
									log_or_panic!(
										"Failed to execute swap batch at block {:?}: {:?}",
										current_block,
										error
									);
									(vec![], swaps_to_execute)
								},
							}
						};

						for swap in failed_swaps {
							match swap.refund_params {
								Some(ref params)
									if BlockNumberFor::<T>::from(params.refund_block) <
										retry_block =>
								{
									// Reached refund block, process refund:
									Self::refund_failed_swap(swap);
								},
								_ => {
									// Either refund parameters not set, or refund block not
									// reached:
									Self::reschedule_swap(swap, retry_block);
								},
							}
						}

						if !satisfactory_swaps.is_empty() {
							swaps_to_execute = satisfactory_swaps;
						} else {
							return
						}
					},
				}
			}
		}
	}

	#[pallet::call]
	impl<T: Config> Pallet<T> {
		/// Request a swap deposit address.
		///
		/// ## Events
		///
		/// - [SwapDepositAddressReady](Event::SwapDepositAddressReady)
		#[pallet::call_index(0)]
		#[pallet::weight(T::WeightInfo::request_swap_deposit_address())]
		pub fn request_swap_deposit_address(
			origin: OriginFor<T>,
			source_asset: Asset,
			destination_asset: Asset,
			destination_address: EncodedAddress,
			broker_commission: BasisPoints,
			channel_metadata: Option<CcmChannelMetadata>,
			boost_fee: BasisPoints,
		) -> DispatchResult {
			Self::request_swap_deposit_address_with_affiliates(
				origin,
				source_asset,
				destination_asset,
				destination_address,
				broker_commission,
				channel_metadata,
				boost_fee,
				Default::default(),
				// This extrinsic is for backwards compatibility and does not support new
				// features like FoK or DCA
				None,
				None,
			)
		}

		/// Brokers can withdraw their collected fees.
		///
		/// ## Events
		///
		/// - [WithdrawalRequested](Event::WithdrawalRequested)
		#[pallet::call_index(1)]
		#[pallet::weight(T::WeightInfo::withdraw())]
		pub fn withdraw(
			origin: OriginFor<T>,
			asset: Asset,
			destination_address: EncodedAddress,
		) -> DispatchResult {
			ensure!(T::SafeMode::get().withdrawals_enabled, Error::<T>::WithdrawalsDisabled);

			let account_id = T::AccountRoleRegistry::ensure_broker(origin)?;

			let destination_address_internal =
				Self::validate_destination_address(&destination_address, asset)?;

			let earned_fees = EarnedBrokerFees::<T>::take(account_id, asset);
			ensure!(earned_fees != 0, Error::<T>::NoFundsAvailable);

			let ScheduledEgressDetails { egress_id, egress_amount, fee_withheld } =
				T::EgressHandler::schedule_egress(
					asset,
					earned_fees,
					destination_address_internal,
					None,
				)
				.map_err(Into::into)?;

			Self::deposit_event(Event::<T>::WithdrawalRequested {
				egress_amount,
				egress_asset: asset,
				egress_fee: fee_withheld,
				destination_address,
				egress_id,
			});

			Ok(())
		}

		/// Allow Witnessers to submit a Swap request on the behalf of someone else.
		/// Requires Witnesser origin.
		///
		/// ## Events
		///
		/// - [SwapScheduled](Event::SwapScheduled)
		/// - [SwapAmountTooLow](Event::SwapAmountTooLow)
		#[pallet::call_index(2)]
		#[pallet::weight(T::WeightInfo::schedule_swap_from_contract())]
		pub fn schedule_swap_from_contract(
			origin: OriginFor<T>,
			from: Asset,
			to: Asset,
			deposit_amount: AssetAmount,
			destination_address: EncodedAddress,
			tx_hash: TransactionHash,
		) -> DispatchResult {
			T::EnsureWitnessed::ensure_origin(origin)?;

			let destination_address_internal =
				Self::validate_destination_address(&destination_address, to)?;

			if Self::init_swap_request(
				from,
				deposit_amount,
				to,
				SwapRequestType::Regular { output_address: destination_address_internal.clone() },
				Default::default(),
				// NOTE: FoK not yet supported for swaps from the contract
				None,
				// NOTE: DCA not yet supported for swaps from the contract
				None,
				SwapOrigin::Vault { tx_hash },
			)
			.is_err()
			{
				log_or_panic!("Regular swap request should never fail");
			}

			Ok(())
		}

		/// Process the deposit of a CCM swap.
		#[pallet::call_index(3)]
		#[pallet::weight(T::WeightInfo::ccm_deposit())]
		pub fn ccm_deposit(
			origin: OriginFor<T>,
			source_asset: Asset,
			deposit_amount: AssetAmount,
			destination_asset: Asset,
			destination_address: EncodedAddress,
			deposit_metadata: CcmDepositMetadata,
			tx_hash: TransactionHash,
		) -> DispatchResult {
			T::EnsureWitnessed::ensure_origin(origin)?;

			// Check for the CCM's validity.
			let _ = T::CcmValidityChecker::check_and_decode(
				&deposit_metadata.channel_metadata,
				destination_asset,
			)
			.map_err(|e| {
				log::warn!(
					"Failed to process CCM due to invalid data. Tx hash: {:?}, Error: {:?}",
					tx_hash,
					e
				);
				Error::<T>::InvalidCcm
			})?;

			let destination_address_internal =
				Self::validate_destination_address(&destination_address, destination_asset)?;

			Self::init_swap_request(
				source_asset,
				deposit_amount,
				destination_asset,
				SwapRequestType::Ccm {
					ccm_deposit_metadata: deposit_metadata,
					output_address: destination_address_internal.clone(),
				},
				Default::default(),
				// NOTE: FoK not yet supported for swaps from the contract
				None,
				// NOTE: DCA not yet supported for swaps from the contract
				None,
				SwapOrigin::Vault { tx_hash },
			)?;

			Ok(())
		}

		/// Register the account as a Broker.
		///
		/// Account roles are immutable once registered.
		#[pallet::call_index(4)]
		#[pallet::weight(T::WeightInfo::register_as_broker())]
		pub fn register_as_broker(who: OriginFor<T>) -> DispatchResult {
			let account_id = ensure_signed(who)?;

			ensure!(
				T::SafeMode::get().broker_registration_enabled,
				Error::<T>::BrokerRegistrationDisabled,
			);

			T::AccountRoleRegistry::register_as_broker(&account_id)?;

			Ok(())
		}

		/// Apply a list of configuration updates to the pallet.
		///
		/// Requires Governance.
		#[pallet::call_index(8)]
		#[pallet::weight(<T as frame_system::Config>::SystemWeightInfo::set_storage(updates.len() as u32))]
		pub fn update_pallet_config(
			origin: OriginFor<T>,
			updates: BoundedVec<PalletConfigUpdate<T>, ConstU32<10>>,
		) -> DispatchResult {
			T::EnsureGovernance::ensure_origin(origin)?;

			for update in updates {
				match update {
					PalletConfigUpdate::MaximumSwapAmount { asset, amount } => {
						MaximumSwapAmount::<T>::set(asset, amount);
						Self::deposit_event(Event::<T>::MaximumSwapAmountSet { asset, amount });
					},
					PalletConfigUpdate::SwapRetryDelay { delay } => {
						ensure!(
							delay != BlockNumberFor::<T>::zero(),
							Error::<T>::ZeroSwapRetryDelayNotAllowed
						);
						SwapRetryDelay::<T>::set(delay);
						Self::deposit_event(Event::<T>::SwapRetryDelaySet {
							swap_retry_delay: delay,
						});
					},
					PalletConfigUpdate::FlipBuyInterval { interval } => {
						ensure!(
							interval != BlockNumberFor::<T>::zero(),
							Error::<T>::ZeroBuyIntervalNotAllowed
						);
						FlipBuyInterval::<T>::set(interval);
						Self::deposit_event(Event::<T>::BuyIntervalSet { buy_interval: interval });
					},
				}
			}

			Ok(())
		}

		/// Register the account as a Broker.
		///
		/// Account roles are immutable once registered.
		#[pallet::call_index(9)]
		#[pallet::weight(T::WeightInfo::deregister_as_broker())]
		pub fn deregister_as_broker(who: OriginFor<T>) -> DispatchResult {
			let account_id = T::AccountRoleRegistry::ensure_broker(who)?;

			ensure!(
				EarnedBrokerFees::<T>::iter_prefix(&account_id)
					.all(|(_asset, balance)| balance.is_zero()),
				Error::<T>::EarnedFeesNotWithdrawn,
			);
			let _ = EarnedBrokerFees::<T>::clear_prefix(&account_id, u32::MAX, None);

			T::AccountRoleRegistry::deregister_as_broker(&account_id)?;

			Ok(())
		}

		/// Request a swap deposit address.
		///
		/// ## Events
		///
		/// - [SwapDepositAddressReady](Event::SwapDepositAddressReady)
		#[pallet::call_index(10)]
		#[pallet::weight(T::WeightInfo::request_swap_deposit_address_with_affiliates())]
		pub fn request_swap_deposit_address_with_affiliates(
			origin: OriginFor<T>,
			source_asset: Asset,
			destination_asset: Asset,
			destination_address: EncodedAddress,
			broker_commission: BasisPoints,
			channel_metadata: Option<CcmChannelMetadata>,
			boost_fee: BasisPoints,
			affiliate_fees: Affiliates<T::AccountId>,
<<<<<<< HEAD
			refund_parameters: Option<ChannelRefundParameters>,
			dca_parameters: Option<DcaParameters>,
=======
			refund_parameters: Option<ChannelRefundParameters<ForeignChainAddress>>,
>>>>>>> ecf4c58e
		) -> DispatchResult {
			let broker = T::AccountRoleRegistry::ensure_broker(origin)?;
			let (beneficiaries, total_bps) = {
				let mut beneficiaries = Beneficiaries::new();
				if broker_commission > 0 {
					beneficiaries
						.try_push(Beneficiary { account: broker.clone(), bps: broker_commission })
						.expect("First element, impossible to exceed the maximum size");
				}
				for affiliate in &affiliate_fees {
					if affiliate.bps > 0 {
						beneficiaries
							.try_push(affiliate.clone())
							.expect("Cannot exceed MAX_BENEFICIARY size which is MAX_AFFILIATE + 1 (main broker)");
					}
				}
				let total_bps = beneficiaries
					.iter()
					.fold(0, |total, Beneficiary { bps, .. }| total.saturating_add(*bps));
				(beneficiaries, total_bps)
			};

			ensure!(total_bps <= 1000, Error::<T>::BrokerCommissionBpsTooHigh);

			let destination_address_internal =
				Self::validate_destination_address(&destination_address, destination_asset)?;

			if let Some(ccm) = channel_metadata.as_ref() {
				let destination_chain: ForeignChain = destination_asset.into();
				ensure!(destination_chain.ccm_support(), Error::<T>::CcmUnsupportedForTargetChain);

				let _ = T::CcmValidityChecker::check_and_decode(ccm, destination_asset).map_err(
					|e| {
						log::warn!(
							"Failed to open channel due to invalid CCM. Broker: {:?}, Error: {:?}",
							broker,
							e
						);
						Error::<T>::InvalidCcm
					},
				)?;
			}

			let (channel_id, deposit_address, expiry_height, channel_opening_fee) =
				T::DepositHandler::request_swap_deposit_address(
					source_asset,
					destination_asset,
					destination_address_internal,
					beneficiaries.clone(),
					broker,
					channel_metadata.clone(),
					boost_fee,
					refund_parameters.clone(),
					dca_parameters.clone(),
				)?;

			Self::deposit_event(Event::<T>::SwapDepositAddressReady {
				deposit_address: T::AddressConverter::to_encoded_address(deposit_address),
				destination_address,
				source_asset,
				destination_asset,
				channel_id,
				broker_commission_rate: broker_commission,
				channel_metadata,
				source_chain_expiry_block: expiry_height,
				boost_fee,
				channel_opening_fee,
				affiliate_fees,
<<<<<<< HEAD
				refund_parameters,
				dca_parameters,
=======
				refund_parameters: refund_parameters
					.map(|params| params.map_address(T::AddressConverter::to_encoded_address)),
>>>>>>> ecf4c58e
			});

			Ok(())
		}
	}

	impl<T: Config> Pallet<T> {
		#[allow(clippy::result_unit_err)]
		pub fn get_scheduled_swap_legs(
			swaps: Vec<Swap>,
			base_asset: Asset,
			pool_sell_price: Option<SqrtPriceQ64F96>,
		) -> Vec<SwapLegInfo> {
			let mut swaps: Vec<_> = swaps.into_iter().map(SwapState::new).collect();

			// Can ignore the result here because we use pool price fallback below
			let _res = Self::swap_into_stable_taking_network_fee(&mut swaps);

			swaps
				.into_iter()
				.filter_map(|swap| {
					if swap.input_asset() == base_asset {
						Some(SwapLegInfo {
							swap_id: swap.swap_id(),
							base_asset,
							// All swaps from `base_asset` have to go through the stable asset:
							quote_asset: STABLE_ASSET,
							side: Side::Sell,
							amount: swap.input_amount(),
							source_asset: None,
							source_amount: None,
						})
					} else if swap.output_asset() == base_asset {
						// In case the swap is "simulated", the amount is just an estimate,
						// so we additionally include `source_asset` and `source_amount`:
						let (source_asset, source_amount) = if swap.input_asset() != STABLE_ASSET {
							(Some(swap.input_asset()), Some(swap.input_amount()))
						} else {
							(None, None)
						};

						let amount = swap.stable_amount.or_else(|| {
							// If the swap into stable asset failed, fallback to estimating the
							// amount via pool price.
							Some(
								output_amount_ceil(
									cf_amm::common::Amount::from(swap.input_amount()),
									sqrt_price_to_price(pool_sell_price?),
								)
								.saturated_into(),
							)
						})?;

						Some(SwapLegInfo {
							swap_id: swap.swap_id(),
							base_asset,
							// All swaps to `base_asset` have to go through the stable asset:
							quote_asset: STABLE_ASSET,
							side: Side::Buy,
							amount,
							source_asset,
							source_amount,
						})
					} else {
						None
					}
				})
				.collect()
		}

		fn swap_into_stable_taking_network_fee(
			swaps: &mut [SwapState],
		) -> Result<(), BatchExecutionError> {
			Self::do_group_and_swap(swaps, SwapLeg::ToStable)?;

			// Take network fee as required:
			for swap in swaps.iter_mut() {
				debug_assert!(
					swap.stable_amount.is_some(),
					"All swaps should have Stable amount set here"
				);

				let mut stable_amount = swap.stable_amount.unwrap_or_default();

				let required_fees = &swap.swap.fees;
				for fee_type in required_fees {
					match fee_type {
						FeeType::NetworkFee => {
							let NetworkFeeTaken { remaining_amount, network_fee } =
								Self::take_network_fee(stable_amount);
							stable_amount = remaining_amount;
							swap.network_fee_taken = Some(network_fee);
						},
						// For now there is only one type of fee in this context, but we we expect
						// broker fees to be processed here in the future too
					}
				}

				swap.stable_amount = Some(stable_amount);

				if swap.output_asset() == STABLE_ASSET {
					swap.final_output = Some(stable_amount);
				}
			}

			Ok(())
		}

		#[transactional]
		fn execute_batch(swaps: Vec<Swap>) -> Result<Vec<SwapState>, BatchExecutionError> {
			let mut swaps: Vec<_> = swaps.into_iter().map(SwapState::new).collect();

			// Swap into Stable asset first, then take network fees:
			Self::swap_into_stable_taking_network_fee(&mut swaps)?;

			// Swap from Stable asset, and complete the swap logic.
			Self::do_group_and_swap(&mut swaps, SwapLeg::FromStable)?;

			// Swaps executed without triggering price impact protection, but we still need to
			// check that none of the swaps violated their minimum output requirements:
			let (non_violating, violating): (Vec<_>, Vec<_>) =
				swaps.into_iter().partition(|swap| {
					let final_output = swap.final_output.unwrap();
					swap.refund_params()
						.as_ref()
						.map_or(true, |params| final_output >= params.min_output)
				});

			if violating.is_empty() {
				Ok(non_violating)
			} else {
				Err(BatchExecutionError::PriceLimitHit {
					successful_swaps: non_violating.into_iter().map(|ctx| ctx.swap).collect(),
					failed_swaps: violating.into_iter().map(|ctx| ctx.swap).collect(),
				})
			}
		}

		fn schedule_ccm_gas_swap(
			request_id: SwapRequestId,
			input_asset: Asset,
			gas_asset: Asset,
			gas_budget: AssetAmount,
		) -> GasSwapState {
			let gas_swap_id = Self::schedule_swap(
				input_asset,
				gas_asset,
				gas_budget,
				None, // FoK does not apply to gas swaps
				SwapType::CcmGas,
				request_id,
				SWAP_DELAY_BLOCKS.into(),
			);

			GasSwapState::Scheduled { gas_swap_id }
		}

		fn refund_failed_swap(swap: Swap) {
			let swap_request_id = swap.swap_request_id;

			let Some(request) = SwapRequests::<T>::take(swap_request_id) else {
				log_or_panic!("Swap request {swap_request_id} not found");
				return;
			};

			let Some(refund_params) = request.refund_params else {
				log_or_panic!("Trying to refund swap request {swap_request_id}, but missing refund parameters");
				return;
			};

			Self::deposit_event(Event::<T>::SwapRequestCompleted { swap_request_id: request.id });

			match request.state {
				SwapRequestState::Regular {
					dca_state: DcaState { remaining_input_amount, accumulated_output_amount, .. },
					output_address,
				} => {
					// Refund the failed swap and any unused input amount:
					Self::egress_for_swap(
						request.id,
						swap.input_amount + remaining_input_amount,
						request.input_asset,
						refund_params.refund_address,
						None, /* ccm */
						true, /* refund */
					);

					// In case of DCA we may have partially swapped and now have some output asset
					// to egress to the output address:
					if accumulated_output_amount > 0 {
						Self::egress_for_swap(
							swap.swap_request_id,
							accumulated_output_amount,
							request.output_asset,
							output_address,
							None,  /* ccm */
							false, /* refund */
						);
					}
				},
				SwapRequestState::Ccm { output_address: _, .. } => {
					// TODO: add remaining DCA input to the refunded amount:
					Self::egress_for_swap(
						request.id,
						swap.input_amount,
						request.input_asset,
						refund_params.refund_address,
						None, /* ccm */
						true, /* refund */
					);
				},
				non_refundable_request => {
					log_or_panic!(
						"Refund for swap request is not supported: {non_refundable_request:?}"
					);
				},
			};
		}

		fn process_swap_outcome(swap: SwapState) {
			let swap_request_id = swap.swap.swap_request_id;

			let Some(mut request) = SwapRequests::<T>::take(swap_request_id) else {
				log_or_panic!("Swap request {swap_request_id} not found");
				return;
			};

			let Some(output_amount) = swap.final_output else {
				log_or_panic!("Swap {} is not completed yet!", swap.swap_id());
				return;
			};

			Self::deposit_event(Event::<T>::SwapExecuted {
				swap_request_id,
				swap_id: swap.swap_id(),
				// To be consistent with `swap_output` and `intermediate_amount` (which do
				// not include the network fee), we report input amount without the network fee
				// for swaps from STABLE_ASSET:
				input_amount: if swap.input_asset() == STABLE_ASSET {
					swap.stable_amount.unwrap_or_else(|| {
						log_or_panic!("stable amount must be set for swaps from STABLE_ASSET");
						swap.input_amount()
					})
				} else {
					swap.input_amount()
				},
				input_asset: swap.input_asset(),
				network_fee: swap.network_fee_taken.unwrap_or_default(),
				output_asset: swap.output_asset(),
				output_amount,
				intermediate_amount: swap.intermediate_amount(),
			});

			let request_completed = match &mut request.state {
				SwapRequestState::Ccm {
					gas_swap_state,
					ccm_deposit_metadata,
					output_address,
					dca_state,
				} => {
					let is_gas_swap = match gas_swap_state {
						GasSwapState::Scheduled { gas_swap_id }
							if *gas_swap_id == swap.swap_id() =>
							true,
						_ => {
							if dca_state.scheduled_chunk_swap_id != Some(swap.swap_id()) {
								log_or_panic!(
									"Executed swap with unexpected id {} for swap request {swap_request_id}", swap.swap_id()
								);
							}

							false
						},
					};

					if is_gas_swap {
						*gas_swap_state = GasSwapState::OutputReady { gas_budget: output_amount };
					} else {
						// The executed swap must be for the principal amount,
						// record the output and schedule the next chunk if needed:
						dca_state.scheduled_chunk_swap_id = dca_state
							.prepare_next_chunk(Some((swap.swap_id(), output_amount)))
							.map(|chunk_input_amount| {
								Self::schedule_swap(
									request.input_asset,
									request.output_asset,
									chunk_input_amount,
									request.refund_params.as_ref(),
									SwapType::CcmPrincipal,
									swap_request_id,
									dca_state.chunk_interval.into(),
								)
							});

						// See if we still need to schedule the gas swap
						if let GasSwapState::ToBeScheduled { gas_budget, other_gas_asset } =
							gas_swap_state
						{
							*gas_swap_state = Self::schedule_ccm_gas_swap(
								swap_request_id,
								request.input_asset,
								*other_gas_asset,
								*gas_budget,
							);
						}
					}

					// Process outcome if there aren't any more scheduled swaps,
					// otherwise put the request state back:
					if let (GasSwapState::OutputReady { gas_budget }, None) =
						(gas_swap_state, dca_state.scheduled_chunk_swap_id)
					{
						Self::egress_for_swap(
							swap_request_id,
							dca_state.accumulated_output_amount,
							request.output_asset,
							output_address.clone(),
							Some((ccm_deposit_metadata.clone(), *gas_budget)),
							false, /* refund */
						);

						true
					} else {
						false
					}
				},
				SwapRequestState::Regular { output_address, dca_state } => {
					if let Some(chunk_input_amount) =
						dca_state.prepare_next_chunk(Some((swap.swap_id(), output_amount)))
					{
						let swap_id = Self::schedule_swap(
							request.input_asset,
							request.output_asset,
							chunk_input_amount,
							request.refund_params.as_ref(),
							SwapType::Swap,
							request.id,
							dca_state.chunk_interval.into(),
						);

						dca_state.scheduled_chunk_swap_id = Some(swap_id);

						false
					} else {
						debug_assert!(dca_state.remaining_input_amount == 0);

						Self::egress_for_swap(
							swap_request_id,
							dca_state.accumulated_output_amount,
							swap.output_asset(),
							output_address.clone(),
							None,  /* ccm */
							false, /* refund */
						);

						true
					}
				},
				SwapRequestState::NetworkFee => {
					if swap.output_asset() == Asset::Flip {
						FlipToBurn::<T>::mutate(|total| {
							total.saturating_accrue(output_amount);
						});
					} else {
						log_or_panic!(
							"NetworkFee burning should not be in asset: {:?}",
							swap.output_asset()
						);
					}
					true
				},
				SwapRequestState::IngressEgressFee => {
					if swap.output_asset() == ForeignChain::from(swap.output_asset()).gas_asset() {
						T::IngressEgressFeeHandler::accrue_withheld_fee(
							swap.output_asset(),
							output_amount,
						);
					} else {
						log_or_panic!(
							"IngressEgressFee swap should not be to non-gas asset: {:?}",
							swap.output_asset()
						);
					}

					true
				},
			};

			if request_completed {
				Self::deposit_event(Event::<T>::SwapRequestCompleted { swap_request_id });
			} else {
				SwapRequests::<T>::insert(swap_request_id, request);
			}
		}

		// The address and the asset being sent or withdrawn must be compatible.
		fn validate_destination_address(
			destination_address: &EncodedAddress,
			destination_asset: Asset,
		) -> Result<ForeignChainAddress, DispatchError> {
			let destination_address_internal =
				T::AddressConverter::try_from_encoded_address(destination_address.clone())
					.map_err(|_| Error::<T>::InvalidDestinationAddress)?;
			ensure!(
				destination_address_internal.chain() == ForeignChain::from(destination_asset),
				Error::<T>::IncompatibleAssetAndAddress
			);
			Ok(destination_address_internal)
		}

		// Helper function that splits swaps of a given direction, group them by asset
		// and do the swaps of a given direction. Processed and unprocessed swaps are
		// returned.
		fn do_group_and_swap(
			swaps: &mut [SwapState],
			direction: SwapLeg,
		) -> Result<(), BatchExecutionError> {
			let swap_groups =
				swaps.iter_mut().fold(BTreeMap::new(), |mut groups: BTreeMap<_, Vec<_>>, swap| {
					if let Some(asset) = swap.swap_asset(direction) {
						groups.entry(asset).or_default().push(swap);
					}
					groups
				});

			for (asset, swaps) in swap_groups {
				Self::execute_group_of_swaps(swaps, asset, direction).map_err(|amount| {
					BatchExecutionError::SwapLegFailed { asset, direction, amount }
				})?;
			}
			Ok(())
		}

		/// Bundle the given swaps and do a single swap of a given direction. Updates the given
		/// swaps in-place. If batch swap failed, return the input amount.
		fn execute_group_of_swaps(
			swaps: Vec<&mut SwapState>,
			asset: Asset,
			direction: SwapLeg,
		) -> Result<(), AssetAmount> {
			// Stable -> stable swap should never be called.
			debug_assert_ne!(asset, STABLE_ASSET);
			debug_assert!(
				!swaps.is_empty(),
				"The implementation of grouped_swaps ensures that the swap groups are non-empty."
			);

			let bundle_input: AssetAmount =
				swaps.iter().map(|swap| swap.swap_amount(direction).unwrap_or_default()).sum();

			// Process the swap leg as a bundle. No network fee is taken here.
			let bundle_output = T::SwappingApi::swap_single_leg(
				match direction {
					SwapLeg::FromStable => STABLE_ASSET,
					SwapLeg::ToStable => asset,
				},
				match direction {
					SwapLeg::FromStable => asset,
					SwapLeg::ToStable => STABLE_ASSET,
				},
				bundle_input,
			)
			.map_err(|_| bundle_input)?;

			for swap in swaps {
				let swap_output = if bundle_input > 0 {
					multiply_by_rational_with_rounding(
						swap.swap_amount(direction).unwrap_or_default(),
						bundle_output,
						bundle_input,
						Rounding::Down,
					)
					.expect(
						"bundle_input >= swap_amount && bundle_input != 0 ∴ result can't overflow",
					)
				} else {
					0
				};

				swap.update_swap_result(direction, swap_output);

				if swap_output == 0 {
					// This is unlikely but theoretically possible if, for example, the initial swap
					// input is so small compared to the total bundle size that it rounds down to
					// zero when we do the division.
					log::warn!(
						"Swap {:?} in bundle {{ input: {bundle_input}, output: {bundle_output} }}
						resulted in swap output of zero.",
						swap.swap
					);
				}
			}

			Ok(())
		}

		fn schedule_swap(
			input_asset: Asset,
			output_asset: Asset,
			input_amount: AssetAmount,
			refund_params: Option<&ChannelRefundParameters>,
			swap_type: SwapType,
			swap_request_id: SwapRequestId,
			delay_blocks: BlockNumberFor<T>,
		) -> SwapId {
			let swap_id = SwapIdCounter::<T>::mutate(|id| {
				id.saturating_accrue(1);
				*id
			});

			let execute_at = frame_system::Pallet::<T>::block_number() + delay_blocks;

			let refund_params = refund_params.map(|params| {
				utilities::calculate_swap_refund_parameters(
					params,
					// In practice block number always fits in u32:
					execute_at.unique_saturated_into(),
					input_amount,
				)
			});

			// Network fee is not charged for network fee swaps:
			let fees = if matches!(swap_type, SwapType::NetworkFee) {
				vec![]
			} else {
				vec![FeeType::NetworkFee]
			};

			SwapQueue::<T>::append(
				execute_at,
				Swap::new(
					swap_id,
					swap_request_id,
					input_asset,
					output_asset,
					input_amount,
					refund_params,
					fees,
				),
			);

			Self::deposit_event(Event::<T>::SwapScheduled {
				swap_request_id,
				swap_id,
				input_amount,
				swap_type,
				execute_at,
			});

			swap_id
		}

		fn reschedule_swap(swap: Swap, execute_at: BlockNumberFor<T>) {
			Self::deposit_event(Event::<T>::SwapRescheduled { swap_id: swap.swap_id, execute_at });
			SwapQueue::<T>::append(execute_at, swap);
		}

		#[transactional]
		pub fn swap_with_network_fee(
			from: Asset,
			to: Asset,
			input_amount: AssetAmount,
		) -> Result<SwapOutput, DispatchError> {
			Ok(match (from, to) {
				(_, STABLE_ASSET) => {
					let NetworkFeeTaken { remaining_amount: output, network_fee } =
						Self::take_network_fee(T::SwappingApi::swap_single_leg(
							from,
							to,
							input_amount,
						)?);

					SwapOutput { intermediary: None, output, network_fee }
				},
				(STABLE_ASSET, _) => {
					let NetworkFeeTaken { remaining_amount: input_amount, network_fee } =
						Self::take_network_fee(input_amount);

					SwapOutput {
						intermediary: None,
						output: T::SwappingApi::swap_single_leg(from, to, input_amount)?,
						network_fee,
					}
				},
				_ => {
					let NetworkFeeTaken { remaining_amount: intermediary, network_fee } =
						Self::take_network_fee(T::SwappingApi::swap_single_leg(
							from,
							STABLE_ASSET,
							input_amount,
						)?);

					SwapOutput {
						intermediary: Some(intermediary),
						output: T::SwappingApi::swap_single_leg(STABLE_ASSET, to, intermediary)?,
						network_fee,
					}
				},
			})
		}

		pub fn take_network_fee(input: AssetAmount) -> NetworkFeeTaken {
			if input.is_zero() {
				return NetworkFeeTaken { remaining_amount: 0, network_fee: 0 };
			}
			let (remaining, fee) = utilities::calculate_network_fee(T::NetworkFee::get(), input);
			CollectedNetworkFee::<T>::mutate(|total| {
				total.saturating_accrue(fee);
			});
			NetworkFeeTaken { remaining_amount: remaining, network_fee: fee }
		}

		fn egress_for_swap(
			swap_request_id: SwapRequestId,
			amount: AssetAmount,
			asset: Asset,
			address: ForeignChainAddress,
			ccm_gas_and_metadata: Option<(CcmDepositMetadata, AssetAmount)>,
			is_refund: bool,
		) {
			let is_ccm_swap = ccm_gas_and_metadata.is_some();

			match T::EgressHandler::schedule_egress(asset, amount, address, ccm_gas_and_metadata) {
				Ok(ScheduledEgressDetails { egress_id, egress_amount, fee_withheld }) =>
					if is_refund {
						Self::deposit_event(Event::<T>::RefundEgressScheduled {
							swap_request_id,
							egress_id,
							asset,
							amount: egress_amount,
							egress_fee: fee_withheld,
						});
					} else {
						Self::deposit_event(Event::<T>::SwapEgressScheduled {
							swap_request_id,
							egress_id,
							asset,
							amount: egress_amount,
							egress_fee: fee_withheld,
						});
					},
				Err(err) => {
					if is_ccm_swap {
						log_or_panic!("CCM egress scheduling should never fail.");
					}

					if is_refund {
						Self::deposit_event(Event::<T>::RefundEgressIgnored {
							swap_request_id,
							asset,
							amount,
							reason: err.into(),
						});
					} else {
						Self::deposit_event(Event::<T>::SwapEgressIgnored {
							swap_request_id,
							asset,
							amount,
							reason: err.into(),
						});
					}
				},
			};
		}
	}

	impl<T: Config> SwapRequestHandler for Pallet<T> {
		type AccountId = T::AccountId;

		fn init_swap_request(
			input_asset: Asset,
			input_amount: AssetAmount,
			output_asset: Asset,
			request_type: SwapRequestType,
			broker_fees: Beneficiaries<Self::AccountId>,
<<<<<<< HEAD
			refund_params: Option<ChannelRefundParameters>,
			dca_params: Option<DcaParameters>,
=======
			refund_params: Option<ChannelRefundParameters<ForeignChainAddress>>,
>>>>>>> ecf4c58e
			origin: SwapOrigin,
		) -> Result<SwapRequestId, DispatchError> {
			let (net_amount, broker_fee) = {
				// Subtract broker fee:

				// Permill maxes out at 100% so this is safe.
				let fee: u128 = Permill::from_parts(
					broker_fees.iter().fold(0, |acc, entry| acc + entry.bps) as u32 *
						BASIS_POINTS_PER_MILLION,
				) * input_amount;

				assert!(fee <= input_amount, "Broker fee cannot be more than the amount");

				for Beneficiary { account, bps } in broker_fees {
					EarnedBrokerFees::<T>::mutate(&account, input_asset, |earned_fees| {
						earned_fees.saturating_accrue(
							Permill::from_parts(bps as u32 * BASIS_POINTS_PER_MILLION) *
								input_amount,
						)
					});
				}

				(input_amount.saturating_sub(fee), fee)
			};

			let request_id = SwapRequestIdCounter::<T>::mutate(|id| {
				id.saturating_accrue(1);
				*id
			});

			// Do not limit the maximum swap amount for network fee swaps.
			let net_amount = if matches!(
				request_type,
				SwapRequestType::NetworkFee | SwapRequestType::IngressEgressFee
			) {
				net_amount
			} else {
				let (swap_amount, confiscated_amount) =
					match MaximumSwapAmount::<T>::get(input_asset) {
						Some(max) =>
							(sp_std::cmp::min(net_amount, max), net_amount.saturating_sub(max)),
						None => (net_amount, Zero::zero()),
					};
				if !confiscated_amount.is_zero() {
					CollectedRejectedFunds::<T>::mutate(input_asset, |fund| {
						*fund = fund.saturating_add(confiscated_amount)
					});
					Self::deposit_event(Event::<T>::SwapAmountConfiscated {
						swap_request_id: request_id,
						asset: input_asset,
						total_amount: input_amount,
						confiscated_amount,
					});
				}
				swap_amount
			};

			Self::deposit_event(Event::<T>::SwapRequested {
				swap_request_id: request_id,
				input_asset,
				input_amount,
				output_asset,
				broker_fee,
				request_type: match &request_type {
					SwapRequestType::NetworkFee => SwapRequestTypeEncoded::NetworkFee,
					SwapRequestType::IngressEgressFee => SwapRequestTypeEncoded::IngressEgressFee,
					SwapRequestType::Regular { output_address } =>
						SwapRequestTypeEncoded::Regular {
							output_address: T::AddressConverter::to_encoded_address(
								output_address.clone(),
							),
						},
					SwapRequestType::Ccm { output_address, ccm_deposit_metadata } =>
						SwapRequestTypeEncoded::Ccm {
							output_address: T::AddressConverter::to_encoded_address(
								output_address.clone(),
							),
							ccm_deposit_metadata: ccm_deposit_metadata.clone(),
						},
				},
				origin: origin.clone(),
			});

			match request_type {
				SwapRequestType::NetworkFee => {
					Self::schedule_swap(
						input_asset,
						output_asset,
						net_amount,
						None,
						SwapType::NetworkFee,
						request_id,
						SWAP_DELAY_BLOCKS.into(),
					);

					SwapRequests::<T>::insert(
						request_id,
						SwapRequest {
							id: request_id,
							input_asset,
							output_asset,
							refund_params: None,
							state: SwapRequestState::NetworkFee,
						},
					);
				},
				SwapRequestType::IngressEgressFee => {
					Self::schedule_swap(
						input_asset,
						output_asset,
						net_amount,
						None,
						SwapType::IngressEgressFee,
						request_id,
						SWAP_DELAY_BLOCKS.into(),
					);

					SwapRequests::<T>::insert(
						request_id,
						SwapRequest {
							id: request_id,
							input_asset,
							output_asset,
							refund_params: None,
							state: SwapRequestState::IngressEgressFee,
						},
					);
				},
				SwapRequestType::Regular { output_address } => {
					let (mut dca_state, chunk_input_amount) =
						DcaState::create_with_first_chunk(net_amount, dca_params);

					let swap_id = Self::schedule_swap(
						input_asset,
						output_asset,
						chunk_input_amount,
						refund_params.as_ref(),
						SwapType::Swap,
						request_id,
						SWAP_DELAY_BLOCKS.into(),
					);

					dca_state.scheduled_chunk_swap_id = Some(swap_id);

					SwapRequests::<T>::insert(
						request_id,
						SwapRequest {
							id: request_id,
							input_asset,
							output_asset,
							refund_params,
							state: SwapRequestState::Regular {
								output_address: output_address.clone(),
								dca_state,
							},
						},
					);
				},
				SwapRequestType::Ccm { ccm_deposit_metadata, output_address } => {
					let encoded_destination_address =
						T::AddressConverter::to_encoded_address(output_address.clone());
					// Caller should ensure that assets and addresses are compatible.
					debug_assert!(output_address.chain() == ForeignChain::from(output_asset));

					let CcmSwapAmounts { principal_swap_amount, gas_budget, other_gas_asset } =
						match ccm::principal_and_gas_amounts(
							net_amount,
							&ccm_deposit_metadata.channel_metadata,
							input_asset,
							output_asset,
						) {
							Ok(amounts) => amounts,
							Err(reason) => {
								// Confiscate the deposit and emit an event.
								CollectedRejectedFunds::<T>::mutate(input_asset, |fund| {
									*fund = fund.saturating_add(net_amount)
								});

								Self::deposit_event(Event::<T>::CcmFailed {
									reason,
									destination_address: encoded_destination_address,
									deposit_metadata: ccm_deposit_metadata.clone(),
									origin: origin.clone(),
								});

								Self::deposit_event(Event::<T>::SwapRequestCompleted {
									swap_request_id: request_id,
								});

								return Err(DispatchError::Other("Invalid CCM parameters"));
							},
						};

					// See if principal swap is needed, schedule it first if so:
					if input_asset != output_asset && !principal_swap_amount.is_zero() {
						let (mut dca_state, chunk_input_amount) =
							DcaState::create_with_first_chunk(principal_swap_amount, dca_params);

						let swap_id = Self::schedule_swap(
							input_asset,
							output_asset,
							chunk_input_amount,
							refund_params.as_ref(),
							SwapType::CcmPrincipal,
							request_id,
							SWAP_DELAY_BLOCKS.into(),
						);

						dca_state.scheduled_chunk_swap_id = Some(swap_id);

						SwapRequests::<T>::insert(
							request_id,
							SwapRequest {
								id: request_id,
								input_asset,
								output_asset,
								refund_params: refund_params.clone(),
								state: SwapRequestState::Ccm {
									gas_swap_state: if let Some(other_gas_asset) = other_gas_asset {
										GasSwapState::ToBeScheduled { gas_budget, other_gas_asset }
									} else {
										GasSwapState::OutputReady { gas_budget }
									},
									ccm_deposit_metadata: ccm_deposit_metadata.clone(),
									output_address: output_address.clone(),
									dca_state,
								},
							},
						);
					// See if gas swap is needed, schedule it immediately if so
					// (since there is no principal swap in this case):
					} else if let Some(other_gas_asset) = other_gas_asset {
						let gas_swap_state = Self::schedule_ccm_gas_swap(
							request_id,
							input_asset,
							other_gas_asset,
							gas_budget,
						);

						SwapRequests::<T>::insert(
							request_id,
							SwapRequest {
								id: request_id,
								input_asset,
								output_asset,
								refund_params: None,
								state: SwapRequestState::Ccm {
									gas_swap_state,
									ccm_deposit_metadata: ccm_deposit_metadata.clone(),
									output_address,
									dca_state: DcaState {
										scheduled_chunk_swap_id: None,
										remaining_input_amount: 0,
										remaining_chunks: 0,
										chunk_interval: SWAP_DELAY_BLOCKS,
										accumulated_output_amount: principal_swap_amount,
									},
								},
							},
						);
					} else {
						// No swaps are needed, process the CCM outcome immediately:
						Self::deposit_event(Event::<T>::SwapRequestCompleted {
							swap_request_id: request_id,
						});

						Self::egress_for_swap(
							request_id,
							principal_swap_amount,
							output_asset,
							output_address,
							Some((ccm_deposit_metadata, gas_budget)),
							false, /* refund */
						);
					}
				},
			};

			Ok(request_id)
		}
	}

	impl<T: Config> cf_traits::AssetConverter for Pallet<T> {
		fn calculate_input_for_gas_output<C: Chain>(
			input_asset: C::ChainAsset,
			required_gas: C::ChainAmount,
		) -> Option<C::ChainAmount> {
			use frame_support::sp_runtime::helpers_128bit::multiply_by_rational_with_rounding;

			if required_gas.is_zero() {
				return Some(Zero::zero())
			}

			let output_asset = C::GAS_ASSET.into();
			let input_asset = input_asset.into();
			if input_asset == output_asset {
				return Some(required_gas)
			}

			let estimation_input = utilities::fee_estimation_basis(input_asset).defensive_proof(
				"Fee estimation cap not available. Please report this to Chainflip Labs.",
			)?;

			let estimation_output = with_transaction_unchecked(|| {
				TransactionOutcome::Rollback(
					Self::swap_with_network_fee(input_asset, output_asset, estimation_input).ok(),
				)
			})?
			.output;

			if estimation_output == 0 {
				None
			} else {
				let input_amount_to_convert = multiply_by_rational_with_rounding(
					required_gas.into(),
					estimation_input,
					estimation_output,
					sp_arithmetic::Rounding::Down,
				)
				.defensive_proof(
					"Unexpected overflow occurred during asset conversion. Please report this to Chainflip Labs."
				)?;

				Some(input_amount_to_convert.unique_saturated_into())
			}
		}
	}
}

impl<T: Config> cf_traits::FlipBurnInfo for Pallet<T> {
	fn take_flip_to_burn() -> AssetAmount {
		FlipToBurn::<T>::take()
	}
}

pub struct NoPendingSwaps<T: Config>(PhantomData<T>);

impl<T: Config> ExecutionCondition for NoPendingSwaps<T> {
	fn is_satisfied() -> bool {
		SwapQueue::<T>::iter().all(|(_, swaps)| swaps.is_empty())
	}
}

pub(crate) mod utilities {
	use super::*;

	pub(crate) fn calculate_network_fee(
		fee_percentage: Permill,
		input: AssetAmount,
	) -> (AssetAmount, AssetAmount) {
		let fee = fee_percentage * input;
		(input - fee, fee)
	}

	/// The amount of a non-gas asset to be used for transaction fee estimation.
	///
	/// This should be of a similar order of magnitude to expected fees to get an accurate result.
	///
	/// The value should be large enough to allow a good estimation of the fee, but small enough
	/// to not exhaust the pool liquidity.
	pub(crate) fn fee_estimation_basis(asset: Asset) -> Option<u128> {
		use cf_primitives::FLIPPERINOS_PER_FLIP;
		/// 20 Dollars.
		const USD_ESTIMATION_CAP: u128 = 20_000_000;

		match asset {
			Asset::Flip => Some(10 * FLIPPERINOS_PER_FLIP),
			Asset::Usdc => Some(USD_ESTIMATION_CAP),
			Asset::Usdt => Some(USD_ESTIMATION_CAP),
			Asset::ArbUsdc => Some(USD_ESTIMATION_CAP),
			Asset::SolUsdc => Some(USD_ESTIMATION_CAP),
			_ => None,
		}
	}

	pub(super) fn calculate_swap_refund_parameters(
		params: &ChannelRefundParameters,
		execute_at_block: u32,
		input_amount: AssetAmount,
	) -> SwapRefundParameters {
		SwapRefundParameters {
			// NOTE: We add 1 to make retry duration inclusive of the last block:
			refund_block: execute_at_block.saturating_add(params.retry_duration).saturating_add(1),
			min_output: u128::try_from(cf_amm::common::output_amount_ceil(
				input_amount.into(),
				params.min_price,
			))
			.unwrap_or(u128::MAX),
		}
	}
}<|MERGE_RESOLUTION|>--- conflicted
+++ resolved
@@ -513,12 +513,8 @@
 			boost_fee: BasisPoints,
 			channel_opening_fee: T::Amount,
 			affiliate_fees: Affiliates<T::AccountId>,
-<<<<<<< HEAD
-			refund_parameters: Option<ChannelRefundParameters>,
+			refund_parameters: Option<ChannelRefundParameters<EncodedAddress>>,
 			dca_parameters: Option<DcaParameters>,
-=======
-			refund_parameters: Option<ChannelRefundParameters<EncodedAddress>>,
->>>>>>> ecf4c58e
 		},
 		/// A swap is scheduled for the first time
 		SwapScheduled {
@@ -1049,12 +1045,8 @@
 			channel_metadata: Option<CcmChannelMetadata>,
 			boost_fee: BasisPoints,
 			affiliate_fees: Affiliates<T::AccountId>,
-<<<<<<< HEAD
-			refund_parameters: Option<ChannelRefundParameters>,
+			refund_parameters: Option<ChannelRefundParameters<ForeignChainAddress>>,
 			dca_parameters: Option<DcaParameters>,
-=======
-			refund_parameters: Option<ChannelRefundParameters<ForeignChainAddress>>,
->>>>>>> ecf4c58e
 		) -> DispatchResult {
 			let broker = T::AccountRoleRegistry::ensure_broker(origin)?;
 			let (beneficiaries, total_bps) = {
@@ -1123,13 +1115,9 @@
 				boost_fee,
 				channel_opening_fee,
 				affiliate_fees,
-<<<<<<< HEAD
-				refund_parameters,
-				dca_parameters,
-=======
 				refund_parameters: refund_parameters
 					.map(|params| params.map_address(T::AddressConverter::to_encoded_address)),
->>>>>>> ecf4c58e
+				dca_parameters,
 			});
 
 			Ok(())
@@ -1630,7 +1618,7 @@
 			input_asset: Asset,
 			output_asset: Asset,
 			input_amount: AssetAmount,
-			refund_params: Option<&ChannelRefundParameters>,
+			refund_params: Option<&ChannelRefundParameters<ForeignChainAddress>>,
 			swap_type: SwapType,
 			swap_request_id: SwapRequestId,
 			delay_blocks: BlockNumberFor<T>,
@@ -1805,12 +1793,8 @@
 			output_asset: Asset,
 			request_type: SwapRequestType,
 			broker_fees: Beneficiaries<Self::AccountId>,
-<<<<<<< HEAD
-			refund_params: Option<ChannelRefundParameters>,
+			refund_params: Option<ChannelRefundParameters<ForeignChainAddress>>,
 			dca_params: Option<DcaParameters>,
-=======
-			refund_params: Option<ChannelRefundParameters<ForeignChainAddress>>,
->>>>>>> ecf4c58e
 			origin: SwapOrigin,
 		) -> Result<SwapRequestId, DispatchError> {
 			let (net_amount, broker_fee) = {
@@ -2187,7 +2171,7 @@
 	}
 
 	pub(super) fn calculate_swap_refund_parameters(
-		params: &ChannelRefundParameters,
+		params: &ChannelRefundParameters<ForeignChainAddress>,
 		execute_at_block: u32,
 		input_amount: AssetAmount,
 	) -> SwapRefundParameters {
