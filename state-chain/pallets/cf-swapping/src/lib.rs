#![cfg_attr(not(feature = "std"), no_std)]
use cf_primitives::{Asset, AssetAmount, ForeignChain, ForeignChainAddress};
use cf_traits::{liquidity::SwappingApi, IngressApi};
use frame_support::{
	pallet_prelude::*,
	sp_runtime::{traits::Saturating, Permill},
};
use frame_system::pallet_prelude::*;
use sp_arithmetic::{helpers_128bit::multiply_by_rational_with_rounding, Rounding};
use sp_std::{collections::btree_map::BTreeMap, vec, vec::Vec};

pub use pallet::*;

#[cfg(feature = "ibiza")]
#[cfg(test)]
mod mock;

#[cfg(feature = "ibiza")]
#[cfg(test)]
mod tests;

#[cfg(feature = "runtime-benchmarks")]
mod benchmarking;

pub mod weights;
pub use weights::WeightInfo;

#[derive(Clone, Debug, PartialEq, Eq, Encode, Decode, TypeInfo, MaxEncodedLen, Copy)]
pub struct Swap<AccountId> {
	pub from: Asset,
	pub to: Asset,
	pub amount: AssetAmount,
	pub egress_address: ForeignChainAddress,
	pub relayer_id: AccountId,
	pub relayer_commission_bps: u16,
}

impl<AccountId> Swap<AccountId> {
	pub fn relayer_fee(&self) -> AssetAmount {
		const BASIS_POINTS_PER_MILLION: u32 = 100;
		Permill::from_parts(self.relayer_commission_bps as u32 * BASIS_POINTS_PER_MILLION) *
			self.amount
	}
}

#[frame_support::pallet]
pub mod pallet {

	use cf_chains::AnyChain;
	use cf_primitives::{Asset, AssetAmount, IntentId};
	use cf_traits::{AccountRoleRegistry, Chainflip, EgressApi, SwapIntentHandler};

	use super::*;

	#[pallet::config]
	#[pallet::disable_frame_system_supertrait_check]
	pub trait Config: Chainflip {
		/// Standard Event type.
		type Event: From<Event<Self>> + IsType<<Self as frame_system::Config>::Event>;
		/// For registering and verifying the account role.
		type AccountRoleRegistry: AccountRoleRegistry<Self>;
		/// API for handling asset ingress.
		type IngressHandler: IngressApi<
			AnyChain,
			AccountId = <Self as frame_system::Config>::AccountId,
		>;
		/// API for handling asset egress.
		type EgressHandler: EgressApi<AnyChain>;
		/// An interface to the AMM api implementation.
		type SwappingApi: SwappingApi;
		/// The Weight information.
		type WeightInfo: WeightInfo;
	}

	#[pallet::pallet]
	#[pallet::without_storage_info]
	#[pallet::generate_store(pub(super) trait Store)]
	pub struct Pallet<T>(PhantomData<T>);

	/// Scheduled Swaps
	#[pallet::storage]
	pub(super) type SwapQueue<T: Config> = StorageValue<_, Vec<Swap<T::AccountId>>, ValueQuery>;

	/// Earned Fees by Relayers
	#[pallet::storage]
	pub(super) type EarnedRelayerFees<T: Config> =
		StorageDoubleMap<_, Identity, T::AccountId, Twox64Concat, Asset, AssetAmount, ValueQuery>;

	#[pallet::event]
	#[pallet::generate_deposit(pub(super) fn deposit_event)]
	pub enum Event<T: Config> {
		/// An new swap intent has been registered.
		NewSwapIntent { intent_id: IntentId, ingress_address: ForeignChainAddress },
	}
	#[pallet::error]
	pub enum Error<T> {
		IncompatibleAssetAndAddress,
	}

	#[pallet::hooks]
	impl<T: Config> Hooks<BlockNumberFor<T>> for Pallet<T> {
		/// Do swapping with remaining weight in this block
		fn on_idle(_block_number: BlockNumberFor<T>, available_weight: Weight) -> Weight {
			let swaps = SwapQueue::<T>::get();
			let mut used_weight =
				T::DbWeight::get().reads(1 as Weight) + T::DbWeight::get().writes(1 as Weight);

			let swap_groups = Self::group_swaps(swaps);
			let mut unexecuted = vec![];

			for (asset_pair, swaps) in swap_groups {
				let swap_group_weight = T::WeightInfo::execute_group_of_swaps(swaps.len() as u32);
				if used_weight.saturating_add(swap_group_weight) > available_weight {
					unexecuted.extend(swaps)
				} else {
					used_weight.saturating_accrue(swap_group_weight);
					Self::execute_group_of_swaps(swaps, asset_pair.0, asset_pair.1);
				}
			}

			SwapQueue::<T>::put(unexecuted);
			used_weight
		}
	}

	#[pallet::call]
	impl<T: Config> Pallet<T> {
		/// Register a new swap intent.
		///
		/// ## Events
		///
		/// - [NewSwapIntent](Event::NewSwapIntent)
		#[pallet::weight(T::WeightInfo::register_swap_intent())]
		pub fn register_swap_intent(
			origin: OriginFor<T>,
			ingress_asset: Asset,
			egress_asset: Asset,
			egress_address: ForeignChainAddress,
			relayer_commission_bps: u16,
		) -> DispatchResult {
			let relayer = T::AccountRoleRegistry::ensure_relayer(origin)?;

			// Ensure the Asset and address are compatible
			Self::ensure_asset_and_address_compatible(egress_asset, egress_address)?;

			let (intent_id, ingress_address) = T::IngressHandler::register_swap_intent(
				ingress_asset,
				egress_asset,
				egress_address,
				relayer_commission_bps,
				relayer,
			)?;

			Self::deposit_event(Event::<T>::NewSwapIntent { intent_id, ingress_address });

			Ok(())
		}
	}

	impl<T: Config> Pallet<T> {
		pub fn execute_group_of_swaps(swaps: Vec<Swap<T::AccountId>>, from: Asset, to: Asset) {
			let mut bundle_input = 0;
			let mut bundle_inputs = vec![];

			for swap in &swaps {
				debug_assert_eq!((swap.from, swap.to), (from, to));
				let fee = swap.relayer_fee();
				let net_amount = swap.amount.saturating_sub(fee);
				EarnedRelayerFees::<T>::mutate(&swap.relayer_id, swap.from, |earned_fees| {
					earned_fees.saturating_accrue(fee)
				});
				// TODO: use a struct instead of tuple.
				bundle_inputs.push((net_amount, swap.to, swap.egress_address));
				bundle_input.saturating_accrue(net_amount);
			}

			let (bundle_output, _) = T::SwappingApi::swap(from, to, bundle_input, 1);

			for (input_amount, egress_asset, egress_address) in bundle_inputs {
				if let Some(swap_output) = multiply_by_rational_with_rounding(
					input_amount,
					bundle_output,
					bundle_input,
					Rounding::Down,
				) {
					// TODO merge with AnyChain PR.
					T::Egress::schedule_egress(
						assets::eth::Asset::try_from(egress_asset)
							.expect("Only eth assets supported"),
						swap_output,
						EthereumAddress::try_from(egress_address)
							.expect("On eth assets supported")
							.into(),
					);
				} else {
					log::error!(
						"Unable to calculate valid swap output for swap {:?}!",
						&(input_amount, bundle_input, bundle_output)
					);
				}
<<<<<<< HEAD
			}
		}

		fn group_swaps(
			swaps: Vec<Swap<T::AccountId>>,
		) -> BTreeMap<(Asset, Asset), Vec<Swap<T::AccountId>>> {
			let mut grouped_swaps = BTreeMap::new();
			for swap in swaps {
				grouped_swaps.entry((swap.from, swap.to)).or_insert(vec![]).push(swap)
			}
			grouped_swaps
=======
			});

			T::EgressHandler::schedule_egress(swap.to, swap_output, swap.egress_address);
		}

		fn ensure_asset_and_address_compatible(
			asset: Asset,
			address: ForeignChainAddress,
		) -> DispatchResult {
			// Ensure the Asset and address are compatible
			ensure!(
				ForeignChain::from(address) == ForeignChain::from(asset),
				Error::<T>::IncompatibleAssetAndAddress
			);
			Ok(())
>>>>>>> 3a41abb0
		}
	}

	impl<T: Config> SwapIntentHandler for Pallet<T> {
		type AccountId = T::AccountId;
		/// Callback function to kick of the swapping process after a successful ingress.
		fn schedule_swap(
			from: Asset,
			to: Asset,
			amount: AssetAmount,
			egress_address: ForeignChainAddress,
			relayer_id: Self::AccountId,
			relayer_commission_bps: u16,
		) -> DispatchResult {
			// Ensure the Asset and address are compatible
			Self::ensure_asset_and_address_compatible(to, egress_address)?;

			SwapQueue::<T>::append(Swap {
				from,
				to,
				amount,
				egress_address,
				relayer_id,
				relayer_commission_bps,
			});
			Ok(())
		}
	}
}<|MERGE_RESOLUTION|>--- conflicted
+++ resolved
@@ -140,8 +140,10 @@
 		) -> DispatchResult {
 			let relayer = T::AccountRoleRegistry::ensure_relayer(origin)?;
 
-			// Ensure the Asset and address are compatible
-			Self::ensure_asset_and_address_compatible(egress_asset, egress_address)?;
+			ensure!(
+				ForeignChain::from(egress_address) == ForeignChain::from(egress_asset),
+				Error::<T>::IncompatibleAssetAndAddress
+			);
 
 			let (intent_id, ingress_address) = T::IngressHandler::register_swap_intent(
 				ingress_asset,
@@ -183,22 +185,13 @@
 					bundle_input,
 					Rounding::Down,
 				) {
-					// TODO merge with AnyChain PR.
-					T::Egress::schedule_egress(
-						assets::eth::Asset::try_from(egress_asset)
-							.expect("Only eth assets supported"),
-						swap_output,
-						EthereumAddress::try_from(egress_address)
-							.expect("On eth assets supported")
-							.into(),
-					);
+					T::EgressHandler::schedule_egress(egress_asset, swap_output, egress_address);
 				} else {
 					log::error!(
 						"Unable to calculate valid swap output for swap {:?}!",
 						&(input_amount, bundle_input, bundle_output)
 					);
 				}
-<<<<<<< HEAD
 			}
 		}
 
@@ -210,23 +203,6 @@
 				grouped_swaps.entry((swap.from, swap.to)).or_insert(vec![]).push(swap)
 			}
 			grouped_swaps
-=======
-			});
-
-			T::EgressHandler::schedule_egress(swap.to, swap_output, swap.egress_address);
-		}
-
-		fn ensure_asset_and_address_compatible(
-			asset: Asset,
-			address: ForeignChainAddress,
-		) -> DispatchResult {
-			// Ensure the Asset and address are compatible
-			ensure!(
-				ForeignChain::from(address) == ForeignChain::from(asset),
-				Error::<T>::IncompatibleAssetAndAddress
-			);
-			Ok(())
->>>>>>> 3a41abb0
 		}
 	}
 
@@ -241,8 +217,8 @@
 			relayer_id: Self::AccountId,
 			relayer_commission_bps: u16,
 		) -> DispatchResult {
-			// Ensure the Asset and address are compatible
-			Self::ensure_asset_and_address_compatible(to, egress_address)?;
+			// The caller should ensure that the egress details are consistent.
+			debug_assert_eq!(ForeignChain::from(egress_address), ForeignChain::from(to));
 
 			SwapQueue::<T>::append(Swap {
 				from,
