#![cfg_attr(not(feature = "std"), no_std)]
use cf_primitives::{Asset, AssetAmount, ForeignChain, ForeignChainAddress};
<<<<<<< HEAD
use cf_traits::{liquidity::AmmPoolApi, IngressApi};
=======
use cf_traits::{liquidity::SwappingApi, IngressApi};
>>>>>>> 152bc035
use frame_support::pallet_prelude::*;
use frame_system::pallet_prelude::*;
pub use pallet::*;
use sp_std::{cmp, vec::Vec};

#[cfg(test)]
mod mock;

#[cfg(test)]
mod tests;

#[cfg(feature = "runtime-benchmarks")]
mod benchmarking;

pub mod weights;
pub use weights::WeightInfo;

#[derive(Clone, Debug, PartialEq, Eq, Encode, Decode, TypeInfo, MaxEncodedLen, Copy)]
pub struct Swap<AccountId> {
	pub from: Asset,
	pub to: Asset,
	pub amount: AssetAmount,
	pub egress_address: ForeignChainAddress,
	pub relayer_id: AccountId,
	pub relayer_commission_bps: u16,
}

#[frame_support::pallet]
pub mod pallet {

	use cf_chains::{eth::assets, Ethereum};
	use cf_primitives::{Asset, AssetAmount, EthereumAddress, IntentId};
	use cf_traits::{AccountRoleRegistry, Chainflip, EgressApi, SwapIntentHandler};

	use super::*;

	#[pallet::config]
	#[pallet::disable_frame_system_supertrait_check]
	pub trait Config: Chainflip {
		/// Standard Event type.
		type Event: From<Event<Self>> + IsType<<Self as frame_system::Config>::Event>;
		/// For registering and verifying the account role.
		type AccountRoleRegistry: AccountRoleRegistry<Self>;
		/// An interface to the ingress api implementation.
<<<<<<< HEAD
		type Ingress: IngressApi<Ethereum, <Self as frame_system::Config>::AccountId>;
=======
		type Ingress: IngressApi<AccountId = <Self as frame_system::Config>::AccountId, Ethereum>;
>>>>>>> 152bc035
		/// An interface to the egress api implementation.
		type Egress: EgressApi<Ethereum>;
		/// An interface to the AMM api implementation.
		type SwappingApi: SwappingApi;
		/// The Weight information.
		type WeightInfo: WeightInfo;
	}

	#[pallet::pallet]
	#[pallet::without_storage_info]
	#[pallet::generate_store(pub(super) trait Store)]
	pub struct Pallet<T>(PhantomData<T>);

	/// Scheduled Swaps
	#[pallet::storage]
	pub(super) type SwapQueue<T: Config> = StorageValue<_, Vec<Swap<T::AccountId>>, ValueQuery>;

	/// Earned Fees by Relayers
	#[pallet::storage]
	pub(super) type EarnedRelayerFees<T: Config> =
		StorageDoubleMap<_, Identity, T::AccountId, Twox64Concat, Asset, AssetAmount>;

	#[pallet::event]
	#[pallet::generate_deposit(pub(super) fn deposit_event)]
	pub enum Event<T: Config> {
		/// An new swap intent has been registered.
		NewSwapIntent { intent_id: IntentId, ingress_address: ForeignChainAddress },
	}
	#[pallet::error]
	pub enum Error<T> {
		InvalidAsset,
	}

	#[pallet::hooks]
	impl<T: Config> Hooks<BlockNumberFor<T>> for Pallet<T> {
		/// Do swapping with remaining weight in this block
		fn on_idle(_block_number: BlockNumberFor<T>, remaining_weight: Weight) -> Weight {
			// The computational cost for a swap.
			let swap_weight = T::WeightInfo::execute_swap();
			let mut swaps = SwapQueue::<T>::get();
			// We split the array in what we can process during this block and the rest. If we could
			// do more we just process all. We calculate the index based on the available weight and
			// the weight we need for performing a single swap.
			let remaining_swaps = swaps.split_off(cmp::min(
				swaps.len(),
				(remaining_weight.saturating_div(swap_weight)) as usize,
			));
			let swaps_executed = swaps.len();
			for swap in swaps {
				Self::execute_swap(swap);
			}
			// Write the rest back (potentially an empty vector).
			SwapQueue::<T>::put(remaining_swaps);
			// return the weight we used during the execution of this function.
			swap_weight * swaps_executed as u64 + T::WeightInfo::on_idle()
		}
	}

	#[pallet::call]
	impl<T: Config> Pallet<T> {
		/// Register a new swap intent.
		///
		/// ## Events
		///
		/// - [NewSwapIntent](Event::NewSwapIntent)
		#[pallet::weight(T::WeightInfo::register_swap_intent())]
		pub fn register_swap_intent(
			origin: OriginFor<T>,
			ingress_asset: Asset,
			egress_asset: Asset,
			egress_address: ForeignChainAddress,
			relayer_commission_bps: u16,
		) -> DispatchResultWithPostInfo {
			let relayer = T::AccountRoleRegistry::ensure_relayer(origin)?;

			let (intent_id, ingress_address) = match ingress_asset.into() {
				ForeignChain::Ethereum => T::Ingress::register_swap_intent(
					ingress_asset.try_into().unwrap(),
					egress_asset,
					egress_address,
					relayer_commission_bps,
					relayer,
				),
				_ => todo!(),
			}?;
			Self::deposit_event(Event::<T>::NewSwapIntent { intent_id, ingress_address });

			Ok(().into())
		}
	}

	impl<T: Config> Pallet<T> {
		/// Executes a swap. This includes the whole process of:
		///
		/// - Doing the Swap inside the AMM
		/// - Doing the egress
		///
		/// We are going to benchmark this function individually to have a approximation of
		/// how 'expensive' a swap is.
		pub fn execute_swap(swap: Swap<T::AccountId>) {
			let (swap_output, (asset, fee)) =
				T::SwappingApi::swap(swap.from, swap.to, swap.amount, swap.relayer_commission_bps);
			EarnedRelayerFees::<T>::mutate(&swap.relayer_id, asset, |maybe_fees| {
				if let Some(fees) = maybe_fees {
					*maybe_fees = Some(fees.saturating_add(fee))
				} else {
					*maybe_fees = Some(fee)
				}
			});
			// TODO: remove the expects by using AnyChain.
			T::Egress::schedule_egress(
				assets::eth::Asset::try_from(swap.to).expect("Only eth assets supported"),
				swap_output,
				EthereumAddress::try_from(swap.egress_address)
					.expect("On eth assets supported")
					.into(),
			);
		}
	}

	impl<T: Config> SwapIntentHandler for Pallet<T> {
		type AccountId = T::AccountId;
		/// Callback function to kick of the swapping process after a successful ingress.
		fn schedule_swap(
			from: Asset,
			to: Asset,
			amount: AssetAmount,
			egress_address: ForeignChainAddress,
			relayer_id: Self::AccountId,
			relayer_commission_bps: u16,
		) {
			SwapQueue::<T>::append(Swap {
				from,
				to,
				amount,
				egress_address,
				relayer_id,
				relayer_commission_bps,
			});
		}
	}
}<|MERGE_RESOLUTION|>--- conflicted
+++ resolved
@@ -1,10 +1,6 @@
 #![cfg_attr(not(feature = "std"), no_std)]
 use cf_primitives::{Asset, AssetAmount, ForeignChain, ForeignChainAddress};
-<<<<<<< HEAD
-use cf_traits::{liquidity::AmmPoolApi, IngressApi};
-=======
 use cf_traits::{liquidity::SwappingApi, IngressApi};
->>>>>>> 152bc035
 use frame_support::pallet_prelude::*;
 use frame_system::pallet_prelude::*;
 pub use pallet::*;
@@ -49,11 +45,7 @@
 		/// For registering and verifying the account role.
 		type AccountRoleRegistry: AccountRoleRegistry<Self>;
 		/// An interface to the ingress api implementation.
-<<<<<<< HEAD
 		type Ingress: IngressApi<Ethereum, <Self as frame_system::Config>::AccountId>;
-=======
-		type Ingress: IngressApi<AccountId = <Self as frame_system::Config>::AccountId, Ethereum>;
->>>>>>> 152bc035
 		/// An interface to the egress api implementation.
 		type Egress: EgressApi<Ethereum>;
 		/// An interface to the AMM api implementation.
