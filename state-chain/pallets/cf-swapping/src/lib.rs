// Copyright 2025 Chainflip Labs GmbH
//
// Licensed under the Apache License, Version 2.0 (the "License");
// you may not use this file except in compliance with the License.
// You may obtain a copy of the License at
//
//     http://www.apache.org/licenses/LICENSE-2.0
//
// Unless required by applicable law or agreed to in writing, software
// distributed under the License is distributed on an "AS IS" BASIS,
// WITHOUT WARRANTIES OR CONDITIONS OF ANY KIND, either express or implied.
// See the License for the specific language governing permissions and
// limitations under the License.
//
// SPDX-License-Identifier: Apache-2.0

#![cfg_attr(not(feature = "std"), no_std)]

use cf_amm::common::Side;
use cf_chains::{
	address::{AddressConverter, AddressError, ForeignChainAddress},
	eth::Address as EthereumAddress,
	evm::U256,
	AccountOrAddress, CcmDepositMetadataChecked, ChannelRefundParametersUncheckedEncoded,
	SwapOrigin,
};
use cf_primitives::{
	AffiliateShortId, Affiliates, Asset, AssetAmount, BasisPoints, Beneficiaries, Beneficiary,
	BlockNumber, ChannelId, DcaParameters, ForeignChain, Price, PriceLimits, SwapId, SwapLeg,
	SwapRequestId, BASIS_POINTS_PER_MILLION, FLIPPERINOS_PER_FLIP, MAX_BASIS_POINTS,
	PRICE_FRACTIONAL_BITS, SECONDS_PER_BLOCK, STABLE_ASSET, SWAP_DELAY_BLOCKS,
};
use cf_runtime_utilities::log_or_panic;
use cf_traits::{
	impl_pallet_safe_mode, AffiliateRegistry, AssetConverter, BalanceApi, Bonding,
	ChainflipNetworkInfo, ChannelIdAllocator, DepositApi, ExpiryBehaviour, FundingInfo,
	FundingSource, GetMinimumFunding, IngressEgressFeeApi, PriceFeedApi, PriceLimitsAndExpiry,
	SwapOutputAction, SwapParameterValidation, SwapRequestHandler, SwapRequestType,
	SwapRequestTypeEncoded, SwapType, SwappingApi,
};
use frame_support::{
	pallet_prelude::*,
	sp_runtime::{
		traits::{Get, Saturating},
		DispatchError, Permill, TransactionOutcome,
	},
	storage::with_transaction_unchecked,
	traits::HandleLifetime,
	transactional, CloneNoBound, Hashable,
};
use frame_system::pallet_prelude::*;
pub use pallet::*;
use pallet_cf_environment::submit_runtime_call::{
	is_valid_signature, SignatureData, TransactionMetadata,
};
use serde::{Deserialize, Serialize};
use sp_arithmetic::{
	helpers_128bit::multiply_by_rational_with_rounding,
	traits::{UniqueSaturatedInto, Zero},
	Rounding,
};
use sp_runtime::traits::TrailingZeroInput;
use sp_std::{
	collections::{btree_map::BTreeMap, btree_set::BTreeSet},
	vec,
	vec::Vec,
};

#[cfg(test)]
mod mock;

#[cfg(test)]
mod tests;

mod benchmarking;

pub mod migrations;
pub mod weights;
pub use weights::WeightInfo;

pub const PALLET_VERSION: StorageVersion = StorageVersion::new(13);

pub(crate) const DEFAULT_SWAP_RETRY_DELAY_BLOCKS: u32 = 5;
const DEFAULT_MAX_SWAP_RETRY_DURATION_BLOCKS: u32 = 3600 / SECONDS_PER_BLOCK as u32; // 1 hour
const DEFAULT_MAX_SWAP_REQUEST_DURATION_BLOCKS: u32 = 86_400 / SECONDS_PER_BLOCK as u32; // 24 hours

type SignedBasisPoints = i16;

pub struct DefaultSwapRetryDelay<T> {
	_phantom: PhantomData<T>,
}
impl<T: Config> Get<BlockNumberFor<T>> for DefaultSwapRetryDelay<T> {
	fn get() -> BlockNumberFor<T> {
		BlockNumberFor::<T>::from(DEFAULT_SWAP_RETRY_DELAY_BLOCKS)
	}
}

#[derive(Clone, Debug, PartialEq, Eq)]
pub struct FeeTaken {
	pub remaining_amount: AssetAmount,
	pub fee: AssetAmount,
}

enum EgressType {
	Regular,
	Refund { refund_fee: AssetAmount },
}

#[derive(Encode, Decode, TypeInfo, Serialize, Deserialize, Copy, Clone, Debug)]
pub struct AffiliateDetails {
	pub short_id: AffiliateShortId,
	pub withdrawal_address: EthereumAddress,
}

/// Refund parameter used within the swapping pallet.
#[derive(Clone, Debug, PartialEq, Eq, Encode, Decode, TypeInfo, MaxEncodedLen)]
pub struct SwapRefundParameters {
	pub refund_block: cf_primitives::BlockNumber,
	pub price_limits: PriceLimits,
}

#[derive(CloneNoBound, DebugNoBound)]
pub struct SwapState<T: Config> {
	pub swap: Swap<T>,
	pub network_fee_taken: Option<AssetAmount>,
	pub broker_fee_taken: Option<AssetAmount>,
	pub stable_amount: Option<AssetAmount>,
	pub final_output: Option<AssetAmount>,
	pub oracle_delta: Option<SignedBasisPoints>,
}

impl<T: Config> SwapState<T> {
	fn new(swap: Swap<T>) -> Self {
		Self {
			stable_amount: if swap.from == STABLE_ASSET { Some(swap.input_amount) } else { None },
			final_output: if swap.from == swap.to { Some(swap.input_amount) } else { None },
			network_fee_taken: None,
			broker_fee_taken: None,
			swap,
			oracle_delta: None,
		}
	}

	pub fn swap_request_id(&self) -> SwapRequestId {
		self.swap.swap_request_id
	}

	fn swap_id(&self) -> SwapId {
		self.swap.swap_id
	}

	fn input_asset(&self) -> Asset {
		self.swap.from
	}

	fn output_asset(&self) -> Asset {
		self.swap.to
	}

	fn input_amount(&self) -> AssetAmount {
		self.swap.input_amount
	}

	fn refund_params(&self) -> &Option<SwapRefundParameters> {
		&self.swap.refund_params
	}

	fn update_swap_result(&mut self, direction: SwapLeg, output: AssetAmount) {
		match direction {
			SwapLeg::ToStable => {
				self.stable_amount = Some(output);
				if self.output_asset() == STABLE_ASSET {
					self.final_output = Some(output);
				}
			},
			SwapLeg::FromStable => self.final_output = Some(output),
		}
	}

	fn swap_amount(&self, direction: SwapLeg) -> Option<AssetAmount> {
		match direction {
			SwapLeg::ToStable => Some(self.input_amount()),
			SwapLeg::FromStable => self.stable_amount,
		}
	}

	fn swap_asset(&self, direction: SwapLeg) -> Option<Asset> {
		match (direction, self.input_asset(), self.output_asset()) {
			(SwapLeg::ToStable, STABLE_ASSET, _) => None,
			(SwapLeg::ToStable, from, _) => Some(from),
			(SwapLeg::FromStable, _, STABLE_ASSET) => None,
			(SwapLeg::FromStable, _, to) => Some(to),
		}
	}

	pub fn intermediate_amount(&self) -> Option<AssetAmount> {
		if self.input_asset() == STABLE_ASSET || self.output_asset() == STABLE_ASSET {
			None
		} else {
			self.stable_amount
		}
	}
}

#[derive(Clone, DebugNoBound, PartialEq, Eq, Encode, Decode, TypeInfo)]
#[scale_info(skip_type_params(T))]
pub enum FeeType<T: Config> {
	NetworkFee(NetworkFeeTracker),
	BrokerFee(Beneficiaries<T::AccountId>),
}

#[derive(
	Clone, Debug, PartialEq, Eq, Encode, Decode, TypeInfo, Default, Serialize, Deserialize,
)]
pub struct FeeRateAndMinimum {
	pub rate: sp_runtime::Permill,
	pub minimum: AssetAmount,
}

#[derive(Clone, Debug, PartialEq, Eq, Encode, Decode, TypeInfo)]
pub struct NetworkFeeTracker {
	network_fee: FeeRateAndMinimum,
	// Total amount of stable asset that has been processed so far (before fees)
	accumulated_stable_amount: AssetAmount,
	accumulated_fee: AssetAmount,
}

impl NetworkFeeTracker {
	pub const fn new(network_fee: FeeRateAndMinimum) -> Self {
		Self { network_fee, accumulated_stable_amount: 0, accumulated_fee: 0 }
	}

	pub fn new_without_minimum(network_fee: FeeRateAndMinimum) -> Self {
		Self {
			network_fee: FeeRateAndMinimum { rate: network_fee.rate, minimum: 0 },
			accumulated_stable_amount: 0,
			accumulated_fee: 0,
		}
	}

	pub fn take_fee(&mut self, stable_amount: AssetAmount) -> FeeTaken {
		if stable_amount.is_zero() {
			return FeeTaken { remaining_amount: 0, fee: 0 };
		}
		let calculated_fee = core::cmp::max(
			self.network_fee.rate * (self.accumulated_stable_amount.saturating_add(stable_amount)),
			self.network_fee.minimum,
		);
		let fee_taken =
			core::cmp::min(calculated_fee.saturating_sub(self.accumulated_fee), stable_amount);

		self.accumulated_fee.saturating_accrue(fee_taken);
		self.accumulated_stable_amount.saturating_accrue(stable_amount);

		FeeTaken { remaining_amount: stable_amount.saturating_sub(fee_taken), fee: fee_taken }
	}
}

#[derive(Clone, DebugNoBound, PartialEq, Eq, Encode, Decode, TypeInfo)]
#[scale_info(skip_type_params(T))]
pub struct Swap<T: Config> {
	swap_id: SwapId,
	swap_request_id: SwapRequestId,
	pub from: Asset,
	pub to: Asset,
	input_amount: AssetAmount,
	fees: Vec<FeeType<T>>,
	refund_params: Option<SwapRefundParameters>,
	execute_at: BlockNumberFor<T>,
}

pub struct DefaultBrokerBond<T>(PhantomData<T>);
impl<T: Config> Get<T::Amount> for DefaultBrokerBond<T> {
	fn get() -> T::Amount {
		T::Amount::from(FLIPPERINOS_PER_FLIP * 100)
	}
}

#[derive(Clone, Debug, PartialEq, Eq, Encode, Decode, TypeInfo, MaxEncodedLen)]
pub struct SwapLegInfo {
	pub swap_id: SwapId,
	pub swap_request_id: SwapRequestId,
	pub base_asset: Asset,
	pub quote_asset: Asset,
	pub side: Side,
	pub amount: AssetAmount,
	pub source_asset: Option<Asset>,
	pub source_amount: Option<AssetAmount>,
	pub remaining_chunks: u32,
	pub chunk_interval: u32,
}

impl<T: Config> Swap<T> {
	pub fn new(
		swap_id: SwapId,
		swap_request_id: SwapRequestId,
		from: Asset,
		to: Asset,
		input_amount: AssetAmount,
		refund_params: Option<SwapRefundParameters>,
		fees: impl IntoIterator<Item = FeeType<T>>,
		execute_at: BlockNumberFor<T>,
	) -> Self {
		Self {
			swap_id,
			swap_request_id,
			from,
			to,
			input_amount,
			fees: fees.into_iter().collect(),
			refund_params,
			execute_at,
		}
	}
}

#[derive(Debug, Decode, TypeInfo, Clone, PartialEq, Eq, Encode)]
pub enum SwapFailureReason {
	/// Batch swap failed due to price impact limit
	PriceImpactLimit,
	/// The minimum price limit was exceeded
	MinPriceViolation,
	/// The oracle price slippage limit was exceeded
	OraclePriceSlippageExceeded,
	/// Unable to use oracle slippage parameter because the oracle price is stale
	OraclePriceStale,
	/// An earlier chunk for the same swap request was aborted or rescheduled
	PredecessorSwapFailure,
	/// Swapping is disabled due to safe mode
	SafeModeActive,
	/// Aborted by the originator of the swap
	AbortedFromOrigin,
	/// Some unexpected state has been reached.
	LogicError,
}

pub enum BatchExecutionError<T: Config> {
	SwapLegFailed {
		asset: Asset,
		direction: SwapLeg,
		amount: AssetAmount,
		failed_swap_group: Vec<SwapState<T>>,
	},
	PriceViolation {
		violating_swaps: Vec<(Swap<T>, SwapFailureReason)>,
		non_violating_swaps: Vec<Swap<T>>,
	},
	DispatchError {
		error: DispatchError,
	},
}

#[derive(DebugNoBound)]
struct BatchExecutionOutcomes<T: Config> {
	successful_swaps: Vec<SwapState<T>>,
	failed_swaps: Vec<(Swap<T>, SwapFailureReason)>,
}

/// This impl is never used. This is purely used to satisfy trait requirement
impl<T: Config> From<DispatchError> for BatchExecutionError<T> {
	fn from(error: DispatchError) -> Self {
		Self::DispatchError { error }
	}
}

#[derive(Clone, Copy, Debug, Encode, Decode, TypeInfo, PartialEq, Eq)]
pub enum SwapRequestCompletionReason {
	/// Aborted explicitly without waiting for timeout (e.g. used in liquidation swaps).
	Aborted,
	/// Auto-aborted due to reaching timeout (usually due to failing to meet min price limit).
	Expired,
	/// Fully swapped.
	Executed,
}

#[derive(Clone, Debug, PartialEq, Eq, Encode, Decode, TypeInfo)]
pub struct DcaState {
	scheduled_chunks: BTreeSet<SwapId>,
	remaining_input_amount: AssetAmount,
	remaining_chunks: u32,
	chunk_interval: u32,
	accumulated_output_amount: AssetAmount,
}

impl DcaState {
	fn new(input_amount: AssetAmount, params: Option<DcaParameters>) -> DcaState {
		DcaState {
			remaining_input_amount: input_amount,
			remaining_chunks: params.as_ref().map(|p| p.number_of_chunks).unwrap_or(1),
			// Chunk interval won't be used for non-DCA swaps but seems nicer to
			// set a reasonable default than unwrap Option when it is needed:
			chunk_interval: params.as_ref().map(|p| p.chunk_interval).unwrap_or(SWAP_DELAY_BLOCKS),
			accumulated_output_amount: 0,
			scheduled_chunks: BTreeSet::new(),
		}
	}

	/// Calculate the amount of the next chunk to be scheduled.
	fn calculate_next_chunk(&self) -> Option<AssetAmount> {
		if self.remaining_chunks > 0 {
			let chunk_input_amount = self
				.remaining_input_amount
				.checked_div(self.remaining_chunks as u128)
				.unwrap_or(0);

			Some(chunk_input_amount)
		} else {
			None
		}
	}

	/// Called directly after a chunk has been scheduled. Records the new swap in the DCA state.
	fn record_scheduled_chunk(
		&mut self,
		scheduled_chunk_swap_id: SwapId,
		scheduled_chunk_amount: AssetAmount,
	) {
		// Add the new chunk to the scheduled swaps.
		self.scheduled_chunks.insert(scheduled_chunk_swap_id);

		// Update the remaining values
		self.remaining_chunks.saturating_reduce(1);
		self.remaining_input_amount.saturating_reduce(scheduled_chunk_amount);
	}

	/// Remove the completed chunk from the DCA state and accumulate the output amount.
	fn record_chunk_completion(
		&mut self,
		completed_chunk_swap_id: SwapId,
		completed_chunk_output_amount: AssetAmount,
	) {
		if self.scheduled_chunks.remove(&completed_chunk_swap_id) {
			self.accumulated_output_amount += completed_chunk_output_amount;
		} else {
			log_or_panic!(
				"Invariant violation: the completed swap id {completed_chunk_swap_id} does not match a scheduled chunk."
			);
		}
	}
}

#[expect(clippy::large_enum_variant)]
#[derive(CloneNoBound, DebugNoBound, PartialEq, Eq, Encode, Decode, TypeInfo)]
#[scale_info(skip_type_params(T))]
enum SwapRequestState<T: Config> {
	UserSwap {
		price_limits_and_expiry: Option<PriceLimitsAndExpiry<T::AccountId>>,
		output_action: SwapOutputAction<T::AccountId>,
		dca_state: DcaState,
	},
	NetworkFee,
	IngressEgressFee,
}

#[derive(CloneNoBound, DebugNoBound, PartialEq, Eq, Encode, Decode, TypeInfo)]
#[scale_info(skip_type_params(T))]
struct SwapRequest<T: Config> {
	id: SwapRequestId,
	input_asset: Asset,
	output_asset: Asset,
	state: SwapRequestState<T>,
}

#[derive(Clone, RuntimeDebugNoBound, PartialEq, Eq, Encode, Decode, TypeInfo, MaxEncodedLen)]
#[scale_info(skip_type_params(T, I))]
pub enum PalletConfigUpdate<T: Config> {
	/// Set the maximum amount allowed to be put into a swap. Excess amounts are confiscated.
	MaximumSwapAmount { asset: Asset, amount: Option<AssetAmount> },
	/// Set the delay in blocks before retrying a previously failed swap.
	SwapRetryDelay { delay: BlockNumberFor<T> },
	/// Set the interval at which we buy FLIP in order to burn it.
	FlipBuyInterval { interval: BlockNumberFor<T> },
	/// Set the max allowed value for the number of blocks to keep retrying a swap before it is
	/// refunded
	SetMaxSwapRetryDuration { blocks: BlockNumber },
	/// Set the max allowed total duration of a DCA swap request.
	SetMaxSwapRequestDuration { blocks: BlockNumber },
	/// Set the minimum chunk size for DCA swaps. The number of chunks of a DCA swap will be
	/// reduced to meet this requirement.
	SetMinimumChunkSize { asset: Asset, size: AssetAmount },
	/// Set the broker bond. This is the amount of FLIP that must be bonded to open a private
	/// broker channel. The funds are getting freed when the channel is closed.
	SetBrokerBond { bond: T::Amount },
	/// Set the network fee rate and minimum in USDC
	SetNetworkFee { rate: Option<Permill>, minimum: Option<AssetAmount> },
	/// Set the network fee rate and minimum in USDC that will be used just for internal swaps
	/// (credit on-chain swaps)
	SetInternalSwapNetworkFee { rate: Option<Permill>, minimum: Option<AssetAmount> },
	/// Set a custom network fee for a specific asset. Set to None to remove the custom network fee
	/// rate for that asset and fallback to the standard network fee.
	SetNetworkFeeForAsset { asset: Asset, rate: Option<Permill> },
	/// Set a custom network fee for internal swaps for a specific asset. Set to None to remove the
	/// custom network fee rate for that asset and fallback to the standard internal network fee.
	SetInternalSwapNetworkFeeForAsset { asset: Asset, rate: Option<Permill> },
}

impl_pallet_safe_mode! {
	PalletSafeMode; swaps_enabled, withdrawals_enabled, broker_registration_enabled, deposit_enabled
}

fn address_error_to_pallet_error<T>(error: AddressError) -> Error<T>
where
	T: Config,
{
	match error {
		AddressError::InvalidAddress => Error::<T>::InvalidDestinationAddress,
		AddressError::InvalidAddressForChain => Error::<T>::IncompatibleAssetAndAddress,
	}
}

#[frame_support::pallet]
pub mod pallet {
	use core::{cmp::max, panic};

	use cf_amm::math::{
		adjust_price_by_bps, invert_price, mul_div_floor, output_amount_ceil, output_amount_floor,
		relative_price,
	};
	use cf_chains::{
		address::EncodedAddress, AnyChain, CcmChannelMetadataChecked, CcmChannelMetadataUnchecked,
		Chain,
	};
	use cf_primitives::{
		AffiliateShortId, Asset, AssetAmount, BasisPoints, BlockNumber, DcaParameters, EgressId,
		Price, PriceLimits, SwapId, SwapRequestId,
	};
	use cf_traits::{
		lending::LendingSystemApi, AccountRoleRegistry, AdditionalDepositAction, Chainflip,
		EgressApi, FundAccount, PoolPriceProvider, PriceFeedApi, ScheduledEgressDetails,
		SwapExecutionProgress,
	};
	use frame_system::WeightInfo as SystemWeightInfo;
	use sp_runtime::{FixedPointNumber, FixedU64, SaturatedConversion};

	use super::*;
	#[pallet::config]
	#[pallet::disable_frame_system_supertrait_check]
	pub trait Config: Chainflip {
		/// Standard Event type.
		type RuntimeEvent: From<Event<Self>> + IsType<<Self as frame_system::Config>::RuntimeEvent>;

		/// API for handling asset deposits.
		type DepositHandler: DepositApi<
			AnyChain,
			AccountId = <Self as frame_system::Config>::AccountId,
			Amount = <Self as Chainflip>::Amount,
		>;

		/// API for handling asset egress.
		type EgressHandler: EgressApi<AnyChain>;

		/// An interface to the AMM api implementation.
		type SwappingApi: SwappingApi;

		/// A converter to convert address to and from human readable to internal address
		/// representation.
		type AddressConverter: AddressConverter;

		/// Safe mode access.
		type SafeMode: Get<PalletSafeMode>;

		/// The Weight information.
		type WeightInfo: WeightInfo;

		#[cfg(feature = "runtime-benchmarks")]
		type FeePayment: cf_traits::FeePayment<
			Amount = <Self as Chainflip>::Amount,
			AccountId = <Self as frame_system::Config>::AccountId,
		>;

		type IngressEgressFeeHandler: IngressEgressFeeApi<AnyChain>;

		/// The balance API for interacting with the asset-balance pallet.
		type BalanceApi: BalanceApi<AccountId = <Self as frame_system::Config>::AccountId>;

		type LendingSystemApi: LendingSystemApi<
			AccountId = <Self as frame_system::Config>::AccountId,
		>;

		type FundAccount: FundAccount<
			AccountId = <Self as frame_system::Config>::AccountId,
			Amount = <Self as Chainflip>::Amount,
		>;

		type PoolPriceApi: PoolPriceProvider;

		type PriceFeedApi: PriceFeedApi;

		type ChannelIdAllocator: ChannelIdAllocator;

		type Bonder: Bonding<
			AccountId = <Self as frame_system::Config>::AccountId,
			Amount = <Self as Chainflip>::Amount,
		>;

		type MinimumFunding: GetMinimumFunding;

		type RuntimeCall: Member + Parameter + From<frame_system::Call<Self>> + From<Call<Self>>;

		/// For getting the Chainflip network.
		type ChainflipNetwork: ChainflipNetworkInfo;
	}

	#[pallet::pallet]
	#[pallet::storage_version(PALLET_VERSION)]
	#[pallet::without_storage_info]
	pub struct Pallet<T>(PhantomData<T>);

	#[pallet::storage]
	pub(super) type SwapRequests<T: Config> =
		StorageMap<_, Twox64Concat, SwapRequestId, SwapRequest<T>>;

	/// AKA swap queue.
	/// Storing as a StorageValue because we expect to read all swaps most of the time.
	#[pallet::storage]
	pub type ScheduledSwaps<T: Config> = StorageValue<_, BTreeMap<SwapId, Swap<T>>, ValueQuery>;

	/// SwapId Counter
	#[pallet::storage]
	pub type SwapIdCounter<T: Config> = StorageValue<_, SwapId, ValueQuery>;

	#[pallet::storage]
	pub type SwapRequestIdCounter<T: Config> = StorageValue<_, SwapRequestId, ValueQuery>;

	/// Fund accrued from rejected swap and CCM calls.
	#[pallet::storage]
	pub type CollectedRejectedFunds<T: Config> =
		StorageMap<_, Twox64Concat, Asset, AssetAmount, ValueQuery>;

	/// Maximum amount allowed to be put into a swap. Excess amounts are confiscated.
	#[pallet::storage]
	#[pallet::getter(fn maximum_swap_amount)]
	pub type MaximumSwapAmount<T: Config> = StorageMap<_, Twox64Concat, Asset, AssetAmount>;

	/// FLIP ready to be burned.
	#[pallet::storage]
	pub type FlipToBurn<T: Config> = StorageValue<_, i128, ValueQuery>;

	/// FLIP ready to be sent to gateway.
	#[pallet::storage]
	pub type FlipToBeSentToGateway<T: Config> = StorageValue<_, AssetAmount, ValueQuery>;

	/// Interval at which we buy FLIP in order to burn it.
	#[pallet::storage]
	pub type FlipBuyInterval<T: Config> = StorageValue<_, BlockNumberFor<T>, ValueQuery>;

	/// Network fees, in USDC terms, that have been collected and are ready to be converted to FLIP.
	#[pallet::storage]
	pub type CollectedNetworkFee<T: Config> = StorageValue<_, AssetAmount, ValueQuery>;

	/// The delay in blocks before retrying a previously failed swap.
	#[pallet::storage]
	pub type SwapRetryDelay<T: Config> =
		StorageValue<_, BlockNumberFor<T>, ValueQuery, DefaultSwapRetryDelay<T>>;

	/// Max allowed value for the number of blocks to keep retrying a swap before it is refunded
	#[pallet::storage]
	pub type MaxSwapRetryDurationBlocks<T> =
		StorageValue<_, BlockNumber, ValueQuery, ConstU32<DEFAULT_MAX_SWAP_RETRY_DURATION_BLOCKS>>;

	/// Max allowed total duration of a DCA swap request.
	#[pallet::storage]
	pub type MaxSwapRequestDurationBlocks<T> = StorageValue<
		_,
		BlockNumber,
		ValueQuery,
		ConstU32<DEFAULT_MAX_SWAP_REQUEST_DURATION_BLOCKS>,
	>;

	/// The minimum chunk size for DCA swaps. The number of chunks of a DCA swap will be reduced
	/// so that the chunk size is greater than or equal to this value. Setting to zero will disable
	/// the check for that asset.
	#[pallet::storage]
	#[pallet::getter(fn minimum_chunk_size)]
	pub type MinimumChunkSize<T: Config> =
		StorageMap<_, Twox64Concat, Asset, AssetAmount, ValueQuery>;

	#[pallet::storage]
	pub type BrokerPrivateBtcChannels<T: Config> =
		StorageMap<_, Identity, T::AccountId, ChannelId, OptionQuery>;

	/// Associates for a given broker an affiliate broker account with short id (u8) so that
	/// it can be used in place of the full account id in order to save space (e.g. in UTXO encoding
	/// for BTC)
	#[pallet::storage]
	pub type AffiliateIdMapping<T: Config> = StorageDoubleMap<
		_,
		Identity,
		T::AccountId,
		Twox64Concat,
		AffiliateShortId,
		T::AccountId,
		OptionQuery,
	>;

	/// Stores the details of an affiliate account against the account id of a broker and the
	/// derived affiliate id.
	#[pallet::storage]
	pub type AffiliateAccountDetails<T: Config> = StorageDoubleMap<
		_,
		Identity,
		T::AccountId,
		Identity,
		T::AccountId,
		AffiliateDetails,
		OptionQuery,
	>;

	/// The bond for a broker to open a private channel.
	#[pallet::storage]
	pub type BrokerBond<T: Config> = StorageValue<_, T::Amount, ValueQuery, DefaultBrokerBond<T>>;

	/// Network fee rate and minimum in USDC, charged per swap request. Used for regular swaps and
	/// fee swaps, it excludes internal swaps (credit on-chain swaps).
	#[pallet::storage]
	pub type NetworkFee<T: Config> = StorageValue<_, FeeRateAndMinimum, ValueQuery>;

	/// Alternate network fee rate and minimum in USDC, just for internal swaps (credit on-chain
	/// swaps).
	#[pallet::storage]
	pub type InternalSwapNetworkFee<T: Config> = StorageValue<_, FeeRateAndMinimum, ValueQuery>;

	/// A custom network fee for a specific asset. A swap will use the highest fee rate (custom or
	/// standard) between the input and output asset.
	#[pallet::storage]
	pub type NetworkFeeForAsset<T: Config> =
		StorageMap<_, Twox64Concat, Asset, Permill, OptionQuery>;

	/// A custom network fee for internal swaps for a specific asset.
	/// A swap will use the highest fee rate (custom or standard) between the input and output
	/// asset.
	#[pallet::storage]
	pub type InternalSwapNetworkFeeForAsset<T: Config> =
		StorageMap<_, Twox64Concat, Asset, Permill, OptionQuery>;

	/// Set by the broker, this is the minimum broker commission that the broker will accept for a
	/// vault swap.
	#[pallet::storage]
	pub type VaultSwapMinimumBrokerFee<T: Config> =
		StorageMap<_, Twox64Concat, T::AccountId, BasisPoints, ValueQuery>;

	#[pallet::event]
	#[pallet::generate_deposit(pub(super) fn deposit_event)]
	#[expect(clippy::large_enum_variant)]
	pub enum Event<T: Config> {
		/// New swap has been requested
		SwapRequested {
			swap_request_id: SwapRequestId,
			input_asset: Asset,
			input_amount: AssetAmount, // includes broker fee
			output_asset: Asset,
			origin: SwapOrigin<T::AccountId>,
			request_type: SwapRequestTypeEncoded<T::AccountId>,
			broker_fees: Beneficiaries<T::AccountId>,
			price_limits_and_expiry: Option<PriceLimitsAndExpiry<T::AccountId>>,
			dca_parameters: Option<DcaParameters>,
		},
		SwapRequestCompleted {
			swap_request_id: SwapRequestId,
			reason: SwapRequestCompletionReason,
		},
		/// An new swap deposit channel has been opened.
		SwapDepositAddressReady {
			deposit_address: EncodedAddress,
			destination_address: EncodedAddress,
			source_asset: Asset,
			destination_asset: Asset,
			channel_id: ChannelId,
			broker_id: T::AccountId,
			broker_commission_rate: BasisPoints,
			channel_metadata: Option<CcmChannelMetadataChecked>,
			source_chain_expiry_block: <AnyChain as Chain>::ChainBlockNumber,
			boost_fee: BasisPoints,
			channel_opening_fee: T::Amount,
			affiliate_fees: Affiliates<T::AccountId>,
			refund_parameters: ChannelRefundParametersUncheckedEncoded,
			dca_parameters: Option<DcaParameters>,
		},
		/// A swap is scheduled for the first time
		SwapScheduled {
			swap_request_id: SwapRequestId,
			swap_id: SwapId,
			input_amount: AssetAmount,
			swap_type: SwapType,
			execute_at: BlockNumberFor<T>,
		},
		/// A swap is re-scheduled for a future block after failure
		SwapRescheduled {
			swap_id: SwapId,
			execute_at: BlockNumberFor<T>,
			reason: SwapFailureReason,
		},
		/// A swap has been executed.
		SwapExecuted {
			swap_request_id: SwapRequestId,
			swap_id: SwapId,
			input_asset: Asset,
			output_asset: Asset,
			// this amount excludes all fees (e.g. network fee, broker fee, etc.)
			input_amount: AssetAmount,
			network_fee: AssetAmount,
			broker_fee: AssetAmount,
			intermediate_amount: Option<AssetAmount>,
			output_amount: AssetAmount,
			oracle_delta: Option<SignedBasisPoints>,
		},
		/// A swap egress has been scheduled.
		SwapEgressScheduled {
			swap_request_id: SwapRequestId,
			egress_id: EgressId,
			asset: Asset,
			amount: AssetAmount,
			egress_fee: (AssetAmount, Asset),
		},
		RefundEgressScheduled {
			swap_request_id: SwapRequestId,
			egress_id: EgressId,
			asset: Asset,
			amount: AssetAmount,
			egress_fee: (AssetAmount, Asset),
			refund_fee: AssetAmount,
		},
		/// A broker fee withdrawal has been requested.
		WithdrawalRequested {
			account_id: T::AccountId,
			egress_id: EgressId,
			egress_asset: Asset,
			egress_amount: AssetAmount,
			egress_fee: AssetAmount,
			destination_address: EncodedAddress,
		},
		/// Most likely cause of this error is that there are insufficient
		/// liquidity in the Pool. Also this could happen if the result overflowed u128::MAX
		BatchSwapFailed {
			asset: Asset,
			direction: SwapLeg,
			amount: AssetAmount,
		},
		SwapAmountConfiscated {
			swap_request_id: SwapRequestId,
			asset: Asset,
			total_amount: AssetAmount,
			confiscated_amount: AssetAmount,
		},
		SwapEgressIgnored {
			swap_request_id: SwapRequestId,
			asset: Asset,
			amount: AssetAmount,
			reason: DispatchError,
		},
		RefundEgressIgnored {
			swap_request_id: SwapRequestId,
			asset: Asset,
			amount: AssetAmount,
			reason: DispatchError,
		},
		PrivateBrokerChannelOpened {
			broker_id: T::AccountId,
			channel_id: ChannelId,
		},
		PrivateBrokerChannelClosed {
			broker_id: T::AccountId,
			channel_id: ChannelId,
		},
		AffiliateRegistration {
			broker_id: T::AccountId,
			short_id: AffiliateShortId,
			withdrawal_address: EthereumAddress,
			affiliate_id: T::AccountId,
		},
		// Account credited as a result of an on-chain swap
		CreditedOnChain {
			swap_request_id: SwapRequestId,
			account_id: T::AccountId,
			asset: Asset,
			amount: AssetAmount,
		},
		// Account received a refund as a result of an on-chain swap
		RefundedOnChain {
			swap_request_id: SwapRequestId,
			account_id: T::AccountId,
			asset: Asset,
			amount: AssetAmount,
			refund_fee: AssetAmount,
		},
		PalletConfigUpdated {
			update: PalletConfigUpdate<T>,
		},
		VaultSwapMinimumBrokerFeeSet {
			broker_id: T::AccountId,
			minimum_fee_bps: BasisPoints,
		},
		SwapAborted {
			swap_id: SwapId,
			reason: SwapFailureReason,
		},
		AccountCreationDepositAddressReady {
			channel_id: ChannelId,
			asset: Asset,
			deposit_address: EncodedAddress,
			requested_by: T::AccountId,
			// account the funds will be credited to upon deposit
			requested_for: T::AccountId,
			deposit_chain_expiry_block: <AnyChain as Chain>::ChainBlockNumber,
			boost_fee: BasisPoints,
			channel_opening_fee: T::Amount,
			refund_address: EncodedAddress,
		},
	}
	#[pallet::error]
	pub enum Error<T> {
		/// The provided asset and withdrawal address are incompatible.
		IncompatibleAssetAndAddress,
		/// The Asset cannot be egressed because the destination address is not invalid.
		InvalidEgressAddress,
		/// The withdrawal is not possible because not enough funds are available.
		NoFundsAvailable,
		/// The target chain does not support CCM.
		CcmUnsupportedForTargetChain,
		/// The provided address could not be decoded.
		InvalidDestinationAddress,
		/// Withdrawals are disabled due to Safe Mode.
		WithdrawalsDisabled,
		/// Broker registration is disabled due to Safe Mode.
		BrokerRegistrationDisabled,
		/// Broker commission bps is limited to 1000 points.
		BrokerCommissionBpsTooHigh,
		/// Brokers should withdraw their earned fees before deregistering.
		EarnedFeesNotWithdrawn,
		/// Failed to open deposit channel because the CCM message is invalid.
		InvalidCcm,
		/// Setting the buy interval to zero is not allowed.
		ZeroBuyIntervalNotAllowed,
		/// Setting the swap retry delay to zero is not allowed.
		ZeroSwapRetryDelayNotAllowed,
		/// Setting the max swap request duration to less than the swap delay is not allowed.
		MaxSwapRequestDurationTooShort,
		/// Swap Retry duration is set above the max allowed.
		RetryDurationTooHigh,
		/// The number of DCA chunks must be greater than 0.
		ZeroNumberOfChunksNotAllowed,
		/// The chunk interval must be greater than the swap delay (2).
		ChunkIntervalTooLow,
		/// The total duration of a DCA swap request must be less then the max allowed.
		SwapRequestDurationTooLong,
		/// Invalid DCA parameters.
		InvalidDcaParameters,
		/// The provided Refund address cannot be decoded into ForeignChainAddress.
		InvalidRefundAddress,
		/// The given boost fee is too large to fit in a u8.
		BoostFeeTooHigh,
		/// The broker fee is too large to fit in a u8.
		BrokerFeeTooHigh,
		/// Broker cannot deregister or open a new private channel because one already exists.
		PrivateChannelExistsForBroker,
		/// The Broker does not have an open private channel.
		NoPrivateChannelExistsForBroker,
		/// The affiliate fee is too large to fit in a u8.
		AffiliateFeeTooHigh,
		/// The affiliate id is not registered for the broker.
		AffiliateNotRegisteredForBroker,
		/// The Bonder does not have enough Funds to cover the bond.
		InsufficientFunds,
		/// The affiliate is already registered.
		AffiliateAlreadyRegistered,
		/// The affiliate account id could not be derived.
		AffiliateAccountIdDerivationFailed,
		/// The affiliate short id is out of bounds. That means the broker has registered more than
		/// 255 affiliates.
		AffiliateShortIdOutOfBounds,
		/// The affiliate has not withdrawn their earned fees. This is a pre-requisite for
		/// deregistration of a broker.
		AffiliateEarnedFeesNotWithdrawn,
		/// Refund egress was not performed because no amount remained after deducting the refund
		/// fee.
		NoRefundAmountRemaining,
		/// CCM is not supported for the refund chain.
		CcmUnsupportedForRefundChain,
		/// Oracle price not available for one or more of the assets.
		OraclePriceNotAvailable,
		/// The provided Signature Data is invalid
		InvalidUserSignatureData,
		/// The provided Transaction Metadata is invalid
		InvalidTransactionMetadata,
		/// Failed to encode data
		CannotEncodeData,
		/// Liquidity deposit is disabled due to Safe Mode.
		LiquidityDepositDisabled,
		/// Account already exists, cannot opet a creation deposit channel
		AccountAlreadyExists,
	}

	#[pallet::genesis_config]
	pub struct GenesisConfig<T: Config> {
		pub flip_buy_interval: BlockNumberFor<T>,
	}

	#[pallet::genesis_build]
	impl<T: Config> BuildGenesisConfig for GenesisConfig<T> {
		fn build(&self) {
			FlipBuyInterval::<T>::set(self.flip_buy_interval);
		}
	}

	impl<T: Config> Default for GenesisConfig<T> {
		fn default() -> Self {
			Self { flip_buy_interval: BlockNumberFor::<T>::zero() }
		}
	}

	#[pallet::hooks]
	impl<T: Config> Hooks<BlockNumberFor<T>> for Pallet<T> {
		fn on_initialize(current_block: BlockNumberFor<T>) -> Weight {
			let mut weight_used: Weight = T::DbWeight::get().reads(1);
			let interval = FlipBuyInterval::<T>::get();
			if interval.is_zero() {
				log::debug!("Flip buy interval is zero, skipping.")
			} else {
				weight_used.saturating_accrue(T::DbWeight::get().reads(1));
				if (current_block % interval).is_zero() &&
					!CollectedNetworkFee::<T>::get().is_zero()
				{
					weight_used.saturating_accrue(T::DbWeight::get().reads_writes(1, 1));
					CollectedNetworkFee::<T>::mutate(|collected_fee| {
						Self::init_network_fee_swap_request(Asset::Usdc, *collected_fee);

						collected_fee.set_zero();
					});
				}
			}
			weight_used
		}

		/// Execute swaps in the ScheduledSwaps
		fn on_finalize(current_block: BlockNumberFor<T>) {
			// Take all swaps that are scheduled to be executed at this block.
			let swaps_to_execute = ScheduledSwaps::<T>::mutate(|swaps| {
				let (swaps_to_execute, remaining_swap_ids) =
					core::mem::take(swaps).into_iter().partition::<BTreeMap<_, _>, _>(
						|(_, swap)| swap.execute_at <= current_block,
					);

				*swaps = remaining_swap_ids;

				swaps_to_execute.into_values().collect::<Vec<_>>()
			});

			let retry_delay = max(SwapRetryDelay::<T>::get(), 1u32.into());

			if !T::SafeMode::get().swaps_enabled {
				// Since we won't be executing swaps at this block, we need to reschedule them:
				for swap in swaps_to_execute {
					Self::reschedule_swap(swap, retry_delay, SwapFailureReason::SafeModeActive);
				}

				return
			}

			let BatchExecutionOutcomes { successful_swaps, failed_swaps } =
				Self::execute_batch(swaps_to_execute.clone());

			for swap in successful_swaps {
				Self::process_swap_outcome(swap);
			}

			for (swap, reason) in failed_swaps {
				match swap.refund_params {
					Some(ref params)
						if BlockNumberFor::<T>::from(params.refund_block) <
							current_block + retry_delay =>
					{
						// Reached refund block, process refund:
						Self::refund_failed_swap(swap, reason);
					},
					_ => {
						// Either refund parameters not set, or refund block not
						// reached:
						Self::reschedule_swap(swap, retry_delay, reason);
					},
				}
			}
		}
	}

	#[pallet::call]
	impl<T: Config> Pallet<T> {
		/// Request a swap deposit address.
		#[pallet::call_index(0)]
		#[pallet::weight(T::WeightInfo::request_swap_deposit_address())]
		pub fn request_swap_deposit_address(
			origin: OriginFor<T>,
			source_asset: Asset,
			destination_asset: Asset,
			destination_address: EncodedAddress,
			broker_commission: BasisPoints,
			channel_metadata: Option<CcmChannelMetadataUnchecked>,
			boost_fee: BasisPoints,
			refund_parameters: ChannelRefundParametersUncheckedEncoded,
		) -> DispatchResult {
			Self::request_swap_deposit_address_with_affiliates(
				origin,
				source_asset,
				destination_asset,
				destination_address,
				broker_commission,
				channel_metadata,
				boost_fee,
				// No affiliate fees on this version of the extrinsic
				Default::default(),
				// No ccm refund or oracle price parameters on the original extrinsic, but it will
				// decode fine because they are optional
				refund_parameters,
				None,
			)
		}

		/// Brokers can withdraw their collected fees.
		#[pallet::call_index(1)]
		#[pallet::weight(T::WeightInfo::withdraw())]
		pub fn withdraw(
			origin: OriginFor<T>,
			asset: Asset,
			destination_address: EncodedAddress,
		) -> DispatchResult {
			ensure!(T::SafeMode::get().withdrawals_enabled, Error::<T>::WithdrawalsDisabled);

			let account_id = T::AccountRoleRegistry::ensure_broker(origin)?;

			let destination_address_internal =
				T::AddressConverter::decode_and_validate_address_for_asset(
					destination_address.clone(),
					asset,
				)
				.map_err(address_error_to_pallet_error::<T>)?;

			Self::trigger_withdrawal(&account_id, asset, destination_address_internal)?;

			Ok(())
		}

		/// Register the account as a Broker.
		///
		/// Account roles are immutable once registered.
		#[pallet::call_index(4)]
		#[pallet::weight(T::WeightInfo::register_as_broker())]
		pub fn register_as_broker(who: OriginFor<T>) -> DispatchResult {
			let account_id = ensure_signed(who)?;

			ensure!(
				T::SafeMode::get().broker_registration_enabled,
				Error::<T>::BrokerRegistrationDisabled,
			);

			T::AccountRoleRegistry::register_as_broker(&account_id)?;

			Ok(())
		}

		/// Apply a list of configuration updates to the pallet.
		///
		/// Requires Governance.
		#[pallet::call_index(8)]
		#[pallet::weight(<T as frame_system::Config>::SystemWeightInfo::set_storage(updates.len() as u32))]
		pub fn update_pallet_config(
			origin: OriginFor<T>,
			updates: BoundedVec<PalletConfigUpdate<T>, ConstU32<100>>,
		) -> DispatchResult {
			T::EnsureGovernance::ensure_origin(origin)?;

			for update in updates {
				match update {
					PalletConfigUpdate::MaximumSwapAmount { asset, amount } => {
						MaximumSwapAmount::<T>::set(asset, amount);
					},
					PalletConfigUpdate::SwapRetryDelay { delay } => {
						ensure!(
							delay != BlockNumberFor::<T>::zero(),
							Error::<T>::ZeroSwapRetryDelayNotAllowed
						);
						SwapRetryDelay::<T>::set(delay);
					},
					PalletConfigUpdate::FlipBuyInterval { interval } => {
						ensure!(
							interval != BlockNumberFor::<T>::zero(),
							Error::<T>::ZeroBuyIntervalNotAllowed
						);
						FlipBuyInterval::<T>::set(interval);
					},
					PalletConfigUpdate::SetMaxSwapRetryDuration { blocks } => {
						MaxSwapRetryDurationBlocks::<T>::set(blocks);
					},
					PalletConfigUpdate::SetMaxSwapRequestDuration { blocks } => {
						ensure!(
							blocks >= SWAP_DELAY_BLOCKS,
							Error::<T>::MaxSwapRequestDurationTooShort
						);
						MaxSwapRequestDurationBlocks::<T>::set(blocks);
					},
					PalletConfigUpdate::SetMinimumChunkSize { asset, size: amount } => {
						MinimumChunkSize::<T>::set(asset, amount);
					},
					PalletConfigUpdate::SetBrokerBond { bond } => {
						BrokerBond::<T>::set(bond);
					},
					PalletConfigUpdate::SetNetworkFee { rate, minimum } => match (rate, minimum) {
						(Some(rate), Some(minimum)) => {
							NetworkFee::<T>::set(FeeRateAndMinimum { rate, minimum });
						},
						(Some(rate), None) => {
							NetworkFee::<T>::mutate(|fee| fee.rate = rate);
						},
						(None, Some(minimum)) => {
							NetworkFee::<T>::mutate(|fee| fee.minimum = minimum);
						},
						(None, None) => {
							// No change, do nothing
						},
					},
					PalletConfigUpdate::SetInternalSwapNetworkFee { rate, minimum } => {
						match (rate, minimum) {
							(Some(rate), Some(minimum)) => {
								InternalSwapNetworkFee::<T>::set(FeeRateAndMinimum {
									rate,
									minimum,
								});
							},
							(Some(rate), None) => {
								InternalSwapNetworkFee::<T>::mutate(|fee| fee.rate = rate);
							},
							(None, Some(minimum)) => {
								InternalSwapNetworkFee::<T>::mutate(|fee| fee.minimum = minimum);
							},
							(None, None) => {
								// No change, do nothing
							},
						}
					},
					PalletConfigUpdate::SetNetworkFeeForAsset { asset, rate } => {
						if let Some(rate) = rate {
							NetworkFeeForAsset::<T>::insert(asset, rate);
						} else {
							NetworkFeeForAsset::<T>::remove(asset);
						}
					},
					PalletConfigUpdate::SetInternalSwapNetworkFeeForAsset { asset, rate } =>
						if let Some(rate) = rate {
							InternalSwapNetworkFeeForAsset::<T>::insert(asset, rate);
						} else {
							InternalSwapNetworkFeeForAsset::<T>::remove(asset);
						},
				}
				Self::deposit_event(Event::<T>::PalletConfigUpdated { update });
			}

			Ok(())
		}

		/// Register the account as a Broker.
		///
		/// Account roles are immutable once registered.
		#[pallet::call_index(9)]
		#[pallet::weight(T::WeightInfo::deregister_as_broker())]
		pub fn deregister_as_broker(who: OriginFor<T>) -> DispatchResult {
			let account_id = T::AccountRoleRegistry::ensure_broker(who)?;

			ensure!(
				!BrokerPrivateBtcChannels::<T>::contains_key(&account_id),
				Error::<T>::PrivateChannelExistsForBroker
			);

			ensure!(
				T::BalanceApi::free_balances(&account_id).iter().all(|(_, amount)| *amount == 0),
				Error::<T>::EarnedFeesNotWithdrawn,
			);

			// Check the affiliate's balance before we allow deregistration
			for affiliate_account_id in AffiliateAccountDetails::<T>::iter_key_prefix(&account_id) {
				ensure!(
					T::BalanceApi::get_balance(&affiliate_account_id, Asset::Usdc).is_zero(),
					Error::<T>::AffiliateEarnedFeesNotWithdrawn
				);
				frame_system::Provider::<T>::killed(&affiliate_account_id).unwrap_or_else(|e| {
					// This shouldn't happen, and not much we can do if it does except fix it on a
					// subsequent release. Consequences are minor.
					log::error!(
						"Unexpected reference count error while reaping the affiliate {:?}: {:?}.",
						affiliate_account_id,
						e
					);
				})
			}

			// Clear the affiliate account details and affiliate id mapping.
			// With this the broker has no longer access to the affiliate's account.
			let _ = AffiliateAccountDetails::<T>::clear_prefix(&account_id, u32::MAX, None);
			let _ = AffiliateIdMapping::<T>::clear_prefix(&account_id, u32::MAX, None);

			T::AccountRoleRegistry::deregister_as_broker(&account_id)?;

			Ok(())
		}

		/// Request a swap deposit address.
		#[pallet::call_index(11)]
		#[pallet::weight(T::WeightInfo::request_swap_deposit_address_with_affiliates())]
		pub fn request_swap_deposit_address_with_affiliates(
			origin: OriginFor<T>,
			source_asset: Asset,
			destination_asset: Asset,
			destination_address: EncodedAddress,
			broker_commission: BasisPoints,
			channel_metadata: Option<CcmChannelMetadataUnchecked>,
			boost_fee: BasisPoints,
			affiliate_fees: Affiliates<T::AccountId>,
			refund_parameters: ChannelRefundParametersUncheckedEncoded,
			dca_parameters: Option<DcaParameters>,
		) -> DispatchResult {
			let broker = T::AccountRoleRegistry::ensure_broker(origin)?;

			let beneficiaries = Pallet::<T>::assemble_and_validate_broker_fees(
				broker.clone(),
				broker_commission,
				affiliate_fees.clone(),
			)?;

			let destination_address_internal =
				T::AddressConverter::decode_and_validate_address_for_asset(
					destination_address.clone(),
					destination_asset,
				)
				.map_err(address_error_to_pallet_error::<T>)?;

			// Convert the refund parameter from `EncodedAddress` into `ForeignChainAddress` type.
			let refund_params_internal = refund_parameters.clone().try_map_address(|addr| {
				T::AddressConverter::try_from_encoded_address(addr)
					.map_err(|_| Error::<T>::InvalidRefundAddress)
			})?;

			let channel_metadata = channel_metadata
				.map(|ccm| {
					let destination_chain: ForeignChain = destination_asset.into();
					ensure!(
						destination_chain.ccm_support(),
						Error::<T>::CcmUnsupportedForTargetChain
					);

					ccm.to_checked(destination_asset, destination_address_internal.clone()).map_err(
						|e| {
							log::warn!(
							"Failed to open channel due to invalid CCM. Broker: {:?}, Error: {:?}",
							broker,
							e
						);
							Error::<T>::InvalidCcm
						},
					)
				})
				.transpose()?;

			let (channel_id, deposit_address, expiry_height, channel_opening_fee) =
				T::DepositHandler::request_swap_deposit_address(
					source_asset,
					destination_asset,
					destination_address_internal,
					beneficiaries.clone(),
					broker.clone(),
					channel_metadata.clone(),
					boost_fee,
					refund_params_internal,
					dca_parameters.clone(),
				)?;

			Self::deposit_event(Event::<T>::SwapDepositAddressReady {
				deposit_address: T::AddressConverter::to_encoded_address(deposit_address),
				destination_address,
				source_asset,
				destination_asset,
				channel_id,
				broker_id: broker,
				broker_commission_rate: broker_commission,
				channel_metadata,
				source_chain_expiry_block: expiry_height,
				boost_fee,
				channel_opening_fee,
				affiliate_fees,
				refund_parameters,
				dca_parameters,
			});

			Ok(())
		}

		/// Opens a private broker channel for Bitcoin vault swaps.
		///
		/// This requires the broker to have sufficient funds to cover the bond.
		#[pallet::call_index(12)]
		#[pallet::weight(T::WeightInfo::open_private_btc_channel())]
		pub fn open_private_btc_channel(origin: OriginFor<T>) -> DispatchResult {
			let broker_id = T::AccountRoleRegistry::ensure_broker(origin)?;

			ensure!(
				!BrokerPrivateBtcChannels::<T>::contains_key(&broker_id),
				Error::<T>::PrivateChannelExistsForBroker
			);

			ensure!(
				T::FundingInfo::total_balance_of(&broker_id) >= BrokerBond::<T>::get(),
				Error::<T>::InsufficientFunds
			);

			let channel_id = T::ChannelIdAllocator::allocate_private_channel_id()?;

			BrokerPrivateBtcChannels::<T>::insert(broker_id.clone(), channel_id);

			T::Bonder::update_bond(&broker_id, BrokerBond::<T>::get());

			Self::deposit_event(Event::<T>::PrivateBrokerChannelOpened { broker_id, channel_id });

			Ok(())
		}

		/// Closes the currently open private broker channel.
		///
		/// Closing the channel will unlock the bonded funds.
		#[pallet::call_index(13)]
		#[pallet::weight(T::WeightInfo::close_private_btc_channel())]
		pub fn close_private_btc_channel(origin: OriginFor<T>) -> DispatchResult {
			let broker_id = T::AccountRoleRegistry::ensure_broker(origin)?;

			let Some(channel_id) = BrokerPrivateBtcChannels::<T>::take(&broker_id) else {
				return Err(Error::<T>::NoPrivateChannelExistsForBroker.into())
			};

			T::Bonder::update_bond(&broker_id, 0u128.into());

			Self::deposit_event(Event::<T>::PrivateBrokerChannelClosed { broker_id, channel_id });

			Ok(())
		}

		/// Registers an affiliate for a broker.
		///
		/// The broker must provide an Ethereum address to which any earned affiliate fees
		/// can be withdrawn. The broker can trigger a withdrawal request to the affiliate's
		/// withdrawal address.
		///
		/// Affiliates have a unique account id that can only be accessed through the affiliate's
		/// broker. The affiliate account id is derived from the broker account id using a short id
		/// that is unique to that combination of broker and affiliate.
		#[pallet::call_index(14)]
		#[pallet::weight(T::WeightInfo::register_affiliate())]
		pub fn register_affiliate(
			origin: OriginFor<T>,
			withdrawal_address: EthereumAddress,
		) -> DispatchResult {
			let broker_id = T::AccountRoleRegistry::ensure_broker(origin)?;

			let next_id: u8 = AffiliateIdMapping::<T>::iter_prefix_values(&broker_id)
				.count()
				.try_into()
				.map_err(|_| Error::<T>::AffiliateShortIdOutOfBounds)?;

			let short_id = AffiliateShortId::from(next_id);

			ensure!(
				!AffiliateIdMapping::<T>::contains_key(&broker_id, short_id),
				Error::<T>::AffiliateAlreadyRegistered
			);

			let affiliate_id = Decode::decode(&mut TrailingZeroInput::new(
				(*b"chainflip/affiliate", broker_id.clone(), short_id).blake2_256().as_ref(),
			))
			.map_err(|_| Error::<T>::AffiliateAccountIdDerivationFailed)?;

			AffiliateIdMapping::<T>::insert(&broker_id, short_id, &affiliate_id);
			if !frame_system::Pallet::<T>::account_exists(&affiliate_id) {
				// Creates an account
				let _ = frame_system::Provider::<T>::created(&affiliate_id);
			}

			AffiliateAccountDetails::<T>::insert(
				&broker_id,
				&affiliate_id,
				AffiliateDetails { short_id, withdrawal_address },
			);

			Self::deposit_event(Event::<T>::AffiliateRegistration {
				broker_id,
				short_id,
				withdrawal_address,
				affiliate_id,
			});

			Ok(())
		}

		/// Triggers a withdrawal to the registered withdrawal address of the affiliate.
		///
		/// Note: This extrinsic is secured by the broker that has registered the affiliate account.
		#[pallet::call_index(16)]
		#[pallet::weight(T::WeightInfo::affiliate_withdrawal_request())]
		pub fn affiliate_withdrawal_request(
			origin: OriginFor<T>,
			affiliate_account_id: T::AccountId,
		) -> DispatchResult {
			let broker_id = T::AccountRoleRegistry::ensure_broker(origin)?;

			let details = AffiliateAccountDetails::<T>::get(&broker_id, &affiliate_account_id)
				.ok_or(Error::<T>::AffiliateNotRegisteredForBroker)?;

			Self::trigger_withdrawal(
				&affiliate_account_id,
				Asset::Usdc,
				ForeignChainAddress::Eth(details.withdrawal_address),
			)?;
			Ok(())
		}

		/// Sets the brokers personal minimum fee for vault swaps.
		/// This minimum is used to stop encoding vault swaps with a lower broker fee.
		/// If a swap is witnessed with a lower fee, it will be changed to the minimum.
		#[pallet::call_index(17)]
		#[pallet::weight(T::WeightInfo::set_vault_swap_minimum_broker_fee())]
		pub fn set_vault_swap_minimum_broker_fee(
			origin: OriginFor<T>,
			minimum_fee_bps: BasisPoints,
		) -> DispatchResult {
			let broker_id = T::AccountRoleRegistry::ensure_broker(origin)?;

			Pallet::<T>::validate_broker_fees(
				&vec![Beneficiary { account: broker_id.clone(), bps: minimum_fee_bps }]
					.try_into()
					.expect("Single broker will fit"),
			)?;

			VaultSwapMinimumBrokerFee::<T>::insert(broker_id.clone(), minimum_fee_bps);
			Self::deposit_event(Event::<T>::VaultSwapMinimumBrokerFeeSet {
				broker_id,
				minimum_fee_bps,
			});

			Ok(())
		}

		/// Open a channel that allows a user to create an account by depositing liquidity.
		///
		/// The deposit will be partially swapped into FLIP which is used to credit the new account.
		#[pallet::call_index(18)]
		#[pallet::weight(T::WeightInfo::request_account_creation_deposit_address())]
		pub fn request_account_creation_deposit_address(
			origin: OriginFor<T>,
			signature_data: SignatureData,
			transaction_metadata: TransactionMetadata,
			asset: Asset,
			boost_fee: BasisPoints,
			refund_address: EncodedAddress,
		) -> DispatchResult {
			ensure!(T::SafeMode::get().deposit_enabled, Error::<T>::LiquidityDepositDisabled);

			let requested_by = T::AccountRoleRegistry::ensure_broker(origin)?;

			let Ok(signer_account) =
				signature_data.signer_account::<<T as frame_system::Config>::AccountId>()
			else {
				return Err(DispatchError::from(Error::<T>::InvalidUserSignatureData));
			};

			ensure!(
				!frame_system::Pallet::<T>::account_exists(&signer_account),
				DispatchError::from(Error::<T>::AccountAlreadyExists)
			);
			let refund_address_internal =
				T::AddressConverter::decode_and_validate_address_for_asset(
					refund_address.clone(),
					asset,
				)
				.map_err(|_| Error::<T>::IncompatibleAssetAndAddress)?;

			// Manual metadata validation because the `validate_metadata` function has
			// mempool-specific logic
			let tx_nonce: <T as frame_system::Config>::Nonce = transaction_metadata.nonce.into();
			ensure!(
				tx_nonce == 0u32.into(),
				DispatchError::from(Error::<T>::InvalidTransactionMetadata)
			);
			ensure!(
				BlockNumberFor::<T>::from(transaction_metadata.expiry_block) >
					frame_system::Pallet::<T>::block_number(),
				DispatchError::from(Error::<T>::InvalidTransactionMetadata)
			);

			// Simple runtime call for signature verification. Signing over the refund address
			// so they can't be tampered with.
			let remark_data = refund_address.clone().encode();
			let runtime_call: <T as Config>::RuntimeCall =
				frame_system::Call::<T>::remark { remark: remark_data }.into();

			match is_valid_signature(
				runtime_call,
				&T::ChainflipNetwork::chainflip_network(),
				&transaction_metadata,
				&signature_data,
				<T as frame_system::Config>::Version::get().spec_version,
			) {
				Ok(is_valid) => ensure!(is_valid, Error::<T>::InvalidUserSignatureData),
				Err(_) => return Err(Error::<T>::CannotEncodeData.into()),
			}

			let (channel_id, deposit_address, expiry_block, channel_opening_fee) =
				T::DepositHandler::request_liquidity_deposit_address(
					requested_by.clone(),
					signer_account.clone(),
					asset,
					boost_fee,
					refund_address_internal.clone(),
					Some(AdditionalDepositAction::FundFlip {
						flip_amount_to_credit: T::MinimumFunding::get_min_funding_amount(),
					}),
				)?;

			Self::deposit_event(Event::AccountCreationDepositAddressReady {
				channel_id,
				asset,
				deposit_address: T::AddressConverter::to_encoded_address(deposit_address),
				requested_by,
				requested_for: signer_account,
				deposit_chain_expiry_block: expiry_block,
				boost_fee,
				channel_opening_fee,
				refund_address: T::AddressConverter::to_encoded_address(refund_address_internal),
			});

			Ok(())
		}
	}

	impl<T: Config> Pallet<T> {
		pub fn get_scheduled_swap_legs(base_asset: Asset) -> Vec<(SwapLegInfo, BlockNumberFor<T>)> {
			let mut swaps: Vec<_> = ScheduledSwaps::<T>::get()
				.values()
				.filter(|swap| swap.from == base_asset || swap.to == base_asset)
				.cloned()
				.map(SwapState::new)
				.collect();

			// Can ignore the result here because we use pool price fallback below
			let _res = Self::swap_into_stable_taking_fees(&mut swaps);

			swaps
				.into_iter()
				.filter_map(|state| {
					let swap_request = SwapRequests::<T>::get(state.swap_request_id())
						.expect("Swap request should exist");
					let dca_state = match swap_request.state {
						SwapRequestState::UserSwap { dca_state, .. } => Some(dca_state),
						_ => None,
					};
					let remaining_chunks =
						dca_state.as_ref().map(|dca| dca.remaining_chunks).unwrap_or(0);
					let chunk_interval =
						dca_state.map(|dca| dca.chunk_interval).unwrap_or(SWAP_DELAY_BLOCKS);

					if state.input_asset() == base_asset {
						Some((
							SwapLegInfo {
								swap_id: state.swap_id(),
								swap_request_id: state.swap_request_id(),
								base_asset,
								// All swaps from `base_asset` have to go through the stable asset:
								quote_asset: STABLE_ASSET,
								side: Side::Sell,
								amount: state.input_amount(),
								source_asset: None,
								source_amount: None,
								remaining_chunks,
								chunk_interval,
							},
							state.swap.execute_at,
						))
					} else if state.output_asset() == base_asset {
						// In case the swap is "simulated", the amount is just an estimate,
						// so we additionally include `source_asset` and `source_amount`:
						let (source_asset, source_amount) = if state.input_asset() != STABLE_ASSET {
							(Some(state.input_asset()), Some(state.input_amount()))
						} else {
							(None, None)
						};

						let amount = state.stable_amount.or_else(|| {
							// If the swap into stable asset failed, fallback to estimating the
							// amount via pool price.

							// Should be able to successfully retrieve the price since the pool
							// should exist as we wouldn't need to estimate if input asset
							// was already STABLE_ASSET):
							let sell_price =
								T::PoolPriceApi::pool_price(state.input_asset(), STABLE_ASSET)
									.ok()
									.map(|price| price.sell)?;

							Some(
								output_amount_ceil(
									cf_amm::math::Amount::from(state.input_amount()),
									sell_price,
								)
								.saturated_into(),
							)
						})?;

						Some((
							SwapLegInfo {
								swap_id: state.swap_id(),
								swap_request_id: state.swap_request_id(),
								base_asset,
								// All swaps to `base_asset` have to go through the stable asset:
								quote_asset: STABLE_ASSET,
								side: Side::Buy,
								amount,
								source_asset,
								source_amount,
								remaining_chunks,
								chunk_interval,
							},
							state.swap.execute_at,
						))
					} else {
						None
					}
				})
				.collect()
		}

		fn trigger_withdrawal(
			account_id: &T::AccountId,
			asset: Asset,
			destination_address: ForeignChainAddress,
		) -> DispatchResult {
			let earned_fees = T::BalanceApi::get_balance(account_id, asset);
			ensure!(earned_fees != 0, Error::<T>::NoFundsAvailable);
			T::BalanceApi::try_debit_account(account_id, asset, earned_fees)?;

			let ScheduledEgressDetails { egress_id, egress_amount, fee_withheld } =
				T::EgressHandler::schedule_egress(
					asset,
					earned_fees,
					destination_address.clone(),
					None,
				)
				.map_err(Into::into)?;

			Self::deposit_event(Event::<T>::WithdrawalRequested {
				account_id: account_id.clone(),
				egress_amount,
				egress_asset: asset,
				egress_fee: fee_withheld,
				destination_address: T::AddressConverter::to_encoded_address(destination_address),
				egress_id,
			});

			Ok(())
		}

		fn take_broker_fees(
			stable_amount: AssetAmount,
			broker_fees: &Beneficiaries<T::AccountId>,
		) -> FeeTaken {
			// Sanity check: it should already not be possible to open a channel with broker fees
			// this high, but if the total broker fee would exceed 100% we charge no broker fee
			// instead (for simplicity):
			let total_fee_bps =
				broker_fees.iter().fold(0u16, |fee_accumulator, Beneficiary { bps, .. }| {
					fee_accumulator.saturating_add(*bps)
				});

			if total_fee_bps > MAX_BASIS_POINTS {
				FeeTaken { remaining_amount: stable_amount, fee: 0 }
			} else {
				let total_fee = broker_fees
					.iter()
					.filter(|Beneficiary { account: _, bps }| *bps > 0)
					.fold(0u128, |fee_accumulator, Beneficiary { account, bps }| {
						let fee = Permill::from_parts(*bps as u32 * BASIS_POINTS_PER_MILLION) *
							stable_amount;

						T::BalanceApi::credit_account(account, STABLE_ASSET, fee);

						fee_accumulator.saturating_add(fee)
					});

				assert!(total_fee <= stable_amount, "Broker fee cannot be more than the amount");

				FeeTaken {
					remaining_amount: stable_amount.saturating_sub(total_fee),
					fee: total_fee,
				}
			}
		}

		fn swap_into_stable_taking_fees(
			swaps: &mut [SwapState<T>],
		) -> Result<(), BatchExecutionError<T>> {
			Self::do_group_and_swap(swaps, SwapLeg::ToStable)?;

			// Take fees as required:
			let mut total_network_fee_taken = 0_u128;
			for swap in swaps.iter_mut() {
				debug_assert!(
					swap.stable_amount.is_some(),
					"All swaps should have Stable amount set here"
				);

				for fee_type in swap.swap.fees.iter_mut() {
					let remaining_amount = match fee_type {
						FeeType::NetworkFee(fee_tracker) => {
							let FeeTaken { remaining_amount, fee } =
								fee_tracker.take_fee(swap.stable_amount.unwrap_or_default());
							swap.network_fee_taken = Some(fee);
							total_network_fee_taken.saturating_accrue(fee);
							remaining_amount
						},
						FeeType::BrokerFee(beneficiaries) => {
							let FeeTaken { remaining_amount, fee } = Self::take_broker_fees(
								swap.stable_amount.unwrap_or_default(),
								beneficiaries,
							);
							swap.broker_fee_taken = Some(fee);
							remaining_amount
						},
					};
					swap.stable_amount = Some(remaining_amount);
				}

				if swap.output_asset() == STABLE_ASSET {
					swap.final_output = swap.stable_amount;
				}
			}

			if !total_network_fee_taken.is_zero() {
				CollectedNetworkFee::<T>::mutate(|total| {
					total.saturating_accrue(total_network_fee_taken);
				});
			}

			Ok(())
		}

		/// Calculate executed price delta from the oracle price and save the result to the swap
		/// state. Must be called after the final output has been set.
		pub(super) fn calculate_oracle_delta(swap: &mut SwapState<T>) {
			let Some(final_output) = swap.final_output else {
				log_or_panic!("Final output should be set");
				return;
			};

			let oracle_delta = if let Some(oracle_price) =
				T::PriceFeedApi::get_relative_price(swap.input_asset(), swap.output_asset())
			{
				let oracle_amount =
					output_amount_floor(swap.swap.input_amount.into(), oracle_price.price);
				if oracle_amount.is_zero() {
					None
				} else {
					let output_bps = cf_amm::math::mul_div_ceil(
						final_output.into(),
						MAX_BASIS_POINTS.into(),
						oracle_amount,
					);

					let (delta_bps, sign) = if output_bps < MAX_BASIS_POINTS.into() {
						(MAX_BASIS_POINTS.saturating_sub(output_bps.saturated_into()), -1)
					} else {
						(
							output_bps
								.saturated_into::<BasisPoints>()
								.saturating_sub(MAX_BASIS_POINTS),
							1,
						)
					};
					Some(delta_bps.saturated_into::<SignedBasisPoints>() * sign)
				}
			} else {
				None
			};

			swap.oracle_delta = oracle_delta;
		}

		/// Enforce price protections. Must be called after the final output has been set.
		pub(super) fn check_swap_price_violation(
			swap: &SwapState<T>,
		) -> Result<(), SwapFailureReason> {
			let Some(final_output) = swap.final_output else {
				log_or_panic!("Final output should be set");
				return Err(SwapFailureReason::LogicError);
			};

			if let Some(params) = swap.refund_params() {
				// Live price protection, aka oracle price protection
				if let Some(slippage_bps) = params.price_limits.max_oracle_price_slippage {
					if let Some(oracle_price) =
						T::PriceFeedApi::get_relative_price(swap.input_asset(), swap.output_asset())
					{
						if oracle_price.stale {
							return Err(SwapFailureReason::OraclePriceStale);
						} else {
							// Reduce the relative price by slippage_bps:
							let min_oracle_price = cf_amm::math::mul_div_floor(
								oracle_price.price,
								(MAX_BASIS_POINTS - slippage_bps).into(),
								MAX_BASIS_POINTS,
							);
							// Use the oracle price to calculate the minimum output needed
							let min_output_amount = output_amount_floor(
								swap.swap.input_amount.into(),
								min_oracle_price,
							)
							.unique_saturated_into();
							if final_output < min_output_amount {
								return Err(SwapFailureReason::OraclePriceSlippageExceeded);
							}
						}
					}
				}

				// Minimum price protection, aka FoK price protection
				let min_price_output = output_amount_floor(
					swap.swap.input_amount.into(),
					params.price_limits.min_price,
				)
				.unique_saturated_into();
				if final_output < min_price_output {
					return Err(SwapFailureReason::MinPriceViolation);
				}
			}

			Ok(())
		}

		#[transactional]
		fn try_execute_without_violations(
			swaps: Vec<Swap<T>>,
		) -> Result<Vec<SwapState<T>>, BatchExecutionError<T>> {
			let mut swaps: Vec<_> = swaps.into_iter().map(SwapState::new).collect();
			Self::swap_into_stable_taking_fees(&mut swaps)?;

			// Swap from Stable asset, and complete the swap logic.
			Self::do_group_and_swap(&mut swaps, SwapLeg::FromStable)?;

			// Successfully executed without hitting price impact limit.
			// Now checking for FoK violations:
			let mut non_violating_swaps = vec![];
			let mut violating_swaps = vec![];
			swaps
				.into_iter()
				.for_each(|mut swap| match Self::check_swap_price_violation(&swap) {
					Ok(()) => {
						Self::calculate_oracle_delta(&mut swap);
						non_violating_swaps.push(swap);
					},
					Err(reason) => {
						violating_swaps.push((swap.swap, reason));
					},
				});

			if violating_swaps.is_empty() {
				Ok(non_violating_swaps)
			} else {
				Err(BatchExecutionError::PriceViolation {
					violating_swaps,
					non_violating_swaps: non_violating_swaps
						.into_iter()
						.map(|ctx| ctx.swap)
						.collect(),
				})
			}
		}

		pub fn simulate_swaps(
			swaps: Vec<Swap<T>>,
		) -> Result<Vec<SwapState<T>>, BatchExecutionError<T>> {
			with_transaction_unchecked(|| {
				TransactionOutcome::Rollback(Self::try_execute_without_violations(swaps))
			})
		}

		/// Attempts to find (and execute) a batch of swaps that wouldn't result in hitting the
		/// price impact limit, starting with the given batch, and taking swaps out of the batch if
		/// needed.
		fn execute_batch(mut swaps_to_execute: Vec<Swap<T>>) -> BatchExecutionOutcomes<T> {
			let mut failed_swaps = vec![];

			loop {
				if swaps_to_execute.is_empty() {
					return BatchExecutionOutcomes { successful_swaps: vec![], failed_swaps };
				}

				match Self::try_execute_without_violations(swaps_to_execute.clone()) {
					Ok(successful_swaps) =>
						return BatchExecutionOutcomes { successful_swaps, failed_swaps },
					Err(BatchExecutionError::SwapLegFailed {
						asset,
						direction,
						amount,
						failed_swap_group,
					}) => {
						Self::deposit_event(Event::<T>::BatchSwapFailed {
							asset,
							direction,
							amount,
						});

						// Find the largest swap from the failing pool/direction and remove it
						// so we can try the remaining swaps again. We should always be able to
						// find a swap to remove, but if we can't for some reason, abort.
						if let Some(removed_swap) = utilities::split_off_highest_impact_swap(
							&mut swaps_to_execute,
							&failed_swap_group,
							direction,
						) {
							failed_swaps.push((removed_swap, SwapFailureReason::PriceImpactLimit));
						} else {
							break;
						}
					},
					Err(BatchExecutionError::PriceViolation {
						violating_swaps,
						non_violating_swaps,
					}) => {
						failed_swaps.extend(violating_swaps);
						swaps_to_execute = non_violating_swaps;
					},
					Err(BatchExecutionError::DispatchError { error }) => {
						// This should only happen when the transaction nested too deep,
						// which should not happen in practice (max nesting is 255):
						log_or_panic!("Failed to execute swap batch: {error:?}");
						break;
					},
				}
			}

			// If we are here, consider all swaps as failed:
			failed_swaps.extend(
				swaps_to_execute
					.into_iter()
					.map(|swap| (swap, SwapFailureReason::PriceImpactLimit)),
			);
			BatchExecutionOutcomes { successful_swaps: vec![], failed_swaps }
		}

		fn refund_failed_swap(swap: Swap<T>, reason: SwapFailureReason) {
			let swap_request_id = swap.swap_request_id;

			Self::deposit_event(Event::<T>::SwapAborted { swap_id: swap.swap_id, reason });

			let Some(mut request) = SwapRequests::<T>::take(swap_request_id) else {
				log_or_panic!("Swap request {swap_request_id} not found");
				return;
			};

			match &mut request.state {
				SwapRequestState::UserSwap {
					output_action,
					price_limits_and_expiry,
					dca_state,
				} => {
					let Some(ExpiryBehaviour::RefundIfExpires {
						refund_address,
						refund_ccm_metadata,
						..
					}) = price_limits_and_expiry.as_ref().map(|p| &p.expiry_behaviour)
					else {
						log_or_panic!("Trying to refund swap request {swap_request_id}, but missing refund parameters");
						return;
					};

					// Cancel any other scheduled swaps for this swap request and add the amounts
					// back to the input remaining.
					let canceled_swaps_amount = dca_state
						.scheduled_chunks
						.iter()
						.filter(|swap_id| *swap_id != &swap.swap_id)
						.fold(0, |acc: u128, swap_id| {
							acc.saturating_add(Self::cancel_swap(
								*swap_id,
								SwapFailureReason::PredecessorSwapFailure,
							))
						});

					let total_input_remaining = swap.input_amount +
						dca_state.remaining_input_amount +
						canceled_swaps_amount;
					let FeeTaken { remaining_amount: amount_to_refund, fee: refund_fee } =
						match Self::take_refund_fee(
							total_input_remaining,
							request.input_asset,
							matches!(output_action, SwapOutputAction::CreditOnChain { .. }),
						) {
							Ok(fee_taken) => fee_taken,
							Err(e) => {
								log_or_panic!(
								"Failed to calculate refund fee for swap request {swap_request_id}: {e:?}"
							);
								FeeTaken { remaining_amount: total_input_remaining, fee: 0 }
							},
						};

					if amount_to_refund > 0 {
						match refund_address {
							AccountOrAddress::ExternalAddress(address) => {
								Self::egress_for_swap(
									request.id,
									amount_to_refund,
									request.input_asset,
									address.clone(),
									refund_ccm_metadata.clone(),
									EgressType::Refund { refund_fee },
								);
							},
							AccountOrAddress::InternalAccount(account_id) => {
								Self::deposit_event(Event::<T>::RefundedOnChain {
									swap_request_id,
									account_id: account_id.clone(),
									asset: request.input_asset,
									amount: amount_to_refund,
									refund_fee,
								});

								T::BalanceApi::credit_account(
									account_id,
									request.input_asset,
									amount_to_refund,
								);
							},
						}
					} else {
						Self::deposit_event(Event::<T>::RefundEgressIgnored {
							swap_request_id,
							asset: request.input_asset,
							amount: amount_to_refund,
							reason: DispatchError::from(Error::<T>::NoRefundAmountRemaining),
						});
					}

					// In case of DCA we may have partially swapped and now have some output
					// asset to egress to the output address:
					if dca_state.accumulated_output_amount > 0 {
						match output_action {
							SwapOutputAction::Egress { ccm_deposit_metadata, output_address } => {
								Self::egress_for_swap(
									swap_request_id,
									dca_state.accumulated_output_amount,
									request.output_asset,
									output_address.clone(),
									ccm_deposit_metadata.clone(),
									EgressType::Regular,
								);
							},
							SwapOutputAction::CreditOnChain { account_id } => {
								Self::deposit_event(Event::<T>::CreditedOnChain {
									swap_request_id,
									account_id: account_id.clone(),
									asset: request.output_asset,
									amount: dca_state.accumulated_output_amount,
								});

								T::BalanceApi::credit_account(
									account_id,
									request.output_asset,
									dca_state.accumulated_output_amount,
								);
							},
							SwapOutputAction::CreditLendingPool { swap_type } => {
								log_or_panic!("Unexpected refund of a loan swap: {swap_type:?}");
							},
							SwapOutputAction::CreditFlipAndTransferToGateway { .. } => {
								log_or_panic!("Unexpected refund of initial funding swap: {swap_request_id:?}");
							},
						}
					}
				},
				non_refundable_request => {
					log_or_panic!(
						"Refund for swap request is not supported: {non_refundable_request:?}"
					);
				},
			};
			Self::deposit_event(Event::<T>::SwapRequestCompleted {
				swap_request_id: request.id,
				reason: SwapRequestCompletionReason::Expired,
			});
		}

		// Removes the swap from the scheduled swaps and returns the input amount of the canceled
		// swap.
		fn cancel_swap(swap_id: SwapId, reason: SwapFailureReason) -> AssetAmount {
			ScheduledSwaps::<T>::mutate(|swaps| {
				let amount = swaps.remove(&swap_id).map(|swap| {
					Self::deposit_event(Event::<T>::SwapAborted { swap_id: swap.swap_id, reason });
					swap.input_amount
				});
				if amount.is_none() {
					log_or_panic!("Attempted to cancel swap {swap_id}, but it was not found in ScheduledSwaps");
				}
				amount.unwrap_or_default()
			})
		}

		fn process_swap_outcome(swap: SwapState<T>) {
			let swap_request_id = swap.swap_request_id();

			let Some(mut request) = SwapRequests::<T>::take(swap_request_id) else {
				log_or_panic!("Swap request {swap_request_id} not found");
				return;
			};

			let Some(output_amount) = swap.final_output else {
				log_or_panic!("Swap {} is not completed yet!", swap.swap_id());
				return;
			};

			Self::deposit_event(Event::<T>::SwapExecuted {
				swap_request_id,
				swap_id: swap.swap_id(),
				// To be consistent with `swap_output` and `intermediate_amount` (which do
				// not include the network fee), we report input amount without the network fee
				// for swaps from STABLE_ASSET:
				input_amount: if swap.input_asset() == STABLE_ASSET {
					swap.stable_amount.unwrap_or_else(|| {
						log_or_panic!("stable amount must be set for swaps from STABLE_ASSET");
						swap.input_amount()
					})
				} else {
					swap.input_amount()
				},
				input_asset: swap.input_asset(),
				network_fee: swap.network_fee_taken.unwrap_or_default(),
				broker_fee: swap.broker_fee_taken.unwrap_or_default(),
				output_asset: swap.output_asset(),
				output_amount,
				intermediate_amount: swap.intermediate_amount(),
				oracle_delta: swap.oracle_delta,
			});

			let request_completed = match &mut request.state {
				SwapRequestState::UserSwap {
					output_action,
					dca_state,
					price_limits_and_expiry,
					..
				} =>
					if let Some(chunk_input_amount) = dca_state.calculate_next_chunk() {
						let swap_id = Self::schedule_swap(
							request.input_asset,
							request.output_asset,
							chunk_input_amount,
							price_limits_and_expiry.as_ref(),
							SwapType::Swap,
							swap.swap.fees.clone(),
							request.id,
							// Schedule the next chunk to be after any currently scheduled chunks
							(dca_state.scheduled_chunks.len() as u32)
								.saturating_mul(dca_state.chunk_interval)
								.into(),
						);

						dca_state.record_scheduled_chunk(swap_id, chunk_input_amount);
						dca_state.record_chunk_completion(swap.swap_id(), output_amount);

						false
					} else {
						debug_assert!(dca_state.remaining_input_amount == 0);

						dca_state.record_chunk_completion(swap.swap_id(), output_amount);

						// This may or may not be the last chunk (some may already be scheduled)
						if dca_state.scheduled_chunks.is_empty() {
							match output_action {
								SwapOutputAction::Egress {
									ccm_deposit_metadata,
									output_address,
								} => {
									Self::egress_for_swap(
										swap_request_id,
										dca_state.accumulated_output_amount,
										swap.output_asset(),
										output_address.clone(),
										ccm_deposit_metadata.clone(),
										EgressType::Regular,
									);
								},
								SwapOutputAction::CreditOnChain { account_id } => {
									Self::deposit_event(Event::<T>::CreditedOnChain {
										swap_request_id,
										account_id: account_id.clone(),
										asset: request.output_asset,
										amount: dca_state.accumulated_output_amount,
									});

									T::BalanceApi::credit_account(
										account_id,
										request.output_asset,
										dca_state.accumulated_output_amount,
									);
								},
								SwapOutputAction::CreditLendingPool { swap_type } => {
									T::LendingSystemApi::process_loan_swap_outcome(
										swap_request_id,
										swap_type.clone(),
										dca_state.accumulated_output_amount,
									);
								},
								SwapOutputAction::CreditFlipAndTransferToGateway {
									account_id,
									flip_to_subtract_from_swap_output,
								} =>
									if request.output_asset == Asset::Flip {
										if output_amount < *flip_to_subtract_from_swap_output {
											// In the rare event that this occurs we will track the
											// deficit and offset it against the next burn
											FlipToBurn::<T>::mutate(|total| {
												total.saturating_reduce(
													flip_to_subtract_from_swap_output
														.saturating_sub(output_amount)
														.try_into()
														.unwrap_or(i128::MAX),
												);
											});
											FlipToBeSentToGateway::<T>::mutate(|total| {
												total.saturating_accrue(
													*flip_to_subtract_from_swap_output,
												);
											});
										} else {
											T::FundAccount::fund_account(
												account_id.clone(),
												output_amount
													.saturating_sub(
														*flip_to_subtract_from_swap_output,
													)
													.into(),
												FundingSource::Swap { swap_request_id },
											);
											FlipToBeSentToGateway::<T>::mutate(|total| {
												total.saturating_accrue(output_amount);
											});
										}
									} else {
										log_or_panic!("Encountered transfer to gateway swap for asset that isn't Flip: {swap_request_id:?}");
									},
							}
							true
						} else {
							false
						}
					},
				SwapRequestState::NetworkFee => {
					if swap.output_asset() == Asset::Flip {
						FlipToBurn::<T>::mutate(|total| {
							total.saturating_accrue(output_amount.try_into().unwrap_or(i128::MAX));
						});
					} else {
						log_or_panic!(
							"NetworkFee burning should not be in asset: {:?}",
							swap.output_asset()
						);
					}
					true
				},
				SwapRequestState::IngressEgressFee => {
					if swap.output_asset() == ForeignChain::from(swap.output_asset()).gas_asset() {
						T::IngressEgressFeeHandler::accrue_withheld_fee(
							swap.output_asset(),
							output_amount,
						);
					} else {
						log_or_panic!(
							"IngressEgressFee swap should not be to non-gas asset: {:?}",
							swap.output_asset()
						);
					}

					true
				},
			};

			if request_completed {
				Self::deposit_event(Event::<T>::SwapRequestCompleted {
					swap_request_id,
					reason: SwapRequestCompletionReason::Executed,
				});
			} else {
				SwapRequests::<T>::insert(swap_request_id, request);
			}
		}

		// Helper function that splits swaps of a given direction, group them by asset
		// and do the swaps of a given direction. Processed and unprocessed swaps are
		// returned.
		fn do_group_and_swap(
			swaps: &mut [SwapState<T>],
			direction: SwapLeg,
		) -> Result<(), BatchExecutionError<T>> {
			let swap_groups =
				swaps.iter_mut().fold(BTreeMap::new(), |mut groups: BTreeMap<_, Vec<_>>, swap| {
					if let Some(asset) = swap.swap_asset(direction) {
						groups.entry(asset).or_default().push(swap);
					}
					groups
				});

			for (asset, mut swaps) in swap_groups {
				Self::execute_group_of_swaps(&mut swaps, asset, direction).map_err(|amount| {
					BatchExecutionError::SwapLegFailed {
						asset,
						direction,
						amount,
						failed_swap_group: swaps.into_iter().map(|swap| swap.clone()).collect(),
					}
				})?;
			}
			Ok(())
		}

		/// Bundle the given swaps and do a single swap of a given direction. Updates the given
		/// swaps in-place. If batch swap failed, return the input amount.
		fn execute_group_of_swaps(
			swaps: &mut [&mut SwapState<T>],
			asset: Asset,
			direction: SwapLeg,
		) -> Result<(), AssetAmount> {
			// Stable -> stable swap should never be called.
			debug_assert_ne!(asset, STABLE_ASSET);
			debug_assert!(
				!swaps.is_empty(),
				"The implementation of grouped_swaps ensures that the swap groups are non-empty."
			);

			let bundle_input: AssetAmount =
				swaps.iter().map(|swap| swap.swap_amount(direction).unwrap_or_default()).sum();

			// Process the swap leg as a bundle. No network fee is taken here.
			let bundle_output = T::SwappingApi::swap_single_leg(
				match direction {
					SwapLeg::FromStable => STABLE_ASSET,
					SwapLeg::ToStable => asset,
				},
				match direction {
					SwapLeg::FromStable => asset,
					SwapLeg::ToStable => STABLE_ASSET,
				},
				bundle_input,
			)
			.map_err(|_| bundle_input)?;

			for swap in swaps.iter_mut() {
				let swap_output = if bundle_input > 0 {
					multiply_by_rational_with_rounding(
						swap.swap_amount(direction).unwrap_or_default(),
						bundle_output,
						bundle_input,
						Rounding::Down,
					)
					.expect(
						"bundle_input >= swap_amount && bundle_input != 0 ∴ result can't overflow",
					)
				} else {
					0
				};

				swap.update_swap_result(direction, swap_output);

				if swap_output == 0 {
					// This is unlikely but theoretically possible if, for example, the initial swap
					// input is so small compared to the total bundle size that it rounds down to
					// zero when we do the division.
					log::warn!(
						"Swap {:?} in bundle {{ input: {bundle_input}, output: {bundle_output} }}
						resulted in swap output of zero.",
						swap.swap
					);
				}
			}

			Ok(())
		}

		fn schedule_swap(
			input_asset: Asset,
			output_asset: Asset,
			input_amount: AssetAmount,
			price_limits_and_expiry: Option<&PriceLimitsAndExpiry<T::AccountId>>,
			swap_type: SwapType,
			fees: Vec<FeeType<T>>,
			swap_request_id: SwapRequestId,
			delay_blocks: BlockNumberFor<T>,
		) -> SwapId {
			let swap_id = SwapIdCounter::<T>::mutate(|id| {
				id.saturating_accrue(1);
				*id
			});

			let execute_at = frame_system::Pallet::<T>::block_number() + delay_blocks;

			let refund_params = price_limits_and_expiry.map(|params| {
				use sp_runtime::traits::UniqueSaturatedInto;

				let execute_at: cf_primitives::BlockNumber = execute_at.unique_saturated_into();

				SwapRefundParameters {
					refund_block: if let ExpiryBehaviour::RefundIfExpires {
						retry_duration, ..
					} = &params.expiry_behaviour
					{
						execute_at.saturating_add(*retry_duration)
					} else {
						u32::MAX
					},
					price_limits: PriceLimits {
						min_price: params.min_price,
						max_oracle_price_slippage: params.max_oracle_price_slippage,
					},
				}
			});

			ScheduledSwaps::<T>::mutate(|swaps| {
				swaps.insert(
					swap_id,
					Swap::new(
						swap_id,
						swap_request_id,
						input_asset,
						output_asset,
						input_amount,
						refund_params,
						fees,
						execute_at,
					),
				)
			});

			Self::deposit_event(Event::<T>::SwapScheduled {
				swap_request_id,
				swap_id,
				input_amount,
				swap_type,
				execute_at,
			});

			swap_id
		}

		fn reschedule_swap(
			mut swap: Swap<T>,
			retry_delay: BlockNumberFor<T>,
			reason: SwapFailureReason,
		) {
			SwapRequests::<T>::mutate(swap.swap_request_id, |request| {
				if let Some(request) = request {
					if let SwapRequestState::UserSwap { dca_state, .. } = &mut request.state {
						ScheduledSwaps::<T>::mutate(|swaps| {
							// Reschedule the main swap that was taken from the storage.
							let execute_at = swap.execute_at.saturating_add(retry_delay);
							let main_swap_id = swap.swap_id;
							swap.execute_at = execute_at;
							swaps.insert(main_swap_id, swap);
							Self::deposit_event(Event::<T>::SwapRescheduled {
								swap_id: main_swap_id,
								execute_at,
								reason,
							});
							for swap_id in dca_state.scheduled_chunks.iter().copied() {
								if swap_id != main_swap_id {
									// All other scheduled swaps for this request need to also be
									// rescheduled.
									if let Some(s) = swaps.get_mut(&swap_id) {
										s.execute_at.saturating_accrue(retry_delay);
										Self::deposit_event(Event::<T>::SwapRescheduled {
											swap_id,
											execute_at: s.execute_at,
											reason: SwapFailureReason::PredecessorSwapFailure,
										});
									} else {
										log_or_panic!(
											"Swap {swap_id} not found in ScheduledSwaps for rescheduling",
										);
									}
								}
							}
						})
					}
				} else {
					log_or_panic!(
						"Swap request {} not found for rescheduling",
						swap.swap_request_id
					);
				}
			});
		}

		pub fn estimate_price_using_simulated_swap(asset: Asset, side: Side) -> Option<Price> {
			let (input_asset, output_asset) =
				if side == Side::Buy { (STABLE_ASSET, asset) } else { (asset, STABLE_ASSET) };

			// Using $20 for swap simulation, large enough to allow a good estimation of the fee,
			// but small enough to not exhaust the pool liquidity.
			let estimation_input = output_amount_floor(
				20_000_000u128.into(),
				invert_price(utilities::hard_coded_price_for_asset(asset)),
			)
			.saturated_into();

			let estimation_output = with_transaction_unchecked(|| {
				TransactionOutcome::Rollback(T::SwappingApi::swap_single_leg(
					input_asset,
					output_asset,
					estimation_input,
				))
			})
			.ok();

			match estimation_output {
				Some(0) => None,
				Some(output) => Some(output),
				None => None,
			}
			.map(|estimation_output| {
				// Get price in terms of `output_asset per input_asset`
				let price = mul_div_floor(
					estimation_output.into(),
					U256::one() << PRICE_FRACTIONAL_BITS,
					estimation_input,
				);
				// Convert the price to terms of `asset per usdc`
				if side == Side::Buy {
					invert_price(price)
				} else {
					price
				}
			})
		}

		fn egress_for_swap(
			swap_request_id: SwapRequestId,
			amount: AssetAmount,
			asset: Asset,
			address: ForeignChainAddress,
			maybe_ccm_metadata: Option<CcmDepositMetadataChecked<ForeignChainAddress>>,
			egress_type: EgressType,
		) {
			let is_ccm = maybe_ccm_metadata.is_some();
			match T::EgressHandler::schedule_egress(asset, amount, address, maybe_ccm_metadata) {
				Ok(ScheduledEgressDetails { egress_id, egress_amount, fee_withheld }) =>
					match egress_type {
						EgressType::Regular =>
							Self::deposit_event(Event::<T>::SwapEgressScheduled {
								swap_request_id,
								egress_id,
								asset,
								amount: egress_amount,
								egress_fee: (fee_withheld, asset),
							}),
						EgressType::Refund { refund_fee } =>
							Self::deposit_event(Event::<T>::RefundEgressScheduled {
								swap_request_id,
								egress_id,
								asset,
								amount: egress_amount,
								egress_fee: (fee_withheld, asset),
								refund_fee,
							}),
					},
				Err(err) => match egress_type {
					EgressType::Regular => {
						if is_ccm {
							log_or_panic!("CCM egress scheduling should never fail.");
						}
						Self::deposit_event(Event::<T>::SwapEgressIgnored {
							swap_request_id,
							asset,
							amount,
							reason: err.into(),
						});
					},
					EgressType::Refund { .. } =>
						Self::deposit_event(Event::<T>::RefundEgressIgnored {
							swap_request_id,
							asset,
							amount,
							reason: err.into(),
						}),
				},
			}
		}

		pub(super) fn take_refund_fee(
			total_input_amount: AssetAmount,
			input_asset: Asset,
			is_internal_swap: bool,
		) -> Result<FeeTaken, DispatchError> {
			// We use the network fee minimum as the refund fee
			let refund_fee_usdc = if is_internal_swap {
				InternalSwapNetworkFee::<T>::get().minimum
			} else {
				NetworkFee::<T>::get().minimum
			};
			if refund_fee_usdc.is_zero() || total_input_amount.is_zero() {
				return Ok(FeeTaken { remaining_amount: total_input_amount, fee: 0 });
			}

			let required_refund_fee_as_input_asset = Self::calculate_input_for_desired_output(
				input_asset,
				STABLE_ASSET,
				refund_fee_usdc,
				false, // Without network fee
				false, // Not internal
			);

			let refund_fee =
				sp_std::cmp::min(required_refund_fee_as_input_asset, total_input_amount);
			let remaining_amount = total_input_amount.saturating_sub(refund_fee);

			if !refund_fee.is_zero() {
				Self::init_network_fee_swap_request(input_asset, refund_fee);
			}

			Ok(FeeTaken { remaining_amount, fee: refund_fee })
		}

		pub fn assemble_and_validate_broker_fees(
			broker_id: T::AccountId,
			broker_commission: BasisPoints,
			affiliate_fees: Affiliates<T::AccountId>,
		) -> Result<Beneficiaries<T::AccountId>, DispatchError> {
			let beneficiaries = [Beneficiary { account: broker_id, bps: broker_commission }]
				.into_iter()
				.chain(affiliate_fees.iter().cloned())
				.collect::<Vec<_>>()
				.try_into()
				.expect(
					"We are pushing affiliates + 1 which is exactly the maximum Beneficiaries size",
				);
			Pallet::<T>::validate_broker_fees(&beneficiaries)?;
			Ok(beneficiaries)
		}

		pub fn get_network_fee_for_swap(
			input_asset: Asset,
			output_asset: Asset,
			is_internal_swap: bool,
		) -> FeeRateAndMinimum {
			let (input_asset_fee, output_asset_fee, minimum) = if is_internal_swap {
				let default_fee = InternalSwapNetworkFee::<T>::get();
				(
					InternalSwapNetworkFeeForAsset::<T>::get(input_asset)
						.unwrap_or(default_fee.rate),
					InternalSwapNetworkFeeForAsset::<T>::get(output_asset)
						.unwrap_or(default_fee.rate),
					default_fee.minimum,
				)
			} else {
				let default_fee = NetworkFee::<T>::get();
				(
					NetworkFeeForAsset::<T>::get(input_asset).unwrap_or(default_fee.rate),
					NetworkFeeForAsset::<T>::get(output_asset).unwrap_or(default_fee.rate),
					default_fee.minimum,
				)
			};
			FeeRateAndMinimum { rate: input_asset_fee.max(output_asset_fee), minimum }
		}
	}

	impl<T: Config> SwapRequestHandler for Pallet<T> {
		type AccountId = T::AccountId;

		fn init_swap_request(
			input_asset: Asset,
			input_amount: AssetAmount,
			output_asset: Asset,
			request_type: SwapRequestType<Self::AccountId>,
			broker_fees: Beneficiaries<Self::AccountId>,
			price_limits_and_expiry: Option<PriceLimitsAndExpiry<Self::AccountId>>,
			dca_params: Option<DcaParameters>,
			origin: SwapOrigin<Self::AccountId>,
		) -> SwapRequestId {
			let request_id = SwapRequestIdCounter::<T>::mutate(|id| {
				id.saturating_accrue(1);
				*id
			});

			// Do not limit the maximum swap amount for network fee swaps.
			let net_amount = if matches!(
				request_type,
				SwapRequestType::NetworkFee | SwapRequestType::IngressEgressFee
			) {
				input_amount
			} else {
				let (swap_amount, confiscated_amount) =
					match MaximumSwapAmount::<T>::get(input_asset) {
						Some(max) =>
							(sp_std::cmp::min(input_amount, max), input_amount.saturating_sub(max)),
						None => (input_amount, Zero::zero()),
					};
				if !confiscated_amount.is_zero() {
					CollectedRejectedFunds::<T>::mutate(input_asset, |fund| {
						*fund = fund.saturating_add(confiscated_amount)
					});
					Self::deposit_event(Event::<T>::SwapAmountConfiscated {
						swap_request_id: request_id,
						asset: input_asset,
						total_amount: input_amount,
						confiscated_amount,
					});
				}
				swap_amount
			};

			// Restrict the number of chunks based on the minimum chunk size.
			let dca_params = dca_params.map(|mut dca_params| {
				let minimum_chunk_size = MinimumChunkSize::<T>::get(input_asset);
				if minimum_chunk_size > 0 {
					dca_params.number_of_chunks = core::cmp::min(
						max((input_amount / minimum_chunk_size) as u32, 1),
						dca_params.number_of_chunks,
					);
				}

				// There has to be a at least one chunk
				dca_params.number_of_chunks = core::cmp::max(dca_params.number_of_chunks, 1);

				dca_params
			});

			Self::deposit_event(Event::<T>::SwapRequested {
				swap_request_id: request_id,
				input_asset,
				input_amount,
				output_asset,
				request_type: request_type.clone().into_encoded::<T::AddressConverter>(),
				origin: origin.clone(),
				broker_fees: broker_fees.clone(),
				price_limits_and_expiry: price_limits_and_expiry.clone(),
				dca_parameters: dca_params.clone(),
			});

			match request_type {
				SwapRequestType::NetworkFee => {
					Self::schedule_swap(
						input_asset,
						output_asset,
						net_amount,
						// No refund parameters for network fee swaps
						None,
						SwapType::NetworkFee,
						// No fees for network fee swaps
						Default::default(),
						request_id,
						SWAP_DELAY_BLOCKS.into(),
					);

					SwapRequests::<T>::insert(
						request_id,
						SwapRequest {
							id: request_id,
							input_asset,
							output_asset,
							state: SwapRequestState::NetworkFee,
						},
					);
				},
				SwapRequestType::IngressEgressFee => {
					// No minimum network fee for ingress/egress fee swaps
					let fees = vec![FeeType::NetworkFee(NetworkFeeTracker::new_without_minimum(
						Pallet::<T>::get_network_fee_for_swap(input_asset, output_asset, false),
					))];

					Self::schedule_swap(
						input_asset,
						output_asset,
						net_amount,
						// No refund parameters for ingress/egress fee swaps
						None,
						SwapType::IngressEgressFee,
						fees,
						request_id,
						SWAP_DELAY_BLOCKS.into(),
					);

					SwapRequests::<T>::insert(
						request_id,
						SwapRequest {
							id: request_id,
							input_asset,
							output_asset,
							state: SwapRequestState::IngressEgressFee,
						},
					);
				},
				SwapRequestType::Regular { ref output_action } |
				SwapRequestType::RegularNoNetworkFee { ref output_action } => {
					let mut dca_state = DcaState::new(net_amount, dca_params.clone());
					let chunk_input_amount = dca_state.calculate_next_chunk().unwrap_or_default();

					// Choose correct network fee for the swap
					let mut fees =
						if matches!(request_type, SwapRequestType::Regular { output_action: _ }) {
							vec![FeeType::NetworkFee(NetworkFeeTracker::new(
								Pallet::<T>::get_network_fee_for_swap(
									input_asset,
									output_asset,
									// TODO: see if we want to treat lending swaps as internal for
									// the purposes of determining network fee?
									matches!(output_action, SwapOutputAction::CreditOnChain { .. }),
								),
							))]
						} else {
							Default::default()
						};

					// Add broker fees if any
					if !broker_fees.is_empty() {
						fees.push(FeeType::BrokerFee(broker_fees));
					}

					let swap_id = Self::schedule_swap(
						input_asset,
						output_asset,
						chunk_input_amount,
						price_limits_and_expiry.as_ref(),
						SwapType::Swap,
						fees.clone(),
						request_id,
						SWAP_DELAY_BLOCKS.into(),
					);

					dca_state.record_scheduled_chunk(swap_id, chunk_input_amount);

					if let Some(DcaParameters { chunk_interval, .. }) = dca_params {
						// This assumes that the swap delay is 2, so we will only even schedule max
						// of 2 chunks at a time.
						if chunk_interval == 1 {
							// Also schedule a second swap so we can have an chunk interval that is
							// smaller than the swap delay.
							let chunk_input_amount =
								dca_state.calculate_next_chunk().unwrap_or_default();
							if chunk_input_amount > 0 {
								let swap_id = Self::schedule_swap(
									input_asset,
									output_asset,
									chunk_input_amount,
									price_limits_and_expiry.as_ref(),
									SwapType::Swap,
									fees,
									request_id,
									SWAP_DELAY_BLOCKS.saturating_add(chunk_interval).into(),
								);
								dca_state.record_scheduled_chunk(swap_id, chunk_input_amount);
							}
						}
					}

					SwapRequests::<T>::insert(
						request_id,
						SwapRequest {
							id: request_id,
							input_asset,
							output_asset,
							state: SwapRequestState::UserSwap {
								output_action: output_action.clone(),
								price_limits_and_expiry,
								dca_state,
							},
						},
					);
				},
			};

			request_id
		}

		fn inspect_swap_request(swap_request_id: SwapRequestId) -> Option<SwapExecutionProgress> {
			let swap_request = SwapRequests::<T>::get(swap_request_id)?;

			let SwapRequestState::UserSwap { dca_state, .. } = swap_request.state else {
				return None;
			};

			let scheduled_swaps = ScheduledSwaps::<T>::get();

			let input_amount_in_scheduled_swaps: AssetAmount = dca_state
				.scheduled_chunks
				.iter()
				.filter_map(|swap_id| scheduled_swaps.get(swap_id).map(|swap| swap.input_amount))
				.sum();

			Some(SwapExecutionProgress {
				remaining_input_amount: dca_state.remaining_input_amount +
					input_amount_in_scheduled_swaps,
				accumulated_output_amount: dca_state.accumulated_output_amount,
			})
		}

		fn abort_swap_request(swap_request_id: SwapRequestId) -> Option<SwapExecutionProgress> {
			let swap_progress = Self::inspect_swap_request(swap_request_id)?;

			// Cancel any scheduled swaps:
			let swap_request = SwapRequests::<T>::take(swap_request_id)?;

			if let SwapRequestState::UserSwap { dca_state, .. } = swap_request.state {
				for swap_id in dca_state.scheduled_chunks {
					Self::cancel_swap(swap_id, SwapFailureReason::AbortedFromOrigin);
				}
			}

			Self::deposit_event(Event::<T>::SwapRequestCompleted {
				swap_request_id,
				reason: SwapRequestCompletionReason::Aborted,
			});

			Some(swap_progress)
		}
	}

	impl<T: Config> AssetConverter for Pallet<T> {
		fn calculate_input_for_desired_output(
			input_asset: Asset,
			output_asset: Asset,
			desired_output_amount: AssetAmount,
			with_network_fee: bool,
			is_internal_swap: bool,
		) -> AssetAmount {
			// Approximate one sided slippage adjustments for oracle prices
			const ORACLE_SLIPPAGE: BasisPoints = 40;
			const ORACLE_SLIPPAGE_STABLE: BasisPoints = 3;

			if desired_output_amount.is_zero() {
				return 0;
			}

			let network_fee = if with_network_fee {
				let fee_rate_and_minimum = Pallet::<T>::get_network_fee_for_swap(
					input_asset,
					output_asset,
					is_internal_swap,
				);
				// Ignoring the minimum network fee because this function is only used for fees and
				// gas (no minimum).
				fee_rate_and_minimum.rate
			} else {
				Permill::zero()
			};

			let required_input = if input_asset == output_asset {
				desired_output_amount
			} else {
				// Get the price of both assets using oracles or simulated swap, both with fallback
				// to hard coded prices
				let get_price = |asset, side: Side| -> Price {
					if asset == Asset::Flip || asset == Asset::Dot {
						Self::estimate_price_using_simulated_swap(asset, side)
					} else {
						// Using stale prices here is fine as its just for fees/gas
						T::PriceFeedApi::get_price(asset).map(|price_data| {
							// Apply a hard coded slippage in the correct direction
							let slippage_bps = if asset == STABLE_ASSET {
								0
							} else if asset.is_usd_stablecoin() {
								ORACLE_SLIPPAGE_STABLE
							} else {
								ORACLE_SLIPPAGE
							};
							adjust_price_by_bps(price_data.price, slippage_bps, side == Side::Buy)
						})
					}
					.unwrap_or_else(|| utilities::hard_coded_price_for_asset(asset))
				};
				let output_price = get_price(output_asset, Side::Buy);
				let input_price = get_price(input_asset, Side::Sell);
				if input_price.is_zero() || output_price.is_zero() {
					log_or_panic!(
					"Estimated Price for input or output asset is zero: {input_asset:?} = {input_price:?}, {output_asset:?} = {output_price:?}"
				);
					return 0;
				}
				let relative_price = relative_price(output_price, input_price);

				// Finally calculate the required input amount
				output_amount_ceil(desired_output_amount.into(), relative_price)
					.saturated_into::<AssetAmount>()
			};

			// Adjust for network fee
			if network_fee.is_one() {
				0
			} else {
				FixedU64::from_rational(
					MAX_BASIS_POINTS as u128,
					MAX_BASIS_POINTS as u128 - network_fee * (MAX_BASIS_POINTS as u128),
				)
				.saturating_mul_int(required_input)
			}
		}
	}
}

impl<T: Config> cf_traits::FlipBurnOrMoveInfo for Pallet<T> {
	fn take_flip_to_burn() -> i128 {
		FlipToBurn::<T>::take()
	}
	fn take_flip_to_be_sent_to_gateway() -> AssetAmount {
		FlipToBeSentToGateway::<T>::take()
	}
}

impl<T: Config> SwapParameterValidation for Pallet<T> {
	type AccountId = T::AccountId;

	fn get_swap_limits() -> cf_traits::SwapLimits {
		cf_traits::SwapLimits {
			max_swap_retry_duration_blocks: MaxSwapRetryDurationBlocks::<T>::get(),
			max_swap_request_duration_blocks: MaxSwapRequestDurationBlocks::<T>::get(),
		}
	}

	fn validate_refund_params(
		input_asset: Asset,
		output_asset: Asset,
		retry_duration: BlockNumber,
		max_oracle_price_slippage: Option<BasisPoints>,
	) -> Result<(), DispatchError> {
		// Check that the retry duration is within limits.
		let max_swap_retry_duration_blocks = MaxSwapRetryDurationBlocks::<T>::get();
		if retry_duration > max_swap_retry_duration_blocks {
			return Err(DispatchError::from(Error::<T>::RetryDurationTooHigh));
		}

		// Check that the oracle prices are available for the assets.
		if let Some(_max_oracle_price_slippage) = max_oracle_price_slippage {
			if T::PriceFeedApi::get_price(input_asset).is_none() ||
				T::PriceFeedApi::get_price(output_asset).is_none()
			{
				return Err(DispatchError::from(Error::<T>::OraclePriceNotAvailable));
			}
		}

		Ok(())
	}

	fn validate_dca_params(params: &cf_primitives::DcaParameters) -> Result<(), DispatchError> {
		let max_swap_request_duration_blocks = MaxSwapRequestDurationBlocks::<T>::get();

		if params.number_of_chunks != 1 {
			if params.number_of_chunks == 0 {
				return Err(DispatchError::from(Error::<T>::ZeroNumberOfChunksNotAllowed));
			}
			if params.chunk_interval == 0 {
				return Err(DispatchError::from(Error::<T>::ChunkIntervalTooLow));
			}
			if let Some(total_swap_request_duration) =
				params.number_of_chunks.saturating_sub(1).checked_mul(params.chunk_interval)
			{
				if total_swap_request_duration > max_swap_request_duration_blocks {
					return Err(DispatchError::from(Error::<T>::SwapRequestDurationTooLong));
				}
			} else {
				return Err(DispatchError::from(Error::<T>::InvalidDcaParameters));
			}
		}
		Ok(())
	}

	fn validate_broker_fees(
		broker_fees: &Beneficiaries<Self::AccountId>,
	) -> Result<(), DispatchError> {
		let total_bps = broker_fees
			.iter()
			.fold(0, |total, Beneficiary { bps, .. }| total.saturating_add(*bps));

		ensure!(total_bps <= 1000, Error::<T>::BrokerCommissionBpsTooHigh);

		Ok(())
	}

	fn get_minimum_vault_swap_fee_for_broker(broker_id: &Self::AccountId) -> BasisPoints {
		VaultSwapMinimumBrokerFee::<T>::get(broker_id)
	}
}

impl<T: Config> AffiliateRegistry for Pallet<T> {
	type AccountId = T::AccountId;

	fn get_account_id(
		broker_id: &Self::AccountId,
		affiliate_short_id: AffiliateShortId,
	) -> Option<Self::AccountId> {
		AffiliateIdMapping::<T>::get(broker_id, affiliate_short_id)
	}

	/// This function iterates over a storage map. Only for use in rpc methods.
	fn get_short_id(
		broker_id: &Self::AccountId,
		affiliate_id: &Self::AccountId,
	) -> Option<AffiliateShortId> {
		AffiliateAccountDetails::<T>::get(broker_id, affiliate_id).map(|details| details.short_id)
	}

	fn reverse_mapping(broker_id: &Self::AccountId) -> BTreeMap<Self::AccountId, AffiliateShortId> {
		AffiliateIdMapping::<T>::iter_prefix(broker_id)
			.map(|(short_id, account_id)| (account_id, short_id))
			.collect()
	}
}

pub mod utilities {
	use cf_amm::math::price_from_usd;

	use super::*;

	/// Provides a static price that can be used as a fallback when estimating fees/gas.
	/// These prices are rough approximations of real market prices and should be updated
	/// occasionally if the prices move significantly.
	pub fn hard_coded_price_for_asset(asset: Asset) -> Price {
		use cf_primitives::{FLIP_DECIMALS, USD_DECIMALS};
		const ETH_DECIMALS: u32 = 18;
		const DOT_DECIMALS: u32 = 10;
		const BTC_DECIMALS: u32 = 8;
		const SOL_DECIMALS: u32 = 9;

<<<<<<< HEAD
		/// ~20 Dollars.
		const FLIP_ESTIMATION_CAP: u128 = 50 * FLIPPERINOS_PER_FLIP;
		const USD_ESTIMATION_CAP: u128 = 20_000_000;
		const ETH_ESTIMATION_CAP: u128 = 5 * 10u128.pow(ETH_DECIMALS - 3);
		const DOT_ESTIMATION_CAP: u128 = 7 * 10u128.pow(DOT_DECIMALS);
		const BTC_ESTIMATION_CAP: u128 = 2 * 10u128.pow(BTC_DECIMALS - 4);
		const WBTC_ESTIMATION_CAP: u128 = 2 * 10u128.pow(ETH_DECIMALS - 4);
		const SOL_ESTIMATION_CAP: u128 = 10 * 10u128.pow(SOL_DECIMALS - 2);

		match asset {
			Asset::Flip => FLIP_ESTIMATION_CAP,
			Asset::Usdc => USD_ESTIMATION_CAP,
			Asset::Usdt => USD_ESTIMATION_CAP,
			Asset::Wbtc => WBTC_ESTIMATION_CAP,
			Asset::ArbUsdc => USD_ESTIMATION_CAP,
			Asset::SolUsdc => USD_ESTIMATION_CAP,
			Asset::Eth => ETH_ESTIMATION_CAP,
			Asset::Dot => DOT_ESTIMATION_CAP,
			Asset::ArbEth => ETH_ESTIMATION_CAP,
			Asset::Btc => BTC_ESTIMATION_CAP,
			Asset::Sol => SOL_ESTIMATION_CAP,
			Asset::HubDot => DOT_ESTIMATION_CAP,
			Asset::HubUsdc => USD_ESTIMATION_CAP,
			Asset::HubUsdt => USD_ESTIMATION_CAP,
=======
		match asset {
			Asset::Usdc |
			Asset::Usdt |
			Asset::ArbUsdc |
			Asset::SolUsdc |
			Asset::HubUsdc |
			Asset::HubUsdt => price_from_usd(1, USD_DECIMALS), // $1
			Asset::Flip => price_from_usd(4, FLIP_DECIMALS) / 10, // ~$0.40
			Asset::Eth | Asset::ArbEth => price_from_usd(2_800, ETH_DECIMALS), // ~$2,800
			Asset::Dot | Asset::HubDot => price_from_usd(2, DOT_DECIMALS), // ~$2
			Asset::Btc => price_from_usd(86_500, BTC_DECIMALS),   // ~$86,500
			Asset::Sol => price_from_usd(127, SOL_DECIMALS),      // ~$127
>>>>>>> f34803d3
		}
	}

	pub(super) fn split_off_highest_impact_swap<T: Config>(
		swaps: &mut Vec<Swap<T>>,
		failed_swap_group: &[SwapState<T>],
		direction: SwapLeg,
	) -> Option<Swap<T>> {
		// Check invariants:
		if failed_swap_group.is_empty() {
			log_or_panic!(
				"Invariant violation: there should be at least one swap in a failed group"
			)
		}
		for failed_swap in failed_swap_group {
			if !swaps.iter().any(|swap| swap.swap_id == failed_swap.swap_id()) {
				log_or_panic!(
					"Invariant violation: failed group must be a subset of all executed swaps"
				)
			}
		}
		// Find a swap id that we want to remove (in theory there should always be
		// one from the failing asset/direction, but if we don't for some reason, the fallback is to
		// remove nothing, which would abort the entire batch):
		let maybe_swap_id_to_remove = failed_swap_group
			.iter()
			// If the direction is TO_STABLE, swap amount is in the input amount of
			// *the same* asset (swaps from different assets are executed separately).
			// If the direction is FROM_STABLE, swap amount is the amount in USDC.
			// Either way, the amounts are in the same asset, so we can compare them directly:
			.max_by_key(|swap| swap.swap_amount(direction).unwrap_or_default())
			.map(|swap| swap.swap_id());

		maybe_swap_id_to_remove.and_then(|swap_id_to_remove| {
			swaps.extract_if(.., |swap| swap.swap_id == swap_id_to_remove).next()
		})
	}
}<|MERGE_RESOLUTION|>--- conflicted
+++ resolved
@@ -3225,32 +3225,6 @@
 		const BTC_DECIMALS: u32 = 8;
 		const SOL_DECIMALS: u32 = 9;
 
-<<<<<<< HEAD
-		/// ~20 Dollars.
-		const FLIP_ESTIMATION_CAP: u128 = 50 * FLIPPERINOS_PER_FLIP;
-		const USD_ESTIMATION_CAP: u128 = 20_000_000;
-		const ETH_ESTIMATION_CAP: u128 = 5 * 10u128.pow(ETH_DECIMALS - 3);
-		const DOT_ESTIMATION_CAP: u128 = 7 * 10u128.pow(DOT_DECIMALS);
-		const BTC_ESTIMATION_CAP: u128 = 2 * 10u128.pow(BTC_DECIMALS - 4);
-		const WBTC_ESTIMATION_CAP: u128 = 2 * 10u128.pow(ETH_DECIMALS - 4);
-		const SOL_ESTIMATION_CAP: u128 = 10 * 10u128.pow(SOL_DECIMALS - 2);
-
-		match asset {
-			Asset::Flip => FLIP_ESTIMATION_CAP,
-			Asset::Usdc => USD_ESTIMATION_CAP,
-			Asset::Usdt => USD_ESTIMATION_CAP,
-			Asset::Wbtc => WBTC_ESTIMATION_CAP,
-			Asset::ArbUsdc => USD_ESTIMATION_CAP,
-			Asset::SolUsdc => USD_ESTIMATION_CAP,
-			Asset::Eth => ETH_ESTIMATION_CAP,
-			Asset::Dot => DOT_ESTIMATION_CAP,
-			Asset::ArbEth => ETH_ESTIMATION_CAP,
-			Asset::Btc => BTC_ESTIMATION_CAP,
-			Asset::Sol => SOL_ESTIMATION_CAP,
-			Asset::HubDot => DOT_ESTIMATION_CAP,
-			Asset::HubUsdc => USD_ESTIMATION_CAP,
-			Asset::HubUsdt => USD_ESTIMATION_CAP,
-=======
 		match asset {
 			Asset::Usdc |
 			Asset::Usdt |
@@ -3261,9 +3235,8 @@
 			Asset::Flip => price_from_usd(4, FLIP_DECIMALS) / 10, // ~$0.40
 			Asset::Eth | Asset::ArbEth => price_from_usd(2_800, ETH_DECIMALS), // ~$2,800
 			Asset::Dot | Asset::HubDot => price_from_usd(2, DOT_DECIMALS), // ~$2
-			Asset::Btc => price_from_usd(86_500, BTC_DECIMALS),   // ~$86,500
+			Asset::Btc | Asset::Wbtc => price_from_usd(86_500, BTC_DECIMALS),   // ~$86,500
 			Asset::Sol => price_from_usd(127, SOL_DECIMALS),      // ~$127
->>>>>>> f34803d3
 		}
 	}
 
