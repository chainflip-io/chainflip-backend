// Copyright 2025 Chainflip Labs GmbH
//
// Licensed under the Apache License, Version 2.0 (the "License");
// you may not use this file except in compliance with the License.
// You may obtain a copy of the License at
//
//     http://www.apache.org/licenses/LICENSE-2.0
//
// Unless required by applicable law or agreed to in writing, software
// distributed under the License is distributed on an "AS IS" BASIS,
// WITHOUT WARRANTIES OR CONDITIONS OF ANY KIND, either express or implied.
// See the License for the specific language governing permissions and
// limitations under the License.
//
// SPDX-License-Identifier: Apache-2.0

#![cfg_attr(not(feature = "std"), no_std)]
#![feature(extract_if)]

use cf_amm::common::Side;
use cf_chains::{
	address::{AddressConverter, AddressError, ForeignChainAddress},
	ccm_checker::CcmValidityCheck,
	eth::Address as EthereumAddress,
	AccountOrAddress, CcmChannelMetadata, CcmDepositMetadata, ChannelRefundParametersEncoded,
	RefundParametersExtended, SwapOrigin, SwapRefundParameters,
};
use cf_primitives::{
	AffiliateShortId, Affiliates, Asset, AssetAmount, BasisPoints, Beneficiaries, Beneficiary,
	BlockNumber, ChannelId, DcaParameters, ForeignChain, SwapId, SwapLeg, SwapRequestId,
	BASIS_POINTS_PER_MILLION, FLIPPERINOS_PER_FLIP, MAX_BASIS_POINTS, SECONDS_PER_BLOCK,
	STABLE_ASSET, SWAP_DELAY_BLOCKS,
};
use cf_runtime_utilities::log_or_panic;
use cf_traits::{
	impl_pallet_safe_mode, AffiliateRegistry, AssetConverter, BalanceApi, Bonding,
	ChannelIdAllocator, DepositApi, FundingInfo, IngressEgressFeeApi, SwapOutputAction,
	SwapParameterValidation, SwapRequestHandler, SwapRequestType, SwapRequestTypeEncoded, SwapType,
	SwappingApi,
};
use frame_support::{
	pallet_prelude::*,
	sp_runtime::{
		traits::{Get, Saturating},
		DispatchError, Permill, TransactionOutcome,
	},
	storage::with_transaction_unchecked,
	traits::{Defensive, HandleLifetime},
	transactional, CloneNoBound, Hashable,
};
use frame_system::pallet_prelude::*;
pub use pallet::*;
use serde::{Deserialize, Serialize};
use sp_arithmetic::{
	helpers_128bit::multiply_by_rational_with_rounding,
	traits::{UniqueSaturatedInto, Zero},
	Rounding,
};
use sp_runtime::traits::TrailingZeroInput;
use sp_std::{collections::btree_map::BTreeMap, vec, vec::Vec};

#[cfg(test)]
mod mock;

#[cfg(test)]
mod tests;

mod benchmarking;

pub mod migrations;
pub mod weights;
pub use weights::WeightInfo;

pub const PALLET_VERSION: StorageVersion = StorageVersion::new(9);

pub(crate) const DEFAULT_SWAP_RETRY_DELAY_BLOCKS: u32 = 5;
const DEFAULT_MAX_SWAP_RETRY_DURATION_BLOCKS: u32 = 3600 / SECONDS_PER_BLOCK as u32; // 1 hour
const DEFAULT_MAX_SWAP_REQUEST_DURATION_BLOCKS: u32 = 86_400 / SECONDS_PER_BLOCK as u32; // 24 hours

pub struct DefaultSwapRetryDelay<T> {
	_phantom: PhantomData<T>,
}
impl<T: Config> Get<BlockNumberFor<T>> for DefaultSwapRetryDelay<T> {
	fn get() -> BlockNumberFor<T> {
		BlockNumberFor::<T>::from(DEFAULT_SWAP_RETRY_DELAY_BLOCKS)
	}
}

struct FeeTaken {
	pub remaining_amount: AssetAmount,
	pub fee: AssetAmount,
}

#[derive(Encode, Decode, TypeInfo, Serialize, Deserialize, Copy, Clone)]
pub struct AffiliateDetails {
	pub short_id: AffiliateShortId,
	pub withdrawal_address: EthereumAddress,
}

#[derive(CloneNoBound, DebugNoBound)]
pub struct SwapState<T: Config> {
	pub swap: Swap<T>,
	pub network_fee_taken: Option<AssetAmount>,
	pub broker_fee_taken: Option<AssetAmount>,
	pub stable_amount: Option<AssetAmount>,
	pub final_output: Option<AssetAmount>,
	pub stable_amount_before_fees: Option<AssetAmount>,
}

impl<T: Config> SwapState<T> {
	fn new(swap: Swap<T>) -> Self {
		Self {
			stable_amount: if swap.from == STABLE_ASSET { Some(swap.input_amount) } else { None },
			final_output: if swap.from == swap.to { Some(swap.input_amount) } else { None },
			network_fee_taken: None,
			broker_fee_taken: None,
			swap,
			stable_amount_before_fees: None,
		}
	}

	fn swap_id(&self) -> SwapId {
		self.swap.swap_id
	}

	fn input_asset(&self) -> Asset {
		self.swap.from
	}

	fn output_asset(&self) -> Asset {
		self.swap.to
	}

	fn input_amount(&self) -> AssetAmount {
		self.swap.input_amount
	}

	fn refund_params(&self) -> &Option<SwapRefundParameters> {
		&self.swap.refund_params
	}

	fn update_swap_result(&mut self, direction: SwapLeg, output: AssetAmount) {
		match direction {
			SwapLeg::ToStable => {
				self.stable_amount = Some(output);
				if self.output_asset() == STABLE_ASSET {
					self.final_output = Some(output);
				}
			},
			SwapLeg::FromStable => self.final_output = Some(output),
		}
	}

	fn swap_amount(&self, direction: SwapLeg) -> Option<AssetAmount> {
		match direction {
			SwapLeg::ToStable => Some(self.input_amount()),
			SwapLeg::FromStable => self.stable_amount,
		}
	}

	fn swap_asset(&self, direction: SwapLeg) -> Option<Asset> {
		match (direction, self.input_asset(), self.output_asset()) {
			(SwapLeg::ToStable, STABLE_ASSET, _) => None,
			(SwapLeg::ToStable, from, _) => Some(from),
			(SwapLeg::FromStable, _, STABLE_ASSET) => None,
			(SwapLeg::FromStable, _, to) => Some(to),
		}
	}

	fn intermediate_amount(&self) -> Option<AssetAmount> {
		if self.input_asset() == STABLE_ASSET || self.output_asset() == STABLE_ASSET {
			None
		} else {
			self.stable_amount
		}
	}
}

#[derive(Clone, DebugNoBound, PartialEq, Eq, Encode, Decode, TypeInfo)]
#[scale_info(skip_type_params(T))]
pub enum FeeType<T: Config> {
	NetworkFee { min_fee_enforced: bool },
	BrokerFee(Beneficiaries<T::AccountId>),
}

#[derive(Clone, DebugNoBound, PartialEq, Eq, Encode, Decode, TypeInfo)]
#[scale_info(skip_type_params(T))]
pub struct Swap<T: Config> {
	swap_id: SwapId,
	swap_request_id: SwapRequestId,
	pub from: Asset,
	pub to: Asset,
	input_amount: AssetAmount,
	fees: Vec<FeeType<T>>,
	refund_params: Option<SwapRefundParameters>,
}

pub struct DefaultBrokerBond<T>(PhantomData<T>);
impl<T: Config> Get<T::Amount> for DefaultBrokerBond<T> {
	fn get() -> T::Amount {
		T::Amount::from(FLIPPERINOS_PER_FLIP * 100)
	}
}

#[derive(Clone, Debug, PartialEq, Eq, Encode, Decode, TypeInfo, MaxEncodedLen)]
pub struct SwapLegInfo {
	pub swap_id: SwapId,
	pub swap_request_id: SwapRequestId,
	pub base_asset: Asset,
	pub quote_asset: Asset,
	pub side: Side,
	pub amount: AssetAmount,
	pub source_asset: Option<Asset>,
	pub source_amount: Option<AssetAmount>,
	pub remaining_chunks: u32,
	pub chunk_interval: u32,
}

impl<T: Config> Swap<T> {
	pub fn new(
		swap_id: SwapId,
		swap_request_id: SwapRequestId,
		from: Asset,
		to: Asset,
		input_amount: AssetAmount,
		refund_params: Option<SwapRefundParameters>,
		fees: impl IntoIterator<Item = FeeType<T>>,
	) -> Self {
		Self {
			swap_id,
			swap_request_id,
			from,
			to,
			input_amount,
			fees: fees.into_iter().collect(),
			refund_params,
		}
	}
}

pub enum BatchExecutionError<T: Config> {
	SwapLegFailed {
		asset: Asset,
		direction: SwapLeg,
		amount: AssetAmount,
		failed_swap_group: Vec<SwapState<T>>,
	},
	PriceViolation {
		violating_swaps: Vec<Swap<T>>,
		non_violating_swaps: Vec<Swap<T>>,
	},
	DispatchError {
		error: DispatchError,
	},
}

#[derive(DebugNoBound)]
struct BatchExecutionOutcomes<T: Config> {
	successful_swaps: Vec<SwapState<T>>,
	failed_swaps: Vec<Swap<T>>,
}

/// This impl is never used. This is purely used to satisfy trait requirement
impl<T: Config> From<DispatchError> for BatchExecutionError<T> {
	fn from(error: DispatchError) -> Self {
		Self::DispatchError { error }
	}
}

#[derive(Clone, Debug, Copy, PartialEq, Eq, Encode, Decode, TypeInfo)]
pub enum DcaStatus {
	ChunkToBeScheduled,
	ChunkScheduled(SwapId),
	AwaitingRefund,
	Completed,
}

#[derive(Clone, Debug, PartialEq, Eq, Encode, Decode, TypeInfo)]
pub struct DcaState {
	status: DcaStatus,
	remaining_input_amount: AssetAmount,
	remaining_chunks: u32,
	chunk_interval: u32,
	accumulated_output_amount: AssetAmount,
	network_fee_collected: AssetAmount,
	// Total amount of stable asset that has been processed so far (before fees)
	accumulated_stable_amount: AssetAmount,
}

impl DcaState {
	// Create initial DCA state and prepares the first chunk for scheduling; if no dca parameters
	// provided (for non-DCA swaps), this creates state equivalent to 1 chunk DCA
	fn create_with_first_chunk(
		input_amount: AssetAmount,
		params: Option<DcaParameters>,
	) -> (DcaState, AssetAmount) {
		let mut state = DcaState {
			status: DcaStatus::ChunkToBeScheduled,
			remaining_input_amount: input_amount,
			remaining_chunks: params.as_ref().map(|p| p.number_of_chunks).unwrap_or(1),
			// Chunk interval won't be used for non-DCA swaps but seems nicer to
			// set a reasonable default than unwrap Option when it is needed:
			chunk_interval: params.as_ref().map(|p| p.chunk_interval).unwrap_or(SWAP_DELAY_BLOCKS),
			accumulated_output_amount: 0,
			network_fee_collected: 0,
			accumulated_stable_amount: 0,
		};

		let first_chunk_amount = state.prepare_next_chunk(None).unwrap_or_else(|| {
			log_or_panic!("Invariant violation: initial DCA state must have at least one chunk!");
			0
		});

		(state, first_chunk_amount)
	}

	fn prepare_next_chunk(
		&mut self,
		prev_chunk_and_output: Option<(SwapId, AssetAmount)>,
	) -> Option<AssetAmount> {
		if let Some((prev_chunk_swap_id, prev_chunk_output_amount)) = prev_chunk_and_output {
			if let DcaStatus::ChunkScheduled(scheduled_swap_id) = self.status {
				if scheduled_swap_id != prev_chunk_swap_id {
					log_or_panic!(
						"Invariant violation: the recorded chunk id {scheduled_swap_id} does not match executed {prev_chunk_swap_id}"
					);
				}
			} else {
				log_or_panic!(
					"Invariant violation: attempting to get next chunk when no previous chunk is recorded"
				);
			}

			self.status = DcaStatus::ChunkToBeScheduled;
			self.accumulated_output_amount += prev_chunk_output_amount;
		}

		let chunk_input_amount = self
			.remaining_input_amount
			.checked_div(self.remaining_chunks as u128)
			.unwrap_or(0);

		if self.remaining_chunks > 0 {
			self.remaining_chunks = self.remaining_chunks.saturating_sub(1);
			self.remaining_input_amount =
				self.remaining_input_amount.saturating_sub(chunk_input_amount);
			Some(chunk_input_amount)
		} else {
			None
		}
	}
}

#[allow(clippy::large_enum_variant)]
#[derive(CloneNoBound, DebugNoBound, PartialEq, Eq, Encode, Decode, TypeInfo)]
#[scale_info(skip_type_params(T))]
enum SwapRequestState<T: Config> {
	UserSwap {
		refund_params: Option<RefundParametersExtended<T::AccountId>>,
		output_action: SwapOutputAction<T::AccountId>,
		dca_state: DcaState,
		broker_fees: Beneficiaries<T::AccountId>,
	},
	NetworkFee,
	IngressEgressFee,
}

#[derive(CloneNoBound, DebugNoBound, PartialEq, Eq, Encode, Decode, TypeInfo)]
#[scale_info(skip_type_params(T))]
struct SwapRequest<T: Config> {
	id: SwapRequestId,
	input_asset: Asset,
	output_asset: Asset,
	state: SwapRequestState<T>,
}

enum MinFeePolicy {
	Enforced { swap_request_id: SwapRequestId },
	NotEnforced,
}

#[derive(Clone, RuntimeDebugNoBound, PartialEq, Eq, Encode, Decode, TypeInfo, MaxEncodedLen)]
#[scale_info(skip_type_params(T, I))]
pub enum PalletConfigUpdate<T: Config> {
	/// Set the maximum amount allowed to be put into a swap. Excess amounts are confiscated.
	MaximumSwapAmount { asset: Asset, amount: Option<AssetAmount> },
	/// Set the delay in blocks before retrying a previously failed swap.
	SwapRetryDelay { delay: BlockNumberFor<T> },
	/// Set the interval at which we buy FLIP in order to burn it.
	FlipBuyInterval { interval: BlockNumberFor<T> },
	/// Set the max allowed value for the number of blocks to keep retrying a swap before it is
	/// refunded
	SetMaxSwapRetryDuration { blocks: BlockNumber },
	/// Set the max allowed total duration of a DCA swap request.
	SetMaxSwapRequestDuration { blocks: BlockNumber },
	/// Set the minimum chunk size for DCA swaps. The number of chunks of a DCA swap will be
	/// reduced to meet this requirement.
	SetMinimumChunkSize { asset: Asset, size: AssetAmount },
	/// Set the broker bond. This is the amount of FLIP that must be bonded to open a private
	/// broker channel. The funds are getting freed when the channel is closed.
	SetBrokerBond { bond: T::Amount },
	/// Set the minimum fee in USDC paid per swap request
	SetMinimumNetworkFee { min_fee: AssetAmount },
	/// Set the network fee in USDC that will be used just for internal swaps (credit on-chain
	/// swaps)
	SetInternalSwapNetworkFee { fee: Permill },
	/// Set the minimum network fee in USDC that will be used just for internal swaps (credit
	/// on-chain swaps)
	SetInternalSwapMinimumNetworkFee { min_fee: AssetAmount },
}

impl_pallet_safe_mode! {
	PalletSafeMode; swaps_enabled, withdrawals_enabled, broker_registration_enabled,
}

fn address_error_to_pallet_error<T>(error: AddressError) -> Error<T>
where
	T: Config,
{
	match error {
		AddressError::InvalidAddress => Error::<T>::InvalidDestinationAddress,
		AddressError::InvalidAddressForChain => Error::<T>::IncompatibleAssetAndAddress,
	}
}

#[frame_support::pallet]
pub mod pallet {
	use core::cmp::{max, min};

	use cf_amm::math::output_amount_ceil;
	use cf_chains::{
		address::EncodedAddress, AnyChain, Chain, RefundParametersExtended,
		RefundParametersExtendedEncoded,
	};
	use cf_primitives::{
		AffiliateShortId, Asset, AssetAmount, BasisPoints, BlockNumber, DcaParameters, EgressId,
		SwapId, SwapOutput, SwapRequestId,
	};
	use cf_traits::{
		AccountRoleRegistry, Chainflip, EgressApi, PoolPriceProvider, ScheduledEgressDetails,
	};
	use frame_system::WeightInfo as SystemWeightInfo;
	use sp_runtime::SaturatedConversion;

	use super::*;
	#[pallet::config]
	#[pallet::disable_frame_system_supertrait_check]
	pub trait Config: Chainflip {
		/// Standard Event type.
		type RuntimeEvent: From<Event<Self>> + IsType<<Self as frame_system::Config>::RuntimeEvent>;

		/// API for handling asset deposits.
		type DepositHandler: DepositApi<
			AnyChain,
			AccountId = <Self as frame_system::Config>::AccountId,
			Amount = <Self as Chainflip>::Amount,
		>;

		/// API for handling asset egress.
		type EgressHandler: EgressApi<AnyChain>;

		/// An interface to the AMM api implementation.
		type SwappingApi: SwappingApi;

		/// A converter to convert address to and from human readable to internal address
		/// representation.
		type AddressConverter: AddressConverter;

		/// Safe mode access.
		type SafeMode: Get<PalletSafeMode>;

		/// The Weight information.
		type WeightInfo: WeightInfo;

		#[cfg(feature = "runtime-benchmarks")]
		type FeePayment: cf_traits::FeePayment<
			Amount = <Self as Chainflip>::Amount,
			AccountId = <Self as frame_system::Config>::AccountId,
		>;

		type IngressEgressFeeHandler: IngressEgressFeeApi<AnyChain>;

		/// For checking if the CCM message passed in is valid.
		type CcmValidityChecker: CcmValidityCheck;

		#[pallet::constant]
		type NetworkFee: Get<Permill>;

		/// The balance API for interacting with the asset-balance pallet.
		type BalanceApi: BalanceApi<AccountId = <Self as frame_system::Config>::AccountId>;

		type PoolPriceApi: PoolPriceProvider;

		type ChannelIdAllocator: ChannelIdAllocator;

		type Bonder: Bonding<
			AccountId = <Self as frame_system::Config>::AccountId,
			Amount = <Self as Chainflip>::Amount,
		>;
	}

	#[pallet::pallet]
	#[pallet::storage_version(PALLET_VERSION)]
	#[pallet::without_storage_info]
	pub struct Pallet<T>(PhantomData<T>);

	#[pallet::storage]
	pub(super) type SwapRequests<T: Config> =
		StorageMap<_, Twox64Concat, SwapRequestId, SwapRequest<T>>;

	/// Scheduled Swaps
	#[pallet::storage]
	#[pallet::getter(fn swap_queue)]
	pub type SwapQueue<T: Config> =
		StorageMap<_, Twox64Concat, BlockNumberFor<T>, Vec<Swap<T>>, ValueQuery>;

	/// SwapId Counter
	#[pallet::storage]
	pub type SwapIdCounter<T: Config> = StorageValue<_, SwapId, ValueQuery>;

	#[pallet::storage]
	pub type SwapRequestIdCounter<T: Config> = StorageValue<_, SwapRequestId, ValueQuery>;

	/// Fund accrued from rejected swap and CCM calls.
	#[pallet::storage]
	pub type CollectedRejectedFunds<T: Config> =
		StorageMap<_, Twox64Concat, Asset, AssetAmount, ValueQuery>;

	/// Maximum amount allowed to be put into a swap. Excess amounts are confiscated.
	#[pallet::storage]
	#[pallet::getter(fn maximum_swap_amount)]
	pub type MaximumSwapAmount<T: Config> = StorageMap<_, Twox64Concat, Asset, AssetAmount>;

	/// FLIP ready to be burned.
	#[pallet::storage]
	pub type FlipToBurn<T: Config> = StorageValue<_, AssetAmount, ValueQuery>;

	/// Interval at which we buy FLIP in order to burn it.
	#[pallet::storage]
	pub type FlipBuyInterval<T: Config> = StorageValue<_, BlockNumberFor<T>, ValueQuery>;

	/// Network fees, in USDC terms, that have been collected and are ready to be converted to FLIP.
	#[pallet::storage]
	pub type CollectedNetworkFee<T: Config> = StorageValue<_, AssetAmount, ValueQuery>;

	/// The delay in blocks before retrying a previously failed swap.
	#[pallet::storage]
	pub type SwapRetryDelay<T: Config> =
		StorageValue<_, BlockNumberFor<T>, ValueQuery, DefaultSwapRetryDelay<T>>;

	/// Max allowed value for the number of blocks to keep retrying a swap before it is refunded
	#[pallet::storage]
	pub type MaxSwapRetryDurationBlocks<T> =
		StorageValue<_, BlockNumber, ValueQuery, ConstU32<DEFAULT_MAX_SWAP_RETRY_DURATION_BLOCKS>>;

	/// Max allowed total duration of a DCA swap request.
	#[pallet::storage]
	pub type MaxSwapRequestDurationBlocks<T> = StorageValue<
		_,
		BlockNumber,
		ValueQuery,
		ConstU32<DEFAULT_MAX_SWAP_REQUEST_DURATION_BLOCKS>,
	>;

	/// The minimum chunk size for DCA swaps. The number of chunks of a DCA swap will be reduced
	/// so that the chunk size is greater than or equal to this value. Setting to zero will disable
	/// the check for that asset.
	#[pallet::storage]
	#[pallet::getter(fn minimum_chunk_size)]
	pub type MinimumChunkSize<T: Config> =
		StorageMap<_, Twox64Concat, Asset, AssetAmount, ValueQuery>;

	#[pallet::storage]
	pub type BrokerPrivateBtcChannels<T: Config> =
		StorageMap<_, Identity, T::AccountId, ChannelId, OptionQuery>;

	/// Associates for a given broker an affiliate broker account with short id (u8) so that
	/// it can be used in place of the full account id in order to save space (e.g. in UTXO encoding
	/// for BTC)
	#[pallet::storage]
	pub type AffiliateIdMapping<T: Config> = StorageDoubleMap<
		_,
		Identity,
		T::AccountId,
		Twox64Concat,
		AffiliateShortId,
		T::AccountId,
		OptionQuery,
	>;

	/// Stores the details of an affiliate account against the account id of a broker and the
	/// derived affiliate id.
	#[pallet::storage]
	pub type AffiliateAccountDetails<T: Config> = StorageDoubleMap<
		_,
		Identity,
		T::AccountId,
		Identity,
		T::AccountId,
		AffiliateDetails,
		OptionQuery,
	>;

	/// The bond for a broker to open a private channel.
	#[pallet::storage]
	pub type BrokerBond<T: Config> = StorageValue<_, T::Amount, ValueQuery, DefaultBrokerBond<T>>;

	/// Minimum network fee in USDC, charged per swap request. Only applies to regular swaps, i.e.
	/// it excludes internal swaps like ingress/egress/network fees.
	/// For DCA swaps, this fee will be taken from the first chunks until it is fulfilled.
	#[pallet::storage]
	pub type MinimumNetworkFee<T: Config> = StorageValue<_, AssetAmount, ValueQuery>;

<<<<<<< HEAD
	/// Set by the broker, this is the minimum broker commission that the broker will accept for a
	/// vault swap.
	#[pallet::storage]
	pub type VaultSwapMinimumBrokerFee<T: Config> =
		StorageMap<_, Twox64Concat, T::AccountId, BasisPoints, ValueQuery>;
=======
	/// The network fee in USDC used just for internal swaps (credit on-chain swaps).
	#[pallet::storage]
	pub type InternalSwapNetworkFee<T: Config> = StorageValue<_, Permill, ValueQuery>;

	/// The minimum network fee in USDC used just for internal swaps (credit on-chain
	/// swaps).
	#[pallet::storage]
	pub type InternalSwapMinimumNetworkFee<T: Config> = StorageValue<_, AssetAmount, ValueQuery>;
>>>>>>> 30b86def

	#[pallet::event]
	#[pallet::generate_deposit(pub(super) fn deposit_event)]
	pub enum Event<T: Config> {
		/// New swap has been requested
		SwapRequested {
			swap_request_id: SwapRequestId,
			input_asset: Asset,
			input_amount: AssetAmount, // includes broker fee
			output_asset: Asset,
			origin: SwapOrigin<T::AccountId>,
			request_type: SwapRequestTypeEncoded<T::AccountId>,
			broker_fees: Beneficiaries<T::AccountId>,
			refund_parameters: Option<RefundParametersExtendedEncoded<T::AccountId>>,
			dca_parameters: Option<DcaParameters>,
		},
		SwapRequestCompleted {
			swap_request_id: SwapRequestId,
		},
		/// An new swap deposit channel has been opened.
		SwapDepositAddressReady {
			deposit_address: EncodedAddress,
			destination_address: EncodedAddress,
			source_asset: Asset,
			destination_asset: Asset,
			channel_id: ChannelId,
			broker_id: T::AccountId,
			broker_commission_rate: BasisPoints,
			channel_metadata: Option<CcmChannelMetadata>,
			source_chain_expiry_block: <AnyChain as Chain>::ChainBlockNumber,
			boost_fee: BasisPoints,
			channel_opening_fee: T::Amount,
			affiliate_fees: Affiliates<T::AccountId>,
			refund_parameters: ChannelRefundParametersEncoded,
			dca_parameters: Option<DcaParameters>,
		},
		/// A swap is scheduled for the first time
		SwapScheduled {
			swap_request_id: SwapRequestId,
			swap_id: SwapId,
			input_amount: AssetAmount,
			swap_type: SwapType,
			execute_at: BlockNumberFor<T>,
		},
		/// A swap is re-scheduled for a future block after failure
		SwapRescheduled {
			swap_id: SwapId,
			execute_at: BlockNumberFor<T>,
		},
		/// A swap has been executed.
		SwapExecuted {
			swap_request_id: SwapRequestId,
			swap_id: SwapId,
			input_asset: Asset,
			output_asset: Asset,
			// this amount excludes all fees (e.g. network fee, broker fee, etc.)
			input_amount: AssetAmount,
			network_fee: AssetAmount,
			broker_fee: AssetAmount,
			intermediate_amount: Option<AssetAmount>,
			output_amount: AssetAmount,
		},
		/// A swap egress has been scheduled.
		SwapEgressScheduled {
			swap_request_id: SwapRequestId,
			egress_id: EgressId,
			asset: Asset,
			amount: AssetAmount,
			egress_fee: (AssetAmount, Asset),
		},
		RefundEgressScheduled {
			swap_request_id: SwapRequestId,
			egress_id: EgressId,
			asset: Asset,
			amount: AssetAmount,
			egress_fee: (AssetAmount, Asset),
		},
		/// A broker fee withdrawal has been requested.
		WithdrawalRequested {
			account_id: T::AccountId,
			egress_id: EgressId,
			egress_asset: Asset,
			egress_amount: AssetAmount,
			egress_fee: AssetAmount,
			destination_address: EncodedAddress,
		},
		/// Most likely cause of this error is that there are insufficient
		/// liquidity in the Pool. Also this could happen if the result overflowed u128::MAX
		BatchSwapFailed {
			asset: Asset,
			direction: SwapLeg,
			amount: AssetAmount,
		},
		SwapAmountConfiscated {
			swap_request_id: SwapRequestId,
			asset: Asset,
			total_amount: AssetAmount,
			confiscated_amount: AssetAmount,
		},
		SwapEgressIgnored {
			swap_request_id: SwapRequestId,
			asset: Asset,
			amount: AssetAmount,
			reason: DispatchError,
		},
		RefundEgressIgnored {
			swap_request_id: SwapRequestId,
			asset: Asset,
			amount: AssetAmount,
			reason: DispatchError,
		},
		PrivateBrokerChannelOpened {
			broker_id: T::AccountId,
			channel_id: ChannelId,
		},
		PrivateBrokerChannelClosed {
			broker_id: T::AccountId,
			channel_id: ChannelId,
		},
		AffiliateRegistration {
			broker_id: T::AccountId,
			short_id: AffiliateShortId,
			withdrawal_address: EthereumAddress,
			affiliate_id: T::AccountId,
		},
		// Account credited as a result of an on-chain swap
		CreditedOnChain {
			swap_request_id: SwapRequestId,
			account_id: T::AccountId,
			asset: Asset,
			amount: AssetAmount,
		},
		// Account received a refund as a result of an on-chain swap
		RefundedOnChain {
			swap_request_id: SwapRequestId,
			account_id: T::AccountId,
			asset: Asset,
			amount: AssetAmount,
		},
<<<<<<< HEAD
		VaultSwapMinimumBrokerFeeSet {
			broker_id: T::AccountId,
			minimum_fee_bps: BasisPoints,
=======
		PalletConfigUpdated {
			update: PalletConfigUpdate<T>,
>>>>>>> 30b86def
		},
	}
	#[pallet::error]
	pub enum Error<T> {
		/// The provided asset and withdrawal address are incompatible.
		IncompatibleAssetAndAddress,
		/// The Asset cannot be egressed because the destination address is not invalid.
		InvalidEgressAddress,
		/// The withdrawal is not possible because not enough funds are available.
		NoFundsAvailable,
		/// The target chain does not support CCM.
		CcmUnsupportedForTargetChain,
		/// The provided address could not be decoded.
		InvalidDestinationAddress,
		/// Withdrawals are disabled due to Safe Mode.
		WithdrawalsDisabled,
		/// Broker registration is disabled due to Safe Mode.
		BrokerRegistrationDisabled,
		/// Broker commission bps is limited to 1000 points.
		BrokerCommissionBpsTooHigh,
		/// Brokers should withdraw their earned fees before deregistering.
		EarnedFeesNotWithdrawn,
		/// Failed to open deposit channel because the CCM message is invalid.
		InvalidCcm,
		/// Setting the buy interval to zero is not allowed.
		ZeroBuyIntervalNotAllowed,
		/// Setting the swap retry delay to zero is not allowed.
		ZeroSwapRetryDelayNotAllowed,
		/// Setting the max swap request duration to less than the swap delay is not allowed.
		MaxSwapRequestDurationTooShort,
		/// Swap Retry duration is set above the max allowed.
		RetryDurationTooHigh,
		/// The number of DCA chunks must be greater than 0.
		ZeroNumberOfChunksNotAllowed,
		/// The chunk interval must be greater than the swap delay (2).
		ChunkIntervalTooLow,
		/// The total duration of a DCA swap request must be less then the max allowed.
		SwapRequestDurationTooLong,
		/// Invalid DCA parameters.
		InvalidDcaParameters,
		/// The provided Refund address cannot be decoded into ForeignChainAddress.
		InvalidRefundAddress,
		/// The given boost fee is too large to fit in a u8.
		BoostFeeTooHigh,
		/// The broker fee is too large to fit in a u8.
		BrokerFeeTooHigh,
		/// Broker cannot deregister or open a new private channel because one already exists.
		PrivateChannelExistsForBroker,
		/// The Broker does not have an open private channel.
		NoPrivateChannelExistsForBroker,
		/// The affiliate fee is too large to fit in a u8.
		AffiliateFeeTooHigh,
		/// The affiliate id is not registered for the broker.
		AffiliateNotRegisteredForBroker,
		/// The Bonder does not have enough Funds to cover the bond.
		InsufficientFunds,
		/// The affiliate is already registered.
		AffiliateAlreadyRegistered,
		/// The affiliate account id could not be derived.
		AffiliateAccountIdDerivationFailed,
		/// The affiliate short id is out of bounds. That means the broker has registered more than
		/// 255 affiliates.
		AffiliateShortIdOutOfBounds,
		/// The affiliate has not withdrawn their earned fees. This is a pre-requisite for
		/// deregistration of a broker.
		AffiliateEarnedFeesNotWithdrawn,
	}

	#[pallet::genesis_config]
	pub struct GenesisConfig<T: Config> {
		pub flip_buy_interval: BlockNumberFor<T>,
	}

	#[pallet::genesis_build]
	impl<T: Config> BuildGenesisConfig for GenesisConfig<T> {
		fn build(&self) {
			FlipBuyInterval::<T>::set(self.flip_buy_interval);
		}
	}

	impl<T: Config> Default for GenesisConfig<T> {
		fn default() -> Self {
			Self { flip_buy_interval: BlockNumberFor::<T>::zero() }
		}
	}

	#[pallet::hooks]
	impl<T: Config> Hooks<BlockNumberFor<T>> for Pallet<T> {
		fn on_initialize(current_block: BlockNumberFor<T>) -> Weight {
			let mut weight_used: Weight = T::DbWeight::get().reads(1);
			let interval = FlipBuyInterval::<T>::get();
			if interval.is_zero() {
				log::debug!("Flip buy interval is zero, skipping.")
			} else {
				weight_used.saturating_accrue(T::DbWeight::get().reads(1));
				if (current_block % interval).is_zero() &&
					!CollectedNetworkFee::<T>::get().is_zero()
				{
					weight_used.saturating_accrue(T::DbWeight::get().reads_writes(1, 1));
					CollectedNetworkFee::<T>::mutate(|collected_fee| {
						Self::init_network_fee_swap_request(Asset::Usdc, *collected_fee);

						collected_fee.set_zero();
					});
				}
			}
			weight_used
		}

		/// Execute all swaps in the SwapQueue
		fn on_finalize(current_block: BlockNumberFor<T>) {
			let swaps_to_execute = SwapQueue::<T>::take(current_block);
			let retry_block = current_block + max(SwapRetryDelay::<T>::get(), 1u32.into());

			if !T::SafeMode::get().swaps_enabled {
				// Since we won't be executing swaps at this block, we need to reschedule them:
				for swap in swaps_to_execute {
					Self::reschedule_swap(swap, retry_block);
				}

				return
			}

			let BatchExecutionOutcomes { successful_swaps, failed_swaps } =
				Self::execute_batch(swaps_to_execute.clone());

			for swap in successful_swaps {
				Self::process_swap_outcome(swap);
			}

			for swap in failed_swaps {
				match swap.refund_params {
					Some(ref params)
						if BlockNumberFor::<T>::from(params.refund_block) < retry_block =>
					{
						// Reached refund block, process refund:
						Self::refund_failed_swap(swap);
					},
					_ => {
						// Either refund parameters not set, or refund block not
						// reached:
						Self::reschedule_swap(swap, retry_block);
					},
				}
			}
		}
	}

	#[pallet::call]
	impl<T: Config> Pallet<T> {
		/// Request a swap deposit address.
		///
		/// ## Events
		///
		/// - [SwapDepositAddressReady](Event::SwapDepositAddressReady)
		#[pallet::call_index(0)]
		#[pallet::weight(T::WeightInfo::request_swap_deposit_address())]
		pub fn request_swap_deposit_address(
			origin: OriginFor<T>,
			source_asset: Asset,
			destination_asset: Asset,
			destination_address: EncodedAddress,
			broker_commission: BasisPoints,
			channel_metadata: Option<CcmChannelMetadata>,
			boost_fee: BasisPoints,
			refund_parameters: ChannelRefundParametersEncoded,
		) -> DispatchResult {
			Self::request_swap_deposit_address_with_affiliates(
				origin,
				source_asset,
				destination_asset,
				destination_address,
				broker_commission,
				channel_metadata,
				boost_fee,
				Default::default(),
				refund_parameters,
				None,
			)
		}

		/// Brokers can withdraw their collected fees.
		///
		/// ## Events
		///
		/// - [WithdrawalRequested](Event::WithdrawalRequested)
		#[pallet::call_index(1)]
		#[pallet::weight(T::WeightInfo::withdraw())]
		pub fn withdraw(
			origin: OriginFor<T>,
			asset: Asset,
			destination_address: EncodedAddress,
		) -> DispatchResult {
			ensure!(T::SafeMode::get().withdrawals_enabled, Error::<T>::WithdrawalsDisabled);

			let account_id = T::AccountRoleRegistry::ensure_broker(origin)?;

			let destination_address_internal =
				T::AddressConverter::decode_and_validate_address_for_asset(
					destination_address.clone(),
					asset,
				)
				.map_err(address_error_to_pallet_error::<T>)?;

			Self::trigger_withdrawal(&account_id, asset, destination_address_internal)?;

			Ok(())
		}

		/// Register the account as a Broker.
		///
		/// Account roles are immutable once registered.
		#[pallet::call_index(4)]
		#[pallet::weight(T::WeightInfo::register_as_broker())]
		pub fn register_as_broker(who: OriginFor<T>) -> DispatchResult {
			let account_id = ensure_signed(who)?;

			ensure!(
				T::SafeMode::get().broker_registration_enabled,
				Error::<T>::BrokerRegistrationDisabled,
			);

			T::AccountRoleRegistry::register_as_broker(&account_id)?;

			Ok(())
		}

		/// Apply a list of configuration updates to the pallet.
		///
		/// Requires Governance.
		#[pallet::call_index(8)]
		#[pallet::weight(<T as frame_system::Config>::SystemWeightInfo::set_storage(updates.len() as u32))]
		pub fn update_pallet_config(
			origin: OriginFor<T>,
			updates: BoundedVec<PalletConfigUpdate<T>, ConstU32<10>>,
		) -> DispatchResult {
			T::EnsureGovernance::ensure_origin(origin)?;

			for update in updates {
				match update {
					PalletConfigUpdate::MaximumSwapAmount { asset, amount } => {
						MaximumSwapAmount::<T>::set(asset, amount);
					},
					PalletConfigUpdate::SwapRetryDelay { delay } => {
						ensure!(
							delay != BlockNumberFor::<T>::zero(),
							Error::<T>::ZeroSwapRetryDelayNotAllowed
						);
						SwapRetryDelay::<T>::set(delay);
					},
					PalletConfigUpdate::FlipBuyInterval { interval } => {
						ensure!(
							interval != BlockNumberFor::<T>::zero(),
							Error::<T>::ZeroBuyIntervalNotAllowed
						);
						FlipBuyInterval::<T>::set(interval);
					},
					PalletConfigUpdate::SetMaxSwapRetryDuration { blocks } => {
						MaxSwapRetryDurationBlocks::<T>::set(blocks);
					},
					PalletConfigUpdate::SetMaxSwapRequestDuration { blocks } => {
						ensure!(
							blocks >= SWAP_DELAY_BLOCKS,
							Error::<T>::MaxSwapRequestDurationTooShort
						);
						MaxSwapRequestDurationBlocks::<T>::set(blocks);
					},
					PalletConfigUpdate::SetMinimumChunkSize { asset, size: amount } => {
						MinimumChunkSize::<T>::set(asset, amount);
					},
					PalletConfigUpdate::SetBrokerBond { bond } => {
						BrokerBond::<T>::set(bond);
					},
					PalletConfigUpdate::SetMinimumNetworkFee { min_fee } => {
						MinimumNetworkFee::<T>::set(min_fee);
					},
					PalletConfigUpdate::SetInternalSwapNetworkFee { fee } => {
						InternalSwapNetworkFee::<T>::set(fee);
					},
					PalletConfigUpdate::SetInternalSwapMinimumNetworkFee { min_fee } => {
						InternalSwapMinimumNetworkFee::<T>::set(min_fee);
					},
				}
				Self::deposit_event(Event::<T>::PalletConfigUpdated { update });
			}

			Ok(())
		}

		/// Register the account as a Broker.
		///
		/// Account roles are immutable once registered.
		#[pallet::call_index(9)]
		#[pallet::weight(T::WeightInfo::deregister_as_broker())]
		pub fn deregister_as_broker(who: OriginFor<T>) -> DispatchResult {
			let account_id = T::AccountRoleRegistry::ensure_broker(who)?;

			ensure!(
				!BrokerPrivateBtcChannels::<T>::contains_key(&account_id),
				Error::<T>::PrivateChannelExistsForBroker
			);

			ensure!(
				T::BalanceApi::free_balances(&account_id).iter().all(|(_, amount)| *amount == 0),
				Error::<T>::EarnedFeesNotWithdrawn,
			);

			// Check the affiliate's balance before we allow deregistration
			for affiliate_account_id in AffiliateAccountDetails::<T>::iter_key_prefix(&account_id) {
				ensure!(
					T::BalanceApi::get_balance(&affiliate_account_id, Asset::Usdc).is_zero(),
					Error::<T>::AffiliateEarnedFeesNotWithdrawn
				);
				frame_system::Provider::<T>::killed(&affiliate_account_id).unwrap_or_else(|e| {
					// This shouldn't happen, and not much we can do if it does except fix it on a
					// subsequent release. Consequences are minor.
					log::error!(
						"Unexpected reference count error while reaping the affiliate {:?}: {:?}.",
						affiliate_account_id,
						e
					);
				})
			}

			// Clear the affiliate account details and affiliate id mapping.
			// With this the broker has no longer access to the affiliate's account.
			let _ = AffiliateAccountDetails::<T>::clear_prefix(&account_id, u32::MAX, None);
			let _ = AffiliateIdMapping::<T>::clear_prefix(&account_id, u32::MAX, None);

			T::AccountRoleRegistry::deregister_as_broker(&account_id)?;

			Ok(())
		}

		/// Request a swap deposit address.
		///
		/// ## Events
		///
		/// - [SwapDepositAddressReady](Event::SwapDepositAddressReady)
		#[pallet::call_index(11)]
		#[pallet::weight(T::WeightInfo::request_swap_deposit_address_with_affiliates())]
		pub fn request_swap_deposit_address_with_affiliates(
			origin: OriginFor<T>,
			source_asset: Asset,
			destination_asset: Asset,
			destination_address: EncodedAddress,
			broker_commission: BasisPoints,
			channel_metadata: Option<CcmChannelMetadata>,
			boost_fee: BasisPoints,
			affiliate_fees: Affiliates<T::AccountId>,
			refund_parameters: ChannelRefundParametersEncoded,
			dca_parameters: Option<DcaParameters>,
		) -> DispatchResult {
			let broker = T::AccountRoleRegistry::ensure_broker(origin)?;

			let beneficiaries = Pallet::<T>::assemble_and_validate_broker_fees(
				broker.clone(),
				broker_commission,
				affiliate_fees.clone(),
			)?;

			let destination_address_internal =
				T::AddressConverter::decode_and_validate_address_for_asset(
					destination_address.clone(),
					destination_asset,
				)
				.map_err(address_error_to_pallet_error::<T>)?;

			// Convert the refund parameter from `EncodedAddress` into `ForeignChainAddress` type.
			let refund_params_internal = refund_parameters.clone().try_map_address(|addr| {
				T::AddressConverter::try_from_encoded_address(addr)
					.map_err(|_| Error::<T>::InvalidRefundAddress)
			})?;

			if let Some(ccm) = channel_metadata.as_ref() {
				let destination_chain: ForeignChain = destination_asset.into();
				ensure!(destination_chain.ccm_support(), Error::<T>::CcmUnsupportedForTargetChain);

				let _ = T::CcmValidityChecker::check_and_decode(
					ccm,
					destination_asset,
					destination_address.clone(),
				)
				.map_err(|e| {
					log::warn!(
						"Failed to open channel due to invalid CCM. Broker: {:?}, Error: {:?}",
						broker,
						e
					);
					Error::<T>::InvalidCcm
				})?;
			}

			let (channel_id, deposit_address, expiry_height, channel_opening_fee) =
				T::DepositHandler::request_swap_deposit_address(
					source_asset,
					destination_asset,
					destination_address_internal,
					beneficiaries.clone(),
					broker.clone(),
					channel_metadata.clone(),
					boost_fee,
					refund_params_internal,
					dca_parameters.clone(),
				)?;

			// TODO: deduplicate this with assemble_and_validate_broker_fees
			let affiliate_fees = affiliate_fees
				.into_iter()
				.filter(|beneficiary| beneficiary.bps > 0)
				.collect::<Vec<_>>()
				.try_into()
				.expect("Filtering out will always fit");

			Self::deposit_event(Event::<T>::SwapDepositAddressReady {
				deposit_address: T::AddressConverter::to_encoded_address(deposit_address),
				destination_address,
				source_asset,
				destination_asset,
				channel_id,
				broker_id: broker,
				broker_commission_rate: broker_commission,
				channel_metadata,
				source_chain_expiry_block: expiry_height,
				boost_fee,
				channel_opening_fee,
				affiliate_fees,
				refund_parameters,
				dca_parameters,
			});

			Ok(())
		}

		/// Opens a private broker channel for Bitcoin vault swaps.
		///
		/// This requires the broker to have sufficient funds to cover the bond.
		///
		/// ## Events
		///
		/// - [PrivateBrokerChannelOpened](Event::PrivateBrokerChannelOpened)
		#[pallet::call_index(12)]
		#[pallet::weight(T::WeightInfo::open_private_btc_channel())]
		pub fn open_private_btc_channel(origin: OriginFor<T>) -> DispatchResult {
			let broker_id = T::AccountRoleRegistry::ensure_broker(origin)?;

			ensure!(
				!BrokerPrivateBtcChannels::<T>::contains_key(&broker_id),
				Error::<T>::PrivateChannelExistsForBroker
			);

			ensure!(
				T::FundingInfo::total_balance_of(&broker_id) >= BrokerBond::<T>::get(),
				Error::<T>::InsufficientFunds
			);

			let channel_id = T::ChannelIdAllocator::allocate_private_channel_id()?;

			BrokerPrivateBtcChannels::<T>::insert(broker_id.clone(), channel_id);

			T::Bonder::update_bond(&broker_id, BrokerBond::<T>::get());

			Self::deposit_event(Event::<T>::PrivateBrokerChannelOpened { broker_id, channel_id });

			Ok(())
		}

		/// Closes the currently open private broker channel.
		///
		/// Closing the channel will unlock the bonded funds.
		///
		/// ## Events
		///
		/// - [PrivateBrokerChannelClosed](Event::PrivateBrokerChannelClosed)
		#[pallet::call_index(13)]
		#[pallet::weight(T::WeightInfo::close_private_btc_channel())]
		pub fn close_private_btc_channel(origin: OriginFor<T>) -> DispatchResult {
			let broker_id = T::AccountRoleRegistry::ensure_broker(origin)?;

			let Some(channel_id) = BrokerPrivateBtcChannels::<T>::take(&broker_id) else {
				return Err(Error::<T>::NoPrivateChannelExistsForBroker.into())
			};

			T::Bonder::update_bond(&broker_id, 0u128.into());

			Self::deposit_event(Event::<T>::PrivateBrokerChannelClosed { broker_id, channel_id });

			Ok(())
		}

		/// Registers an affiliate for a broker.
		///
		/// The broker must provide an Ethereum address to which any earned affiliate fees
		/// can be withdrawn. The broker can trigger a withdrawal request to the affiliate's
		/// withdrawal address.
		///
		/// Affiliates have a unique account id that can only be accessed through the affiliate's
		/// broker. The affiliate account id is derived from the broker account id using a short id
		/// that is unique to that combination of broker and affiliate.
		///
		/// ## Events
		///
		/// - [AffiliateRegistration](Event::AffiliateRegistration)
		#[pallet::call_index(14)]
		#[pallet::weight(T::WeightInfo::register_affiliate())]
		pub fn register_affiliate(
			origin: OriginFor<T>,
			withdrawal_address: EthereumAddress,
		) -> DispatchResult {
			let broker_id = T::AccountRoleRegistry::ensure_broker(origin)?;

			let next_id: u8 = AffiliateIdMapping::<T>::iter_prefix_values(&broker_id)
				.count()
				.try_into()
				.map_err(|_| Error::<T>::AffiliateShortIdOutOfBounds)?;

			let short_id = AffiliateShortId::from(next_id);

			ensure!(
				!AffiliateIdMapping::<T>::contains_key(&broker_id, short_id),
				Error::<T>::AffiliateAlreadyRegistered
			);

			let affiliate_id = Decode::decode(&mut TrailingZeroInput::new(
				(*b"chainflip/affiliate", broker_id.clone(), short_id).blake2_256().as_ref(),
			))
			.map_err(|_| Error::<T>::AffiliateAccountIdDerivationFailed)?;

			AffiliateIdMapping::<T>::insert(&broker_id, short_id, &affiliate_id);
			if !frame_system::Pallet::<T>::account_exists(&affiliate_id) {
				// Creates an account
				let _ = frame_system::Provider::<T>::created(&affiliate_id);
			}

			AffiliateAccountDetails::<T>::insert(
				&broker_id,
				&affiliate_id,
				AffiliateDetails { short_id, withdrawal_address },
			);

			Self::deposit_event(Event::<T>::AffiliateRegistration {
				broker_id,
				short_id,
				withdrawal_address,
				affiliate_id,
			});

			Ok(())
		}

		/// Triggers a withdrawal to the registered withdrawal address of the affiliate.
		///
		/// Note: This extrinsic is secured by the broker that has registered the affiliate account.
		///
		/// ## Events
		///
		/// - [WithdrawalRequested](Event::WithdrawalRequested)
		#[pallet::call_index(16)]
		#[pallet::weight(T::WeightInfo::affiliate_withdrawal_request())]
		pub fn affiliate_withdrawal_request(
			origin: OriginFor<T>,
			affiliate_account_id: T::AccountId,
		) -> DispatchResult {
			let broker_id = T::AccountRoleRegistry::ensure_broker(origin)?;

			let details = AffiliateAccountDetails::<T>::get(&broker_id, &affiliate_account_id)
				.ok_or(Error::<T>::AffiliateNotRegisteredForBroker)?;

			Self::trigger_withdrawal(
				&affiliate_account_id,
				Asset::Usdc,
				ForeignChainAddress::Eth(details.withdrawal_address),
			)?;
			Ok(())
		}

		/// Sets the brokers personal minimum fee for vault swaps.
		/// This minimum is used to stop encoding vault swaps with a lower broker fee.
		/// If a swap is witnessed with a lower fee, it will be changed to the minimum.
		///
		/// ## Events
		///
		/// - [VaultSwapMinimumBrokerFeeSet](Event::VaultSwapMinimumBrokerFeeSet)
		#[pallet::call_index(17)]
		#[pallet::weight(T::WeightInfo::set_vault_swap_minimum_broker_fee())]
		pub fn set_vault_swap_minimum_broker_fee(
			origin: OriginFor<T>,
			minimum_fee_bps: BasisPoints,
		) -> DispatchResult {
			let broker_id = T::AccountRoleRegistry::ensure_broker(origin)?;

			Pallet::<T>::validate_broker_fees(
				&vec![Beneficiary { account: broker_id.clone(), bps: minimum_fee_bps }]
					.try_into()
					.expect("Single broker will fit"),
			)?;

			VaultSwapMinimumBrokerFee::<T>::insert(broker_id.clone(), minimum_fee_bps);
			Self::deposit_event(Event::<T>::VaultSwapMinimumBrokerFeeSet {
				broker_id,
				minimum_fee_bps,
			});

			Ok(())
		}
	}

	impl<T: Config> Pallet<T> {
		#[allow(clippy::result_unit_err)]
		pub fn get_scheduled_swap_legs(swaps: Vec<Swap<T>>, base_asset: Asset) -> Vec<SwapLegInfo> {
			let mut swaps: Vec<_> = swaps.into_iter().map(SwapState::new).collect();

			// Can ignore the result here because we use pool price fallback below
			let _res = Self::swap_into_stable_taking_fees(&mut swaps);

			swaps
				.into_iter()
				.filter_map(|swap| {
					let swap_request = SwapRequests::<T>::get(swap.swap.swap_request_id)
						.expect("Swap request should exist");
					let dca_state = match swap_request.state {
						SwapRequestState::UserSwap { dca_state, .. } => Some(dca_state),
						_ => None,
					};
					let remaining_chunks =
						dca_state.as_ref().map(|dca| dca.remaining_chunks).unwrap_or(0);
					let chunk_interval =
						dca_state.map(|dca| dca.chunk_interval).unwrap_or(SWAP_DELAY_BLOCKS);

					if swap.input_asset() == base_asset {
						Some(SwapLegInfo {
							swap_id: swap.swap_id(),
							swap_request_id: swap.swap.swap_request_id,
							base_asset,
							// All swaps from `base_asset` have to go through the stable asset:
							quote_asset: STABLE_ASSET,
							side: Side::Sell,
							amount: swap.input_amount(),
							source_asset: None,
							source_amount: None,
							remaining_chunks,
							chunk_interval,
						})
					} else if swap.output_asset() == base_asset {
						// In case the swap is "simulated", the amount is just an estimate,
						// so we additionally include `source_asset` and `source_amount`:
						let (source_asset, source_amount) = if swap.input_asset() != STABLE_ASSET {
							(Some(swap.input_asset()), Some(swap.input_amount()))
						} else {
							(None, None)
						};

						let amount = swap.stable_amount.or_else(|| {
							// If the swap into stable asset failed, fallback to estimating the
							// amount via pool price.

							// Should be able to successfully retrieve the price since the pool
							// should exist as we wouldn't need to estimate if input asset
							// was already STABLE_ASSET):
							let sell_price =
								T::PoolPriceApi::pool_price(swap.input_asset(), STABLE_ASSET)
									.ok()
									.map(|price| price.sell)?;

							Some(
								output_amount_ceil(
									cf_amm::math::Amount::from(swap.input_amount()),
									sell_price,
								)
								.saturated_into(),
							)
						})?;

						Some(SwapLegInfo {
							swap_id: swap.swap_id(),
							swap_request_id: swap.swap.swap_request_id,
							base_asset,
							// All swaps to `base_asset` have to go through the stable asset:
							quote_asset: STABLE_ASSET,
							side: Side::Buy,
							amount,
							source_asset,
							source_amount,
							remaining_chunks,
							chunk_interval,
						})
					} else {
						None
					}
				})
				.collect()
		}

		fn trigger_withdrawal(
			account_id: &T::AccountId,
			asset: Asset,
			destination_address: ForeignChainAddress,
		) -> DispatchResult {
			let earned_fees = T::BalanceApi::get_balance(account_id, asset);
			ensure!(earned_fees != 0, Error::<T>::NoFundsAvailable);
			T::BalanceApi::try_debit_account(account_id, asset, earned_fees)?;

			let ScheduledEgressDetails { egress_id, egress_amount, fee_withheld } =
				T::EgressHandler::schedule_egress(
					asset,
					earned_fees,
					destination_address.clone(),
					None,
				)
				.map_err(Into::into)?;

			Self::deposit_event(Event::<T>::WithdrawalRequested {
				account_id: account_id.clone(),
				egress_amount,
				egress_asset: asset,
				egress_fee: fee_withheld,
				destination_address: T::AddressConverter::to_encoded_address(destination_address),
				egress_id,
			});

			Ok(())
		}

		fn take_broker_fees(
			stable_amount: AssetAmount,
			broker_fees: &Beneficiaries<T::AccountId>,
		) -> FeeTaken {
			// Sanity check: it should already not be possible to open a channel with broker fees
			// this high, but if the total broker fee would exceed 100% we charge no broker fee
			// instead (for simplicity):
			let total_fee_bps =
				broker_fees.iter().fold(0u16, |fee_accumulator, Beneficiary { bps, .. }| {
					fee_accumulator.saturating_add(*bps)
				});

			if total_fee_bps > MAX_BASIS_POINTS {
				FeeTaken { remaining_amount: stable_amount, fee: 0 }
			} else {
				let total_fee = broker_fees.iter().fold(
					0u128,
					|fee_accumulator, Beneficiary { account, bps }| {
						let fee = Permill::from_parts(*bps as u32 * BASIS_POINTS_PER_MILLION) *
							stable_amount;

						T::BalanceApi::credit_account(account, STABLE_ASSET, fee);

						fee_accumulator.saturating_add(fee)
					},
				);

				assert!(total_fee <= stable_amount, "Broker fee cannot be more than the amount");

				FeeTaken {
					remaining_amount: stable_amount.saturating_sub(total_fee),
					fee: total_fee,
				}
			}
		}

		fn swap_into_stable_taking_fees(
			swaps: &mut [SwapState<T>],
		) -> Result<(), BatchExecutionError<T>> {
			Self::do_group_and_swap(swaps, SwapLeg::ToStable)?;

			// Take fees as required:
			for swap in swaps.iter_mut() {
				debug_assert!(
					swap.stable_amount.is_some(),
					"All swaps should have Stable amount set here"
				);

				swap.stable_amount_before_fees = swap.stable_amount;

				for fee_type in &swap.swap.fees {
					let remaining_amount = match fee_type {
						FeeType::NetworkFee { min_fee_enforced } => {
							let FeeTaken { remaining_amount, fee } = Self::take_network_fee(
								swap.stable_amount.unwrap_or_default(),
								if *min_fee_enforced {
									MinFeePolicy::Enforced {
										swap_request_id: swap.swap.swap_request_id,
									}
								} else {
									MinFeePolicy::NotEnforced
								},
							);
							swap.network_fee_taken = Some(fee);
							remaining_amount
						},
						FeeType::BrokerFee(beneficiaries) => {
							let FeeTaken { remaining_amount, fee } = Self::take_broker_fees(
								swap.stable_amount.unwrap_or_default(),
								beneficiaries,
							);
							swap.broker_fee_taken = Some(fee);
							remaining_amount
						},
					};
					swap.stable_amount = Some(remaining_amount);
				}

				if swap.output_asset() == STABLE_ASSET {
					swap.final_output = swap.stable_amount;
				}
			}

			Ok(())
		}

		#[transactional]
		pub fn try_execute_without_violations(
			swaps: Vec<Swap<T>>,
		) -> Result<Vec<SwapState<T>>, BatchExecutionError<T>> {
			let mut swaps: Vec<_> = swaps.into_iter().map(SwapState::new).collect();
			Self::swap_into_stable_taking_fees(&mut swaps)?;

			// Swap from Stable asset, and complete the swap logic.
			Self::do_group_and_swap(&mut swaps, SwapLeg::FromStable)?;

			// Successfully executed without hitting price impact limit.
			// Now checking for FoK violations:
			let (non_violating, violating): (Vec<_>, Vec<_>) =
				swaps.into_iter().partition(|swap| {
					let final_output = swap.final_output.unwrap();
					swap.refund_params()
						.as_ref()
						.is_none_or(|params| final_output >= params.min_output)
				});

			if violating.is_empty() {
				Ok(non_violating)
			} else {
				Err(BatchExecutionError::PriceViolation {
					violating_swaps: violating.into_iter().map(|ctx| ctx.swap).collect(),
					non_violating_swaps: non_violating.into_iter().map(|ctx| ctx.swap).collect(),
				})
			}
		}

		/// Attempts to find (and execute) a batch of swaps that wouldn't result in hitting the
		/// price impact limit, starting with the given batch, and taking swaps out of the batch if
		/// needed.
		fn execute_batch(mut swaps_to_execute: Vec<Swap<T>>) -> BatchExecutionOutcomes<T> {
			let mut failed_swaps = vec![];

			loop {
				if swaps_to_execute.is_empty() {
					return BatchExecutionOutcomes { successful_swaps: vec![], failed_swaps };
				}

				match Self::try_execute_without_violations(swaps_to_execute.clone()) {
					Ok(successful_swaps) =>
						return BatchExecutionOutcomes { successful_swaps, failed_swaps },
					Err(BatchExecutionError::SwapLegFailed {
						asset,
						direction,
						amount,
						failed_swap_group,
					}) => {
						Self::deposit_event(Event::<T>::BatchSwapFailed {
							asset,
							direction,
							amount,
						});

						// Find the largest swap from the failing pool/direction and remove it
						// so we can try the remaining swaps again. We should always be able to
						// find a swap to remove, but if we can't for some reason, abort.
						if let Some(removed_swap) = utilities::split_off_highest_impact_swap(
							&mut swaps_to_execute,
							&failed_swap_group,
							direction,
						) {
							failed_swaps.push(removed_swap);
						} else {
							break;
						}
					},
					Err(BatchExecutionError::PriceViolation {
						violating_swaps,
						non_violating_swaps,
					}) => {
						failed_swaps.extend(violating_swaps);
						swaps_to_execute = non_violating_swaps;
					},
					Err(BatchExecutionError::DispatchError { error }) => {
						// This should only happen when the transaction nested too deep,
						// which should not happen in practice (max nesting is 255):
						log_or_panic!("Failed to execute swap batch: {error:?}");
						break;
					},
				}
			}

			// If we are here, consider all swaps as failed:
			failed_swaps.extend(swaps_to_execute);
			BatchExecutionOutcomes { successful_swaps: vec![], failed_swaps }
		}

		fn refund_failed_swap(swap: Swap<T>) {
			let swap_request_id = swap.swap_request_id;

			let Some(mut request) = SwapRequests::<T>::take(swap_request_id) else {
				log_or_panic!("Swap request {swap_request_id} not found");
				return;
			};

			match &mut request.state {
				SwapRequestState::UserSwap {
					output_action,
					refund_params,
					dca_state: DcaState { remaining_input_amount, accumulated_output_amount, .. },
					..
				} => {
					let Some(refund_params) = &refund_params else {
						log_or_panic!("Trying to refund swap request {swap_request_id}, but missing refund parameters");
						return;
					};

					let total_input_remaining = swap.input_amount + *remaining_input_amount;
					let amount_to_refund = match Self::take_refund_fee(
						total_input_remaining,
						request.input_asset,
						matches!(output_action, SwapOutputAction::CreditOnChain { .. }),
					) {
						Ok(remaining) => remaining,
						Err(e) => {
							log_or_panic!(
								"Failed to calculate refund fee for swap request {swap_request_id}: {e:?}"
							);
							total_input_remaining
						},
					};

					if amount_to_refund > 0 {
						match &refund_params.refund_destination {
							AccountOrAddress::ExternalAddress(address) => {
								Self::egress_for_swap(
									request.id,
									amount_to_refund,
									request.input_asset,
									address.clone(),
									None, /* refunds don't use ccm parameters */
									true, /* refund */
								);
							},
							AccountOrAddress::InternalAccount(account_id) => {
								Self::deposit_event(Event::<T>::RefundedOnChain {
									swap_request_id,
									account_id: account_id.clone(),
									asset: request.input_asset,
									amount: amount_to_refund,
								});

								T::BalanceApi::credit_account(
									account_id,
									request.input_asset,
									amount_to_refund,
								);
							},
						}
					}

					// In case of DCA we may have partially swapped and now have some output
					// asset to egress to the output address:
					if *accumulated_output_amount > 0 {
						match output_action {
							SwapOutputAction::Egress { ccm_deposit_metadata, output_address } => {
								Self::egress_for_swap(
									swap_request_id,
									*accumulated_output_amount,
									request.output_asset,
									output_address.clone(),
									ccm_deposit_metadata.clone(),
									false, /* refund */
								);
							},
							SwapOutputAction::CreditOnChain { account_id } => {
								Self::deposit_event(Event::<T>::CreditedOnChain {
									swap_request_id,
									account_id: account_id.clone(),
									asset: request.output_asset,
									amount: *accumulated_output_amount,
								});

								T::BalanceApi::credit_account(
									account_id,
									request.output_asset,
									*accumulated_output_amount,
								);
							},
						}
					}
				},
				non_refundable_request => {
					log_or_panic!(
						"Refund for swap request is not supported: {non_refundable_request:?}"
					);
				},
			};

			Self::deposit_event(Event::<T>::SwapRequestCompleted { swap_request_id: request.id });
		}

		fn process_swap_outcome(swap: SwapState<T>) {
			let swap_request_id = swap.swap.swap_request_id;

			let Some(mut request) = SwapRequests::<T>::take(swap_request_id) else {
				log_or_panic!("Swap request {swap_request_id} not found");
				return;
			};

			let Some(output_amount) = swap.final_output else {
				log_or_panic!("Swap {} is not completed yet!", swap.swap_id());
				return;
			};

			Self::deposit_event(Event::<T>::SwapExecuted {
				swap_request_id,
				swap_id: swap.swap_id(),
				// To be consistent with `swap_output` and `intermediate_amount` (which do
				// not include the network fee), we report input amount without the network fee
				// for swaps from STABLE_ASSET:
				input_amount: if swap.input_asset() == STABLE_ASSET {
					swap.stable_amount.unwrap_or_else(|| {
						log_or_panic!("stable amount must be set for swaps from STABLE_ASSET");
						swap.input_amount()
					})
				} else {
					swap.input_amount()
				},
				input_asset: swap.input_asset(),
				network_fee: swap.network_fee_taken.unwrap_or_default(),
				broker_fee: swap.broker_fee_taken.unwrap_or_default(),
				output_asset: swap.output_asset(),
				output_amount,
				intermediate_amount: swap.intermediate_amount(),
			});

			let request_completed = match &mut request.state {
				SwapRequestState::UserSwap {
					output_action,
					dca_state,
					broker_fees,
					refund_params,
				} =>
					if let Some(chunk_input_amount) =
						dca_state.prepare_next_chunk(Some((swap.swap_id(), output_amount)))
					{
						let swap_id = Self::schedule_swap(
							request.input_asset,
							request.output_asset,
							chunk_input_amount,
							refund_params.as_ref(),
							SwapType::Swap,
							broker_fees.clone(),
							request.id,
							dca_state.chunk_interval.into(),
						);

						dca_state.status = DcaStatus::ChunkScheduled(swap_id);
						dca_state
							.network_fee_collected
							.saturating_accrue(swap.network_fee_taken.unwrap_or_default());
						dca_state
							.accumulated_stable_amount
							.saturating_accrue(swap.stable_amount_before_fees.unwrap_or_default());

						false
					} else {
						debug_assert!(dca_state.remaining_input_amount == 0);

						match output_action {
							SwapOutputAction::Egress { ccm_deposit_metadata, output_address } => {
								Self::egress_for_swap(
									swap_request_id,
									dca_state.accumulated_output_amount,
									swap.output_asset(),
									output_address.clone(),
									ccm_deposit_metadata.clone(),
									false, /* refund */
								);
							},
							SwapOutputAction::CreditOnChain { account_id } => {
								Self::deposit_event(Event::<T>::CreditedOnChain {
									swap_request_id,
									account_id: account_id.clone(),
									asset: request.output_asset,
									amount: dca_state.accumulated_output_amount,
								});

								T::BalanceApi::credit_account(
									account_id,
									request.output_asset,
									dca_state.accumulated_output_amount,
								);
							},
						}

						true
					},
				SwapRequestState::NetworkFee => {
					if swap.output_asset() == Asset::Flip {
						FlipToBurn::<T>::mutate(|total| {
							total.saturating_accrue(output_amount);
						});
					} else {
						log_or_panic!(
							"NetworkFee burning should not be in asset: {:?}",
							swap.output_asset()
						);
					}
					true
				},
				SwapRequestState::IngressEgressFee => {
					if swap.output_asset() == ForeignChain::from(swap.output_asset()).gas_asset() {
						T::IngressEgressFeeHandler::accrue_withheld_fee(
							swap.output_asset(),
							output_amount,
						);
					} else {
						log_or_panic!(
							"IngressEgressFee swap should not be to non-gas asset: {:?}",
							swap.output_asset()
						);
					}

					true
				},
			};

			if request_completed {
				Self::deposit_event(Event::<T>::SwapRequestCompleted { swap_request_id });
			} else {
				SwapRequests::<T>::insert(swap_request_id, request);
			}
		}

		// Helper function that splits swaps of a given direction, group them by asset
		// and do the swaps of a given direction. Processed and unprocessed swaps are
		// returned.
		fn do_group_and_swap(
			swaps: &mut [SwapState<T>],
			direction: SwapLeg,
		) -> Result<(), BatchExecutionError<T>> {
			let swap_groups =
				swaps.iter_mut().fold(BTreeMap::new(), |mut groups: BTreeMap<_, Vec<_>>, swap| {
					if let Some(asset) = swap.swap_asset(direction) {
						groups.entry(asset).or_default().push(swap);
					}
					groups
				});

			for (asset, mut swaps) in swap_groups {
				Self::execute_group_of_swaps(&mut swaps, asset, direction).map_err(|amount| {
					BatchExecutionError::SwapLegFailed {
						asset,
						direction,
						amount,
						failed_swap_group: swaps.into_iter().map(|swap| swap.clone()).collect(),
					}
				})?;
			}
			Ok(())
		}

		/// Bundle the given swaps and do a single swap of a given direction. Updates the given
		/// swaps in-place. If batch swap failed, return the input amount.
		fn execute_group_of_swaps(
			swaps: &mut [&mut SwapState<T>],
			asset: Asset,
			direction: SwapLeg,
		) -> Result<(), AssetAmount> {
			// Stable -> stable swap should never be called.
			debug_assert_ne!(asset, STABLE_ASSET);
			debug_assert!(
				!swaps.is_empty(),
				"The implementation of grouped_swaps ensures that the swap groups are non-empty."
			);

			let bundle_input: AssetAmount =
				swaps.iter().map(|swap| swap.swap_amount(direction).unwrap_or_default()).sum();

			// Process the swap leg as a bundle. No network fee is taken here.
			let bundle_output = T::SwappingApi::swap_single_leg(
				match direction {
					SwapLeg::FromStable => STABLE_ASSET,
					SwapLeg::ToStable => asset,
				},
				match direction {
					SwapLeg::FromStable => asset,
					SwapLeg::ToStable => STABLE_ASSET,
				},
				bundle_input,
			)
			.map_err(|_| bundle_input)?;

			for swap in swaps.iter_mut() {
				let swap_output = if bundle_input > 0 {
					multiply_by_rational_with_rounding(
						swap.swap_amount(direction).unwrap_or_default(),
						bundle_output,
						bundle_input,
						Rounding::Down,
					)
					.expect(
						"bundle_input >= swap_amount && bundle_input != 0 ∴ result can't overflow",
					)
				} else {
					0
				};

				swap.update_swap_result(direction, swap_output);

				if swap_output == 0 {
					// This is unlikely but theoretically possible if, for example, the initial swap
					// input is so small compared to the total bundle size that it rounds down to
					// zero when we do the division.
					log::warn!(
						"Swap {:?} in bundle {{ input: {bundle_input}, output: {bundle_output} }}
						resulted in swap output of zero.",
						swap.swap
					);
				}
			}

			Ok(())
		}

		fn schedule_swap(
			input_asset: Asset,
			output_asset: Asset,
			input_amount: AssetAmount,
			refund_params: Option<&RefundParametersExtended<T::AccountId>>,
			swap_type: SwapType,
			broker_fees: Beneficiaries<T::AccountId>,
			swap_request_id: SwapRequestId,
			delay_blocks: BlockNumberFor<T>,
		) -> SwapId {
			let swap_id = SwapIdCounter::<T>::mutate(|id| {
				id.saturating_accrue(1);
				*id
			});

			let execute_at = frame_system::Pallet::<T>::block_number() + delay_blocks;

			let refund_params = refund_params.map(|params| {
				utilities::calculate_swap_refund_parameters(
					params,
					// In practice block number always fits in u32:
					execute_at.unique_saturated_into(),
					input_amount,
				)
			});

			let fees = {
				let mut fees = Vec::with_capacity(2);

				match swap_type {
					SwapType::Swap => {
						fees.push(FeeType::NetworkFee { min_fee_enforced: true });
					},
					SwapType::IngressEgressFee => {
						fees.push(FeeType::NetworkFee { min_fee_enforced: false });
					},
					SwapType::NetworkFee => {
						// Network fee is not charged for network fee swaps
					},
				}

				if !broker_fees.is_empty() {
					fees.push(FeeType::BrokerFee(broker_fees));
				}

				fees
			};

			SwapQueue::<T>::append(
				execute_at,
				Swap::new(
					swap_id,
					swap_request_id,
					input_asset,
					output_asset,
					input_amount,
					refund_params,
					fees,
				),
			);

			Self::deposit_event(Event::<T>::SwapScheduled {
				swap_request_id,
				swap_id,
				input_amount,
				swap_type,
				execute_at,
			});

			swap_id
		}

		fn reschedule_swap(swap: Swap<T>, execute_at: BlockNumberFor<T>) {
			Self::deposit_event(Event::<T>::SwapRescheduled { swap_id: swap.swap_id, execute_at });
			SwapQueue::<T>::append(execute_at, swap);
		}

		#[transactional]
		pub fn swap_with_network_fee_for_gas(
			from: Asset,
			to: Asset,
			input_amount: AssetAmount,
		) -> Result<SwapOutput, DispatchError> {
			Ok(match (from, to) {
				(_, STABLE_ASSET) => {
					let FeeTaken { remaining_amount: output, fee } = Self::take_network_fee(
						T::SwappingApi::swap_single_leg(from, to, input_amount)?,
						MinFeePolicy::NotEnforced,
					);

					SwapOutput { intermediary: None, output, network_fee: fee }
				},
				(STABLE_ASSET, _) => {
					let FeeTaken { remaining_amount: input_amount, fee } =
						Self::take_network_fee(input_amount, MinFeePolicy::NotEnforced);

					SwapOutput {
						intermediary: None,
						output: T::SwappingApi::swap_single_leg(from, to, input_amount)?,
						network_fee: fee,
					}
				},
				_ => {
					let FeeTaken { remaining_amount: intermediary, fee } = Self::take_network_fee(
						T::SwappingApi::swap_single_leg(from, STABLE_ASSET, input_amount)?,
						MinFeePolicy::NotEnforced,
					);

					SwapOutput {
						intermediary: Some(intermediary),
						output: T::SwappingApi::swap_single_leg(STABLE_ASSET, to, intermediary)?,
						network_fee: fee,
					}
				},
			})
		}

		/// Take network fee from the input amount and return the remaining amount and the fee.
		/// If `swap_request_id` is provided via the MinFeePolicy, the minimum network fee is
		/// enforced.
		pub(super) fn take_network_fee(
			input: AssetAmount,
			minimum_fee_policy: MinFeePolicy,
		) -> FeeTaken {
			if input.is_zero() {
				return FeeTaken { remaining_amount: 0, fee: 0 };
			}

			// Check if minimum network fee still needs to be filled for this swap request.
			let fee = match minimum_fee_policy {
				MinFeePolicy::Enforced { swap_request_id } => {
					if let Some(swap_request) = SwapRequests::<T>::get(swap_request_id) {
						match swap_request.state {
							SwapRequestState::UserSwap { dca_state, output_action, .. } => {
								let (network_fee, minimum_network_fee) = if matches!(
									output_action,
									SwapOutputAction::CreditOnChain { .. }
								) {
									// Use alternate network fee for internal swaps
									(
										InternalSwapNetworkFee::<T>::get(),
										InternalSwapMinimumNetworkFee::<T>::get(),
									)
								} else {
									(T::NetworkFee::get(), MinimumNetworkFee::<T>::get())
								};
								let calculated_fee = max(
									network_fee *
										(dca_state
											.accumulated_stable_amount
											.saturating_add(input)),
									minimum_network_fee,
								);
								min(
									calculated_fee.saturating_sub(dca_state.network_fee_collected),
									input,
								)
							},
							SwapRequestState::NetworkFee | SwapRequestState::IngressEgressFee => {
								log_or_panic!(
									"Should not enforce minimum network fee for fee swaps"
								);
								0
							},
						}
					} else {
						log_or_panic!(
							"Swap request {swap_request_id} not found, ignoring fee collection history for network fee calculation"
						);
						max(T::NetworkFee::get() * input, MinimumNetworkFee::<T>::get())
					}
				},
				MinFeePolicy::NotEnforced => T::NetworkFee::get() * input,
			};

			if !fee.is_zero() {
				CollectedNetworkFee::<T>::mutate(|total| {
					total.saturating_accrue(fee);
				});
			}

			FeeTaken { remaining_amount: input.saturating_sub(fee), fee }
		}

		fn egress_for_swap(
			swap_request_id: SwapRequestId,
			amount: AssetAmount,
			asset: Asset,
			address: ForeignChainAddress,
			maybe_ccm_metadata: Option<CcmDepositMetadata>,
			is_refund: bool,
		) {
			let is_ccm_swap = maybe_ccm_metadata.is_some();

			match T::EgressHandler::schedule_egress(asset, amount, address, maybe_ccm_metadata) {
				Ok(ScheduledEgressDetails { egress_id, egress_amount, fee_withheld }) =>
					if is_refund {
						Self::deposit_event(Event::<T>::RefundEgressScheduled {
							swap_request_id,
							egress_id,
							asset,
							amount: egress_amount,
							egress_fee: (fee_withheld, asset),
						});
					} else {
						Self::deposit_event(Event::<T>::SwapEgressScheduled {
							swap_request_id,
							egress_id,
							asset,
							amount: egress_amount,
							egress_fee: (fee_withheld, asset),
						});
					},
				Err(err) => {
					if is_ccm_swap {
						log_or_panic!("CCM egress scheduling should never fail.");
					}

					if is_refund {
						Self::deposit_event(Event::<T>::RefundEgressIgnored {
							swap_request_id,
							asset,
							amount,
							reason: err.into(),
						});
					} else {
						Self::deposit_event(Event::<T>::SwapEgressIgnored {
							swap_request_id,
							asset,
							amount,
							reason: err.into(),
						});
					}
				},
			};
		}

		pub(super) fn take_refund_fee(
			total_input_amount: AssetAmount,
			input_asset: Asset,
			is_internal_swap: bool,
		) -> Result<AssetAmount, DispatchError> {
			let refund_fee_usdc = if is_internal_swap {
				InternalSwapMinimumNetworkFee::<T>::get()
			} else {
				MinimumNetworkFee::<T>::get()
			};
			if refund_fee_usdc.is_zero() || total_input_amount.is_zero() {
				return Ok(total_input_amount)
			}

			let required_refund_fee_as_input_asset = Self::calculate_input_for_desired_output(
				input_asset,
				STABLE_ASSET,
				refund_fee_usdc,
				false, /* Without network fee */
			)
			.ok_or(DispatchError::Other("Invalid fee estimation"))?;

			let refund_fee =
				sp_std::cmp::min(required_refund_fee_as_input_asset, total_input_amount);
			let remaining_amount_to_refund = total_input_amount.saturating_sub(refund_fee);

			if !refund_fee.is_zero() {
				Self::init_network_fee_swap_request(input_asset, refund_fee);
			}

			Ok(remaining_amount_to_refund)
		}

		pub fn assemble_and_validate_broker_fees(
			broker_id: T::AccountId,
			broker_commission: BasisPoints,
			affiliate_fees: Affiliates<T::AccountId>,
		) -> Result<Beneficiaries<T::AccountId>, DispatchError> {
			let beneficiaries = [Beneficiary { account: broker_id, bps: broker_commission }]
				.into_iter()
				.chain(affiliate_fees.iter().cloned())
				.filter_map(
					|beneficiary| {
						if beneficiary.bps > 0 {
							Some(beneficiary)
						} else {
							None
						}
					},
				)
				.collect::<Vec<_>>()
				.try_into()
				.expect(
					"We are pushing affiliates + 1 which is exactly the maximum Beneficiaries size",
				);
			Pallet::<T>::validate_broker_fees(&beneficiaries)?;
			Ok(beneficiaries)
		}
	}

	impl<T: Config> SwapRequestHandler for Pallet<T> {
		type AccountId = T::AccountId;

		fn init_swap_request(
			input_asset: Asset,
			input_amount: AssetAmount,
			output_asset: Asset,
			request_type: SwapRequestType<Self::AccountId>,
			broker_fees: Beneficiaries<Self::AccountId>,
			refund_params: Option<RefundParametersExtended<Self::AccountId>>,
			dca_params: Option<DcaParameters>,
			origin: SwapOrigin<Self::AccountId>,
		) -> SwapRequestId {
			let request_id = SwapRequestIdCounter::<T>::mutate(|id| {
				id.saturating_accrue(1);
				*id
			});

			// Do not limit the maximum swap amount for network fee swaps.
			let net_amount = if matches!(
				request_type,
				SwapRequestType::NetworkFee | SwapRequestType::IngressEgressFee
			) {
				input_amount
			} else {
				let (swap_amount, confiscated_amount) =
					match MaximumSwapAmount::<T>::get(input_asset) {
						Some(max) =>
							(sp_std::cmp::min(input_amount, max), input_amount.saturating_sub(max)),
						None => (input_amount, Zero::zero()),
					};
				if !confiscated_amount.is_zero() {
					CollectedRejectedFunds::<T>::mutate(input_asset, |fund| {
						*fund = fund.saturating_add(confiscated_amount)
					});
					Self::deposit_event(Event::<T>::SwapAmountConfiscated {
						swap_request_id: request_id,
						asset: input_asset,
						total_amount: input_amount,
						confiscated_amount,
					});
				}
				swap_amount
			};

			// Restrict the number of chunks based on the minimum chunk size.
			let dca_params = dca_params.map(|mut dca_params| {
				let minimum_chunk_size = MinimumChunkSize::<T>::get(input_asset);
				if minimum_chunk_size > 0 {
					dca_params.number_of_chunks = core::cmp::min(
						max((input_amount / minimum_chunk_size) as u32, 1),
						dca_params.number_of_chunks,
					);
				}
				dca_params
			});

			Self::deposit_event(Event::<T>::SwapRequested {
				swap_request_id: request_id,
				input_asset,
				input_amount,
				output_asset,
				request_type: request_type.clone().into_encoded::<T::AddressConverter>(),
				origin: origin.clone(),
				broker_fees: broker_fees.clone(),
				refund_parameters: refund_params
					.clone()
					.map(|params| params.to_encoded::<T::AddressConverter>()),
				dca_parameters: dca_params.clone(),
			});

			match request_type {
				SwapRequestType::NetworkFee => {
					Self::schedule_swap(
						input_asset,
						output_asset,
						net_amount,
						None,
						SwapType::NetworkFee,
						Default::default(),
						request_id,
						SWAP_DELAY_BLOCKS.into(),
					);

					SwapRequests::<T>::insert(
						request_id,
						SwapRequest {
							id: request_id,
							input_asset,
							output_asset,
							state: SwapRequestState::NetworkFee,
						},
					);
				},
				SwapRequestType::IngressEgressFee => {
					Self::schedule_swap(
						input_asset,
						output_asset,
						net_amount,
						None,
						SwapType::IngressEgressFee,
						Default::default(),
						request_id,
						SWAP_DELAY_BLOCKS.into(),
					);

					SwapRequests::<T>::insert(
						request_id,
						SwapRequest {
							id: request_id,
							input_asset,
							output_asset,
							state: SwapRequestState::IngressEgressFee,
						},
					);
				},
				SwapRequestType::Regular { output_action } => {
					let (mut dca_state, chunk_input_amount) =
						DcaState::create_with_first_chunk(net_amount, dca_params);

					let swap_id = Self::schedule_swap(
						input_asset,
						output_asset,
						chunk_input_amount,
						refund_params.as_ref(),
						SwapType::Swap,
						broker_fees.clone(),
						request_id,
						SWAP_DELAY_BLOCKS.into(),
					);

					dca_state.status = DcaStatus::ChunkScheduled(swap_id);

					SwapRequests::<T>::insert(
						request_id,
						SwapRequest {
							id: request_id,
							input_asset,
							output_asset,
							state: SwapRequestState::UserSwap {
								output_action,
								refund_params,
								broker_fees,
								dca_state,
							},
						},
					);
				},
			};

			request_id
		}
	}

	impl<T: Config> AssetConverter for Pallet<T> {
		fn calculate_input_for_gas_output<C: Chain>(
			input_asset: C::ChainAsset,
			required_gas: C::ChainAmount,
		) -> Option<C::ChainAmount> {
			Self::calculate_input_for_desired_output(
				input_asset.into(),
				C::GAS_ASSET.into(),
				required_gas.into(),
				true,
			)
			.and_then(|amount| C::ChainAmount::try_from(amount).ok())
		}

		fn calculate_input_for_desired_output(
			input_asset: Asset,
			output_asset: Asset,
			desired_output_amount: AssetAmount,
			with_network_fee: bool,
		) -> Option<AssetAmount> {
			use frame_support::sp_runtime::helpers_128bit::multiply_by_rational_with_rounding;

			if desired_output_amount.is_zero() {
				return Some(Zero::zero())
			}

			if input_asset == output_asset {
				return Some(desired_output_amount)
			}

			let estimation_input = utilities::fee_estimation_basis(input_asset);

			let estimation_output = with_transaction_unchecked(|| {
				TransactionOutcome::Rollback(if with_network_fee {
					Self::swap_with_network_fee_for_gas(input_asset, output_asset, estimation_input)
						.map(|swap| swap.output)
				} else {
					T::SwappingApi::swap_single_leg(input_asset, output_asset, estimation_input)
				})
			})
			.ok()?;

			if estimation_output == 0 {
				None
			} else {
				let input_amount_to_convert = multiply_by_rational_with_rounding(
					desired_output_amount,
					estimation_input,
					estimation_output,
					sp_arithmetic::Rounding::Down,
				)
				.defensive_proof(
					"Unexpected overflow occurred during asset conversion. Please report this to Chainflip Labs."
				)?;
				if input_amount_to_convert.is_zero() {
					None
				} else {
					Some(input_amount_to_convert.unique_saturated_into())
				}
			}
		}
	}
}

impl<T: Config> cf_traits::FlipBurnInfo for Pallet<T> {
	fn take_flip_to_burn() -> AssetAmount {
		FlipToBurn::<T>::take()
	}
}

impl<T: Config> SwapParameterValidation for Pallet<T> {
	type AccountId = T::AccountId;

	fn get_swap_limits() -> cf_traits::SwapLimits {
		cf_traits::SwapLimits {
			max_swap_retry_duration_blocks: MaxSwapRetryDurationBlocks::<T>::get(),
			max_swap_request_duration_blocks: MaxSwapRequestDurationBlocks::<T>::get(),
		}
	}

	fn validate_refund_params(retry_duration: BlockNumber) -> Result<(), DispatchError> {
		let max_swap_retry_duration_blocks = MaxSwapRetryDurationBlocks::<T>::get();
		if retry_duration > max_swap_retry_duration_blocks {
			return Err(DispatchError::from(Error::<T>::RetryDurationTooHigh));
		}
		Ok(())
	}

	fn validate_dca_params(params: &cf_primitives::DcaParameters) -> Result<(), DispatchError> {
		let max_swap_request_duration_blocks = MaxSwapRequestDurationBlocks::<T>::get();

		if params.number_of_chunks != 1 {
			if params.number_of_chunks == 0 {
				return Err(DispatchError::from(Error::<T>::ZeroNumberOfChunksNotAllowed));
			}
			if params.chunk_interval < SWAP_DELAY_BLOCKS {
				return Err(DispatchError::from(Error::<T>::ChunkIntervalTooLow));
			}
			if let Some(total_swap_request_duration) =
				params.number_of_chunks.saturating_sub(1).checked_mul(params.chunk_interval)
			{
				if total_swap_request_duration > max_swap_request_duration_blocks {
					return Err(DispatchError::from(Error::<T>::SwapRequestDurationTooLong));
				}
			} else {
				return Err(DispatchError::from(Error::<T>::InvalidDcaParameters));
			}
		}
		Ok(())
	}

	fn validate_broker_fees(
		broker_fees: &Beneficiaries<Self::AccountId>,
	) -> Result<(), DispatchError> {
		let total_bps = broker_fees
			.iter()
			.fold(0, |total, Beneficiary { bps, .. }| total.saturating_add(*bps));

		ensure!(total_bps <= 1000, Error::<T>::BrokerCommissionBpsTooHigh);

		Ok(())
	}

	fn get_minimum_vault_swap_fee_for_broker(broker_id: &Self::AccountId) -> BasisPoints {
		VaultSwapMinimumBrokerFee::<T>::get(broker_id)
	}
}

impl<T: Config> AffiliateRegistry for Pallet<T> {
	type AccountId = T::AccountId;

	fn get_account_id(
		broker_id: &Self::AccountId,
		affiliate_short_id: AffiliateShortId,
	) -> Option<Self::AccountId> {
		AffiliateIdMapping::<T>::get(broker_id, affiliate_short_id)
	}

	/// This function iterates over a storage map. Only for use in rpc methods.
	fn get_short_id(
		broker_id: &Self::AccountId,
		affiliate_id: &Self::AccountId,
	) -> Option<AffiliateShortId> {
		AffiliateAccountDetails::<T>::get(broker_id, affiliate_id).map(|details| details.short_id)
	}

	fn reverse_mapping(broker_id: &Self::AccountId) -> BTreeMap<Self::AccountId, AffiliateShortId> {
		AffiliateIdMapping::<T>::iter_prefix(broker_id)
			.map(|(short_id, account_id)| (account_id, short_id))
			.collect()
	}
}

pub(crate) mod utilities {
	use super::*;

	/// The amount of a non-gas asset to be used for transaction fee estimation.
	///
	/// This should be of a similar order of magnitude to expected fees to get an accurate result.
	///
	/// The value should be large enough to allow a good estimation of the fee, but small enough
	/// to not exhaust the pool liquidity.
	pub(crate) fn fee_estimation_basis(asset: Asset) -> u128 {
		use cf_primitives::FLIPPERINOS_PER_FLIP;

		const ETH_DECIMALS: u32 = 18;
		const DOT_DECIMALS: u32 = 10;
		const BTC_DECIMALS: u32 = 8;
		const SOL_DECIMALS: u32 = 9;

		/// ~20 Dollars.
		const FLIP_ESTIMATION_CAP: u128 = 10 * FLIPPERINOS_PER_FLIP;
		const USD_ESTIMATION_CAP: u128 = 20_000_000;
		const ETH_ESTIMATION_CAP: u128 = 8 * 10u128.pow(ETH_DECIMALS - 3);
		const DOT_ESTIMATION_CAP: u128 = 4 * 10u128.pow(DOT_DECIMALS);
		const BTC_ESTIMATION_CAP: u128 = 2 * 10u128.pow(BTC_DECIMALS - 4);
		const SOL_ESTIMATION_CAP: u128 = 14 * 10u128.pow(SOL_DECIMALS - 2);

		match asset {
			Asset::Flip => FLIP_ESTIMATION_CAP,
			Asset::Usdc => USD_ESTIMATION_CAP,
			Asset::Usdt => USD_ESTIMATION_CAP,
			Asset::ArbUsdc => USD_ESTIMATION_CAP,
			Asset::SolUsdc => USD_ESTIMATION_CAP,
			Asset::Eth => ETH_ESTIMATION_CAP,
			Asset::Dot => DOT_ESTIMATION_CAP,
			Asset::ArbEth => ETH_ESTIMATION_CAP,
			Asset::Btc => BTC_ESTIMATION_CAP,
			Asset::Sol => SOL_ESTIMATION_CAP,
			Asset::HubDot => DOT_ESTIMATION_CAP,
			Asset::HubUsdc => USD_ESTIMATION_CAP,
			Asset::HubUsdt => USD_ESTIMATION_CAP,
		}
	}

	pub(super) fn calculate_swap_refund_parameters<AccountId>(
		params: &RefundParametersExtended<AccountId>,
		execute_at_block: u32,
		input_amount: AssetAmount,
	) -> SwapRefundParameters {
		SwapRefundParameters {
			refund_block: execute_at_block.saturating_add(params.retry_duration),
			min_output: params.min_output_amount(input_amount),
		}
	}

	pub(super) fn split_off_highest_impact_swap<T: Config>(
		swaps: &mut Vec<Swap<T>>,
		failed_swap_group: &[SwapState<T>],
		direction: SwapLeg,
	) -> Option<Swap<T>> {
		// Check invariants:
		if failed_swap_group.is_empty() {
			log_or_panic!(
				"Invariant violation: there should be at least one swap in a failed group"
			)
		}
		for failed_swap in failed_swap_group {
			if !swaps.iter().any(|swap| swap.swap_id == failed_swap.swap_id()) {
				log_or_panic!(
					"Invariant violation: failed group must be a subset of all executed swaps"
				)
			}
		}
		// Find a swap id that we want to remove (in theory there should always be
		// one from the failing asset/direction, but if we don't for some reason, the fallback is to
		// remove nothing, which would abort the entire batch):
		let maybe_swap_id_to_remove = failed_swap_group
			.iter()
			// If the direction is TO_STABLE, swap amount is in the input amount of
			// *the same* asset (swaps from different assets are executed separately).
			// If the direction is FROM_STABLE, swap amount is the amount in USDC.
			// Either way, the amounts are in the same asset, so we can compare them directly:
			.max_by_key(|swap| swap.swap_amount(direction).unwrap_or_default())
			.map(|swap| swap.swap_id());

		maybe_swap_id_to_remove.and_then(|swap_id_to_remove| {
			swaps.extract_if(.., |swap| swap.swap_id == swap_id_to_remove).next()
		})
	}
}<|MERGE_RESOLUTION|>--- conflicted
+++ resolved
@@ -611,22 +611,20 @@
 	#[pallet::storage]
 	pub type MinimumNetworkFee<T: Config> = StorageValue<_, AssetAmount, ValueQuery>;
 
-<<<<<<< HEAD
+	/// The network fee in USDC used just for internal swaps (credit on-chain swaps).
+	#[pallet::storage]
+	pub type InternalSwapNetworkFee<T: Config> = StorageValue<_, Permill, ValueQuery>;
+
+	/// The minimum network fee in USDC used just for internal swaps (credit on-chain
+	/// swaps).
+	#[pallet::storage]
+	pub type InternalSwapMinimumNetworkFee<T: Config> = StorageValue<_, AssetAmount, ValueQuery>;
+
 	/// Set by the broker, this is the minimum broker commission that the broker will accept for a
 	/// vault swap.
 	#[pallet::storage]
 	pub type VaultSwapMinimumBrokerFee<T: Config> =
 		StorageMap<_, Twox64Concat, T::AccountId, BasisPoints, ValueQuery>;
-=======
-	/// The network fee in USDC used just for internal swaps (credit on-chain swaps).
-	#[pallet::storage]
-	pub type InternalSwapNetworkFee<T: Config> = StorageValue<_, Permill, ValueQuery>;
-
-	/// The minimum network fee in USDC used just for internal swaps (credit on-chain
-	/// swaps).
-	#[pallet::storage]
-	pub type InternalSwapMinimumNetworkFee<T: Config> = StorageValue<_, AssetAmount, ValueQuery>;
->>>>>>> 30b86def
 
 	#[pallet::event]
 	#[pallet::generate_deposit(pub(super) fn deposit_event)]
@@ -766,14 +764,12 @@
 			asset: Asset,
 			amount: AssetAmount,
 		},
-<<<<<<< HEAD
+		PalletConfigUpdated {
+			update: PalletConfigUpdate<T>,
+		},
 		VaultSwapMinimumBrokerFeeSet {
 			broker_id: T::AccountId,
 			minimum_fee_bps: BasisPoints,
-=======
-		PalletConfigUpdated {
-			update: PalletConfigUpdate<T>,
->>>>>>> 30b86def
 		},
 	}
 	#[pallet::error]
