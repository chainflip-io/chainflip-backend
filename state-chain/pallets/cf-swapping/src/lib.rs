#![cfg_attr(not(feature = "std"), no_std)]

use cf_amm::common::Side;
use cf_chains::{
	address::{AddressConverter, ForeignChainAddress},
	CcmChannelMetadata, CcmDepositMetadata, CcmValidityChecker, ChannelRefundParameters,
	SwapOrigin, SwapRefundParameters,
};
use cf_primitives::{
	AccountRole, Affiliates, Asset, AssetAmount, Beneficiaries, Beneficiary, ChannelId,
	ForeignChain, SwapId, SwapLeg, TransactionHash, BASIS_POINTS_PER_MILLION, STABLE_ASSET,
};
use cf_runtime_utilities::log_or_panic;
use cf_traits::{
	impl_pallet_safe_mode, liquidity::SwappingApi, CcmHandler, DepositApi, IngressEgressFeeApi,
	NetworkFeeTaken, SwapQueueApi, SwapType,
};
use frame_support::{
	pallet_prelude::*,
	sp_runtime::{
		traits::{Get, Saturating},
		DispatchError, Permill, TransactionOutcome,
	},
	storage::with_transaction_unchecked,
	traits::Defensive,
	transactional,
};
use frame_system::pallet_prelude::*;
pub use pallet::*;
use sp_arithmetic::{
	helpers_128bit::multiply_by_rational_with_rounding,
	traits::{UniqueSaturatedInto, Zero},
	Rounding,
};
use sp_std::{collections::btree_map::BTreeMap, vec, vec::Vec};
#[cfg(test)]
mod mock;

#[cfg(test)]
mod tests;

mod benchmarking;

pub mod migrations;
pub mod weights;
pub use weights::WeightInfo;

pub const PALLET_VERSION: StorageVersion = StorageVersion::new(5);

pub const SWAP_DELAY_BLOCKS: u32 = 2;

pub struct DefaultSwapRetryDelay<T> {
	_phantom: PhantomData<T>,
}
impl<T: Config> Get<BlockNumberFor<T>> for DefaultSwapRetryDelay<T> {
	fn get() -> BlockNumberFor<T> {
		BlockNumberFor::<T>::from(5u32)
	}
}

struct SwapState {
	swap: Swap,
	stable_amount: Option<AssetAmount>,
	final_output: Option<AssetAmount>,
}

impl SwapState {
	fn new(swap: Swap) -> Self {
		Self {
			stable_amount: if swap.from == STABLE_ASSET { Some(swap.input_amount) } else { None },
			final_output: if swap.from == swap.to { Some(swap.input_amount) } else { None },
			swap,
		}
	}

	fn swap_id(&self) -> SwapId {
		self.swap.swap_id
	}

	fn input_asset(&self) -> Asset {
		self.swap.from
	}

	fn output_asset(&self) -> Asset {
		self.swap.to
	}

	fn input_amount(&self) -> AssetAmount {
		self.swap.input_amount
	}

	fn refund_params(&self) -> Option<&SwapRefundParameters> {
		self.swap.refund_params.as_ref()
	}

	fn swap_type(&self) -> &SwapType {
		&self.swap.swap_type
	}

	fn update_swap_result(&mut self, direction: SwapLeg, output: AssetAmount) {
		match direction {
			SwapLeg::ToStable => {
				self.stable_amount = Some(output);
				if self.output_asset() == STABLE_ASSET {
					self.final_output = Some(output);
				}
			},
			SwapLeg::FromStable => self.final_output = Some(output),
		}
	}

	fn swap_amount(&self, direction: SwapLeg) -> Option<AssetAmount> {
		match direction {
			SwapLeg::ToStable => Some(self.input_amount()),
			SwapLeg::FromStable => self.stable_amount,
		}
	}

	fn swap_asset(&self, direction: SwapLeg) -> Option<Asset> {
		match (direction, self.input_asset(), self.output_asset()) {
			(SwapLeg::ToStable, STABLE_ASSET, _) => None,
			(SwapLeg::ToStable, from, _) => Some(from),
			(SwapLeg::FromStable, _, STABLE_ASSET) => None,
			(SwapLeg::FromStable, _, to) => Some(to),
		}
	}

	fn intermediate_amount(&self) -> Option<AssetAmount> {
		if self.input_asset() == STABLE_ASSET || self.output_asset() == STABLE_ASSET {
			None
		} else {
			self.stable_amount
		}
	}
}

#[derive(Clone, Debug, PartialEq, Eq, Encode, Decode, TypeInfo, MaxEncodedLen)]
pub struct Swap {
	swap_id: SwapId,
	pub from: Asset,
	pub to: Asset,
	input_amount: AssetAmount,
	refund_params: Option<SwapRefundParameters>,
	swap_type: SwapType,
}

#[derive(Clone, Debug, PartialEq, Eq, Encode, Decode, TypeInfo, MaxEncodedLen)]
pub struct SwapLegInfo {
	pub swap_id: SwapId,
	pub base_asset: Asset,
	pub quote_asset: Asset,
	pub side: Side,
	pub amount: AssetAmount,
	pub source_asset: Option<Asset>,
	pub source_amount: Option<AssetAmount>,
}

impl Swap {
	fn new(
		swap_id: SwapId,
		from: Asset,
		to: Asset,
		input_amount: AssetAmount,
		refund_params: Option<SwapRefundParameters>,
		swap_type: SwapType,
	) -> Self {
		Self { swap_id, from, to, input_amount, swap_type, refund_params }
	}
}

#[derive(Clone, Copy, Debug, PartialEq, Eq)]
pub(crate) enum CcmSwapLeg {
	Principal,
	Gas,
}

/// Struct denoting swap status of a cross-chain message.
#[derive(Clone, Copy, Debug, Default, PartialEq, Eq, Encode, Decode, TypeInfo, MaxEncodedLen)]
pub(crate) struct CcmSwapOutput {
	principal: Option<AssetAmount>,
	gas: Option<AssetAmount>,
}

enum BatchExecutionError {
	SwapLegFailed { asset: Asset, direction: SwapLeg, amount: AssetAmount },
	PriceLimitHit { successful_swaps: Vec<Swap>, failed_swaps: Vec<Swap> },
	DispatchError { error: DispatchError },
}

/// This impl is never used. This is purely used to satisfy trait requirement
impl From<DispatchError> for BatchExecutionError {
	fn from(error: DispatchError) -> Self {
		Self::DispatchError { error }
	}
}

impl CcmSwapOutput {
	/// Returns Some of tuple (principal, gas) after swap is completed.
	/// else return None
	pub fn completed_result(self) -> Option<(AssetAmount, AssetAmount)> {
		if self.principal.is_some() && self.gas.is_some() {
			Some((self.principal.unwrap(), self.gas.unwrap()))
		} else {
			None
		}
	}
}

// Cross chain message, including information at different stages.
#[derive(Clone, Debug, PartialEq, Eq, Encode, Decode, TypeInfo)]
pub(crate) struct CcmSwap {
	source_asset: Asset,
	deposit_amount: AssetAmount,
	destination_asset: Asset,
	destination_address: ForeignChainAddress,
	deposit_metadata: CcmDepositMetadata,
	principal_swap_id: Option<SwapId>,
	gas_swap_id: Option<SwapId>,
}

pub struct CcmSwapAmounts {
	pub principal_swap_amount: AssetAmount,
	pub gas_budget: AssetAmount,
	// if the gas asset is different to the input asset, it will require a swap
	pub other_gas_asset: Option<Asset>,
}

#[derive(Clone, Debug, PartialEq, Eq, Encode, Decode, TypeInfo, MaxEncodedLen)]
pub enum CcmFailReason {
	UnsupportedForTargetChain,
	InsufficientDepositAmount,
}

#[derive(Clone, RuntimeDebugNoBound, PartialEq, Eq, Encode, Decode, TypeInfo, MaxEncodedLen)]
#[scale_info(skip_type_params(T, I))]
pub enum PalletConfigUpdate<T: Config> {
	/// Set the maximum amount allowed to be put into a swap. Excess amounts are confiscated.
	MaximumSwapAmount { asset: Asset, amount: Option<AssetAmount> },
	/// Set the delay in blocks before retrying a previously failed swap.
	SwapRetryDelay { delay: BlockNumberFor<T> },
	/// Set the interval at which we buy FLIP in order to burn it.
	FlipBuyInterval { interval: BlockNumberFor<T> },
}

impl_pallet_safe_mode! {
	PalletSafeMode; swaps_enabled, withdrawals_enabled, broker_registration_enabled,
}

#[frame_support::pallet]
pub mod pallet {
	use core::cmp::max;

	use cf_amm::common::{output_amount_ceil, sqrt_price_to_price, SqrtPriceQ64F96};
	use cf_chains::{address::EncodedAddress, AnyChain, Chain};
	use cf_primitives::{Asset, AssetAmount, BasisPoints, EgressId, SwapId, SwapOutput};
	use cf_traits::{
		AccountRoleRegistry, CcmSwapIds, Chainflip, EgressApi, ScheduledEgressDetails,
		SwapDepositHandler,
	};
	use frame_system::WeightInfo as SystemWeightInfo;
	use sp_runtime::SaturatedConversion;

	use super::*;

	#[pallet::config]
	#[pallet::disable_frame_system_supertrait_check]
	pub trait Config: Chainflip {
		/// Standard Event type.
		type RuntimeEvent: From<Event<Self>> + IsType<<Self as frame_system::Config>::RuntimeEvent>;

		/// API for handling asset deposits.
		type DepositHandler: DepositApi<
			AnyChain,
			AccountId = <Self as frame_system::Config>::AccountId,
			Amount = <Self as Chainflip>::Amount,
		>;

		/// API for handling asset egress.
		type EgressHandler: EgressApi<AnyChain>;

		/// An interface to the AMM api implementation.
		type SwappingApi: SwappingApi;

		/// A converter to convert address to and from human readable to internal address
		/// representation.
		type AddressConverter: AddressConverter;

		/// Safe mode access.
		type SafeMode: Get<PalletSafeMode>;

		/// The Weight information.
		type WeightInfo: WeightInfo;

		#[cfg(feature = "runtime-benchmarks")]
		type FeePayment: cf_traits::FeePayment<
			Amount = <Self as Chainflip>::Amount,
			AccountId = <Self as frame_system::Config>::AccountId,
		>;

		type IngressEgressFeeHandler: IngressEgressFeeApi<AnyChain>;

<<<<<<< HEAD
		/// For checking if the CCM message passed in is valid.
		type CcmValidityChecker: CcmValidityChecker;
=======
		#[pallet::constant]
		type NetworkFee: Get<Permill>;
>>>>>>> aa6154ab
	}

	#[pallet::pallet]
	#[pallet::storage_version(PALLET_VERSION)]
	#[pallet::without_storage_info]
	pub struct Pallet<T>(PhantomData<T>);

	/// Scheduled Swaps
	#[pallet::storage]
	#[pallet::getter(fn swap_queue)]
	pub type SwapQueue<T: Config> =
		StorageMap<_, Twox64Concat, BlockNumberFor<T>, Vec<Swap>, ValueQuery>;

	/// SwapId Counter
	#[pallet::storage]
	pub type SwapIdCounter<T: Config> = StorageValue<_, SwapId, ValueQuery>;

	/// Earned Fees by Brokers
	#[pallet::storage]
	#[pallet::getter(fn earned_broker_fees)]
	pub(crate) type EarnedBrokerFees<T: Config> =
		StorageDoubleMap<_, Identity, T::AccountId, Twox64Concat, Asset, AssetAmount, ValueQuery>;

	/// Cross chain messages Counter
	#[pallet::storage]
	pub type CcmIdCounter<T: Config> = StorageValue<_, u64, ValueQuery>;

	/// Storage for storing CCMs pending assets to be swapped.
	#[pallet::storage]
	pub(crate) type PendingCcms<T: Config> = StorageMap<_, Twox64Concat, u64, CcmSwap>;

	/// Tracks the outputs of Ccm swaps.
	#[pallet::storage]
	pub(crate) type CcmOutputs<T: Config> = StorageMap<_, Twox64Concat, u64, CcmSwapOutput>;

	/// Fund accrued from rejected swap and CCM calls.
	#[pallet::storage]
	pub type CollectedRejectedFunds<T: Config> =
		StorageMap<_, Twox64Concat, Asset, AssetAmount, ValueQuery>;

	/// Maximum amount allowed to be put into a swap. Excess amounts are confiscated.
	#[pallet::storage]
	#[pallet::getter(fn maximum_swap_amount)]
	pub type MaximumSwapAmount<T: Config> = StorageMap<_, Twox64Concat, Asset, AssetAmount>;

	/// FLIP ready to be burned.
	#[pallet::storage]
	pub type FlipToBurn<T: Config> = StorageValue<_, AssetAmount, ValueQuery>;

	/// Interval at which we buy FLIP in order to burn it.
	#[pallet::storage]
	pub type FlipBuyInterval<T: Config> = StorageValue<_, BlockNumberFor<T>, ValueQuery>;

	/// Network fees, in USDC terms, that have been collected and are ready to be converted to FLIP.
	#[pallet::storage]
	pub type CollectedNetworkFee<T: Config> = StorageValue<_, AssetAmount, ValueQuery>;

	/// The delay in blocks before retrying a previously failed swap.
	#[pallet::storage]
	pub type SwapRetryDelay<T: Config> =
		StorageValue<_, BlockNumberFor<T>, ValueQuery, DefaultSwapRetryDelay<T>>;

	#[pallet::event]
	#[pallet::generate_deposit(pub(super) fn deposit_event)]
	pub enum Event<T: Config> {
		/// An new swap deposit channel has been opened.
		SwapDepositAddressReady {
			deposit_address: EncodedAddress,
			destination_address: EncodedAddress,
			source_asset: Asset,
			destination_asset: Asset,
			channel_id: ChannelId,
			broker_commission_rate: BasisPoints,
			channel_metadata: Option<CcmChannelMetadata>,
			source_chain_expiry_block: <AnyChain as Chain>::ChainBlockNumber,
			boost_fee: BasisPoints,
			channel_opening_fee: T::Amount,
			affiliate_fees: Affiliates<T::AccountId>,
			refund_parameters: Option<ChannelRefundParameters>,
		},
		/// A swap is scheduled for the first time
		SwapScheduled {
			swap_id: SwapId,
			source_asset: Asset,
			deposit_amount: AssetAmount,
			destination_asset: Asset,
			destination_address: EncodedAddress,
			origin: SwapOrigin,
			swap_type: SwapType,
			#[deprecated(note = "Use broker_fee instead")]
			broker_commission: Option<AssetAmount>,
			broker_fee: Option<AssetAmount>,
			execute_at: BlockNumberFor<T>,
		},
		/// A swap is re-scheduled for a future block after failure
		SwapRescheduled {
			swap_id: SwapId,
			execute_at: BlockNumberFor<T>,
		},
		/// A swap has been executed.
		SwapExecuted {
			swap_id: SwapId,
			source_asset: Asset,
			#[deprecated(note = "Use swap_input instead")]
			deposit_amount: AssetAmount,
			swap_input: AssetAmount,
			destination_asset: Asset,
			#[deprecated(note = "Use swap_output instead")]
			egress_amount: AssetAmount,
			swap_output: AssetAmount,
			intermediate_amount: Option<AssetAmount>,
			swap_type: SwapType,
		},
		/// A swap egress has been scheduled.
		SwapEgressScheduled {
			swap_id: SwapId,
			egress_id: EgressId,
			asset: Asset,
			amount: AssetAmount,
			fee: AssetAmount,
		},
		RefundEgressScheduled {
			swap_id: SwapId,
			egress_id: EgressId,
			asset: Asset,
			amount: AssetAmount,
			egress_fee: AssetAmount,
		},
		/// A broker fee withdrawal has been requested.
		WithdrawalRequested {
			egress_id: EgressId,
			egress_asset: Asset,
			egress_amount: AssetAmount,
			egress_fee: AssetAmount,
			destination_address: EncodedAddress,
		},
		/// Most likely cause of this error is that there are insufficient
		/// liquidity in the Pool. Also this could happen if the result overflowed u128::MAX
		BatchSwapFailed {
			asset: Asset,
			direction: SwapLeg,
			amount: AssetAmount,
		},
		CcmEgressScheduled {
			ccm_id: u64,
			egress_id: EgressId,
		},
		CcmDepositReceived {
			ccm_id: u64,
			principal_swap_id: Option<SwapId>,
			gas_swap_id: Option<SwapId>,
			deposit_amount: AssetAmount,
			destination_address: EncodedAddress,
			deposit_metadata: CcmDepositMetadata,
		},
		CcmFailed {
			reason: CcmFailReason,
			destination_address: EncodedAddress,
			deposit_metadata: CcmDepositMetadata,
			origin: SwapOrigin,
		},
		MaximumSwapAmountSet {
			asset: Asset,
			amount: Option<AssetAmount>,
		},
		SwapAmountConfiscated {
			swap_id: SwapId,
			source_asset: Asset,
			destination_asset: Asset,
			total_amount: AssetAmount,
			confiscated_amount: AssetAmount,
		},
		SwapEgressIgnored {
			swap_id: SwapId,
			asset: Asset,
			amount: AssetAmount,
			reason: DispatchError,
		},
		RefundEgressIgnored {
			swap_id: SwapId,
			asset: Asset,
			amount: AssetAmount,
			reason: DispatchError,
		},
		NetworkFeeTaken {
			swap_id: SwapId,
			fee_amount: AssetAmount,
		},
		BuyIntervalSet {
			buy_interval: BlockNumberFor<T>,
		},
		SwapRetryDelaySet {
			swap_retry_delay: BlockNumberFor<T>,
		},
	}
	#[pallet::error]
	pub enum Error<T> {
		/// The provided asset and withdrawal address are incompatible.
		IncompatibleAssetAndAddress,
		/// The Asset cannot be egressed because the destination address is not invalid.
		InvalidEgressAddress,
		/// The withdrawal is not possible because not enough funds are available.
		NoFundsAvailable,
		/// The target chain does not support CCM.
		CcmUnsupportedForTargetChain,
		/// The deposited amount is insufficient to pay for the gas budget.
		CcmInsufficientDepositAmount,
		/// The provided address could not be decoded.
		InvalidDestinationAddress,
		/// Withdrawals are disabled due to Safe Mode.
		WithdrawalsDisabled,
		/// Broker registration is disabled due to Safe Mode.
		BrokerRegistrationDisabled,
		/// Broker commission bps is limited to 1000 points.
		BrokerCommissionBpsTooHigh,
		/// Brokers should withdraw their earned fees before deregistering.
		EarnedFeesNotWithdrawn,
		/// The provided list of broker contains an account which is not registered as Broker
		AffiliateAccountIsNotABroker,
<<<<<<< HEAD
		/// Failed to open deposit channel because the CCM message is invalid.
		InvalidCcm,
=======
		/// Setting the buy interval to zero is not allowed.
		ZeroBuyIntervalNotAllowed,
		/// Setting the swap retry delay to zero is not allowed.
		ZeroSwapRetryDelayNotAllowed,
	}

	#[pallet::genesis_config]
	pub struct GenesisConfig<T: Config> {
		pub flip_buy_interval: BlockNumberFor<T>,
		pub swap_retry_delay: BlockNumberFor<T>,
	}

	#[pallet::genesis_build]
	impl<T: Config> BuildGenesisConfig for GenesisConfig<T> {
		fn build(&self) {
			FlipBuyInterval::<T>::set(self.flip_buy_interval);
			SwapRetryDelay::<T>::set(self.swap_retry_delay);
		}
	}

	impl<T: Config> Default for GenesisConfig<T> {
		fn default() -> Self {
			Self {
				flip_buy_interval: BlockNumberFor::<T>::zero(),
				swap_retry_delay: DefaultSwapRetryDelay::<T>::get(),
			}
		}
>>>>>>> aa6154ab
	}

	#[pallet::hooks]
	impl<T: Config> Hooks<BlockNumberFor<T>> for Pallet<T> {
		fn on_initialize(current_block: BlockNumberFor<T>) -> Weight {
			let mut weight_used: Weight = T::DbWeight::get().reads(1);
			let interval = FlipBuyInterval::<T>::get();
			if interval.is_zero() {
				log::debug!("Flip buy interval is zero, skipping.")
			} else {
				weight_used.saturating_accrue(T::DbWeight::get().reads(1));
				if (current_block % interval).is_zero() &&
					!CollectedNetworkFee::<T>::get().is_zero()
				{
					weight_used.saturating_accrue(T::DbWeight::get().reads_writes(1, 1));
					if let Err(e) = CollectedNetworkFee::<T>::try_mutate(|collected_fee| {
						Self::schedule_swap(
							Asset::Usdc,
							Asset::Flip,
							*collected_fee,
							None, /* refund parameters */
							SwapType::NetworkFee,
						);
						collected_fee.set_zero();
						Ok::<_, DispatchError>(())
					}) {
						log::warn!("Unable to swap Network Fee to Flip: {e:?}");
					}
				}
			}
			weight_used
		}

		/// Execute all swaps in the SwapQueue
		fn on_finalize(current_block: BlockNumberFor<T>) {
			let mut swaps_to_execute = SwapQueue::<T>::take(current_block);
			let retry_block = current_block + max(SwapRetryDelay::<T>::get(), 1u32.into());

			if !T::SafeMode::get().swaps_enabled {
				// Since we won't be executing swaps at this block, we need to reschedule them:
				for swap in swaps_to_execute {
					Self::deposit_event(Event::<T>::SwapRescheduled {
						swap_id: swap.swap_id,
						execute_at: retry_block,
					});

					SwapQueue::<T>::append(retry_block, swap);
				}

				return
			}

			loop {
				if swaps_to_execute.is_empty() {
					return
				}

				match Self::execute_batch(swaps_to_execute.clone()) {
					Ok(successful_swaps) => {
						Self::process_swap_outcomes(&successful_swaps);
						// Nothing to do here, all swaps are processed for block
						return
					},
					Err(err) => {
						// Depending on the error, split the swaps into "satisfactory"
						// (have a chance of succeeding if retried immediately), and "failed"
						// (unlikely to succeed now and should be retried later or refunded).
						let (satisfactory_swaps, failed_swaps) = {
							match err {
								BatchExecutionError::PriceLimitHit {
									successful_swaps,
									failed_swaps,
								} => (successful_swaps, failed_swaps),
								BatchExecutionError::SwapLegFailed { asset, direction, amount } => {
									Self::deposit_event(Event::<T>::BatchSwapFailed {
										asset,
										direction,
										amount,
									});
									(vec![], swaps_to_execute)
								},
								BatchExecutionError::DispatchError { error } => {
									// This should only happen when the transaction nested too deep,
									// which should not happen in practice (max nesting is 255):
									log_or_panic!(
										"Failed to execute swap batch at block {:?}: {:?}",
										current_block,
										error
									);
									(vec![], swaps_to_execute)
								},
							}
						};

						for swap in failed_swaps {
							match swap.refund_params {
								Some(params)
									if BlockNumberFor::<T>::from(params.refund_block) <
										retry_block =>
								{
									// Reached refund block, schedule refund:
									match T::EgressHandler::schedule_egress(
										swap.from,
										swap.input_amount,
										params.refund_address,
										None,
									) {
										Ok(ScheduledEgressDetails {
											egress_id,
											egress_amount,
											fee_withheld,
										}) => {
											Self::deposit_event(
												Event::<T>::RefundEgressScheduled {
													swap_id: swap.swap_id,
													egress_id,
													asset: swap.from,
													amount: egress_amount,
													egress_fee: fee_withheld,
												},
											);
										},
										Err(err) => {
											Self::deposit_event(Event::<T>::RefundEgressIgnored {
												swap_id: swap.swap_id,
												asset: swap.from,
												amount: swap.input_amount,
												reason: err.into(),
											});
										},
									}
								},
								_ => {
									// Either refund parameters not set, or refund block not
									// reached:

									Self::deposit_event(Event::<T>::SwapRescheduled {
										swap_id: swap.swap_id,
										execute_at: retry_block,
									});

									SwapQueue::<T>::append(retry_block, swap);
								},
							}
						}

						if !satisfactory_swaps.is_empty() {
							swaps_to_execute = satisfactory_swaps;
						} else {
							return
						}
					},
				}
			}
		}
	}

	#[pallet::call]
	impl<T: Config> Pallet<T> {
		/// Request a swap deposit address.
		///
		/// ## Events
		///
		/// - [SwapDepositAddressReady](Event::SwapDepositAddressReady)
		#[pallet::call_index(0)]
		#[pallet::weight(T::WeightInfo::request_swap_deposit_address())]
		pub fn request_swap_deposit_address(
			origin: OriginFor<T>,
			source_asset: Asset,
			destination_asset: Asset,
			destination_address: EncodedAddress,
			broker_commission: BasisPoints,
			channel_metadata: Option<CcmChannelMetadata>,
			boost_fee: BasisPoints,
		) -> DispatchResult {
			Self::request_swap_deposit_address_with_affiliates(
				origin,
				source_asset,
				destination_asset,
				destination_address,
				broker_commission,
				channel_metadata,
				boost_fee,
				Default::default(),
				// This extrinsic is for backwards compatibility and does not support FoK
				None,
			)
		}

		/// Brokers can withdraw their collected fees.
		///
		/// ## Events
		///
		/// - [WithdrawalRequested](Event::WithdrawalRequested)
		#[pallet::call_index(1)]
		#[pallet::weight(T::WeightInfo::withdraw())]
		pub fn withdraw(
			origin: OriginFor<T>,
			asset: Asset,
			destination_address: EncodedAddress,
		) -> DispatchResult {
			ensure!(T::SafeMode::get().withdrawals_enabled, Error::<T>::WithdrawalsDisabled);

			let account_id = T::AccountRoleRegistry::ensure_broker(origin)?;

			let destination_address_internal =
				Self::validate_destination_address(&destination_address, asset)?;

			let earned_fees = EarnedBrokerFees::<T>::take(account_id, asset);
			ensure!(earned_fees != 0, Error::<T>::NoFundsAvailable);

			let ScheduledEgressDetails { egress_id, egress_amount, fee_withheld } =
				T::EgressHandler::schedule_egress(
					asset,
					earned_fees,
					destination_address_internal,
					None,
				)
				.map_err(Into::into)?;

			Self::deposit_event(Event::<T>::WithdrawalRequested {
				egress_amount,
				egress_asset: asset,
				egress_fee: fee_withheld,
				destination_address,
				egress_id,
			});

			Ok(())
		}

		/// Allow Witnessers to submit a Swap request on the behalf of someone else.
		/// Requires Witnesser origin.
		///
		/// ## Events
		///
		/// - [SwapScheduled](Event::SwapScheduled)
		/// - [SwapAmountTooLow](Event::SwapAmountTooLow)
		#[pallet::call_index(2)]
		#[pallet::weight(T::WeightInfo::schedule_swap_from_contract())]
		pub fn schedule_swap_from_contract(
			origin: OriginFor<T>,
			from: Asset,
			to: Asset,
			deposit_amount: AssetAmount,
			destination_address: EncodedAddress,
			tx_hash: TransactionHash,
		) -> DispatchResult {
			T::EnsureWitnessed::ensure_origin(origin)?;

			let destination_address_internal =
				Self::validate_destination_address(&destination_address, to)?;
			let swap_origin = SwapOrigin::Vault { tx_hash };

			let (swap_id, execute_at) = Self::schedule_swap(
				from,
				to,
				deposit_amount,
				// NOTE: FoK not yet supported for swaps from the contract
				None,
				SwapType::Swap(destination_address_internal.clone()),
			);

			Self::deposit_event(Event::<T>::SwapScheduled {
				swap_id,
				source_asset: from,
				deposit_amount,
				destination_asset: to,
				destination_address,
				origin: swap_origin,
				swap_type: SwapType::Swap(destination_address_internal),
				broker_commission: None,
				broker_fee: None,
				execute_at,
			});

			Ok(())
		}

		/// Process the deposit of a CCM swap.
		#[pallet::call_index(3)]
		#[pallet::weight(T::WeightInfo::ccm_deposit())]
		pub fn ccm_deposit(
			origin: OriginFor<T>,
			source_asset: Asset,
			deposit_amount: AssetAmount,
			destination_asset: Asset,
			destination_address: EncodedAddress,
			deposit_metadata: CcmDepositMetadata,
			tx_hash: TransactionHash,
		) -> DispatchResult {
			T::EnsureWitnessed::ensure_origin(origin)?;

			// For ccm messages on the Solana chain, check for validity.
			if let EncodedAddress::Sol(_) = destination_address {
				T::CcmValidityChecker::is_valid(
					&deposit_metadata.channel_metadata,
					destination_asset,
				)
				.map_err(|e| {
					log::warn!(
						"Failed to process CCM due to invalid data. Tx hash: {:?}, Error: {:?}",
						tx_hash,
						e
					);
					Error::<T>::InvalidCcm
				})?;
			}
			let destination_address_internal =
				Self::validate_destination_address(&destination_address, destination_asset)?;

			let _ = Self::on_ccm_deposit(
				source_asset,
				deposit_amount,
				destination_asset,
				destination_address_internal,
				deposit_metadata,
				SwapOrigin::Vault { tx_hash },
				// NOTE: FoK not yet supported for swaps from the contract
				None,
			);

			Ok(())
		}

		/// Register the account as a Broker.
		///
		/// Account roles are immutable once registered.
		#[pallet::call_index(4)]
		#[pallet::weight(T::WeightInfo::register_as_broker())]
		pub fn register_as_broker(who: OriginFor<T>) -> DispatchResult {
			let account_id = ensure_signed(who)?;

			ensure!(
				T::SafeMode::get().broker_registration_enabled,
				Error::<T>::BrokerRegistrationDisabled,
			);

			T::AccountRoleRegistry::register_as_broker(&account_id)?;

			Ok(())
		}

		/// Apply a list of configuration updates to the pallet.
		///
		/// Requires Governance.
		#[pallet::call_index(8)]
		#[pallet::weight(<T as frame_system::Config>::SystemWeightInfo::set_storage(updates.len() as u32))]
		pub fn update_pallet_config(
			origin: OriginFor<T>,
			updates: BoundedVec<PalletConfigUpdate<T>, ConstU32<10>>,
		) -> DispatchResult {
			T::EnsureGovernance::ensure_origin(origin)?;

			for update in updates {
				match update {
					PalletConfigUpdate::MaximumSwapAmount { asset, amount } => {
						MaximumSwapAmount::<T>::set(asset, amount);
						Self::deposit_event(Event::<T>::MaximumSwapAmountSet { asset, amount });
					},
					PalletConfigUpdate::SwapRetryDelay { delay } => {
						ensure!(
							delay != BlockNumberFor::<T>::zero(),
							Error::<T>::ZeroSwapRetryDelayNotAllowed
						);
						SwapRetryDelay::<T>::set(delay);
						Self::deposit_event(Event::<T>::SwapRetryDelaySet {
							swap_retry_delay: delay,
						});
					},
					PalletConfigUpdate::FlipBuyInterval { interval } => {
						ensure!(
							interval != BlockNumberFor::<T>::zero(),
							Error::<T>::ZeroBuyIntervalNotAllowed
						);
						FlipBuyInterval::<T>::set(interval);
						Self::deposit_event(Event::<T>::BuyIntervalSet { buy_interval: interval });
					},
				}
			}

			Ok(())
		}

		/// Register the account as a Broker.
		///
		/// Account roles are immutable once registered.
		#[pallet::call_index(9)]
		#[pallet::weight(T::WeightInfo::deregister_as_broker())]
		pub fn deregister_as_broker(who: OriginFor<T>) -> DispatchResult {
			let account_id = T::AccountRoleRegistry::ensure_broker(who)?;

			ensure!(
				EarnedBrokerFees::<T>::iter_prefix(&account_id)
					.all(|(_asset, balance)| balance.is_zero()),
				Error::<T>::EarnedFeesNotWithdrawn,
			);
			let _ = EarnedBrokerFees::<T>::clear_prefix(&account_id, u32::MAX, None);

			T::AccountRoleRegistry::deregister_as_broker(&account_id)?;

			Ok(())
		}

		/// Request a swap deposit address.
		///
		/// ## Events
		///
		/// - [SwapDepositAddressReady](Event::SwapDepositAddressReady)
		#[pallet::call_index(10)]
		#[pallet::weight(T::WeightInfo::request_swap_deposit_address_with_affiliates())]
		pub fn request_swap_deposit_address_with_affiliates(
			origin: OriginFor<T>,
			source_asset: Asset,
			destination_asset: Asset,
			destination_address: EncodedAddress,
			broker_commission: BasisPoints,
			channel_metadata: Option<CcmChannelMetadata>,
			boost_fee: BasisPoints,
			affiliate_fees: Affiliates<T::AccountId>,
			refund_parameters: Option<ChannelRefundParameters>,
		) -> DispatchResult {
			let broker = T::AccountRoleRegistry::ensure_broker(origin)?;
			let (beneficiaries, total_bps) = {
				let mut beneficiaries = Beneficiaries::new();
				if broker_commission > 0 {
					beneficiaries
						.try_push(Beneficiary { account: broker.clone(), bps: broker_commission })
						.expect("First element, impossible to exceed the maximum size");
				}
				for affiliate in &affiliate_fees {
					ensure!(
						T::AccountRoleRegistry::has_account_role(
							&affiliate.account,
							AccountRole::Broker
						),
						Error::<T>::AffiliateAccountIsNotABroker
					);
					if affiliate.bps > 0 {
						beneficiaries
							.try_push(affiliate.clone())
							.expect("Cannot exceed MAX_BENEFICIARY size which is MAX_AFFILIATE + 1 (main broker)");
					}
				}
				let total_bps = beneficiaries
					.iter()
					.fold(0, |total, Beneficiary { bps, .. }| total.saturating_add(*bps));
				(beneficiaries, total_bps)
			};

			ensure!(total_bps <= 1000, Error::<T>::BrokerCommissionBpsTooHigh);

			let destination_address_internal =
				Self::validate_destination_address(&destination_address, destination_asset)?;

			if let Some(ccm) = channel_metadata.as_ref() {
				let destination_chain: ForeignChain = destination_asset.into();
				ensure!(destination_chain.ccm_support(), Error::<T>::CcmUnsupportedForTargetChain);

				T::CcmValidityChecker::is_valid(ccm, destination_asset).map_err(|e| {
					log::warn!(
						"Failed to open channel due to invalid CCM. Broker: {:?}, Error: {:?}",
						broker,
						e
					);
					Error::<T>::InvalidCcm
				})?;
			}

			let (channel_id, deposit_address, expiry_height, channel_opening_fee) =
				T::DepositHandler::request_swap_deposit_address(
					source_asset,
					destination_asset,
					destination_address_internal,
					beneficiaries.clone(),
					broker,
					channel_metadata.clone(),
					boost_fee,
					refund_parameters.clone(),
				)?;

			Self::deposit_event(Event::<T>::SwapDepositAddressReady {
				deposit_address: T::AddressConverter::to_encoded_address(deposit_address),
				destination_address,
				source_asset,
				destination_asset,
				channel_id,
				broker_commission_rate: broker_commission,
				channel_metadata,
				source_chain_expiry_block: expiry_height,
				boost_fee,
				channel_opening_fee,
				affiliate_fees,
				refund_parameters,
			});

			Ok(())
		}
	}

	impl<T: Config> Pallet<T> {
		#[allow(clippy::result_unit_err)]
		pub fn get_scheduled_swap_legs(
			swaps: Vec<Swap>,
			base_asset: Asset,
			pool_sell_price: Option<SqrtPriceQ64F96>,
		) -> Vec<SwapLegInfo> {
			let mut swaps: Vec<_> = swaps.into_iter().map(SwapState::new).collect();

			// Can ignore the result here because we use pool price fallback below
			let _res = Self::swap_into_stable_taking_network_fee(&mut swaps);

			swaps
				.into_iter()
				.filter_map(|swap| {
					if swap.input_asset() == base_asset {
						Some(SwapLegInfo {
							swap_id: swap.swap_id(),
							base_asset,
							// All swaps from `base_asset` have to go through the stable asset:
							quote_asset: STABLE_ASSET,
							side: Side::Sell,
							amount: swap.input_amount(),
							source_asset: None,
							source_amount: None,
						})
					} else if swap.output_asset() == base_asset {
						// In case the swap is "simulated", the amount is just an estimate,
						// so we additionally include `source_asset` and `source_amount`:
						let (source_asset, source_amount) = if swap.input_asset() != STABLE_ASSET {
							(Some(swap.input_asset()), Some(swap.input_amount()))
						} else {
							(None, None)
						};

						let amount = swap.stable_amount.or_else(|| {
							// If the swap into stable asset failed, fallback to estimating the
							// amount via pool price.
							Some(
								output_amount_ceil(
									cf_amm::common::Amount::from(swap.input_amount()),
									sqrt_price_to_price(pool_sell_price?),
								)
								.saturated_into(),
							)
						})?;

						Some(SwapLegInfo {
							swap_id: swap.swap_id(),
							base_asset,
							// All swaps to `base_asset` have to go through the stable asset:
							quote_asset: STABLE_ASSET,
							side: Side::Buy,
							amount,
							source_asset,
							source_amount,
						})
					} else {
						None
					}
				})
				.collect()
		}

		fn swap_into_stable_taking_network_fee(
			swaps: &mut [SwapState],
		) -> Result<(), BatchExecutionError> {
			Self::do_group_and_swap(swaps, SwapLeg::ToStable)?;

			// Take NetworkFee for all swaps
			for swap in swaps.iter_mut() {
				if swap.swap_type() == &SwapType::NetworkFee {
					// Don't take network fee for network fee swaps
					continue;
				}

				debug_assert!(
					swap.stable_amount.is_some(),
					"All swaps should have Stable amount set here"
				);
				let stable_amount = swap.stable_amount.get_or_insert_with(Default::default);

				let NetworkFeeTaken { remaining_amount, network_fee } =
					Self::take_network_fee(*stable_amount);

				*stable_amount = remaining_amount;

				// Copy so we don't hold a mutable reference:
				let stable_amount = *stable_amount;

				Self::deposit_event(Event::<T>::NetworkFeeTaken {
					fee_amount: network_fee,
					swap_id: swap.swap_id(),
				});

				if swap.output_asset() == STABLE_ASSET {
					swap.final_output = Some(stable_amount);
				}
			}

			Ok(())
		}

		#[transactional]
		fn execute_batch(swaps: Vec<Swap>) -> Result<Vec<SwapState>, BatchExecutionError> {
			let mut swaps: Vec<_> = swaps.into_iter().map(SwapState::new).collect();

			// Swap into Stable asset first, then take network fees:
			Self::swap_into_stable_taking_network_fee(&mut swaps)?;

			// Swap from Stable asset, and complete the swap logic.
			Self::do_group_and_swap(&mut swaps, SwapLeg::FromStable)?;

			// Swaps executed without triggering price impact protection, but we still need to
			// check that none of the swaps violated their minimum output requirements:
			let (non_violating, violating): (Vec<_>, Vec<_>) =
				swaps.into_iter().partition(|swap| {
					let final_output = swap.final_output.unwrap();
					swap.refund_params()
						.as_ref()
						.map_or(true, |params| final_output >= params.min_output)
				});

			if violating.is_empty() {
				Ok(non_violating)
			} else {
				Err(BatchExecutionError::PriceLimitHit {
					successful_swaps: non_violating.into_iter().map(|ctx| ctx.swap).collect(),
					failed_swaps: violating.into_iter().map(|ctx| ctx.swap).collect(),
				})
			}
		}

		fn process_swap_outcomes(swaps: &[SwapState]) {
			for swap in swaps {
				if let Some(swap_output) = swap.final_output {
					// To be consistent with `swap_output` and `intermediate_amount` (which do
					// not include the network fee), we report input amount without the network fee
					// for swaps from STABLE_ASSET:
					let swap_input = if swap.input_asset() == STABLE_ASSET {
						swap.stable_amount.unwrap_or_else(|| {
							log_or_panic!("stable amount must be set for swaps from STABLE_ASSET");
							swap.input_amount()
						})
					} else {
						swap.input_amount()
					};

					Self::deposit_event(Event::<T>::SwapExecuted {
						swap_id: swap.swap_id(),
						source_asset: swap.input_asset(),
						destination_asset: swap.output_asset(),
						deposit_amount: swap_input,
						swap_input,
						egress_amount: swap_output,
						swap_output,
						intermediate_amount: swap.intermediate_amount(),
						swap_type: swap.swap_type().clone(),
					});
					// Handle swap completion logic.
					match &swap.swap_type() {
						SwapType::Swap(destination_address) =>
							match T::EgressHandler::schedule_egress(
								swap.output_asset(),
								swap_output,
								destination_address.clone(),
								None,
							) {
								Ok(ScheduledEgressDetails {
									egress_id,
									egress_amount,
									fee_withheld,
								}) => {
									Self::deposit_event(Event::<T>::SwapEgressScheduled {
										swap_id: swap.swap_id(),
										egress_id,
										asset: swap.output_asset(),
										amount: egress_amount,
										fee: fee_withheld,
									});
								},
								Err(err) => {
									Self::deposit_event(Event::<T>::SwapEgressIgnored {
										swap_id: swap.swap_id(),
										asset: swap.output_asset(),
										amount: swap_output,
										reason: err.into(),
									});
								},
							},
						SwapType::CcmPrincipal(ccm_id) => {
							Self::handle_ccm_swap_result(
								*ccm_id,
								swap_output,
								CcmSwapLeg::Principal,
							);
						},
						SwapType::CcmGas(ccm_id) => {
							Self::handle_ccm_swap_result(*ccm_id, swap_output, CcmSwapLeg::Gas);
						},
						SwapType::NetworkFee =>
							if swap.output_asset() == Asset::Flip {
								FlipToBurn::<T>::mutate(|total| {
									total.saturating_accrue(swap_output);
								});
							} else {
								log_or_panic!(
									"NetworkFee burning should not be in asset: {:?}",
									swap.output_asset()
								);
							},
						SwapType::IngressEgressFee => {
							if swap.output_asset() ==
								ForeignChain::from(swap.output_asset()).gas_asset()
							{
								T::IngressEgressFeeHandler::accrue_withheld_fee(
									swap.output_asset(),
									swap_output,
								);
							} else {
								log_or_panic!(
									"IngressEgressFee swap should not be to non-gas asset: {:?}",
									swap.output_asset()
								);
							}
						},
					};
				} else {
					debug_assert!(false, "Swap is not completed yet!");
				}
			}
		}

		pub fn principal_and_gas_amounts(
			deposit_amount: AssetAmount,
			channel_metadata: &CcmChannelMetadata,
			source_asset: Asset,
			destination_asset: Asset,
		) -> Result<CcmSwapAmounts, CcmFailReason> {
			let gas_budget = channel_metadata.gas_budget;
			let principal_swap_amount = deposit_amount.saturating_sub(gas_budget);

			let destination_chain: ForeignChain = destination_asset.into();
			if !destination_chain.ccm_support() {
				return Err(CcmFailReason::UnsupportedForTargetChain)
			} else if deposit_amount < gas_budget {
				return Err(CcmFailReason::InsufficientDepositAmount)
			}

			// if the gas asset is different.
			let output_gas_asset = ForeignChain::from(destination_asset).gas_asset();
			let other_gas_asset = if source_asset == output_gas_asset || gas_budget.is_zero() {
				None
			} else {
				Some(output_gas_asset)
			};

			Ok(CcmSwapAmounts { principal_swap_amount, gas_budget, other_gas_asset })
		}

		// The address and the asset being sent or withdrawn must be compatible.
		fn validate_destination_address(
			destination_address: &EncodedAddress,
			destination_asset: Asset,
		) -> Result<ForeignChainAddress, DispatchError> {
			let destination_address_internal =
				T::AddressConverter::try_from_encoded_address(destination_address.clone())
					.map_err(|_| Error::<T>::InvalidDestinationAddress)?;
			ensure!(
				destination_address_internal.chain() == ForeignChain::from(destination_asset),
				Error::<T>::IncompatibleAssetAndAddress
			);
			Ok(destination_address_internal)
		}

		// Helper function that splits swaps of a given direction, group them by asset
		// and do the swaps of a given direction. Processed and unprocessed swaps are
		// returned.
		fn do_group_and_swap(
			swaps: &mut [SwapState],
			direction: SwapLeg,
		) -> Result<(), BatchExecutionError> {
			let swap_groups =
				swaps.iter_mut().fold(BTreeMap::new(), |mut groups: BTreeMap<_, Vec<_>>, swap| {
					if let Some(asset) = swap.swap_asset(direction) {
						groups.entry(asset).or_default().push(swap);
					}
					groups
				});

			for (asset, swaps) in swap_groups {
				Self::execute_group_of_swaps(swaps, asset, direction).map_err(|amount| {
					BatchExecutionError::SwapLegFailed { asset, direction, amount }
				})?;
			}
			Ok(())
		}

		/// Bundle the given swaps and do a single swap of a given direction. Updates the given
		/// swaps in-place. If batch swap failed, return the input amount.
		fn execute_group_of_swaps(
			swaps: Vec<&mut SwapState>,
			asset: Asset,
			direction: SwapLeg,
		) -> Result<(), AssetAmount> {
			// Stable -> stable swap should never be called.
			debug_assert_ne!(asset, STABLE_ASSET);
			debug_assert!(
				!swaps.is_empty(),
				"The implementation of grouped_swaps ensures that the swap groups are non-empty."
			);

			let bundle_input: AssetAmount =
				swaps.iter().map(|swap| swap.swap_amount(direction).unwrap_or_default()).sum();

			// Process the swap leg as a bundle. No network fee is taken here.
			let bundle_output = T::SwappingApi::swap_single_leg(
				match direction {
					SwapLeg::FromStable => STABLE_ASSET,
					SwapLeg::ToStable => asset,
				},
				match direction {
					SwapLeg::FromStable => asset,
					SwapLeg::ToStable => STABLE_ASSET,
				},
				bundle_input,
			)
			.map_err(|_| bundle_input)?;

			for swap in swaps {
				let swap_output = if bundle_input > 0 {
					multiply_by_rational_with_rounding(
						swap.swap_amount(direction).unwrap_or_default(),
						bundle_output,
						bundle_input,
						Rounding::Down,
					)
					.expect(
						"bundle_input >= swap_amount && bundle_input != 0 ∴ result can't overflow",
					)
				} else {
					0
				};

				swap.update_swap_result(direction, swap_output);

				if swap_output == 0 && matches!(swap.swap_type(), SwapType::Swap(_)) {
					// This is unlikely but theoretically possible if, for example, the initial swap
					// input is so small compared to the total bundle size that it rounds down to
					// zero when we do the division.
					log::warn!(
						"Swap {:?} in bundle {{ input: {bundle_input}, output: {bundle_output} }} resulted in swap output of zero.",
						swap.swap
					);
				}
			}

			Ok(())
		}

		fn handle_ccm_swap_result(ccm_id: u64, swap_output: AssetAmount, swap_leg: CcmSwapLeg) {
			CcmOutputs::<T>::mutate_exists(ccm_id, |maybe_ccm_output| {
				let ccm_output = maybe_ccm_output
					.as_mut()
					.expect("CCM that scheduled Swaps must exist in storage");
				match swap_leg {
					CcmSwapLeg::Principal => ccm_output.principal = Some(swap_output),
					CcmSwapLeg::Gas => ccm_output.gas = Some(swap_output),
				}
				if let Some((principal, gas)) = ccm_output.completed_result() {
					Self::schedule_ccm_egress(
						ccm_id,
						PendingCcms::<T>::take(ccm_id).expect("Ccm can only be completed once."),
						(principal, gas),
					);
					*maybe_ccm_output = None;
				}
			});
		}

		/// Schedule the egress of a completed Cross chain message.
		fn schedule_ccm_egress(
			ccm_id: u64,
			ccm_swap: CcmSwap,
			(ccm_output_principal, ccm_output_gas): (AssetAmount, AssetAmount),
		) {
			// Schedule the given ccm to be egressed and deposit a event.
			if let Ok(ScheduledEgressDetails { egress_id, egress_amount, fee_withheld }) =
				T::EgressHandler::schedule_egress(
					ccm_swap.destination_asset,
					ccm_output_principal,
					ccm_swap.destination_address.clone(),
					Some((ccm_swap.deposit_metadata, ccm_output_gas)),
				) {
				if let Some(swap_id) = ccm_swap.principal_swap_id {
					Self::deposit_event(Event::<T>::SwapEgressScheduled {
						swap_id,
						egress_id,
						asset: ccm_swap.destination_asset,
						amount: egress_amount,
						fee: fee_withheld,
					});
				}
				Self::deposit_event(Event::<T>::CcmEgressScheduled { ccm_id, egress_id });
			} else {
				log_or_panic!("CCM egress scheduling should never fail.");
			}
		}

		#[transactional]
		pub fn swap_with_network_fee(
			from: Asset,
			to: Asset,
			input_amount: AssetAmount,
		) -> Result<SwapOutput, DispatchError> {
			Ok(match (from, to) {
				(_, STABLE_ASSET) => {
					let NetworkFeeTaken { remaining_amount: output, network_fee } =
						Self::take_network_fee(T::SwappingApi::swap_single_leg(
							from,
							to,
							input_amount,
						)?);

					SwapOutput { intermediary: None, output, network_fee }
				},
				(STABLE_ASSET, _) => {
					let NetworkFeeTaken { remaining_amount: input_amount, network_fee } =
						Self::take_network_fee(input_amount);

					SwapOutput {
						intermediary: None,
						output: T::SwappingApi::swap_single_leg(from, to, input_amount)?,
						network_fee,
					}
				},
				_ => {
					let NetworkFeeTaken { remaining_amount: intermediary, network_fee } =
						Self::take_network_fee(T::SwappingApi::swap_single_leg(
							from,
							STABLE_ASSET,
							input_amount,
						)?);

					SwapOutput {
						intermediary: Some(intermediary),
						output: T::SwappingApi::swap_single_leg(STABLE_ASSET, to, intermediary)?,
						network_fee,
					}
				},
			})
		}

		pub fn take_network_fee(input: AssetAmount) -> NetworkFeeTaken {
			if input.is_zero() {
				return NetworkFeeTaken { remaining_amount: 0, network_fee: 0 };
			}
			let (remaining, fee) = utilities::calculate_network_fee(T::NetworkFee::get(), input);
			CollectedNetworkFee::<T>::mutate(|total| {
				total.saturating_accrue(fee);
			});
			NetworkFeeTaken { remaining_amount: remaining, network_fee: fee }
		}
	}

	impl<T: Config> SwapDepositHandler for Pallet<T> {
		type AccountId = T::AccountId;

		/// Callback function to kick off the swapping process after a successful deposit.
		fn schedule_swap_from_channel(
			deposit_address: ForeignChainAddress,
			deposit_block_height: u64,
			from: Asset,
			to: Asset,
			amount: AssetAmount,
			destination_address: ForeignChainAddress,
			broker_commission: Beneficiaries<Self::AccountId>,
			refund_params: Option<ChannelRefundParameters>,
			channel_id: ChannelId,
		) -> SwapId {
			// Permill maxes out at 100% so this is safe.
			let fee: u128 = Permill::from_parts(
				broker_commission.iter().fold(0, |acc, entry| acc + entry.bps) as u32 *
					BASIS_POINTS_PER_MILLION,
			) * amount;

			assert!(fee <= amount, "Broker fee cannot be more than the amount");

			let net_amount = amount.saturating_sub(fee);

			let encoded_destination_address =
				T::AddressConverter::to_encoded_address(destination_address.clone());
			let swap_origin = SwapOrigin::DepositChannel {
				deposit_address: T::AddressConverter::to_encoded_address(deposit_address),
				channel_id,
				deposit_block_height,
			};

			// Now that we know input amount, we can calculate the minimum output amount:
			let refund_params = refund_params.map(|params| SwapRefundParameters {
				refund_block: {
					use sp_arithmetic::traits::UniqueSaturatedInto;
					// In practice block number always fits in u32:
					let current_block: u32 =
						frame_system::Pallet::<T>::block_number().unique_saturated_into();
					current_block.saturating_add(params.retry_duration)
				},
				refund_address: params.refund_address,
				min_output: u128::try_from(cf_amm::common::output_amount_ceil(
					net_amount.into(),
					params.min_price,
				))
				.unwrap_or(u128::MAX),
			});

			let (swap_id, execute_at) = Self::schedule_swap(
				from,
				to,
				net_amount,
				refund_params,
				SwapType::Swap(destination_address.clone()),
			);

			for Beneficiary { account, bps } in broker_commission {
				EarnedBrokerFees::<T>::mutate(&account, from, |earned_fees| {
					earned_fees.saturating_accrue(
						Permill::from_parts(bps as u32 * BASIS_POINTS_PER_MILLION) * amount,
					)
				});
			}

			Self::deposit_event(Event::<T>::SwapScheduled {
				swap_id,
				source_asset: from,
				deposit_amount: amount,
				destination_asset: to,
				destination_address: encoded_destination_address,
				origin: swap_origin,
				swap_type: SwapType::Swap(destination_address),
				broker_commission: Some(fee),
				broker_fee: Some(fee),
				execute_at,
			});

			swap_id
		}
	}

	impl<T: Config> CcmHandler for Pallet<T> {
		fn on_ccm_deposit(
			source_asset: Asset,
			deposit_amount: AssetAmount,
			destination_asset: Asset,
			destination_address: ForeignChainAddress,
			deposit_metadata: CcmDepositMetadata,
			origin: SwapOrigin,
			// TODO: CCM should use refund params
			_refund_params: Option<ChannelRefundParameters>,
		) -> Result<CcmSwapIds, ()> {
			let encoded_destination_address =
				T::AddressConverter::to_encoded_address(destination_address.clone());
			// Caller should ensure that assets and addresses are compatible.
			debug_assert!(destination_address.chain() == ForeignChain::from(destination_asset));

			let CcmSwapAmounts { principal_swap_amount, gas_budget, other_gas_asset } =
				match Self::principal_and_gas_amounts(
					deposit_amount,
					&deposit_metadata.channel_metadata,
					source_asset,
					destination_asset,
				) {
					Ok(amounts) => amounts,
					Err(reason) => {
						// Confiscate the deposit and emit an event.
						CollectedRejectedFunds::<T>::mutate(source_asset, |fund| {
							*fund = fund.saturating_add(deposit_amount)
						});

						Self::deposit_event(Event::<T>::CcmFailed {
							reason,
							destination_address: encoded_destination_address,
							deposit_metadata,
							origin: origin.clone(),
						});
						return Err(())
					},
				};

			let ccm_id = CcmIdCounter::<T>::mutate(|id| {
				id.saturating_accrue(1);
				*id
			});

			let mut swap_output = CcmSwapOutput::default();

			let principal_swap_id =
				if source_asset == destination_asset || principal_swap_amount.is_zero() {
					swap_output.principal = Some(principal_swap_amount);
					None
				} else {
					let (swap_id, execute_at) = Self::schedule_swap(
						source_asset,
						destination_asset,
						principal_swap_amount,
						None,
						SwapType::CcmPrincipal(ccm_id),
					);
					Self::deposit_event(Event::<T>::SwapScheduled {
						swap_id,
						source_asset,
						deposit_amount: principal_swap_amount,
						destination_asset,
						destination_address: encoded_destination_address.clone(),
						origin: origin.clone(),
						swap_type: SwapType::CcmPrincipal(ccm_id),
						broker_commission: None,
						broker_fee: None,
						execute_at,
					});
					Some(swap_id)
				};

			let gas_swap_id = if let Some(other_gas_asset) = other_gas_asset {
				let (swap_id, execute_at) = Self::schedule_swap(
					source_asset,
					other_gas_asset,
					gas_budget,
					None,
					SwapType::CcmGas(ccm_id),
				);
				Self::deposit_event(Event::<T>::SwapScheduled {
					swap_id,
					source_asset,
					deposit_amount: gas_budget,
					destination_asset: other_gas_asset,
					destination_address: encoded_destination_address.clone(),
					origin,
					swap_type: SwapType::CcmGas(ccm_id),
					broker_commission: None,
					broker_fee: None,
					execute_at,
				});
				Some(swap_id)
			} else {
				swap_output.gas = Some(gas_budget);
				None
			};

			Self::deposit_event(Event::<T>::CcmDepositReceived {
				ccm_id,
				principal_swap_id,
				gas_swap_id,
				deposit_amount,
				destination_address: encoded_destination_address,
				deposit_metadata: deposit_metadata.clone(),
			});

			// If no swap is required, egress the CCM.
			let ccm_swap = CcmSwap {
				source_asset,
				deposit_amount,
				destination_asset,
				destination_address,
				deposit_metadata,
				principal_swap_id,
				gas_swap_id,
			};
			if let Some((principal, gas)) = swap_output.completed_result() {
				Self::schedule_ccm_egress(ccm_id, ccm_swap, (principal, gas));
			} else {
				PendingCcms::<T>::insert(ccm_id, ccm_swap);
				CcmOutputs::<T>::insert(ccm_id, swap_output);
			}

			Ok(CcmSwapIds { principal_swap_id, gas_swap_id })
		}
	}

	impl<T: Config> cf_traits::AssetConverter for Pallet<T> {
		fn calculate_input_for_gas_output<C: Chain>(
			input_asset: C::ChainAsset,
			required_gas: C::ChainAmount,
		) -> Option<C::ChainAmount> {
			use frame_support::sp_runtime::helpers_128bit::multiply_by_rational_with_rounding;

			if required_gas.is_zero() {
				return Some(Zero::zero())
			}

			let output_asset = C::GAS_ASSET.into();
			let input_asset = input_asset.into();
			if input_asset == output_asset {
				return Some(required_gas)
			}

			let estimation_input = utilities::fee_estimation_basis(input_asset).defensive_proof(
				"Fee estimation cap not available. Please report this to Chainflip Labs.",
			)?;

			let estimation_output = with_transaction_unchecked(|| {
				TransactionOutcome::Rollback(
					Self::swap_with_network_fee(input_asset, output_asset, estimation_input).ok(),
				)
			})?
			.output;

			if estimation_output == 0 {
				None
			} else {
				let input_amount_to_convert = multiply_by_rational_with_rounding(
					required_gas.into(),
					estimation_input,
					estimation_output,
					sp_arithmetic::Rounding::Down,
				)
				.defensive_proof(
					"Unexpected overflow occurred during asset conversion. Please report this to Chainflip Labs."
				)?;

				Some(input_amount_to_convert.unique_saturated_into())
			}
		}
	}
}

impl<T: Config> SwapQueueApi for Pallet<T> {
	type BlockNumber = BlockNumberFor<T>;

	fn schedule_swap(
		from: Asset,
		to: Asset,
		amount: AssetAmount,
		refund_params: Option<SwapRefundParameters>,
		swap_type: SwapType,
	) -> (u64, Self::BlockNumber) {
		let swap_id = SwapIdCounter::<T>::mutate(|id| {
			id.saturating_accrue(1);
			*id
		});

		// Do not limit the maximum swap amount for network fee swaps.
		let swap_amount = if swap_type == SwapType::NetworkFee {
			amount
		} else {
			let (swap_amount, confiscated_amount) = match MaximumSwapAmount::<T>::get(from) {
				Some(max) => (sp_std::cmp::min(amount, max), amount.saturating_sub(max)),
				None => (amount, Zero::zero()),
			};
			if !confiscated_amount.is_zero() {
				CollectedRejectedFunds::<T>::mutate(from, |fund| {
					*fund = fund.saturating_add(confiscated_amount)
				});
				Self::deposit_event(Event::<T>::SwapAmountConfiscated {
					swap_id,
					source_asset: from,
					destination_asset: to,
					total_amount: amount,
					confiscated_amount,
				});
			}
			swap_amount
		};

		let execute_at = frame_system::Pallet::<T>::block_number() + SWAP_DELAY_BLOCKS.into();

		SwapQueue::<T>::append(
			execute_at,
			Swap::new(swap_id, from, to, swap_amount, refund_params, swap_type),
		);

		(swap_id, execute_at)
	}
}

impl<T: Config> cf_traits::FlipBurnInfo for Pallet<T> {
	fn take_flip_to_burn() -> AssetAmount {
		FlipToBurn::<T>::take()
	}
}

pub mod utilities {
	use super::*;

	pub fn calculate_network_fee(
		fee_percentage: Permill,
		input: AssetAmount,
	) -> (AssetAmount, AssetAmount) {
		let fee = fee_percentage * input;
		(input - fee, fee)
	}

	/// The amount of a non-gas asset to be used for transaction fee estimation.
	///
	/// This should be of a similar order of magnitude to expected fees to get an accurate result.
	///
	/// The value should be large enough to allow a good estimation of the fee, but small enough
	/// to not exhaust the pool liquidity.
	pub fn fee_estimation_basis(asset: Asset) -> Option<u128> {
		use cf_primitives::FLIPPERINOS_PER_FLIP;
		/// 20 Dollars.
		const USD_ESTIMATION_CAP: u128 = 20_000_000;

		match asset {
			Asset::Flip => Some(10 * FLIPPERINOS_PER_FLIP),
			Asset::Usdc => Some(USD_ESTIMATION_CAP),
			Asset::Usdt => Some(USD_ESTIMATION_CAP),
			Asset::ArbUsdc => Some(USD_ESTIMATION_CAP),
			Asset::SolUsdc => Some(USD_ESTIMATION_CAP),
			_ => None,
		}
	}
}<|MERGE_RESOLUTION|>--- conflicted
+++ resolved
@@ -299,13 +299,11 @@
 
 		type IngressEgressFeeHandler: IngressEgressFeeApi<AnyChain>;
 
-<<<<<<< HEAD
 		/// For checking if the CCM message passed in is valid.
 		type CcmValidityChecker: CcmValidityChecker;
-=======
+
 		#[pallet::constant]
 		type NetworkFee: Get<Permill>;
->>>>>>> aa6154ab
 	}
 
 	#[pallet::pallet]
@@ -525,10 +523,8 @@
 		EarnedFeesNotWithdrawn,
 		/// The provided list of broker contains an account which is not registered as Broker
 		AffiliateAccountIsNotABroker,
-<<<<<<< HEAD
 		/// Failed to open deposit channel because the CCM message is invalid.
 		InvalidCcm,
-=======
 		/// Setting the buy interval to zero is not allowed.
 		ZeroBuyIntervalNotAllowed,
 		/// Setting the swap retry delay to zero is not allowed.
@@ -556,7 +552,6 @@
 				swap_retry_delay: DefaultSwapRetryDelay::<T>::get(),
 			}
 		}
->>>>>>> aa6154ab
 	}
 
 	#[pallet::hooks]
