--- conflicted
+++ resolved
@@ -24,11 +24,7 @@
 
 const BASIS_POINTS_PER_MILLION: u32 = 100;
 
-<<<<<<< HEAD
-#[derive(Clone, Debug, PartialEq, Eq, Encode, Decode, TypeInfo)]
-=======
 #[derive(Clone, Debug, PartialEq, Eq, Encode, Decode, TypeInfo, MaxEncodedLen)]
->>>>>>> 6d449833
 pub struct Swap {
 	pub swap_id: u64,
 	pub from: Asset,
@@ -229,13 +225,8 @@
 
 			Self::deposit_event(Event::<T>::WithdrawalRequested {
 				amount,
-<<<<<<< HEAD
-				address: egress_address,
+				address: egress_address.clone(),
 				egress_id: T::EgressHandler::schedule_egress_swap(asset, amount, egress_address),
-=======
-				address: egress_address.clone(),
-				egress_id: T::EgressHandler::schedule_egress(asset, amount, egress_address),
->>>>>>> 6d449833
 			});
 
 			Ok(())
