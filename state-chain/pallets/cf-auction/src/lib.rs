--- conflicted
+++ resolved
@@ -91,14 +91,10 @@
 		/// Minimum amount of bidders
 		#[pallet::constant]
 		type MinAuctionSize: Get<u32>;
-		/// The lifecycle of our auction
-<<<<<<< HEAD
-		type Handler: VaultRotation<ValidatorId = Self::ValidatorId>;
 		/// Benchmark stuff
 		type WeightInfo: WeightInfo;
-=======
+		/// The lifecycle of our auction
 		type Handler: VaultRotation<AccountId = <Self as pallet::Config>::AccountId>;
->>>>>>> be70402b
 	}
 
 	/// Pallet implements [`Hooks`] trait
