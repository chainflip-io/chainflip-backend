#![cfg_attr(not(feature = "std"), no_std)]

//! # Chainflip Auction Module
//!
//! A module to manage auctions for the Chainflip State Chain
//!
//! - [`Config`]
//! - [`Call`]
//! - [`Module`]
//!
//! ## Overview
//! The module contains functionality to run a contest or auction in which a set of bidders are
//! provided via the `BidderProvider` trait.  Calling `Auction::process()` we push forward the state
//! of our auction.
//!
//! The process starts with `AuctionPhase::WaitingForBids` requesting a set of bidders and filtering
//! them at a high level for the next phase `AuctionPhase::BidsTaken`.
//! During `AuctionPhase::BidsTaken` bidder classification starts where a set of viable candidates
//! for the next epoch are selected.  Those that don't qualify at this stage are grouped and stored in
//! `RemainingBidders` with a backup group size being calculated and stored in `BackupGroupSize`.
//! The pallet maintains a sorted list of these remaining bidders which can be viewed as two groups,
//! `ChainflipAccountState::Backup` and `ChainflipAccountState::Passive`, using the calculated `BackupGroupSize`.
//! This list and group size are recalculated everytime the process passes through `AuctionPhase::BidsTaken`.
//! Their final states are not updated until the process has completed.
//!
//! After completing the step `AuctionPhase::BidsTaken` the pallet moves forward to the
//! `AuctionPhase::ValidatorsSelected` phase.  At this point a request has been sent to start a vault
//! rotation with the proposed winning set via `VaultRotation::start_vault_rotation()`.
//! Once confirmation has been made via `VaultRotation::finalize_rotation()` the states for the
//! validators and the remaining set, backup and passive, are set using `ChainflipAccount::update_state`
//!
//! During the lifetime of a node its stake may vary.  This is shared via the `StakeHandler` trait in
//! which updates are received.  Updates to stakes are respected only during `AuctionPhase::WaitingForBids`
//! and depending on the nodes state being either `ChainflipAccountState::Passive` or
//! `ChainflipAccountState::Backup` we may see a change in their state if they rise above or fall
//! below the bid marked by `BackupGroupSize`
//!
//! At any point in time the auction can be aborted using `Auction::abort()` returning state to
//! `WaitingForBids`.
//!
//! ## Terminology
//! - **Bidder:** A staker that has put their bid forward to be considered in the auction
//! - **Winners:** Those bidders that have been evaluated and have been included in the the winning set
//!   to become the next set of validators in the next epoch.
//! - **Minimum Active Bid:** The minimum active bid required to be included in the Winners set
//! - **Backup Validator** A group of bidders who make up a group size of 1/3 of the desired validator
//!   group size.  They are expected to the reserve in that they are ready to become a validator during
//!   an emergency rotation.
//!

#[cfg(test)]
mod mock;
#[cfg(test)]
mod tests;

#[cfg(test)]
#[macro_use]
extern crate assert_matches;

use cf_traits::{
<<<<<<< HEAD
	ActiveValidatorRange, Auction, AuctionError, AuctionPhase, BidderProvider, ChainflipAccount,
	ChainflipAccountState, StakerHandler, VaultRotation, VaultRotationHandler,
=======
	Auction, AuctionError, AuctionPhase, AuctionRange, BidderProvider, Online,
	VaultRotationHandler, VaultRotator,
>>>>>>> 7dd73efc
};
use frame_support::pallet_prelude::*;
use frame_support::sp_runtime::offchain::storage_lock::BlockNumberProvider;
use frame_support::sp_std::mem;
use frame_support::traits::ValidatorRegistration;
use frame_system::pallet_prelude::*;
pub use pallet::*;
use sp_runtime::traits::{AtLeast32BitUnsigned, Convert, One, Zero};
use sp_std::cmp::min;
use sp_std::prelude::*;

#[frame_support::pallet]
pub mod pallet {
	use super::*;
<<<<<<< HEAD
	use cf_traits::Bid;
	use cf_traits::{ChainflipAccount, VaultRotation};
=======
>>>>>>> 7dd73efc
	use frame_support::traits::ValidatorRegistration;
	use sp_runtime::traits::Convert;
	use sp_std::ops::Add;

	#[pallet::pallet]
	#[pallet::generate_store(pub (super) trait Store)]
	pub struct Pallet<T>(_);

	#[pallet::config]
	pub trait Config: frame_system::Config {
		/// The event type
		type Event: From<Event<Self>> + IsType<<Self as frame_system::Config>::Event>;
		/// An amount for a bid
		type Amount: Member + Parameter + Default + Eq + Ord + Copy + AtLeast32BitUnsigned;
		/// An identity for a validator
		type ValidatorId: Member + Parameter;
		/// Providing bidders
		type BidderProvider: BidderProvider<ValidatorId = Self::ValidatorId, Amount = Self::Amount>;
		/// To confirm we have a session key registered for a validator
		type Registrar: ValidatorRegistration<Self::ValidatorId>;
		/// An index for the current auction
		type AuctionIndex: Member + Parameter + Default + Add + One + Copy;
		/// Minimum amount of validators
		#[pallet::constant]
		type MinValidators: Get<u32>;
		/// The lifecycle of our auction
<<<<<<< HEAD
		type Handler: VaultRotation<ValidatorId = Self::ValidatorId>;
		/// A Chainflip Account
		type ChainflipAccount: ChainflipAccount<AccountId = Self::AccountId>;
		/// Convert ValidatorId to AccountId
		type AccountIdOf: Convert<Self::ValidatorId, Option<Self::AccountId>>;
=======
		type Handler: VaultRotator<ValidatorId = Self::ValidatorId>;
		/// An online validator
		type Online: Online<ValidatorId = Self::ValidatorId>;
>>>>>>> 7dd73efc
	}

	/// Pallet implements [`Hooks`] trait
	#[pallet::hooks]
	impl<T: Config> Hooks<BlockNumberFor<T>> for Pallet<T> {}

	/// Current phase of the auction
	#[pallet::storage]
	#[pallet::getter(fn current_phase)]
	pub(super) type CurrentPhase<T: Config> =
		StorageValue<_, AuctionPhase<T::ValidatorId, T::Amount>, ValueQuery>;

	/// Size range for number of validators we want in our validating set
	#[pallet::storage]
	#[pallet::getter(fn active_validator_size_range)]
	pub(super) type ActiveValidatorSizeRange<T: Config> =
		StorageValue<_, ActiveValidatorRange, ValueQuery>;

	/// The index of the auction we are in
	#[pallet::storage]
	#[pallet::getter(fn current_auction_index)]
	pub(super) type CurrentAuctionIndex<T: Config> = StorageValue<_, T::AuctionIndex, ValueQuery>;

	/// Validators that have been reported as being bad
	#[pallet::storage]
	#[pallet::getter(fn bad_validators)]
	pub(super) type BadValidators<T: Config> = StorageValue<_, Vec<T::ValidatorId>, ValueQuery>;

	/// The remaining set of bidders after an auction
	#[pallet::storage]
	#[pallet::getter(fn remaining_bidders)]
	pub(super) type RemainingBidders<T: Config> =
		StorageValue<_, Vec<Bid<T::ValidatorId, T::Amount>>, ValueQuery>;

	/// A size calculated for our backup validator group
	#[pallet::storage]
	#[pallet::getter(fn backup_group_size)]
	pub(super) type BackupGroupSize<T: Config> = StorageValue<_, u32, ValueQuery>;

	#[pallet::event]
	#[pallet::generate_deposit(pub (super) fn deposit_event)]
	pub enum Event<T: Config> {
		/// An auction phase has started \[auction_index\]
		AuctionStarted(T::AuctionIndex),
		/// An auction has a set of winners \[auction_index, winners\]
		AuctionCompleted(T::AuctionIndex, Vec<T::ValidatorId>),
		/// The auction has been confirmed off-chain \[auction_index\]
		AuctionConfirmed(T::AuctionIndex),
		/// Awaiting bidders for the auction
		AwaitingBidders,
		/// The active validator range upper limit has changed \[before, after\]
		ActiveValidatorRangeChanged(ActiveValidatorRange, ActiveValidatorRange),
		/// The auction was aborted \[auction_index\]
		AuctionAborted(T::AuctionIndex),
	}

	#[pallet::error]
	pub enum Error<T> {
		/// Invalid auction index used in confirmation
		InvalidAuction,
		/// Invalid range used for the active validator range
		InvalidRange,
	}

	#[pallet::call]
	impl<T: Config> Pallet<T> {
		/// Sets the size of our auction range
		///
		/// The dispatch origin of this function must be root.
		#[pallet::weight(10_000)]
		pub(super) fn set_active_validator_range(
			origin: OriginFor<T>,
			range: ActiveValidatorRange,
		) -> DispatchResultWithPostInfo {
			ensure_root(origin)?;

			match Self::set_active_range(range) {
				Ok(old) => {
					Self::deposit_event(Event::ActiveValidatorRangeChanged(old, range));
					Ok(().into())
				}
				Err(_) => Err(Error::<T>::InvalidRange.into()),
			}
		}
	}

	#[pallet::genesis_config]
	pub struct GenesisConfig {
		pub validator_size_range: ActiveValidatorRange,
	}

	#[cfg(feature = "std")]
	impl Default for GenesisConfig {
		fn default() -> Self {
			Self {
				validator_size_range: (Zero::zero(), Zero::zero()),
			}
		}
	}

	// The build of genesis for the pallet.
	#[pallet::genesis_build]
	impl<T: Config> GenesisBuild<T> for GenesisConfig {
		fn build(&self) {
			ActiveValidatorSizeRange::<T>::set(self.validator_size_range);
			// Run through an auction
			match Pallet::<T>::process().and(Pallet::<T>::process()) {
				Ok(_) => {
					if let Err(err) = Pallet::<T>::process() {
						panic!("Failed to confirm auction: {:?}", err);
					}
				}
				Err(err) => {
					panic!("Failed selecting winners in auction: {:?}", err);
				}
			}
		}
	}
}

impl<T: Config> Auction for Pallet<T> {
	type ValidatorId = T::ValidatorId;
	type Amount = T::Amount;
	type BidderProvider = T::BidderProvider;

	fn active_range() -> ActiveValidatorRange {
		ActiveValidatorSizeRange::<T>::get()
	}

	/// Set new auction range, returning on success the old value
	fn set_active_range(range: ActiveValidatorRange) -> Result<ActiveValidatorRange, AuctionError> {
		let (low, high) = range;

<<<<<<< HEAD
		if low == high
			|| low < T::MinValidators::get()
			|| high < T::MinValidators::get()
			|| high < low
		{
=======
		if low >= high || low < T::MinAuctionSize::get() {
>>>>>>> 7dd73efc
			return Err(AuctionError::InvalidRange);
		}

		let old = ActiveValidatorSizeRange::<T>::get();
		if old == range {
			return Err(AuctionError::InvalidRange);
		}

		ActiveValidatorSizeRange::<T>::put(range);
		Ok(old)
	}

	fn phase() -> AuctionPhase<Self::ValidatorId, Self::Amount> {
		CurrentPhase::<T>::get()
	}

	fn waiting_on_bids() -> bool {
		mem::discriminant(&Self::phase()) == mem::discriminant(&AuctionPhase::default())
	}

	/// Move our auction process to the next phase returning success with phase completed
	///
	/// At each phase we assess the bidders based on a fixed set of criteria which results
	/// in us arriving at a winning list and a bond set for this auction
	fn process() -> Result<AuctionPhase<Self::ValidatorId, Self::Amount>, AuctionError> {
		return match <CurrentPhase<T>>::get() {
			// Run some basic rules on what we consider as valid bidders
			// At the moment this includes checking that their bid is more than 0, which
			// shouldn't be possible and whether they have registered their session keys
			// to be able to actual join the validating set.  If we manage to pass these tests
			// we kill the last set of winners stored, set the bond to 0, store this set of
			// bidders and change our state ready for an 'Auction' to be ran
			AuctionPhase::WaitingForBids(..) => {
				let mut bidders = T::BidderProvider::get_bidders();
				// Rule #1 - They are not bad
				bidders.retain(|(id, _)| !BadValidators::<T>::get().contains(id));
				// They aren't bad now
				BadValidators::<T>::kill();
				// Rule #2 - If we have a bid at 0 then please leave
				bidders.retain(|(_, amount)| !amount.is_zero());
				// Rule #3 - They are registered
				bidders.retain(|(id, _)| T::Registrar::is_registered(id));
<<<<<<< HEAD
				// Rule #4 - Confirm we have our set size
				if (bidders.len() as u32) < ActiveValidatorSizeRange::<T>::get().0 {
=======
				// Rule #4 - Confirm that the validators are 'online'
				bidders.retain(|(id, _)| T::Online::is_online(id));
				// Rule #5 - Confirm we have our set size
				if (bidders.len() as u32) < <AuctionSizeRange<T>>::get().0 {
>>>>>>> 7dd73efc
					return Err(AuctionError::MinValidatorSize);
				};

				let phase = AuctionPhase::BidsTaken(bidders);
				CurrentPhase::<T>::put(phase.clone());

				CurrentAuctionIndex::<T>::mutate(|idx| *idx + One::one());

				Self::deposit_event(Event::AuctionStarted(<CurrentAuctionIndex<T>>::get()));
				Ok(phase)
			}
			// We sort by bid and cut the size of the set based on auction size range
			// If we have a valid set, within the size range, we store this set as the
			// 'winners' of this auction, change the state to 'Completed' and store the
			// minimum bid needed to be included in the set.
			AuctionPhase::BidsTaken(mut bids) => {
				if !bids.is_empty() {
					bids.sort_unstable_by_key(|k| k.1);
					bids.reverse();
					let number_of_bidders = bids.len() as u32;
					let validator_set_size = ActiveValidatorSizeRange::<T>::get().1;
					let validator_group_size = min(validator_set_size, number_of_bidders);
					let backup_group_size = if validator_group_size < number_of_bidders {
						min(
							validator_set_size / 3,
							number_of_bidders - validator_group_size,
						)
					} else {
						0
					};

					let validating_set: (Vec<T::ValidatorId>, _) = bids
						.get(Zero::zero()..validator_group_size as usize)
						.map(|validators| {
							(
								validators.iter().map(|i| i.0.clone()).collect(),
								validators.last().map(|last| last.1).unwrap_or_default(),
							)
						})
						.ok_or(AuctionError::Empty)?;

					let remaining_bidders = bids
						.get(validator_group_size as usize..bids.len() as usize)
						.unwrap_or_default()
						.to_vec();

					let phase = AuctionPhase::ValidatorsSelected(
						validating_set.0.clone(),
						validating_set.1,
					);

					RemainingBidders::<T>::put(remaining_bidders);
					BackupGroupSize::<T>::put(backup_group_size);
					CurrentPhase::<T>::put(phase.clone());

					Self::deposit_event(Event::AuctionCompleted(
						<CurrentAuctionIndex<T>>::get(),
						validating_set.0.clone(),
					));

					T::Handler::start_vault_rotation(validating_set.0)
						.map_err(|_| AuctionError::Abort)?;

					return Ok(phase);
				}

				return Err(AuctionError::Empty);
			}
			// Things have gone well and we have a set of 'Winners', congratulations.
			// We are ready to call this an auction a day resetting the bidders in storage and
			// setting the state ready for a new set of 'Bidders'
			AuctionPhase::ValidatorsSelected(winners, minimum_active_bid) => {
				// If this is genesis we auto confirm
				let result = if frame_system::Pallet::<T>::current_block_number() == Zero::zero() {
					Ok(())
				} else {
					T::Handler::finalize_rotation()
				};

				match result {
					Ok(_) => {
						let update_validators = |validators, state| -> Result<(), AuctionError> {
							for validator_id in validators {
								let account_id = T::AccountIdOf::convert(validator_id)
									.ok_or_else(|| AuctionError::Abort)?;
								T::ChainflipAccount::update_state(&account_id, state);
							}
							Ok(())
						};

						let remaining_bidders = RemainingBidders::<T>::get();
						let backup_group_size = BackupGroupSize::<T>::get();

						let backup_validators: Vec<T::ValidatorId> = remaining_bidders
							.get(0usize..backup_group_size as usize)
							.unwrap_or_default()
							.iter()
							.map(|(validator_id, _)| validator_id.clone())
							.collect();

						let passive: Vec<T::ValidatorId> = remaining_bidders
							.get(backup_group_size as usize..remaining_bidders.len())
							.unwrap_or_default()
							.iter()
							.map(|(validator_id, _)| validator_id.clone())
							.collect();

						update_validators(winners.clone(), ChainflipAccountState::Validator)?;
						update_validators(backup_validators, ChainflipAccountState::Backup)?;
						update_validators(passive, ChainflipAccountState::Passive)?;

						let phase = AuctionPhase::WaitingForBids(winners, minimum_active_bid);

						CurrentPhase::<T>::put(phase.clone());

						Self::deposit_event(Event::AuctionConfirmed(
							CurrentAuctionIndex::<T>::get(),
						));

						Self::deposit_event(Event::AwaitingBidders);
						Ok(phase)
					}
					Err(_) => Err(AuctionError::NotConfirmed),
				}
			}
		};
	}
}

impl<T: Config> VaultRotationHandler for Pallet<T> {
	type ValidatorId = T::ValidatorId;

	fn abort() {
		CurrentPhase::<T>::put(AuctionPhase::default());
		Self::deposit_event(Event::AuctionAborted(CurrentAuctionIndex::<T>::get()));
	}

	fn penalise(bad_validators: Vec<Self::ValidatorId>) {
		BadValidators::<T>::set(bad_validators);
	}
}

pub struct HandleStakes<T>(PhantomData<T>);
impl<T: Config> StakerHandler for HandleStakes<T> {
	type ValidatorId = T::ValidatorId;
	type Amount = T::Amount;

	fn stake_updated(validator_id: Self::ValidatorId, amount: Self::Amount) {
		if let Some(account_id) = T::AccountIdOf::convert(validator_id.clone()) {
			match CurrentPhase::<T>::get() {
				AuctionPhase::WaitingForBids(..) => {
					match T::ChainflipAccount::get(&account_id).state {
						ChainflipAccountState::Passive => {
							// Are we above the mark?
							let mut remaining_bids = RemainingBidders::<T>::get();
							let backup_group_size = BackupGroupSize::<T>::get();

							if let Some((_, lowest_backup_bid)) =
								remaining_bids.get(backup_group_size as usize)
							{
								if amount > *lowest_backup_bid {
									if let Some((passive_validator_id, _)) =
										remaining_bids.get((backup_group_size - 1) as usize)
									{
										if let Some(passive_account_id) =
											T::AccountIdOf::convert(passive_validator_id.clone())
										{
											// Set state of new validator to Backup
											T::ChainflipAccount::update_state(
												&account_id,
												ChainflipAccountState::Backup,
											);
											// Set state of backup_group_size - 1 to Passive
											T::ChainflipAccount::update_state(
												&passive_account_id,
												ChainflipAccountState::Passive,
											);
											// Sort and set state
											remaining_bids.sort_unstable_by_key(|k| k.1);
											remaining_bids.reverse();

											RemainingBidders::<T>::put(remaining_bids);
										}
									}
								}
							}
						}
						ChainflipAccountState::Backup => {
							let mut remaining_bids = RemainingBidders::<T>::get();
							let backup_group_size = BackupGroupSize::<T>::get();
							// Are we below the mark?
							if let Some((_, lowest_backup_bid)) =
								remaining_bids.get(backup_group_size as usize)
							{
								if amount < *lowest_backup_bid {
									if let Some((backup_validator_id, _)) =
										remaining_bids.get((backup_group_size + 1) as usize)
									{
										if let Some(backup_account_id) =
											T::AccountIdOf::convert(backup_validator_id.clone())
										{
											// Set state of new validator to Passive
											T::ChainflipAccount::update_state(
												&account_id,
												ChainflipAccountState::Passive,
											);
											// Set state of backup_group_size + 1 to Backup
											T::ChainflipAccount::update_state(
												&backup_account_id,
												ChainflipAccountState::Backup,
											);
											// Sort and set state
											remaining_bids.sort_unstable_by_key(|k| k.1);
											remaining_bids.reverse();
											RemainingBidders::<T>::put(remaining_bids);
										}
									}
								}
							}
						}
						_ => {}
					}
				}
				_ => {}
			}
		}
	}
}<|MERGE_RESOLUTION|>--- conflicted
+++ resolved
@@ -58,13 +58,8 @@
 extern crate assert_matches;
 
 use cf_traits::{
-<<<<<<< HEAD
-	ActiveValidatorRange, Auction, AuctionError, AuctionPhase, BidderProvider, ChainflipAccount,
-	ChainflipAccountState, StakerHandler, VaultRotation, VaultRotationHandler,
-=======
-	Auction, AuctionError, AuctionPhase, AuctionRange, BidderProvider, Online,
-	VaultRotationHandler, VaultRotator,
->>>>>>> 7dd73efc
+	ActiveValidatorRange, Auction, AuctionError, AuctionPhase, BidderProvider, Online, ChainflipAccount,
+	ChainflipAccountState, StakerHandler, VaultRotator, VaultRotationHandler,
 };
 use frame_support::pallet_prelude::*;
 use frame_support::sp_runtime::offchain::storage_lock::BlockNumberProvider;
@@ -79,11 +74,8 @@
 #[frame_support::pallet]
 pub mod pallet {
 	use super::*;
-<<<<<<< HEAD
 	use cf_traits::Bid;
-	use cf_traits::{ChainflipAccount, VaultRotation};
-=======
->>>>>>> 7dd73efc
+	use cf_traits::{ChainflipAccount, VaultRotator};
 	use frame_support::traits::ValidatorRegistration;
 	use sp_runtime::traits::Convert;
 	use sp_std::ops::Add;
@@ -110,17 +102,13 @@
 		#[pallet::constant]
 		type MinValidators: Get<u32>;
 		/// The lifecycle of our auction
-<<<<<<< HEAD
-		type Handler: VaultRotation<ValidatorId = Self::ValidatorId>;
+		type Handler: VaultRotator<ValidatorId = Self::ValidatorId>;
 		/// A Chainflip Account
 		type ChainflipAccount: ChainflipAccount<AccountId = Self::AccountId>;
 		/// Convert ValidatorId to AccountId
 		type AccountIdOf: Convert<Self::ValidatorId, Option<Self::AccountId>>;
-=======
-		type Handler: VaultRotator<ValidatorId = Self::ValidatorId>;
 		/// An online validator
 		type Online: Online<ValidatorId = Self::ValidatorId>;
->>>>>>> 7dd73efc
 	}
 
 	/// Pallet implements [`Hooks`] trait
@@ -254,15 +242,7 @@
 	fn set_active_range(range: ActiveValidatorRange) -> Result<ActiveValidatorRange, AuctionError> {
 		let (low, high) = range;
 
-<<<<<<< HEAD
-		if low == high
-			|| low < T::MinValidators::get()
-			|| high < T::MinValidators::get()
-			|| high < low
-		{
-=======
-		if low >= high || low < T::MinAuctionSize::get() {
->>>>>>> 7dd73efc
+		if low >= high || low < T::MinValidators::get() {
 			return Err(AuctionError::InvalidRange);
 		}
 
@@ -305,15 +285,10 @@
 				bidders.retain(|(_, amount)| !amount.is_zero());
 				// Rule #3 - They are registered
 				bidders.retain(|(id, _)| T::Registrar::is_registered(id));
-<<<<<<< HEAD
-				// Rule #4 - Confirm we have our set size
-				if (bidders.len() as u32) < ActiveValidatorSizeRange::<T>::get().0 {
-=======
 				// Rule #4 - Confirm that the validators are 'online'
 				bidders.retain(|(id, _)| T::Online::is_online(id));
 				// Rule #5 - Confirm we have our set size
-				if (bidders.len() as u32) < <AuctionSizeRange<T>>::get().0 {
->>>>>>> 7dd73efc
+				if (bidders.len() as u32) < ActiveValidatorSizeRange::<T>::get().0 {
 					return Err(AuctionError::MinValidatorSize);
 				};
 
