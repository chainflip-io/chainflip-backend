mod tests {
<<<<<<< HEAD
	use crate::mock::*;
	use crate::*;
	use cf_traits::mocks::chainflip_account::MockChainflipAccount;
	use cf_traits::mocks::vault_rotation::{clear_confirmation, Mock as MockVaultRotator};
=======
	use crate::{mock::*, *};
	use cf_traits::mocks::{
		chainflip_account::MockChainflipAccount,
		vault_rotation::{clear_confirmation, Mock as MockVaultRotator},
	};
>>>>>>> 48544689
	use frame_support::{assert_noop, assert_ok};

	#[test]
	fn we_have_a_set_of_winners_at_genesis() {
		new_test_ext().execute_with(|| {
			let (winners, minimum_active_bid) = expected_validating_set();

			for winner in &winners {
				assert_eq!(
					MockChainflipAccount::get(winner).state,
					ChainflipAccountState::Validator
				);
			}

			assert_eq!(
				AuctionPallet::auction_result(),
				Some(AuctionResult { winners, minimum_active_bid })
			);
		});
	}

	#[test]
	fn run_through_phases() {
		new_test_ext().execute_with(|| {
			// We would have the genesis state with group 1 of the bidders
			let (old_winners, old_minimum_active_bid) = expected_validating_set();
			assert_eq!(
				AuctionPallet::auction_result(),
				Some(AuctionResult {
					winners: old_winners.clone(),
					minimum_active_bid: old_minimum_active_bid,
				})
			);
			generate_bids(NUMBER_OF_BIDDERS, BIDDER_GROUP_B);
			// Check we are in the bidders phase
			assert_matches!(AuctionPallet::phase(), AuctionPhase::WaitingForBids);
			// Now move to the next phase, this should be the BidsTaken phase
			assert_matches!(AuctionPallet::process(), Ok(AuctionPhase::BidsTaken(bids))
				if bids == MockBidderProvider::get_bidders());
			// Read storage to confirm has been changed to BidsTaken
			assert_matches!(AuctionPallet::current_phase(), AuctionPhase::BidsTaken(bids)
				if bids == MockBidderProvider::get_bidders());
			// Having moved into the BidsTaken phase we should have our list of bidders filtered
			// Expecting the phase to change, a set of winners, the bidder list and a bond value set
			// to our min bid
			assert_matches!(AuctionPallet::process(), Ok(AuctionPhase::ValidatorsSelected(validators, minimum_active_bid))
				if (validators.clone(), minimum_active_bid) == expected_validating_set()
			);
			assert_matches!(AuctionPallet::current_phase(), AuctionPhase::ValidatorsSelected(validators, minimum_active_bid)
				if (validators.clone(), minimum_active_bid) == expected_validating_set()
			);
			assert_eq!(
				last_event(),
				mock::Event::AuctionPallet(crate::Event::AuctionCompleted(
					1,
					expected_validating_set().0
				)),
			);
			// Just leaves us to confirm this auction, if we try to process this we will get an error
			// until is confirmed
			assert_matches!(AuctionPallet::process(), Err(AuctionError::NotConfirmed));
			// Confirm the auction
			clear_confirmation();
			// and finally we complete the process, a list of confirmed validators
			let (new_winners, new_minimum_active_bid) = expected_validating_set();
			assert_matches!(AuctionPallet::process(), Ok(AuctionPhase::ConfirmedValidators(validators, minimum_active_bid))
				if (validators.clone(), minimum_active_bid) == (new_winners.clone(), new_minimum_active_bid)
			);

			assert_eq!(AuctionPallet::process(), Ok(AuctionPhase::WaitingForBids));

			assert_eq!(
				AuctionPallet::auction_result(),
				Some(AuctionResult {
					winners: new_winners.clone(),
					minimum_active_bid: new_minimum_active_bid
				})
			);

			assert_ne!(old_winners, new_winners);
		});
	}

	fn expected_group_sizes(number_of_bidders: u32) -> (u32, u32, u32) {
		let expected_number_of_validators = min(MAX_VALIDATOR_SIZE, number_of_bidders);
		let expected_number_of_backup_validators = min(
			expected_number_of_validators / BACKUP_VALIDATOR_RATIO,
			number_of_bidders.saturating_sub(expected_number_of_validators),
		);
		let expected_number_of_passive_nodes = number_of_bidders
			.saturating_sub(expected_number_of_backup_validators)
			.saturating_sub(expected_number_of_validators);
		(
			expected_number_of_validators,
			expected_number_of_backup_validators,
			expected_number_of_passive_nodes,
		)
	}

	#[test]
	fn should_create_correct_size_of_groups() {
		new_test_ext().execute_with(|| {
			generate_bids(NUMBER_OF_BIDDERS, BIDDER_GROUP_A);
			run_auction();
			let validate_states = |nodes: Vec<ValidatorId>, state: ChainflipAccountState| {
				for node in nodes {
					assert_eq!(MockChainflipAccount::get(&node).state, state);
				}
			};

			let validate_bidder_groups = || {
				let number_of_bidders = MockBidderProvider::get_bidders().len() as u32;
				let (validators_size, backup_validators_size, passive_nodes_size) =
					expected_group_sizes(number_of_bidders);

				if let Some(result) = AuctionPallet::auction_result() {
					assert_eq!(validators_size, result.winners.len() as u32);
					assert_eq!(backup_validators_size, AuctionPallet::backup_group_size());
					assert_eq!(
						passive_nodes_size,
						AuctionPallet::remaining_bidders().len() as u32 -
							AuctionPallet::backup_group_size()
					);

					validate_states(result.winners, ChainflipAccountState::Validator);

					let backup_validators = AuctionPallet::remaining_bidders()
						.iter()
						.take(AuctionPallet::backup_group_size() as usize)
						.map(|(validator_id, _)| *validator_id)
						.collect();

					validate_states(backup_validators, ChainflipAccountState::Backup);

					let passive_nodes = AuctionPallet::remaining_bidders()
						.iter()
						.skip(AuctionPallet::backup_group_size() as usize)
						.take(usize::MAX)
						.map(|(validator_id, _)| *validator_id)
						.collect();

					validate_states(passive_nodes, ChainflipAccountState::Passive);
				}
			};

			// Validate groups at genesis
			validate_bidder_groups();

			// Run a few auctions and validate groups
			let auction_bidders = [
				MAX_VALIDATOR_SIZE - 1,
				MAX_VALIDATOR_SIZE + 1,
				MAX_VALIDATOR_SIZE * 4 / 3,
				MAX_VALIDATOR_SIZE + MAX_VALIDATOR_SIZE / BACKUP_VALIDATOR_RATIO + 1,
			];
			for bidders in auction_bidders.iter() {
				generate_bids(*bidders, BIDDER_GROUP_A);
				run_auction();
				validate_bidder_groups();
			}
		});
	}

	fn current_backup_validators() -> Vec<RemainingBid<ValidatorId, Amount>> {
		AuctionPallet::remaining_bidders()
			.iter()
			.take(AuctionPallet::backup_group_size() as usize)
			.map(|bid| *bid)
			.collect()
	}

	fn current_passive_nodes() -> Vec<RemainingBid<ValidatorId, Amount>> {
		AuctionPallet::remaining_bidders()
			.iter()
			.skip(AuctionPallet::backup_group_size() as usize)
			.take(usize::MAX)
			.map(|bid| *bid)
			.collect()
	}

	#[test]
	fn should_promote_passive_node_if_stake_qualifies_for_backup() {
		new_test_ext().execute_with(|| {
			generate_bids(NUMBER_OF_BIDDERS, BIDDER_GROUP_A);
			run_auction();

			match AuctionPallet::current_phase() {
				AuctionPhase::WaitingForBids => {
					let backup_validators = current_backup_validators();
					let passive_nodes = current_passive_nodes();

					let (bottom_backup_validator, lowest_backup_validator_bid) =
						backup_validators.last().unwrap();
					let (top_passive_node, highest_passive_node_bid) =
						passive_nodes.first().unwrap();
					assert_eq!(
						*lowest_backup_validator_bid,
						AuctionPallet::lowest_backup_validator_bid()
					);
					assert_eq!(
						*highest_passive_node_bid,
						AuctionPallet::highest_passive_node_bid()
					);
					let new_bid = lowest_backup_validator_bid + 1;

					// Promote a passive node to the backup set
					HandleStakes::<Test>::stake_updated(top_passive_node, new_bid);

					assert_eq!(
						MockChainflipAccount::get(top_passive_node).state,
						ChainflipAccountState::Backup
					);

					assert_eq!(
						MockChainflipAccount::get(&bottom_backup_validator).state,
						ChainflipAccountState::Passive
					);

					// Reset with the new bid
					let top_of_the_passive_nodes = (*top_passive_node, new_bid);

					let backup_validators = current_backup_validators();
					let passive_nodes = current_passive_nodes();

					let new_bottom_of_the_backup_validators = backup_validators.last().unwrap();
					let new_top_of_the_passive_nodes = passive_nodes.first().unwrap();

					assert_eq!(&top_of_the_passive_nodes, new_bottom_of_the_backup_validators);
					assert_eq!(
						*new_top_of_the_passive_nodes,
						(*bottom_backup_validator, *lowest_backup_validator_bid)
					);

					assert_eq!(AuctionPallet::lowest_backup_validator_bid(), new_bid);
				},
				_ => unreachable!("wrong phase"),
			}
		});
	}

	#[test]
	fn should_demote_backup_validator_on_poor_stake() {
		new_test_ext().execute_with(|| {
			generate_bids(NUMBER_OF_BIDDERS, BIDDER_GROUP_A);
			run_auction();

			match AuctionPallet::current_phase() {
				AuctionPhase::WaitingForBids => {
					let backup_validators = current_backup_validators();

					let (top_backup_validator_id, _) = backup_validators.first().unwrap();
					let new_bid = AuctionPallet::highest_passive_node_bid() - 1;

					HandleStakes::<Test>::stake_updated(top_backup_validator_id, new_bid);

					assert_eq!(
						MockChainflipAccount::get(top_backup_validator_id).state,
						ChainflipAccountState::Passive
					);

					// The top passive node would move upto backup set and the highest passive bid
					// would be recalculated
					assert_eq!(AuctionPallet::highest_passive_node_bid(), new_bid);
				},
				_ => unreachable!("wrong phase"),
			}
		});
	}

	#[test]
	fn should_establish_a_new_lowest_backup_validator_bid() {
		new_test_ext().execute_with(|| {
			generate_bids(NUMBER_OF_BIDDERS, BIDDER_GROUP_A);
			run_auction();
			match AuctionPallet::current_phase() {
				AuctionPhase::WaitingForBids => {
					// Place bid below lowest backup validator bid but above highest passive node
					// bid Should see lowest backup validator bid change but the state of the backup
					// validator would not change
					let backup_validators = current_backup_validators();

					let new_bid = AuctionPallet::lowest_backup_validator_bid() - 1;
					// Take the top and update bid
					let (top_backup_validator_id, _) = backup_validators.first().unwrap();
					HandleStakes::<Test>::stake_updated(top_backup_validator_id, new_bid);

					assert_eq!(
						MockChainflipAccount::get(top_backup_validator_id).state,
						ChainflipAccountState::Backup
					);

					assert_eq!(AuctionPallet::lowest_backup_validator_bid(), new_bid);
				},
				_ => unreachable!("wrong phase"),
			}
		});
	}

	#[test]
	fn should_establish_a_highest_passive_node_bid() {
		new_test_ext().execute_with(|| {
			generate_bids(NUMBER_OF_BIDDERS, BIDDER_GROUP_A);
			run_auction();
			match AuctionPallet::current_phase() {
				AuctionPhase::WaitingForBids => {
					// Place bid above highest passive node bid but below lowest backup validator
					// bid Should see highest passive node bid change but the state of the passive
					// node would not change
					let passive_nodes = current_passive_nodes();

					let new_bid = AuctionPallet::highest_passive_node_bid() + 1;
					// Take the top and update bid
					let (bottom_passive_node, _) = passive_nodes.last().unwrap();
					HandleStakes::<Test>::stake_updated(bottom_passive_node, new_bid);

					assert_eq!(
						MockChainflipAccount::get(bottom_passive_node).state,
						ChainflipAccountState::Passive
					);

					assert_eq!(AuctionPallet::highest_passive_node_bid(), new_bid);
				},
				_ => unreachable!("wrong phase"),
			}
		});
	}

	#[test]
	fn should_adjust_groups_in_emergency() {
		new_test_ext().execute_with(|| {
			let number_of_bidders = 150u32;
			let max_validators = 100u32;
			// Create some bidders
			generate_bids(number_of_bidders, BIDDER_GROUP_A);
			// Create a bigger group of validators, 100.
			AuctionPallet::set_active_range((MIN_VALIDATOR_SIZE, max_validators)).unwrap();
			// Run auction generate the groups
			run_auction();
			// Request an emergency rotation
			MockEmergencyRotation::request_emergency_rotation();
			// Take down half the validators, holy moses!
			// This will mean we would have max_validators / 2 or 50 and after the first
			// auction we would have 1/3 BVs of max_validators or 33 giving us a total set of
			// bidders of 83.  However, in an emergency rotation we want to ensure we have
			// a maximum of 30% BVs in the active set of rather 30% of 33 or no more than
			// 9(rounded down int math) BVs.  This would mean when we come to the next active set we
			// would have 50 of the original active set plus no more than 9 BVs or 50 + 9 = 59.
			let mut bids = MockBidderProvider::get_bidders();
			// Sort and take the top half out `max_validators / 2`
			bids.sort_unstable_by_key(|k| k.1);
			bids.reverse();
			// Set our new set of bidders
			let bidders_in_emergency_network: Vec<_> =
				bids.iter().skip((max_validators / 2) as usize).cloned().collect();

			// Check the states of each
			let number_of_backup_validators = bidders_in_emergency_network
				.iter()
				.filter(|(validator_id, _)| {
					MockChainflipAccount::get(&validator_id).state == ChainflipAccountState::Backup
				})
				.count() as u32;

			let number_of_validators = bidders_in_emergency_network
				.iter()
				.filter(|(validator_id, _)| {
					MockChainflipAccount::get(&validator_id).state ==
						ChainflipAccountState::Validator
				})
				.count() as u32;

			// Confirming the maths is right
			// We should have half our validators
			assert_eq!(number_of_validators, max_validators / 2);
			// and the remaining BVs or 100/3
			assert_eq!(number_of_backup_validators, max_validators / 3);

			set_bidders(bidders_in_emergency_network);

			// Let's now run the emergency auction
			// We have a set of 100 bidders, 50 validators, 33 backup validators and 17 passive
			// nodes If this wasn't an emergency rotation we would see the same distribution after
			// an auction but as we have requested an emergency rotation we should see 50 plus 33 *
			// 30% as validators or rather the winners.
			run_auction();

			let auction_result = AuctionPallet::auction_result().expect("an auction result please");
			assert_eq!(
				auction_result.winners.len() as u32,
				(PercentageOfBackupValidatorsInEmergency::get() * number_of_backup_validators) /
					100 + number_of_validators
			);
		});
	}

	#[test]
	fn changing_range() {
		new_test_ext().execute_with(|| {
			// Assert our minimum is set to 2
			assert_eq!(<Test as Config>::MinValidators::get(), MIN_VALIDATOR_SIZE);
			// Check we are throwing up an error when we send anything less than the minimum of 1
			assert_noop!(
				AuctionPallet::set_active_validator_range(Origin::root(), (0, 0)),
				Error::<Test>::InvalidRange
			);
			assert_noop!(
				AuctionPallet::set_active_validator_range(Origin::root(), (0, 1)),
				Error::<Test>::InvalidRange
			);
			// This should now work
			assert_ok!(AuctionPallet::set_active_validator_range(Origin::root(), (2, 100)));
			// Confirm we have an event
			assert_eq!(
				last_event(),
				mock::Event::AuctionPallet(crate::Event::ActiveValidatorRangeChanged(
					(MIN_VALIDATOR_SIZE, MAX_VALIDATOR_SIZE),
					(2, 100)
				)),
			);
			//
			// We throw up an error if we try to set it to the current
			assert_noop!(
				AuctionPallet::set_active_validator_range(Origin::root(), (2, 100)),
				Error::<Test>::InvalidRange
			);
		});
	}

	#[test]
	fn kill_them_all() {
		new_test_ext().execute_with(|| {
			// Create a test set of bidders
			generate_bids(2, BIDDER_GROUP_A);
			assert_matches!(AuctionPallet::process(), Ok(AuctionPhase::BidsTaken(..)));
			assert_matches!(
				AuctionPallet::process(),
				Ok(AuctionPhase::ValidatorsSelected(..))
			);

			assert_matches!(AuctionPallet::phase(), AuctionPhase::ValidatorsSelected(validators, minimum_active_bid)
				if !validators.is_empty() && minimum_active_bid > 0
			);
			// Kill it
			AuctionPallet::abort();
			assert_eq!(AuctionPallet::phase(), AuctionPhase::default());
		});
	}

	#[test]
	fn should_abort_on_error_in_starting_vault_rotation() {
		new_test_ext().execute_with(|| {
			assert_matches!(AuctionPallet::process(), Ok(AuctionPhase::BidsTaken(bids))
				if bids == MockBidderProvider::get_bidders());
			// Signal we want to error on vault rotation
			MockVaultRotator::error_on_start_vault_rotation();
			assert_matches!(AuctionPallet::process(), Err(..));
		});
	}
}<|MERGE_RESOLUTION|>--- conflicted
+++ resolved
@@ -1,16 +1,9 @@
 mod tests {
-<<<<<<< HEAD
-	use crate::mock::*;
-	use crate::*;
-	use cf_traits::mocks::chainflip_account::MockChainflipAccount;
-	use cf_traits::mocks::vault_rotation::{clear_confirmation, Mock as MockVaultRotator};
-=======
 	use crate::{mock::*, *};
 	use cf_traits::mocks::{
 		chainflip_account::MockChainflipAccount,
 		vault_rotation::{clear_confirmation, Mock as MockVaultRotator},
 	};
->>>>>>> 48544689
 	use frame_support::{assert_noop, assert_ok};
 
 	#[test]
