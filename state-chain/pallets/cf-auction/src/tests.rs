mod test {
	use crate::mock::*;
	use crate::*;
	use cf_traits::mocks::vault_rotation::clear_confirmation;
	use frame_support::{assert_noop, assert_ok};

	#[test]
	fn we_have_a_set_of_winners_at_genesis() {
		new_test_ext().execute_with(|| {
<<<<<<< HEAD
			// We should have our genesis validators, which would have been provided by
			// `BidderProvider`
			assert_matches!(AuctionPallet::phase(), AuctionPhase::WaitingForBids(validators, minimum_active_bid)
				if (validators.clone(), minimum_active_bid) == expected_validating_set()
=======
			assert_matches!(AuctionPallet::phase(), AuctionPhase::WaitingForBids(winners, min_bid)
				if winners == vec![JOE_BID.0] && min_bid == JOE_BID.1
>>>>>>> 34884be0
			);
		});
	}

	#[test]
	fn run_through_phases() {
		new_test_ext().execute_with(|| {
			// Check we are in the bidders phase
			assert_matches!(AuctionPallet::phase(), AuctionPhase::WaitingForBids(..));
			// Now move to the next phase, this should be the BidsTaken phase
			assert_matches!(AuctionPallet::process(), Ok(AuctionPhase::BidsTaken(bids))
				if bids == expected_bidding());
			// Read storage to confirm has been changed to BidsTaken
			assert_matches!(AuctionPallet::current_phase(), AuctionPhase::BidsTaken(bids)
				if bids == expected_bidding());
			// Having moved into the BidsTaken phase we should have our list of bidders filtered
			// Expecting the phase to change, a set of winners, the bidder list and a bond value set
			// to our min bid
			assert_matches!(AuctionPallet::process(), Ok(AuctionPhase::ValidatorsSelected(validators, minimum_active_bid))
				if (validators.clone(), minimum_active_bid) == expected_validating_set()
			);
			assert_matches!(AuctionPallet::current_phase(), AuctionPhase::ValidatorsSelected(validators, minimum_active_bid)
				if (validators.clone(), minimum_active_bid) == expected_validating_set()
			);
			assert_eq!(
				last_event(),
				mock::Event::pallet_cf_auction(crate::Event::AuctionCompleted(
					0,
					expected_validating_set().0
				)),
			);
			// Just leaves us to confirm this auction, if we try to process this we will get an error
			// until is confirmed
			assert_matches!(AuctionPallet::process(), Err(AuctionError::NotConfirmed));
			// Confirm the auction
			clear_confirmation();
			// and finally we complete the process, clearing the bidders
			assert_matches!(
				AuctionPallet::process(),
				Ok(AuctionPhase::WaitingForBids(..))
			);
		});
	}

	#[test]
	fn should_create_correct_size_of_groups() {
		let expected_group_sizes = |number_of_bidders: u32| {
			let expected_number_of_validators = min(MAX_VALIDATOR_SIZE, number_of_bidders);
			let expected_number_of_backup_validators =
				expected_number_of_validators / BACKUP_VALIDATOR_RATIO;
			let expected_number_of_passive_nodes = number_of_bidders
				.saturating_sub(expected_number_of_backup_validators)
				.saturating_sub(expected_number_of_validators);
			(
				expected_number_of_validators,
				expected_number_of_backup_validators,
				expected_number_of_passive_nodes,
			)
		};

		new_test_ext().execute_with(|| {
			let validate_states = |nodes: Vec<ValidatorId>, state: ChainflipAccountState| {
				for node in nodes {
					assert_eq!(MockChainflipAccount::get(&node).state, state);
				}
			};

			let validate_bidder_groups = || {
				let number_of_bidders = expected_bidding().len() as u32;
				let (validators_size, backup_validators_size, passive_nodes_size) =
					expected_group_sizes(number_of_bidders);

				match AuctionPallet::current_phase() {
					AuctionPhase::WaitingForBids(validators, _) => {
						assert_eq!(validators_size, validators.len() as u32);
						assert_eq!(backup_validators_size, AuctionPallet::backup_group_size());
						assert_eq!(
							passive_nodes_size,
							AuctionPallet::remaining_bidders().len() as u32
								- AuctionPallet::backup_group_size()
						);
						validate_states(validators, ChainflipAccountState::Validator);

						let backup_validators = AuctionPallet::remaining_bidders()
							.iter()
							.take(AuctionPallet::backup_group_size() as usize)
							.map(|(validator_id, _)| *validator_id)
							.collect();
						validate_states(backup_validators, ChainflipAccountState::Backup);

						let passive_nodes = AuctionPallet::remaining_bidders()
							.iter()
							.skip(AuctionPallet::backup_group_size() as usize)
							.take(usize::MAX)
							.map(|(validator_id, _)| *validator_id)
							.collect();

						validate_states(passive_nodes, ChainflipAccountState::Passive);
					}
					_ => unreachable!("wrong phase"),
				}
			};

			// Validate groups at genesis
			validate_bidder_groups();

			// Run a few auctions and validate groups
			let auction_bidders = [MAX_VALIDATOR_SIZE - 1, MAX_VALIDATOR_SIZE, 100, 200, 1000];
			for bidders in auction_bidders.iter() {
				run_auction(*bidders);
				validate_bidder_groups();
			}
		});
	}

	fn current_backup_validators() -> Vec<RemainingBid<ValidatorId, Amount>> {
		AuctionPallet::remaining_bidders()
			.iter()
			.take(AuctionPallet::backup_group_size() as usize)
			.map(|bid| *bid)
			.collect()
	}

	fn current_passive_nodes() -> Vec<RemainingBid<ValidatorId, Amount>> {
		AuctionPallet::remaining_bidders()
			.iter()
			.skip(AuctionPallet::backup_group_size() as usize)
			.take(usize::MAX)
			.map(|bid| *bid)
			.collect()
	}

	#[test]
	fn should_promote_passive_node_if_stake_qualifies_for_backup() {
		new_test_ext().execute_with(|| match AuctionPallet::current_phase() {
			AuctionPhase::WaitingForBids(..) => {
				let backup_validators = current_backup_validators();
				let passive_nodes = current_passive_nodes();

				let (bottom_backup_validator, lowest_backup_validator_bid) =
					backup_validators.last().unwrap();
				let (top_passive_node, highest_passive_validator_bid) =
					passive_nodes.first().unwrap();
				assert_eq!(
					*lowest_backup_validator_bid,
					AuctionPallet::lowest_backup_validator_bid()
				);
				assert_eq!(
					*highest_passive_validator_bid,
					AuctionPallet::highest_passive_validator_bid()
				);
				let new_bid = lowest_backup_validator_bid + 1;

				// Promote a passive node to the backup set
				HandleStakes::<Test>::stake_updated(*top_passive_node, new_bid);

				assert_eq!(
					MockChainflipAccount::get(&top_passive_node).state,
					ChainflipAccountState::Backup
				);

				assert_eq!(
					MockChainflipAccount::get(&bottom_backup_validator).state,
					ChainflipAccountState::Passive
				);

				// Reset with the new bid
				let top_of_the_passive_nodes = (*top_passive_node, new_bid);

				let backup_validators = current_backup_validators();
				let passive_nodes = current_passive_nodes();

				let new_bottom_of_the_backup_validators = backup_validators.last().unwrap();
				let new_top_of_the_passive_nodes = passive_nodes.first().unwrap();

				assert_eq!(
					&top_of_the_passive_nodes,
					new_bottom_of_the_backup_validators
				);
				assert_eq!(
					*new_top_of_the_passive_nodes,
					(*bottom_backup_validator, *lowest_backup_validator_bid)
				);

				assert_eq!(AuctionPallet::lowest_backup_validator_bid(), new_bid);
			}
			_ => unreachable!("wrong phase"),
		});
	}

	#[test]
	fn should_demote_backup_validator_on_poor_stake() {
		new_test_ext().execute_with(|| match AuctionPallet::current_phase() {
			AuctionPhase::WaitingForBids(..) => {
				let backup_validators = current_backup_validators();

				let (top_backup_validator_id, _) = backup_validators.first().unwrap();
				let new_bid = AuctionPallet::highest_passive_validator_bid() - 1;

				HandleStakes::<Test>::stake_updated(*top_backup_validator_id, new_bid);

				assert_eq!(
					MockChainflipAccount::get(top_backup_validator_id).state,
					ChainflipAccountState::Passive
				);

				// The top passive node would move upto backup set and the highest passive bid
				// would be recalculated
				assert_eq!(AuctionPallet::highest_passive_validator_bid(), new_bid);
			}
			_ => unreachable!("wrong phase"),
		});
	}
	#[test]
	fn changing_range() {
		new_test_ext().execute_with(|| {
			// Assert our minimum is set to 2
			assert_eq!(<Test as Config>::MinValidators::get(), MIN_VALIDATOR_SIZE);
			// Check we are throwing up an error when we send anything less than the minimum of 1
			assert_noop!(
				AuctionPallet::set_active_validator_range(Origin::root(), (0, 0)),
				Error::<Test>::InvalidRange
			);
			assert_noop!(
				AuctionPallet::set_active_validator_range(Origin::root(), (0, 1)),
				Error::<Test>::InvalidRange
			);
			// This should now work
			assert_ok!(AuctionPallet::set_active_validator_range(
				Origin::root(),
				(2, 100)
			));
			// Confirm we have an event
			assert_eq!(
				last_event(),
				mock::Event::pallet_cf_auction(crate::Event::ActiveValidatorRangeChanged(
					(MIN_VALIDATOR_SIZE, MAX_VALIDATOR_SIZE),
					(2, 100)
				)),
			);
			//
			// We throw up an error if we try to set it to the current
			assert_noop!(
				AuctionPallet::set_active_validator_range(Origin::root(), (2, 100)),
				Error::<Test>::InvalidRange
			);
		});
	}

	#[test]
	fn kill_them_all() {
		new_test_ext().execute_with(|| {
			// Create a test set of bidders
			generate_bids(2);
			assert_matches!(AuctionPallet::process(), Ok(AuctionPhase::BidsTaken(..)));
			assert_matches!(
				AuctionPallet::process(),
				Ok(AuctionPhase::ValidatorsSelected(..))
			);

			assert_matches!(AuctionPallet::phase(), AuctionPhase::ValidatorsSelected(validators, minimum_active_bid)
				if !validators.is_empty() && minimum_active_bid > 0
			);
			// Kill it
			AuctionPallet::abort();
			assert_eq!(AuctionPallet::phase(), AuctionPhase::default());
		});
	}
}<|MERGE_RESOLUTION|>--- conflicted
+++ resolved
@@ -7,15 +7,8 @@
 	#[test]
 	fn we_have_a_set_of_winners_at_genesis() {
 		new_test_ext().execute_with(|| {
-<<<<<<< HEAD
-			// We should have our genesis validators, which would have been provided by
-			// `BidderProvider`
-			assert_matches!(AuctionPallet::phase(), AuctionPhase::WaitingForBids(validators, minimum_active_bid)
-				if (validators.clone(), minimum_active_bid) == expected_validating_set()
-=======
 			assert_matches!(AuctionPallet::phase(), AuctionPhase::WaitingForBids(winners, min_bid)
-				if winners == vec![JOE_BID.0] && min_bid == JOE_BID.1
->>>>>>> 34884be0
+				if winners.len() == NUMBER_OF_BIDDERS as usize && min_bid > 0
 			);
 		});
 	}
@@ -77,6 +70,7 @@
 		};
 
 		new_test_ext().execute_with(|| {
+			run_auction(NUMBER_OF_BIDDERS);
 			let validate_states = |nodes: Vec<ValidatorId>, state: ChainflipAccountState| {
 				for node in nodes {
 					assert_eq!(MockChainflipAccount::get(&node).state, state);
@@ -150,83 +144,91 @@
 
 	#[test]
 	fn should_promote_passive_node_if_stake_qualifies_for_backup() {
-		new_test_ext().execute_with(|| match AuctionPallet::current_phase() {
-			AuctionPhase::WaitingForBids(..) => {
-				let backup_validators = current_backup_validators();
-				let passive_nodes = current_passive_nodes();
-
-				let (bottom_backup_validator, lowest_backup_validator_bid) =
-					backup_validators.last().unwrap();
-				let (top_passive_node, highest_passive_validator_bid) =
-					passive_nodes.first().unwrap();
-				assert_eq!(
-					*lowest_backup_validator_bid,
-					AuctionPallet::lowest_backup_validator_bid()
-				);
-				assert_eq!(
-					*highest_passive_validator_bid,
-					AuctionPallet::highest_passive_validator_bid()
-				);
-				let new_bid = lowest_backup_validator_bid + 1;
-
-				// Promote a passive node to the backup set
-				HandleStakes::<Test>::stake_updated(*top_passive_node, new_bid);
-
-				assert_eq!(
-					MockChainflipAccount::get(&top_passive_node).state,
-					ChainflipAccountState::Backup
-				);
-
-				assert_eq!(
-					MockChainflipAccount::get(&bottom_backup_validator).state,
-					ChainflipAccountState::Passive
-				);
-
-				// Reset with the new bid
-				let top_of_the_passive_nodes = (*top_passive_node, new_bid);
-
-				let backup_validators = current_backup_validators();
-				let passive_nodes = current_passive_nodes();
-
-				let new_bottom_of_the_backup_validators = backup_validators.last().unwrap();
-				let new_top_of_the_passive_nodes = passive_nodes.first().unwrap();
-
-				assert_eq!(
-					&top_of_the_passive_nodes,
-					new_bottom_of_the_backup_validators
-				);
-				assert_eq!(
-					*new_top_of_the_passive_nodes,
-					(*bottom_backup_validator, *lowest_backup_validator_bid)
-				);
-
-				assert_eq!(AuctionPallet::lowest_backup_validator_bid(), new_bid);
+		new_test_ext().execute_with(|| {
+			run_auction(NUMBER_OF_BIDDERS);
+
+			match AuctionPallet::current_phase() {
+				AuctionPhase::WaitingForBids(..) => {
+					let backup_validators = current_backup_validators();
+					let passive_nodes = current_passive_nodes();
+
+					let (bottom_backup_validator, lowest_backup_validator_bid) =
+						backup_validators.last().unwrap();
+					let (top_passive_node, highest_passive_validator_bid) =
+						passive_nodes.first().unwrap();
+					assert_eq!(
+						*lowest_backup_validator_bid,
+						AuctionPallet::lowest_backup_validator_bid()
+					);
+					assert_eq!(
+						*highest_passive_validator_bid,
+						AuctionPallet::highest_passive_validator_bid()
+					);
+					let new_bid = lowest_backup_validator_bid + 1;
+
+					// Promote a passive node to the backup set
+					HandleStakes::<Test>::stake_updated(*top_passive_node, new_bid);
+
+					assert_eq!(
+						MockChainflipAccount::get(&top_passive_node).state,
+						ChainflipAccountState::Backup
+					);
+
+					assert_eq!(
+						MockChainflipAccount::get(&bottom_backup_validator).state,
+						ChainflipAccountState::Passive
+					);
+
+					// Reset with the new bid
+					let top_of_the_passive_nodes = (*top_passive_node, new_bid);
+
+					let backup_validators = current_backup_validators();
+					let passive_nodes = current_passive_nodes();
+
+					let new_bottom_of_the_backup_validators = backup_validators.last().unwrap();
+					let new_top_of_the_passive_nodes = passive_nodes.first().unwrap();
+
+					assert_eq!(
+						&top_of_the_passive_nodes,
+						new_bottom_of_the_backup_validators
+					);
+					assert_eq!(
+						*new_top_of_the_passive_nodes,
+						(*bottom_backup_validator, *lowest_backup_validator_bid)
+					);
+
+					assert_eq!(AuctionPallet::lowest_backup_validator_bid(), new_bid);
+				}
+				_ => unreachable!("wrong phase"),
 			}
-			_ => unreachable!("wrong phase"),
 		});
 	}
 
 	#[test]
 	fn should_demote_backup_validator_on_poor_stake() {
-		new_test_ext().execute_with(|| match AuctionPallet::current_phase() {
-			AuctionPhase::WaitingForBids(..) => {
-				let backup_validators = current_backup_validators();
-
-				let (top_backup_validator_id, _) = backup_validators.first().unwrap();
-				let new_bid = AuctionPallet::highest_passive_validator_bid() - 1;
-
-				HandleStakes::<Test>::stake_updated(*top_backup_validator_id, new_bid);
-
-				assert_eq!(
-					MockChainflipAccount::get(top_backup_validator_id).state,
-					ChainflipAccountState::Passive
-				);
-
-				// The top passive node would move upto backup set and the highest passive bid
-				// would be recalculated
-				assert_eq!(AuctionPallet::highest_passive_validator_bid(), new_bid);
+		new_test_ext().execute_with(|| {
+			run_auction(NUMBER_OF_BIDDERS);
+
+			match AuctionPallet::current_phase() {
+				AuctionPhase::WaitingForBids(..) => {
+					let backup_validators = current_backup_validators();
+
+					let (top_backup_validator_id, _) = backup_validators.first().unwrap();
+					let new_bid = AuctionPallet::highest_passive_validator_bid() - 1;
+
+					HandleStakes::<Test>::stake_updated(*top_backup_validator_id, new_bid);
+
+					assert_eq!(
+						MockChainflipAccount::get(top_backup_validator_id).state,
+						ChainflipAccountState::Passive
+					);
+
+					// The top passive node would move upto backup set and the highest passive bid
+					// would be recalculated
+					assert_eq!(AuctionPallet::highest_passive_validator_bid(), new_bid);
+				}
+				_ => unreachable!("wrong phase"),
 			}
-			_ => unreachable!("wrong phase"),
 		});
 	}
 	#[test]
