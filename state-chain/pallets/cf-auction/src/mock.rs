--- conflicted
+++ resolved
@@ -7,11 +7,7 @@
 		epoch_info::MockEpochInfo, keygen_exclusion::MockKeygenExclusion,
 		system_state_info::MockSystemStateInfo,
 	},
-<<<<<<< HEAD
 	Chainflip, ChainflipAccountData, EmergencyRotation, IsOnline,
-=======
-	AuthorityCount, Bid, Chainflip, ChainflipAccountData, EmergencyRotation, IsOnline,
->>>>>>> 1ec9bc9b
 };
 use frame_support::{construct_runtime, parameter_types, traits::ValidatorRegistration};
 use sp_core::H256;
@@ -28,19 +24,10 @@
 pub type Amount = u128;
 pub type ValidatorId = u64;
 
-<<<<<<< HEAD
 pub const MIN_AUTHORITY_SIZE: u32 = 1;
 pub const MAX_AUTHORITY_SIZE: u32 = 3;
 pub const MAX_AUTHORITY_SET_EXPANSION: u32 = 2;
 pub const MAX_AUTHORITY_SET_CONTRACTION: u32 = 2;
-=======
-pub const MIN_AUTHORITY_SIZE: AuthorityCount = 1;
-pub const MAX_AUTHORITY_SIZE: AuthorityCount = 3;
-pub const BACKUP_NODE_RATIO: u32 = 3;
-pub const NUMBER_OF_BIDDERS: u32 = 9;
-pub const BIDDER_GROUP_A: u32 = 1;
-pub const BIDDER_GROUP_B: u32 = 2;
->>>>>>> 1ec9bc9b
 
 thread_local! {
 	// A set of bidders, we initialise this with the proposed genesis bidders
@@ -49,30 +36,6 @@
 	pub static EMERGENCY_ROTATION: RefCell<bool> = RefCell::new(false);
 }
 
-<<<<<<< HEAD
-=======
-// Create a set of descending bids, including an invalid bid of amount 0
-// offset the ids to create unique bidder groups.  By default all bidders are online.
-pub fn generate_bids(number_of_bids: u32, group: u32) {
-	BIDDER_SET.with(|cell| {
-		let mut cell = cell.borrow_mut();
-		(*cell).clear();
-		for bid_number in (1..=number_of_bids as u64).rev() {
-			let validator_id = bid_number * group as u64;
-			MockOnline::set_online(&validator_id, true);
-			(*cell).push((validator_id, (bid_number * 100).into()));
-		}
-	});
-}
-
-// The set we would expect
-pub fn expected_winning_set() -> (Vec<ValidatorId>, Amount) {
-	let mut bidders = MockBidderProvider::get_bidders();
-	bidders.truncate(MAX_AUTHORITY_SIZE as usize);
-	(bidders.iter().map(|(validator_id, _)| *validator_id).collect(), bidders.last().unwrap().1)
-}
-
->>>>>>> 1ec9bc9b
 construct_runtime!(
 	pub enum Test where
 		Block = Block,
@@ -114,14 +77,6 @@
 	type OnSetCode = ();
 }
 
-<<<<<<< HEAD
-=======
-parameter_types! {
-	pub const BackupValidatorRatio: u32 = BACKUP_NODE_RATIO;
-	pub const PercentageOfBackupNodesInEmergency: u32 = 30;
-}
-
->>>>>>> 1ec9bc9b
 pub struct MockEmergencyRotation;
 
 impl EmergencyRotation for MockEmergencyRotation {
@@ -162,20 +117,11 @@
 	type Event = Event;
 	type BidderProvider = MockBidderProvider;
 	type ChainflipAccount = MockChainflipAccount;
-<<<<<<< HEAD
 	type KeygenExclusionSet = MockKeygenExclusion<Self>;
 	type WeightInfo = ();
 	type EmergencyRotation = MockEmergencyRotation;
 	type AuctionQualification = MockQualifyValidator;
 	type EnsureGovernance = NeverFailingOriginCheck<Self>;
-=======
-	type AuthorityToBackupRatio = BackupValidatorRatio;
-	type KeygenExclusionSet = MockKeygenExclusion<Self>;
-	type WeightInfo = ();
-	type EmergencyRotation = MockEmergencyRotation;
-	type PercentageOfBackupNodesInEmergency = PercentageOfBackupNodesInEmergency;
-	type AuctionQualification = MockQualifyValidator;
->>>>>>> 1ec9bc9b
 }
 
 impl ValidatorRegistration<ValidatorId> for Test {
@@ -209,14 +155,10 @@
 	let config = GenesisConfig {
 		system: Default::default(),
 		auction_pallet: AuctionPalletConfig {
-<<<<<<< HEAD
 			min_size: MIN_AUTHORITY_SIZE,
 			max_size: MAX_AUTHORITY_SIZE,
 			max_expansion: MAX_AUTHORITY_SET_EXPANSION,
 			max_contraction: MAX_AUTHORITY_SET_CONTRACTION,
-=======
-			authority_set_size_range: (MIN_AUTHORITY_SIZE, MAX_AUTHORITY_SIZE),
->>>>>>> 1ec9bc9b
 		},
 	};
 
