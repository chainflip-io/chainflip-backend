--- conflicted
+++ resolved
@@ -1,12 +1,7 @@
 use super::*;
 use crate as pallet_cf_auction;
-<<<<<<< HEAD
-use cf_traits::mocks::vault_rotation::{clear_confirmation, Mock as MockVaultRotation};
-use cf_traits::ChainflipAccountData;
-=======
 use cf_traits::mocks::vault_rotation::{clear_confirmation, Mock as MockVaultRotator};
 use cf_traits::{Bid, ChainflipAccountData};
->>>>>>> a2f05f3f
 use frame_support::traits::ValidatorRegistration;
 use frame_support::{construct_runtime, parameter_types};
 use sp_core::H256;
@@ -44,44 +39,27 @@
 	pub static EMERGENCY_ROTATION: RefCell<bool> = RefCell::new(false);
 }
 
-<<<<<<< HEAD
-// Create a set of descending bids
-pub fn generate_bids(number_of_bids: u32) {
-	BIDDER_SET.with(|cell| {
-		let mut cell = cell.borrow_mut();
-		(*cell).clear();
-		for bid_number in (1..=number_of_bids as u64).rev() {
-			(*cell).push((bid_number, bid_number * 100));
-		}
-	});
-}
-
-pub fn set_bidders(bidders: Vec<(ValidatorId, Amount)>) {
-	BIDDER_SET.with(|cell| {
-		*cell.borrow_mut() = bidders;
-	});
-}
-
-pub fn run_auction() {
-	let _ = AuctionPallet::process()
-=======
 // Create a set of descending bids, including an invalid bid of amount 0
 // offset the ids to create unique bidder groups
 pub fn generate_bids(number_of_bids: u32, group: u32) {
 	BIDDER_SET.with(|cell| {
 		let mut cell = cell.borrow_mut();
 		(*cell).clear();
-		for bid_number in (0..number_of_bids as u64).rev() {
-			(*cell).push(((bid_number + 1) * group as u64, bid_number * 100));
+		for bid_number in (1..=number_of_bids as u64).rev() {
+			(*cell).push((bid_number * group, bid_number * 100));
 		}
 	});
 }
 
+pub fn set_bidders(bidders: Vec<(ValidatorId, Amount)>) {
+	BIDDER_SET.with(|cell| {
+		*cell.borrow_mut() = bidders;
+	});
+}
 pub fn run_auction(number_of_bids: u32, group: u32) {
 	generate_bids(number_of_bids, group);
 
 	AuctionPallet::process()
->>>>>>> a2f05f3f
 		.and(AuctionPallet::process().and_then(|_| {
 			clear_confirmation();
 			AuctionPallet::process().and(AuctionPallet::process())
@@ -243,16 +221,8 @@
 		frame_system: Default::default(),
 		pallet_cf_auction: Some(AuctionPalletConfig {
 			validator_size_range: (MIN_VALIDATOR_SIZE, MAX_VALIDATOR_SIZE),
-<<<<<<< HEAD
-			winners: MockBidderProvider::get_bidders()
-				.iter()
-				.map(|(validator_id, _)| validator_id.clone())
-				.collect(),
-			minimum_active_bid: (NUMBER_OF_BIDDERS as u64 - 1) * 100,
-=======
 			winners,
 			minimum_active_bid,
->>>>>>> a2f05f3f
 		}),
 	};
 
