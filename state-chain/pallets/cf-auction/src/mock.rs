--- conflicted
+++ resolved
@@ -20,26 +20,16 @@
 pub type Amount = u64;
 pub type ValidatorId = u64;
 
-<<<<<<< HEAD
+impl WeightInfo for () {
+	fn set_auction_size_range() -> u64 {
+		0 as Weight
+	}
+}
+
 pub const MIN_VALIDATOR_SIZE: u32 = 1;
 pub const MAX_VALIDATOR_SIZE: u32 = 3;
 pub const BACKUP_VALIDATOR_RATIO: u32 = 3;
-pub const GENESIS_BIDDERS: u32 = 9;
-=======
-impl WeightInfo for () {
-	fn set_auction_size_range() -> u64 {
-		0 as Weight
-	}
-}
-
-pub const LOW_BID: (ValidatorId, Amount) = (2, 2);
-pub const JOE_BID: (ValidatorId, Amount) = (3, 100);
-pub const MAX_BID: (ValidatorId, Amount) = (4, 101);
-pub const INVALID_BID: (ValidatorId, Amount) = (1, 0);
-
-pub const MIN_AUCTION_SIZE: u32 = 2;
-pub const MAX_AUCTION_SIZE: u32 = 150;
->>>>>>> 34884be0
+pub const NUMBER_OF_BIDDERS: u32 = 9;
 
 thread_local! {
 	// A set of bidders, we initialise this with the proposed genesis bidders
@@ -148,17 +138,13 @@
 	type BidderProvider = TestBidderProvider;
 	type Registrar = Test;
 	type AuctionIndex = u32;
-<<<<<<< HEAD
 	type MinValidators = MinValidators;
-=======
-	type MinAuctionSize = MinAuctionSize;
-	type WeightInfo = ();
->>>>>>> 34884be0
 	type Handler = MockVaultRotation;
 	type ChainflipAccount = MockChainflipAccount;
 	type AccountIdOf = ConvertInto;
 	type Online = MockOnline;
 	type BackupValidatorRatio = BackupValidatorRatio;
+	type WeightInfo = ();
 }
 
 pub struct MockChainflipAccount;
@@ -205,20 +191,19 @@
 }
 
 pub(crate) fn new_test_ext() -> sp_io::TestExternalities {
+	generate_bids(NUMBER_OF_BIDDERS);
+
 	let config = GenesisConfig {
 		frame_system: Default::default(),
 		pallet_cf_auction: Some(AuctionPalletConfig {
-<<<<<<< HEAD
 			validator_size_range: (MIN_VALIDATOR_SIZE, MAX_VALIDATOR_SIZE),
-=======
-			auction_size_range: (MIN_AUCTION_SIZE, MAX_AUCTION_SIZE),
-			winners: vec![JOE_BID.0],
-			minimum_active_bid: JOE_BID.1,
->>>>>>> 34884be0
+			winners: TestBidderProvider::get_bidders()
+				.iter()
+				.map(|(validator_id, _)| validator_id.clone())
+				.collect(),
+			minimum_active_bid: (NUMBER_OF_BIDDERS as u64 - 1) * 100,
 		}),
 	};
-
-	generate_bids(GENESIS_BIDDERS);
 
 	let mut ext: sp_io::TestExternalities = config.build_storage().unwrap().into();
 
