--- conflicted
+++ resolved
@@ -714,68 +714,5 @@
 	#[cfg(test)]
 	use crate::mocks::{new_test_ext, Test};
 
-<<<<<<< HEAD
 	impl_benchmark_test_suite!(Pallet, new_test_ext(), Test);
-=======
-	#[test]
-	fn benchmark_works() {
-		new_test_ext().execute_with(|| {
-			_create_lending_pool::<Test>(true);
-		});
-		new_test_ext().execute_with(|| {
-			_add_lender_funds::<Test>(true);
-		});
-		new_test_ext().execute_with(|| {
-			_remove_lender_funds::<Test>(true);
-		});
-		new_test_ext().execute_with(|| {
-			_add_collateral::<Test>(true);
-		});
-		new_test_ext().execute_with(|| {
-			_add_collateral::<Test>(true);
-		});
-		new_test_ext().execute_with(|| {
-			_remove_collateral::<Test>(true);
-		});
-		new_test_ext().execute_with(|| {
-			_request_loan::<Test>(true);
-		});
-		new_test_ext().execute_with(|| {
-			_expand_loan::<Test>(true);
-		});
-		new_test_ext().execute_with(|| {
-			_make_repayment::<Test>(true);
-		});
-		new_test_ext().execute_with(|| {
-			_update_collateral_topup_asset::<Test>(true);
-		});
-		new_test_ext().execute_with(|| {
-			_usd_value_of::<Test>(true);
-		});
-		new_test_ext().execute_with(|| {
-			_initiate_network_fee_swap::<Test>(true);
-		});
-		new_test_ext().execute_with(|| {
-			_derive_ltv::<Test>(true);
-		});
-		new_test_ext().execute_with(|| {
-			_loan_charge_interest::<Test>(true);
-		});
-		new_test_ext().execute_with(|| {
-			_loan_calculate_top_up_amount::<Test>(true);
-		});
-		new_test_ext().execute_with(|| {
-			_start_liquidation_swaps::<Test>(true);
-		});
-		new_test_ext().execute_with(|| {
-			_abort_liquidation_swaps::<Test>(true);
-		});
-		new_test_ext().execute_with(|| {
-			_change_voluntary_liquidation::<Test>(true);
-		});
-		new_test_ext().execute_with(|| {
-			_update_whitelist::<Test>(true);
-		});
-	}
->>>>>>> 16cdc01e
 }