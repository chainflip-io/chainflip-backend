use crate::mocks::*;
use cf_amm_math::PRICE_FRACTIONAL_BITS;
<<<<<<< HEAD
use cf_chains::{evm::U256, ForeignChain};
use cf_primitives::SWAP_DELAY_BLOCKS;
=======
use cf_chains::evm::U256;
>>>>>>> af62fca7
use cf_test_utilities::{assert_event_sequence, assert_has_event, assert_matching_event_count};
use cf_traits::{
	lending::LendingSystemApi,
	mocks::{
		balance_api::{MockBalance, MockLpRegistration},
		price_feed_api::MockPriceFeedApi,
		swap_request_api::{MockSwapRequest, MockSwapRequestHandler},
	},
	SafeMode, SetSafeMode, SwapExecutionProgress,
};
use cf_utilities::assert_matches;

use super::*;
use frame_support::{assert_err, assert_noop, assert_ok, sp_runtime::bounded_vec};

const INIT_BLOCK: u64 = 1;

const LENDER: u64 = BOOSTER_1;
const BORROWER: u64 = LP;

const LOAN_ASSET: Asset = Asset::Btc;
const LOAN_CHAIN: ForeignChain = ForeignChain::Bitcoin;
const COLLATERAL_ASSET: Asset = Asset::Eth;
const PRINCIPAL: AssetAmount = 1_000_000_000;
const INIT_COLLATERAL: AssetAmount = (4 * PRINCIPAL / 3) * SWAP_RATE; // 75% LTV

const LOAN_ID: LoanId = LoanId(0);

const SWAP_RATE: u128 = 20;

const INIT_POOL_AMOUNT: AssetAmount = PRINCIPAL * 2;

use crate::LENDING_DEFAULT_CONFIG as CONFIG;

trait LendingTestRunnerExt {
	fn with_funded_pool(self, init_pool_amount: AssetAmount) -> Self;
	fn with_default_loan(self) -> Self;
}

impl<Ctx: Clone> LendingTestRunnerExt for cf_test_utilities::TestExternalities<Test, Ctx> {
	fn with_funded_pool(self, init_pool_amount: AssetAmount) -> Self {
		self.then_execute_with(|ctx| {
			setup_pool_with_funds(LOAN_ASSET, init_pool_amount);
			set_asset_price_in_usd(LOAN_ASSET, SWAP_RATE);
			set_asset_price_in_usd(COLLATERAL_ASSET, 1);

			ctx
		})
	}

	fn with_default_loan(self) -> Self {
		self.then_execute_with(|ctx| {
<<<<<<< HEAD
			MockBalance::credit_account(
				&BORROWER,
				COLLATERAL_ASSET,
				INIT_COLLATERAL + ORIGINATION_FEE,
			);
			MockLpRegistration::register_refund_address(BORROWER, LOAN_CHAIN);
=======
			MockBalance::credit_account(&BORROWER, COLLATERAL_ASSET, INIT_COLLATERAL);
>>>>>>> af62fca7

			assert_eq!(
				LendingPools::new_loan(
					BORROWER,
					LOAN_ASSET,
					PRINCIPAL,
					Some(COLLATERAL_ASSET),
					BTreeMap::from([(COLLATERAL_ASSET, INIT_COLLATERAL)]),
				),
				Ok(LOAN_ID)
			);

			ctx
		})
	}
}

// This is a workaround for Permill not providing const methods...
const fn portion_of_amount(fee: Permill, principal: AssetAmount) -> AssetAmount {
	principal.checked_mul(fee.deconstruct() as u128).unwrap() / Permill::ACCURACY as u128
}

const ORIGINATION_FEE: AssetAmount = portion_of_amount(DEFAULT_ORIGINATION_FEE, PRINCIPAL);

/// Takes the full fee and splits it into network fee and the remainder.
fn take_network_fee(full_amount: AssetAmount) -> (AssetAmount, AssetAmount) {
	// To keep things simple in tests we assume we take the same % from origination and liquidation
	// fees
	assert_eq!(
		CONFIG.network_fee_contributions.from_origination_fee,
		CONFIG.network_fee_contributions.from_liquidation_fee
	);

	let network_fee = CONFIG.network_fee_contributions.from_origination_fee * full_amount;

	(network_fee, full_amount - network_fee)
}

fn setup_pool_with_funds(loan_asset: Asset, init_amount: AssetAmount) {
	LendingConfig::<Test>::set(CONFIG);

	assert_ok!(LendingPools::new_lending_pool(loan_asset));

	System::assert_last_event(RuntimeEvent::LendingPools(Event::<Test>::LendingPoolCreated {
		asset: loan_asset,
	}));

	MockBalance::credit_account(&LENDER, loan_asset, init_amount);
	assert_ok!(LendingPools::add_lender_funds(
		RuntimeOrigin::signed(LENDER),
		loan_asset,
		init_amount
	));

	assert_has_event::<Test>(RuntimeEvent::LendingPools(Event::<Test>::LendingFundsAdded {
		lender_id: LENDER,
		asset: loan_asset,
		amount: init_amount,
	}));
}

// A helper function to help with updating asset prices (in atomic USD units)
fn set_asset_price_in_usd(asset: Asset, price: u128) {
	MockPriceFeedApi::set_price(asset, Some(U256::from(price) << PRICE_FRACTIONAL_BITS));
}

#[test]
fn lender_basic_adding_and_removing_funds() {
	new_test_ext().execute_with(|| {
		assert_ok!(LendingPools::new_lending_pool(LOAN_ASSET));

		// Test that it is possible to withdraw funds if you are the sole contributor
		MockBalance::credit_account(&LENDER, LOAN_ASSET, INIT_POOL_AMOUNT);
		assert_ok!(LendingPools::add_lender_funds(
			RuntimeOrigin::signed(LENDER),
			LOAN_ASSET,
			INIT_POOL_AMOUNT
		));

		assert_eq!(MockBalance::get_balance(&LENDER, LOAN_ASSET), 0);

		// Remove 25% of the funds first:
		assert_ok!(LendingPools::remove_lender_funds(
			RuntimeOrigin::signed(LENDER),
			LOAN_ASSET,
			Some(INIT_POOL_AMOUNT / 4)
		));
		assert_eq!(MockBalance::get_balance(&LENDER, LOAN_ASSET), INIT_POOL_AMOUNT / 4);

		assert_has_event::<Test>(RuntimeEvent::LendingPools(Event::<Test>::LendingFundsRemoved {
			lender_id: LENDER,
			asset: LOAN_ASSET,
			unlocked_amount: INIT_POOL_AMOUNT / 4,
		}));

		// Remove the remaining 75% of the funds (by setting the amount to None):
		assert_ok!(LendingPools::remove_lender_funds(
			RuntimeOrigin::signed(LENDER),
			LOAN_ASSET,
			None
		));
		assert_eq!(MockBalance::get_balance(&LENDER, LOAN_ASSET), INIT_POOL_AMOUNT);

		assert_has_event::<Test>(RuntimeEvent::LendingPools(Event::<Test>::LendingFundsRemoved {
			lender_id: LENDER,
			asset: LOAN_ASSET,
			unlocked_amount: 3 * INIT_POOL_AMOUNT / 4,
		}));
	});
}

/// Derives interest amounts (pool and network portions) to be paid by the borrower
/// per interest charge interval. Returns (pool amount, network amount).
fn derive_interest_amounts(
	principal: AssetAmount,
	utilisation: Permill,
	payment_interval_blocks: u32,
) -> (AssetAmount, AssetAmount) {
	let base_interest = CONFIG.derive_base_interest_rate_per_payment_interval(
		LOAN_ASSET,
		utilisation,
		payment_interval_blocks,
	);

	let pool_amount =
		(ScaledAmountHP::from_asset_amount(principal) * base_interest).into_asset_amount();

	let network_interest =
		CONFIG.derive_network_interest_rate_per_payment_interval(payment_interval_blocks);

	let network_amount =
		(ScaledAmountHP::from_asset_amount(principal) * network_interest).into_asset_amount();

	// Tests aren't valid if the fees are zero (need to adjust tests parameters if this is hit)
	assert!(pool_amount > 0 && network_amount > 0);

	(pool_amount, network_amount)
}

/// Helper struct for keeping track of accrued interest with high precision
struct Interest {
	pool: ScaledAmountHP,
	network: ScaledAmountHP,
}

impl Interest {
	fn new() -> Self {
		Self { pool: Default::default(), network: Default::default() }
	}

	fn accrue_interest(
		&mut self,
		principal: AssetAmount,
		utilisation: Permill,
		payment_interval_blocks: u32,
	) {
		let base_interest = CONFIG.derive_base_interest_rate_per_payment_interval(
			LOAN_ASSET,
			utilisation,
			payment_interval_blocks,
		);

		self.pool
			.saturating_accrue(ScaledAmountHP::from_asset_amount(principal) * base_interest);

		let network_interest =
			CONFIG.derive_network_interest_rate_per_payment_interval(payment_interval_blocks);

		self.network
			.saturating_accrue(ScaledAmountHP::from_asset_amount(principal) * network_interest);
	}

	// Collects non-fractional interest. Returns (pool amount, network amount).
	fn collect(&mut self) -> (AssetAmount, AssetAmount) {
		(self.pool.take_non_fractional_part(), self.network.take_non_fractional_part())
	}
}

#[test]
fn basic_general_lending() {
	// We want the amount to be large enough that we can charge interest immediately
	// (rather than waiting for fractional amounts to accumulate).
	const PRINCIPAL: AssetAmount = 2_000_000_000_000;
	const INIT_POOL_AMOUNT: AssetAmount = PRINCIPAL * 2;

	const INIT_COLLATERAL: AssetAmount = (4 * PRINCIPAL / 3) * SWAP_RATE; // 75% LTV

	const ORIGINATION_FEE: AssetAmount = portion_of_amount(DEFAULT_ORIGINATION_FEE, PRINCIPAL);

	let (origination_fee_network, origination_fee_pool) = take_network_fee(ORIGINATION_FEE);

	// Repaying a small portion to make sure we don't hit low LTV penalty:
	const REPAYMENT_AMOUNT: AssetAmount = PRINCIPAL / 10;

	let utilisation_1 = Permill::from_rational(
		PRINCIPAL + ORIGINATION_FEE,
		INIT_POOL_AMOUNT + origination_fee_pool,
	);

	let mut interest = Interest::new();

	interest.accrue_interest(
		PRINCIPAL + ORIGINATION_FEE,
		utilisation_1,
		CONFIG.interest_payment_interval_blocks,
	);

	let (pool_interest_1, network_interest_1) = interest.collect();

	let first_interest_payment_block = INIT_BLOCK + CONFIG.interest_payment_interval_blocks as u64;

	let total_owed_after_first_repayment =
		PRINCIPAL + ORIGINATION_FEE - REPAYMENT_AMOUNT + pool_interest_1 + network_interest_1;

	let utilisation_2 = Permill::from_rational(
		total_owed_after_first_repayment,
		INIT_POOL_AMOUNT + origination_fee_pool + pool_interest_1,
	);

	interest.accrue_interest(
		total_owed_after_first_repayment,
		utilisation_2,
		CONFIG.interest_payment_interval_blocks,
	);

	let (pool_interest_2, network_interest_2) = interest.collect();

	let total_owed_after_second_interest_payment = PRINCIPAL + ORIGINATION_FEE - REPAYMENT_AMOUNT +
		pool_interest_1 +
		network_interest_1 +
		pool_interest_2 +
		network_interest_2;

	new_test_ext()
		.with_funded_pool(INIT_POOL_AMOUNT)
		.then_execute_with(|_| {
			// Disable fee swaps for this test (so we easily can check all collected fees)
			LendingConfig::<Test>::set(LendingConfiguration {
				fee_swap_threshold_usd: u128::MAX,
				..CONFIG
			});

<<<<<<< HEAD
			MockBalance::credit_account(
				&BORROWER,
				COLLATERAL_ASSET,
				INIT_COLLATERAL + ORIGINATION_FEE,
			);
			MockLpRegistration::register_refund_address(BORROWER, LOAN_CHAIN);
=======
			MockBalance::credit_account(&BORROWER, COLLATERAL_ASSET, INIT_COLLATERAL);
>>>>>>> af62fca7

			System::reset_events();

			let collateral = BTreeMap::from([(COLLATERAL_ASSET, INIT_COLLATERAL)]);

			assert_eq!(
				LendingPools::new_loan(
					BORROWER,
					LOAN_ASSET,
					PRINCIPAL,
					Some(COLLATERAL_ASSET),
					collateral.clone(),
				),
				Ok(LOAN_ID)
			);

			// NOTE: we want LoanCreated event to be emitted before any event
			// referencing it (e.g. OriginationFeeTaken)
			assert_event_sequence!(
				Test,
				RuntimeEvent::LendingPools(Event::<Test>::PrimaryCollateralAssetUpdated{
					borrower_id: BORROWER,
					primary_collateral_asset: COLLATERAL_ASSET,
				}),
				RuntimeEvent::LendingPools(Event::<Test>::LoanCreated {
					loan_id: LOAN_ID,
					borrower_id: BORROWER,
					asset: LOAN_ASSET,
					principal_amount: PRINCIPAL,
				}),
				RuntimeEvent::LendingPools(Event::<Test>::CollateralAdded {
					borrower_id: BORROWER,
					collateral: ref collateral_in_event,
				}) if collateral_in_event == &collateral,
				RuntimeEvent::LendingPools(Event::<Test>::OriginationFeeTaken {
					loan_id: LOAN_ID,
					..
				})
			);

			assert_has_event::<Test>(RuntimeEvent::LendingPools(
				Event::<Test>::OriginationFeeTaken {
					loan_id: LOAN_ID,
					pool_fee: origination_fee_pool,
					network_fee: origination_fee_network,
					broker_fee: 0,
				},
			));

			assert_eq!(MockBalance::get_balance(&BORROWER, COLLATERAL_ASSET), 0);
			assert_eq!(MockBalance::get_balance(&BORROWER, LOAN_ASSET), PRINCIPAL);

			assert_eq!(
				GeneralLendingPools::<Test>::get(LOAN_ASSET).unwrap(),
				LendingPool {
					// The pool's value has increased by pool's origination fee
					total_amount: INIT_POOL_AMOUNT + origination_fee_pool,
					// The available amount has been decreased not only by the loan's principal, but
					// also by the network's origination fee (it will be by the borrower repaid at a
					// later point)
					available_amount: INIT_POOL_AMOUNT - PRINCIPAL - origination_fee_network,
					lender_shares: BTreeMap::from([(LENDER, Perquintill::one())]),
					owed_to_network: 0,
				}
			);

			assert_eq!(
				LoanAccounts::<Test>::get(BORROWER),
				Some(LoanAccount {
					borrower_id: BORROWER,
					primary_collateral_asset: COLLATERAL_ASSET,
					collateral: BTreeMap::from([(COLLATERAL_ASSET, INIT_COLLATERAL)]),
					liquidation_status: LiquidationStatus::NoLiquidation,
					loans: BTreeMap::from([(
						LOAN_ID,
						GeneralLoan {
							id: LOAN_ID,
							asset: LOAN_ASSET,
							created_at_block: INIT_BLOCK,
							last_interest_payment_at: INIT_BLOCK,
							owed_principal: PRINCIPAL + ORIGINATION_FEE,
							pending_interest: InterestBreakdown::default(),
						}
					)]),
				})
			);
		})
		.then_process_blocks_until_block(first_interest_payment_block)
		// Checking that interest was charged here:
		.then_execute_with(|_| {
			let loan = LoanAccounts::<Test>::get(BORROWER)
				.unwrap()
				.loans
				.get(&LOAN_ID)
				.unwrap()
				.clone();

			assert_eq!(loan.last_interest_payment_at, first_interest_payment_block);
			assert_eq!(
				loan.owed_principal,
				PRINCIPAL + ORIGINATION_FEE + pool_interest_1 + network_interest_1
			);

			assert_eq!(
				GeneralLendingPools::<Test>::get(LOAN_ASSET).unwrap(),
				LendingPool {
					total_amount: INIT_POOL_AMOUNT + origination_fee_pool + pool_interest_1,
					available_amount: INIT_POOL_AMOUNT -
						PRINCIPAL - origination_fee_network -
						network_interest_1,
					lender_shares: BTreeMap::from([(LENDER, Perquintill::one())]),
					owed_to_network: 0,
				}
			);

			assert_has_event::<Test>(RuntimeEvent::LendingPools(Event::<Test>::InterestTaken {
				loan_id: LOAN_ID,
				pool_interest: pool_interest_1,
				network_interest: network_interest_1,
				broker_interest: 0,
				low_ltv_penalty: 0,
			}))
		})
		// === REPAYING SOME OF THE LOAN ===
		.then_execute_with(|_| {
			assert_ok!(LendingPools::try_making_repayment(&BORROWER, LOAN_ID, REPAYMENT_AMOUNT));
			assert_eq!(
				MockBalance::get_balance(&BORROWER, LOAN_ASSET),
				PRINCIPAL - REPAYMENT_AMOUNT
			);

			assert_eq!(
				LoanAccounts::<Test>::get(BORROWER)
					.unwrap()
					.loans
					.get(&LOAN_ID)
					.unwrap()
					.owed_principal,
				total_owed_after_first_repayment
			);
			// Funds have been returned to the pool:
			assert_eq!(
				GeneralLendingPools::<Test>::get(LOAN_ASSET).unwrap(),
				LendingPool {
					total_amount: INIT_POOL_AMOUNT + origination_fee_pool + pool_interest_1,
					available_amount: INIT_POOL_AMOUNT - PRINCIPAL + REPAYMENT_AMOUNT -
						origination_fee_network -
						network_interest_1,
					lender_shares: BTreeMap::from([(LENDER, Perquintill::one())]),
					owed_to_network: 0,
				}
			);

			assert_eq!(
				PendingNetworkFees::<Test>::get(LOAN_ASSET),
				origination_fee_network + network_interest_1
			);

			// TODO: check that network got its payment
		})
		.then_process_blocks_until_block(
			INIT_BLOCK + 2 * CONFIG.interest_payment_interval_blocks as u64,
		)
		// === Interest is charged the second time ===
		.then_execute_with(|_| {
			// This time we expect a smaller amount due to the partial repayment (which both
			// the principal and the pool's utilisation):
			assert_eq!(
				LoanAccounts::<Test>::get(BORROWER)
					.unwrap()
					.loans
					.get(&LOAN_ID)
					.unwrap()
					.owed_principal,
				total_owed_after_second_interest_payment
			);

			assert_eq!(
				GeneralLendingPools::<Test>::get(LOAN_ASSET).unwrap(),
				LendingPool {
					total_amount: INIT_POOL_AMOUNT +
						origination_fee_pool +
						pool_interest_1 + pool_interest_2,
					available_amount: INIT_POOL_AMOUNT - PRINCIPAL + REPAYMENT_AMOUNT -
						origination_fee_network -
						network_interest_1 - network_interest_2,
					lender_shares: BTreeMap::from([(LENDER, Perquintill::one())]),
					owed_to_network: 0,
				}
			);

			assert_eq!(
				PendingNetworkFees::<Test>::get(LOAN_ASSET),
				origination_fee_network + network_interest_1 + network_interest_2
			);
		})
		.then_execute_with(|_| {
			// Repaying the remainder of the borrowed amount should finalise the loan:
			MockBalance::credit_account(
				&BORROWER,
				LOAN_ASSET,
				ORIGINATION_FEE +
					pool_interest_1 + pool_interest_2 +
					network_interest_1 +
					network_interest_2,
			);
			assert_ok!(LendingPools::try_making_repayment(
				&BORROWER,
				LOAN_ID,
				total_owed_after_second_interest_payment
			));
			assert_eq!(MockBalance::get_balance(&BORROWER, LOAN_ASSET), 0);

			assert_has_event::<Test>(RuntimeEvent::LendingPools(Event::<Test>::LoanSettled {
				loan_id: LOAN_ID,
				outstanding_principal: 0,
				via_liquidation: false,
			}));

			assert_eq!(
				GeneralLendingPools::<Test>::get(LOAN_ASSET).unwrap(),
				LendingPool {
					total_amount: INIT_POOL_AMOUNT +
						origination_fee_pool +
						pool_interest_1 + pool_interest_2,
					available_amount: INIT_POOL_AMOUNT +
						origination_fee_pool +
						pool_interest_1 + pool_interest_2,
					lender_shares: BTreeMap::from([(LENDER, Perquintill::one())]),
					owed_to_network: 0,
				}
			);

			assert_eq!(
				LoanAccounts::<Test>::get(BORROWER),
				Some(LoanAccount {
					borrower_id: BORROWER,
					primary_collateral_asset: COLLATERAL_ASSET,
					liquidation_status: LiquidationStatus::NoLiquidation,
					// Note that we don't automatically release the collateral:
					collateral: BTreeMap::from([(COLLATERAL_ASSET, INIT_COLLATERAL)]),
					loans: Default::default(),
				})
			);
		});
}

#[test]
fn dynamic_interest_payment_interval() {
	// Testing a scenario where we fail to charge interest at the usual block
	// (according to the regular interval) and instead a larger amount of interest will be charged
	// at a later block.

	let get_loan = || {
		LoanAccounts::<Test>::get(BORROWER)
			.unwrap()
			.loans
			.get(&LOAN_ID)
			.unwrap()
			.clone()
	};

	let interest_payment_first_attempt_block =
		INIT_BLOCK + CONFIG.interest_payment_interval_blocks as u64;

	let utilisation = Permill::from_rational(PRINCIPAL + ORIGINATION_FEE, INIT_POOL_AMOUNT);

	// NOTE: amounts calculated using payment interval extended by 1 block
	let (pool_interest, network_interest) = derive_interest_amounts(
		PRINCIPAL,
		utilisation,
		CONFIG.interest_payment_interval_blocks + 1,
	);

	let (network_origination_fee, pool_origination_fee) = take_network_fee(ORIGINATION_FEE);

	new_test_ext()
		.with_funded_pool(INIT_POOL_AMOUNT)
		.with_default_loan()
		.then_execute_with(|_| {
			// Set a low collection threshold so we can more easily check the collected amount
			assert_ok!(Pallet::<Test>::update_pallet_config(
				RuntimeOrigin::root(),
				bounded_vec![PalletConfigUpdate::SetInterestCollectionThresholdUsd(1)],
			));

			// Making oracle price unavailable to cause interest calculations
			// be skipped for now:
			MockPriceFeedApi::set_price(LOAN_ASSET, None);
		})
		.then_process_blocks_until_block(interest_payment_first_attempt_block)
		.then_execute_with(|_| {
			// No interest payment yet:
			assert_eq!(get_loan().last_interest_payment_at, INIT_BLOCK);

			// Making oracle price available will cause interest to be
			// calculated/taken at the next block
			set_asset_price_in_usd(LOAN_ASSET, SWAP_RATE);
		})
		.then_execute_at_next_block(|_| {
			assert_eq!(
				get_loan().last_interest_payment_at,
				interest_payment_first_attempt_block + 1
			);

			assert_eq!(
				GeneralLendingPools::<Test>::get(LOAN_ASSET).unwrap().total_amount,
				INIT_POOL_AMOUNT + pool_origination_fee + pool_interest
			);

			assert_eq!(
				PendingNetworkFees::<Test>::get(LOAN_ASSET),
				network_origination_fee + network_interest
			);
		});
}

#[test]
fn collateral_auto_topup() {
	const COLLATERAL_TOPUP: AssetAmount = INIT_COLLATERAL / 100;

	// The user deposits this much of collateral asset into their balance at a later point
	const EXTRA_FUNDS: AssetAmount = INIT_COLLATERAL;

	fn get_ltv() -> FixedU64 {
		LoanAccounts::<Test>::get(BORROWER).unwrap().derive_ltv().unwrap()
	}

	fn get_collateral() -> AssetAmount {
		*LoanAccounts::<Test>::get(BORROWER)
			.unwrap()
			.collateral
			.get(&COLLATERAL_ASSET)
			.unwrap()
	}

	new_test_ext()
		.execute_with(|| {
			setup_pool_with_funds(LOAN_ASSET, INIT_POOL_AMOUNT);

			set_asset_price_in_usd(LOAN_ASSET, SWAP_RATE * 1_000_000);
			set_asset_price_in_usd(COLLATERAL_ASSET, 1_000_000);

			MockBalance::credit_account(
				&BORROWER,
				COLLATERAL_ASSET,
				INIT_COLLATERAL + COLLATERAL_TOPUP,
			);
			MockLpRegistration::register_refund_address(BORROWER, LOAN_CHAIN);

			assert_eq!(
				LendingPools::new_loan(
					BORROWER,
					LOAN_ASSET,
					PRINCIPAL,
					Some(COLLATERAL_ASSET),
					BTreeMap::from([(COLLATERAL_ASSET, INIT_COLLATERAL)])
				),
				Ok(LOAN_ID)
			);

			assert_eq!(get_ltv(), FixedU64::from_rational(750_075, 1_000_000)); // ~75%

			// The price drops 1%, but that shouldn't trigger a top-up
			// at the next block
			set_asset_price_in_usd(COLLATERAL_ASSET, 990_000);

			assert_eq!(get_ltv(), FixedU64::from_rational(757_651_515, 1_000_000_000)); // ~76%
		})
		.then_execute_at_next_block(|_| {
			// No change in collateral (no auto top up):
			assert_eq!(get_collateral(), INIT_COLLATERAL);

			// Drop the price further, this time auto-top up should be triggered
			set_asset_price_in_usd(COLLATERAL_ASSET, 870_000);

			assert_eq!(get_ltv(), FixedU64::from_rational(862_155_173, 1_000_000_000)); // ~86%
		})
		.then_execute_at_next_block(|_| {
			// The user only had a small amount in their balance, all of it gets used:
			assert_eq!(get_collateral(), INIT_COLLATERAL + COLLATERAL_TOPUP);
			assert_eq!(get_ltv(), FixedU64::from_rational(853_618_983, 1_000_000_000)); // ~85%
			assert_eq!(MockBalance::get_balance(&LENDER, COLLATERAL_ASSET), 0);

			// After we give the user more funds, auto-top up should bring CR back to target
			MockBalance::credit_account(&BORROWER, COLLATERAL_ASSET, EXTRA_FUNDS);
		})
		.then_execute_at_next_block(|_| {
			let collateral_topup_2 =
				get_collateral().saturating_sub(INIT_COLLATERAL + COLLATERAL_TOPUP);

			assert_ne!(collateral_topup_2, 0);
			assert_eq!(get_ltv(), FixedU64::from_rational(80, 100)); // 80%
			assert_eq!(
				MockBalance::get_balance(&BORROWER, COLLATERAL_ASSET),
				EXTRA_FUNDS - collateral_topup_2
			);
		});
}

#[test]
fn basic_loan_aggregation() {
	// Should be able to borrow this amount without providing any extra collateral:
	const EXTRA_PRINCIPAL_1: AssetAmount = PRINCIPAL / 100;
	// This larger amount should require extra collateral:
	const EXTRA_PRINCIPAL_2: AssetAmount = PRINCIPAL / 2;
	const EXTRA_COLLATERAL: AssetAmount = INIT_COLLATERAL / 2;

	const ORIGINATION_FEE: AssetAmount = portion_of_amount(DEFAULT_ORIGINATION_FEE, PRINCIPAL);

	let (origination_fee_network_1, origination_fee_pool_1) = take_network_fee(ORIGINATION_FEE);

	const ORIGINATION_FEE_2: AssetAmount =
		portion_of_amount(DEFAULT_ORIGINATION_FEE, EXTRA_PRINCIPAL_1);

	let (origination_fee_network_2, origination_fee_pool_2) = take_network_fee(ORIGINATION_FEE_2);

	const ORIGINATION_FEE_3: AssetAmount =
		portion_of_amount(DEFAULT_ORIGINATION_FEE, EXTRA_PRINCIPAL_2);

	let (origination_fee_network_3, origination_fee_pool_3) = take_network_fee(ORIGINATION_FEE_3);

	new_test_ext().execute_with(|| {
		setup_pool_with_funds(LOAN_ASSET, INIT_POOL_AMOUNT);

		set_asset_price_in_usd(LOAN_ASSET, SWAP_RATE);
		set_asset_price_in_usd(COLLATERAL_ASSET, 1);

<<<<<<< HEAD
		MockBalance::credit_account(
			&BORROWER,
			COLLATERAL_ASSET,
			INIT_COLLATERAL + ORIGINATION_FEE + ORIGINATION_FEE_2,
		);
		MockLpRegistration::register_refund_address(BORROWER, LOAN_CHAIN);
=======
		MockBalance::credit_account(&BORROWER, COLLATERAL_ASSET, INIT_COLLATERAL);
>>>>>>> af62fca7

		let collateral = BTreeMap::from([(COLLATERAL_ASSET, INIT_COLLATERAL)]);

		assert_eq!(
			LendingPools::new_loan(
				BORROWER,
				LOAN_ASSET,
				PRINCIPAL,
				Some(COLLATERAL_ASSET),
				collateral.clone()
			),
			Ok(LOAN_ID)
		);

		System::reset_events();

		// Should have enough collateral to borrow a little more on the same loan
		{
			assert_ok!(LendingPools::expand_loan(
				RuntimeOrigin::signed(BORROWER),
				LOAN_ID,
				EXTRA_PRINCIPAL_1,
				Default::default()
			));

			assert_has_event::<Test>(RuntimeEvent::LendingPools(Event::<Test>::LoanUpdated {
				loan_id: LOAN_ID,
				extra_principal_amount: EXTRA_PRINCIPAL_1,
			}));

			// NOTE: no CollateralAdded event since we are not adding any yet
			assert_event_sequence!(
				Test,
				RuntimeEvent::LendingPools(Event::<Test>::LoanUpdated {
					loan_id: LOAN_ID,
					extra_principal_amount: EXTRA_PRINCIPAL_1,
				}),
				RuntimeEvent::LendingPools(Event::<Test>::OriginationFeeTaken {
					loan_id: LOAN_ID,
					pool_fee,
					network_fee,
					broker_fee: 0,
				}) if pool_fee == origination_fee_pool_2 && network_fee == origination_fee_network_2
			);

			assert_eq!(
				GeneralLendingPools::<Test>::get(LOAN_ASSET).unwrap(),
				LendingPool {
					total_amount: INIT_POOL_AMOUNT +
						origination_fee_pool_1 +
						origination_fee_pool_2,
					available_amount: INIT_POOL_AMOUNT -
						PRINCIPAL - EXTRA_PRINCIPAL_1 -
						origination_fee_network_1 -
						origination_fee_network_2,
					lender_shares: BTreeMap::from([(LENDER, Perquintill::one())]),
					owed_to_network: 0,
				}
			);

			assert_eq!(
				LoanAccounts::<Test>::get(BORROWER).unwrap(),
				LoanAccount {
					borrower_id: BORROWER,
					primary_collateral_asset: COLLATERAL_ASSET,
					collateral: BTreeMap::from([(COLLATERAL_ASSET, INIT_COLLATERAL)]),
					loans: BTreeMap::from([(
						LOAN_ID,
						GeneralLoan {
							id: LOAN_ID,
							asset: LOAN_ASSET,
							created_at_block: INIT_BLOCK,
							last_interest_payment_at: INIT_BLOCK,
							owed_principal: PRINCIPAL +
								EXTRA_PRINCIPAL_1 + origination_fee_pool_1 +
								origination_fee_pool_2 + origination_fee_network_1 +
								origination_fee_network_2,
							pending_interest: Default::default()
						}
					)]),
					liquidation_status: LiquidationStatus::NoLiquidation,
				}
			);

			assert_eq!(
				MockBalance::get_balance(&BORROWER, LOAN_ASSET),
				PRINCIPAL + EXTRA_PRINCIPAL_1
			);

			assert_eq!(MockBalance::get_balance(&BORROWER, COLLATERAL_ASSET), 0);
		}

		MockBalance::credit_account(&BORROWER, COLLATERAL_ASSET, EXTRA_COLLATERAL);

		// Try to borrow more, but this time we don't have enough collateral
		assert_err!(
			LendingPools::expand_loan(
				RuntimeOrigin::signed(BORROWER),
				LOAN_ID,
				EXTRA_PRINCIPAL_2,
				Default::default()
			),
			Error::<Test>::InsufficientCollateral
		);

		// Should succeed when trying again with extra collateral
		{
			System::reset_events();

			let extra_collateral = BTreeMap::from([(COLLATERAL_ASSET, EXTRA_COLLATERAL)]);

			assert_ok!(LendingPools::expand_loan(
				RuntimeOrigin::signed(BORROWER),
				LOAN_ID,
				EXTRA_PRINCIPAL_2,
				extra_collateral.clone()
			));

			let (network_fee, pool_fee) = take_network_fee(ORIGINATION_FEE_3);

			assert_event_sequence!(
				Test,
				RuntimeEvent::LendingPools(Event::<Test>::LoanUpdated {
					loan_id: LOAN_ID,
					extra_principal_amount: EXTRA_PRINCIPAL_2,
				}),
				RuntimeEvent::LendingPools(Event::<Test>::CollateralAdded {
					borrower_id: BORROWER,
					collateral: ref collateral_in_event,
				}) if collateral_in_event == &extra_collateral,
				RuntimeEvent::LendingPools(Event::<Test>::OriginationFeeTaken {
					loan_id: LOAN_ID,
					pool_fee: pool_fee_taken,
					network_fee: network_fee_taken,
					broker_fee: 0,
				}) if pool_fee_taken == pool_fee && network_fee_taken == network_fee
			);

			assert_eq!(
				GeneralLendingPools::<Test>::get(LOAN_ASSET).unwrap(),
				LendingPool {
					total_amount: INIT_POOL_AMOUNT +
						origination_fee_pool_1 +
						origination_fee_pool_2 +
						origination_fee_pool_3,
					available_amount: INIT_POOL_AMOUNT -
						PRINCIPAL - EXTRA_PRINCIPAL_1 -
						EXTRA_PRINCIPAL_2 - origination_fee_network_1 -
						origination_fee_network_2 -
						origination_fee_network_3,
					lender_shares: BTreeMap::from([(LENDER, Perquintill::one())]),
					owed_to_network: 0,
				}
			);

			assert_eq!(
				LoanAccounts::<Test>::get(BORROWER).unwrap(),
				LoanAccount {
					borrower_id: BORROWER,
					primary_collateral_asset: COLLATERAL_ASSET,
					// Loan's collateral has been increased:
					collateral: BTreeMap::from([(
						COLLATERAL_ASSET,
						INIT_COLLATERAL + EXTRA_COLLATERAL
					)]),
					loans: BTreeMap::from([(
						LOAN_ID,
						GeneralLoan {
							id: LOAN_ID,
							asset: LOAN_ASSET,
							created_at_block: INIT_BLOCK,
							last_interest_payment_at: INIT_BLOCK,
							// Loan's owed principal has been increased:
							owed_principal: PRINCIPAL +
								EXTRA_PRINCIPAL_1 + EXTRA_PRINCIPAL_2 +
								origination_fee_pool_1 + origination_fee_pool_2 +
								origination_fee_pool_3 + origination_fee_network_1 +
								origination_fee_network_2 +
								origination_fee_network_3,
							pending_interest: Default::default()
						}
					)]),
					liquidation_status: LiquidationStatus::NoLiquidation,
				}
			);

			assert_eq!(MockBalance::get_balance(&BORROWER, COLLATERAL_ASSET), 0);

			assert_eq!(
				MockBalance::get_balance(&BORROWER, LOAN_ASSET),
				PRINCIPAL + EXTRA_PRINCIPAL_1 + EXTRA_PRINCIPAL_2
			);
		}
	});
}

#[test]
<<<<<<< HEAD
fn can_take_interest_from_non_primary_collateral_asset() {
	// We want the amount to be large enough that we can charge interest immediately
	// (rather than waiting for fractional amounts to accumulate).
	const PRINCIPAL: AssetAmount = 2_000_000_000_000;
	const INIT_POOL_AMOUNT: AssetAmount = PRINCIPAL * 2;

	const PRIMARY_COLLATERAL_ASSET: Asset = Asset::Eth;
	const SECONDARY_COLLATERAL_ASSET: Asset = Asset::Usdc;

	const TOTAL_COLLATERAL_REQUIRED: AssetAmount = (5 * PRINCIPAL / 4) * SWAP_RATE; // 80% LTV

	// A small but non-zero amount is in the primary asset:
	const INIT_COLLATERAL_AMOUNT_PRIMARY: AssetAmount = 1_000_000;
	// The remaining amount is in the secondary asset:
	const INIT_COLLATERAL_AMOUNT_SECONDARY: AssetAmount =
		TOTAL_COLLATERAL_REQUIRED - INIT_COLLATERAL_AMOUNT_PRIMARY;

	let (full_pool_interest_amount, full_network_interest_amount) = derive_interest_amounts(
		PRINCIPAL,
		Permill::from_percent(50),
		CONFIG.interest_payment_interval_blocks,
	);

	// Primary collateral is expected to cover network fee entirely
	assert!(full_network_interest_amount < INIT_COLLATERAL_AMOUNT_PRIMARY);

	// The remaining primary collateral will be completely consumed by the pool interest
	let pool_interest_amount_primary =
		INIT_COLLATERAL_AMOUNT_PRIMARY - full_network_interest_amount;

	// A portion of pool interest will have to be charged from the secondary collateral
	let pool_interest_amount_secondary = full_pool_interest_amount - pool_interest_amount_primary;

	const ORIGINATION_FEE: AssetAmount =
		portion_of_amount(DEFAULT_ORIGINATION_FEE, PRINCIPAL) * SWAP_RATE;

	new_test_ext()
		.execute_with(|| {
			setup_pool_with_funds(LOAN_ASSET, INIT_POOL_AMOUNT);

			set_asset_price_in_usd(LOAN_ASSET, SWAP_RATE);

			// For simplicity, both collateral assets have the same price
			set_asset_price_in_usd(PRIMARY_COLLATERAL_ASSET, 1);
			set_asset_price_in_usd(SECONDARY_COLLATERAL_ASSET, 1);

			MockBalance::credit_account(
				&BORROWER,
				PRIMARY_COLLATERAL_ASSET,
				INIT_COLLATERAL_AMOUNT_PRIMARY + ORIGINATION_FEE,
			);

			MockBalance::credit_account(
				&BORROWER,
				SECONDARY_COLLATERAL_ASSET,
				INIT_COLLATERAL_AMOUNT_SECONDARY,
			);
			MockLpRegistration::register_refund_address(BORROWER, LOAN_CHAIN);

			assert_eq!(
				LendingPools::new_loan(
					BORROWER,
					LOAN_ASSET,
					PRINCIPAL,
					Some(PRIMARY_COLLATERAL_ASSET),
					BTreeMap::from([
						(PRIMARY_COLLATERAL_ASSET, INIT_COLLATERAL_AMOUNT_PRIMARY),
						(SECONDARY_COLLATERAL_ASSET, INIT_COLLATERAL_AMOUNT_SECONDARY)
					])
				),
				Ok(LOAN_ID)
			);
		})
		.then_execute_at_block(INIT_BLOCK + CONFIG.interest_payment_interval_blocks as u64, |_| {
			assert_eq!(
				&PendingPoolFees::<Test>::get(LOAN_ASSET),
				&BTreeMap::from([
					// All of the primary asset is consumed as interest:
					(
						PRIMARY_COLLATERAL_ASSET,
						pool_interest_amount_primary + take_network_fee(ORIGINATION_FEE).1,
					),
					// The remainder is charged from the secondary asset:
					(SECONDARY_COLLATERAL_ASSET, pool_interest_amount_secondary),
				]),
			);

			assert_eq!(
				&LoanAccounts::<Test>::get(BORROWER).unwrap().collateral,
				&BTreeMap::from([
					(PRIMARY_COLLATERAL_ASSET, 0),
					(
						SECONDARY_COLLATERAL_ASSET,
						INIT_COLLATERAL_AMOUNT_SECONDARY - pool_interest_amount_secondary,
					),
				]),
			);

			assert_has_event::<Test>(RuntimeEvent::LendingPools(Event::<Test>::InterestTaken {
				loan_id: LOAN_ID,
				pool_interest: BTreeMap::from([
					(PRIMARY_COLLATERAL_ASSET, pool_interest_amount_primary),
					(SECONDARY_COLLATERAL_ASSET, pool_interest_amount_secondary),
				]),
				network_interest: BTreeMap::from([(
					PRIMARY_COLLATERAL_ASSET,
					full_network_interest_amount,
				)]),
				broker_interest: Default::default(),
				low_ltv_penalty: Default::default(),
			}));
		})
		.then_execute_at_block(
			INIT_BLOCK + 2 * CONFIG.interest_payment_interval_blocks as u64,
			|_| {
				// The second time the fee is collected, it comes entirely from the secondary asset:
				assert_eq!(
					PendingPoolFees::<Test>::get(LOAN_ASSET),
					BTreeMap::from([
						(
							PRIMARY_COLLATERAL_ASSET,
							pool_interest_amount_primary + take_network_fee(ORIGINATION_FEE).1
						),
						(
							SECONDARY_COLLATERAL_ASSET,
							// Unlike first interest payment, second interest payment is paid
							// entirely in the secondary collateral asset
							pool_interest_amount_secondary + full_pool_interest_amount
						)
					])
				);
			},
		);
}

#[test]
=======
>>>>>>> af62fca7
fn swap_collected_network_fees() {
	const ASSET_1: Asset = Asset::Eth;
	const ASSET_2: Asset = Asset::Usdc;

	// NOTE: these need to be large enough to exceed fee swap threshold
	const AMOUNT_1: AssetAmount = 2_000_000;
	const AMOUNT_2: AssetAmount = 1_000_000;

	let fee_swap_block = CONFIG.fee_swap_interval_blocks as u64;

	new_test_ext()
		.execute_with(|| {
			LendingPools::credit_fees_to_network(ASSET_1, AMOUNT_1);
			LendingPools::credit_fees_to_network(ASSET_2, AMOUNT_2);

			// Network fee collection requires oracle prices available:
			set_asset_price_in_usd(ASSET_1, SWAP_RATE);
			set_asset_price_in_usd(ASSET_2, SWAP_RATE);

			assert_eq!(
				PendingNetworkFees::<Test>::iter().collect::<BTreeMap<_, _>>(),
				BTreeMap::from([(ASSET_1, AMOUNT_1), (ASSET_2, AMOUNT_2)])
			);
		})
		.then_execute_at_block(fee_swap_block, |_| {
			// Network fee swaps should be initiated here
			assert_eq!(
				MockSwapRequestHandler::<Test>::get_swap_requests(),
				BTreeMap::from([
					(
						SwapRequestId(0),
						MockSwapRequest {
							input_asset: ASSET_1,
							output_asset: Asset::Flip,
							input_amount: AMOUNT_1,
							remaining_input_amount: AMOUNT_1,
							accumulated_output_amount: 0,
							swap_type: SwapRequestType::NetworkFee,
							broker_fees: Default::default(),
							origin: SwapOrigin::Internal
						}
					),
					(
						SwapRequestId(1),
						MockSwapRequest {
							input_asset: ASSET_2,
							output_asset: Asset::Flip,
							input_amount: AMOUNT_2,
							remaining_input_amount: AMOUNT_2,
							accumulated_output_amount: 0,
							swap_type: SwapRequestType::NetworkFee,
							broker_fees: Default::default(),
							origin: SwapOrigin::Internal
						}
					)
				])
			);

			assert_event_sequence!(
				Test,
				RuntimeEvent::LendingPools(Event::<Test>::LendingNetworkFeeSwapInitiated {
					swap_request_id: SwapRequestId(0)
				}),
				RuntimeEvent::LendingPools(Event::<Test>::LendingNetworkFeeSwapInitiated {
					swap_request_id: SwapRequestId(1)
				})
			);

			assert_eq!(
				PendingNetworkFees::<Test>::iter().collect::<BTreeMap<_, _>>(),
				BTreeMap::from([(ASSET_1, 0), (ASSET_2, 0)])
			);
		});
}

#[test]
fn adding_and_removing_collateral() {
	const COLLATERAL_ASSET_1: Asset = COLLATERAL_ASSET;
	const COLLATERAL_ASSET_2: Asset = Asset::Usdc;

	const INIT_COLLATERAL: AssetAmount = (5 * PRINCIPAL / 4) * SWAP_RATE; // 80% LTV
	const INIT_COLLATERAL_AMOUNT_2: AssetAmount = 1000;

	new_test_ext().execute_with(|| {
		setup_pool_with_funds(LOAN_ASSET, INIT_POOL_AMOUNT);
		set_asset_price_in_usd(LOAN_ASSET, SWAP_RATE);
		set_asset_price_in_usd(COLLATERAL_ASSET_1, 1);
		set_asset_price_in_usd(COLLATERAL_ASSET_2, 1);

		MockBalance::credit_account(
			&BORROWER,
			COLLATERAL_ASSET_1,
			INIT_COLLATERAL + ORIGINATION_FEE,
		);
		MockBalance::credit_account(&BORROWER, COLLATERAL_ASSET_2, INIT_COLLATERAL_AMOUNT_2);

		let collateral = BTreeMap::from([
			(COLLATERAL_ASSET_1, INIT_COLLATERAL),
			(COLLATERAL_ASSET_2, INIT_COLLATERAL_AMOUNT_2),
		]);

		System::reset_events();

		assert_ok!(LendingPools::add_collateral(
			RuntimeOrigin::signed(BORROWER),
			Some(COLLATERAL_ASSET_1),
			collateral.clone(),
		));

		assert_event_sequence!(
			Test,
			RuntimeEvent::LendingPools(Event::<Test>::PrimaryCollateralAssetUpdated{
				borrower_id: BORROWER,
				primary_collateral_asset: COLLATERAL_ASSET_1,
			}),
			RuntimeEvent::LendingPools(Event::<Test>::CollateralAdded {
				borrower_id: BORROWER,
				collateral: ref collateral_in_event,
			}) if collateral_in_event == &collateral
		);

		// Adding collateral creates a loan account:
		assert_eq!(
			LoanAccounts::<Test>::get(BORROWER).unwrap(),
			LoanAccount {
				borrower_id: BORROWER,
				primary_collateral_asset: COLLATERAL_ASSET_1,
				collateral: collateral.clone(),
				loans: BTreeMap::default(),
				liquidation_status: LiquidationStatus::NoLiquidation,
			}
		);

		assert_ok!(LendingPools::remove_collateral(
			RuntimeOrigin::signed(BORROWER),
			BTreeMap::from([
				(COLLATERAL_ASSET_1, INIT_COLLATERAL),
				(COLLATERAL_ASSET_2, INIT_COLLATERAL_AMOUNT_2),
			]),
		));

		assert_has_event::<Test>(RuntimeEvent::LendingPools(Event::<Test>::CollateralRemoved {
			borrower_id: BORROWER,
			collateral,
		}));

		// Account is removed if all of its collateral is removed:
		assert!(LoanAccounts::<Test>::get(BORROWER).is_none());
	});
}

#[test]
fn basic_liquidation() {
	// Summary: creates a loan and drops oracle price to trigger soft liquidation. The liquidation
	// swap is executed half way through, which should be sufficient to bring CR back to healthy and
	// abort the liquidation. Then we drop the price again to trigger hard liquidation, which will
	// be fully executed repaying the principal in full and closing the loan.

	// This should trigger soft liquidation
	const NEW_SWAP_RATE: u128 = 25;

	let (origination_fee_network, origination_fee_pool) = take_network_fee(ORIGINATION_FEE);

	// This should trigger second (hard) liquidation
	const SWAP_RATE_2: u128 = 29;

	// How much collateral will be swapped during liquidation:
	const EXECUTED_COLLATERAL: AssetAmount = 3 * INIT_COLLATERAL / 5;
	// How much of principal asset is bought during first liquidation:
	const SWAPPED_PRINCIPAL: AssetAmount = EXECUTED_COLLATERAL / NEW_SWAP_RATE;

	let liquidation_fee_1 = CONFIG.liquidation_fee(LOAN_ASSET) * SWAPPED_PRINCIPAL;
	let (liquidation_fee_network_1, liquidation_fee_pool_1) = take_network_fee(liquidation_fee_1);

	// This much will be repaid via first liquidation (everything swapped minus liquidation fee)
	let repaid_amount_1 = SWAPPED_PRINCIPAL - liquidation_fee_1;

	// How much of principal asset is bought during second liquidation:
	const SWAPPED_PRINCIPAL_2: AssetAmount = (INIT_COLLATERAL - EXECUTED_COLLATERAL) / SWAP_RATE_2;

	// This much will be repaid via second liquidation (full principal after first repayment)
	let repaid_amount_2 = PRINCIPAL + ORIGINATION_FEE - repaid_amount_1;

	let liquidation_fee_2 = CONFIG.liquidation_fee(LOAN_ASSET) * repaid_amount_2;
	let (liquidation_fee_network_2, liquidation_fee_pool_2) = take_network_fee(liquidation_fee_2);

	const LIQUIDATION_SWAP_1: SwapRequestId = SwapRequestId(0);
	const LIQUIDATION_SWAP_2: SwapRequestId = SwapRequestId(1);

	new_test_ext()
		.with_funded_pool(INIT_POOL_AMOUNT)
		.with_default_loan()
		.execute_with(|| {
			// Drop oracle price to trigger liquidation
			set_asset_price_in_usd(LOAN_ASSET, NEW_SWAP_RATE);
		})
		.then_execute_at_next_block(|_| {
			// Expecting a liquidation swap here:
			let liquidation_swap = MockSwapRequestHandler::<Test>::get_swap_requests()
				.get(&LIQUIDATION_SWAP_1)
				.expect("No swap request found")
				.clone();

			assert_eq!(
				liquidation_swap,
				MockSwapRequest {
					input_asset: COLLATERAL_ASSET,
					output_asset: LOAN_ASSET,
					input_amount: INIT_COLLATERAL,
					remaining_input_amount: INIT_COLLATERAL,
					accumulated_output_amount: 0,
					swap_type: SwapRequestType::Regular {
						output_action: SwapOutputAction::CreditLendingPool {
							swap_type: LendingSwapType::Liquidation {
								borrower_id: BORROWER,
								loan_id: LOAN_ID
							}
						}
					},
					broker_fees: Default::default(),
					origin: SwapOrigin::Internal
				}
			);

			let loan_account = LoanAccounts::<Test>::get(BORROWER).unwrap();

			assert_eq!(
				loan_account.liquidation_status,
				LiquidationStatus::Liquidating {
					liquidation_swaps: BTreeMap::from([(
						LIQUIDATION_SWAP_1,
						LiquidationSwap {
							loan_id: LOAN_ID,
							from_asset: COLLATERAL_ASSET,
							to_asset: LOAN_ASSET
						}
					)]),
					is_hard: false
				}
			);

			// All collateral should now be in liquidation swaps
			assert_eq!(loan_account.collateral, Default::default());

			// Despite collateral having been moved to the swapping pallet, we
			// can still calculate its value:
			assert_eq!(loan_account.total_collateral_usd_value().unwrap(), INIT_COLLATERAL);

			assert_has_event::<Test>(RuntimeEvent::LendingPools(
				Event::<Test>::LiquidationInitiated {
					borrower_id: BORROWER,
					swaps: BTreeMap::from([(LOAN_ID, vec![LIQUIDATION_SWAP_1])]),
					is_hard: false,
				},
			));

			// "Simulate" partial execution of the swap:
			MockSwapRequestHandler::<Test>::set_swap_request_progress(
				LIQUIDATION_SWAP_1,
				SwapExecutionProgress {
					remaining_input_amount: INIT_COLLATERAL - EXECUTED_COLLATERAL,
					accumulated_output_amount: SWAPPED_PRINCIPAL,
				},
			);
		})
		.then_execute_at_next_block(|_| {
			// The loan should be "healthy" again:
			assert_eq!(
				LoanAccounts::<Test>::get(BORROWER),
				Some(LoanAccount {
					borrower_id: BORROWER,
					primary_collateral_asset: COLLATERAL_ASSET,
					liquidation_status: LiquidationStatus::NoLiquidation,
					// Note that we don't automatically release the collateral:
					collateral: BTreeMap::from([(
						COLLATERAL_ASSET,
						INIT_COLLATERAL - EXECUTED_COLLATERAL
					)]),
					loans: BTreeMap::from([(
						LOAN_ID,
						GeneralLoan {
							id: LOAN_ID,
							asset: LOAN_ASSET,
							last_interest_payment_at: INIT_BLOCK,
							created_at_block: INIT_BLOCK,
							owed_principal: PRINCIPAL + ORIGINATION_FEE -
								repaid_amount_1,
							pending_interest: Default::default()
						}
					)]),
				})
			);

			// Liquidation Swap must have been aborted:
			assert!(!MockSwapRequestHandler::<Test>::get_swap_requests()
				.contains_key(&LIQUIDATION_SWAP_1));

			// Part of the principal has been repaid via liquidation:
			assert_eq!(
				GeneralLendingPools::<Test>::get(LOAN_ASSET).unwrap(),
				LendingPool {
					total_amount: INIT_POOL_AMOUNT + origination_fee_pool + liquidation_fee_pool_1,
					// Note that liquidation fee is available immediately since is paid from the
					// liquidation's output:
					available_amount: INIT_POOL_AMOUNT - PRINCIPAL - origination_fee_network +
						repaid_amount_1 + liquidation_fee_pool_1,
					lender_shares: BTreeMap::from([(LENDER, Perquintill::one())]),
					owed_to_network: 0,
				}
			);

			assert_event_sequence!(
				Test,
				RuntimeEvent::LendingPools(Event::<Test>::LiquidationFeeTaken {
					loan_id: LOAN_ID,
					pool_fee,
					network_fee,
					broker_fee
				}) if pool_fee == liquidation_fee_pool_1 && network_fee == liquidation_fee_network_1 && broker_fee == 0,
				RuntimeEvent::LendingPools(Event::<Test>::LoanRepaid {
					loan_id: LOAN_ID,
					amount,
				}) if amount == repaid_amount_1,
			);

			// Drop oracle price again to trigger liquidation:
			set_asset_price_in_usd(LOAN_ASSET, SWAP_RATE_2);
		})
		.then_execute_at_next_block(|_| {
			// Expecting a liquidation swap here:
			let liquidation_swap = MockSwapRequestHandler::<Test>::get_swap_requests()
				.get(&LIQUIDATION_SWAP_2)
				.expect("No swap request found")
				.clone();

			assert_eq!(
				liquidation_swap,
				MockSwapRequest {
					input_asset: COLLATERAL_ASSET,
					output_asset: LOAN_ASSET,
					input_amount: INIT_COLLATERAL - EXECUTED_COLLATERAL,
					remaining_input_amount: INIT_COLLATERAL - EXECUTED_COLLATERAL,
					accumulated_output_amount: 0,
					swap_type: SwapRequestType::Regular {
						output_action: SwapOutputAction::CreditLendingPool {
							swap_type: LendingSwapType::Liquidation {
								borrower_id: BORROWER,
								loan_id: LOAN_ID
							},
						}
					},
					broker_fees: Default::default(),
					origin: SwapOrigin::Internal
				}
			);

			assert_eq!(
				LoanAccounts::<Test>::get(BORROWER).unwrap().liquidation_status,
				LiquidationStatus::Liquidating {
					liquidation_swaps: BTreeMap::from([(
						LIQUIDATION_SWAP_2,
						LiquidationSwap {
							loan_id: LOAN_ID,
							from_asset: COLLATERAL_ASSET,
							to_asset: LOAN_ASSET
						}
					)]),
					is_hard: true
				}
			);

			assert_has_event::<Test>(RuntimeEvent::LendingPools(
				Event::<Test>::LiquidationInitiated {
					borrower_id: BORROWER,
					swaps: BTreeMap::from([(LOAN_ID, vec![LIQUIDATION_SWAP_2])]),
					is_hard: true,
				},
			));
		})
		.then_execute_at_next_block(|_| {
			assert_eq!(MockBalance::get_balance(&BORROWER, LOAN_ASSET), PRINCIPAL);

			System::reset_events();

			LendingPools::process_loan_swap_outcome(
				LIQUIDATION_SWAP_2,
				LendingSwapType::Liquidation { borrower_id: BORROWER, loan_id: LOAN_ID },
				SWAPPED_PRINCIPAL_2,
			);

			assert_event_sequence!(
				Test,
				RuntimeEvent::LendingPools(Event::<Test>::LiquidationFeeTaken {
					loan_id: LOAN_ID,
					pool_fee,
					network_fee,
					broker_fee
				}) if pool_fee == liquidation_fee_pool_2 && network_fee == liquidation_fee_network_2 && broker_fee == 0,
				RuntimeEvent::LendingPools(Event::<Test>::LoanRepaid {
					loan_id: LOAN_ID,
					amount,
				}) if amount == repaid_amount_2,
				// The loan should now be settled:
				RuntimeEvent::LendingPools(Event::<Test>::LoanSettled {
					loan_id: LOAN_ID,
					outstanding_principal: 0,
					via_liquidation: true,
				})
			);

			// This excess principal asset amount will be credited to the borrower's account
			let excess_principal = SWAPPED_PRINCIPAL_2 - repaid_amount_2 - liquidation_fee_2;

			assert_eq!(MockBalance::get_balance(&BORROWER, LOAN_ASSET), PRINCIPAL);

			// The pool is expected to get all of its original funds back plus all the fees
			// (interest is not collected in this test)
			let expected_total_amount = INIT_POOL_AMOUNT + origination_fee_pool +
				liquidation_fee_pool_1 +
				liquidation_fee_pool_2;
			assert_eq!(
				GeneralLendingPools::<Test>::get(LOAN_ASSET).unwrap(),
				LendingPool {
					total_amount: expected_total_amount,
					// All of the funds should be available:
					available_amount: expected_total_amount,
					lender_shares: BTreeMap::from([(LENDER, Perquintill::one())]),
					owed_to_network: 0,
				}
			);

			assert_eq!(
				PendingNetworkFees::<Test>::get(LOAN_ASSET),
				origination_fee_network + liquidation_fee_network_1 + liquidation_fee_network_2
			);

			assert_eq!(
				LoanAccounts::<Test>::get(BORROWER),
				Some(LoanAccount {
					borrower_id: BORROWER,
					primary_collateral_asset: COLLATERAL_ASSET,
					collateral: BTreeMap::from([(LOAN_ASSET, excess_principal)]),
					liquidation_status: LiquidationStatus::NoLiquidation,
					loans: Default::default(),
				})
			);
		});
}

#[test]
fn liquidation_fully_repays_loan_when_aborted() {
	// Test a (likely rare) scenario where liquidation is aborted (due to reaching
	// acceptable LTV), but the collateral already swapped is enough to fully cover
	// a loan.

	const NEW_SWAP_RATE: u128 = SWAP_RATE * 2;

	// The amount "recovered" during liquidation is larger than the total
	// owed principal:
	const RECOVERED_LOAN_ASSET: AssetAmount = PRINCIPAL + PRINCIPAL / 50;
	const REMAINING_COLLATERAL: AssetAmount = INIT_COLLATERAL / 10;

	const LIQUIDATION_SWAP_1: SwapRequestId = SwapRequestId(0);

	new_test_ext()
		.with_funded_pool(INIT_POOL_AMOUNT)
		.with_default_loan()
		.then_execute_with(|_| {
			// Drop oracle price to trigger liquidation
			set_asset_price_in_usd(LOAN_ASSET, NEW_SWAP_RATE);
		})
		.then_execute_at_next_block(|_| {
			assert_eq!(
				LoanAccounts::<Test>::get(BORROWER).unwrap().liquidation_status,
				LiquidationStatus::Liquidating {
					liquidation_swaps: BTreeMap::from([(
						LIQUIDATION_SWAP_1,
						LiquidationSwap {
							loan_id: LOAN_ID,
							from_asset: COLLATERAL_ASSET,
							to_asset: LOAN_ASSET
						}
					)]),
					is_hard: true
				}
			);

			// Simulate partial liquidation: it is not yet complete, but already produced enough of
			// the loan asset to fully repay the loan. Liquidation swap should be aborted at the
			// next block.
			MockSwapRequestHandler::<Test>::set_swap_request_progress(
				LIQUIDATION_SWAP_1,
				SwapExecutionProgress {
					remaining_input_amount: REMAINING_COLLATERAL,
					accumulated_output_amount: RECOVERED_LOAN_ASSET,
				},
			);
		})
		.then_execute_at_next_block(|_| {
			// Liquidation fee is computed on the total amount to repay:
			let liquidation_fee =
				CONFIG.liquidation_fee(LOAN_ASSET) * (PRINCIPAL + ORIGINATION_FEE);

			// The loan has been repaid, the remaining collateral amount and the excess loan asset
			// amount are credited to the collateral balance:
			assert_eq!(
				LoanAccounts::<Test>::get(BORROWER),
				Some(LoanAccount {
					borrower_id: BORROWER,
					primary_collateral_asset: COLLATERAL_ASSET,
					liquidation_status: LiquidationStatus::NoLiquidation,
					collateral: BTreeMap::from([
						(COLLATERAL_ASSET, REMAINING_COLLATERAL),
						(
							LOAN_ASSET,
							RECOVERED_LOAN_ASSET - PRINCIPAL - ORIGINATION_FEE - liquidation_fee
						)
					]),
					loans: Default::default(),
				})
			);

			// Making sure account's free balance is unaffected:
			assert_eq!(MockBalance::get_balance(&BORROWER, LOAN_ASSET), PRINCIPAL);
			assert_eq!(MockBalance::get_balance(&BORROWER, COLLATERAL_ASSET), 0);
		});
}

#[test]
fn liquidation_with_outstanding_principal() {
	// Test a scenario where a loan is liquidated and the recovered principal
	// isn't enought to cover the total loan amount.

	const RECOVERED_PRINCIPAL: AssetAmount = 3 * PRINCIPAL / 4;

	const NEW_SWAP_RATE: u128 = SWAP_RATE * 2;

	const LIQUIDATION_SWAP_1: SwapRequestId = SwapRequestId(0);

	let (origination_fee_network, origination_fee_pool) = take_network_fee(ORIGINATION_FEE);

	new_test_ext().with_funded_pool(INIT_POOL_AMOUNT).with_default_loan()
		.execute_with(|| {
			// Drop oracle price to trigger liquidation
			set_asset_price_in_usd(LOAN_ASSET, NEW_SWAP_RATE);
		})
		.then_execute_at_next_block(|_| {
			assert!(MockSwapRequestHandler::<Test>::get_swap_requests()
				.contains_key(&LIQUIDATION_SWAP_1));

			System::reset_events();

			assert_eq!(
				GeneralLendingPools::<Test>::get(LOAN_ASSET).unwrap(),
				LendingPool {
					total_amount: INIT_POOL_AMOUNT + origination_fee_pool,
					available_amount: INIT_POOL_AMOUNT - PRINCIPAL - origination_fee_network,
					lender_shares: BTreeMap::from([(LENDER, Perquintill::one())]),
					owed_to_network: 0,
				}
			);

			LendingPools::process_loan_swap_outcome(
				LIQUIDATION_SWAP_1,
				LendingSwapType::Liquidation { borrower_id: BORROWER, loan_id: LOAN_ID },
				RECOVERED_PRINCIPAL,
			);


			let liquidation_fee = CONFIG.liquidation_fee(LOAN_ASSET) * RECOVERED_PRINCIPAL;
			let (liquidation_fee_network, liquidation_fee_pool) =
				take_network_fee(liquidation_fee);

			let repaid_principal = RECOVERED_PRINCIPAL - liquidation_fee;
			let expected_outstanding_principal = PRINCIPAL + ORIGINATION_FEE - repaid_principal;

			assert_event_sequence!(
				Test,
				RuntimeEvent::LendingPools(Event::<Test>::LiquidationFeeTaken {
					loan_id: LOAN_ID,
					pool_fee,
					network_fee,
					broker_fee
				}) if pool_fee == liquidation_fee_pool && network_fee == liquidation_fee_network && broker_fee == 0,
				RuntimeEvent::LendingPools(Event::<Test>::LoanRepaid {
					loan_id: LOAN_ID,
					amount
				}) if amount == RECOVERED_PRINCIPAL - liquidation_fee,
				RuntimeEvent::LendingPools(Event::<Test>::LoanSettled {
					loan_id: LOAN_ID,
					outstanding_principal,
					via_liquidation: true,
				}) if outstanding_principal == expected_outstanding_principal
			);

			assert_eq!(MockBalance::get_balance(&BORROWER, LOAN_ASSET), PRINCIPAL);
			assert_eq!(MockBalance::get_balance(&BORROWER, COLLATERAL_ASSET), 0);

			// The pool has lost outstanding principal (but has accrued origination and liquidation fees):
			let new_total_amount = INIT_POOL_AMOUNT + origination_fee_pool + liquidation_fee_pool - expected_outstanding_principal;

			assert_eq!(
				GeneralLendingPools::<Test>::get(LOAN_ASSET).unwrap(),
				LendingPool {
					total_amount: new_total_amount,
					available_amount: new_total_amount,
					lender_shares: BTreeMap::from([(LENDER, Perquintill::one())]),
					owed_to_network: 0,
				}
			);

			// The account has no loans and no collateral, so it should have been removed:
			assert!(!LoanAccounts::<Test>::contains_key(BORROWER));
		});
}

#[test]
fn liquidation_with_outstanding_principal_and_owed_network_fees() {
	// Same as in `liquidation_with_outstanding_principal`, we test a scenario where a loan is
	// liquidated and the recovered principal isn't enought to cover the total loan amount. However,
	// in this test utilisation is 100% and we want to check that the pool owing some fees to the
	// network does not break anything when writing off debt.

	const PRINCIPAL: AssetAmount = INIT_POOL_AMOUNT;
	const INIT_COLLATERAL: AssetAmount = (4 * PRINCIPAL / 3) * SWAP_RATE; // 75% LTV

	const RECOVERED_PRINCIPAL: AssetAmount = 3 * PRINCIPAL / 4;

	const NEW_SWAP_RATE: u128 = SWAP_RATE * 2;

	const LIQUIDATION_SWAP_1: SwapRequestId = SwapRequestId(0);

	const ORIGINATION_FEE: AssetAmount = portion_of_amount(DEFAULT_ORIGINATION_FEE, PRINCIPAL);
	let (origination_fee_network, origination_fee_pool) = take_network_fee(ORIGINATION_FEE);

	new_test_ext().with_funded_pool(INIT_POOL_AMOUNT)
		.execute_with(|| {

			MockBalance::credit_account(&BORROWER, COLLATERAL_ASSET, INIT_COLLATERAL);

			assert_eq!(
				LendingPools::new_loan(
					BORROWER,
					LOAN_ASSET,
					PRINCIPAL,
					Some(COLLATERAL_ASSET),
					BTreeMap::from([(COLLATERAL_ASSET, INIT_COLLATERAL)]),
				),
				Ok(LOAN_ID)
			);

			// Drop oracle price to trigger liquidation
			set_asset_price_in_usd(LOAN_ASSET, NEW_SWAP_RATE);
		})
		.then_execute_at_next_block(|_| {
			assert!(MockSwapRequestHandler::<Test>::get_swap_requests()
				.contains_key(&LIQUIDATION_SWAP_1));

			System::reset_events();

			assert_eq!(
				GeneralLendingPools::<Test>::get(LOAN_ASSET).unwrap(),
				LendingPool {
					total_amount: INIT_POOL_AMOUNT + origination_fee_pool,
					available_amount: 0,
					lender_shares: BTreeMap::from([(LENDER, Perquintill::one())]),
					owed_to_network: origination_fee_network,
				}
			);

			LendingPools::process_loan_swap_outcome(
				LIQUIDATION_SWAP_1,
				LendingSwapType::Liquidation { borrower_id: BORROWER, loan_id: LOAN_ID },
				RECOVERED_PRINCIPAL,
			);

			let liquidation_fee = CONFIG.liquidation_fee(LOAN_ASSET) * RECOVERED_PRINCIPAL;
			let (liquidation_fee_network, liquidation_fee_pool) =
				take_network_fee(liquidation_fee);

			let repaid_principal = RECOVERED_PRINCIPAL - liquidation_fee;
			let expected_outstanding_principal = PRINCIPAL + ORIGINATION_FEE - repaid_principal;

			assert_event_sequence!(
				Test,
				RuntimeEvent::LendingPools(Event::<Test>::LiquidationFeeTaken {
					loan_id: LOAN_ID,
					pool_fee,
					network_fee,
					broker_fee
				}) if pool_fee == liquidation_fee_pool && network_fee == liquidation_fee_network && broker_fee == 0,
				RuntimeEvent::LendingPools(Event::<Test>::LoanRepaid {
					loan_id: LOAN_ID,
					amount
				}) if amount == RECOVERED_PRINCIPAL - liquidation_fee,
				RuntimeEvent::LendingPools(Event::<Test>::LoanSettled {
					loan_id: LOAN_ID,
					outstanding_principal,
					via_liquidation: true,
				}) if outstanding_principal == expected_outstanding_principal
			);

			assert_eq!(MockBalance::get_balance(&BORROWER, LOAN_ASSET), PRINCIPAL);
			assert_eq!(MockBalance::get_balance(&BORROWER, COLLATERAL_ASSET), 0);

			// The pool has lost outstanding principal (but has accrued origination and liquidation fees):
			let new_total_amount = INIT_POOL_AMOUNT + origination_fee_pool + liquidation_fee_pool - expected_outstanding_principal;

			assert_eq!(
				GeneralLendingPools::<Test>::get(LOAN_ASSET).unwrap(),
				LendingPool {
					total_amount: new_total_amount,
					// Network hasn't collected the fees, but the funds for that are available:
					available_amount: new_total_amount + origination_fee_network,
					lender_shares: BTreeMap::from([(LENDER, Perquintill::one())]),
					owed_to_network: origination_fee_network,
				}
			);

			// The account has no loans and no collateral, so it should have been removed:
			assert!(!LoanAccounts::<Test>::contains_key(BORROWER));
		});
}

#[test]
fn small_interest_amounts_accumulate() {
	const PRINCIPAL: AssetAmount = 10_000_000;
	const INIT_POOL_AMOUNT: AssetAmount = PRINCIPAL * 10;
	const INIT_COLLATERAL: AssetAmount = (4 * PRINCIPAL / 3) * SWAP_RATE;

	let config = LendingConfiguration {
		network_fee_contributions: NetworkFeeContributions {
			// Set a higher network interest so it is closer to the pool interest,
			// which means both interest amounts will reach the threshold at the same time
			extra_interest: Permill::from_percent(3),
			..CONFIG.network_fee_contributions
		},
		// Set a low interest collection threshold so we can test both being able to collect
		// fractional interest and taking interest when reaching the threshold without too
		// many iterations:
		interest_collection_threshold_usd: 1,
		..CONFIG
	};

	// Expecting regular intervals:
	let interest_payment_interval = config.interest_payment_interval_blocks;

	const ORIGINATION_FEE: AssetAmount = portion_of_amount(DEFAULT_ORIGINATION_FEE, PRINCIPAL);

	let (origination_fee_network, origination_fee_pool) = take_network_fee(ORIGINATION_FEE);

	let utilisation = Permill::from_rational(
		PRINCIPAL + ORIGINATION_FEE,
		INIT_POOL_AMOUNT + origination_fee_pool,
	);

	let pool_interest = config.derive_base_interest_rate_per_payment_interval(
		LOAN_ASSET,
		utilisation,
		interest_payment_interval,
	);

	let network_interest =
		config.derive_network_interest_rate_per_payment_interval(interest_payment_interval);

	// Expected fees in pool's asset
	let pool_amount =
		ScaledAmountHP::from_asset_amount(PRINCIPAL + ORIGINATION_FEE) * pool_interest;
	let network_amount =
		ScaledAmountHP::from_asset_amount(PRINCIPAL + ORIGINATION_FEE) * network_interest;

	// Making sure the fees are non-zero fractions below 1:
	assert_eq!(pool_amount.into_asset_amount(), 0);
	assert_eq!(network_amount.into_asset_amount(), 0);
	assert!(pool_amount.as_raw() > 0);
	assert!(network_amount.as_raw() > 0);

	new_test_ext()
		.execute_with(|| {
			setup_pool_with_funds(LOAN_ASSET, INIT_POOL_AMOUNT);

			LendingConfig::<Test>::set(config.clone());

			set_asset_price_in_usd(LOAN_ASSET, SWAP_RATE);
			set_asset_price_in_usd(COLLATERAL_ASSET, 1);

<<<<<<< HEAD
			MockBalance::credit_account(
				&BORROWER,
				COLLATERAL_ASSET,
				INIT_COLLATERAL + ORIGINATION_FEE,
			);
			MockLpRegistration::register_refund_address(BORROWER, LOAN_CHAIN);
=======
			MockBalance::credit_account(&BORROWER, COLLATERAL_ASSET, INIT_COLLATERAL);
>>>>>>> af62fca7

			assert_eq!(
				LendingPools::new_loan(
					BORROWER,
					LOAN_ASSET,
					PRINCIPAL,
					Some(COLLATERAL_ASSET),
					BTreeMap::from([(COLLATERAL_ASSET, INIT_COLLATERAL)]),
				),
				Ok(LOAN_ID)
			);
		})
		.then_process_blocks_until_block(INIT_BLOCK + interest_payment_interval as u64)
		// Interest should be recorded here, but not taken yet (it is too small)
		.then_execute_with(|_| {
			let account = LoanAccounts::<Test>::get(BORROWER).unwrap();
			assert_eq!(account.collateral, BTreeMap::from([(COLLATERAL_ASSET, INIT_COLLATERAL)]));

			assert_eq!(
				account.loans[&LOAN_ID].pending_interest,
				InterestBreakdown {
					network: network_amount,
					pool: pool_amount,
					broker: Default::default(),
					low_ltv_penalty: Default::default()
				}
			);
		})
		.then_process_blocks_until_block(INIT_BLOCK + 2 * interest_payment_interval as u64)
		.then_execute_with(|_| {
			let account = LoanAccounts::<Test>::get(BORROWER).unwrap();

			let mut pool_amount_total = pool_amount.saturating_add(pool_amount);
			let mut network_amount_total = network_amount.saturating_add(network_amount);

			let pool_amount_taken = pool_amount_total.take_non_fractional_part();
			let network_amount_taken = network_amount_total.take_non_fractional_part();

			// Over two interest payment periods both amounts are expected to become non-zero
			assert!(pool_amount_taken > 0);
			assert!(network_amount_taken > 0);

			let pool = GeneralLendingPools::<Test>::get(LOAN_ASSET).unwrap();

			assert_eq!(
				pool.total_amount,
				INIT_POOL_AMOUNT + origination_fee_pool + pool_amount_taken
			);

			assert_eq!(
				PendingNetworkFees::<Test>::get(LOAN_ASSET),
				origination_fee_network + network_amount_taken
			);

			let loan = &account.loans[&LOAN_ID];

			assert_eq!(
				loan.pending_interest,
				InterestBreakdown {
					network: network_amount_total,
					pool: pool_amount_total,
					broker: Default::default(),
					low_ltv_penalty: Default::default()
				}
			);

			assert_eq!(
				loan.owed_principal,
				PRINCIPAL + ORIGINATION_FEE + network_amount_taken + pool_amount_taken
			);
		});
}

#[test]
fn reconciling_interest_before_settling_loan() {
	// This test makes sure that we collect any pending interest before settling a loan.

	let interest_payment_interval = CONFIG.interest_payment_interval_blocks;

	new_test_ext()
		.with_funded_pool(INIT_POOL_AMOUNT)
		.with_default_loan()
		.then_process_blocks_until_block(INIT_BLOCK + interest_payment_interval as u64)
		.then_execute_with(|_| {
			// Pending interest has been recorded, but not yet taken accounted for in the loans
			// principal
			const TOTAL_AMOUNT_OWED: AssetAmount = PRINCIPAL + ORIGINATION_FEE;

			let account = LoanAccounts::<Test>::get(BORROWER).unwrap();
			assert_eq!(account.loans[&LOAN_ID].owed_principal, TOTAL_AMOUNT_OWED);

			let (_, origination_fee_pool) = take_network_fee(ORIGINATION_FEE);

			let pool_interest_scaled = {
				let utilisation = Permill::from_rational(
					TOTAL_AMOUNT_OWED,
					INIT_POOL_AMOUNT + origination_fee_pool,
				);

				let pool_interest_rate = CONFIG.derive_base_interest_rate_per_payment_interval(
					LOAN_ASSET,
					utilisation,
					interest_payment_interval,
				);

				ScaledAmountHP::from_asset_amount(TOTAL_AMOUNT_OWED) * pool_interest_rate
			};

			let network_interest_scaled = {
				let network_interest_rate = CONFIG
					.derive_network_interest_rate_per_payment_interval(interest_payment_interval);
				ScaledAmountHP::from_asset_amount(TOTAL_AMOUNT_OWED) * network_interest_rate
			};

			assert_eq!(
				account.loans[&LOAN_ID].pending_interest,
				InterestBreakdown {
					network: network_interest_scaled,
					pool: pool_interest_scaled,
					broker: Default::default(),
					low_ltv_penalty: Default::default()
				}
			);

			// Repaying the loan should result in collection of all pending interest
			let pool_interest = pool_interest_scaled.into_asset_amount();
			let network_interest = network_interest_scaled.into_asset_amount();

			let total_amount_to_repay = TOTAL_AMOUNT_OWED + pool_interest + network_interest;

			// The test is only effective if we have non-fractional fees to collect
			assert!(pool_interest > 0 && network_interest > 0, "interest amounts must be non-zero");

			MockBalance::credit_account(&BORROWER, LOAN_ASSET, total_amount_to_repay);
			assert_ok!(LendingPools::try_making_repayment(
				&BORROWER,
				LOAN_ID,
				total_amount_to_repay
			));

			assert_event_sequence!(
				Test,
				RuntimeEvent::LendingPools(Event::<Test>::InterestTaken { .. }),
				RuntimeEvent::LendingPools(Event::<Test>::LoanRepaid {
					loan_id: LOAN_ID,
					amount,
				}) if amount == total_amount_to_repay,
				RuntimeEvent::LendingPools(Event::<Test>::LoanSettled { .. })
			);

			// Checking the actual values separately to avoid using the awkward matching syntax:
			assert_has_event::<Test>(RuntimeEvent::LendingPools(Event::<Test>::InterestTaken {
				loan_id: LOAN_ID,
				pool_interest,
				network_interest,
				broker_interest: 0,
				low_ltv_penalty: 0,
			}));
		});
}

#[test]
fn making_loan_repayment() {
	const FIRST_REPAYMENT: AssetAmount = PRINCIPAL / 4;

	new_test_ext()
		.with_funded_pool(INIT_POOL_AMOUNT)
		.with_default_loan()
		.execute_with(|| {

			assert_eq!(MockBalance::get_balance(&BORROWER, LOAN_ASSET), PRINCIPAL);

			// Make a partial repayment:
			assert_ok!(Pallet::<Test>::make_repayment(
				RuntimeOrigin::signed(BORROWER),
				LOAN_ID,
				FIRST_REPAYMENT
			));

			assert_eq!(
				LoanAccounts::<Test>::get(BORROWER).unwrap().loans[&LOAN_ID].owed_principal,
				PRINCIPAL - FIRST_REPAYMENT + ORIGINATION_FEE
			);
			assert_eq!(MockBalance::get_balance(&BORROWER, LOAN_ASSET), PRINCIPAL - FIRST_REPAYMENT);

			assert_has_event::<Test>(RuntimeEvent::LendingPools(Event::<Test>::LoanRepaid {
				loan_id: LOAN_ID,
				amount: FIRST_REPAYMENT,
			}));

			// No liquidation fees taken:
			assert_matching_event_count!(Test, RuntimeEvent::LendingPools(Event::<Test>::LiquidationFeeTaken{..}) => 0);

			// Should not see this event yet:
			assert_matching_event_count!(
				Test,
				RuntimeEvent::LendingPools(Event::<Test>::LoanSettled { .. }) => 0
			);

			System::reset_events();

			MockBalance::credit_account(&BORROWER, LOAN_ASSET, ORIGINATION_FEE);

			// Repay the remaining principal:
			assert_ok!(Pallet::<Test>::make_repayment(
				RuntimeOrigin::signed(BORROWER),
				LOAN_ID,
				PRINCIPAL - FIRST_REPAYMENT + ORIGINATION_FEE
			));

			assert_eq!(LoanAccounts::<Test>::get(BORROWER).unwrap().loans, Default::default());
			// Note that collateral isn't automatically released upon repayment:
			assert_eq!(LoanAccounts::<Test>::get(BORROWER).unwrap().collateral, BTreeMap::from([(COLLATERAL_ASSET, INIT_COLLATERAL)]));
			assert_eq!(MockBalance::get_balance(&BORROWER, LOAN_ASSET), 0);

			assert_event_sequence!(
				Test,
				RuntimeEvent::LendingPools(Event::<Test>::LoanRepaid {
					loan_id: LOAN_ID,
					amount,
				}) if amount == PRINCIPAL - FIRST_REPAYMENT + ORIGINATION_FEE,
				RuntimeEvent::LendingPools(Event::<Test>::LoanSettled {
					loan_id: LOAN_ID,
					outstanding_principal: 0,
					via_liquidation: false,
				})
			);

	});
}

#[test]
fn repaying_more_than_necessary() {
	// Testing that if the user repays more than the total owed amount,
	// the excess amount will go back to their free balance.

	const EXTRA_AMOUNT: AssetAmount = PRINCIPAL / 10;

	let (_origination_fee_network, origination_fee_pool) = take_network_fee(ORIGINATION_FEE);

	new_test_ext()
		.with_funded_pool(INIT_POOL_AMOUNT)
		.with_default_loan()
		.then_execute_at_next_block(|_| {
			MockBalance::credit_account(&BORROWER, LOAN_ASSET, EXTRA_AMOUNT);

			assert_ok!(Pallet::<Test>::make_repayment(
				RuntimeOrigin::signed(BORROWER),
				LOAN_ID,
				PRINCIPAL + EXTRA_AMOUNT
			));

			assert_event_sequence!(
				Test,
				RuntimeEvent::LendingPools(Event::<Test>::LoanRepaid {
					loan_id: LOAN_ID,
					amount,
				}) if amount == PRINCIPAL + ORIGINATION_FEE,
				RuntimeEvent::LendingPools(Event::<Test>::LoanSettled {
					loan_id: LOAN_ID,
					outstanding_principal: 0,
					via_liquidation: false,
				})
			);

			// Excess amount is returned:
			assert_eq!(
				MockBalance::get_balance(&BORROWER, LOAN_ASSET),
				EXTRA_AMOUNT - ORIGINATION_FEE
			);
			assert_eq!(MockBalance::get_balance(&BORROWER, COLLATERAL_ASSET), 0);

			assert_eq!(LoanAccounts::<Test>::get(BORROWER).unwrap().loans, Default::default());

			// Check that excess amount isn't erroneously added to collateral or the pool:
			assert_eq!(
				LoanAccounts::<Test>::get(BORROWER).unwrap().collateral,
				BTreeMap::from([(COLLATERAL_ASSET, INIT_COLLATERAL)])
			);

			assert_eq!(
				GeneralLendingPools::<Test>::get(LOAN_ASSET).unwrap(),
				LendingPool {
					total_amount: INIT_POOL_AMOUNT + origination_fee_pool,
					available_amount: INIT_POOL_AMOUNT + origination_fee_pool,
					lender_shares: BTreeMap::from([(LENDER, Perquintill::one())]),
					owed_to_network: 0,
				}
			);
		});
}

#[test]
fn borrowing_disallowed_during_liquidation() {
	new_test_ext()
		.with_funded_pool(INIT_POOL_AMOUNT)
		.with_default_loan()
		.execute_with(|| {
			// Force liquidation
			set_asset_price_in_usd(LOAN_ASSET, SWAP_RATE * 2);
		})
		.then_execute_at_next_block(|_| {
			assert_matches!(
				LoanAccounts::<Test>::get(BORROWER).unwrap().liquidation_status,
				LiquidationStatus::Liquidating { .. }
			);

			assert_noop!(
				LendingPools::new_loan(
					BORROWER,
					LOAN_ASSET,
					PRINCIPAL,
					Some(COLLATERAL_ASSET),
					BTreeMap::from([(COLLATERAL_ASSET, INIT_COLLATERAL)]),
				),
				Error::<Test>::LiquidationInProgress
			);

			assert_noop!(
				<LendingPools as LendingApi>::expand_loan(
					BORROWER,
					LOAN_ID,
					PRINCIPAL,
					BTreeMap::from([(COLLATERAL_ASSET, INIT_COLLATERAL)]),
				),
				Error::<Test>::LiquidationInProgress
			);
		});
}

#[test]
fn updating_primary_collateral_asset() {
	const NEW_PRIMARY_ASSEET: Asset = Asset::Btc;

	assert_ne!(COLLATERAL_ASSET, NEW_PRIMARY_ASSEET);

	new_test_ext().with_funded_pool(INIT_POOL_AMOUNT).execute_with(|| {
		// Must have LP role:
		assert_noop!(
			LendingPools::update_primary_collateral_asset(
				RuntimeOrigin::signed(NON_LP),
				NEW_PRIMARY_ASSEET
			),
			DispatchError::BadOrigin
		);

		// Must alreaady have a loan account:
		assert_noop!(
			LendingPools::update_primary_collateral_asset(
				RuntimeOrigin::signed(BORROWER),
				NEW_PRIMARY_ASSEET
			),
			Error::<Test>::LoanAccountNotFound
		);

		// Should succeed after adding collateral (which implicitly creates an account):
		MockBalance::credit_account(&BORROWER, COLLATERAL_ASSET, INIT_COLLATERAL);

		assert_ok!(LendingPools::add_collateral(
			RuntimeOrigin::signed(BORROWER),
			Some(COLLATERAL_ASSET),
			BTreeMap::from([(COLLATERAL_ASSET, INIT_COLLATERAL)]),
		));

		assert_ok!(LendingPools::update_primary_collateral_asset(
			RuntimeOrigin::signed(BORROWER),
			NEW_PRIMARY_ASSEET
		));

		assert_has_event::<Test>(RuntimeEvent::LendingPools(
			Event::<Test>::PrimaryCollateralAssetUpdated {
				borrower_id: BORROWER,
				primary_collateral_asset: NEW_PRIMARY_ASSEET,
			},
		));
	});
}

#[test]
fn network_fees_under_full_utilisation() {
	// Here we test we correctly record how much is owed to the network
	// so that if utilisation is 100% and it is not possible for the
	// network to take earnings from the pool, we can still collect
	// the full owed amount when some pool funds become available.

	// The loan will request all available funds
	const PRINCIPAL: AssetAmount = INIT_POOL_AMOUNT;
	const INIT_COLLATERAL: AssetAmount = (4 * PRINCIPAL / 3) * SWAP_RATE; // 75% LTV

	// Additional funds that will be added to the pool later:
	const EXTRA_POOL_AMOUNT: AssetAmount = INIT_POOL_AMOUNT / 2;

	const ORIGINATION_FEE: AssetAmount = portion_of_amount(DEFAULT_ORIGINATION_FEE, PRINCIPAL);

	let (origination_fee_network, origination_fee_pool) = take_network_fee(ORIGINATION_FEE);

	let mut interest = Interest::new();

	let utilisation_1 = Permill::from_rational(
		PRINCIPAL + ORIGINATION_FEE,
		INIT_POOL_AMOUNT + origination_fee_pool,
	);

	// Confirming that utilisation is 100% (in fact it is technically slightly higher due network
	// fee depth, but it will be clamped at 100%):
	assert_eq!(utilisation_1, Permill::from_percent(100));

	// First interest payment:
	interest.accrue_interest(
		PRINCIPAL + ORIGINATION_FEE,
		utilisation_1,
		CONFIG.interest_payment_interval_blocks,
	);

	let (pool_interest_1, network_interest_1) = interest.collect();

	let utilisation_2 = Permill::from_rational(
		PRINCIPAL + ORIGINATION_FEE + pool_interest_1 + network_interest_1,
		INIT_POOL_AMOUNT + EXTRA_POOL_AMOUNT + origination_fee_pool + pool_interest_1,
	);

	// Second interest payment:
	interest.accrue_interest(
		PRINCIPAL + ORIGINATION_FEE + pool_interest_1 + network_interest_1,
		utilisation_2,
		CONFIG.interest_payment_interval_blocks,
	);

	let (pool_interest_2, network_interest_2) = interest.collect();

	new_test_ext()
		.with_funded_pool(INIT_POOL_AMOUNT)
		.execute_with(|| {
			// Set a low collection threshold so we can more easily check the collected amount
			assert_ok!(Pallet::<Test>::update_pallet_config(
				RuntimeOrigin::root(),
				bounded_vec![PalletConfigUpdate::SetInterestCollectionThresholdUsd(1)],
			));

			MockBalance::credit_account(&BORROWER, COLLATERAL_ASSET, INIT_COLLATERAL);

			assert_eq!(
				LendingPools::new_loan(
					BORROWER,
					LOAN_ASSET,
					PRINCIPAL,
					Some(COLLATERAL_ASSET),
					BTreeMap::from([(COLLATERAL_ASSET, INIT_COLLATERAL)]),
				),
				Ok(LOAN_ID)
			);

			assert_eq!(
				GeneralLendingPools::<Test>::get(LOAN_ASSET).unwrap(),
				LendingPool {
					total_amount: INIT_POOL_AMOUNT + origination_fee_pool,
					available_amount: 0,
					lender_shares: BTreeMap::from([(LENDER, Perquintill::one())]),
					owed_to_network: origination_fee_network,
				}
			);
		})
		.then_process_blocks_until_block(
			INIT_BLOCK + CONFIG.interest_payment_interval_blocks as u64,
		)
		.then_execute_with(|_| {
			assert_eq!(
				GeneralLendingPools::<Test>::get(LOAN_ASSET).unwrap(),
				LendingPool {
					total_amount: INIT_POOL_AMOUNT + origination_fee_pool + pool_interest_1,
					available_amount: 0,
					lender_shares: BTreeMap::from([(LENDER, Perquintill::one())]),
					owed_to_network: origination_fee_network + network_interest_1,
				}
			);

			// LP Adds additional funds, they will (partially) be used to repay the network
			// upon next interest collection
			MockBalance::credit_account(&LENDER, LOAN_ASSET, EXTRA_POOL_AMOUNT);
			assert_ok!(LendingPools::add_lender_funds(
				RuntimeOrigin::signed(LENDER),
				LOAN_ASSET,
				EXTRA_POOL_AMOUNT
			));

			assert_eq!(
				GeneralLendingPools::<Test>::get(LOAN_ASSET).unwrap(),
				LendingPool {
					total_amount: INIT_POOL_AMOUNT +
						EXTRA_POOL_AMOUNT + origination_fee_pool +
						pool_interest_1,
					available_amount: EXTRA_POOL_AMOUNT,
					lender_shares: BTreeMap::from([(LENDER, Perquintill::one())]),
					owed_to_network: origination_fee_network + network_interest_1,
				}
			);

			// Note that we expose `network_interest_1` in the event despite it not techincally
			// accessible to the network yet
			assert_has_event::<Test>(RuntimeEvent::LendingPools(Event::<Test>::InterestTaken {
				loan_id: LOAN_ID,
				pool_interest: pool_interest_1,
				network_interest: network_interest_1,
				broker_interest: 0,
				low_ltv_penalty: 0,
			}));
		})
		.then_process_blocks_until_block(
			INIT_BLOCK + 2 * CONFIG.interest_payment_interval_blocks as u64,
		)
		.then_execute_with(|_| {
			// Expecting the second interest charge + fees payed to the network to be repaid in
			// full.
			assert_eq!(
				GeneralLendingPools::<Test>::get(LOAN_ASSET).unwrap(),
				LendingPool {
					total_amount: INIT_POOL_AMOUNT +
						EXTRA_POOL_AMOUNT + origination_fee_pool +
						pool_interest_1 + pool_interest_2,
					available_amount: EXTRA_POOL_AMOUNT -
						origination_fee_network -
						network_interest_1 - network_interest_2,
					lender_shares: BTreeMap::from([(LENDER, Perquintill::one())]),
					owed_to_network: 0,
				}
			);

			assert_has_event::<Test>(RuntimeEvent::LendingPools(Event::<Test>::InterestTaken {
				loan_id: LOAN_ID,
				pool_interest: pool_interest_2,
				network_interest: network_interest_2,
				broker_interest: 0,
				low_ltv_penalty: 0,
			}));
		});
}

#[test]
fn removing_collateral_disallowed_during_liquidation() {
	new_test_ext()
		.with_funded_pool(INIT_POOL_AMOUNT)
		.with_default_loan()
		.execute_with(|| {
			// Force liquidation
			set_asset_price_in_usd(LOAN_ASSET, SWAP_RATE * 2);
		})
		.then_execute_at_next_block(|_| {
			assert_matches!(
				LoanAccounts::<Test>::get(BORROWER).unwrap().liquidation_status,
				LiquidationStatus::Liquidating { .. }
			);

			assert_noop!(
				<LendingPools as LendingApi>::remove_collateral(
					&BORROWER,
					BTreeMap::from([(COLLATERAL_ASSET, INIT_COLLATERAL)]),
				),
				Error::<Test>::LiquidationInProgress
			);
		});
}

#[test]
fn adding_collateral_during_liquidation() {
	const EXTRA_COLLATERAL: AssetAmount = INIT_COLLATERAL / 10;
	const EXTRA_COLLATERAL_2: AssetAmount = 6 * INIT_COLLATERAL / 10;
	const EXTRA_COLLATERAL_3: AssetAmount = INIT_COLLATERAL / 2;

	const NEW_SWAP_RATE: u128 = SWAP_RATE * 2;

	let ltv_at_liquidation =
		FixedU64::from_rational((PRINCIPAL + ORIGINATION_FEE) * NEW_SWAP_RATE, INIT_COLLATERAL);

	let get_account = || LoanAccounts::<Test>::get(BORROWER).unwrap();

	let fund_account_and_add_collateral = |amount| {
		MockBalance::credit_account(&BORROWER, COLLATERAL_ASSET, amount);

		assert_ok!(<LendingPools as LendingApi>::add_collateral(
			&BORROWER,
			None,
			BTreeMap::from([(COLLATERAL_ASSET, amount)]),
		));
	};

	let swap_request = |input_amount| MockSwapRequest {
		input_asset: COLLATERAL_ASSET,
		output_asset: LOAN_ASSET,
		input_amount,
		remaining_input_amount: input_amount,
		accumulated_output_amount: 0,
		swap_type: SwapRequestType::Regular {
			output_action: SwapOutputAction::CreditLendingPool {
				swap_type: LendingSwapType::Liquidation { borrower_id: BORROWER, loan_id: LOAN_ID },
			},
		},
		broker_fees: Default::default(),
		origin: SwapOrigin::Internal,
	};

	const LIQUIDATION_SWAP_1: SwapRequestId = SwapRequestId(0);
	const LIQUIDATION_SWAP_2: SwapRequestId = SwapRequestId(1);

	// Some small amount of collateral will be swapped during hard liquidation to increase test
	// coverage:
	const SWAPPED_COLLATERAL_1: AssetAmount = INIT_COLLATERAL / 1000;
	const RECOVERED_PRINCIPAL_1: AssetAmount = SWAPPED_COLLATERAL_1 / NEW_SWAP_RATE;

	// Ditto for soft liquidation:
	const SWAPPED_COLLATERAL_2: AssetAmount = INIT_COLLATERAL / 2000;
	const RECOVERED_PRINCIPAL_2: AssetAmount = SWAPPED_COLLATERAL_2 / NEW_SWAP_RATE;

	new_test_ext()
		.with_funded_pool(INIT_POOL_AMOUNT)
		.with_default_loan()
		.execute_with(|| {
			// Disable liquidation fee as it is not the focus of this test:
			assert_ok!(Pallet::<Test>::update_pallet_config(
				RuntimeOrigin::root(),
				bounded_vec![PalletConfigUpdate::SetLendingPoolConfiguration {
					asset: None,
					config: Some(LendingPoolConfiguration {
						liquidation_fee: Permill::zero(),
						..CONFIG.default_pool_config
					}),
				}],
			));

			// Force liquidation
			set_asset_price_in_usd(LOAN_ASSET, NEW_SWAP_RATE);

			assert_eq!(get_account().derive_ltv().unwrap(), ltv_at_liquidation);
		})
		.then_execute_at_next_block(|_| {
			assert_matches!(
				get_account().liquidation_status,
				LiquidationStatus::Liquidating { is_hard: true, .. }
			);

			assert_event_sequence!(
				Test,
				RuntimeEvent::LendingPools(Event::<Test>::LiquidationInitiated {
					borrower_id: BORROWER,
					ref swaps,
					is_hard: true,
				}) if swaps == &BTreeMap::from([(LOAN_ID, vec![LIQUIDATION_SWAP_1])])
			);

			assert_eq!(
				MockSwapRequestHandler::<Test>::get_swap_requests(),
				BTreeMap::from([(LIQUIDATION_SWAP_1, swap_request(INIT_COLLATERAL))])
			);

			// Adding a small amount will improve LTV, but not enough to change liquidation
			// status.
			fund_account_and_add_collateral(EXTRA_COLLATERAL);

			// We don't bother restarting liquidation swaps to incorporate the extra collateral,
			// instead the collateral is simply added to the collateral balance:
			assert_eq!(
				get_account().collateral,
				BTreeMap::from([(COLLATERAL_ASSET, EXTRA_COLLATERAL)])
			);

			// The extra collateral does reduce LTV however:
			assert!(get_account().derive_ltv().unwrap() < ltv_at_liquidation);

			// Simulate partial liquidation:
			MockSwapRequestHandler::<Test>::set_swap_request_progress(
				LIQUIDATION_SWAP_1,
				SwapExecutionProgress {
					remaining_input_amount: INIT_COLLATERAL - SWAPPED_COLLATERAL_1,
					accumulated_output_amount: RECOVERED_PRINCIPAL_1,
				},
			);
		})
		.then_execute_at_next_block(|_| {
			assert_matches!(
				get_account().liquidation_status,
				LiquidationStatus::Liquidating { is_hard: true, .. }
			);

			// Adding more collateral is expected to result in a transition from hard
			// liquidation to soft liquidation.
			fund_account_and_add_collateral(EXTRA_COLLATERAL_2);

			assert!(
				get_account().derive_ltv().unwrap() < CONFIG.ltv_thresholds.hard_liquidation.into()
			);
		})
		.then_execute_at_next_block(|_| {
			// dbg!(get_account().derive_ltv(), get_account().liquidation_status);
			assert_matches!(
				get_account().liquidation_status,
				LiquidationStatus::Liquidating { is_hard: false, .. }
			);

			assert_event_sequence!(
				Test,
				RuntimeEvent::LendingPools(Event::<Test>::LoanRepaid {
					loan_id: LOAN_ID,
					amount: RECOVERED_PRINCIPAL_1
				}),
				RuntimeEvent::LendingPools(Event::<Test>::LiquidationInitiated {
					borrower_id: BORROWER,
					ref swaps,
					is_hard: false,
				}) if swaps == &BTreeMap::from([(LOAN_ID, vec![LIQUIDATION_SWAP_2])])
			);

			// All added collateral less what has been swapped in the first swap
			const INPUT_AMOUNT: AssetAmount =
				INIT_COLLATERAL + EXTRA_COLLATERAL + EXTRA_COLLATERAL_2 - SWAPPED_COLLATERAL_1;

			// This time the extra collateral does get included in the swap:
			assert_eq!(
				MockSwapRequestHandler::<Test>::get_swap_requests(),
				BTreeMap::from([(LIQUIDATION_SWAP_2, swap_request(INPUT_AMOUNT))])
			);

			assert_eq!(get_account().collateral, BTreeMap::default());

			// Adding collateral once more should result in a transition from
			// soft liquidation to a healthy loan:
			fund_account_and_add_collateral(EXTRA_COLLATERAL_3);

			assert!(get_account().derive_ltv().unwrap() < CONFIG.ltv_thresholds.target.into());

			// Simulate partial liquidation:
			MockSwapRequestHandler::<Test>::set_swap_request_progress(
				LIQUIDATION_SWAP_2,
				SwapExecutionProgress {
					remaining_input_amount: INPUT_AMOUNT - SWAPPED_COLLATERAL_2,
					accumulated_output_amount: RECOVERED_PRINCIPAL_2,
				},
			);
		})
		.then_execute_at_next_block(|_| {
			assert_eq!(
				get_account(),
				LoanAccount {
					borrower_id: BORROWER,
					primary_collateral_asset: COLLATERAL_ASSET,
					collateral: BTreeMap::from([(
						COLLATERAL_ASSET,
						INIT_COLLATERAL +
							EXTRA_COLLATERAL + EXTRA_COLLATERAL_2 +
							EXTRA_COLLATERAL_3 - SWAPPED_COLLATERAL_1 -
							SWAPPED_COLLATERAL_2
					)]),
					loans: BTreeMap::from([(
						LOAN_ID,
						GeneralLoan {
							id: LOAN_ID,
							asset: LOAN_ASSET,
							last_interest_payment_at: INIT_BLOCK,
							created_at_block: INIT_BLOCK,
							owed_principal: PRINCIPAL + ORIGINATION_FEE -
								RECOVERED_PRINCIPAL_1 - RECOVERED_PRINCIPAL_2,
							pending_interest: InterestBreakdown {
								network: 0.into(),
								pool: 0.into(),
								broker: 0.into(),
								low_ltv_penalty: 0.into()
							}
						}
					)]),
					liquidation_status: LiquidationStatus::NoLiquidation
				}
			);

			assert_event_sequence!(
				Test,
				RuntimeEvent::LendingPools(Event::<Test>::LoanRepaid {
					loan_id: LOAN_ID,
					amount: RECOVERED_PRINCIPAL_2
				}),
			);
		});
}

mod safe_mode {

	use super::*;

	#[test]
	fn safe_mode_for_adding_lender_funds() {
		let try_to_add_funds = || {
			LendingPools::add_lender_funds(
				RuntimeOrigin::signed(LENDER),
				LOAN_ASSET,
				INIT_POOL_AMOUNT,
			)
		};

		new_test_ext().execute_with(|| {
			assert_ok!(LendingPools::new_lending_pool(LOAN_ASSET));

			MockBalance::credit_account(&LENDER, LOAN_ASSET, 10 * INIT_POOL_AMOUNT);

			// Adding lender funds is disabled for all assets:
			{
				MockRuntimeSafeMode::set_safe_mode(PalletSafeMode {
					add_lender_funds: SafeModeSet::Red,
					..PalletSafeMode::code_green()
				});

				assert_noop!(try_to_add_funds(), Error::<Test>::AddLenderFundsDisabled);
			}

			// Adding lender funds is enabled, but not for the requested asset:
			{
				MockRuntimeSafeMode::set_safe_mode(PalletSafeMode {
					add_lender_funds: SafeModeSet::Amber(BTreeSet::from([LOAN_ASSET])),
					..PalletSafeMode::code_green()
				});

				assert_noop!(try_to_add_funds(), Error::<Test>::AddLenderFundsDisabled);
			}

			// Adding lender funds is enabled for the requested asset:
			{
				const OTHER_ASSET: Asset = Asset::Eth;
				assert_ne!(OTHER_ASSET, LOAN_ASSET);
				MockRuntimeSafeMode::set_safe_mode(PalletSafeMode {
					add_lender_funds: SafeModeSet::Amber(BTreeSet::from([OTHER_ASSET])),
					..PalletSafeMode::code_green()
				});
				assert_ok!(try_to_add_funds());
			}

			// Adding lender funds is fully enabled (code green):
			{
				MockRuntimeSafeMode::set_safe_mode(PalletSafeMode::code_green());
				assert_ok!(try_to_add_funds());
			}
		});
	}

	#[test]
	fn safe_mode_for_removing_lender_funds() {
		let try_to_withdraw = || {
			LendingPools::remove_lender_funds(
				RuntimeOrigin::signed(LENDER),
				LOAN_ASSET,
				Some(INIT_POOL_AMOUNT / 2),
			)
		};

		new_test_ext().execute_with(|| {
			assert_ok!(LendingPools::new_lending_pool(LOAN_ASSET));

			MockBalance::credit_account(&LENDER, LOAN_ASSET, INIT_POOL_AMOUNT);
			assert_ok!(LendingPools::add_lender_funds(
				RuntimeOrigin::signed(LENDER),
				LOAN_ASSET,
				INIT_POOL_AMOUNT
			));

			// Withdrawing is disabled for all assets:
			{
				MockRuntimeSafeMode::set_safe_mode(PalletSafeMode {
					withdraw_lender_funds: SafeModeSet::Red,
					..PalletSafeMode::code_green()
				});

				assert_noop!(try_to_withdraw(), Error::<Test>::RemoveLenderFundsDisabled);
			}

			// Withdrawing is enabled, but not for the requested asset:
			{
				MockRuntimeSafeMode::set_safe_mode(PalletSafeMode {
					withdraw_lender_funds: SafeModeSet::Amber(BTreeSet::from([LOAN_ASSET])),
					..PalletSafeMode::code_green()
				});

				assert_noop!(try_to_withdraw(), Error::<Test>::RemoveLenderFundsDisabled);
			}

			// Withdrawing is enabled for the requested asset:
			{
				const OTHER_ASSET: Asset = Asset::Eth;
				assert_ne!(OTHER_ASSET, LOAN_ASSET);
				MockRuntimeSafeMode::set_safe_mode(PalletSafeMode {
					withdraw_lender_funds: SafeModeSet::Amber(BTreeSet::from([OTHER_ASSET])),
					..PalletSafeMode::code_green()
				});
				assert_ok!(try_to_withdraw());
			}

			// Withdrawing is fully enabled (code green):
			{
				MockRuntimeSafeMode::set_safe_mode(PalletSafeMode::code_green());
				assert_ok!(try_to_withdraw());
			}
		});
	}

	#[test]
	fn safe_mode_for_creating_loan() {
		const INIT_COLLATERAL: AssetAmount = 2 * PRINCIPAL * SWAP_RATE;

		let try_to_borrow = || {
			LendingPools::new_loan(
				LP,
				LOAN_ASSET,
				PRINCIPAL,
				Some(COLLATERAL_ASSET),
				BTreeMap::from([(COLLATERAL_ASSET, INIT_COLLATERAL)]),
			)
		};

		new_test_ext().execute_with(|| {
			assert_ok!(LendingPools::new_lending_pool(LOAN_ASSET));

			set_asset_price_in_usd(LOAN_ASSET, SWAP_RATE);
			set_asset_price_in_usd(COLLATERAL_ASSET, 1);

<<<<<<< HEAD
			MockBalance::credit_account(&LENDER, LOAN_ASSET, INIT_POOL_AMOUNT);
			MockLpRegistration::register_refund_address(BORROWER, LOAN_CHAIN);
=======
			MockBalance::credit_account(&LENDER, LOAN_ASSET, 2 * INIT_POOL_AMOUNT);
>>>>>>> af62fca7
			assert_ok!(LendingPools::add_lender_funds(
				RuntimeOrigin::signed(LENDER),
				LOAN_ASSET,
				2 * INIT_POOL_AMOUNT
			));

			MockBalance::credit_account(&LP, COLLATERAL_ASSET, 10 * INIT_COLLATERAL);

			// Borrowing is completely disabled:
			{
				MockRuntimeSafeMode::set_safe_mode(PalletSafeMode {
					borrowing: SafeModeSet::Red,
					..PalletSafeMode::code_green()
				});

				assert_noop!(try_to_borrow(), Error::<Test>::LoanCreationDisabled);
			}

			// Borrowing is enabled but, not for the asset that we requested:
			{
				MockRuntimeSafeMode::set_safe_mode(PalletSafeMode {
					borrowing: SafeModeSet::Amber(BTreeSet::from([LOAN_ASSET])),
					..PalletSafeMode::code_green()
				});

				assert_noop!(try_to_borrow(), Error::<Test>::LoanCreationDisabled);
			}

			{
				// Should be able to borrow once we enable for the requested asset :
				MockRuntimeSafeMode::set_safe_mode(PalletSafeMode {
					borrowing: SafeModeSet::Amber(BTreeSet::from([COLLATERAL_ASSET])),
					..PalletSafeMode::code_green()
				});
				assert_ok!(try_to_borrow());
			}

			{
				// Should be able to borrow in code green:
				MockRuntimeSafeMode::set_safe_mode(PalletSafeMode::code_green());
				assert_ok!(try_to_borrow());
			}
		});
	}

	#[test]
	fn safe_mode_for_adding_collateral() {
		const COLLATERAL_ASSET_1: Asset = COLLATERAL_ASSET;
		const COLLATERAL_ASSET_2: Asset = Asset::Usdc;
		const INIT_COLLATERAL: AssetAmount = 2 * PRINCIPAL * SWAP_RATE;

		let try_adding_collateral = || {
			LendingPools::add_collateral(
				RuntimeOrigin::signed(BORROWER),
				Some(COLLATERAL_ASSET_1),
				BTreeMap::from([
					(COLLATERAL_ASSET_1, INIT_COLLATERAL),
					(COLLATERAL_ASSET_2, INIT_COLLATERAL),
				]),
			)
		};

		let try_adding_collateral_via_new_loan = || {
			LendingPools::new_loan(
				BORROWER,
				LOAN_ASSET,
				PRINCIPAL,
				Some(COLLATERAL_ASSET_1),
				BTreeMap::from([
					(COLLATERAL_ASSET_1, INIT_COLLATERAL),
					(COLLATERAL_ASSET_2, INIT_COLLATERAL),
				]),
			)
		};

		let try_adding_collateral_via_loan_update = || {
			LendingPools::expand_loan(
				RuntimeOrigin::signed(BORROWER),
				LOAN_ID,
				PRINCIPAL,
				BTreeMap::from([
					(COLLATERAL_ASSET_1, INIT_COLLATERAL),
					(COLLATERAL_ASSET_2, INIT_COLLATERAL),
				]),
			)
		};

		new_test_ext().execute_with(|| {
			assert_ok!(LendingPools::new_lending_pool(LOAN_ASSET));

			set_asset_price_in_usd(LOAN_ASSET, SWAP_RATE);
			set_asset_price_in_usd(COLLATERAL_ASSET_1, 1);
			set_asset_price_in_usd(COLLATERAL_ASSET_2, 1);

			MockBalance::credit_account(&LENDER, LOAN_ASSET, 10 * PRINCIPAL);
			MockLpRegistration::register_refund_address(BORROWER, LOAN_CHAIN);
			assert_ok!(LendingPools::add_lender_funds(
				RuntimeOrigin::signed(LENDER),
				LOAN_ASSET,
				10 * PRINCIPAL
			));

			MockBalance::credit_account(&LP, COLLATERAL_ASSET_1, 10 * INIT_COLLATERAL);
			MockBalance::credit_account(&LP, COLLATERAL_ASSET_2, 10 * INIT_COLLATERAL);

			// Create a loan so we can test adding collateral when updating it
			assert_eq!(
				LendingPools::new_loan(
					LP,
					LOAN_ASSET,
					PRINCIPAL,
					Some(COLLATERAL_ASSET_1),
					BTreeMap::from([(COLLATERAL_ASSET_1, INIT_COLLATERAL)]),
				),
				Ok(LOAN_ID)
			);

			// Adding collateral is disabled for all assets:
			{
				MockRuntimeSafeMode::set_safe_mode(PalletSafeMode {
					add_collateral: SafeModeSet::Red,
					..PalletSafeMode::code_green()
				});
				assert_noop!(try_adding_collateral(), Error::<Test>::AddingCollateralDisabled);
				assert_noop!(
					try_adding_collateral_via_new_loan(),
					Error::<Test>::AddingCollateralDisabled
				);
				assert_noop!(
					try_adding_collateral_via_loan_update(),
					Error::<Test>::AddingCollateralDisabled
				);
			}

			// Adding collateral is disabled for one of the requested assets:
			{
				MockRuntimeSafeMode::set_safe_mode(PalletSafeMode {
					add_collateral: SafeModeSet::Amber(BTreeSet::from([COLLATERAL_ASSET_1])),
					..PalletSafeMode::code_green()
				});
				assert_noop!(try_adding_collateral(), Error::<Test>::AddingCollateralDisabled);
				assert_noop!(
					try_adding_collateral_via_new_loan(),
					Error::<Test>::AddingCollateralDisabled
				);
				assert_noop!(
					try_adding_collateral_via_loan_update(),
					Error::<Test>::AddingCollateralDisabled
				);
			}

			// Adding collateral is enabled for all assets (code green):
			{
				MockRuntimeSafeMode::set_safe_mode(PalletSafeMode::code_green());
				assert_ok!(try_adding_collateral());
				assert_ok!(try_adding_collateral_via_new_loan());
				assert_ok!(try_adding_collateral_via_loan_update());
			}
		});
	}

	#[test]
	fn safe_mode_for_removing_collateral() {
		const COLLATERAL_ASSET_1: Asset = COLLATERAL_ASSET;
		const COLLATERAL_ASSET_2: Asset = Asset::Usdc;
		const COLLATERAL_AMOUNT: AssetAmount = 2 * PRINCIPAL * SWAP_RATE;

		let try_removing_collateral = || {
			LendingPools::remove_collateral(
				RuntimeOrigin::signed(BORROWER),
				BTreeMap::from([
					(COLLATERAL_ASSET_1, COLLATERAL_AMOUNT),
					(COLLATERAL_ASSET_2, COLLATERAL_AMOUNT),
				]),
			)
		};

		new_test_ext().execute_with(|| {
			assert_ok!(LendingPools::new_lending_pool(LOAN_ASSET));

			set_asset_price_in_usd(LOAN_ASSET, SWAP_RATE);
			set_asset_price_in_usd(COLLATERAL_ASSET_1, 1);
			set_asset_price_in_usd(COLLATERAL_ASSET_2, 1);

			MockBalance::credit_account(&LENDER, LOAN_ASSET, 10 * PRINCIPAL);
			assert_ok!(LendingPools::add_lender_funds(
				RuntimeOrigin::signed(LENDER),
				LOAN_ASSET,
				10 * PRINCIPAL
			));

			MockBalance::credit_account(&LP, COLLATERAL_ASSET_1, 10 * COLLATERAL_AMOUNT);
			MockBalance::credit_account(&LP, COLLATERAL_ASSET_2, 10 * COLLATERAL_AMOUNT);

			// Add collateral so we can test removing it:
			assert_ok!(LendingPools::add_collateral(
				RuntimeOrigin::signed(BORROWER),
				Some(COLLATERAL_ASSET_1),
				BTreeMap::from([
					(COLLATERAL_ASSET_1, 10 * COLLATERAL_AMOUNT),
					(COLLATERAL_ASSET_2, 10 * COLLATERAL_AMOUNT),
				]),
			));

			// Removing collateral is disabled for all assets:
			{
				MockRuntimeSafeMode::set_safe_mode(PalletSafeMode {
					remove_collateral: SafeModeSet::Red,
					..PalletSafeMode::code_green()
				});
				assert_noop!(try_removing_collateral(), Error::<Test>::RemovingCollateralDisabled);
			}

			// Removing collateral is disabled for one of the requested assets:
			{
				MockRuntimeSafeMode::set_safe_mode(PalletSafeMode {
					remove_collateral: SafeModeSet::Amber(BTreeSet::from([COLLATERAL_ASSET_1])),
					..PalletSafeMode::code_green()
				});
				assert_noop!(try_removing_collateral(), Error::<Test>::RemovingCollateralDisabled);
			}

			// Removing collateral is enabled for all assets (code green):
			{
				MockRuntimeSafeMode::set_safe_mode(PalletSafeMode::code_green());
				assert_ok!(try_removing_collateral());
			}
		});
	}
}

#[test]
fn init_liquidation_swaps_test() {
	// Test that we handle multi-asset collateral + multi-asset loans correctly in case of
	// liquidation: each collateral asset should be split proportionally to the value of every
	// loan (the expected ratio is 1:5 in this case)

	const LOAN_1: LoanId = LoanId(0);
	const LOAN_2: LoanId = LoanId(1);

	const SWAP_1: SwapRequestId = SwapRequestId(0);
	const SWAP_2: SwapRequestId = SwapRequestId(1);
	const SWAP_3: SwapRequestId = SwapRequestId(2);
	const SWAP_4: SwapRequestId = SwapRequestId(3);

	const BORROWER: u64 = 1;

	let mut loan_account = LoanAccount::<Test> {
		borrower_id: BORROWER,
		primary_collateral_asset: Asset::Eth,
		collateral: BTreeMap::from([(Asset::Eth, 500), (Asset::Usdc, 1_000_000)]),
		loans: BTreeMap::from([
			(
				LOAN_1,
				GeneralLoan {
					id: LOAN_ID,
					asset: Asset::Btc,
					created_at_block: 0,
					last_interest_payment_at: 0,
					owed_principal: 20,
					pending_interest: Default::default(),
				},
			),
			(
				LOAN_2,
				GeneralLoan {
					id: LOAN_ID,
					asset: Asset::Sol,
					created_at_block: 0,
					last_interest_payment_at: 0,
					owed_principal: 2000,
					pending_interest: Default::default(),
				},
			),
		]),
		liquidation_status: LiquidationStatus::NoLiquidation,
	};

	new_test_ext().execute_with(|| {
		set_asset_price_in_usd(Asset::Eth, 4_000);
		set_asset_price_in_usd(Asset::Btc, 100_000);
		set_asset_price_in_usd(Asset::Sol, 200);
		set_asset_price_in_usd(Asset::Usdc, 1);

		let collateral = loan_account.prepare_collateral_for_liquidation().unwrap();
		loan_account.init_liquidation_swaps(&BORROWER, collateral, false);

		let expected_swaps = [
			(SWAP_1, LOAN_1, Asset::Eth, Asset::Btc, 417),
			(SWAP_2, LOAN_2, Asset::Eth, Asset::Sol, 83),
			(SWAP_3, LOAN_1, Asset::Usdc, Asset::Btc, 833334),
			(SWAP_4, LOAN_2, Asset::Usdc, Asset::Sol, 166666),
		]
		.into_iter()
		.map(|(swap_req_id, loan_id, input_asset, output_asset, input_amount)| {
			(
				swap_req_id,
				MockSwapRequest {
					input_asset,
					output_asset,
					input_amount,
					remaining_input_amount: input_amount,
					accumulated_output_amount: 0,
					swap_type: SwapRequestType::Regular {
						output_action: SwapOutputAction::CreditLendingPool {
							swap_type: LendingSwapType::Liquidation {
								borrower_id: BORROWER,
								loan_id,
							},
						},
					},
					broker_fees: Default::default(),
					origin: SwapOrigin::Internal,
				},
			)
		})
		.collect();

		assert_has_event::<Test>(RuntimeEvent::LendingPools(Event::<Test>::LiquidationInitiated {
			borrower_id: BORROWER,
			swaps: BTreeMap::from([(LOAN_1, vec![SWAP_1, SWAP_3]), (LOAN_2, vec![SWAP_2, SWAP_4])]),
			is_hard: false,
		}));

		assert_eq!(MockSwapRequestHandler::<Test>::get_swap_requests(), expected_swaps);

		assert_eq!(
			loan_account.liquidation_status,
			LiquidationStatus::Liquidating {
				is_hard: false,
				liquidation_swaps: BTreeMap::from([
					(
						SWAP_1,
						LiquidationSwap {
							loan_id: LOAN_1,
							from_asset: Asset::Eth,
							to_asset: Asset::Btc
						}
					),
					(
						SWAP_2,
						LiquidationSwap {
							loan_id: LOAN_2,
							from_asset: Asset::Eth,
							to_asset: Asset::Sol
						}
					),
					(
						SWAP_3,
						LiquidationSwap {
							loan_id: LOAN_1,
							from_asset: Asset::Usdc,
							to_asset: Asset::Btc
						}
					),
					(
						SWAP_4,
						LiquidationSwap {
							loan_id: LOAN_2,
							from_asset: Asset::Usdc,
							to_asset: Asset::Sol
						}
					),
				])
			}
		)
	});
}

mod rpcs {

	use cf_primitives::AssetAndAmount;
	use rpc::{RpcLiquidationStatus, RpcLiquidationSwap, RpcLoan};

	use super::*;

	#[test]
	fn lending_pools_and_account() {
		// We want the amount to be large enough that we can charge interest immediately
		// (rather than waiting for fractional amounts to accumulate).
		const PRINCIPAL: AssetAmount = 2_000_000_000_000;
		const INIT_POOL_AMOUNT: AssetAmount = PRINCIPAL * 2;

		const INIT_COLLATERAL: AssetAmount = (4 * PRINCIPAL / 3) * SWAP_RATE;

		const ORIGINATION_FEE: AssetAmount = portion_of_amount(DEFAULT_ORIGINATION_FEE, PRINCIPAL);

		const LOAN_ASSET_2: Asset = Asset::Sol;
		const LOAN_CHAIN_2: ForeignChain = ForeignChain::Solana;
		const PRINCIPAL_2: AssetAmount = PRINCIPAL * 2;
		const COLLATERAL_ASSET_2: Asset = Asset::Usdc;
		const INIT_COLLATERAL_2: AssetAmount = INIT_COLLATERAL * 2;

		/// This much of borrower 2's collateral will be executed during liquidation
		/// at the time of calling RPC.
		const EXECUTED_COLLATERAL_2: AssetAmount = INIT_COLLATERAL_2 / 4;

		const BORROWER_2: u64 = OTHER_LP;
		const LOAN_ID_2: LoanId = LoanId(1);

		const ORIGINATION_FEE_2: AssetAmount =
			portion_of_amount(DEFAULT_ORIGINATION_FEE, PRINCIPAL_2);

		/// Price of COLLATERAL_ASSET_2 will be increased to this much to trigger liquidation
		/// of borrower 2's collateral.
		const NEW_SWAP_RATE: u128 = 3 * SWAP_RATE / 2;

		new_test_ext()
			.execute_with(|| {
				setup_pool_with_funds(LOAN_ASSET, INIT_POOL_AMOUNT);
				setup_pool_with_funds(LOAN_ASSET_2, INIT_POOL_AMOUNT * 2);

				set_asset_price_in_usd(LOAN_ASSET, SWAP_RATE);
				set_asset_price_in_usd(COLLATERAL_ASSET, 1);

				set_asset_price_in_usd(LOAN_ASSET_2, SWAP_RATE);
				set_asset_price_in_usd(COLLATERAL_ASSET_2, 1);

				MockBalance::credit_account(
					&BORROWER,
					COLLATERAL_ASSET,
					INIT_COLLATERAL + ORIGINATION_FEE,
				);

				MockBalance::credit_account(
					&BORROWER_2,
					COLLATERAL_ASSET_2,
					INIT_COLLATERAL_2 + ORIGINATION_FEE_2,
				);

				MockLpRegistration::register_refund_address(BORROWER, LOAN_CHAIN);
				MockLpRegistration::register_refund_address(BORROWER_2, LOAN_CHAIN_2);

				assert_eq!(
					LendingPools::new_loan(
						BORROWER,
						LOAN_ASSET,
						PRINCIPAL,
						Some(COLLATERAL_ASSET),
						BTreeMap::from([(COLLATERAL_ASSET, INIT_COLLATERAL)])
					),
					Ok(LOAN_ID)
				);

				assert_eq!(
					LendingPools::new_loan(
						BORROWER_2,
						LOAN_ASSET_2,
						PRINCIPAL_2,
						Some(COLLATERAL_ASSET_2),
						BTreeMap::from([(COLLATERAL_ASSET_2, INIT_COLLATERAL_2)])
					),
					Ok(LOAN_ID_2)
				);

				// Should get info only for the specified account:
				assert_eq!(
					super::rpc::get_loan_accounts::<Test>(Some(BORROWER)),
					vec![RpcLoanAccount {
						account: BORROWER,
						primary_collateral_asset: COLLATERAL_ASSET,
						ltv_ratio: Some(FixedU64::from_rational(750_075, 1_000_000)),
						collateral: vec![AssetAndAmount {
							asset: COLLATERAL_ASSET,
							amount: INIT_COLLATERAL
						}],
						loans: vec![RpcLoan {
							loan_id: LOAN_ID,
							asset: LOAN_ASSET,
							created_at: INIT_BLOCK as u32,
							principal_amount: PRINCIPAL + ORIGINATION_FEE,
						}],
						liquidation_status: None
					}]
				);

				// Trigger liquidation of one of the accounts (BORROWER_2):
				set_asset_price_in_usd(LOAN_ASSET_2, NEW_SWAP_RATE);
			})
			.then_process_blocks_until_block(
				INIT_BLOCK + CONFIG.interest_payment_interval_blocks as u64,
			)
			.then_execute_with(|_| {
				// Liquidation swap's execution price will be slightly worse than the oracle price:
				const ACCUMULATED_OUTPUT_AMOUNT: AssetAmount =
					98 * (EXECUTED_COLLATERAL_2 / NEW_SWAP_RATE) / 100;

				// Simulate partial execution of the liquidation swap:
				MockSwapRequestHandler::<Test>::set_swap_request_progress(
					SwapRequestId(0),
					SwapExecutionProgress {
						remaining_input_amount: INIT_COLLATERAL_2 - EXECUTED_COLLATERAL_2,
						accumulated_output_amount: ACCUMULATED_OUTPUT_AMOUNT,
					},
				);

				let mut interest = Interest::new();

				let (origination_fee_network_1, origination_fee_pool_1) =
					take_network_fee(ORIGINATION_FEE);

				let utilisation = Permill::from_rational(
					PRINCIPAL + ORIGINATION_FEE,
					INIT_POOL_AMOUNT + origination_fee_pool_1,
				);

				// Only the first loan will pay interest
				interest.accrue_interest(
					PRINCIPAL + ORIGINATION_FEE,
					utilisation,
					CONFIG.interest_payment_interval_blocks,
				);

				let (pool_interest, network_interest) = interest.collect();

				let utilisation_after_interest = Permill::from_rational(
					PRINCIPAL + ORIGINATION_FEE + pool_interest + network_interest,
					INIT_POOL_AMOUNT + origination_fee_pool_1 + pool_interest,
				);

				// Both accounts should be returned since we don't specify any:
				assert_eq!(
					super::rpc::get_loan_accounts::<Test>(None),
					vec![
						RpcLoanAccount {
							account: BORROWER_2,
							primary_collateral_asset: COLLATERAL_ASSET_2,
							ltv_ratio: Some(FixedU64::from_rational(1_173_483_333, 1_000_000_000)),
							// NOTE: all of collateral is in liquidation swaps, but we include
							// any amount that has not been swapped yet:
							collateral: vec![AssetAndAmount {
								asset: COLLATERAL_ASSET_2,
								amount: INIT_COLLATERAL_2 - EXECUTED_COLLATERAL_2,
							}],
							loans: vec![RpcLoan {
								loan_id: LOAN_ID_2,
								asset: LOAN_ASSET_2,
								created_at: INIT_BLOCK as u32,
								// NOTE: we account for the principal asset already swapped in
								// liquidation swaps:
								principal_amount: PRINCIPAL_2 + ORIGINATION_FEE_2 -
									ACCUMULATED_OUTPUT_AMOUNT,
							}],
							liquidation_status: Some(RpcLiquidationStatus {
								liquidation_swaps: vec![RpcLiquidationSwap {
									swap_request_id: SwapRequestId(0),
									loan_id: LOAN_ID_2,
								}],
								is_hard: true
							})
						},
						RpcLoanAccount {
							account: BORROWER,
							primary_collateral_asset: COLLATERAL_ASSET,
							// LTV slightly increased due to interest payment:
							ltv_ratio: Some(FixedU64::from_rational(750_075_090, 1_000_000_000)),
							collateral: vec![AssetAndAmount {
								asset: COLLATERAL_ASSET,
								amount: INIT_COLLATERAL
							}],
							loans: vec![RpcLoan {
								loan_id: LOAN_ID,
								asset: LOAN_ASSET,
								created_at: INIT_BLOCK as u32,
								principal_amount: PRINCIPAL +
									ORIGINATION_FEE + pool_interest +
									network_interest,
							}],
							liquidation_status: None
						},
					]
				);

				assert_eq!(
					super::rpc::get_lending_pools::<Test>(Some(LOAN_ASSET)),
					vec![RpcLendingPool {
						asset: LOAN_ASSET,
						total_amount: INIT_POOL_AMOUNT + origination_fee_pool_1 + pool_interest,
						available_amount: INIT_POOL_AMOUNT -
							PRINCIPAL - origination_fee_network_1 -
							network_interest,
						utilisation_rate: utilisation_after_interest,
						current_interest_rate: Permill::from_parts(53_335), // 5.33%
						config: CONFIG.get_config_for_asset(LOAN_ASSET).clone(),
					}]
				)
			});
	}
}

#[test]
fn linear_segment_interpolation() {
	// Linear segment starts at 0% and ends at 90%
	assert_eq!(
		interpolate_linear_segment(
			Permill::from_percent(0),
			Permill::from_percent(90),
			Permill::from_percent(2),
			Permill::from_percent(8),
			Permill::from_percent(45),
		),
		Permill::from_parts(49_999) // ~5%
	);

	// Linear segment starts at 90% and ends at 100%
	assert_eq!(
		interpolate_linear_segment(
			Permill::from_percent(90),
			Permill::from_percent(100),
			Permill::from_percent(8),
			Permill::from_percent(50),
			Permill::from_percent(95),
		),
		Permill::from_percent(29)
	);

	// Linear segment from 0% to 100% and zero slope
	assert_eq!(
		interpolate_linear_segment(
			Permill::from_percent(0),
			Permill::from_percent(100),
			Permill::from_percent(5),
			Permill::from_percent(5),
			Permill::from_percent(75),
		),
		Permill::from_percent(5)
	);

	// === Some linear segments with a negative slope ===
	assert_eq!(
		interpolate_linear_segment(
			Permill::from_percent(0),
			Permill::from_percent(50),
			Permill::from_percent(50),
			Permill::from_percent(10),
			Permill::from_percent(25),
		),
		Permill::from_percent(30)
	);

	assert_eq!(
		interpolate_linear_segment(
			Permill::from_percent(0),
			Permill::from_percent(50),
			Permill::from_percent(50),
			Permill::from_percent(10),
			Permill::from_percent(0),
		),
		Permill::from_percent(50)
	);

	assert_eq!(
		interpolate_linear_segment(
			Permill::from_percent(0),
			Permill::from_percent(50),
			Permill::from_percent(50),
			Permill::from_percent(10),
			Permill::from_percent(50),
		),
		Permill::from_percent(10)
	);
}

#[test]
fn interest_rate_curve() {
	// The exact asset is not important for this test
	let asset = Asset::Btc;

	assert_eq!(
		CONFIG.derive_interest_rate_per_year(asset, Permill::from_percent(0)),
		Permill::from_percent(2)
	);

	assert_eq!(
		CONFIG.derive_interest_rate_per_year(asset, Permill::from_percent(45)),
		Permill::from_parts(49_999) // (2% + 8%) / 2 = 5%
	);

	assert_eq!(
		CONFIG.derive_interest_rate_per_year(asset, Permill::from_percent(90)),
		Permill::from_percent(8)
	);

	assert_eq!(
		CONFIG.derive_interest_rate_per_year(asset, Permill::from_percent(95)),
		Permill::from_percent(29) // (8% + 50%) / 2 = 29%
	);

	assert_eq!(
		CONFIG.derive_interest_rate_per_year(asset, Permill::from_percent(100)),
		Permill::from_percent(50)
	);
}

#[test]
fn derive_extra_interest_from_low_ltv() {
	assert_eq!(
		CONFIG.derive_low_ltv_interest_rate_per_year(FixedU64::zero()),
		Permill::from_percent(1)
	);

	assert_eq!(
		CONFIG.derive_low_ltv_interest_rate_per_year(FixedU64::from_rational(10, 100)),
		Permill::from_parts(8_000) // 0.8%
	);

	assert_eq!(
		CONFIG.derive_low_ltv_interest_rate_per_year(FixedU64::from_rational(25, 100)),
		Permill::from_parts(5_000) // 0.5%
	);

	// Any value above 50% LTV should result in 0% additional interest:
	assert_eq!(
		CONFIG.derive_low_ltv_interest_rate_per_year(FixedU64::from_rational(50, 100)),
		Permill::from_percent(0)
	);

	assert_eq!(
		CONFIG.derive_low_ltv_interest_rate_per_year(FixedU64::from_rational(80, 100)),
		Permill::from_percent(0)
	);

	assert_eq!(
		CONFIG.derive_low_ltv_interest_rate_per_year(FixedU64::from_rational(120, 100)),
		Permill::from_percent(0)
	);
}

#[test]
fn loan_minimum_is_enforced() {
	const MIN_LOAN_AMOUNT_USD: AssetAmount = 1_000;
	const MIN_LOAN_AMOUNT_ASSET: AssetAmount = MIN_LOAN_AMOUNT_USD / SWAP_RATE;
	const COLLATERAL_AMOUNT: AssetAmount = MIN_LOAN_AMOUNT_ASSET * SWAP_RATE * 2;

	new_test_ext().with_funded_pool(INIT_POOL_AMOUNT).execute_with(|| {
		// Set the minimum loan amount
		LendingConfig::<Test>::set(LendingConfiguration {
			minimum_loan_amount_usd: MIN_LOAN_AMOUNT_USD,
			minimum_update_loan_amount_usd: 0,
			..LendingConfigDefault::get()
		});

		MockBalance::credit_account(&BORROWER, COLLATERAL_ASSET, COLLATERAL_AMOUNT);
		MockLpRegistration::register_refund_address(BORROWER, LOAN_CHAIN);

		// Should not be able to create a loan below the minimum amount
		assert_noop!(
			LendingPools::new_loan(
				BORROWER,
				LOAN_ASSET,
				MIN_LOAN_AMOUNT_ASSET - 1,
				Some(COLLATERAL_ASSET),
				BTreeMap::from([(COLLATERAL_ASSET, COLLATERAL_AMOUNT)])
			),
			Error::<Test>::LoanBelowMinimumAmount
		);

		// A loan equal to or above the minimum amount should be fine
		assert_eq!(
			LendingPools::new_loan(
				BORROWER,
				LOAN_ASSET,
				MIN_LOAN_AMOUNT_ASSET,
				Some(COLLATERAL_ASSET),
				BTreeMap::from([(COLLATERAL_ASSET, COLLATERAL_AMOUNT)])
			),
			Ok(LOAN_ID)
		);

		// Now try and repay an amount that would leave the loan below the minimum
		assert_noop!(
			LendingPools::try_making_repayment(&BORROWER, LOAN_ID, 1),
			Error::<Test>::LoanBelowMinimumAmount,
		);

		// If we expand the loan so a partial repayment would not take it below the minimum,
		assert_eq!(
			LendingPools::expand_loan(RuntimeOrigin::signed(BORROWER), LOAN_ID, 1, BTreeMap::new()),
			Ok(())
		);
		assert_ok!(LendingPools::try_making_repayment(&BORROWER, LOAN_ID, 1),);

		// Finally, repay the rest of the loan should be fine, even though 0 is below the minimum
		assert_ok!(LendingPools::try_making_repayment(&BORROWER, LOAN_ID, MIN_LOAN_AMOUNT_ASSET));
	});
}

#[test]
fn expand_or_repay_loan_minimum_is_enforced() {
	const MIN_LOAN_AMOUNT_USD: AssetAmount = 1_000;
	const MIN_UPDATE_USD: AssetAmount = 500;
	const MIN_UPDATE_AMOUNT_ASSET: AssetAmount = MIN_UPDATE_USD / SWAP_RATE;
	const MIN_LOAN_AMOUNT_ASSET: AssetAmount = MIN_LOAN_AMOUNT_USD / SWAP_RATE;
	const COLLATERAL_ASSET: Asset = Asset::Eth;
	const COLLATERAL_AMOUNT: AssetAmount = MIN_LOAN_AMOUNT_ASSET * SWAP_RATE * 2;

	new_test_ext().with_funded_pool(INIT_POOL_AMOUNT).execute_with(|| {
		// Set the minimum loan amount
		LendingConfig::<Test>::set(LendingConfiguration {
			minimum_loan_amount_usd: MIN_LOAN_AMOUNT_USD,
			minimum_update_loan_amount_usd: MIN_UPDATE_USD,
			..LendingConfigDefault::get()
		});

		MockBalance::credit_account(&BORROWER, COLLATERAL_ASSET, COLLATERAL_AMOUNT);
		MockLpRegistration::register_refund_address(BORROWER, LOAN_CHAIN);

		// Create a loan, doesn't really matter what amount.
		assert_eq!(
			LendingPools::new_loan(
				BORROWER,
				LOAN_ASSET,
				MIN_LOAN_AMOUNT_ASSET,
				Some(COLLATERAL_ASSET),
				BTreeMap::from([(COLLATERAL_ASSET, COLLATERAL_AMOUNT)])
			),
			Ok(LOAN_ID)
		);

		// Should not be able to expand the loan by an amount below the minimum
		assert_noop!(
			LendingPools::expand_loan(
				RuntimeOrigin::signed(BORROWER),
				LOAN_ID,
				MIN_UPDATE_AMOUNT_ASSET - 1,
				BTreeMap::new()
			),
			Error::<Test>::AmountBelowMinimum
		);

		// Expanding by an amount equal to or above the minimum should be fine
		assert_eq!(
			LendingPools::expand_loan(
				RuntimeOrigin::signed(BORROWER),
				LOAN_ID,
				MIN_UPDATE_AMOUNT_ASSET,
				BTreeMap::new()
			),
			Ok(())
		);

		// Should not be able to repay an amount that is below the minimum
		assert_noop!(
			LendingPools::make_repayment(
				RuntimeOrigin::signed(BORROWER),
				LOAN_ID,
				MIN_UPDATE_AMOUNT_ASSET - 1
			),
			Error::<Test>::AmountBelowMinimum
		);

		// Repaying an amount equal to or above the minimum should be fine
		assert_ok!(LendingPools::make_repayment(
			RuntimeOrigin::signed(BORROWER),
			LOAN_ID,
			MIN_UPDATE_AMOUNT_ASSET
		));

		// Set a very high minimum update amount
		LendingConfig::<Test>::set(LendingConfiguration {
			minimum_loan_amount_usd: MIN_LOAN_AMOUNT_USD,
			minimum_update_loan_amount_usd: MIN_LOAN_AMOUNT_ASSET * 1000000,
			..LendingConfigDefault::get()
		});

		// Now make sure we can repay the full amount even though it's below the minimum update
		// amount
		assert_ok!(LendingPools::make_repayment(
			RuntimeOrigin::signed(BORROWER),
			LOAN_ID,
			MIN_LOAN_AMOUNT_ASSET
		));
	});
}

#[test]
fn adding_or_removing_collateral_minimum_is_enforced() {
	const MIN_UPDATE_USD: AssetAmount = 6000;
	const MIN_UPDATE_AMOUNT_ASSET: AssetAmount = MIN_UPDATE_USD / SWAP_RATE;
	const EXTRA_COLLATERAL_AMOUNT: AssetAmount = 100;

	const COLLATERAL_ASSET: Asset = Asset::Eth;
	const COLLATERAL_ASSET_2: Asset = Asset::Flip;

	new_test_ext().execute_with(|| {
		set_asset_price_in_usd(COLLATERAL_ASSET, SWAP_RATE);
		set_asset_price_in_usd(COLLATERAL_ASSET_2, 1);
		MockBalance::credit_account(
			&BORROWER,
			COLLATERAL_ASSET,
			MIN_UPDATE_AMOUNT_ASSET + MIN_UPDATE_AMOUNT_ASSET / 2 + EXTRA_COLLATERAL_AMOUNT,
		);
		MockBalance::credit_account(&BORROWER, COLLATERAL_ASSET_2, MIN_UPDATE_USD / 2);

		// Set the minimum collateral update amount
		LendingConfig::<Test>::set(LendingConfiguration {
			minimum_update_collateral_amount_usd: MIN_UPDATE_USD,
			..LendingConfigDefault::get()
		});

		// Should not be able to add collateral below the minimum amount
		assert_noop!(
			LendingPools::add_collateral(
				RuntimeOrigin::signed(BORROWER),
				Some(COLLATERAL_ASSET),
				BTreeMap::from([(COLLATERAL_ASSET, MIN_UPDATE_AMOUNT_ASSET - 1)])
			),
			Error::<Test>::AmountBelowMinimum
		);

		// Adding an amount equal to or above the minimum amount should be fine
		assert_ok!(LendingPools::add_collateral(
			RuntimeOrigin::signed(BORROWER),
			Some(COLLATERAL_ASSET),
			BTreeMap::from([(COLLATERAL_ASSET, MIN_UPDATE_AMOUNT_ASSET)])
		));

		// As long as the total added is above the minimum, it should be fine
		assert_ok!(LendingPools::add_collateral(
			RuntimeOrigin::signed(BORROWER),
			Some(COLLATERAL_ASSET),
			BTreeMap::from([
				(COLLATERAL_ASSET, MIN_UPDATE_AMOUNT_ASSET / 2 + EXTRA_COLLATERAL_AMOUNT),
				(COLLATERAL_ASSET_2, MIN_UPDATE_USD / 2)
			])
		));

		// Should not be able to remove collateral below the minimum amount
		assert_noop!(
			LendingPools::remove_collateral(
				RuntimeOrigin::signed(BORROWER),
				BTreeMap::from([(COLLATERAL_ASSET, MIN_UPDATE_AMOUNT_ASSET - 1)])
			),
			Error::<Test>::AmountBelowMinimum
		);

		// Removing an amount equal to or above the minimum amount should be fine
		assert_ok!(LendingPools::remove_collateral(
			RuntimeOrigin::signed(BORROWER),
			BTreeMap::from([(COLLATERAL_ASSET, MIN_UPDATE_AMOUNT_ASSET)])
		));

		// Even if its split between multiple assets, as long as the total is above the minimum
		assert_ok!(LendingPools::remove_collateral(
			RuntimeOrigin::signed(BORROWER),
			BTreeMap::from([
				(COLLATERAL_ASSET, MIN_UPDATE_AMOUNT_ASSET / 2),
				(COLLATERAL_ASSET_2, MIN_UPDATE_USD / 2)
			])
		));

		// And if only a small amount is left, it should be fine to remove it all
		let account = LoanAccounts::<Test>::get(BORROWER).unwrap();
		let extra_collateral_amount = account.collateral.get(&COLLATERAL_ASSET).unwrap();
		assert!(
			extra_collateral_amount < &MIN_UPDATE_AMOUNT_ASSET,
			"Left over collateral needs to be below the minimum for test to work."
		);
		assert_ok!(LendingPools::remove_collateral(
			RuntimeOrigin::signed(BORROWER),
			BTreeMap::from([(COLLATERAL_ASSET, *extra_collateral_amount)])
		));
	});
}

#[test]
fn must_have_refund_address_for_loan_asset() {
	new_test_ext().with_funded_pool(INIT_POOL_AMOUNT).execute_with(|| {
		set_asset_price_in_usd(LOAN_ASSET, SWAP_RATE);
		set_asset_price_in_usd(COLLATERAL_ASSET, 1);

		MockBalance::credit_account(&BORROWER, COLLATERAL_ASSET, INIT_COLLATERAL + ORIGINATION_FEE);

		// Should not be able to create a loan without a refund address set
		assert_noop!(
			LendingPools::new_loan(
				BORROWER,
				LOAN_ASSET,
				PRINCIPAL,
				Some(COLLATERAL_ASSET),
				BTreeMap::from([(COLLATERAL_ASSET, INIT_COLLATERAL)])
			),
			Error::<Test>::NoRefundAddressSet
		);

		// Set refund address and try again
		MockLpRegistration::register_refund_address(BORROWER, LOAN_CHAIN);
		assert_eq!(
			LendingPools::new_loan(
				BORROWER,
				LOAN_ASSET,
				PRINCIPAL,
				Some(COLLATERAL_ASSET),
				BTreeMap::from([(COLLATERAL_ASSET, INIT_COLLATERAL)])
			),
			Ok(LOAN_ID)
		);
	});
}<|MERGE_RESOLUTION|>--- conflicted
+++ resolved
@@ -1,11 +1,6 @@
 use crate::mocks::*;
 use cf_amm_math::PRICE_FRACTIONAL_BITS;
-<<<<<<< HEAD
 use cf_chains::{evm::U256, ForeignChain};
-use cf_primitives::SWAP_DELAY_BLOCKS;
-=======
-use cf_chains::evm::U256;
->>>>>>> af62fca7
 use cf_test_utilities::{assert_event_sequence, assert_has_event, assert_matching_event_count};
 use cf_traits::{
 	lending::LendingSystemApi,
@@ -58,16 +53,8 @@
 
 	fn with_default_loan(self) -> Self {
 		self.then_execute_with(|ctx| {
-<<<<<<< HEAD
-			MockBalance::credit_account(
-				&BORROWER,
-				COLLATERAL_ASSET,
-				INIT_COLLATERAL + ORIGINATION_FEE,
-			);
+			MockBalance::credit_account(&BORROWER, COLLATERAL_ASSET, INIT_COLLATERAL);
 			MockLpRegistration::register_refund_address(BORROWER, LOAN_CHAIN);
-=======
-			MockBalance::credit_account(&BORROWER, COLLATERAL_ASSET, INIT_COLLATERAL);
->>>>>>> af62fca7
 
 			assert_eq!(
 				LendingPools::new_loan(
@@ -310,16 +297,8 @@
 				..CONFIG
 			});
 
-<<<<<<< HEAD
-			MockBalance::credit_account(
-				&BORROWER,
-				COLLATERAL_ASSET,
-				INIT_COLLATERAL + ORIGINATION_FEE,
-			);
+			MockBalance::credit_account(&BORROWER, COLLATERAL_ASSET, INIT_COLLATERAL);
 			MockLpRegistration::register_refund_address(BORROWER, LOAN_CHAIN);
-=======
-			MockBalance::credit_account(&BORROWER, COLLATERAL_ASSET, INIT_COLLATERAL);
->>>>>>> af62fca7
 
 			System::reset_events();
 
@@ -748,16 +727,8 @@
 		set_asset_price_in_usd(LOAN_ASSET, SWAP_RATE);
 		set_asset_price_in_usd(COLLATERAL_ASSET, 1);
 
-<<<<<<< HEAD
-		MockBalance::credit_account(
-			&BORROWER,
-			COLLATERAL_ASSET,
-			INIT_COLLATERAL + ORIGINATION_FEE + ORIGINATION_FEE_2,
-		);
+		MockBalance::credit_account(&BORROWER, COLLATERAL_ASSET, INIT_COLLATERAL);
 		MockLpRegistration::register_refund_address(BORROWER, LOAN_CHAIN);
-=======
-		MockBalance::credit_account(&BORROWER, COLLATERAL_ASSET, INIT_COLLATERAL);
->>>>>>> af62fca7
 
 		let collateral = BTreeMap::from([(COLLATERAL_ASSET, INIT_COLLATERAL)]);
 
@@ -955,145 +926,6 @@
 }
 
 #[test]
-<<<<<<< HEAD
-fn can_take_interest_from_non_primary_collateral_asset() {
-	// We want the amount to be large enough that we can charge interest immediately
-	// (rather than waiting for fractional amounts to accumulate).
-	const PRINCIPAL: AssetAmount = 2_000_000_000_000;
-	const INIT_POOL_AMOUNT: AssetAmount = PRINCIPAL * 2;
-
-	const PRIMARY_COLLATERAL_ASSET: Asset = Asset::Eth;
-	const SECONDARY_COLLATERAL_ASSET: Asset = Asset::Usdc;
-
-	const TOTAL_COLLATERAL_REQUIRED: AssetAmount = (5 * PRINCIPAL / 4) * SWAP_RATE; // 80% LTV
-
-	// A small but non-zero amount is in the primary asset:
-	const INIT_COLLATERAL_AMOUNT_PRIMARY: AssetAmount = 1_000_000;
-	// The remaining amount is in the secondary asset:
-	const INIT_COLLATERAL_AMOUNT_SECONDARY: AssetAmount =
-		TOTAL_COLLATERAL_REQUIRED - INIT_COLLATERAL_AMOUNT_PRIMARY;
-
-	let (full_pool_interest_amount, full_network_interest_amount) = derive_interest_amounts(
-		PRINCIPAL,
-		Permill::from_percent(50),
-		CONFIG.interest_payment_interval_blocks,
-	);
-
-	// Primary collateral is expected to cover network fee entirely
-	assert!(full_network_interest_amount < INIT_COLLATERAL_AMOUNT_PRIMARY);
-
-	// The remaining primary collateral will be completely consumed by the pool interest
-	let pool_interest_amount_primary =
-		INIT_COLLATERAL_AMOUNT_PRIMARY - full_network_interest_amount;
-
-	// A portion of pool interest will have to be charged from the secondary collateral
-	let pool_interest_amount_secondary = full_pool_interest_amount - pool_interest_amount_primary;
-
-	const ORIGINATION_FEE: AssetAmount =
-		portion_of_amount(DEFAULT_ORIGINATION_FEE, PRINCIPAL) * SWAP_RATE;
-
-	new_test_ext()
-		.execute_with(|| {
-			setup_pool_with_funds(LOAN_ASSET, INIT_POOL_AMOUNT);
-
-			set_asset_price_in_usd(LOAN_ASSET, SWAP_RATE);
-
-			// For simplicity, both collateral assets have the same price
-			set_asset_price_in_usd(PRIMARY_COLLATERAL_ASSET, 1);
-			set_asset_price_in_usd(SECONDARY_COLLATERAL_ASSET, 1);
-
-			MockBalance::credit_account(
-				&BORROWER,
-				PRIMARY_COLLATERAL_ASSET,
-				INIT_COLLATERAL_AMOUNT_PRIMARY + ORIGINATION_FEE,
-			);
-
-			MockBalance::credit_account(
-				&BORROWER,
-				SECONDARY_COLLATERAL_ASSET,
-				INIT_COLLATERAL_AMOUNT_SECONDARY,
-			);
-			MockLpRegistration::register_refund_address(BORROWER, LOAN_CHAIN);
-
-			assert_eq!(
-				LendingPools::new_loan(
-					BORROWER,
-					LOAN_ASSET,
-					PRINCIPAL,
-					Some(PRIMARY_COLLATERAL_ASSET),
-					BTreeMap::from([
-						(PRIMARY_COLLATERAL_ASSET, INIT_COLLATERAL_AMOUNT_PRIMARY),
-						(SECONDARY_COLLATERAL_ASSET, INIT_COLLATERAL_AMOUNT_SECONDARY)
-					])
-				),
-				Ok(LOAN_ID)
-			);
-		})
-		.then_execute_at_block(INIT_BLOCK + CONFIG.interest_payment_interval_blocks as u64, |_| {
-			assert_eq!(
-				&PendingPoolFees::<Test>::get(LOAN_ASSET),
-				&BTreeMap::from([
-					// All of the primary asset is consumed as interest:
-					(
-						PRIMARY_COLLATERAL_ASSET,
-						pool_interest_amount_primary + take_network_fee(ORIGINATION_FEE).1,
-					),
-					// The remainder is charged from the secondary asset:
-					(SECONDARY_COLLATERAL_ASSET, pool_interest_amount_secondary),
-				]),
-			);
-
-			assert_eq!(
-				&LoanAccounts::<Test>::get(BORROWER).unwrap().collateral,
-				&BTreeMap::from([
-					(PRIMARY_COLLATERAL_ASSET, 0),
-					(
-						SECONDARY_COLLATERAL_ASSET,
-						INIT_COLLATERAL_AMOUNT_SECONDARY - pool_interest_amount_secondary,
-					),
-				]),
-			);
-
-			assert_has_event::<Test>(RuntimeEvent::LendingPools(Event::<Test>::InterestTaken {
-				loan_id: LOAN_ID,
-				pool_interest: BTreeMap::from([
-					(PRIMARY_COLLATERAL_ASSET, pool_interest_amount_primary),
-					(SECONDARY_COLLATERAL_ASSET, pool_interest_amount_secondary),
-				]),
-				network_interest: BTreeMap::from([(
-					PRIMARY_COLLATERAL_ASSET,
-					full_network_interest_amount,
-				)]),
-				broker_interest: Default::default(),
-				low_ltv_penalty: Default::default(),
-			}));
-		})
-		.then_execute_at_block(
-			INIT_BLOCK + 2 * CONFIG.interest_payment_interval_blocks as u64,
-			|_| {
-				// The second time the fee is collected, it comes entirely from the secondary asset:
-				assert_eq!(
-					PendingPoolFees::<Test>::get(LOAN_ASSET),
-					BTreeMap::from([
-						(
-							PRIMARY_COLLATERAL_ASSET,
-							pool_interest_amount_primary + take_network_fee(ORIGINATION_FEE).1
-						),
-						(
-							SECONDARY_COLLATERAL_ASSET,
-							// Unlike first interest payment, second interest payment is paid
-							// entirely in the secondary collateral asset
-							pool_interest_amount_secondary + full_pool_interest_amount
-						)
-					])
-				);
-			},
-		);
-}
-
-#[test]
-=======
->>>>>>> af62fca7
 fn swap_collected_network_fees() {
 	const ASSET_1: Asset = Asset::Eth;
 	const ASSET_2: Asset = Asset::Usdc;
@@ -1880,16 +1712,8 @@
 			set_asset_price_in_usd(LOAN_ASSET, SWAP_RATE);
 			set_asset_price_in_usd(COLLATERAL_ASSET, 1);
 
-<<<<<<< HEAD
-			MockBalance::credit_account(
-				&BORROWER,
-				COLLATERAL_ASSET,
-				INIT_COLLATERAL + ORIGINATION_FEE,
-			);
+			MockBalance::credit_account(&BORROWER, COLLATERAL_ASSET, INIT_COLLATERAL);
 			MockLpRegistration::register_refund_address(BORROWER, LOAN_CHAIN);
-=======
-			MockBalance::credit_account(&BORROWER, COLLATERAL_ASSET, INIT_COLLATERAL);
->>>>>>> af62fca7
 
 			assert_eq!(
 				LendingPools::new_loan(
@@ -2808,12 +2632,8 @@
 			set_asset_price_in_usd(LOAN_ASSET, SWAP_RATE);
 			set_asset_price_in_usd(COLLATERAL_ASSET, 1);
 
-<<<<<<< HEAD
-			MockBalance::credit_account(&LENDER, LOAN_ASSET, INIT_POOL_AMOUNT);
+			MockBalance::credit_account(&LENDER, LOAN_ASSET, 2 * INIT_POOL_AMOUNT);
 			MockLpRegistration::register_refund_address(BORROWER, LOAN_CHAIN);
-=======
-			MockBalance::credit_account(&LENDER, LOAN_ASSET, 2 * INIT_POOL_AMOUNT);
->>>>>>> af62fca7
 			assert_ok!(LendingPools::add_lender_funds(
 				RuntimeOrigin::signed(LENDER),
 				LOAN_ASSET,
