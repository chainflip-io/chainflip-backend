--- conflicted
+++ resolved
@@ -147,12 +147,7 @@
 impl pallet_cf_pools::Config for Test {
 	type RuntimeEvent = RuntimeEvent;
 	type LpBalance = MockBalance;
-<<<<<<< HEAD
 	type SwapRequestHandler = MockSwapRequestHandler<(Ethereum, MockEgressHandler<Ethereum>)>;
-	type NetworkFee = NetworkFee;
-=======
-	type SwapQueueApi = MockSwapQueueApi;
->>>>>>> fe8b41bf
 	type SafeMode = MockRuntimeSafeMode;
 	type WeightInfo = ();
 }
