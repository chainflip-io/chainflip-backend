--- conflicted
+++ resolved
@@ -6,7 +6,7 @@
 };
 use frame_support::parameter_types;
 use frame_system as system;
-use sp_core::H256;
+use sp_core::{ConstU16, H256};
 use sp_runtime::{
 	testing::Header,
 	traits::{BlakeTwo256, IdentityLookup},
@@ -77,17 +77,14 @@
 
 impl pallet_cf_pools::Config for Test {
 	type RuntimeEvent = RuntimeEvent;
-<<<<<<< HEAD
-=======
-	type NetworkFee = ConstU16<1000>;
->>>>>>> e16d819c
+	type NetworkFee = ConstU16<0>;
 	type EnsureGovernance = NeverFailingOriginCheck<Self>;
 }
 
 #[allow(unused)]
 // Build genesis storage according to the mock runtime.
 pub fn new_test_ext() -> sp_io::TestExternalities {
-	let config = GenesisConfig { system: Default::default(), pools: Default::default() };
+	let config = GenesisConfig { system: Default::default(), liquidity_pools: Default::default() };
 
 	let mut ext: sp_io::TestExternalities = config.build_storage().unwrap().into();
 
