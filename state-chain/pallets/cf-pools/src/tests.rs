// Copyright 2025 Chainflip Labs GmbH
//
// Licensed under the Apache License, Version 2.0 (the "License");
// you may not use this file except in compliance with the License.
// You may obtain a copy of the License at
//
//     http://www.apache.org/licenses/LICENSE-2.0
//
// Unless required by applicable law or agreed to in writing, software
// distributed under the License is distributed on an "AS IS" BASIS,
// WITHOUT WARRANTIES OR CONDITIONS OF ANY KIND, either express or implied.
// See the License for the specific language governing permissions and
// limitations under the License.
//
// SPDX-License-Identifier: Apache-2.0

use crate::{self as pallet_cf_pools, mock::*, *};
use cf_amm::{
	common::Side,
	math::{price_at_tick, Tick},
};
use cf_primitives::{chains::assets::any::Asset, AssetAmount};
use cf_test_utilities::{assert_events_eq, assert_events_match, assert_has_event, last_event};
use cf_traits::{mocks::balance_api::MockBalance, BalanceApi, PoolApi, SwappingApi};
use frame_support::{assert_noop, assert_ok, traits::Hooks};
use sp_core::{bounded_vec, ConstU32, U256};
use sp_runtime::BoundedVec;

#[test]
fn can_create_new_trading_pool() {
	new_test_ext().execute_with(|| {
		let unstable_asset = Asset::Eth;
		let default_price = price_at_tick(0).unwrap();

		// While the pool does not exist, no info can be obtained.
		assert!(Pools::<Test>::get(AssetPair::new(unstable_asset, STABLE_ASSET).unwrap()).is_none());

		// Fee must be appropriate
		assert_noop!(
			LiquidityPools::new_pool(
				RuntimeOrigin::root(),
				unstable_asset,
				STABLE_ASSET,
				1_000_000u32,
				default_price,
			),
			Error::<Test>::InvalidFeeAmount,
		);

		// Make sure only governance can create a new pool.
		assert_noop!(
			LiquidityPools::new_pool(
				RuntimeOrigin::signed(ALICE),
				unstable_asset,
				STABLE_ASSET,
				500_000u32,
				default_price,
			),
			sp_runtime::traits::BadOrigin
		);

		// Create a new pool.
		assert_ok!(LiquidityPools::new_pool(
			RuntimeOrigin::root(),
			unstable_asset,
			STABLE_ASSET,
			500_000u32,
			default_price,
		));
		System::assert_last_event(RuntimeEvent::LiquidityPools(Event::<Test>::NewPoolCreated {
			base_asset: unstable_asset,
			quote_asset: STABLE_ASSET,
			fee_hundredth_pips: 500_000u32,
			initial_price: default_price,
		}));

		// Cannot create duplicate pool
		assert_noop!(
			LiquidityPools::new_pool(
				RuntimeOrigin::root(),
				unstable_asset,
				STABLE_ASSET,
				0u32,
				default_price
			),
			Error::<Test>::PoolAlreadyExists
		);
	});
}

#[test]
fn test_mint_range_order_with_asset_amounts() {
	new_test_ext().execute_with(|| {
		const POSITION: core::ops::Range<Tick> = -100_000..100_000;
		const FLIP: Asset = Asset::Flip;

		// Create a new pool.
		assert_ok!(LiquidityPools::new_pool(
			RuntimeOrigin::root(),
			FLIP,
			STABLE_ASSET,
			Default::default(),
			price_at_tick(0).unwrap(),
		));

		MockBalance::credit_account(&ALICE, FLIP, 1_000_000);
		MockBalance::credit_account(&ALICE, STABLE_ASSET, 1_000_000);

		assert_ok!(LiquidityPools::set_range_order(
			RuntimeOrigin::signed(ALICE),
			FLIP,
			STABLE_ASSET,
			0,
			Some(POSITION),
			RangeOrderSize::AssetAmounts {
				maximum: AssetAmounts { base: 1_000_000, quote: 1_000_000 },
				minimum: AssetAmounts { base: 900_000, quote: 900_000 },
			}
		));
		assert_events_match!(
			Test,
			RuntimeEvent::LiquidityPools(
				Event::RangeOrderUpdated {
					..
				},
			) => ()
		);
		assert_ok!(LiquidityPools::set_range_order(
			RuntimeOrigin::signed(ALICE),
			FLIP,
			STABLE_ASSET,
			0,
			Some(POSITION),
			RangeOrderSize::Liquidity { liquidity: 0 }
		));
	});
}

#[test]
fn can_update_pool_liquidity_fee_and_collect_for_limit_order() {
	new_test_ext().execute_with(|| {
		let old_fee = 400_000u32;
		let new_fee = 100_000u32;
		// Create a new pool.
		assert_ok!(LiquidityPools::new_pool(
			RuntimeOrigin::root(),
			Asset::Eth,
			STABLE_ASSET,
			old_fee,
			price_at_tick(0).unwrap(),
		));
		assert_eq!(
			LiquidityPools::pool_info(Asset::Eth, STABLE_ASSET),
			Ok(PoolInfo {
				limit_order_fee_hundredth_pips: old_fee,
				range_order_fee_hundredth_pips: old_fee,
				range_order_total_fees_earned: Default::default(),
				limit_order_total_fees_earned: Default::default(),
				range_total_swap_inputs: Default::default(),
				limit_total_swap_inputs: Default::default(),
			})
		);

		MockBalance::credit_account(&ALICE, Asset::Eth, 5_000);
		MockBalance::credit_account(&ALICE, STABLE_ASSET, 1_000);
		MockBalance::credit_account(&BOB, Asset::Eth, 10_000);
		MockBalance::credit_account(&BOB, STABLE_ASSET, 10_000);

		// Setup liquidity for the pool with 2 LPer
		assert_ok!(LiquidityPools::set_limit_order(
			RuntimeOrigin::signed(ALICE),
			Asset::Eth,
			STABLE_ASSET,
			Side::Sell,
			0,
			Some(0),
			5_000,
		));
		assert_ok!(LiquidityPools::set_limit_order(
			RuntimeOrigin::signed(ALICE),
			Asset::Eth,
			STABLE_ASSET,
			Side::Buy,
			1,
			Some(0),
			1_000,
		));
		assert_ok!(LiquidityPools::set_limit_order(
			RuntimeOrigin::signed(BOB),
			Asset::Eth,
			STABLE_ASSET,
			Side::Sell,
			0,
			Some(0),
			10_000,
		));
		assert_ok!(LiquidityPools::set_limit_order(
			RuntimeOrigin::signed(BOB),
			Asset::Eth,
			STABLE_ASSET,
			Side::Buy,
			1,
			Some(0),
			10_000,
		));
		assert_eq!(
			LiquidityPools::pool_orders(Asset::Eth, STABLE_ASSET, Some(ALICE), false),
			Ok(PoolOrders {
				limit_orders: AskBidMap {
					asks: vec![LimitOrder {
						lp: ALICE,
						id: 0.into(),
						tick: 0,
						sell_amount: 5000u128.into(),
						fees_earned: 0.into(),
						original_sell_amount: 5000u128.into()
					}],
					bids: vec![LimitOrder {
						lp: ALICE,
						id: 1.into(),
						tick: 0,
						sell_amount: 1000.into(),
						fees_earned: 0.into(),
						original_sell_amount: 1000u128.into()
					}]
				},
				range_orders: vec![]
			})
		);
		assert_eq!(
			LiquidityPools::pool_orders(Asset::Eth, STABLE_ASSET, Some(BOB), false),
			Ok(PoolOrders {
				limit_orders: AskBidMap {
					asks: vec![LimitOrder {
						lp: BOB,
						id: 0.into(),
						tick: 0,
						sell_amount: 10000u128.into(),
						fees_earned: 0.into(),
						original_sell_amount: 10000u128.into()
					}],
					bids: vec![LimitOrder {
						lp: BOB,
						id: 1.into(),
						tick: 0,
						sell_amount: 10000.into(),
						fees_earned: 0.into(),
						original_sell_amount: 10000u128.into()
					}]
				},
				range_orders: vec![]
			})
		);

		// Do some swaps to collect fees.
		LiquidityPools::swap_single_leg(STABLE_ASSET, Asset::Eth, 10_000).unwrap();
		LiquidityPools::swap_single_leg(Asset::Eth, STABLE_ASSET, 10_000).unwrap();

		// Updates the fees to the new value and collect any fees on current positions.
		assert_ok!(LiquidityPools::set_pool_fees(
			RuntimeOrigin::root(),
			Asset::Eth,
			STABLE_ASSET,
			new_fee
		));

		// All LP'ers fees and bought amount are Collected and accredited.
		// Fee and swaps are calculated proportional to the liquidity amount.
		assert_eq!(MockBalance::get_balance(&ALICE, Asset::Eth), 908);
		assert_eq!(MockBalance::get_balance(&ALICE, STABLE_ASSET), 3_333);

		assert_eq!(MockBalance::get_balance(&BOB, Asset::Eth), 9090);
		assert_eq!(MockBalance::get_balance(&BOB, STABLE_ASSET), 6_666);

		// New pool fee is set and event emitted.
		assert_eq!(
			LiquidityPools::pool_info(Asset::Eth, STABLE_ASSET),
			Ok(PoolInfo {
				limit_order_fee_hundredth_pips: new_fee,
				range_order_fee_hundredth_pips: new_fee,
				range_order_total_fees_earned: Default::default(),
				limit_order_total_fees_earned: PoolPairsMap {
					base: U256::from(4000),
					quote: U256::from(4000)
				},
				range_total_swap_inputs: Default::default(),
				limit_total_swap_inputs: PoolPairsMap {
					base: U256::from(6000),
					quote: U256::from(6000)
				},
			})
		);

		System::assert_has_event(RuntimeEvent::LiquidityPools(Event::<Test>::PoolFeeSet {
			base_asset: Asset::Eth,
			quote_asset: STABLE_ASSET,
			fee_hundredth_pips: new_fee,
		}));

		// Collected fees and bought amount are reset and position updated.
		// Alice's remaining liquidity = 5_000 - 2_000
		// Bob's remaining liquidity = 10_000 - 4_000
		assert_eq!(
			LiquidityPools::pool_orders(Asset::Eth, STABLE_ASSET, Some(ALICE), false),
			Ok(PoolOrders {
				limit_orders: AskBidMap {
					asks: vec![LimitOrder {
						lp: ALICE,
						id: 0.into(),
						tick: 0,
						sell_amount: 3000.into(),
						fees_earned: 1333.into(),
						original_sell_amount: 5000.into()
					}],
					bids: vec![LimitOrder {
						lp: ALICE,
						id: 1.into(),
						tick: 0,
						sell_amount: 454.into(),
						fees_earned: 363.into(),
						original_sell_amount: 1000.into()
					}]
				},
				range_orders: vec![]
			})
		);
		assert_eq!(
			LiquidityPools::pool_orders(Asset::Eth, STABLE_ASSET, Some(BOB), false),
			Ok(PoolOrders {
				limit_orders: AskBidMap {
					asks: vec![LimitOrder {
						lp: BOB,
						id: 0.into(),
						tick: 0,
						sell_amount: 6_000u128.into(),
						fees_earned: 2666.into(),
						original_sell_amount: 10000.into()
					}],
					bids: vec![LimitOrder {
						lp: BOB,
						id: 1.into(),
						tick: 0,
						sell_amount: 4_545.into(),
						fees_earned: 3636.into(),
						original_sell_amount: 10000u128.into()
					}]
				},
				range_orders: vec![]
			})
		);

		// Setting the pool fees will collect nothing, since all positions are reset/refreshed.
		let take_balances_snapshot = || {
			(
				MockBalance::get_balance(&ALICE, Asset::Eth),
				MockBalance::get_balance(&ALICE, Asset::Usdc),
				MockBalance::get_balance(&BOB, Asset::Eth),
				MockBalance::get_balance(&BOB, Asset::Usdc),
			)
		};

		let balances_before = take_balances_snapshot();

		assert_ok!(LiquidityPools::set_pool_fees(
			RuntimeOrigin::root(),
			Asset::Eth,
			STABLE_ASSET,
			new_fee
		));

		// No fees are collected.
		assert_eq!(balances_before, take_balances_snapshot());
	});
}

#[test]
fn pallet_limit_order_is_in_sync_with_pool() {
	new_test_ext().execute_with(|| {
		let fee = 500_000u32;
		let tick = 100;
		let asset_pair = AssetPair::new(Asset::Eth, STABLE_ASSET).unwrap();

		// Create a new pool.
		assert_ok!(LiquidityPools::new_pool(
			RuntimeOrigin::root(),
			Asset::Eth,
			STABLE_ASSET,
			fee,
			price_at_tick(0).unwrap(),
		));

		MockBalance::credit_account(&ALICE, Asset::Eth, 100);
		MockBalance::credit_account(&BOB, Asset::Eth, 100_000);
		MockBalance::credit_account(&BOB, STABLE_ASSET, 10_000);

		// Setup liquidity for the pool with 2 LPer
		assert_ok!(LiquidityPools::set_limit_order(
			RuntimeOrigin::signed(ALICE),
			Asset::Eth,
			STABLE_ASSET,
			Side::Sell,
			0,
			Some(0),
			100,
		));
		assert_ok!(LiquidityPools::set_limit_order(
			RuntimeOrigin::signed(BOB),
			Asset::Eth,
			STABLE_ASSET,
			Side::Sell,
			0,
			Some(tick),
			100_000,
		));
		assert_ok!(LiquidityPools::set_limit_order(
			RuntimeOrigin::signed(BOB),
			Asset::Eth,
			STABLE_ASSET,
			Side::Buy,
			1,
			Some(tick),
			10_000,
		));
		assert_eq!(
			LiquidityPools::pool_orders(Asset::Eth, STABLE_ASSET, Some(ALICE), false),
			Ok(PoolOrders {
				limit_orders: AskBidMap {
					asks: vec![LimitOrder {
						lp: ALICE,
						id: 0.into(),
						tick: 0,
						sell_amount: 100.into(),
						fees_earned: 0.into(),
						original_sell_amount: 100.into()
					}],
					bids: vec![]
				},
				range_orders: vec![]
			})
		);

		let pallet_limit_orders = Pools::<Test>::get(asset_pair).unwrap().limit_orders_cache;
		assert_eq!(pallet_limit_orders.base[&ALICE][&0], 0);
		assert_eq!(pallet_limit_orders.base[&BOB][&0], tick);
		assert_eq!(pallet_limit_orders.quote[&BOB][&1], tick);

		// Do some swaps to collect fees.
		LiquidityPools::swap_single_leg(STABLE_ASSET, Asset::Eth, 202_200).unwrap();
		LiquidityPools::swap_single_leg(Asset::Eth, STABLE_ASSET, 18_000).unwrap();

		// Updates the fees to the new value and collect any fees on current positions.
		assert_ok!(LiquidityPools::set_pool_fees(
			RuntimeOrigin::root(),
			Asset::Eth,
			STABLE_ASSET,
			0u32
		));

		// 100 swapped + 100 fee. The position is fully consumed.
		assert_eq!(MockBalance::get_balance(&ALICE, STABLE_ASSET), 200);
		assert_eq!(MockBalance::get_balance(&ALICE, Asset::Eth), 0);

		let pallet_limit_orders = Pools::<Test>::get(asset_pair).unwrap().limit_orders_cache;
		assert_eq!(pallet_limit_orders.base.get(&ALICE), None);
		assert_eq!(pallet_limit_orders.base.get(&BOB).unwrap().get(&0), Some(&100));

		assert_has_event::<Test>(RuntimeEvent::LiquidityPools(Event::<Test>::LimitOrderUpdated {
			lp: ALICE,
			base_asset: Asset::Eth,
			quote_asset: STABLE_ASSET,
			side: Side::Sell,
			id: 0,
			tick: 0,
			sell_amount_change: None,
			sell_amount_total: 0,
			collected_fees: 100,
			bought_amount: 100,
		}));
		assert_has_event::<Test>(RuntimeEvent::LiquidityPools(Event::<Test>::LimitOrderUpdated {
			lp: BOB,
			base_asset: Asset::Eth,
			quote_asset: STABLE_ASSET,
			side: Side::Sell,
			id: 0,
			tick: 100,
			sell_amount_change: None,
			sell_amount_total: 5,
			collected_fees: 100998,
			bought_amount: 100998,
		}));
		assert_has_event::<Test>(RuntimeEvent::LiquidityPools(Event::<Test>::LimitOrderUpdated {
			lp: BOB,
			base_asset: Asset::Eth,
			quote_asset: STABLE_ASSET,
			side: Side::Buy,
			id: 1,
			tick: 100,
			sell_amount_change: None,
			sell_amount_total: 910,
			collected_fees: 8998,
			bought_amount: 8998,
		}));
	});
}

#[test]
fn update_pool_liquidity_fee_collects_fees_for_range_order() {
	new_test_ext().execute_with(|| {
		let range = -100..100;
		let old_fee = 400_000u32;
		let new_fee = 100_000u32;
		// Create a new pool.
		assert_ok!(LiquidityPools::new_pool(
			RuntimeOrigin::root(),
			Asset::Eth,
			STABLE_ASSET,
			old_fee,
			price_at_tick(0).unwrap(),
		));
		assert_eq!(
			LiquidityPools::pool_info(Asset::Eth, STABLE_ASSET),
			Ok(PoolInfo {
				limit_order_fee_hundredth_pips: old_fee,
				range_order_fee_hundredth_pips: old_fee,
				range_order_total_fees_earned: Default::default(),
				limit_order_total_fees_earned: Default::default(),
				range_total_swap_inputs: Default::default(),
				limit_total_swap_inputs: Default::default(),
			})
		);

		MockBalance::credit_account(&ALICE, Asset::Eth, 4988);
		MockBalance::credit_account(&ALICE, STABLE_ASSET, 4988);
		MockBalance::credit_account(&BOB, Asset::Eth, 4988);
		MockBalance::credit_account(&BOB, STABLE_ASSET, 4988);

		// Setup liquidity for the pool with 2 LPer with range orders
		assert_ok!(LiquidityPools::set_range_order(
			RuntimeOrigin::signed(ALICE),
			Asset::Eth,
			STABLE_ASSET,
			0,
			Some(range.clone()),
			RangeOrderSize::Liquidity { liquidity: 1_000_000 },
		));

		assert_ok!(LiquidityPools::set_range_order(
			RuntimeOrigin::signed(BOB),
			Asset::Eth,
			STABLE_ASSET,
			0,
			Some(range.clone()),
			RangeOrderSize::Liquidity { liquidity: 1_000_000 },
		));

		// Do some swaps to collect fees.
		LiquidityPools::swap_single_leg(STABLE_ASSET, Asset::Eth, 5_000).unwrap();
		LiquidityPools::swap_single_leg(Asset::Eth, STABLE_ASSET, 5_000).unwrap();

		// Updates the fees to the new value. No fee is collected for range orders.
		assert_ok!(LiquidityPools::set_pool_fees(
			RuntimeOrigin::root(),
			Asset::Eth,
			STABLE_ASSET,
			new_fee
		));

		assert_eq!(MockBalance::get_balance(&ALICE, STABLE_ASSET), 0);
		assert_eq!(MockBalance::get_balance(&ALICE, Asset::Eth), 0);
		assert_eq!(MockBalance::get_balance(&BOB, STABLE_ASSET), 0);
		assert_eq!(MockBalance::get_balance(&BOB, Asset::Eth), 0);

		assert_eq!(
			LiquidityPools::pool_orders(Asset::Eth, STABLE_ASSET, Some(ALICE), false),
			Ok(PoolOrders {
				limit_orders: AskBidMap { asks: vec![], bids: vec![] },
				range_orders: vec![RangeOrder {
					lp: ALICE,
					id: 0.into(),
					range: range.clone(),
					liquidity: 1_000_000,
					fees_earned: PoolPairsMap { base: 999.into(), quote: 999.into() }
				}]
			})
		);
		assert_eq!(
			LiquidityPools::pool_orders(Asset::Eth, STABLE_ASSET, Some(BOB), false),
			Ok(PoolOrders {
				limit_orders: AskBidMap { asks: vec![], bids: vec![] },
				range_orders: vec![RangeOrder {
					lp: BOB,
					id: 0.into(),
					range: range.clone(),
					liquidity: 1_000_000,
					fees_earned: PoolPairsMap { base: 999.into(), quote: 999.into() }
				}]
			})
		);

		// Cash out the liquidity will payout earned fee
		assert_ok!(LiquidityPools::set_range_order(
			RuntimeOrigin::signed(ALICE),
			Asset::Eth,
			STABLE_ASSET,
			0,
			Some(range.clone()),
			RangeOrderSize::Liquidity { liquidity: 0 },
		));
		assert_ok!(LiquidityPools::set_range_order(
			RuntimeOrigin::signed(BOB),
			Asset::Eth,
			STABLE_ASSET,
			0,
			Some(range.clone()),
			RangeOrderSize::Liquidity { liquidity: 0 },
		));

		// Earned liquidity pool fees are paid out.
		// Total of ~ 4_000 fee were paid, evenly split between Alice and Bob.
		assert_eq!(MockBalance::get_balance(&ALICE, Asset::Eth), 5988);
		assert_eq!(MockBalance::get_balance(&ALICE, STABLE_ASSET), 5984);
		assert_eq!(MockBalance::get_balance(&BOB, Asset::Eth), 5988);
		assert_eq!(MockBalance::get_balance(&BOB, STABLE_ASSET), 5984);
	});
}

#[test]
fn can_execute_scheduled_limit_order() {
	new_test_ext().execute_with(|| {
		let order_id = 0;
		assert_ok!(LiquidityPools::new_pool(
			RuntimeOrigin::root(),
			Asset::Flip,
			STABLE_ASSET,
			400_000u32,
			price_at_tick(0).unwrap(),
		));

		const AMOUNT: AssetAmount = 55;

		MockBalance::credit_account(&ALICE, STABLE_ASSET, AMOUNT);
		assert_ok!(LiquidityPools::schedule_limit_order_update(
			RuntimeOrigin::signed(ALICE),
			Box::new(pallet_cf_pools::Call::<Test>::set_limit_order {
				base_asset: Asset::Flip,
				quote_asset: STABLE_ASSET,
				side: Side::Buy,
				id: order_id,
				option_tick: Some(100),
				sell_amount: AMOUNT,
			}),
			6
		));
		assert_eq!(
			last_event::<Test>(),
			RuntimeEvent::LiquidityPools(Event::LimitOrderSetOrUpdateScheduled {
				lp: ALICE,
				order_id,
				dispatch_at: 6,
			})
		);
		assert!(!ScheduledLimitOrderUpdates::<Test>::get(6).is_empty());
		LiquidityPools::on_initialize(6);
		assert!(
			ScheduledLimitOrderUpdates::<Test>::get(6).is_empty(),
			"Should be empty, but is {:?}",
			ScheduledLimitOrderUpdates::<Test>::get(6)
		);
		assert_eq!(
			last_event::<Test>(),
			RuntimeEvent::LiquidityPools(Event::ScheduledLimitOrderUpdateDispatchSuccess {
				lp: ALICE,
				order_id,
			})
		);
	});
}

#[test]
fn schedule_rejects_unsupported_calls() {
	new_test_ext().execute_with(|| {
		assert_noop!(
			LiquidityPools::schedule_limit_order_update(
				RuntimeOrigin::signed(ALICE),
				Box::new(pallet_cf_pools::Call::<Test>::set_pool_fees {
					base_asset: Asset::Eth,
					quote_asset: STABLE_ASSET,
					fee_hundredth_pips: 0,
				}),
				6
			),
			Error::<Test>::UnsupportedCall
		);
	});
}

#[test]
fn cant_schedule_in_the_past() {
	new_test_ext().then_execute_at_block(10u32, |_| {
		assert_noop!(
			LiquidityPools::schedule_limit_order_update(
				RuntimeOrigin::signed(ALICE),
				Box::new(pallet_cf_pools::Call::<Test>::set_limit_order {
					base_asset: Asset::Flip,
					quote_asset: STABLE_ASSET,
					side: Side::Buy,
					id: 0,
					option_tick: Some(0),
					sell_amount: 55,
				}),
				9
			),
			Error::<Test>::LimitOrderUpdateExpired
		);
	});
}

#[test]
fn can_get_all_pool_orders() {
	new_test_ext().execute_with(|| {
		let range_1 = -100..100;
		let range_2 = -234..234;

		// Create a new pool.
		assert_ok!(LiquidityPools::new_pool(
			RuntimeOrigin::root(),
			Asset::Eth,
			STABLE_ASSET,
			Default::default(),
			price_at_tick(0).unwrap(),
		));

		MockBalance::credit_account(&ALICE, STABLE_ASSET, 10_000_000);
		MockBalance::credit_account(&ALICE, Asset::Eth, 10_000_000);
		MockBalance::credit_account(&BOB, STABLE_ASSET, 10_000_000);
		MockBalance::credit_account(&BOB, Asset::Eth, 10_000_000);

		// Setup liquidity for the pool with 2 LPer, each has limit and range orders.
		assert_ok!(LiquidityPools::set_range_order(
			RuntimeOrigin::signed(ALICE),
			Asset::Eth,
			STABLE_ASSET,
			0,
			Some(range_1.clone()),
			RangeOrderSize::Liquidity { liquidity: 100_000 },
		));
		assert_ok!(LiquidityPools::set_range_order(
			RuntimeOrigin::signed(ALICE),
			Asset::Eth,
			STABLE_ASSET,
			1,
			Some(range_2.clone()),
			RangeOrderSize::Liquidity { liquidity: 200_000 },
		));
		assert_ok!(LiquidityPools::set_range_order(
			RuntimeOrigin::signed(BOB),
			Asset::Eth,
			STABLE_ASSET,
			2,
			Some(range_1.clone()),
			RangeOrderSize::Liquidity { liquidity: 300_000 },
		));
		assert_ok!(LiquidityPools::set_range_order(
			RuntimeOrigin::signed(BOB),
			Asset::Eth,
			STABLE_ASSET,
			3,
			Some(range_2.clone()),
			RangeOrderSize::Liquidity { liquidity: 400_000 },
		));

		assert_ok!(LiquidityPools::set_limit_order(
			RuntimeOrigin::signed(ALICE),
			Asset::Eth,
			STABLE_ASSET,
			Side::Sell,
			4,
			Some(100),
			500_000,
		));
		assert_ok!(LiquidityPools::set_limit_order(
			RuntimeOrigin::signed(ALICE),
			Asset::Eth,
			STABLE_ASSET,
			Side::Sell,
			5,
			Some(1000),
			600_000,
		));
		assert_ok!(LiquidityPools::set_limit_order(
			RuntimeOrigin::signed(ALICE),
			Asset::Eth,
			STABLE_ASSET,
			Side::Sell,
			6,
			Some(100),
			700_000,
		));
		assert_ok!(LiquidityPools::set_limit_order(
			RuntimeOrigin::signed(ALICE),
			Asset::Eth,
			STABLE_ASSET,
			Side::Buy,
			7,
			Some(1000),
			800_000,
		));

		assert_eq!(
			LiquidityPools::pool_orders(Asset::Eth, STABLE_ASSET, None, false),
			Ok(PoolOrders::<Test> {
				limit_orders: AskBidMap {
					asks: vec![
						LimitOrder {
							lp: ALICE,
							id: 4.into(),
							tick: 100,
							sell_amount: 500_000.into(),
							fees_earned: 0.into(),
							original_sell_amount: 500_000.into(),
						},
						LimitOrder {
							lp: ALICE,
							id: 5.into(),
							tick: 1000,
							sell_amount: 600_000.into(),
							fees_earned: 0.into(),
							original_sell_amount: 600_000.into(),
						},
						LimitOrder {
							lp: ALICE,
							id: 6.into(),
							tick: 100,
							sell_amount: 700_000.into(),
							fees_earned: 0.into(),
							original_sell_amount: 700_000.into(),
						}
					],
					bids: vec![LimitOrder {
						lp: ALICE,
						id: 7.into(),
						tick: 1000,
						sell_amount: 800_000.into(),
						fees_earned: 0.into(),
						original_sell_amount: 800_000.into(),
					}]
				},
				range_orders: vec![
					RangeOrder {
						lp: ALICE,
						id: 0.into(),
						range: -100..100,
						liquidity: 100_000u128,
						fees_earned: Default::default(),
					},
					RangeOrder {
						lp: ALICE,
						id: 1.into(),
						range: -234..234,
						liquidity: 200_000u128,
						fees_earned: Default::default(),
					},
					RangeOrder {
						lp: BOB,
						id: 2.into(),
						range: -100..100,
						liquidity: 300_000u128,
						fees_earned: Default::default(),
					},
					RangeOrder {
						lp: BOB,
						id: 3.into(),
						range: -234..234,
						liquidity: 400_000u128,
						fees_earned: Default::default(),
					}
				]
			})
		);
	});
}

#[test]
fn fees_are_recorded() {
	new_test_ext().execute_with(|| {
		let range_1 = -100..100;

		// Create a new pool.
		for asset in [Asset::Eth, Asset::Btc] {
			assert_ok!(LiquidityPools::new_pool(
				RuntimeOrigin::root(),
				asset,
				STABLE_ASSET,
				100,
				price_at_tick(0).unwrap(),
			));
		}

		MockBalance::credit_account(&ALICE, STABLE_ASSET, 1_000_000_000_000_000_000);
		MockBalance::credit_account(&ALICE, Asset::Eth, 1_000_000_000_000_000_000);
		MockBalance::credit_account(&BOB, Asset::Btc, 1_000_000_000_000_000_000);

		assert_ok!(LiquidityPools::set_range_order(
			RuntimeOrigin::signed(ALICE),
			Asset::Eth,
			STABLE_ASSET,
			0,
			Some(range_1.clone()),
			RangeOrderSize::Liquidity { liquidity: 1_000_000_000_000_000_000 },
		));
		assert_ok!(LiquidityPools::set_limit_order(
			RuntimeOrigin::signed(BOB),
			Asset::Btc,
			STABLE_ASSET,
			Side::Sell,
			0,
			Some(0),
			1_000_000_000_000_000_000,
		));

		assert!(
			LiquidityPools::swap_single_leg(STABLE_ASSET, Asset::Eth, 1_000_000_000).unwrap() > 0
		);
		assert!(
			LiquidityPools::swap_single_leg(STABLE_ASSET, Asset::Btc, 1_000_000_000).unwrap() > 0
		);
		LiquidityPools::sweep(&ALICE).unwrap();
		LiquidityPools::sweep(&BOB).unwrap();

		assert!(
			HistoricalEarnedFees::<Test>::get(ALICE, Asset::Usdc) > 0,
			"Alice's fees should be recorded but are:{:?}",
			HistoricalEarnedFees::<Test>::iter_prefix(ALICE).collect::<Vec<_>>(),
		);
		assert!(
			HistoricalEarnedFees::<Test>::get(BOB, Asset::Usdc) > 0,
			"Bob's fees should be recorded but are:{:?}",
			HistoricalEarnedFees::<Test>::iter_prefix(BOB).collect::<Vec<_>>(),
		);
	});
}

#[test]
fn test_maximum_slippage_limits() {
	use cf_utilities::{assert_err, assert_ok};

	new_test_ext().execute_with(|| {
		const BASE_ASSET: Asset = Asset::Eth;
		const OTHER_ASSET: Asset = Asset::Btc;

		let asset_pair = AssetPair::new(BASE_ASSET, STABLE_ASSET).unwrap();

		// Ensure limits are configured per pool: this limit should be ignored during testing.
		assert_ok!(LiquidityPools::set_maximum_price_impact(
			RuntimeOrigin::root(),
			bounded_vec![(OTHER_ASSET, Some(1))],
		));
		System::assert_last_event(RuntimeEvent::LiquidityPools(Event::PriceImpactLimitSet {
			asset_pair: AssetPair::new(OTHER_ASSET, STABLE_ASSET).unwrap(),
			limit: Some(1),
		}));

		MockBalance::credit_account(&ALICE, STABLE_ASSET, 10_000_000);
		MockBalance::credit_account(&ALICE, BASE_ASSET, 10_000_000);

		let test_swaps = |size_limit_when_slippage_limit_is_hit| {
			for (size, expected_output) in [
				(0, 0),
				(1, 0),
				(100, 99),
				(200, 199),
				(250, 249),
				(300, 299),
				(400, 398),
				(500, 497),
				(1500, 1477),
				(2500, 2439),
				(3500, 3381),
				(4500, 4306),
				(5500, 5213),
				(6500, 6103),
				(7500, 6976),
				(8500, 7834),
				(9500, 8675),
				(10500, 9502),
				(11500, 10313),
				(12500, 11111),
				(13500, 11894),
				(14500, 12663),
				(15500, 13419),
			] {
				pallet_cf_pools::Pools::<Test>::remove(asset_pair);
				assert_ok!(LiquidityPools::new_pool(
					RuntimeOrigin::root(),
					BASE_ASSET,
					STABLE_ASSET,
					Default::default(),
					price_at_tick(0).unwrap(),
				));
				assert_ok!(LiquidityPools::set_range_order(
					RuntimeOrigin::signed(ALICE),
					BASE_ASSET,
					STABLE_ASSET,
					0,
					Some(-10000..10000),
					RangeOrderSize::Liquidity { liquidity: 100_000 },
				));
				let result = LiquidityPools::swap_single_leg(STABLE_ASSET, Asset::Eth, size);
				if size < size_limit_when_slippage_limit_is_hit {
					assert_eq!(expected_output, assert_ok!(result));
				} else {
					assert_err!(result);
				}
			}
		};

		test_swaps(u128::MAX);

		assert_ok!(LiquidityPools::set_maximum_price_impact(
			RuntimeOrigin::root(),
			bounded_vec![(BASE_ASSET, Some(954))]
		));

		test_swaps(10500);

		assert_ok!(LiquidityPools::set_maximum_price_impact(
			RuntimeOrigin::root(),
			bounded_vec![(BASE_ASSET, None)]
		));

		test_swaps(u128::MAX);

		assert_ok!(LiquidityPools::set_maximum_price_impact(
			RuntimeOrigin::root(),
			bounded_vec![(BASE_ASSET, Some(10))]
		));

		test_swaps(300);

		assert_ok!(LiquidityPools::set_maximum_price_impact(
			RuntimeOrigin::root(),
			bounded_vec![(BASE_ASSET, Some(300))]
		));

		test_swaps(3500);
	});
}

#[test]
fn can_accept_additional_limit_orders() {
	new_test_ext().execute_with(|| {
		let from = Asset::Flip;
		let to = Asset::Usdt;
		let default_price = price_at_tick(0).unwrap();

		for asset in [from, to] {
			// While the pool does not exist, no info can be obtained.
			assert!(Pools::<Test>::get(AssetPair::new(asset, STABLE_ASSET).unwrap()).is_none());

			// Create a new pool.
			assert_ok!(LiquidityPools::new_pool(
				RuntimeOrigin::root(),
				asset,
				STABLE_ASSET,
				0u32,
				default_price,
			));
			System::assert_last_event(RuntimeEvent::LiquidityPools(
				Event::<Test>::NewPoolCreated {
					base_asset: asset,
					quote_asset: STABLE_ASSET,
					fee_hundredth_pips: 0u32,
					initial_price: default_price,
				},
			));
		}

		const ONE_FLIP: u128 = 10u128.pow(18);

		assert!(LiquidityPools::swap_single_leg(from, STABLE_ASSET, ONE_FLIP,).is_err());

		assert!(LiquidityPools::try_add_limit_order(
			&0,
			from,
			STABLE_ASSET,
			Side::Buy,
			0,
			-196236,
			ONE_FLIP.into()
		)
		.is_ok());

		let first_leg = LiquidityPools::swap_single_leg(from, STABLE_ASSET, ONE_FLIP).unwrap();
		assert_eq!(first_leg, 3006110201);

		const ONE_USDC: u128 = 10u128.pow(6);

		assert!(LiquidityPools::try_add_limit_order(
			&0,
			from,
			Asset::Usdc,
			Side::Buy,
			0,
			-196236,
			ONE_FLIP.into()
		)
		.is_ok());
		assert!(LiquidityPools::swap_single_leg(STABLE_ASSET, to, first_leg).is_err());

		assert!(LiquidityPools::try_add_limit_order(
			&0,
			from,
			Asset::Usdc,
			Side::Buy,
			0,
			-196236,
			ONE_FLIP.into()
		)
		.is_ok());
		assert!(LiquidityPools::try_add_limit_order(
			&0,
			to,
			Asset::Usdc,
			Side::Sell,
			0,
			0,
			(3500 * ONE_USDC).into()
		)
		.is_ok());

		assert_eq!(
			LiquidityPools::swap_single_leg(STABLE_ASSET, to, first_leg).unwrap(),
			3006110200
		);
	});
}

#[test]
fn test_cancel_orders_batch() {
	new_test_ext().execute_with(|| {
		const POSITION: core::ops::Range<Tick> = -100_000..100_000;
		const FLIP: Asset = Asset::Flip;
		const TICK: Tick = 12;
		let mut orders_to_delete: BoundedVec<CloseOrder, ConstU32<100>> = BoundedVec::new();
		// Create a new pool.
		assert_ok!(LiquidityPools::new_pool(
			RuntimeOrigin::root(),
			FLIP,
			STABLE_ASSET,
			10_000, // 100bps fee
			price_at_tick(0).unwrap(),
		));

		MockBalance::credit_account(&ALICE, STABLE_ASSET, 2_000_000);
		MockBalance::credit_account(&ALICE, FLIP, 2_000_000);

		assert_ok!(LiquidityPools::set_range_order(
			RuntimeOrigin::signed(ALICE),
			FLIP,
			STABLE_ASSET,
			0,
			Some(POSITION),
			RangeOrderSize::AssetAmounts {
				maximum: AssetAmounts { base: 1_000_000, quote: 1_000_000 },
				minimum: AssetAmounts { base: 900_000, quote: 900_000 },
			}
		));
		assert_events_match!(
			Test,
			RuntimeEvent::LiquidityPools(
				Event::RangeOrderUpdated {
					..
				},
			) => ()
		);
		assert_ok!(LiquidityPools::set_limit_order(
			RuntimeOrigin::signed(ALICE),
			FLIP,
			STABLE_ASSET,
			Side::Sell,
			0,
			Some(TICK),
			10_000
		));
		assert_ok!(LiquidityPools::set_limit_order(
			RuntimeOrigin::signed(ALICE),
			FLIP,
			STABLE_ASSET,
			Side::Sell,
			1,
			Some(TICK + 1),
			15_000
		));
		orders_to_delete
			.try_push(CloseOrder::Limit {
				base_asset: FLIP,
				quote_asset: STABLE_ASSET,
				side: Side::Sell,
				id: 0,
			})
			.unwrap();
		orders_to_delete
			.try_push(CloseOrder::Limit {
				base_asset: FLIP,
				quote_asset: STABLE_ASSET,
				side: Side::Sell,
				id: 1,
			})
			.unwrap();
		orders_to_delete
			.try_push(CloseOrder::Range { base_asset: FLIP, quote_asset: STABLE_ASSET, id: 0 })
			.unwrap();
		assert_eq!(
			LiquidityPools::open_order_count(
				&ALICE,
				&PoolPairsMap { base: FLIP, quote: STABLE_ASSET }
			)
			.unwrap(),
			3
		);

		// Do a swap and check that the fee has not been collected yet
		assert!(LiquidityPools::swap_single_leg(STABLE_ASSET, FLIP, 10_000).is_ok());
		assert_eq!(HistoricalEarnedFees::<Test>::get(ALICE, STABLE_ASSET), 0);

		assert_ok!(LiquidityPools::cancel_orders_batch(
			RuntimeOrigin::signed(ALICE),
			orders_to_delete
		));
		assert_eq!(
			LiquidityPools::open_order_count(
				&ALICE,
				&PoolPairsMap { base: FLIP, quote: STABLE_ASSET }
			)
			.unwrap(),
			0
		);
		// Canceling the orders should have also swept the orders
		assert!(HistoricalEarnedFees::<Test>::get(ALICE, STABLE_ASSET) > 0);
	});
}

#[test]
fn only_governance_can_set_pool_fee() {
	new_test_ext().execute_with(|| {
		assert_noop!(
			LiquidityPools::set_pool_fees(
				RuntimeOrigin::signed(ALICE),
				Asset::Eth,
				STABLE_ASSET,
				0
			),
			sp_runtime::traits::BadOrigin
		);
	});
}

#[test]
fn only_governance_can_set_maximum_price_impact() {
	new_test_ext().execute_with(|| {
		assert_noop!(
			LiquidityPools::set_maximum_price_impact(
				RuntimeOrigin::signed(ALICE),
				BoundedVec::try_from(vec![(Asset::Eth, None)]).unwrap()
			),
			sp_runtime::traits::BadOrigin
		);
	});
}

#[test]
fn handle_zero_liquidity_changes_set_range_order() {
	new_test_ext().execute_with(|| {
		const POSITION: core::ops::Range<Tick> = -887272..887272;
		const FLIP: Asset = Asset::Flip;

		// Create a new pool.
		assert_ok!(LiquidityPools::new_pool(
			RuntimeOrigin::root(),
			FLIP,
			STABLE_ASSET,
			Default::default(),
			price_at_tick(0).unwrap(),
		));

		assert_noop!(
			LiquidityPools::set_range_order(
				RuntimeOrigin::signed(ALICE),
				FLIP,
				STABLE_ASSET,
				0,
				Some(POSITION),
				RangeOrderSize::AssetAmounts {
					maximum: AssetAmounts { base: 1, quote: 0 },
					minimum: AssetAmounts { base: 0, quote: 0 },
				}
			),
			crate::Error::<Test>::InvalidSize
		);
	});
}

#[test]
fn auto_sweeping() {
	const ASSET: Asset = Asset::Usdt;

	let get_balance =
		|lp| (MockBalance::get_balance(lp, ASSET), MockBalance::get_balance(lp, STABLE_ASSET));

	new_test_ext().execute_with(|| {
		assert_ok!(LiquidityPools::new_pool(
			RuntimeOrigin::root(),
			ASSET,
			STABLE_ASSET,
			0,
			price_at_tick(0).unwrap(),
		));

		for (lp, amount) in [(ALICE, 20_000), (BOB, 10_000)] {
			MockBalance::credit_account(&lp, ASSET, amount);
			assert_ok!(LiquidityPools::set_limit_order(
				RuntimeOrigin::signed(lp),
				ASSET,
				STABLE_ASSET,
				Side::Sell,
				1,
				Some(100),
				amount
			));
		}

		// Setting different thresholds for different assets to improve coverage:
		LimitOrderAutoSweepingThresholds::<Test>::mutate(|thresholds| {
			thresholds.try_insert(ASSET, 5_000).unwrap();
			thresholds.try_insert(STABLE_ASSET, 10_000).unwrap();
		});

		assert_eq!(get_balance(&ALICE), (0, 0));
		assert_eq!(get_balance(&BOB), (0, 0));

		assert!(LiquidityPools::swap_single_leg(STABLE_ASSET, ASSET, 20_000).is_ok());

		// Alice's funds should have been swept, but not yet Bob's:
		assert_eq!(get_balance(&ALICE), (0, 13_332));
		assert_eq!(get_balance(&BOB), (0, 0));

		// Another swap should result in Bob's orders being swept too:
		assert!(LiquidityPools::swap_single_leg(STABLE_ASSET, ASSET, 10_100).is_ok());

		assert_eq!(get_balance(&ALICE), (0, 13_332));
		assert_eq!(get_balance(&BOB), (0, 10_032));

		// Check that auto-sweeping works in the other direction too
		assert_ok!(LiquidityPools::set_limit_order(
			RuntimeOrigin::signed(ALICE),
			ASSET,
			STABLE_ASSET,
			Side::Buy,
			1,
			Some(0),
			5_000
		));

		// Note: increase due to implicit sweeping in `set_limit_order`
		assert_eq!(get_balance(&ALICE), (0, 15_063));

		// The amount in this swap is not sufficient to trigger auto sweeping:
		assert!(LiquidityPools::swap_single_leg(ASSET, STABLE_ASSET, 3_000).is_ok());
		assert_eq!(get_balance(&ALICE), (0, 15_063));

		// This swap should take us over the threshold for ASSET:
		assert!(LiquidityPools::swap_single_leg(ASSET, STABLE_ASSET, 2_000).is_ok());
		assert_eq!(get_balance(&ALICE), (5000, 15_063));
	});
}

#[test]
fn cancel_all_limit_orders_for_account() {
	const ASSET_1: Asset = Asset::Usdt;
	const ASSET_2: Asset = Asset::Btc;
	const ORDER_ID: u64 = 1;

	new_test_ext().execute_with(|| {
		for asset in [ASSET_1, ASSET_2] {
			assert_ok!(LiquidityPools::new_pool(
				RuntimeOrigin::root(),
				asset,
				STABLE_ASSET,
				0,
				price_at_tick(0).unwrap(),
			));
		}

		for (lp, base_asset, side) in [
			(ALICE, ASSET_1, Side::Sell),
			(ALICE, ASSET_1, Side::Buy),
			(ALICE, ASSET_2, Side::Buy),
			(BOB, ASSET_1, Side::Sell),
		] {
			const AMOUNT: AssetAmount = 1000;
			MockBalance::credit_account(&lp, base_asset, AMOUNT);
			MockBalance::credit_account(&lp, STABLE_ASSET, AMOUNT);

			assert_ok!(LiquidityPools::set_limit_order(
				RuntimeOrigin::signed(lp),
				base_asset,
				STABLE_ASSET,
				side,
				ORDER_ID,
				Some(100),
				AMOUNT
			));
		}

		let count_orders = |base_asset, lp| {
			let orders = LiquidityPools::pool_orders(base_asset, STABLE_ASSET, Some(lp), false)
				.unwrap()
				.limit_orders;

			(orders.asks.len(), orders.bids.len())
		};

		// Alice has two orders in asset_1 (in each direction) and one order in asset 2,
		// Bob also has one order:
		assert_eq!(count_orders(ASSET_1, ALICE), (1, 1));
		assert_eq!(count_orders(ASSET_2, ALICE), (0, 1));
		assert_eq!(count_orders(ASSET_1, BOB), (1, 0));

		assert_ok!(LiquidityPools::cancel_all_limit_orders(&ALICE));

		// All Alice's orders must be closed, Bob's order is untouched:
		assert_eq!(count_orders(ASSET_1, ALICE), (0, 0));
		assert_eq!(count_orders(ASSET_2, ALICE), (0, 0));
		assert_eq!(count_orders(ASSET_1, BOB), (1, 0));
	});
}
<<<<<<< HEAD

#[test]
fn test_sweeping_when_updating_limit_order() {
	const ASSET: Asset = Asset::Flip;

	let get_balance =
		|lp| (MockBalance::get_balance(lp, ASSET), MockBalance::get_balance(lp, STABLE_ASSET));

	new_test_ext().execute_with(|| {
		// Turn off auto-sweeping
		LimitOrderAutoSweepingThresholds::<Test>::mutate(|thresholds| {
			thresholds.try_insert(ASSET, u128::MAX).unwrap();
			thresholds.try_insert(STABLE_ASSET, u128::MAX).unwrap();
		});

		assert_ok!(LiquidityPools::new_pool(
			RuntimeOrigin::root(),
			ASSET,
			STABLE_ASSET,
			0, // no fee
			price_at_tick(0).unwrap(),
		));

		// Setup limit orders
		for (lp, amount) in [(ALICE, 10_000), (BOB, 10_000)] {
			MockBalance::credit_account(&lp, ASSET, amount);
			assert_ok!(LiquidityPools::set_limit_order(
				RuntimeOrigin::signed(lp),
				ASSET,
				STABLE_ASSET,
				Side::Sell,
				1,
				Some(0),
				amount
			));
			MockBalance::credit_account(&lp, STABLE_ASSET, amount);
			assert_ok!(LiquidityPools::set_limit_order(
				RuntimeOrigin::signed(lp),
				ASSET,
				STABLE_ASSET,
				Side::Buy,
				2,
				Some(0),
				amount
			));
		}
		assert_eq!(get_balance(&ALICE), (0, 0));
		assert_eq!(get_balance(&BOB), (0, 0));

		// Do a swap in each direction to execute the orders
		assert!(LiquidityPools::swap_single_leg(STABLE_ASSET, ASSET, 10_000).is_ok());
		assert!(LiquidityPools::swap_single_leg(ASSET, STABLE_ASSET, 10_000).is_ok());

		// Confirm no sweeping has happened yet
		assert_eq!(get_balance(&ALICE), (0, 0));
		assert_eq!(get_balance(&BOB), (0, 0));
		assert_eq!(HistoricalEarnedFees::<Test>::get(ALICE, STABLE_ASSET), 0);
		assert_eq!(HistoricalEarnedFees::<Test>::get(BOB, STABLE_ASSET), 0);

		// Increase a limit order should cause sweeping of all orders for that LP
		// NOTE: We would not be able to increase this order if Alice's other order was not swept
		assert_ok!(LiquidityPools::set_limit_order(
			RuntimeOrigin::signed(ALICE),
			ASSET,
			STABLE_ASSET,
			Side::Sell,
			1,
			None,
			10_000
		));
		assert_eq!(get_balance(&ALICE), (0, 5000));

		// Bob's orders are not swept yet
		assert_eq!(get_balance(&BOB), (0, 0));
		assert_eq!(HistoricalEarnedFees::<Test>::get(BOB, STABLE_ASSET), 0);

		// Decrease a limit order should also cause sweeping for that LP
		assert_ok!(LiquidityPools::set_limit_order(
			RuntimeOrigin::signed(BOB),
			ASSET,
			STABLE_ASSET,
			Side::Sell,
			1,
			None,
			1000
		));
		assert_eq!(get_balance(&BOB), (9000, 5000));
	});
}

#[test]
fn test_sweeping_when_updating_range_order() {
	const ASSET: Asset = Asset::Flip;

	let get_balance =
		|lp| (MockBalance::get_balance(lp, ASSET), MockBalance::get_balance(lp, STABLE_ASSET));

	new_test_ext().execute_with(|| {
		// Turn off auto-sweeping
		LimitOrderAutoSweepingThresholds::<Test>::mutate(|thresholds| {
			thresholds.try_insert(ASSET, u128::MAX).unwrap();
			thresholds.try_insert(STABLE_ASSET, u128::MAX).unwrap();
		});

		assert_ok!(LiquidityPools::new_pool(
			RuntimeOrigin::root(),
			ASSET,
			STABLE_ASSET,
			10_000, // 100bps fee
			price_at_tick(0).unwrap(),
		));

		// Setup range orders
		for (lp, amount) in [(ALICE, 5_000), (BOB, 5_000)] {
			MockBalance::credit_account(&lp, ASSET, amount * 2);
			MockBalance::credit_account(&lp, STABLE_ASSET, amount * 2);
			for id in 1..=2 {
				assert_ok!(LiquidityPools::set_range_order(
					RuntimeOrigin::signed(lp),
					ASSET,
					STABLE_ASSET,
					id,
					Some(-1..1),
					RangeOrderSize::AssetAmounts {
						minimum: PoolPairsMap { base: 0, quote: 0 },
						maximum: PoolPairsMap { base: amount, quote: amount }
					}
				));
			}
		}
		assert_eq!(get_balance(&ALICE), (0, 0));
		assert_eq!(get_balance(&BOB), (0, 0));

		// Do a swap
		assert!(LiquidityPools::swap_single_leg(STABLE_ASSET, ASSET, 10_000).is_ok());
		assert!(LiquidityPools::swap_single_leg(ASSET, STABLE_ASSET, 10_000).is_ok());

		// Confirm no sweeping has happened yet
		assert_eq!(get_balance(&ALICE), (0, 0));
		assert_eq!(get_balance(&BOB), (0, 0));

		// Increase the range order should cause fee collection of both orders for that LP
		MockBalance::credit_account(&ALICE, STABLE_ASSET, 5_000);
		MockBalance::credit_account(&ALICE, ASSET, 5_000);
		assert_ok!(LiquidityPools::set_range_order(
			RuntimeOrigin::signed(ALICE),
			ASSET,
			STABLE_ASSET,
			1,
			None,
			RangeOrderSize::AssetAmounts {
				minimum: PoolPairsMap { base: 0, quote: 0 },
				maximum: PoolPairsMap { base: 10_000, quote: 10_000 }
			}
		));
		// NOTE: The collected fees would not be correct unless both orders got swept
		const EXPECTED_FEES: u128 = 48;
		assert_eq!(HistoricalEarnedFees::<Test>::get(ALICE, STABLE_ASSET), EXPECTED_FEES);
		// But Bob's orders are not swept yet
		assert_eq!(HistoricalEarnedFees::<Test>::get(BOB, STABLE_ASSET), 0);

		// Decrease the range order should cause sweeping of it
		assert_ok!(LiquidityPools::set_range_order(
			RuntimeOrigin::signed(BOB),
			ASSET,
			STABLE_ASSET,
			1,
			None,
			RangeOrderSize::Liquidity { liquidity: 100 }
		));
		assert_eq!(HistoricalEarnedFees::<Test>::get(BOB, STABLE_ASSET), EXPECTED_FEES);
=======
#[test]
fn can_update_all_config_items() {
	new_test_ext().execute_with(|| {
		const NEW_LIMIT_ORDER_THRESHOLD_USDC: AssetAmount = 5_000 * 10u128.pow(6);
		const NEW_LIMIT_ORDER_THRESHOLD_USDT: AssetAmount = 6_000 * 10u128.pow(6);

		// Check that the default values are different from the new ones
		assert_ne!(
			LimitOrderAutoSweepingThresholds::<Test>::get()
				.get(&Asset::Usdc)
				.copied()
				.unwrap_or_default(),
			NEW_LIMIT_ORDER_THRESHOLD_USDC
		);
		assert_ne!(
			LimitOrderAutoSweepingThresholds::<Test>::get()
				.get(&Asset::Usdt)
				.copied()
				.unwrap_or_default(),
			NEW_LIMIT_ORDER_THRESHOLD_USDT
		);

		// Update all config items at the same time
		assert_ok!(LiquidityPools::update_pallet_config(
			RuntimeOrigin::root(),
			vec![
				PalletConfigUpdate::LimitOrderAutoSweepingThreshold {
					asset: Asset::Usdc,
					amount: NEW_LIMIT_ORDER_THRESHOLD_USDC
				},
				PalletConfigUpdate::LimitOrderAutoSweepingThreshold {
					asset: Asset::Usdt,
					amount: NEW_LIMIT_ORDER_THRESHOLD_USDT
				},
			]
			.try_into()
			.unwrap()
		));

		// Check that the new values were set
		assert_eq!(
			LimitOrderAutoSweepingThresholds::<Test>::get()
				.get(&Asset::Usdc)
				.copied()
				.unwrap_or_default(),
			NEW_LIMIT_ORDER_THRESHOLD_USDC
		);
		assert_eq!(
			LimitOrderAutoSweepingThresholds::<Test>::get()
				.get(&Asset::Usdt)
				.copied()
				.unwrap_or_default(),
			NEW_LIMIT_ORDER_THRESHOLD_USDT
		);

		// Check that the events were emitted
		assert_events_eq!(
			Test,
			RuntimeEvent::LiquidityPools(Event::PalletConfigUpdated {
				update: PalletConfigUpdate::LimitOrderAutoSweepingThreshold {
					asset: Asset::Usdc,
					amount: NEW_LIMIT_ORDER_THRESHOLD_USDC,
				},
			}),
			RuntimeEvent::LiquidityPools(Event::PalletConfigUpdated {
				update: PalletConfigUpdate::LimitOrderAutoSweepingThreshold {
					asset: Asset::Usdt,
					amount: NEW_LIMIT_ORDER_THRESHOLD_USDT,
				},
			}),
		);

		// Make sure that only governance can update the config
		assert_noop!(
			LiquidityPools::update_pallet_config(
				RuntimeOrigin::signed(ALICE),
				vec![].try_into().unwrap()
			),
			sp_runtime::traits::BadOrigin
		);
>>>>>>> ec491936
	});
}<|MERGE_RESOLUTION|>--- conflicted
+++ resolved
@@ -1434,7 +1434,88 @@
 		assert_eq!(count_orders(ASSET_1, BOB), (1, 0));
 	});
 }
-<<<<<<< HEAD
+#[test]
+fn can_update_all_config_items() {
+	new_test_ext().execute_with(|| {
+		const NEW_LIMIT_ORDER_THRESHOLD_USDC: AssetAmount = 5_000 * 10u128.pow(6);
+		const NEW_LIMIT_ORDER_THRESHOLD_USDT: AssetAmount = 6_000 * 10u128.pow(6);
+
+		// Check that the default values are different from the new ones
+		assert_ne!(
+			LimitOrderAutoSweepingThresholds::<Test>::get()
+				.get(&Asset::Usdc)
+				.copied()
+				.unwrap_or_default(),
+			NEW_LIMIT_ORDER_THRESHOLD_USDC
+		);
+		assert_ne!(
+			LimitOrderAutoSweepingThresholds::<Test>::get()
+				.get(&Asset::Usdt)
+				.copied()
+				.unwrap_or_default(),
+			NEW_LIMIT_ORDER_THRESHOLD_USDT
+		);
+
+		// Update all config items at the same time
+		assert_ok!(LiquidityPools::update_pallet_config(
+			RuntimeOrigin::root(),
+			vec![
+				PalletConfigUpdate::LimitOrderAutoSweepingThreshold {
+					asset: Asset::Usdc,
+					amount: NEW_LIMIT_ORDER_THRESHOLD_USDC
+				},
+				PalletConfigUpdate::LimitOrderAutoSweepingThreshold {
+					asset: Asset::Usdt,
+					amount: NEW_LIMIT_ORDER_THRESHOLD_USDT
+				},
+			]
+			.try_into()
+			.unwrap()
+		));
+
+		// Check that the new values were set
+		assert_eq!(
+			LimitOrderAutoSweepingThresholds::<Test>::get()
+				.get(&Asset::Usdc)
+				.copied()
+				.unwrap_or_default(),
+			NEW_LIMIT_ORDER_THRESHOLD_USDC
+		);
+		assert_eq!(
+			LimitOrderAutoSweepingThresholds::<Test>::get()
+				.get(&Asset::Usdt)
+				.copied()
+				.unwrap_or_default(),
+			NEW_LIMIT_ORDER_THRESHOLD_USDT
+		);
+
+		// Check that the events were emitted
+		assert_events_eq!(
+			Test,
+			RuntimeEvent::LiquidityPools(Event::PalletConfigUpdated {
+				update: PalletConfigUpdate::LimitOrderAutoSweepingThreshold {
+					asset: Asset::Usdc,
+					amount: NEW_LIMIT_ORDER_THRESHOLD_USDC,
+				},
+			}),
+			RuntimeEvent::LiquidityPools(Event::PalletConfigUpdated {
+				update: PalletConfigUpdate::LimitOrderAutoSweepingThreshold {
+					asset: Asset::Usdt,
+					amount: NEW_LIMIT_ORDER_THRESHOLD_USDT,
+				},
+			}),
+		);
+
+		// Make sure that only governance can update the config
+		assert_noop!(
+			LiquidityPools::update_pallet_config(
+				RuntimeOrigin::signed(ALICE),
+				vec![].try_into().unwrap()
+			),
+			sp_runtime::traits::BadOrigin
+		);
+	});
+}
 
 #[test]
 fn test_sweeping_when_updating_limit_order() {
@@ -1606,87 +1687,5 @@
 			RangeOrderSize::Liquidity { liquidity: 100 }
 		));
 		assert_eq!(HistoricalEarnedFees::<Test>::get(BOB, STABLE_ASSET), EXPECTED_FEES);
-=======
-#[test]
-fn can_update_all_config_items() {
-	new_test_ext().execute_with(|| {
-		const NEW_LIMIT_ORDER_THRESHOLD_USDC: AssetAmount = 5_000 * 10u128.pow(6);
-		const NEW_LIMIT_ORDER_THRESHOLD_USDT: AssetAmount = 6_000 * 10u128.pow(6);
-
-		// Check that the default values are different from the new ones
-		assert_ne!(
-			LimitOrderAutoSweepingThresholds::<Test>::get()
-				.get(&Asset::Usdc)
-				.copied()
-				.unwrap_or_default(),
-			NEW_LIMIT_ORDER_THRESHOLD_USDC
-		);
-		assert_ne!(
-			LimitOrderAutoSweepingThresholds::<Test>::get()
-				.get(&Asset::Usdt)
-				.copied()
-				.unwrap_or_default(),
-			NEW_LIMIT_ORDER_THRESHOLD_USDT
-		);
-
-		// Update all config items at the same time
-		assert_ok!(LiquidityPools::update_pallet_config(
-			RuntimeOrigin::root(),
-			vec![
-				PalletConfigUpdate::LimitOrderAutoSweepingThreshold {
-					asset: Asset::Usdc,
-					amount: NEW_LIMIT_ORDER_THRESHOLD_USDC
-				},
-				PalletConfigUpdate::LimitOrderAutoSweepingThreshold {
-					asset: Asset::Usdt,
-					amount: NEW_LIMIT_ORDER_THRESHOLD_USDT
-				},
-			]
-			.try_into()
-			.unwrap()
-		));
-
-		// Check that the new values were set
-		assert_eq!(
-			LimitOrderAutoSweepingThresholds::<Test>::get()
-				.get(&Asset::Usdc)
-				.copied()
-				.unwrap_or_default(),
-			NEW_LIMIT_ORDER_THRESHOLD_USDC
-		);
-		assert_eq!(
-			LimitOrderAutoSweepingThresholds::<Test>::get()
-				.get(&Asset::Usdt)
-				.copied()
-				.unwrap_or_default(),
-			NEW_LIMIT_ORDER_THRESHOLD_USDT
-		);
-
-		// Check that the events were emitted
-		assert_events_eq!(
-			Test,
-			RuntimeEvent::LiquidityPools(Event::PalletConfigUpdated {
-				update: PalletConfigUpdate::LimitOrderAutoSweepingThreshold {
-					asset: Asset::Usdc,
-					amount: NEW_LIMIT_ORDER_THRESHOLD_USDC,
-				},
-			}),
-			RuntimeEvent::LiquidityPools(Event::PalletConfigUpdated {
-				update: PalletConfigUpdate::LimitOrderAutoSweepingThreshold {
-					asset: Asset::Usdt,
-					amount: NEW_LIMIT_ORDER_THRESHOLD_USDT,
-				},
-			}),
-		);
-
-		// Make sure that only governance can update the config
-		assert_noop!(
-			LiquidityPools::update_pallet_config(
-				RuntimeOrigin::signed(ALICE),
-				vec![].try_into().unwrap()
-			),
-			sp_runtime::traits::BadOrigin
-		);
->>>>>>> ec491936
 	});
 }