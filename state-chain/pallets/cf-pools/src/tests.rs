--- conflicted
+++ resolved
@@ -4,11 +4,7 @@
 	PoolOrders, PoolPairsMap, Pools, RangeOrder, RangeOrderSize, ScheduledLimitOrderUpdates,
 	STABLE_ASSET,
 };
-<<<<<<< HEAD
-use cf_amm::common::{price_at_tick, tick_at_price, Order, SideMap, Tick, PRICE_FRACTIONAL_BITS};
-=======
 use cf_amm::common::{price_at_tick, tick_at_price, Side, Tick, PRICE_FRACTIONAL_BITS};
->>>>>>> 50adebf7
 use cf_primitives::{chains::assets::any::Asset, AssetAmount, SwapOutput};
 use cf_test_utilities::{assert_events_match, assert_has_event, last_event};
 use cf_traits::AssetConverter;
@@ -419,12 +415,15 @@
 				limit_order_fee_hundredth_pips: new_fee,
 				range_order_fee_hundredth_pips: new_fee,
 				range_order_total_fees_earned: Default::default(),
-				limit_order_total_fees_earned: SideMap {
-					zero: U256::from(4000),
-					one: U256::from(3992)
+				limit_order_total_fees_earned: PoolPairsMap {
+					base: U256::from(4000),
+					quote: U256::from(3992)
 				},
 				range_total_swap_inputs: Default::default(),
-				limit_total_swap_inputs: SideMap { zero: U256::from(6000), one: U256::from(5988) },
+				limit_total_swap_inputs: PoolPairsMap {
+					base: U256::from(6000),
+					quote: U256::from(5988)
+				},
 			})
 		);
 
@@ -1113,7 +1112,7 @@
 			RuntimeOrigin::signed(BOB),
 			Asset::Eth,
 			STABLE_ASSET,
-			Order::Sell,
+			Side::Sell,
 			6,
 			Some(100),
 			700_000,
