use crate::{
	self as pallet_cf_pools, mock::*, AskBidMap, AssetAmounts, AssetPair, CloseOrder, Error, Event,
	HistoricalEarnedFees, LimitOrder, PoolInfo, PoolOrders, PoolPairsMap, Pools, RangeOrder,
	RangeOrderSize, ScheduledLimitOrderUpdates, STABLE_ASSET,
};
use cf_amm::common::{price_at_tick, Side, Tick};
use cf_primitives::{chains::assets::any::Asset, AssetAmount};
use cf_test_utilities::{assert_events_match, assert_has_event, last_event};
use cf_traits::{PoolApi, SwappingApi};
use frame_support::{assert_noop, assert_ok, traits::Hooks};
use sp_core::{bounded_vec, ConstU32, U256};
use sp_runtime::BoundedVec;

#[test]
fn can_create_new_trading_pool() {
	new_test_ext().execute_with(|| {
		let unstable_asset = Asset::Eth;
		let default_price = price_at_tick(0).unwrap();

		// While the pool does not exist, no info can be obtained.
		assert!(Pools::<Test>::get(AssetPair::new(unstable_asset, STABLE_ASSET).unwrap()).is_none());

		// Fee must be appropriate
		assert_noop!(
			LiquidityPools::new_pool(
				RuntimeOrigin::root(),
				unstable_asset,
				STABLE_ASSET,
				1_000_000u32,
				default_price,
			),
			Error::<Test>::InvalidFeeAmount,
		);

		// Make sure only governance can create a new pool.
		assert_noop!(
			LiquidityPools::new_pool(
				RuntimeOrigin::signed(ALICE),
				unstable_asset,
				STABLE_ASSET,
				500_000u32,
				default_price,
			),
			sp_runtime::traits::BadOrigin
		);

		// Create a new pool.
		assert_ok!(LiquidityPools::new_pool(
			RuntimeOrigin::root(),
			unstable_asset,
			STABLE_ASSET,
			500_000u32,
			default_price,
		));
		System::assert_last_event(RuntimeEvent::LiquidityPools(Event::<Test>::NewPoolCreated {
			base_asset: unstable_asset,
			quote_asset: STABLE_ASSET,
			fee_hundredth_pips: 500_000u32,
			initial_price: default_price,
		}));

		// Cannot create duplicate pool
		assert_noop!(
			LiquidityPools::new_pool(
				RuntimeOrigin::root(),
				unstable_asset,
				STABLE_ASSET,
				0u32,
				default_price
			),
			Error::<Test>::PoolAlreadyExists
		);
	});
}

#[test]
fn test_mint_range_order_with_asset_amounts() {
	new_test_ext().execute_with(|| {
		const POSITION: core::ops::Range<Tick> = -100_000..100_000;
		const FLIP: Asset = Asset::Flip;

		// Create a new pool.
		assert_ok!(LiquidityPools::new_pool(
			RuntimeOrigin::root(),
			FLIP,
			STABLE_ASSET,
			Default::default(),
			price_at_tick(0).unwrap(),
		));
		assert_ok!(LiquidityPools::set_range_order(
			RuntimeOrigin::signed(ALICE),
			FLIP,
			STABLE_ASSET,
			0,
			Some(POSITION),
			RangeOrderSize::AssetAmounts {
				maximum: AssetAmounts { base: 1_000_000, quote: 1_000_000 },
				minimum: AssetAmounts { base: 900_000, quote: 900_000 },
			}
		));
		assert_events_match!(
			Test,
			RuntimeEvent::LiquidityPools(
				Event::RangeOrderUpdated {
					..
				},
			) => ()
		);
		assert_ok!(LiquidityPools::set_range_order(
			RuntimeOrigin::signed(ALICE),
			FLIP,
			STABLE_ASSET,
			0,
			Some(POSITION),
			RangeOrderSize::Liquidity { liquidity: 0 }
		));
	});
}

#[test]
fn test_sweeping() {
	new_test_ext().execute_with(|| {
		const TICK: Tick = 0;
		const ETH: Asset = Asset::Eth;
		const POSITION_0_SIZE: AssetAmount = 100_000;
		const POSITION_1_SIZE: AssetAmount = 90_000;
		const SWAP_AMOUNT: AssetAmount = 50_000;

		assert_ok!(LiquidityPools::new_pool(
			RuntimeOrigin::root(),
			ETH,
			STABLE_ASSET,
			Default::default(),
			price_at_tick(0).unwrap(),
		));

		assert_ok!(LiquidityPools::set_limit_order(
			RuntimeOrigin::signed(ALICE),
			ETH,
			STABLE_ASSET,
			Side::Buy,
			0,
			Some(TICK),
			POSITION_0_SIZE,
		));

		assert_eq!(AliceCollectedEth::get(), 0);
		assert_eq!(AliceCollectedUsdc::get(), 0);
		assert_eq!(AliceDebitedEth::get(), 0);
		assert_eq!(AliceDebitedUsdc::get(), POSITION_0_SIZE);

		LiquidityPools::swap_single_leg(ETH, STABLE_ASSET, SWAP_AMOUNT).unwrap();

		assert_eq!(AliceCollectedEth::get(), 0);
		assert_eq!(AliceCollectedUsdc::get(), 0);
		assert_eq!(AliceDebitedEth::get(), 0);
		assert_eq!(AliceDebitedUsdc::get(), POSITION_0_SIZE);

		assert_ok!(LiquidityPools::set_limit_order(
			RuntimeOrigin::signed(ALICE),
			ETH,
			STABLE_ASSET,
			Side::Sell,
			1,
			Some(TICK),
			POSITION_1_SIZE,
		));

		assert_eq!(AliceCollectedEth::get(), SWAP_AMOUNT);
		assert_eq!(AliceCollectedUsdc::get(), 0);
		assert_eq!(AliceDebitedEth::get(), POSITION_1_SIZE);
		assert_eq!(AliceDebitedUsdc::get(), POSITION_0_SIZE);
	});
}

#[test]
fn can_update_pool_liquidity_fee_and_collect_for_limit_order() {
	new_test_ext().execute_with(|| {
		let old_fee = 400_000u32;
		let new_fee = 100_000u32;
		// Create a new pool.
		assert_ok!(LiquidityPools::new_pool(
			RuntimeOrigin::root(),
			Asset::Eth,
			STABLE_ASSET,
			old_fee,
			price_at_tick(0).unwrap(),
		));
		assert_eq!(
			LiquidityPools::pool_info(Asset::Eth, STABLE_ASSET),
			Ok(PoolInfo {
				limit_order_fee_hundredth_pips: old_fee,
				range_order_fee_hundredth_pips: old_fee,
				range_order_total_fees_earned: Default::default(),
				limit_order_total_fees_earned: Default::default(),
				range_total_swap_inputs: Default::default(),
				limit_total_swap_inputs: Default::default(),
			})
		);

		// Setup liquidity for the pool with 2 LPer
		assert_ok!(LiquidityPools::set_limit_order(
			RuntimeOrigin::signed(ALICE),
			Asset::Eth,
			STABLE_ASSET,
			Side::Sell,
			0,
			Some(0),
			5_000,
		));
		assert_ok!(LiquidityPools::set_limit_order(
			RuntimeOrigin::signed(ALICE),
			Asset::Eth,
			STABLE_ASSET,
			Side::Buy,
			1,
			Some(0),
			1_000,
		));
		assert_ok!(LiquidityPools::set_limit_order(
			RuntimeOrigin::signed(BOB),
			Asset::Eth,
			STABLE_ASSET,
			Side::Sell,
			0,
			Some(0),
			10_000,
		));
		assert_ok!(LiquidityPools::set_limit_order(
			RuntimeOrigin::signed(BOB),
			Asset::Eth,
			STABLE_ASSET,
			Side::Buy,
			1,
			Some(0),
			10_000,
		));
		assert_eq!(
			LiquidityPools::pool_orders(Asset::Eth, STABLE_ASSET, Some(ALICE), false),
			Ok(PoolOrders {
				limit_orders: AskBidMap {
					asks: vec![LimitOrder {
						lp: ALICE,
						id: 0.into(),
						tick: 0,
						sell_amount: 5000u128.into(),
						fees_earned: 0.into(),
						original_sell_amount: 5000u128.into()
					}],
					bids: vec![LimitOrder {
						lp: ALICE,
						id: 1.into(),
						tick: 0,
						sell_amount: 1000.into(),
						fees_earned: 0.into(),
						original_sell_amount: 1000u128.into()
					}]
				},
				range_orders: vec![]
			})
		);
		assert_eq!(
			LiquidityPools::pool_orders(Asset::Eth, STABLE_ASSET, Some(BOB), false),
			Ok(PoolOrders {
				limit_orders: AskBidMap {
					asks: vec![LimitOrder {
						lp: BOB,
						id: 0.into(),
						tick: 0,
						sell_amount: 10000u128.into(),
						fees_earned: 0.into(),
						original_sell_amount: 10000u128.into()
					}],
					bids: vec![LimitOrder {
						lp: BOB,
						id: 1.into(),
						tick: 0,
						sell_amount: 10000.into(),
						fees_earned: 0.into(),
						original_sell_amount: 10000u128.into()
					}]
				},
				range_orders: vec![]
			})
		);

		// Do some swaps to collect fees.
		LiquidityPools::swap_single_leg(STABLE_ASSET, Asset::Eth, 10_000).unwrap();
		LiquidityPools::swap_single_leg(Asset::Eth, STABLE_ASSET, 10_000).unwrap();

		// Updates the fees to the new value and collect any fees on current positions.
		assert_ok!(LiquidityPools::set_pool_fees(
			RuntimeOrigin::root(),
			Asset::Eth,
			STABLE_ASSET,
			new_fee
		));

		// All LP'ers fees and bought amount are Collected and accredited.
		// Fee and swaps are calculated proportional to the liquidity amount.
		assert_eq!(AliceCollectedEth::get(), 908u128);
		assert_eq!(AliceCollectedUsdc::get(), 3_333u128);
		assert_eq!(BobCollectedEth::get(), 9090u128);
		assert_eq!(BobCollectedUsdc::get(), 6_666u128);

		// New pool fee is set and event emitted.
		assert_eq!(
			LiquidityPools::pool_info(Asset::Eth, STABLE_ASSET),
			Ok(PoolInfo {
				limit_order_fee_hundredth_pips: new_fee,
				range_order_fee_hundredth_pips: new_fee,
				range_order_total_fees_earned: Default::default(),
				limit_order_total_fees_earned: PoolPairsMap {
					base: U256::from(4000),
					quote: U256::from(4000)
				},
				range_total_swap_inputs: Default::default(),
				limit_total_swap_inputs: PoolPairsMap {
					base: U256::from(6000),
					quote: U256::from(6000)
				},
			})
		);

		System::assert_has_event(RuntimeEvent::LiquidityPools(Event::<Test>::PoolFeeSet {
			base_asset: Asset::Eth,
			quote_asset: STABLE_ASSET,
			fee_hundredth_pips: new_fee,
		}));

		// Collected fees and bought amount are reset and position updated.
		// Alice's remaining liquidity = 5_000 - 2_000
		// Bob's remaining liquidity = 10_000 - 4_000
		assert_eq!(
			LiquidityPools::pool_orders(Asset::Eth, STABLE_ASSET, Some(ALICE), false),
			Ok(PoolOrders {
				limit_orders: AskBidMap {
					asks: vec![LimitOrder {
						lp: ALICE,
						id: 0.into(),
						tick: 0,
						sell_amount: 3000.into(),
						fees_earned: 1333.into(),
						original_sell_amount: 5000.into()
					}],
					bids: vec![LimitOrder {
						lp: ALICE,
						id: 1.into(),
						tick: 0,
						sell_amount: 454.into(),
						fees_earned: 363.into(),
						original_sell_amount: 1000.into()
					}]
				},
				range_orders: vec![]
			})
		);
		assert_eq!(
			LiquidityPools::pool_orders(Asset::Eth, STABLE_ASSET, Some(BOB), false),
			Ok(PoolOrders {
				limit_orders: AskBidMap {
					asks: vec![LimitOrder {
						lp: BOB,
						id: 0.into(),
						tick: 0,
						sell_amount: 6_000u128.into(),
						fees_earned: 2666.into(),
						original_sell_amount: 10000.into()
					}],
					bids: vec![LimitOrder {
						lp: BOB,
						id: 1.into(),
						tick: 0,
						sell_amount: 4_545.into(),
						fees_earned: 3636.into(),
						original_sell_amount: 10000u128.into()
					}]
				},
				range_orders: vec![]
			})
		);

		// Setting the pool fees will collect nothing, since all positions are reset/refreshed.
		AliceCollectedEth::set(0u128);
		AliceCollectedUsdc::set(0u128);
		BobCollectedEth::set(0u128);
		BobCollectedUsdc::set(0u128);
		assert_ok!(LiquidityPools::set_pool_fees(
			RuntimeOrigin::root(),
			Asset::Eth,
			STABLE_ASSET,
			new_fee
		));

		// No fees are collected.
		assert_eq!(AliceCollectedEth::get(), 0u128);
		assert_eq!(AliceCollectedUsdc::get(), 0u128);
		assert_eq!(BobCollectedEth::get(), 0u128);
		assert_eq!(BobCollectedUsdc::get(), 0u128);
	});
}

#[test]
fn pallet_limit_order_is_in_sync_with_pool() {
	new_test_ext().execute_with(|| {
		let fee = 500_000u32;
		let tick = 100;
		let asset_pair = AssetPair::new(Asset::Eth, STABLE_ASSET).unwrap();

		// Create a new pool.
		assert_ok!(LiquidityPools::new_pool(
			RuntimeOrigin::root(),
			Asset::Eth,
			STABLE_ASSET,
			fee,
			price_at_tick(0).unwrap(),
		));

		// Setup liquidity for the pool with 2 LPer
		assert_ok!(LiquidityPools::set_limit_order(
			RuntimeOrigin::signed(ALICE),
			Asset::Eth,
			STABLE_ASSET,
			Side::Sell,
			0,
			Some(0),
			100,
		));
		assert_ok!(LiquidityPools::set_limit_order(
			RuntimeOrigin::signed(BOB),
			Asset::Eth,
			STABLE_ASSET,
			Side::Sell,
			0,
			Some(tick),
			100_000,
		));
		assert_ok!(LiquidityPools::set_limit_order(
			RuntimeOrigin::signed(BOB),
			Asset::Eth,
			STABLE_ASSET,
			Side::Buy,
			1,
			Some(tick),
			10_000,
		));
		assert_eq!(
			LiquidityPools::pool_orders(Asset::Eth, STABLE_ASSET, Some(ALICE), false),
			Ok(PoolOrders {
				limit_orders: AskBidMap {
					asks: vec![LimitOrder {
						lp: ALICE,
						id: 0.into(),
						tick: 0,
						sell_amount: 100.into(),
						fees_earned: 0.into(),
						original_sell_amount: 100.into()
					}],
					bids: vec![]
				},
				range_orders: vec![]
			})
		);

		let pallet_limit_orders = Pools::<Test>::get(asset_pair).unwrap().limit_orders_cache;
		assert_eq!(pallet_limit_orders.base[&ALICE][&0], 0);
		assert_eq!(pallet_limit_orders.base[&BOB][&0], tick);
		assert_eq!(pallet_limit_orders.quote[&BOB][&1], tick);

		// Do some swaps to collect fees.
		LiquidityPools::swap_single_leg(STABLE_ASSET, Asset::Eth, 202_200).unwrap();
		LiquidityPools::swap_single_leg(Asset::Eth, STABLE_ASSET, 18_000).unwrap();

		// Updates the fees to the new value and collect any fees on current positions.
		assert_ok!(LiquidityPools::set_pool_fees(
			RuntimeOrigin::root(),
			Asset::Eth,
			STABLE_ASSET,
			0u32
		));

		// 100 swapped + 100 fee. The position is fully consumed.
		assert_eq!(AliceCollectedUsdc::get(), 200u128);
		assert_eq!(AliceDebitedEth::get(), 100u128);
		let pallet_limit_orders = Pools::<Test>::get(asset_pair).unwrap().limit_orders_cache;
		assert_eq!(pallet_limit_orders.base.get(&ALICE), None);
		assert_eq!(pallet_limit_orders.base.get(&BOB).unwrap().get(&0), Some(&100));

		assert_has_event::<Test>(RuntimeEvent::LiquidityPools(Event::<Test>::LimitOrderUpdated {
			lp: ALICE,
			base_asset: Asset::Eth,
			quote_asset: STABLE_ASSET,
			side: Side::Sell,
			id: 0,
			tick: 0,
			sell_amount_change: None,
			sell_amount_total: 0,
			collected_fees: 100,
			bought_amount: 100,
		}));
		assert_has_event::<Test>(RuntimeEvent::LiquidityPools(Event::<Test>::LimitOrderUpdated {
			lp: BOB,
			base_asset: Asset::Eth,
			quote_asset: STABLE_ASSET,
			side: Side::Sell,
			id: 0,
			tick: 100,
			sell_amount_change: None,
			sell_amount_total: 5,
			collected_fees: 100998,
			bought_amount: 100998,
		}));
		assert_has_event::<Test>(RuntimeEvent::LiquidityPools(Event::<Test>::LimitOrderUpdated {
			lp: BOB,
			base_asset: Asset::Eth,
			quote_asset: STABLE_ASSET,
			side: Side::Buy,
			id: 1,
			tick: 100,
			sell_amount_change: None,
			sell_amount_total: 910,
			collected_fees: 8998,
			bought_amount: 8998,
		}));
	});
}

#[test]
fn update_pool_liquidity_fee_collects_fees_for_range_order() {
	new_test_ext().execute_with(|| {
		let range = -100..100;
		let old_fee = 400_000u32;
		let new_fee = 100_000u32;
		// Create a new pool.
		assert_ok!(LiquidityPools::new_pool(
			RuntimeOrigin::root(),
			Asset::Eth,
			STABLE_ASSET,
			old_fee,
			price_at_tick(0).unwrap(),
		));
		assert_eq!(
			LiquidityPools::pool_info(Asset::Eth, STABLE_ASSET),
			Ok(PoolInfo {
				limit_order_fee_hundredth_pips: old_fee,
				range_order_fee_hundredth_pips: old_fee,
				range_order_total_fees_earned: Default::default(),
				limit_order_total_fees_earned: Default::default(),
				range_total_swap_inputs: Default::default(),
				limit_total_swap_inputs: Default::default(),
			})
		);

		// Setup liquidity for the pool with 2 LPer with range orders
		assert_ok!(LiquidityPools::set_range_order(
			RuntimeOrigin::signed(ALICE),
			Asset::Eth,
			STABLE_ASSET,
			0,
			Some(range.clone()),
			RangeOrderSize::Liquidity { liquidity: 1_000_000 },
		));
		assert_ok!(LiquidityPools::set_range_order(
			RuntimeOrigin::signed(BOB),
			Asset::Eth,
			STABLE_ASSET,
			0,
			Some(range.clone()),
			RangeOrderSize::Liquidity { liquidity: 1_000_000 },
		));

		// Do some swaps to collect fees.
		LiquidityPools::swap_single_leg(STABLE_ASSET, Asset::Eth, 5_000).unwrap();
		LiquidityPools::swap_single_leg(Asset::Eth, STABLE_ASSET, 5_000).unwrap();

		// Updates the fees to the new value. No fee is collected for range orders.
		assert_ok!(LiquidityPools::set_pool_fees(
			RuntimeOrigin::root(),
			Asset::Eth,
			STABLE_ASSET,
			new_fee
		));
		assert_eq!(AliceCollectedEth::get(), 0u128);
		assert_eq!(AliceCollectedUsdc::get(), 0u128);
		assert_eq!(BobCollectedEth::get(), 0u128);
		assert_eq!(BobCollectedUsdc::get(), 0u128);

		assert_eq!(
			LiquidityPools::pool_orders(Asset::Eth, STABLE_ASSET, Some(ALICE), false),
			Ok(PoolOrders {
				limit_orders: AskBidMap { asks: vec![], bids: vec![] },
				range_orders: vec![RangeOrder {
					lp: ALICE,
					id: 0.into(),
					range: range.clone(),
					liquidity: 1_000_000,
					fees_earned: PoolPairsMap { base: 999.into(), quote: 999.into() }
				}]
			})
		);
		assert_eq!(
			LiquidityPools::pool_orders(Asset::Eth, STABLE_ASSET, Some(BOB), false),
			Ok(PoolOrders {
				limit_orders: AskBidMap { asks: vec![], bids: vec![] },
				range_orders: vec![RangeOrder {
					lp: BOB,
					id: 0.into(),
					range: range.clone(),
					liquidity: 1_000_000,
					fees_earned: PoolPairsMap { base: 999.into(), quote: 999.into() }
				}]
			})
		);

		// Cash out the liquidity will payout earned fee
		assert_ok!(LiquidityPools::set_range_order(
			RuntimeOrigin::signed(ALICE),
			Asset::Eth,
			STABLE_ASSET,
			0,
			Some(range.clone()),
			RangeOrderSize::Liquidity { liquidity: 0 },
		));
		assert_ok!(LiquidityPools::set_range_order(
			RuntimeOrigin::signed(BOB),
			Asset::Eth,
			STABLE_ASSET,
			0,
			Some(range.clone()),
			RangeOrderSize::Liquidity { liquidity: 0 },
		));

		// Earned liquidity pool fees are paid out.
		// Total of ~ 4_000 fee were paid, evenly split between Alice and Bob.
		assert_eq!(AliceCollectedEth::get(), 5_988u128);
		assert_eq!(AliceCollectedUsdc::get(), 5_984u128);
		assert_eq!(AliceDebitedEth::get(), 4_988u128);
		assert_eq!(AliceDebitedUsdc::get(), 4_988u128);

		assert_eq!(BobCollectedEth::get(), 5_988u128);
		assert_eq!(BobCollectedUsdc::get(), 5_984u128);
		assert_eq!(BobDebitedEth::get(), 4_988u128);
		assert_eq!(BobDebitedUsdc::get(), 4_988u128);
	});
}

#[test]
fn can_execute_scheduled_limit_order() {
	new_test_ext().execute_with(|| {
		let order_id = 0;
		assert_ok!(LiquidityPools::new_pool(
			RuntimeOrigin::root(),
			Asset::Flip,
			STABLE_ASSET,
			400_000u32,
			price_at_tick(0).unwrap(),
		));
		assert_ok!(LiquidityPools::schedule_limit_order_update(
			RuntimeOrigin::signed(ALICE),
			Box::new(pallet_cf_pools::Call::<Test>::set_limit_order {
				base_asset: Asset::Flip,
				quote_asset: STABLE_ASSET,
				side: Side::Buy,
				id: order_id,
				option_tick: Some(100),
				sell_amount: 55,
			}),
			6
		));
		assert_eq!(
			last_event::<Test>(),
			RuntimeEvent::LiquidityPools(crate::Event::LimitOrderSetOrUpdateScheduled {
				lp: ALICE,
				order_id,
				dispatch_at: 6,
			})
		);
		assert!(!ScheduledLimitOrderUpdates::<Test>::get(6).is_empty());
		LiquidityPools::on_initialize(6);
		assert!(
			ScheduledLimitOrderUpdates::<Test>::get(6).is_empty(),
			"Should be empty, but is {:?}",
			ScheduledLimitOrderUpdates::<Test>::get(6)
		);
		assert_eq!(
			last_event::<Test>(),
			RuntimeEvent::LiquidityPools(crate::Event::ScheduledLimitOrderUpdateDispatchSuccess {
				lp: ALICE,
				order_id,
			})
		);
	});
}

#[test]
fn schedule_rejects_unsupported_calls() {
	new_test_ext().execute_with(|| {
		assert_noop!(
			LiquidityPools::schedule_limit_order_update(
				RuntimeOrigin::signed(ALICE),
				Box::new(pallet_cf_pools::Call::<Test>::set_pool_fees {
					base_asset: Asset::Eth,
					quote_asset: STABLE_ASSET,
					fee_hundredth_pips: 0,
				}),
				6
			),
			Error::<Test>::UnsupportedCall
		);
	});
}

#[test]
fn cant_schedule_in_the_past() {
	new_test_ext().then_execute_at_block(10u32, |_| {
		assert_noop!(
			LiquidityPools::schedule_limit_order_update(
				RuntimeOrigin::signed(ALICE),
				Box::new(pallet_cf_pools::Call::<Test>::set_limit_order {
					base_asset: Asset::Flip,
					quote_asset: STABLE_ASSET,
					side: Side::Buy,
					id: 0,
					option_tick: Some(0),
					sell_amount: 55,
				}),
				9
			),
			Error::<Test>::LimitOrderUpdateExpired
		);
	});
}

#[test]
fn can_get_all_pool_orders() {
	new_test_ext().execute_with(|| {
		let range_1 = -100..100;
		let range_2 = -234..234;

		// Create a new pool.
		assert_ok!(LiquidityPools::new_pool(
			RuntimeOrigin::root(),
			Asset::Eth,
			STABLE_ASSET,
			Default::default(),
			price_at_tick(0).unwrap(),
		));

		// Setup liquidity for the pool with 2 LPer, each has limit and range orders.
		assert_ok!(LiquidityPools::set_range_order(
			RuntimeOrigin::signed(ALICE),
			Asset::Eth,
			STABLE_ASSET,
			0,
			Some(range_1.clone()),
			RangeOrderSize::Liquidity { liquidity: 100_000 },
		));
		assert_ok!(LiquidityPools::set_range_order(
			RuntimeOrigin::signed(ALICE),
			Asset::Eth,
			STABLE_ASSET,
			1,
			Some(range_2.clone()),
			RangeOrderSize::Liquidity { liquidity: 200_000 },
		));
		assert_ok!(LiquidityPools::set_range_order(
			RuntimeOrigin::signed(BOB),
			Asset::Eth,
			STABLE_ASSET,
			2,
			Some(range_1.clone()),
			RangeOrderSize::Liquidity { liquidity: 300_000 },
		));
		assert_ok!(LiquidityPools::set_range_order(
			RuntimeOrigin::signed(BOB),
			Asset::Eth,
			STABLE_ASSET,
			3,
			Some(range_2.clone()),
			RangeOrderSize::Liquidity { liquidity: 400_000 },
		));

		assert_ok!(LiquidityPools::set_limit_order(
			RuntimeOrigin::signed(ALICE),
			Asset::Eth,
			STABLE_ASSET,
			Side::Sell,
			4,
			Some(100),
			500_000,
		));
		assert_ok!(LiquidityPools::set_limit_order(
			RuntimeOrigin::signed(ALICE),
			Asset::Eth,
			STABLE_ASSET,
			Side::Sell,
			5,
			Some(1000),
			600_000,
		));
		assert_ok!(LiquidityPools::set_limit_order(
			RuntimeOrigin::signed(ALICE),
			Asset::Eth,
			STABLE_ASSET,
			Side::Sell,
			6,
			Some(100),
			700_000,
		));
		assert_ok!(LiquidityPools::set_limit_order(
			RuntimeOrigin::signed(ALICE),
			Asset::Eth,
			STABLE_ASSET,
			Side::Buy,
			7,
			Some(1000),
			800_000,
		));

		assert_eq!(
			LiquidityPools::pool_orders(Asset::Eth, STABLE_ASSET, None, false),
			Ok(PoolOrders::<Test> {
				limit_orders: AskBidMap {
					asks: vec![
						LimitOrder {
							lp: ALICE,
							id: 4.into(),
							tick: 100,
							sell_amount: 500_000.into(),
							fees_earned: 0.into(),
							original_sell_amount: 500_000.into(),
						},
						LimitOrder {
							lp: ALICE,
							id: 5.into(),
							tick: 1000,
							sell_amount: 600_000.into(),
							fees_earned: 0.into(),
							original_sell_amount: 600_000.into(),
						},
						LimitOrder {
							lp: ALICE,
							id: 6.into(),
							tick: 100,
							sell_amount: 700_000.into(),
							fees_earned: 0.into(),
							original_sell_amount: 700_000.into(),
						}
					],
					bids: vec![LimitOrder {
						lp: ALICE,
						id: 7.into(),
						tick: 1000,
						sell_amount: 800_000.into(),
						fees_earned: 0.into(),
						original_sell_amount: 800_000.into(),
					}]
				},
				range_orders: vec![
					RangeOrder {
						lp: ALICE,
						id: 0.into(),
						range: -100..100,
						liquidity: 100_000u128,
						fees_earned: Default::default(),
					},
					RangeOrder {
						lp: ALICE,
						id: 1.into(),
						range: -234..234,
						liquidity: 200_000u128,
						fees_earned: Default::default(),
					},
					RangeOrder {
						lp: BOB,
						id: 2.into(),
						range: -100..100,
						liquidity: 300_000u128,
						fees_earned: Default::default(),
					},
					RangeOrder {
						lp: BOB,
						id: 3.into(),
						range: -234..234,
						liquidity: 400_000u128,
						fees_earned: Default::default(),
					}
				]
			})
		);
	});
}

#[test]
fn fees_are_recorded() {
	new_test_ext().execute_with(|| {
		let range_1 = -100..100;

		// Create a new pool.
		for asset in [Asset::Eth, Asset::Btc] {
			assert_ok!(LiquidityPools::new_pool(
				RuntimeOrigin::root(),
				asset,
				STABLE_ASSET,
				100,
				price_at_tick(0).unwrap(),
			));
		}

		assert_ok!(LiquidityPools::set_range_order(
			RuntimeOrigin::signed(ALICE),
			Asset::Eth,
			STABLE_ASSET,
			0,
			Some(range_1.clone()),
			RangeOrderSize::Liquidity { liquidity: 1_000_000_000_000_000_000 },
		));
		assert_ok!(LiquidityPools::set_limit_order(
			RuntimeOrigin::signed(BOB),
			Asset::Btc,
			STABLE_ASSET,
			Side::Sell,
			0,
			Some(0),
			1_000_000_000_000_000_000,
		));

		assert!(
			LiquidityPools::swap_single_leg(STABLE_ASSET, Asset::Eth, 1_000_000_000).unwrap() > 0
		);
		assert!(
			LiquidityPools::swap_single_leg(STABLE_ASSET, Asset::Btc, 1_000_000_000).unwrap() > 0
		);
		LiquidityPools::sweep(&ALICE).unwrap();
		LiquidityPools::sweep(&BOB).unwrap();

		assert!(
			HistoricalEarnedFees::<Test>::get(ALICE, Asset::Usdc) > 0,
			"Alice's fees should be recorded but are:{:?}",
			HistoricalEarnedFees::<Test>::iter_prefix(ALICE).collect::<Vec<_>>(),
		);
		assert!(
			HistoricalEarnedFees::<Test>::get(BOB, Asset::Usdc) > 0,
			"Bob's fees should be recorded but are:{:?}",
			HistoricalEarnedFees::<Test>::iter_prefix(BOB).collect::<Vec<_>>(),
		);
	});
}

#[test]
fn test_maximum_slippage_limits() {
	use cf_utilities::{assert_err, assert_ok};

	new_test_ext().execute_with(|| {
		const BASE_ASSET: Asset = Asset::Eth;
		const OTHER_ASSET: Asset = Asset::Btc;

		let asset_pair = AssetPair::new(BASE_ASSET, STABLE_ASSET).unwrap();

		// Ensure limits are configured per pool: this limit should be ignored during testing.
		assert_ok!(LiquidityPools::set_maximum_price_impact(
			RuntimeOrigin::root(),
			bounded_vec![(OTHER_ASSET, Some(1))],
		));
		System::assert_last_event(RuntimeEvent::LiquidityPools(
			crate::Event::<Test>::PriceImpactLimitSet {
				asset_pair: AssetPair::new(OTHER_ASSET, STABLE_ASSET).unwrap(),
				limit: Some(1),
			},
		));

		let test_swaps = |size_limit_when_slippage_limit_is_hit| {
			for (size, expected_output) in [
				(0, 0),
				(1, 0),
				(100, 99),
				(200, 199),
				(250, 249),
				(300, 299),
				(400, 398),
				(500, 497),
				(1500, 1477),
				(2500, 2439),
				(3500, 3381),
				(4500, 4306),
				(5500, 5213),
				(6500, 6103),
				(7500, 6976),
				(8500, 7834),
				(9500, 8675),
				(10500, 9502),
				(11500, 10313),
				(12500, 11111),
				(13500, 11894),
				(14500, 12663),
				(15500, 13419),
			] {
				pallet_cf_pools::Pools::<Test>::remove(asset_pair);
				assert_ok!(LiquidityPools::new_pool(
					RuntimeOrigin::root(),
					BASE_ASSET,
					STABLE_ASSET,
					Default::default(),
					price_at_tick(0).unwrap(),
				));
				assert_ok!(LiquidityPools::set_range_order(
					RuntimeOrigin::signed(ALICE),
					BASE_ASSET,
					STABLE_ASSET,
					0,
					Some(-10000..10000),
					RangeOrderSize::Liquidity { liquidity: 100_000 },
				));
				let result = LiquidityPools::swap_single_leg(STABLE_ASSET, Asset::Eth, size);
				if size < size_limit_when_slippage_limit_is_hit {
					assert_eq!(expected_output, assert_ok!(result));
				} else {
					assert_err!(result);
				}
			}
		};

		test_swaps(u128::MAX);

		assert_ok!(LiquidityPools::set_maximum_price_impact(
			RuntimeOrigin::root(),
			bounded_vec![(BASE_ASSET, Some(954))]
		));

		test_swaps(10500);

		assert_ok!(LiquidityPools::set_maximum_price_impact(
			RuntimeOrigin::root(),
			bounded_vec![(BASE_ASSET, None)]
		));

		test_swaps(u128::MAX);

		assert_ok!(LiquidityPools::set_maximum_price_impact(
			RuntimeOrigin::root(),
			bounded_vec![(BASE_ASSET, Some(10))]
		));

		test_swaps(300);

		assert_ok!(LiquidityPools::set_maximum_price_impact(
			RuntimeOrigin::root(),
			bounded_vec![(BASE_ASSET, Some(300))]
		));

		test_swaps(3500);
	});
}

#[test]
fn can_accept_additional_limit_orders() {
	new_test_ext().execute_with(|| {
		let from = Asset::Flip;
		let to = Asset::Usdt;
		let default_price = price_at_tick(0).unwrap();

		for asset in [from, to] {
			// While the pool does not exist, no info can be obtained.
			assert!(Pools::<Test>::get(AssetPair::new(asset, STABLE_ASSET).unwrap()).is_none());

			// Create a new pool.
			assert_ok!(LiquidityPools::new_pool(
				RuntimeOrigin::root(),
				asset,
				STABLE_ASSET,
				0u32,
				default_price,
			));
			System::assert_last_event(RuntimeEvent::LiquidityPools(
				Event::<Test>::NewPoolCreated {
					base_asset: asset,
					quote_asset: STABLE_ASSET,
					fee_hundredth_pips: 0u32,
					initial_price: default_price,
				},
			));
		}

		const ONE_FLIP: u128 = 10u128.pow(18);

		assert!(LiquidityPools::swap_single_leg(from, STABLE_ASSET, ONE_FLIP,).is_err());

		assert!(LiquidityPools::try_add_limit_order(
			&0,
			from,
			STABLE_ASSET,
			Side::Buy,
			0,
			-196236,
			ONE_FLIP.into()
		)
		.is_ok());

		let first_leg = LiquidityPools::swap_single_leg(from, STABLE_ASSET, ONE_FLIP).unwrap();
		assert_eq!(first_leg, 3006110201);

		const ONE_USDC: u128 = 10u128.pow(6);

		assert!(LiquidityPools::try_add_limit_order(
			&0,
			from,
			Asset::Usdc,
			Side::Buy,
			0,
			-196236,
			ONE_FLIP.into()
		)
		.is_ok());
		assert!(LiquidityPools::swap_single_leg(STABLE_ASSET, to, first_leg).is_err());

		assert!(LiquidityPools::try_add_limit_order(
			&0,
			from,
			Asset::Usdc,
			Side::Buy,
			0,
			-196236,
			ONE_FLIP.into()
		)
		.is_ok());
		assert!(LiquidityPools::try_add_limit_order(
			&0,
			to,
			Asset::Usdc,
			Side::Sell,
			0,
			0,
			(3500 * ONE_USDC).into()
		)
		.is_ok());

		assert_eq!(
			LiquidityPools::swap_single_leg(STABLE_ASSET, to, first_leg).unwrap(),
			3006110200
		);
	});
}

#[test]
fn test_cancel_orders_batch() {
	new_test_ext().execute_with(|| {
		const POSITION: core::ops::Range<Tick> = -100_000..100_000;
		const FLIP: Asset = Asset::Flip;
		const TICK: Tick = 12;
		let mut orders_to_delete: BoundedVec<CloseOrder, ConstU32<100>> = BoundedVec::new();
		// Create a new pool.
		assert_ok!(LiquidityPools::new_pool(
			RuntimeOrigin::root(),
			FLIP,
			STABLE_ASSET,
			Default::default(),
			price_at_tick(0).unwrap(),
		));
		assert_ok!(LiquidityPools::set_range_order(
			RuntimeOrigin::signed(ALICE),
			FLIP,
			STABLE_ASSET,
			0,
			Some(POSITION),
			RangeOrderSize::AssetAmounts {
				maximum: AssetAmounts { base: 1_000_000, quote: 1_000_000 },
				minimum: AssetAmounts { base: 900_000, quote: 900_000 },
			}
		));
		assert_events_match!(
			Test,
			RuntimeEvent::LiquidityPools(
				Event::RangeOrderUpdated {
					..
				},
			) => ()
		);
		assert_ok!(LiquidityPools::set_limit_order(
			RuntimeOrigin::signed(ALICE),
			FLIP,
			STABLE_ASSET,
			Side::Sell,
			0,
			Some(TICK),
			12
		));
		assert_events_match!(
			Test,
			RuntimeEvent::LiquidityPools(
				Event::LimitOrderUpdated {
					..
				},
			) => ()
		);
		assert_ok!(LiquidityPools::set_limit_order(
			RuntimeOrigin::signed(ALICE),
			FLIP,
			STABLE_ASSET,
			Side::Sell,
			1,
			Some(TICK + 1),
			15
		));
		assert_events_match!(
			Test,
			RuntimeEvent::LiquidityPools(
				Event::LimitOrderUpdated {
					..
				},
			) => ()
		);
		orders_to_delete
			.try_push(CloseOrder::Limit {
				base_asset: FLIP,
				quote_asset: STABLE_ASSET,
				side: Side::Sell,
				id: 0,
			})
			.expect("Len should be below 100");
		orders_to_delete
			.try_push(CloseOrder::Limit {
				base_asset: FLIP,
				quote_asset: STABLE_ASSET,
				side: Side::Sell,
				id: 1,
			})
			.expect("Len should be below 100");
		orders_to_delete
			.try_push(CloseOrder::Range { base_asset: FLIP, quote_asset: STABLE_ASSET, id: 0 })
			.expect("Len should be below 100");
		assert_eq!(
			LiquidityPools::open_order_count(
				&ALICE,
				&PoolPairsMap { base: FLIP, quote: STABLE_ASSET }
			)
			.unwrap(),
			3
		);
		assert_ok!(LiquidityPools::cancel_orders_batch(
			RuntimeOrigin::signed(ALICE),
			orders_to_delete
		));
		assert_eq!(
			LiquidityPools::open_order_count(
				&ALICE,
				&PoolPairsMap { base: FLIP, quote: STABLE_ASSET }
			)
			.unwrap(),
			0
		)
	});
}

#[test]
<<<<<<< HEAD
fn only_governance_can_set_pool_fee() {
	new_test_ext().execute_with(|| {
		assert_noop!(
			LiquidityPools::set_pool_fees(
				RuntimeOrigin::signed(ALICE),
				Asset::Eth,
				STABLE_ASSET,
				0
			),
			sp_runtime::traits::BadOrigin
		);
	});
}

#[test]
fn only_governance_can_set_maximum_price_impact() {
	new_test_ext().execute_with(|| {
		assert_noop!(
			LiquidityPools::set_maximum_price_impact(
				RuntimeOrigin::signed(ALICE),
				BoundedVec::try_from(vec![(Asset::Eth, None)]).unwrap()
			),
			sp_runtime::traits::BadOrigin
=======
fn handle_zero_liquidity_changes_set_range_order() {
	new_test_ext().execute_with(|| {
		const POSITION: core::ops::Range<Tick> = -887272..887272;
		const FLIP: Asset = Asset::Flip;

		// Create a new pool.
		assert_ok!(LiquidityPools::new_pool(
			RuntimeOrigin::root(),
			FLIP,
			STABLE_ASSET,
			Default::default(),
			price_at_tick(0).unwrap(),
		));

		assert_noop!(
			LiquidityPools::set_range_order(
				RuntimeOrigin::signed(ALICE),
				FLIP,
				STABLE_ASSET,
				0,
				Some(POSITION),
				RangeOrderSize::AssetAmounts {
					maximum: AssetAmounts { base: 1, quote: 0 },
					minimum: AssetAmounts { base: 0, quote: 0 },
				}
			),
			crate::Error::<Test>::InvalidSize
>>>>>>> c7a9e503
		);
	});
}<|MERGE_RESOLUTION|>--- conflicted
+++ resolved
@@ -1252,7 +1252,6 @@
 }
 
 #[test]
-<<<<<<< HEAD
 fn only_governance_can_set_pool_fee() {
 	new_test_ext().execute_with(|| {
 		assert_noop!(
@@ -1276,7 +1275,11 @@
 				BoundedVec::try_from(vec![(Asset::Eth, None)]).unwrap()
 			),
 			sp_runtime::traits::BadOrigin
-=======
+		);
+	});
+}
+
+#[test]
 fn handle_zero_liquidity_changes_set_range_order() {
 	new_test_ext().execute_with(|| {
 		const POSITION: core::ops::Range<Tick> = -887272..887272;
@@ -1304,7 +1307,6 @@
 				}
 			),
 			crate::Error::<Test>::InvalidSize
->>>>>>> c7a9e503
 		);
 	});
 }