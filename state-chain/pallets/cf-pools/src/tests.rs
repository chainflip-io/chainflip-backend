use crate::{
	self as pallet_cf_pools, mock::*, AskBidMap, AssetAmounts, AssetPair, Error, Event, LimitOrder,
	PoolInfo, PoolOrders, PoolPairsMap, Pools, RangeOrder, RangeOrderSize,
	ScheduledLimitOrderUpdates, STABLE_ASSET,
};
use cf_amm::common::{price_at_tick, Side, Tick};
use cf_primitives::{chains::assets::any::Asset, AssetAmount};
use cf_test_utilities::{assert_events_match, assert_has_event, last_event};
<<<<<<< HEAD
use cf_traits::{AssetConverter, SwappingApi};
=======
use cf_traits::SwappingApi;
>>>>>>> fe8b41bf
use frame_support::{assert_noop, assert_ok, traits::Hooks};
use sp_core::{bounded_vec, U256};

#[test]
fn can_create_new_trading_pool() {
	new_test_ext().execute_with(|| {
		let unstable_asset = Asset::Eth;
		let default_price = price_at_tick(0).unwrap();

		// While the pool does not exist, no info can be obtained.
		assert!(Pools::<Test>::get(AssetPair::new(unstable_asset, STABLE_ASSET).unwrap()).is_none());

		// Fee must be appropriate
		assert_noop!(
			LiquidityPools::new_pool(
				RuntimeOrigin::root(),
				unstable_asset,
				STABLE_ASSET,
				1_000_000u32,
				default_price,
			),
			Error::<Test>::InvalidFeeAmount,
		);

		// Create a new pool.
		assert_ok!(LiquidityPools::new_pool(
			RuntimeOrigin::root(),
			unstable_asset,
			STABLE_ASSET,
			500_000u32,
			default_price,
		));
		System::assert_last_event(RuntimeEvent::LiquidityPools(Event::<Test>::NewPoolCreated {
			base_asset: unstable_asset,
			quote_asset: STABLE_ASSET,
			fee_hundredth_pips: 500_000u32,
			initial_price: default_price,
		}));

		// Cannot create duplicate pool
		assert_noop!(
			LiquidityPools::new_pool(
				RuntimeOrigin::root(),
				unstable_asset,
				STABLE_ASSET,
				0u32,
				default_price
			),
			Error::<Test>::PoolAlreadyExists
		);
	});
}

#[test]
fn test_mint_range_order_with_asset_amounts() {
	new_test_ext().execute_with(|| {
		const POSITION: core::ops::Range<Tick> = -100_000..100_000;
		const FLIP: Asset = Asset::Flip;

		// Create a new pool.
		assert_ok!(LiquidityPools::new_pool(
			RuntimeOrigin::root(),
			FLIP,
			STABLE_ASSET,
			Default::default(),
			price_at_tick(0).unwrap(),
		));
		assert_ok!(LiquidityPools::set_range_order(
			RuntimeOrigin::signed(ALICE),
			FLIP,
			STABLE_ASSET,
			0,
			Some(POSITION),
			RangeOrderSize::AssetAmounts {
				maximum: AssetAmounts { base: 1_000_000, quote: 1_000_000 },
				minimum: AssetAmounts { base: 900_000, quote: 900_000 },
			}
		));
		assert_events_match!(
			Test,
			RuntimeEvent::LiquidityPools(
				Event::RangeOrderUpdated {
					..
				},
			) => ()
		);
		assert_ok!(LiquidityPools::set_range_order(
			RuntimeOrigin::signed(ALICE),
			FLIP,
			STABLE_ASSET,
			0,
			Some(POSITION),
			RangeOrderSize::Liquidity { liquidity: 0 }
		));
	});
}

#[test]
fn test_sweeping() {
	new_test_ext().execute_with(|| {
		const TICK: Tick = 0;
		const ETH: Asset = Asset::Eth;
		const POSITION_0_SIZE: AssetAmount = 100_000;
		const POSITION_1_SIZE: AssetAmount = 90_000;
		const SWAP_AMOUNT: AssetAmount = 50_000;

		assert_ok!(LiquidityPools::new_pool(
			RuntimeOrigin::root(),
			ETH,
			STABLE_ASSET,
			Default::default(),
			price_at_tick(0).unwrap(),
		));

		assert_ok!(LiquidityPools::set_limit_order(
			RuntimeOrigin::signed(ALICE),
			ETH,
			STABLE_ASSET,
			Side::Buy,
			0,
			Some(TICK),
			POSITION_0_SIZE,
		));

		assert_eq!(AliceCollectedEth::get(), 0);
		assert_eq!(AliceCollectedUsdc::get(), 0);
		assert_eq!(AliceDebitedEth::get(), 0);
		assert_eq!(AliceDebitedUsdc::get(), POSITION_0_SIZE);

		LiquidityPools::swap_single_leg(ETH, STABLE_ASSET, SWAP_AMOUNT).unwrap();

		assert_eq!(AliceCollectedEth::get(), 0);
		assert_eq!(AliceCollectedUsdc::get(), 0);
		assert_eq!(AliceDebitedEth::get(), 0);
		assert_eq!(AliceDebitedUsdc::get(), POSITION_0_SIZE);

		assert_ok!(LiquidityPools::set_limit_order(
			RuntimeOrigin::signed(ALICE),
			ETH,
			STABLE_ASSET,
			Side::Sell,
			1,
			Some(TICK),
			POSITION_1_SIZE,
		));

		assert_eq!(AliceCollectedEth::get(), SWAP_AMOUNT);
		assert_eq!(AliceCollectedUsdc::get(), 0);
		assert_eq!(AliceDebitedEth::get(), POSITION_1_SIZE);
		assert_eq!(AliceDebitedUsdc::get(), POSITION_0_SIZE);
	});
}

#[test]
<<<<<<< HEAD
fn test_buy_back_flip() {
	new_test_ext().execute_with(|| {
		const INTERVAL: BlockNumberFor<Test> = 5;
		const FLIP_PRICE_IN_USDC: u128 = 10;
		const FLIP: Asset = Asset::Flip;

		// Create a new pool.
		assert_ok!(LiquidityPools::new_pool(
			RuntimeOrigin::root(),
			FLIP,
			STABLE_ASSET,
			Default::default(),
			price_at_tick(0).unwrap(),
		));
		for side in [Side::Buy, Side::Sell] {
			assert_ok!(LiquidityPools::set_limit_order(
				RuntimeOrigin::signed(ALICE),
				FLIP,
				STABLE_ASSET,
				side,
				0,
				Some(
					tick_at_price(U256::from(FLIP_PRICE_IN_USDC) << PRICE_FRACTIONAL_BITS).unwrap()
				),
				1_000_000_000,
			));
		}

		// Swapping should cause the network fee to be collected.
		// Do two swaps of equivalent value.
		const USDC_SWAP_VALUE: u128 = 100_000;
		const FLIP_SWAP_VALUE: u128 = USDC_SWAP_VALUE / FLIP_PRICE_IN_USDC;
		LiquidityPools::swap_with_network_fee(FLIP, STABLE_ASSET, FLIP_SWAP_VALUE).unwrap();
		LiquidityPools::swap_with_network_fee(STABLE_ASSET, FLIP, USDC_SWAP_VALUE).unwrap();

		// 2 swaps of 100_000 USDC, 0.2% fee
		const EXPECTED_COLLECTED_FEES: AssetAmount = 400;
		assert_eq!(CollectedNetworkFee::<Test>::get(), EXPECTED_COLLECTED_FEES);

		// The default buy interval is zero, and this means we don't buy back.
		assert_eq!(FlipBuyInterval::<Test>::get(), 0);
		LiquidityPools::on_initialize(1);

		// A non-zero buy interval
		FlipBuyInterval::<Test>::set(INTERVAL);

		// Nothing is bought if we're not at the interval.
		LiquidityPools::on_initialize(INTERVAL * 3 - 1);
		assert_eq!(EXPECTED_COLLECTED_FEES, CollectedNetworkFee::<Test>::get());

		// If we're at an interval, we should buy flip.
		LiquidityPools::on_initialize(INTERVAL * 3);
		assert_eq!(0, CollectedNetworkFee::<Test>::get());

		// TODO: check that a swap is scheduled once we network fee stuff
		// is moved to the swapping pallet
	});
}

#[test]
fn test_network_fee_calculation() {
	new_test_ext().execute_with(|| {
		// Show we can never overflow and panic
		utilities::calculate_network_fee(Permill::from_percent(100), AssetAmount::MAX);
		// 200 bps (2%) of 100 = 2
		assert_eq!(utilities::calculate_network_fee(Permill::from_percent(2u32), 100), (98, 2));
		// 2220 bps = 22 % of 199 = 43,78
		assert_eq!(
			utilities::calculate_network_fee(Permill::from_rational(2220u32, 10000u32), 199),
			(155, 44)
		);
		// 2220 bps = 22 % of 234 = 51,26
		assert_eq!(
			utilities::calculate_network_fee(Permill::from_rational(2220u32, 10000u32), 233),
			(181, 52)
		);
		// 10 bps = 0,1% of 3000 = 3
		assert_eq!(
			utilities::calculate_network_fee(Permill::from_rational(1u32, 1000u32), 3000),
			(2997, 3)
		);
	});
}

#[test]
=======
>>>>>>> fe8b41bf
fn can_update_pool_liquidity_fee_and_collect_for_limit_order() {
	new_test_ext().execute_with(|| {
		let old_fee = 400_000u32;
		let new_fee = 100_000u32;
		// Create a new pool.
		assert_ok!(LiquidityPools::new_pool(
			RuntimeOrigin::root(),
			Asset::Eth,
			STABLE_ASSET,
			old_fee,
			price_at_tick(0).unwrap(),
		));
		assert_eq!(
			LiquidityPools::pool_info(Asset::Eth, STABLE_ASSET),
			Ok(PoolInfo {
				limit_order_fee_hundredth_pips: old_fee,
				range_order_fee_hundredth_pips: old_fee,
				range_order_total_fees_earned: Default::default(),
				limit_order_total_fees_earned: Default::default(),
				range_total_swap_inputs: Default::default(),
				limit_total_swap_inputs: Default::default(),
			})
		);

		// Setup liquidity for the pool with 2 LPer
		assert_ok!(LiquidityPools::set_limit_order(
			RuntimeOrigin::signed(ALICE),
			Asset::Eth,
			STABLE_ASSET,
			Side::Sell,
			0,
			Some(0),
			5_000,
		));
		assert_ok!(LiquidityPools::set_limit_order(
			RuntimeOrigin::signed(ALICE),
			Asset::Eth,
			STABLE_ASSET,
			Side::Buy,
			1,
			Some(0),
			1_000,
		));
		assert_ok!(LiquidityPools::set_limit_order(
			RuntimeOrigin::signed(BOB),
			Asset::Eth,
			STABLE_ASSET,
			Side::Sell,
			0,
			Some(0),
			10_000,
		));
		assert_ok!(LiquidityPools::set_limit_order(
			RuntimeOrigin::signed(BOB),
			Asset::Eth,
			STABLE_ASSET,
			Side::Buy,
			1,
			Some(0),
			10_000,
		));
		assert_eq!(
			LiquidityPools::pool_orders(Asset::Eth, STABLE_ASSET, Some(ALICE)),
			Ok(PoolOrders {
				limit_orders: AskBidMap {
					asks: vec![LimitOrder {
						lp: ALICE,
						id: 0.into(),
						tick: 0,
						sell_amount: 5000u128.into(),
						fees_earned: 0.into(),
						original_sell_amount: 5000u128.into()
					}],
					bids: vec![LimitOrder {
						lp: ALICE,
						id: 1.into(),
						tick: 0,
						sell_amount: 1000.into(),
						fees_earned: 0.into(),
						original_sell_amount: 1000u128.into()
					}]
				},
				range_orders: vec![]
			})
		);
		assert_eq!(
			LiquidityPools::pool_orders(Asset::Eth, STABLE_ASSET, Some(BOB)),
			Ok(PoolOrders {
				limit_orders: AskBidMap {
					asks: vec![LimitOrder {
						lp: BOB,
						id: 0.into(),
						tick: 0,
						sell_amount: 10000u128.into(),
						fees_earned: 0.into(),
						original_sell_amount: 10000u128.into()
					}],
					bids: vec![LimitOrder {
						lp: BOB,
						id: 1.into(),
						tick: 0,
						sell_amount: 10000.into(),
						fees_earned: 0.into(),
						original_sell_amount: 10000u128.into()
					}]
				},
				range_orders: vec![]
			})
		);

		// Do some swaps to collect fees.
		LiquidityPools::swap_single_leg(STABLE_ASSET, Asset::Eth, 10_000).unwrap();
		LiquidityPools::swap_single_leg(Asset::Eth, STABLE_ASSET, 10_000).unwrap();

		// Updates the fees to the new value and collect any fees on current positions.
		assert_ok!(LiquidityPools::set_pool_fees(
			RuntimeOrigin::root(),
			Asset::Eth,
			STABLE_ASSET,
			new_fee
		));

		// All LP'ers fees and bought amount are Collected and accredited.
		// Fee and swaps are calculated proportional to the liquidity amount.
		assert_eq!(AliceCollectedEth::get(), 908u128);
		assert_eq!(AliceCollectedUsdc::get(), 3_333u128);
		assert_eq!(BobCollectedEth::get(), 9090u128);
		assert_eq!(BobCollectedUsdc::get(), 6_666u128);

		// New pool fee is set and event emitted.
		assert_eq!(
			LiquidityPools::pool_info(Asset::Eth, STABLE_ASSET),
			Ok(PoolInfo {
				limit_order_fee_hundredth_pips: new_fee,
				range_order_fee_hundredth_pips: new_fee,
				range_order_total_fees_earned: Default::default(),
				limit_order_total_fees_earned: PoolPairsMap {
					base: U256::from(4000),
					quote: U256::from(4000)
				},
				range_total_swap_inputs: Default::default(),
				limit_total_swap_inputs: PoolPairsMap {
					base: U256::from(6000),
					quote: U256::from(6000)
				},
			})
		);

		System::assert_has_event(RuntimeEvent::LiquidityPools(Event::<Test>::PoolFeeSet {
			base_asset: Asset::Eth,
			quote_asset: STABLE_ASSET,
			fee_hundredth_pips: new_fee,
		}));

		// Collected fees and bought amount are reset and position updated.
		// Alice's remaining liquidity = 5_000 - 2_000
		// Bob's remaining liquidity = 10_000 - 4_000
		assert_eq!(
			LiquidityPools::pool_orders(Asset::Eth, STABLE_ASSET, Some(ALICE)),
			Ok(PoolOrders {
				limit_orders: AskBidMap {
					asks: vec![LimitOrder {
						lp: ALICE,
						id: 0.into(),
						tick: 0,
						sell_amount: 3000.into(),
						fees_earned: 1333.into(),
						original_sell_amount: 5000.into()
					}],
					bids: vec![LimitOrder {
						lp: ALICE,
						id: 1.into(),
						tick: 0,
						sell_amount: 454.into(),
						fees_earned: 363.into(),
						original_sell_amount: 1000.into()
					}]
				},
				range_orders: vec![]
			})
		);
		assert_eq!(
			LiquidityPools::pool_orders(Asset::Eth, STABLE_ASSET, Some(BOB)),
			Ok(PoolOrders {
				limit_orders: AskBidMap {
					asks: vec![LimitOrder {
						lp: BOB,
						id: 0.into(),
						tick: 0,
						sell_amount: 6_000u128.into(),
						fees_earned: 2666.into(),
						original_sell_amount: 10000.into()
					}],
					bids: vec![LimitOrder {
						lp: BOB,
						id: 1.into(),
						tick: 0,
						sell_amount: 4_545.into(),
						fees_earned: 3636.into(),
						original_sell_amount: 10000u128.into()
					}]
				},
				range_orders: vec![]
			})
		);

		// Setting the pool fees will collect nothing, since all positions are reset/refreshed.
		AliceCollectedEth::set(0u128);
		AliceCollectedUsdc::set(0u128);
		BobCollectedEth::set(0u128);
		BobCollectedUsdc::set(0u128);
		assert_ok!(LiquidityPools::set_pool_fees(
			RuntimeOrigin::root(),
			Asset::Eth,
			STABLE_ASSET,
			new_fee
		));

		// No fees are collected.
		assert_eq!(AliceCollectedEth::get(), 0u128);
		assert_eq!(AliceCollectedUsdc::get(), 0u128);
		assert_eq!(BobCollectedEth::get(), 0u128);
		assert_eq!(BobCollectedUsdc::get(), 0u128);
	});
}

#[test]
fn pallet_limit_order_is_in_sync_with_pool() {
	new_test_ext().execute_with(|| {
		let fee = 500_000u32;
		let tick = 100;
		let asset_pair = AssetPair::new(Asset::Eth, STABLE_ASSET).unwrap();

		// Create a new pool.
		assert_ok!(LiquidityPools::new_pool(
			RuntimeOrigin::root(),
			Asset::Eth,
			STABLE_ASSET,
			fee,
			price_at_tick(0).unwrap(),
		));

		// Setup liquidity for the pool with 2 LPer
		assert_ok!(LiquidityPools::set_limit_order(
			RuntimeOrigin::signed(ALICE),
			Asset::Eth,
			STABLE_ASSET,
			Side::Sell,
			0,
			Some(0),
			100,
		));
		assert_ok!(LiquidityPools::set_limit_order(
			RuntimeOrigin::signed(BOB),
			Asset::Eth,
			STABLE_ASSET,
			Side::Sell,
			0,
			Some(tick),
			100_000,
		));
		assert_ok!(LiquidityPools::set_limit_order(
			RuntimeOrigin::signed(BOB),
			Asset::Eth,
			STABLE_ASSET,
			Side::Buy,
			1,
			Some(tick),
			10_000,
		));
		assert_eq!(
			LiquidityPools::pool_orders(Asset::Eth, STABLE_ASSET, Some(ALICE)),
			Ok(PoolOrders {
				limit_orders: AskBidMap {
					asks: vec![LimitOrder {
						lp: ALICE,
						id: 0.into(),
						tick: 0,
						sell_amount: 100.into(),
						fees_earned: 0.into(),
						original_sell_amount: 100.into()
					}],
					bids: vec![]
				},
				range_orders: vec![]
			})
		);

		let pallet_limit_orders = Pools::<Test>::get(asset_pair).unwrap().limit_orders_cache;
		assert_eq!(pallet_limit_orders.base[&ALICE][&0], 0);
		assert_eq!(pallet_limit_orders.base[&BOB][&0], tick);
		assert_eq!(pallet_limit_orders.quote[&BOB][&1], tick);

		// Do some swaps to collect fees.
		LiquidityPools::swap_single_leg(STABLE_ASSET, Asset::Eth, 202_200).unwrap();
		LiquidityPools::swap_single_leg(Asset::Eth, STABLE_ASSET, 18_000).unwrap();

		// Updates the fees to the new value and collect any fees on current positions.
		assert_ok!(LiquidityPools::set_pool_fees(
			RuntimeOrigin::root(),
			Asset::Eth,
			STABLE_ASSET,
			0u32
		));

		// 100 swapped + 100 fee. The position is fully consumed.
		assert_eq!(AliceCollectedUsdc::get(), 200u128);
		assert_eq!(AliceDebitedEth::get(), 100u128);
		let pallet_limit_orders = Pools::<Test>::get(asset_pair).unwrap().limit_orders_cache;
		assert_eq!(pallet_limit_orders.base.get(&ALICE), None);
		assert_eq!(pallet_limit_orders.base.get(&BOB).unwrap().get(&0), Some(&100));

		assert_has_event::<Test>(RuntimeEvent::LiquidityPools(Event::<Test>::LimitOrderUpdated {
			lp: ALICE,
			base_asset: Asset::Eth,
			quote_asset: STABLE_ASSET,
			side: Side::Sell,
			id: 0,
			tick: 0,
			sell_amount_change: None,
			sell_amount_total: 0,
			collected_fees: 100,
			bought_amount: 100,
		}));
		assert_has_event::<Test>(RuntimeEvent::LiquidityPools(Event::<Test>::LimitOrderUpdated {
			lp: BOB,
			base_asset: Asset::Eth,
			quote_asset: STABLE_ASSET,
			side: Side::Sell,
			id: 0,
			tick: 100,
			sell_amount_change: None,
			sell_amount_total: 5,
			collected_fees: 100998,
			bought_amount: 100998,
		}));
		assert_has_event::<Test>(RuntimeEvent::LiquidityPools(Event::<Test>::LimitOrderUpdated {
			lp: BOB,
			base_asset: Asset::Eth,
			quote_asset: STABLE_ASSET,
			side: Side::Buy,
			id: 1,
			tick: 100,
			sell_amount_change: None,
			sell_amount_total: 910,
			collected_fees: 8998,
			bought_amount: 8998,
		}));
	});
}

#[test]
fn update_pool_liquidity_fee_collects_fees_for_range_order() {
	new_test_ext().execute_with(|| {
		let range = -100..100;
		let old_fee = 400_000u32;
		let new_fee = 100_000u32;
		// Create a new pool.
		assert_ok!(LiquidityPools::new_pool(
			RuntimeOrigin::root(),
			Asset::Eth,
			STABLE_ASSET,
			old_fee,
			price_at_tick(0).unwrap(),
		));
		assert_eq!(
			LiquidityPools::pool_info(Asset::Eth, STABLE_ASSET),
			Ok(PoolInfo {
				limit_order_fee_hundredth_pips: old_fee,
				range_order_fee_hundredth_pips: old_fee,
				range_order_total_fees_earned: Default::default(),
				limit_order_total_fees_earned: Default::default(),
				range_total_swap_inputs: Default::default(),
				limit_total_swap_inputs: Default::default(),
			})
		);

		// Setup liquidity for the pool with 2 LPer with range orders
		assert_ok!(LiquidityPools::set_range_order(
			RuntimeOrigin::signed(ALICE),
			Asset::Eth,
			STABLE_ASSET,
			0,
			Some(range.clone()),
			RangeOrderSize::Liquidity { liquidity: 1_000_000 },
		));
		assert_ok!(LiquidityPools::set_range_order(
			RuntimeOrigin::signed(BOB),
			Asset::Eth,
			STABLE_ASSET,
			0,
			Some(range.clone()),
			RangeOrderSize::Liquidity { liquidity: 1_000_000 },
		));

		// Do some swaps to collect fees.
		LiquidityPools::swap_single_leg(STABLE_ASSET, Asset::Eth, 5_000).unwrap();
		LiquidityPools::swap_single_leg(Asset::Eth, STABLE_ASSET, 5_000).unwrap();

		// Updates the fees to the new value. No fee is collected for range orders.
		assert_ok!(LiquidityPools::set_pool_fees(
			RuntimeOrigin::root(),
			Asset::Eth,
			STABLE_ASSET,
			new_fee
		));
		assert_eq!(AliceCollectedEth::get(), 0u128);
		assert_eq!(AliceCollectedUsdc::get(), 0u128);
		assert_eq!(BobCollectedEth::get(), 0u128);
		assert_eq!(BobCollectedUsdc::get(), 0u128);

		assert_eq!(
			LiquidityPools::pool_orders(Asset::Eth, STABLE_ASSET, Some(ALICE)),
			Ok(PoolOrders {
				limit_orders: AskBidMap { asks: vec![], bids: vec![] },
				range_orders: vec![RangeOrder {
					lp: ALICE,
					id: 0.into(),
					range: range.clone(),
					liquidity: 1_000_000,
					fees_earned: PoolPairsMap { base: 999.into(), quote: 999.into() }
				}]
			})
		);
		assert_eq!(
			LiquidityPools::pool_orders(Asset::Eth, STABLE_ASSET, Some(BOB)),
			Ok(PoolOrders {
				limit_orders: AskBidMap { asks: vec![], bids: vec![] },
				range_orders: vec![RangeOrder {
					lp: BOB,
					id: 0.into(),
					range: range.clone(),
					liquidity: 1_000_000,
					fees_earned: PoolPairsMap { base: 999.into(), quote: 999.into() }
				}]
			})
		);

		// Cash out the liquidity will payout earned fee
		assert_ok!(LiquidityPools::set_range_order(
			RuntimeOrigin::signed(ALICE),
			Asset::Eth,
			STABLE_ASSET,
			0,
			Some(range.clone()),
			RangeOrderSize::Liquidity { liquidity: 0 },
		));
		assert_ok!(LiquidityPools::set_range_order(
			RuntimeOrigin::signed(BOB),
			Asset::Eth,
			STABLE_ASSET,
			0,
			Some(range.clone()),
			RangeOrderSize::Liquidity { liquidity: 0 },
		));

		// Earned liquidity pool fees are paid out.
		// Total of ~ 4_000 fee were paid, evenly split between Alice and Bob.
		assert_eq!(AliceCollectedEth::get(), 5_988u128);
		assert_eq!(AliceCollectedUsdc::get(), 5_984u128);
		assert_eq!(AliceDebitedEth::get(), 4_988u128);
		assert_eq!(AliceDebitedUsdc::get(), 4_988u128);

		assert_eq!(BobCollectedEth::get(), 5_988u128);
		assert_eq!(BobCollectedUsdc::get(), 5_984u128);
		assert_eq!(BobDebitedEth::get(), 4_988u128);
		assert_eq!(BobDebitedUsdc::get(), 4_988u128);
	});
}

#[test]
fn can_execute_scheduled_limit_order() {
	new_test_ext().execute_with(|| {
		let order_id = 0;
		assert_ok!(LiquidityPools::new_pool(
			RuntimeOrigin::root(),
			Asset::Flip,
			STABLE_ASSET,
			400_000u32,
			price_at_tick(0).unwrap(),
		));
		assert_ok!(LiquidityPools::schedule_limit_order_update(
			RuntimeOrigin::signed(ALICE),
			Box::new(pallet_cf_pools::Call::<Test>::set_limit_order {
				base_asset: Asset::Flip,
				quote_asset: STABLE_ASSET,
				side: Side::Buy,
				id: order_id,
				option_tick: Some(100),
				sell_amount: 55,
			}),
			6
		));
		assert_eq!(
			last_event::<Test>(),
			RuntimeEvent::LiquidityPools(crate::Event::LimitOrderSetOrUpdateScheduled {
				lp: ALICE,
				order_id,
				dispatch_at: 6,
			})
		);
		assert!(!ScheduledLimitOrderUpdates::<Test>::get(6).is_empty());
		LiquidityPools::on_initialize(6);
		assert!(
			ScheduledLimitOrderUpdates::<Test>::get(6).is_empty(),
			"Should be empty, but is {:?}",
			ScheduledLimitOrderUpdates::<Test>::get(6)
		);
		assert_eq!(
			last_event::<Test>(),
			RuntimeEvent::LiquidityPools(crate::Event::ScheduledLimitOrderUpdateDispatchSuccess {
				lp: ALICE,
				order_id,
			})
		);
	});
}

#[test]
fn schedule_rejects_unsupported_calls() {
	new_test_ext().execute_with(|| {
		assert_noop!(
			LiquidityPools::schedule_limit_order_update(
				RuntimeOrigin::signed(ALICE),
				Box::new(pallet_cf_pools::Call::<Test>::set_pool_fees {
					base_asset: Asset::Eth,
					quote_asset: STABLE_ASSET,
					fee_hundredth_pips: 0,
				}),
				6
			),
			Error::<Test>::UnsupportedCall
		);
	});
}

#[test]
fn cant_schedule_in_the_past() {
	new_test_ext().then_execute_at_block(10u32, |_| {
		assert_noop!(
			LiquidityPools::schedule_limit_order_update(
				RuntimeOrigin::signed(ALICE),
				Box::new(pallet_cf_pools::Call::<Test>::set_limit_order {
					base_asset: Asset::Flip,
					quote_asset: STABLE_ASSET,
					side: Side::Buy,
					id: 0,
					option_tick: Some(0),
					sell_amount: 55,
				}),
				9
			),
			Error::<Test>::LimitOrderUpdateExpired
		);
	});
}

#[test]
fn can_get_all_pool_orders() {
	new_test_ext().execute_with(|| {
		let range_1 = -100..100;
		let range_2 = -234..234;

		// Create a new pool.
		assert_ok!(LiquidityPools::new_pool(
			RuntimeOrigin::root(),
			Asset::Eth,
			STABLE_ASSET,
			Default::default(),
			price_at_tick(0).unwrap(),
		));

		// Setup liquidity for the pool with 2 LPer, each has limit and range orders.
		assert_ok!(LiquidityPools::set_range_order(
			RuntimeOrigin::signed(ALICE),
			Asset::Eth,
			STABLE_ASSET,
			0,
			Some(range_1.clone()),
			RangeOrderSize::Liquidity { liquidity: 100_000 },
		));
		assert_ok!(LiquidityPools::set_range_order(
			RuntimeOrigin::signed(ALICE),
			Asset::Eth,
			STABLE_ASSET,
			1,
			Some(range_2.clone()),
			RangeOrderSize::Liquidity { liquidity: 200_000 },
		));
		assert_ok!(LiquidityPools::set_range_order(
			RuntimeOrigin::signed(BOB),
			Asset::Eth,
			STABLE_ASSET,
			2,
			Some(range_1.clone()),
			RangeOrderSize::Liquidity { liquidity: 300_000 },
		));
		assert_ok!(LiquidityPools::set_range_order(
			RuntimeOrigin::signed(BOB),
			Asset::Eth,
			STABLE_ASSET,
			3,
			Some(range_2.clone()),
			RangeOrderSize::Liquidity { liquidity: 400_000 },
		));

		assert_ok!(LiquidityPools::set_limit_order(
			RuntimeOrigin::signed(ALICE),
			Asset::Eth,
			STABLE_ASSET,
			Side::Sell,
			4,
			Some(100),
			500_000,
		));
		assert_ok!(LiquidityPools::set_limit_order(
			RuntimeOrigin::signed(ALICE),
			Asset::Eth,
			STABLE_ASSET,
			Side::Sell,
			5,
			Some(1000),
			600_000,
		));
		assert_ok!(LiquidityPools::set_limit_order(
			RuntimeOrigin::signed(ALICE),
			Asset::Eth,
			STABLE_ASSET,
			Side::Sell,
			6,
			Some(100),
			700_000,
		));
		assert_ok!(LiquidityPools::set_limit_order(
			RuntimeOrigin::signed(ALICE),
			Asset::Eth,
			STABLE_ASSET,
			Side::Buy,
			7,
			Some(1000),
			800_000,
		));

		assert_eq!(
			LiquidityPools::pool_orders(Asset::Eth, STABLE_ASSET, None),
			Ok(PoolOrders::<Test> {
				limit_orders: AskBidMap {
					asks: vec![
						LimitOrder {
							lp: ALICE,
							id: 4.into(),
							tick: 100,
							sell_amount: 500_000.into(),
							fees_earned: 0.into(),
							original_sell_amount: 500_000.into(),
						},
						LimitOrder {
							lp: ALICE,
							id: 5.into(),
							tick: 1000,
							sell_amount: 600_000.into(),
							fees_earned: 0.into(),
							original_sell_amount: 600_000.into(),
						},
						LimitOrder {
							lp: ALICE,
							id: 6.into(),
							tick: 100,
							sell_amount: 700_000.into(),
							fees_earned: 0.into(),
							original_sell_amount: 700_000.into(),
						}
					],
					bids: vec![LimitOrder {
						lp: ALICE,
						id: 7.into(),
						tick: 1000,
						sell_amount: 800_000.into(),
						fees_earned: 0.into(),
						original_sell_amount: 800_000.into(),
					}]
				},
				range_orders: vec![
					RangeOrder {
						lp: ALICE,
						id: 0.into(),
						range: -100..100,
						liquidity: 100_000u128,
						fees_earned: Default::default(),
					},
					RangeOrder {
						lp: ALICE,
						id: 1.into(),
						range: -234..234,
						liquidity: 200_000u128,
						fees_earned: Default::default(),
					},
					RangeOrder {
						lp: BOB,
						id: 2.into(),
						range: -100..100,
						liquidity: 300_000u128,
						fees_earned: Default::default(),
					},
					RangeOrder {
						lp: BOB,
						id: 3.into(),
						range: -234..234,
						liquidity: 400_000u128,
						fees_earned: Default::default(),
					}
				]
			})
		);
	});
}

#[test]
fn fees_are_getting_recorded() {
	new_test_ext().execute_with(|| {
		let range_1 = -100..100;

		// Create a new pool.
		assert_ok!(LiquidityPools::new_pool(
			RuntimeOrigin::root(),
			Asset::Eth,
			STABLE_ASSET,
			Default::default(),
			price_at_tick(0).unwrap(),
		));

		assert_ok!(LiquidityPools::set_range_order(
			RuntimeOrigin::signed(ALICE),
			Asset::Eth,
			STABLE_ASSET,
			0,
			Some(range_1.clone()),
			RangeOrderSize::Liquidity { liquidity: 100_000 },
		));

		MockBalance::assert_fees_recorded(&ALICE);

		assert_ok!(LiquidityPools::set_limit_order(
			RuntimeOrigin::signed(BOB),
			Asset::Eth,
			STABLE_ASSET,
			Side::Sell,
			6,
			Some(100),
			700_000,
		));

		MockBalance::assert_fees_recorded(&BOB);
	});
}

#[test]
fn test_maximum_slippage_limits() {
	use cf_utilities::{assert_err, assert_ok};

	new_test_ext().execute_with(|| {
		const BASE_ASSET: Asset = Asset::Eth;
		const OTHER_ASSET: Asset = Asset::Btc;

		let asset_pair = AssetPair::new(BASE_ASSET, STABLE_ASSET).unwrap();

		// Ensure limits are configured per pool: this limit should be ignored during testing.
		assert_ok!(LiquidityPools::set_maximum_price_impact(
			RuntimeOrigin::root(),
			bounded_vec![(OTHER_ASSET, Some(1))],
		));
		System::assert_last_event(RuntimeEvent::LiquidityPools(
			crate::Event::<Test>::PriceImpactLimitSet {
				asset_pair: AssetPair::new(OTHER_ASSET, STABLE_ASSET).unwrap(),
				limit: Some(1),
			},
		));

		let test_swaps = |size_limit_when_slippage_limit_is_hit| {
			for (size, expected_output) in [
				(0, 0),
				(1, 0),
				(100, 99),
				(200, 199),
				(250, 249),
				(300, 299),
				(400, 398),
				(500, 497),
				(1500, 1477),
				(2500, 2439),
				(3500, 3381),
				(4500, 4306),
				(5500, 5213),
				(6500, 6103),
				(7500, 6976),
				(8500, 7834),
				(9500, 8675),
				(10500, 9502),
				(11500, 10313),
				(12500, 11111),
				(13500, 11894),
				(14500, 12663),
				(15500, 13419),
			] {
				pallet_cf_pools::Pools::<Test>::remove(asset_pair);
				assert_ok!(LiquidityPools::new_pool(
					RuntimeOrigin::root(),
					BASE_ASSET,
					STABLE_ASSET,
					Default::default(),
					price_at_tick(0).unwrap(),
				));
				assert_ok!(LiquidityPools::set_range_order(
					RuntimeOrigin::signed(ALICE),
					BASE_ASSET,
					STABLE_ASSET,
					0,
					Some(-10000..10000),
					RangeOrderSize::Liquidity { liquidity: 100_000 },
				));
				let result = LiquidityPools::swap_single_leg(STABLE_ASSET, Asset::Eth, size);
				if size < size_limit_when_slippage_limit_is_hit {
					assert_eq!(expected_output, assert_ok!(result));
				} else {
					assert_err!(result);
				}
			}
		};

		test_swaps(u128::MAX);

		assert_ok!(LiquidityPools::set_maximum_price_impact(
			RuntimeOrigin::root(),
			bounded_vec![(BASE_ASSET, Some(954))]
		));

		test_swaps(10500);

		assert_ok!(LiquidityPools::set_maximum_price_impact(
			RuntimeOrigin::root(),
			bounded_vec![(BASE_ASSET, None)]
		));

		test_swaps(u128::MAX);

		assert_ok!(LiquidityPools::set_maximum_price_impact(
			RuntimeOrigin::root(),
			bounded_vec![(BASE_ASSET, Some(10))]
		));

		test_swaps(300);

		assert_ok!(LiquidityPools::set_maximum_price_impact(
			RuntimeOrigin::root(),
			bounded_vec![(BASE_ASSET, Some(300))]
		));

		test_swaps(3500);
	});
}

#[test]
fn can_accept_additional_limit_orders() {
	new_test_ext().execute_with(|| {
		let from = Asset::Flip;
		let to = Asset::Usdt;
		let default_price = price_at_tick(0).unwrap();

		for asset in [from, to] {
			// While the pool does not exist, no info can be obtained.
			assert!(Pools::<Test>::get(AssetPair::new(asset, STABLE_ASSET).unwrap()).is_none());

			// Create a new pool.
			assert_ok!(LiquidityPools::new_pool(
				RuntimeOrigin::root(),
				asset,
				STABLE_ASSET,
				0u32,
				default_price,
			));
			System::assert_last_event(RuntimeEvent::LiquidityPools(
				Event::<Test>::NewPoolCreated {
					base_asset: asset,
					quote_asset: STABLE_ASSET,
					fee_hundredth_pips: 0u32,
					initial_price: default_price,
				},
			));
		}

		const ONE_FLIP: u128 = 10u128.pow(18);

		assert!(LiquidityPools::swap_single_leg(from, STABLE_ASSET, ONE_FLIP,).is_err());

		assert!(LiquidityPools::try_add_limit_order(
			&0,
			from,
			STABLE_ASSET,
			Side::Buy,
			0,
			-196236,
			ONE_FLIP.into()
		)
		.is_ok());

		let first_leg = LiquidityPools::swap_single_leg(from, STABLE_ASSET, ONE_FLIP).unwrap();
		assert_eq!(first_leg, 3006110201);

		const ONE_USDC: u128 = 10u128.pow(6);

		assert!(LiquidityPools::try_add_limit_order(
			&0,
			from,
			Asset::Usdc,
			Side::Buy,
			0,
			-196236,
			ONE_FLIP.into()
		)
		.is_ok());
		assert!(LiquidityPools::swap_single_leg(STABLE_ASSET, to, first_leg).is_err());

		assert!(LiquidityPools::try_add_limit_order(
			&0,
			from,
			Asset::Usdc,
			Side::Buy,
			0,
			-196236,
			ONE_FLIP.into()
		)
		.is_ok());
		assert!(LiquidityPools::try_add_limit_order(
			&0,
			to,
			Asset::Usdc,
			Side::Sell,
			0,
			0,
			(3500 * ONE_USDC).into()
		)
		.is_ok());

		assert_eq!(
			LiquidityPools::swap_single_leg(STABLE_ASSET, to, first_leg).unwrap(),
			3006110200
		);
	});
}<|MERGE_RESOLUTION|>--- conflicted
+++ resolved
@@ -6,11 +6,7 @@
 use cf_amm::common::{price_at_tick, Side, Tick};
 use cf_primitives::{chains::assets::any::Asset, AssetAmount};
 use cf_test_utilities::{assert_events_match, assert_has_event, last_event};
-<<<<<<< HEAD
-use cf_traits::{AssetConverter, SwappingApi};
-=======
 use cf_traits::SwappingApi;
->>>>>>> fe8b41bf
 use frame_support::{assert_noop, assert_ok, traits::Hooks};
 use sp_core::{bounded_vec, U256};
 
@@ -165,94 +161,6 @@
 }
 
 #[test]
-<<<<<<< HEAD
-fn test_buy_back_flip() {
-	new_test_ext().execute_with(|| {
-		const INTERVAL: BlockNumberFor<Test> = 5;
-		const FLIP_PRICE_IN_USDC: u128 = 10;
-		const FLIP: Asset = Asset::Flip;
-
-		// Create a new pool.
-		assert_ok!(LiquidityPools::new_pool(
-			RuntimeOrigin::root(),
-			FLIP,
-			STABLE_ASSET,
-			Default::default(),
-			price_at_tick(0).unwrap(),
-		));
-		for side in [Side::Buy, Side::Sell] {
-			assert_ok!(LiquidityPools::set_limit_order(
-				RuntimeOrigin::signed(ALICE),
-				FLIP,
-				STABLE_ASSET,
-				side,
-				0,
-				Some(
-					tick_at_price(U256::from(FLIP_PRICE_IN_USDC) << PRICE_FRACTIONAL_BITS).unwrap()
-				),
-				1_000_000_000,
-			));
-		}
-
-		// Swapping should cause the network fee to be collected.
-		// Do two swaps of equivalent value.
-		const USDC_SWAP_VALUE: u128 = 100_000;
-		const FLIP_SWAP_VALUE: u128 = USDC_SWAP_VALUE / FLIP_PRICE_IN_USDC;
-		LiquidityPools::swap_with_network_fee(FLIP, STABLE_ASSET, FLIP_SWAP_VALUE).unwrap();
-		LiquidityPools::swap_with_network_fee(STABLE_ASSET, FLIP, USDC_SWAP_VALUE).unwrap();
-
-		// 2 swaps of 100_000 USDC, 0.2% fee
-		const EXPECTED_COLLECTED_FEES: AssetAmount = 400;
-		assert_eq!(CollectedNetworkFee::<Test>::get(), EXPECTED_COLLECTED_FEES);
-
-		// The default buy interval is zero, and this means we don't buy back.
-		assert_eq!(FlipBuyInterval::<Test>::get(), 0);
-		LiquidityPools::on_initialize(1);
-
-		// A non-zero buy interval
-		FlipBuyInterval::<Test>::set(INTERVAL);
-
-		// Nothing is bought if we're not at the interval.
-		LiquidityPools::on_initialize(INTERVAL * 3 - 1);
-		assert_eq!(EXPECTED_COLLECTED_FEES, CollectedNetworkFee::<Test>::get());
-
-		// If we're at an interval, we should buy flip.
-		LiquidityPools::on_initialize(INTERVAL * 3);
-		assert_eq!(0, CollectedNetworkFee::<Test>::get());
-
-		// TODO: check that a swap is scheduled once we network fee stuff
-		// is moved to the swapping pallet
-	});
-}
-
-#[test]
-fn test_network_fee_calculation() {
-	new_test_ext().execute_with(|| {
-		// Show we can never overflow and panic
-		utilities::calculate_network_fee(Permill::from_percent(100), AssetAmount::MAX);
-		// 200 bps (2%) of 100 = 2
-		assert_eq!(utilities::calculate_network_fee(Permill::from_percent(2u32), 100), (98, 2));
-		// 2220 bps = 22 % of 199 = 43,78
-		assert_eq!(
-			utilities::calculate_network_fee(Permill::from_rational(2220u32, 10000u32), 199),
-			(155, 44)
-		);
-		// 2220 bps = 22 % of 234 = 51,26
-		assert_eq!(
-			utilities::calculate_network_fee(Permill::from_rational(2220u32, 10000u32), 233),
-			(181, 52)
-		);
-		// 10 bps = 0,1% of 3000 = 3
-		assert_eq!(
-			utilities::calculate_network_fee(Permill::from_rational(1u32, 1000u32), 3000),
-			(2997, 3)
-		);
-	});
-}
-
-#[test]
-=======
->>>>>>> fe8b41bf
 fn can_update_pool_liquidity_fee_and_collect_for_limit_order() {
 	new_test_ext().execute_with(|| {
 		let old_fee = 400_000u32;
