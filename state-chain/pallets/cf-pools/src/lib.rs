#![cfg_attr(not(feature = "std"), no_std)]
use cf_primitives::{chains::assets::any, AssetAmount, ExchangeRate, PoolAsset, TradingPosition};
use cf_traits::Chainflip;
use frame_support::{
	pallet_prelude::*,
	sp_runtime::{traits::Saturating, FixedPointNumber, Permill},
};
pub use pallet::*;

const BASIS_POINTS_PER_MILLION: u32 = 100;

#[cfg(test)]
mod mock;

#[cfg(test)]
mod tests;

pub(crate) mod mini_pool {
	use super::*;

	#[derive(
		Copy, Clone, Debug, Default, PartialEq, Eq, Encode, Decode, MaxEncodedLen, TypeInfo,
	)]
	pub struct AmmPool {
		asset_0: AssetAmount,
		asset_1: AssetAmount,
	}

	impl AmmPool {
		pub fn get_liquidity(&self) -> (AssetAmount, AssetAmount) {
			(self.asset_0, self.asset_1)
		}

		pub fn add_liquidity(&mut self, volume_0: AssetAmount, volume_1: AssetAmount) {
			self.asset_0.saturating_accrue(volume_0);
			self.asset_1.saturating_accrue(volume_1);
		}

		pub fn remove_liquidity(
			&mut self,
			volume_0: AssetAmount,
			volume_1: AssetAmount,
		) -> (AssetAmount, AssetAmount) {
			let (asset_0_liquidity, asset_1_liquidity) = self.get_liquidity();
			self.asset_0.saturating_reduce(volume_0);
			self.asset_1.saturating_reduce(volume_1);
			(
				asset_0_liquidity.saturating_sub(self.asset_0),
				asset_1_liquidity.saturating_sub(self.asset_1),
			)
		}

		pub fn swap_rate(&self, input_amount: AssetAmount) -> ExchangeRate {
			ExchangeRate::from_rational(self.asset_1, self.asset_0 + input_amount)
		}

		pub fn swap(&mut self, input_amount: AssetAmount) -> AssetAmount {
			let output_amount = self.swap_rate(input_amount).saturating_mul_int(input_amount);
			self.asset_0.saturating_accrue(input_amount);
			self.asset_1.saturating_reduce(output_amount);
			output_amount
		}

		pub fn reverse_swap(&mut self, input_amount: AssetAmount) -> AssetAmount {
			self.in_reverse(|reversed| reversed.swap(input_amount))
		}

		pub fn reversed(self) -> Self {
			Self { asset_0: self.asset_1, asset_1: self.asset_0 }
		}

		fn in_reverse<R, F: FnOnce(&mut Self) -> R>(&mut self, f: F) -> R {
			let mut reversed = self.reversed();
			let r = f(&mut reversed);
			*self = reversed.reversed();
			r
		}
	}
}

#[frame_support::pallet]
pub mod pallet {
	use cf_primitives::Asset;
	use frame_system::pallet_prelude::BlockNumberFor;

	use super::*;

	#[pallet::config]
	#[pallet::disable_frame_system_supertrait_check]
	pub trait Config: Chainflip {
		#[pallet::constant]
		type NetworkFee: Get<u16>;
	}

	#[pallet::pallet]
	#[pallet::without_storage_info]
	#[pallet::generate_store(pub(super) trait Store)]
	pub struct Pallet<T>(PhantomData<T>);

	/// Pools are indexed by single asset since USDC is implicit.
	#[pallet::storage]
	pub(super) type Pools<T: Config> =
		StorageMap<_, Twox64Concat, any::Asset, mini_pool::AmmPool, ValueQuery>;

<<<<<<< HEAD
	/// Flip ready to get burned.
	#[pallet::storage]
	pub(super) type FlipToBurn<T: Config> = StorageValue<_, AssetAmount, ValueQuery>;

	#[pallet::hooks]
	impl<T: Config> Hooks<BlockNumberFor<T>> for Pallet<T> {
		fn on_initialize(_: BlockNumberFor<T>) -> Weight {
			let collected_usdc_fees: AssetAmount = 50;
			// Buy back flip
			let flip_to_burn =
				Pools::<T>::mutate(Asset::Usdc, |pool| pool.swap(collected_usdc_fees));
			FlipToBurn::<T>::mutate(|total| {
				*total = total.saturating_add(flip_to_burn);
			});
			0
		}
	}
=======
	/// Network fee
	#[pallet::storage]
	pub type CollectedNetworkFee<T: Config> = StorageValue<_, AssetAmount, ValueQuery>;
>>>>>>> 2a9e7dcd
}

impl<T: Config> cf_traits::SwappingApi for Pallet<T> {
	fn swap(
		from: any::Asset,
		to: any::Asset,
		input_amount: AssetAmount,
		_fee: u16,
	) -> (AssetAmount, (cf_primitives::Asset, AssetAmount)) {
		(
			match (from, to) {
				(input_asset, any::Asset::Usdc) => {
					let swap_output =
						Pools::<T>::mutate(input_asset, |pool| pool.swap(input_amount));
					Self::take_network_fee(swap_output)
				},
				(any::Asset::Usdc, output_asset) => Pools::<T>::mutate(output_asset, |pool| {
					pool.reverse_swap(Self::take_network_fee(input_amount))
				}),
				(input_asset, output_asset) => Pools::<T>::mutate(output_asset, |pool| {
					pool.reverse_swap(Self::take_network_fee(Pools::<T>::mutate(
						input_asset,
						|pool| pool.swap(input_amount),
					)))
				}),
			},
			(any::Asset::Usdc, 0),
		)
	}
}

impl<T: Config> cf_traits::LiquidityPoolApi for Pallet<T> {
	const STABLE_ASSET: any::Asset = any::Asset::Usdc;

	fn deploy(asset: &any::Asset, position: cf_primitives::TradingPosition<AssetAmount>) {
		match position {
			TradingPosition::ClassicV3 { volume_0, volume_1, .. } => {
				Pools::<T>::mutate(asset, |pool| pool.add_liquidity(volume_0, volume_1));
			},
			TradingPosition::VolatileV3 { side, volume, .. } => {
				Pools::<T>::mutate(asset, |pool| match side {
					PoolAsset::Asset0 => pool.add_liquidity(volume, 0),
					PoolAsset::Asset1 => pool.add_liquidity(0, volume),
				});
			},
		}
	}

	fn retract(
		asset: &any::Asset,
		position: cf_primitives::TradingPosition<AssetAmount>,
	) -> (AssetAmount, AssetAmount) {
		match position {
			TradingPosition::ClassicV3 { volume_0, volume_1, .. } =>
				Pools::<T>::mutate(asset, |pool| pool.remove_liquidity(volume_0, volume_1)),
			TradingPosition::VolatileV3 { side, volume, .. } =>
				Pools::<T>::mutate(asset, |pool| match side {
					PoolAsset::Asset0 => pool.remove_liquidity(volume, 0),
					PoolAsset::Asset1 => pool.remove_liquidity(0, volume),
				}),
		}
	}

	fn get_liquidity(asset: &any::Asset) -> (AssetAmount, AssetAmount) {
		Pools::<T>::get(asset).get_liquidity()
	}

	fn swap_rate(
		input_asset: any::Asset,
		output_asset: any::Asset,
		input_amount: AssetAmount,
	) -> ExchangeRate {
		if input_amount == 0 {
			match (input_asset, output_asset) {
				(input_asset, any::Asset::Usdc) => Pools::<T>::get(input_asset).swap_rate(0),
				(any::Asset::Usdc, output_asset) =>
					Pools::<T>::get(output_asset).reversed().swap_rate(0),
				(input_asset, output_asset) => {
					let rate_1 = Pools::<T>::get(input_asset).swap_rate(0);
					let rate_2 = Pools::<T>::get(output_asset).reversed().swap_rate(0);
					rate_1 * rate_2
				},
			}
		} else {
			let output_amount = match (input_asset, output_asset) {
				(input_asset, any::Asset::Usdc) => Pools::<T>::get(input_asset).swap(input_amount),
				(any::Asset::Usdc, output_asset) =>
					Pools::<T>::get(output_asset).reverse_swap(input_amount),
				(input_asset, output_asset) => Pools::<T>::get(output_asset)
					.reverse_swap(Pools::<T>::get(input_asset).swap(input_amount)),
			};
			ExchangeRate::from_rational(output_amount, input_amount)
		}
	}

	fn get_liquidity_amount_by_position(
		_asset: &any::Asset,
		position: &TradingPosition<AssetAmount>,
	) -> Option<(AssetAmount, AssetAmount)> {
		// Naive placeholder implementation. Does not take account into existing liquidity in the
		// pool.
		Some(match position {
			TradingPosition::ClassicV3 { volume_0, volume_1, .. } => (*volume_0, *volume_1),
			TradingPosition::VolatileV3 { side, volume, .. } => match side {
				PoolAsset::Asset0 => (*volume, 0u128),
				PoolAsset::Asset1 => (0u128, *volume),
			},
		})
	}
}

<<<<<<< HEAD
impl<T: Config> cf_traits::FlipInfo for Pallet<T> {
	fn take_flip_to_burn() -> AssetAmount {
		todo!()
=======
impl<T: Config> Pallet<T> {
	fn calc_fee(fee: u16, input: AssetAmount) -> AssetAmount {
		Permill::from_parts(fee as u32 * BASIS_POINTS_PER_MILLION) * input
	}

	fn take_network_fee(input: AssetAmount) -> AssetAmount {
		let fee = Self::calc_fee(T::NetworkFee::get(), input);
		CollectedNetworkFee::<T>::mutate(|total| {
			*total = total.saturating_add(fee);
		});
		input.saturating_sub(fee)
>>>>>>> 2a9e7dcd
	}
}<|MERGE_RESOLUTION|>--- conflicted
+++ resolved
@@ -102,7 +102,6 @@
 	pub(super) type Pools<T: Config> =
 		StorageMap<_, Twox64Concat, any::Asset, mini_pool::AmmPool, ValueQuery>;
 
-<<<<<<< HEAD
 	/// Flip ready to get burned.
 	#[pallet::storage]
 	pub(super) type FlipToBurn<T: Config> = StorageValue<_, AssetAmount, ValueQuery>;
@@ -120,11 +119,9 @@
 			0
 		}
 	}
-=======
 	/// Network fee
 	#[pallet::storage]
 	pub type CollectedNetworkFee<T: Config> = StorageValue<_, AssetAmount, ValueQuery>;
->>>>>>> 2a9e7dcd
 }
 
 impl<T: Config> cf_traits::SwappingApi for Pallet<T> {
@@ -236,11 +233,12 @@
 	}
 }
 
-<<<<<<< HEAD
 impl<T: Config> cf_traits::FlipInfo for Pallet<T> {
 	fn take_flip_to_burn() -> AssetAmount {
 		todo!()
-=======
+	}
+}
+
 impl<T: Config> Pallet<T> {
 	fn calc_fee(fee: u16, input: AssetAmount) -> AssetAmount {
 		Permill::from_parts(fee as u32 * BASIS_POINTS_PER_MILLION) * input
@@ -252,6 +250,5 @@
 			*total = total.saturating_add(fee);
 		});
 		input.saturating_sub(fee)
->>>>>>> 2a9e7dcd
 	}
 }