#![cfg_attr(not(feature = "std"), no_std)]
use cf_amm::{CreatePoolError, PoolState, PositionError, MAX_FEE_100TH_BIPS};
use cf_primitives::{
	chains::assets::any, liquidity::MintError, AccountId, AmmRange, AmountU256, AssetAmount,
	BurnResult, Liquidity, MintedLiquidity, PoolAssetMap, Tick,
};
<<<<<<< HEAD
use cf_traits::{Chainflip, LiquidityPoolApi};
use frame_support::pallet_prelude::*;
use frame_system::pallet_prelude::OriginFor;
use sp_std::{vec, vec::Vec};
=======
use frame_system::pallet_prelude::OriginFor;
pub use pallet::*;
use sp_arithmetic::traits::Zero;
>>>>>>> e16d819c

pub use pallet::*;

#[cfg(test)]
mod mock;

#[cfg(test)]
mod tests;

#[frame_support::pallet]
pub mod pallet {
<<<<<<< HEAD
	use cf_primitives::AssetAmount;
=======
	use cf_primitives::Asset;
	use frame_system::pallet_prelude::BlockNumberFor;
>>>>>>> e16d819c

	use super::*;

	pub const STABLE_ASSET: any::Asset = any::Asset::Usdc;

	#[pallet::config]
	#[pallet::disable_frame_system_supertrait_check]
	pub trait Config: Chainflip {
<<<<<<< HEAD
		type RuntimeEvent: From<Event<Self>> + IsType<<Self as frame_system::Config>::RuntimeEvent>;

		/// Governance origin to manage allowed assets
		type EnsureGovernance: EnsureOrigin<Self::RuntimeOrigin>;
=======
		/// The event type.
		type RuntimeEvent: From<Event<Self>> + IsType<<Self as frame_system::Config>::RuntimeEvent>;
		#[pallet::constant]
		type NetworkFee: Get<u16>;
		/// Implementation of EnsureOrigin trait for governance
		type EnsureGovernance: EnsureOrigin<Self::RuntimeOrigin>;
	}

	#[pallet::event]
	#[pallet::generate_deposit(pub(super) fn deposit_event)]
	pub enum Event<T: Config> {
		/// Updated the buy interval.
		UpdatedBuyInterval { buy_interval: T::BlockNumber },
	}

	#[pallet::error]
	pub enum Error<T> {
		/// Setting the buy interval to zero is not allowed.
		ZeroBuyIntervalNotAllowed,
	}

	#[pallet::call]
	impl<T: Config> Pallet<T> {
		/// Updates the buy interval.
		///
		/// ## Events
		///
		/// - [UpdatedBuyInterval](Event::UpdatedBuyInterval)
		///
		/// ## Errors
		///
		/// - [BadOrigin](frame_system::BadOrigin)
		/// - [ZeroBuyIntervalNotAllowed](pallet_cf_pools::Error::ZeroBuyIntervalNotAllowed)
		#[pallet::weight(0)]
		pub fn update_buy_interval(
			origin: OriginFor<T>,
			new_buy_interval: T::BlockNumber,
		) -> DispatchResultWithPostInfo {
			T::EnsureGovernance::ensure_origin(origin)?;
			ensure!(new_buy_interval != Zero::zero(), Error::<T>::ZeroBuyIntervalNotAllowed);
			FlipBuyInterval::<T>::set(new_buy_interval);
			Self::deposit_event(Event::<T>::UpdatedBuyInterval { buy_interval: new_buy_interval });
			Ok(().into())
		}
>>>>>>> e16d819c
	}

	#[pallet::pallet]
	#[pallet::without_storage_info]
	pub struct Pallet<T>(PhantomData<T>);

	#[pallet::genesis_config]
	pub struct GenesisConfig<T: Config> {
		pub flip_buy_interval: T::BlockNumber,
	}

	#[pallet::genesis_build]
	impl<T: Config> GenesisBuild<T> for GenesisConfig<T> {
		fn build(&self) {
			FlipBuyInterval::<T>::set(T::BlockNumber::from(1_u32));
		}
	}

	#[cfg(feature = "std")]
	impl<T: Config> Default for GenesisConfig<T> {
		fn default() -> Self {
			Self { flip_buy_interval: T::BlockNumber::from(1_u32) }
		}
	}

	/// Pools are indexed by single asset since USDC is implicit.
	/// The STABLE_ASSET is always PoolSide::Asset1
	#[pallet::storage]
	pub(super) type Pools<T: Config> =
		StorageMap<_, Twox64Concat, any::Asset, PoolState, OptionQuery>;

<<<<<<< HEAD
	#[pallet::error]
	pub enum Error<T> {
		/// The specified exchange pool does not exist.
		PoolDoesNotExist,
		/// The specified exchange pool already exists.
		PoolAlreadyExists,
		/// the Fee BIPs must be within the allowed range.
		InvalidFeeAmount,
		/// the initial price must be within the allowed range.
		InvalidInitialPrice,
		/// The exchange pool is currently disabled.
		PoolDisabled,
		/// The Upper or Lower tick is invalid.
		InvalidTickRange,
		/// One of the start/end ticks of the range reached its maximum gross liquidity
		MaximumGrossLiquidity,
		/// User's position does not have enough liquidity.
		PositionLacksLiquidity,
		/// The user's position does not exist.
		PositionDoesNotExist,
		/// The user does not have enough balance to mint liquidity.
		InsufficientBalance,
	}

	#[pallet::event]
	#[pallet::generate_deposit(pub(super) fn deposit_event)]
	pub enum Event<T: Config> {
		PoolStateUpdated {
			asset: any::Asset,
			enabled: bool,
		},
		NewPoolCreated {
			asset: any::Asset,
			fee_100th_bips: u32,
			initial_tick_price: Tick,
		},
		LiquidityMinted {
			lp: AccountId,
			asset: any::Asset,
			range: AmmRange,
			minted_liquidity: Liquidity,
			assets_debited: PoolAssetMap<AssetAmount>,
		},
		LiquidityBurned {
			lp: AccountId,
			asset: any::Asset,
			range: AmmRange,
			burnt_liquidity: Liquidity,
			assets_returned: PoolAssetMap<AssetAmount>,
			fee_yielded: PoolAssetMap<AssetAmount>,
		},
		FeeCollected {
			lp: AccountId,
			asset: any::Asset,
			range: AmmRange,
			fee_yielded: PoolAssetMap<AssetAmount>,
		},
		AssetsSwapped {
			from: any::Asset,
			to: any::Asset,
			input: AssetAmount,
			output: AssetAmount,
			input_asset_fee: AssetAmount,
		},
	}

	#[pallet::call]
	impl<T: Config> Pallet<T> {
		/// Enable or disable an exchange pool.
		/// Requires Governance.
		///
		/// ## Events
		///
		/// - [On update](Event::PoolStateUpdated)
		#[pallet::weight(0)]
		pub fn update_pool_enabled(
			origin: OriginFor<T>,
			asset: any::Asset,
			enabled: bool,
		) -> DispatchResult {
			let _ok = T::EnsureGovernance::ensure_origin(origin)?;

			Pools::<T>::try_mutate(asset, |maybe_pool| {
				if let Some(pool) = maybe_pool.as_mut() {
					pool.update_pool_enabled(enabled);
					Ok(())
				} else {
					Err(Error::<T>::PoolDoesNotExist)
				}
			})?;

			Self::deposit_event(Event::<T>::PoolStateUpdated { asset, enabled });

			Ok(())
		}

		/// Create a new pool with some initial liquidity. Pools are enabled by default.
		/// Requires Governance.
		///
		/// ## Events
		///
		/// - [On update](Event::PoolStateUpdated)
		#[pallet::weight(0)]
		pub fn new_pool(
			origin: OriginFor<T>,
			asset: any::Asset,
			fee_100th_bips: u32,
			initial_tick_price: Tick,
		) -> DispatchResult {
			let _ok = T::EnsureGovernance::ensure_origin(origin)?;
			// Fee amount must be <= 50%
			ensure!(fee_100th_bips <= MAX_FEE_100TH_BIPS, Error::<T>::InvalidFeeAmount);
			Pools::<T>::try_mutate(asset, |maybe_pool| {
				if maybe_pool.is_some() {
					Err(Error::<T>::PoolAlreadyExists)
				} else {
					let pool = PoolState::new(
						fee_100th_bips,
						PoolState::sqrt_price_at_tick(initial_tick_price),
					)
					.map_err(|e| match e {
						CreatePoolError::InvalidFeeAmount => Error::<T>::InvalidFeeAmount,
						CreatePoolError::InvalidInitialPrice => Error::<T>::InvalidInitialPrice,
					})?;
					*maybe_pool = Some(pool);
					Ok(())
				}
			})?;

			Self::deposit_event(Event::<T>::NewPoolCreated {
				asset,
				fee_100th_bips,
				initial_tick_price,
			});

			Ok(())
=======
	/// FLIP ready to be burned.
	#[pallet::storage]
	pub(super) type FlipToBurn<T: Config> = StorageValue<_, AssetAmount, ValueQuery>;

	/// Interval at which we buy FLIP in order to burn it.
	#[pallet::storage]
	pub(super) type FlipBuyInterval<T: Config> = StorageValue<_, T::BlockNumber, ValueQuery>;

	/// Network fee
	#[pallet::storage]
	pub type CollectedNetworkFee<T: Config> = StorageValue<_, AssetAmount, ValueQuery>;

	#[pallet::hooks]
	impl<T: Config> Hooks<BlockNumberFor<T>> for Pallet<T> {
		fn on_initialize(current_block: BlockNumberFor<T>) -> Weight {
			// Note: FlipBuyInterval is never zero!
			if current_block % FlipBuyInterval::<T>::get() == Zero::zero() &&
				CollectedNetworkFee::<T>::get() != 0
			{
				let flip_to_burn = Pools::<T>::mutate(Asset::Flip, |pool| {
					pool.reverse_swap(CollectedNetworkFee::<T>::take())
				});
				FlipToBurn::<T>::mutate(|total| {
					*total = total.saturating_add(flip_to_burn);
				});
			}
			Weight::from_ref_time(0)
>>>>>>> e16d819c
		}
	}
}

impl<T: Config> cf_traits::SwappingApi for Pallet<T> {
	fn swap(
		from: any::Asset,
		to: any::Asset,
		input_amount: AssetAmount,
	) -> Result<AssetAmount, DispatchError> {
		match (from, to) {
			(input_asset, STABLE_ASSET) => Pools::<T>::try_mutate(input_asset, |maybe_pool| {
				if let Some(pool) = maybe_pool.as_mut() {
					ensure!(pool.pool_enabled(), Error::<T>::PoolDisabled);
					let (output_amount, asset_0_fee) =
						pool.swap_from_base_to_pair(input_amount.into());
					Self::deposit_event(Event::<T>::AssetsSwapped {
						from,
						to,
						input: input_amount,
						output: output_amount
							.try_into()
							.expect("Swap output must be less than u128::MAX"),
						input_asset_fee: asset_0_fee
							.try_into()
							.expect("Swap fees must be less than u128::MAX"),
					});
					Ok(output_amount.try_into().expect("Swap output must be less than u128::MAX"))
				} else {
					Err(Error::<T>::PoolDoesNotExist.into())
				}
			}),
			(STABLE_ASSET, output_asset) => Pools::<T>::try_mutate(output_asset, |maybe_pool| {
				if let Some(pool) = maybe_pool.as_mut() {
					ensure!(pool.pool_enabled(), Error::<T>::PoolDisabled);
					let (output_amount, asset_1_fee) =
						pool.swap_from_pair_to_base(input_amount.into());
					Self::deposit_event(Event::<T>::AssetsSwapped {
						from,
						to,
						input: input_amount,
						output: output_amount
							.try_into()
							.expect("Swap output must be less than u128::MAX"),
						input_asset_fee: asset_1_fee
							.try_into()
							.expect("Swap fees must be less than u128::MAX"),
					});
					Ok(output_amount.try_into().expect("Swap output must be less than u128::MAX"))
				} else {
					Err(Error::<T>::PoolDoesNotExist.into())
				}
			}),
			(input_asset, output_asset) => {
				let (intermediate_amount, asset_0_fee) =
					Pools::<T>::try_mutate(input_asset, |maybe_pool| {
						if let Some(pool) = maybe_pool.as_mut() {
							ensure!(pool.pool_enabled(), Error::<T>::PoolDisabled);
							Ok(pool.swap_from_base_to_pair(input_amount.into()))
						} else {
							Err(Error::<T>::PoolDoesNotExist)
						}
					})?;
				Self::deposit_event(Event::<T>::AssetsSwapped {
					from,
					to: STABLE_ASSET,
					input: input_amount,
					output: intermediate_amount
						.try_into()
						.expect("Swap output must be less than u128::MAX"),
					input_asset_fee: asset_0_fee
						.try_into()
						.expect("Swap fees must be less than u128::MAX"),
				});

				let (output_amount, stable_asset_fee) =
					Pools::<T>::try_mutate(output_asset, |maybe_pool| {
						if let Some(pool) = maybe_pool.as_mut() {
							ensure!(pool.pool_enabled(), Error::<T>::PoolDisabled);
							Ok(pool.swap_from_pair_to_base(intermediate_amount))
						} else {
							Err(Error::<T>::PoolDoesNotExist)
						}
					})?;

				Self::deposit_event(Event::<T>::AssetsSwapped {
					from: STABLE_ASSET,
					to,
					input: intermediate_amount
						.try_into()
						.expect("Swap output must be less than u128::MAX"),
					output: output_amount
						.try_into()
						.expect("Swap output must be less than u128::MAX"),
					input_asset_fee: stable_asset_fee
						.try_into()
						.expect("Swap fees must be less than u128::MAX"),
				});
				Ok(output_amount.try_into().expect("Swap output must be less than u128::MAX"))
			},
		}
	}
}

/// Implementation of Liquidity Pool API for cf-amm.
/// `Amount` and `AccountId` are hard-coded type locked in by the amm code.
impl<T: Config> LiquidityPoolApi<AccountId> for Pallet<T> {
	const STABLE_ASSET: any::Asset = STABLE_ASSET;

	/// Deposit up to some amount of assets into an exchange pool. Minting some "Liquidity".
	/// Returns Ok((asset_vested, liquidity_minted))
	fn mint(
		lp: AccountId,
		asset: any::Asset,
		range: AmmRange,
		liquidity_amount: Liquidity,
		should_mint: impl FnOnce(PoolAssetMap<AssetAmount>) -> Result<(), MintError>,
	) -> Result<PoolAssetMap<AssetAmount>, DispatchError> {
		Pools::<T>::try_mutate(asset, |maybe_pool| {
			if let Some(pool) = maybe_pool.as_mut() {
				ensure!(pool.pool_enabled(), Error::<T>::PoolDisabled);

				let should_mint_u256 = |amount: PoolAssetMap<AmountU256>| -> Result<(), MintError> {
					should_mint(
						amount
							.try_into()
							.expect("Mint required asset amounts must be less than u128::MAX"),
					)
				};

				let assets_spent_u256: PoolAssetMap<AmountU256> = pool
					.mint(lp.clone(), range.lower, range.upper, liquidity_amount, should_mint_u256)
					.map_err(|e| match e {
						MintError::InvalidTickRange => Error::<T>::InvalidTickRange,
						MintError::MaximumGrossLiquidity => Error::<T>::MaximumGrossLiquidity,
						MintError::InsufficientBalance => Error::<T>::InsufficientBalance,
					})?;

				let assets_debited = assets_spent_u256
					.try_into()
					.expect("Mint required asset amounts must be less than u128::MAX");
				Self::deposit_event(Event::<T>::LiquidityMinted {
					lp,
					asset,
					range,
					minted_liquidity: liquidity_amount,
					assets_debited,
				});

				Ok(assets_debited)
			} else {
				Err(Error::<T>::PoolDoesNotExist.into())
			}
		})
	}

	/// Burn some liquidity from an exchange pool to withdraw assets.
	/// Returns Ok((assets_retrieved, fee_accrued))
	fn burn(
		lp: AccountId,
		asset: any::Asset,
		range: AmmRange,
		burnt_liquidity: Liquidity,
	) -> Result<BurnResult, DispatchError> {
		Pools::<T>::try_mutate(asset, |maybe_pool| {
			if let Some(pool) = maybe_pool.as_mut() {
				ensure!(pool.pool_enabled(), Error::<T>::PoolDisabled);

				let (assets_returned_u256, fees): (PoolAssetMap<AmountU256>, PoolAssetMap<u128>) =
					pool.burn(lp.clone(), range.lower, range.upper, burnt_liquidity).map_err(
						|e| match e {
							PositionError::NonExistent => Error::<T>::PositionDoesNotExist,
							PositionError::PositionLacksLiquidity =>
								Error::<T>::PositionLacksLiquidity,
						},
					)?;

				let assets_returned = assets_returned_u256
					.try_into()
					.expect("Asset amount returned from Burn must be less than u128::MAX");
				Self::deposit_event(Event::<T>::LiquidityBurned {
					lp,
					asset,
					range,
					burnt_liquidity,
					assets_returned,
					fee_yielded: fees,
				});

				Ok(BurnResult::new(assets_returned, fees))
			} else {
				Err(Error::<T>::PoolDoesNotExist.into())
			}
		})
	}

	/// Returns and resets fees accrued in user's position.
	fn collect(
		lp: AccountId,
		asset: any::Asset,
		range: AmmRange,
	) -> Result<PoolAssetMap<AssetAmount>, DispatchError> {
		Pools::<T>::try_mutate(asset, |maybe_pool| {
			if let Some(pool) = maybe_pool.as_mut() {
				ensure!(pool.pool_enabled(), Error::<T>::PoolDisabled);

				let fees: PoolAssetMap<AssetAmount> =
					pool.collect(lp.clone(), range.lower, range.upper).map_err(|e| match e {
						PositionError::NonExistent => Error::<T>::PositionDoesNotExist,
						PositionError::PositionLacksLiquidity => Error::<T>::PositionLacksLiquidity,
					})?;

				Self::deposit_event(Event::<T>::FeeCollected {
					lp,
					asset,
					range,
					fee_yielded: fees,
				});

				Ok(fees)
			} else {
				Err(Error::<T>::PoolDoesNotExist.into())
			}
		})
	}

<<<<<<< HEAD
	/// Returns the user's Minted liquidities and fees accrued for a specific pool.
	fn minted_liquidity(lp: &AccountId, asset: &any::Asset) -> Vec<MintedLiquidity> {
		if let Some(pool) = Pools::<T>::get(asset) {
			pool.minted_liquidity(lp.clone())
		} else {
			vec![]
		}
=======
impl<T: Config> cf_traits::FlipBurnInfo for Pallet<T> {
	fn take_flip_to_burn() -> AssetAmount {
		FlipToBurn::<T>::take()
	}
}

impl<T: Config> Pallet<T> {
	fn calc_fee(fee: u16, input: AssetAmount) -> AssetAmount {
		Permill::from_parts(fee as u32 * BASIS_POINTS_PER_MILLION) * input
>>>>>>> e16d819c
	}

	/// Gets the current price of the pool in Tick
	fn current_tick(asset: &any::Asset) -> Option<Tick> {
		Pools::<T>::get(asset).map(|pool| pool.current_tick())
	}
}<|MERGE_RESOLUTION|>--- conflicted
+++ resolved
@@ -4,18 +4,14 @@
 	chains::assets::any, liquidity::MintError, AccountId, AmmRange, AmountU256, AssetAmount,
 	BurnResult, Liquidity, MintedLiquidity, PoolAssetMap, Tick,
 };
-<<<<<<< HEAD
-use cf_traits::{Chainflip, LiquidityPoolApi};
+use cf_traits::{Chainflip, LiquidityPoolApi, SwappingApi};
 use frame_support::pallet_prelude::*;
 use frame_system::pallet_prelude::OriginFor;
+use sp_runtime::{Permill, Saturating};
 use sp_std::{vec, vec::Vec};
-=======
-use frame_system::pallet_prelude::OriginFor;
+
 pub use pallet::*;
 use sp_arithmetic::traits::Zero;
->>>>>>> e16d819c
-
-pub use pallet::*;
 
 #[cfg(test)]
 mod mock;
@@ -25,95 +21,29 @@
 
 #[frame_support::pallet]
 pub mod pallet {
-<<<<<<< HEAD
-	use cf_primitives::AssetAmount;
-=======
-	use cf_primitives::Asset;
 	use frame_system::pallet_prelude::BlockNumberFor;
->>>>>>> e16d819c
 
 	use super::*;
 
+	const BASIS_POINTS_PER_MILLION: u32 = 100;
 	pub const STABLE_ASSET: any::Asset = any::Asset::Usdc;
 
 	#[pallet::config]
 	#[pallet::disable_frame_system_supertrait_check]
 	pub trait Config: Chainflip {
-<<<<<<< HEAD
-		type RuntimeEvent: From<Event<Self>> + IsType<<Self as frame_system::Config>::RuntimeEvent>;
-
-		/// Governance origin to manage allowed assets
-		type EnsureGovernance: EnsureOrigin<Self::RuntimeOrigin>;
-=======
 		/// The event type.
 		type RuntimeEvent: From<Event<Self>> + IsType<<Self as frame_system::Config>::RuntimeEvent>;
+
 		#[pallet::constant]
 		type NetworkFee: Get<u16>;
+
 		/// Implementation of EnsureOrigin trait for governance
 		type EnsureGovernance: EnsureOrigin<Self::RuntimeOrigin>;
-	}
-
-	#[pallet::event]
-	#[pallet::generate_deposit(pub(super) fn deposit_event)]
-	pub enum Event<T: Config> {
-		/// Updated the buy interval.
-		UpdatedBuyInterval { buy_interval: T::BlockNumber },
-	}
-
-	#[pallet::error]
-	pub enum Error<T> {
-		/// Setting the buy interval to zero is not allowed.
-		ZeroBuyIntervalNotAllowed,
-	}
-
-	#[pallet::call]
-	impl<T: Config> Pallet<T> {
-		/// Updates the buy interval.
-		///
-		/// ## Events
-		///
-		/// - [UpdatedBuyInterval](Event::UpdatedBuyInterval)
-		///
-		/// ## Errors
-		///
-		/// - [BadOrigin](frame_system::BadOrigin)
-		/// - [ZeroBuyIntervalNotAllowed](pallet_cf_pools::Error::ZeroBuyIntervalNotAllowed)
-		#[pallet::weight(0)]
-		pub fn update_buy_interval(
-			origin: OriginFor<T>,
-			new_buy_interval: T::BlockNumber,
-		) -> DispatchResultWithPostInfo {
-			T::EnsureGovernance::ensure_origin(origin)?;
-			ensure!(new_buy_interval != Zero::zero(), Error::<T>::ZeroBuyIntervalNotAllowed);
-			FlipBuyInterval::<T>::set(new_buy_interval);
-			Self::deposit_event(Event::<T>::UpdatedBuyInterval { buy_interval: new_buy_interval });
-			Ok(().into())
-		}
->>>>>>> e16d819c
 	}
 
 	#[pallet::pallet]
 	#[pallet::without_storage_info]
 	pub struct Pallet<T>(PhantomData<T>);
-
-	#[pallet::genesis_config]
-	pub struct GenesisConfig<T: Config> {
-		pub flip_buy_interval: T::BlockNumber,
-	}
-
-	#[pallet::genesis_build]
-	impl<T: Config> GenesisBuild<T> for GenesisConfig<T> {
-		fn build(&self) {
-			FlipBuyInterval::<T>::set(T::BlockNumber::from(1_u32));
-		}
-	}
-
-	#[cfg(feature = "std")]
-	impl<T: Config> Default for GenesisConfig<T> {
-		fn default() -> Self {
-			Self { flip_buy_interval: T::BlockNumber::from(1_u32) }
-		}
-	}
 
 	/// Pools are indexed by single asset since USDC is implicit.
 	/// The STABLE_ASSET is always PoolSide::Asset1
@@ -121,9 +51,63 @@
 	pub(super) type Pools<T: Config> =
 		StorageMap<_, Twox64Concat, any::Asset, PoolState, OptionQuery>;
 
-<<<<<<< HEAD
+	/// FLIP ready to be burned.
+	#[pallet::storage]
+	pub(super) type FlipToBurn<T: Config> = StorageValue<_, AssetAmount, ValueQuery>;
+
+	/// Interval at which we buy FLIP in order to burn it.
+	#[pallet::storage]
+	pub(super) type FlipBuyInterval<T: Config> = StorageValue<_, T::BlockNumber, ValueQuery>;
+
+	/// Network fee
+	#[pallet::storage]
+	pub type CollectedNetworkFee<T: Config> = StorageValue<_, AssetAmount, ValueQuery>;
+
+	#[pallet::genesis_config]
+	pub struct GenesisConfig<T: Config> {
+		pub flip_buy_interval: T::BlockNumber,
+	}
+
+	#[pallet::genesis_build]
+	impl<T: Config> GenesisBuild<T> for GenesisConfig<T> {
+		fn build(&self) {
+			FlipBuyInterval::<T>::set(T::BlockNumber::from(1_u32));
+		}
+	}
+
+	#[cfg(feature = "std")]
+	impl<T: Config> Default for GenesisConfig<T> {
+		fn default() -> Self {
+			Self { flip_buy_interval: T::BlockNumber::from(1_u32) }
+		}
+	}
+
+	#[pallet::hooks]
+	impl<T: Config> Hooks<BlockNumberFor<T>> for Pallet<T> {
+		fn on_initialize(current_block: BlockNumberFor<T>) -> Weight {
+			// Note: FlipBuyInterval is never zero!
+			if current_block % FlipBuyInterval::<T>::get() == Zero::zero() &&
+				CollectedNetworkFee::<T>::get() != 0
+			{
+				CollectedNetworkFee::<T>::mutate(|collected_fee| {
+					if let Ok(flip_to_burn) =
+						Pallet::<T>::swap(STABLE_ASSET, any::Asset::Flip, *collected_fee)
+					{
+						FlipToBurn::<T>::mutate(|total| {
+							total.saturating_accrue(flip_to_burn);
+						});
+						*collected_fee = Default::default();
+					}
+				});
+			}
+			Weight::from_ref_time(0)
+		}
+	}
+
 	#[pallet::error]
 	pub enum Error<T> {
+		/// Setting the buy interval to zero is not allowed.
+		ZeroBuyIntervalNotAllowed,
 		/// The specified exchange pool does not exist.
 		PoolDoesNotExist,
 		/// The specified exchange pool already exists.
@@ -149,6 +133,9 @@
 	#[pallet::event]
 	#[pallet::generate_deposit(pub(super) fn deposit_event)]
 	pub enum Event<T: Config> {
+		UpdatedBuyInterval {
+			buy_interval: T::BlockNumber,
+		},
 		PoolStateUpdated {
 			asset: any::Asset,
 			enabled: bool,
@@ -190,6 +177,28 @@
 
 	#[pallet::call]
 	impl<T: Config> Pallet<T> {
+		/// Updates the buy interval.
+		///
+		/// ## Events
+		///
+		/// - [UpdatedBuyInterval](Event::UpdatedBuyInterval)
+		///
+		/// ## Errors
+		///
+		/// - [BadOrigin](frame_system::BadOrigin)
+		/// - [ZeroBuyIntervalNotAllowed](pallet_cf_pools::Error::ZeroBuyIntervalNotAllowed)
+		#[pallet::weight(0)]
+		pub fn update_buy_interval(
+			origin: OriginFor<T>,
+			new_buy_interval: T::BlockNumber,
+		) -> DispatchResultWithPostInfo {
+			T::EnsureGovernance::ensure_origin(origin)?;
+			ensure!(new_buy_interval != Zero::zero(), Error::<T>::ZeroBuyIntervalNotAllowed);
+			FlipBuyInterval::<T>::set(new_buy_interval);
+			Self::deposit_event(Event::<T>::UpdatedBuyInterval { buy_interval: new_buy_interval });
+			Ok(().into())
+		}
+
 		/// Enable or disable an exchange pool.
 		/// Requires Governance.
 		///
@@ -212,9 +221,7 @@
 					Err(Error::<T>::PoolDoesNotExist)
 				}
 			})?;
-
 			Self::deposit_event(Event::<T>::PoolStateUpdated { asset, enabled });
-
 			Ok(())
 		}
 
@@ -258,205 +265,189 @@
 			});
 
 			Ok(())
-=======
-	/// FLIP ready to be burned.
-	#[pallet::storage]
-	pub(super) type FlipToBurn<T: Config> = StorageValue<_, AssetAmount, ValueQuery>;
-
-	/// Interval at which we buy FLIP in order to burn it.
-	#[pallet::storage]
-	pub(super) type FlipBuyInterval<T: Config> = StorageValue<_, T::BlockNumber, ValueQuery>;
-
-	/// Network fee
-	#[pallet::storage]
-	pub type CollectedNetworkFee<T: Config> = StorageValue<_, AssetAmount, ValueQuery>;
-
-	#[pallet::hooks]
-	impl<T: Config> Hooks<BlockNumberFor<T>> for Pallet<T> {
-		fn on_initialize(current_block: BlockNumberFor<T>) -> Weight {
-			// Note: FlipBuyInterval is never zero!
-			if current_block % FlipBuyInterval::<T>::get() == Zero::zero() &&
-				CollectedNetworkFee::<T>::get() != 0
-			{
-				let flip_to_burn = Pools::<T>::mutate(Asset::Flip, |pool| {
-					pool.reverse_swap(CollectedNetworkFee::<T>::take())
-				});
-				FlipToBurn::<T>::mutate(|total| {
-					*total = total.saturating_add(flip_to_burn);
-				});
-			}
-			Weight::from_ref_time(0)
->>>>>>> e16d819c
-		}
-	}
-}
-
-impl<T: Config> cf_traits::SwappingApi for Pallet<T> {
-	fn swap(
-		from: any::Asset,
-		to: any::Asset,
-		input_amount: AssetAmount,
-	) -> Result<AssetAmount, DispatchError> {
-		match (from, to) {
-			(input_asset, STABLE_ASSET) => Pools::<T>::try_mutate(input_asset, |maybe_pool| {
-				if let Some(pool) = maybe_pool.as_mut() {
-					ensure!(pool.pool_enabled(), Error::<T>::PoolDisabled);
-					let (output_amount, asset_0_fee) =
-						pool.swap_from_base_to_pair(input_amount.into());
+		}
+	}
+
+	impl<T: Config> SwappingApi for Pallet<T> {
+		fn swap(
+			from: any::Asset,
+			to: any::Asset,
+			input_amount: AssetAmount,
+		) -> Result<AssetAmount, DispatchError> {
+			match (from, to) {
+				(input_asset, STABLE_ASSET) => Pools::<T>::try_mutate(input_asset, |maybe_pool| {
+					if let Some(pool) = maybe_pool.as_mut() {
+						ensure!(pool.pool_enabled(), Error::<T>::PoolDisabled);
+						let (output_amount, asset_0_fee) =
+							pool.swap_from_base_to_pair(input_amount.into());
+						Self::deposit_event(Event::<T>::AssetsSwapped {
+							from,
+							to,
+							input: input_amount,
+							output: output_amount
+								.try_into()
+								.expect("Swap output must be less than u128::MAX"),
+							input_asset_fee: asset_0_fee
+								.try_into()
+								.expect("Swap fees must be less than u128::MAX"),
+						});
+						Ok(output_amount
+							.try_into()
+							.expect("Swap output must be less than u128::MAX"))
+					} else {
+						Err(Error::<T>::PoolDoesNotExist.into())
+					}
+				}),
+				(STABLE_ASSET, output_asset) =>
+					Pools::<T>::try_mutate(output_asset, |maybe_pool| {
+						if let Some(pool) = maybe_pool.as_mut() {
+							ensure!(pool.pool_enabled(), Error::<T>::PoolDisabled);
+							let (output_amount, asset_1_fee) =
+								pool.swap_from_pair_to_base(input_amount.into());
+							Self::deposit_event(Event::<T>::AssetsSwapped {
+								from,
+								to,
+								input: input_amount,
+								output: output_amount
+									.try_into()
+									.expect("Swap output must be less than u128::MAX"),
+								input_asset_fee: asset_1_fee
+									.try_into()
+									.expect("Swap fees must be less than u128::MAX"),
+							});
+							Ok(output_amount
+								.try_into()
+								.expect("Swap output must be less than u128::MAX"))
+						} else {
+							Err(Error::<T>::PoolDoesNotExist.into())
+						}
+					}),
+				(input_asset, output_asset) => {
+					let (intermediate_amount, asset_0_fee) =
+						Pools::<T>::try_mutate(input_asset, |maybe_pool| {
+							if let Some(pool) = maybe_pool.as_mut() {
+								ensure!(pool.pool_enabled(), Error::<T>::PoolDisabled);
+								Ok(pool.swap_from_base_to_pair(input_amount.into()))
+							} else {
+								Err(Error::<T>::PoolDoesNotExist)
+							}
+						})?;
 					Self::deposit_event(Event::<T>::AssetsSwapped {
 						from,
-						to,
+						to: STABLE_ASSET,
 						input: input_amount,
-						output: output_amount
+						output: intermediate_amount
 							.try_into()
 							.expect("Swap output must be less than u128::MAX"),
 						input_asset_fee: asset_0_fee
 							.try_into()
 							.expect("Swap fees must be less than u128::MAX"),
 					});
-					Ok(output_amount.try_into().expect("Swap output must be less than u128::MAX"))
-				} else {
-					Err(Error::<T>::PoolDoesNotExist.into())
-				}
-			}),
-			(STABLE_ASSET, output_asset) => Pools::<T>::try_mutate(output_asset, |maybe_pool| {
-				if let Some(pool) = maybe_pool.as_mut() {
-					ensure!(pool.pool_enabled(), Error::<T>::PoolDisabled);
-					let (output_amount, asset_1_fee) =
-						pool.swap_from_pair_to_base(input_amount.into());
+
+					let (output_amount, stable_asset_fee) =
+						Pools::<T>::try_mutate(output_asset, |maybe_pool| {
+							if let Some(pool) = maybe_pool.as_mut() {
+								ensure!(pool.pool_enabled(), Error::<T>::PoolDisabled);
+								Ok(pool.swap_from_pair_to_base(intermediate_amount))
+							} else {
+								Err(Error::<T>::PoolDoesNotExist)
+							}
+						})?;
+
 					Self::deposit_event(Event::<T>::AssetsSwapped {
-						from,
+						from: STABLE_ASSET,
 						to,
-						input: input_amount,
+						input: intermediate_amount
+							.try_into()
+							.expect("Swap output must be less than u128::MAX"),
 						output: output_amount
 							.try_into()
 							.expect("Swap output must be less than u128::MAX"),
-						input_asset_fee: asset_1_fee
+						input_asset_fee: stable_asset_fee
 							.try_into()
 							.expect("Swap fees must be less than u128::MAX"),
 					});
 					Ok(output_amount.try_into().expect("Swap output must be less than u128::MAX"))
+				},
+			}
+		}
+	}
+
+	/// Implementation of Liquidity Pool API for cf-amm.
+	/// `Amount` and `AccountId` are hard-coded type locked in by the amm code.
+	impl<T: Config> LiquidityPoolApi<AccountId> for Pallet<T> {
+		const STABLE_ASSET: any::Asset = STABLE_ASSET;
+
+		/// Deposit up to some amount of assets into an exchange pool. Minting some "Liquidity".
+		/// Returns Ok((asset_vested, liquidity_minted))
+		fn mint(
+			lp: AccountId,
+			asset: any::Asset,
+			range: AmmRange,
+			liquidity_amount: Liquidity,
+			should_mint: impl FnOnce(PoolAssetMap<AssetAmount>) -> Result<(), MintError>,
+		) -> Result<PoolAssetMap<AssetAmount>, DispatchError> {
+			Pools::<T>::try_mutate(asset, |maybe_pool| {
+				if let Some(pool) = maybe_pool.as_mut() {
+					ensure!(pool.pool_enabled(), Error::<T>::PoolDisabled);
+
+					let should_mint_u256 =
+						|amount: PoolAssetMap<AmountU256>| -> Result<(), MintError> {
+							should_mint(
+								amount.try_into().expect(
+									"Mint required asset amounts must be less than u128::MAX",
+								),
+							)
+						};
+
+					let assets_spent_u256: PoolAssetMap<AmountU256> = pool
+						.mint(
+							lp.clone(),
+							range.lower,
+							range.upper,
+							liquidity_amount,
+							should_mint_u256,
+						)
+						.map_err(|e| match e {
+							MintError::InvalidTickRange => Error::<T>::InvalidTickRange,
+							MintError::MaximumGrossLiquidity => Error::<T>::MaximumGrossLiquidity,
+							MintError::InsufficientBalance => Error::<T>::InsufficientBalance,
+						})?;
+
+					let assets_debited = assets_spent_u256
+						.try_into()
+						.expect("Mint required asset amounts must be less than u128::MAX");
+					Self::deposit_event(Event::<T>::LiquidityMinted {
+						lp,
+						asset,
+						range,
+						minted_liquidity: liquidity_amount,
+						assets_debited,
+					});
+
+					Ok(assets_debited)
 				} else {
 					Err(Error::<T>::PoolDoesNotExist.into())
 				}
-			}),
-			(input_asset, output_asset) => {
-				let (intermediate_amount, asset_0_fee) =
-					Pools::<T>::try_mutate(input_asset, |maybe_pool| {
-						if let Some(pool) = maybe_pool.as_mut() {
-							ensure!(pool.pool_enabled(), Error::<T>::PoolDisabled);
-							Ok(pool.swap_from_base_to_pair(input_amount.into()))
-						} else {
-							Err(Error::<T>::PoolDoesNotExist)
-						}
-					})?;
-				Self::deposit_event(Event::<T>::AssetsSwapped {
-					from,
-					to: STABLE_ASSET,
-					input: input_amount,
-					output: intermediate_amount
-						.try_into()
-						.expect("Swap output must be less than u128::MAX"),
-					input_asset_fee: asset_0_fee
-						.try_into()
-						.expect("Swap fees must be less than u128::MAX"),
-				});
-
-				let (output_amount, stable_asset_fee) =
-					Pools::<T>::try_mutate(output_asset, |maybe_pool| {
-						if let Some(pool) = maybe_pool.as_mut() {
-							ensure!(pool.pool_enabled(), Error::<T>::PoolDisabled);
-							Ok(pool.swap_from_pair_to_base(intermediate_amount))
-						} else {
-							Err(Error::<T>::PoolDoesNotExist)
-						}
-					})?;
-
-				Self::deposit_event(Event::<T>::AssetsSwapped {
-					from: STABLE_ASSET,
-					to,
-					input: intermediate_amount
-						.try_into()
-						.expect("Swap output must be less than u128::MAX"),
-					output: output_amount
-						.try_into()
-						.expect("Swap output must be less than u128::MAX"),
-					input_asset_fee: stable_asset_fee
-						.try_into()
-						.expect("Swap fees must be less than u128::MAX"),
-				});
-				Ok(output_amount.try_into().expect("Swap output must be less than u128::MAX"))
-			},
-		}
-	}
-}
-
-/// Implementation of Liquidity Pool API for cf-amm.
-/// `Amount` and `AccountId` are hard-coded type locked in by the amm code.
-impl<T: Config> LiquidityPoolApi<AccountId> for Pallet<T> {
-	const STABLE_ASSET: any::Asset = STABLE_ASSET;
-
-	/// Deposit up to some amount of assets into an exchange pool. Minting some "Liquidity".
-	/// Returns Ok((asset_vested, liquidity_minted))
-	fn mint(
-		lp: AccountId,
-		asset: any::Asset,
-		range: AmmRange,
-		liquidity_amount: Liquidity,
-		should_mint: impl FnOnce(PoolAssetMap<AssetAmount>) -> Result<(), MintError>,
-	) -> Result<PoolAssetMap<AssetAmount>, DispatchError> {
-		Pools::<T>::try_mutate(asset, |maybe_pool| {
-			if let Some(pool) = maybe_pool.as_mut() {
-				ensure!(pool.pool_enabled(), Error::<T>::PoolDisabled);
-
-				let should_mint_u256 = |amount: PoolAssetMap<AmountU256>| -> Result<(), MintError> {
-					should_mint(
-						amount
-							.try_into()
-							.expect("Mint required asset amounts must be less than u128::MAX"),
-					)
-				};
-
-				let assets_spent_u256: PoolAssetMap<AmountU256> = pool
-					.mint(lp.clone(), range.lower, range.upper, liquidity_amount, should_mint_u256)
-					.map_err(|e| match e {
-						MintError::InvalidTickRange => Error::<T>::InvalidTickRange,
-						MintError::MaximumGrossLiquidity => Error::<T>::MaximumGrossLiquidity,
-						MintError::InsufficientBalance => Error::<T>::InsufficientBalance,
-					})?;
-
-				let assets_debited = assets_spent_u256
-					.try_into()
-					.expect("Mint required asset amounts must be less than u128::MAX");
-				Self::deposit_event(Event::<T>::LiquidityMinted {
-					lp,
-					asset,
-					range,
-					minted_liquidity: liquidity_amount,
-					assets_debited,
-				});
-
-				Ok(assets_debited)
-			} else {
-				Err(Error::<T>::PoolDoesNotExist.into())
-			}
-		})
-	}
-
-	/// Burn some liquidity from an exchange pool to withdraw assets.
-	/// Returns Ok((assets_retrieved, fee_accrued))
-	fn burn(
-		lp: AccountId,
-		asset: any::Asset,
-		range: AmmRange,
-		burnt_liquidity: Liquidity,
-	) -> Result<BurnResult, DispatchError> {
-		Pools::<T>::try_mutate(asset, |maybe_pool| {
-			if let Some(pool) = maybe_pool.as_mut() {
-				ensure!(pool.pool_enabled(), Error::<T>::PoolDisabled);
-
-				let (assets_returned_u256, fees): (PoolAssetMap<AmountU256>, PoolAssetMap<u128>) =
-					pool.burn(lp.clone(), range.lower, range.upper, burnt_liquidity).map_err(
+			})
+		}
+
+		/// Burn some liquidity from an exchange pool to withdraw assets.
+		/// Returns Ok((assets_retrieved, fee_accrued))
+		fn burn(
+			lp: AccountId,
+			asset: any::Asset,
+			range: AmmRange,
+			burnt_liquidity: Liquidity,
+		) -> Result<BurnResult, DispatchError> {
+			Pools::<T>::try_mutate(asset, |maybe_pool| {
+				if let Some(pool) = maybe_pool.as_mut() {
+					ensure!(pool.pool_enabled(), Error::<T>::PoolDisabled);
+
+					let (assets_returned_u256, fees): (
+						PoolAssetMap<AmountU256>,
+						PoolAssetMap<u128>,
+					) = pool.burn(lp.clone(), range.lower, range.upper, burnt_liquidity).map_err(
 						|e| match e {
 							PositionError::NonExistent => Error::<T>::PositionDoesNotExist,
 							PositionError::PositionLacksLiquidity =>
@@ -464,78 +455,89 @@
 						},
 					)?;
 
-				let assets_returned = assets_returned_u256
-					.try_into()
-					.expect("Asset amount returned from Burn must be less than u128::MAX");
-				Self::deposit_event(Event::<T>::LiquidityBurned {
-					lp,
-					asset,
-					range,
-					burnt_liquidity,
-					assets_returned,
-					fee_yielded: fees,
-				});
-
-				Ok(BurnResult::new(assets_returned, fees))
+					let assets_returned = assets_returned_u256
+						.try_into()
+						.expect("Asset amount returned from Burn must be less than u128::MAX");
+					Self::deposit_event(Event::<T>::LiquidityBurned {
+						lp,
+						asset,
+						range,
+						burnt_liquidity,
+						assets_returned,
+						fee_yielded: fees,
+					});
+
+					Ok(BurnResult::new(assets_returned, fees))
+				} else {
+					Err(Error::<T>::PoolDoesNotExist.into())
+				}
+			})
+		}
+
+		/// Returns and resets fees accrued in user's position.
+		fn collect(
+			lp: AccountId,
+			asset: any::Asset,
+			range: AmmRange,
+		) -> Result<PoolAssetMap<AssetAmount>, DispatchError> {
+			Pools::<T>::try_mutate(asset, |maybe_pool| {
+				if let Some(pool) = maybe_pool.as_mut() {
+					ensure!(pool.pool_enabled(), Error::<T>::PoolDisabled);
+
+					let fees: PoolAssetMap<AssetAmount> = pool
+						.collect(lp.clone(), range.lower, range.upper)
+						.map_err(|e| match e {
+							PositionError::NonExistent => Error::<T>::PositionDoesNotExist,
+							PositionError::PositionLacksLiquidity =>
+								Error::<T>::PositionLacksLiquidity,
+						})?;
+
+					Self::deposit_event(Event::<T>::FeeCollected {
+						lp,
+						asset,
+						range,
+						fee_yielded: fees,
+					});
+
+					Ok(fees)
+				} else {
+					Err(Error::<T>::PoolDoesNotExist.into())
+				}
+			})
+		}
+
+		/// Returns the user's Minted liquidities and fees accrued for a specific pool.
+		fn minted_liquidity(lp: &AccountId, asset: &any::Asset) -> Vec<MintedLiquidity> {
+			if let Some(pool) = Pools::<T>::get(asset) {
+				pool.minted_liquidity(lp.clone())
 			} else {
-				Err(Error::<T>::PoolDoesNotExist.into())
+				vec![]
 			}
-		})
-	}
-
-	/// Returns and resets fees accrued in user's position.
-	fn collect(
-		lp: AccountId,
-		asset: any::Asset,
-		range: AmmRange,
-	) -> Result<PoolAssetMap<AssetAmount>, DispatchError> {
-		Pools::<T>::try_mutate(asset, |maybe_pool| {
-			if let Some(pool) = maybe_pool.as_mut() {
-				ensure!(pool.pool_enabled(), Error::<T>::PoolDisabled);
-
-				let fees: PoolAssetMap<AssetAmount> =
-					pool.collect(lp.clone(), range.lower, range.upper).map_err(|e| match e {
-						PositionError::NonExistent => Error::<T>::PositionDoesNotExist,
-						PositionError::PositionLacksLiquidity => Error::<T>::PositionLacksLiquidity,
-					})?;
-
-				Self::deposit_event(Event::<T>::FeeCollected {
-					lp,
-					asset,
-					range,
-					fee_yielded: fees,
-				});
-
-				Ok(fees)
-			} else {
-				Err(Error::<T>::PoolDoesNotExist.into())
-			}
-		})
-	}
-
-<<<<<<< HEAD
-	/// Returns the user's Minted liquidities and fees accrued for a specific pool.
-	fn minted_liquidity(lp: &AccountId, asset: &any::Asset) -> Vec<MintedLiquidity> {
-		if let Some(pool) = Pools::<T>::get(asset) {
-			pool.minted_liquidity(lp.clone())
-		} else {
-			vec![]
-		}
-=======
-impl<T: Config> cf_traits::FlipBurnInfo for Pallet<T> {
-	fn take_flip_to_burn() -> AssetAmount {
-		FlipToBurn::<T>::take()
-	}
-}
-
-impl<T: Config> Pallet<T> {
-	fn calc_fee(fee: u16, input: AssetAmount) -> AssetAmount {
-		Permill::from_parts(fee as u32 * BASIS_POINTS_PER_MILLION) * input
->>>>>>> e16d819c
-	}
-
-	/// Gets the current price of the pool in Tick
-	fn current_tick(asset: &any::Asset) -> Option<Tick> {
-		Pools::<T>::get(asset).map(|pool| pool.current_tick())
+		}
+
+		/// Gets the current price of the pool in Tick
+		fn current_tick(asset: &any::Asset) -> Option<Tick> {
+			Pools::<T>::get(asset).map(|pool| pool.current_tick())
+		}
+	}
+
+	impl<T: Config> cf_traits::FlipBurnInfo for Pallet<T> {
+		fn take_flip_to_burn() -> AssetAmount {
+			FlipToBurn::<T>::take()
+		}
+	}
+
+	impl<T: Config> Pallet<T> {
+		fn calc_fee(fee: u16, input: AssetAmount) -> AssetAmount {
+			Permill::from_parts(fee as u32 * BASIS_POINTS_PER_MILLION) * input
+		}
+
+		pub fn take_network_fee(input: AssetAmount) -> AssetAmount {
+			let fee = Self::calc_fee(T::NetworkFee::get(), input);
+			CollectedNetworkFee::<T>::mutate(|total| {
+				*total = total.saturating_add(fee);
+			});
+			input.saturating_sub(fee)
+		}
 	}
 }