--- conflicted
+++ resolved
@@ -1035,13 +1035,13 @@
 	/// provider earnings
 	pub range_order_fee_hundredth_pips: u32,
 	/// The total fees earned in this pool by range orders.
-	pub range_order_total_fees_earned: SideMap<Amount>,
+	pub range_order_total_fees_earned: PoolPairsMap<Amount>,
 	/// The total fees earned in this pool by limit orders.
-	pub limit_order_total_fees_earned: SideMap<Amount>,
+	pub limit_order_total_fees_earned: PoolPairsMap<Amount>,
 	/// The total amount of assets that have been bought by range orders in this pool.
-	pub range_total_swap_inputs: SideMap<Amount>,
+	pub range_total_swap_inputs: PoolPairsMap<Amount>,
 	/// The total amount of assets that have been bought by limit orders in this pool.
-	pub limit_total_swap_inputs: SideMap<Amount>,
+	pub limit_total_swap_inputs: PoolPairsMap<Amount>,
 }
 
 #[derive(Clone, Debug, Encode, Decode, TypeInfo, PartialEq, Eq, Serialize, Deserialize)]
@@ -1392,29 +1392,15 @@
 		};
 
 		let collected_fees =
-<<<<<<< HEAD
-			asset_pair
-				.assets()
-				.zip(collected.fees.into())
-				.try_map(|(asset, collected_fees)| {
-					AssetAmount::try_from(collected_fees).map_err(Into::into).and_then(
-						|collected_fees| {
-							T::LpBalance::record_fees(lp, collected_fees, asset);
-							T::LpBalance::try_credit_account(lp, asset, collected_fees)
-								.map(|()| collected_fees)
-						},
-					)
-				})?;
-=======
 			asset_pair.assets().zip(collected.fees).try_map(|(asset, collected_fees)| {
 				AssetAmount::try_from(collected_fees).map_err(Into::into).and_then(
 					|collected_fees| {
+						T::LpBalance::record_fees(lp, collected_fees, asset);
 						T::LpBalance::try_credit_account(lp, asset, collected_fees)
 							.map(|()| collected_fees)
 					},
 				)
 			})?;
->>>>>>> 50adebf7
 
 		if position_info.liquidity == 0 {
 			if let Some(range_orders) = pool.range_orders_cache.get_mut(lp) {
@@ -1843,17 +1829,9 @@
 		amount_change: IncreaseOrDecrease<AssetAmount>,
 	) -> DispatchResult {
 		let collected_fees: AssetAmount = collected.fees.try_into()?;
-<<<<<<< HEAD
-		let asset = asset_pair.assets()[(!order.to_sold_side()).into()];
+		let asset = asset_pair.assets()[!order.to_sold_pair()];
 		T::LpBalance::record_fees(lp, collected_fees, asset);
 		T::LpBalance::try_credit_account(lp, asset, collected_fees)?;
-=======
-		T::LpBalance::try_credit_account(
-			lp,
-			asset_pair.assets()[!order.to_sold_pair()],
-			collected_fees,
-		)?;
->>>>>>> 50adebf7
 
 		let bought_amount: AssetAmount = collected.bought_amount.try_into()?;
 		T::LpBalance::try_credit_account(
