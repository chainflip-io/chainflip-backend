--- conflicted
+++ resolved
@@ -5,19 +5,10 @@
 	range_orders::{self, Liquidity},
 	PoolState,
 };
-<<<<<<< HEAD
-use cf_chains::Chain;
-use cf_primitives::{chains::assets::any, Asset, AssetAmount, SwapOutput, STABLE_ASSET};
-use cf_runtime_utilities::log_or_panic;
-use cf_traits::{
-	impl_pallet_safe_mode, Chainflip, LpBalanceApi, NetworkFeeTaken, PoolApi, SwapRequestHandler,
-	SwapRequestType, SwappingApi,
-=======
 use cf_chains::assets::any::AssetMap;
 use cf_primitives::{chains::assets::any, Asset, AssetAmount, STABLE_ASSET};
 use cf_traits::{
-	impl_pallet_safe_mode, Chainflip, LpBalanceApi, PoolApi, SwapQueueApi, SwappingApi,
->>>>>>> fe8b41bf
+	impl_pallet_safe_mode, Chainflip, LpBalanceApi, PoolApi, SwapRequestHandler, SwappingApi,
 };
 use core::ops::Range;
 use frame_support::{
@@ -137,7 +128,6 @@
 		range_orders::{self, Liquidity},
 		NewError,
 	};
-	use cf_chains::SwapOrigin;
 	use cf_traits::{AccountRoleRegistry, LpBalanceApi};
 	use frame_system::pallet_prelude::BlockNumberFor;
 	use sp_std::collections::btree_map::BTreeMap;
@@ -297,42 +287,6 @@
 	impl<T: Config> Hooks<BlockNumberFor<T>> for Pallet<T> {
 		fn on_initialize(current_block: BlockNumberFor<T>) -> Weight {
 			let mut weight_used: Weight = T::DbWeight::get().reads(1);
-<<<<<<< HEAD
-			let interval = FlipBuyInterval::<T>::get();
-			if interval.is_zero() {
-				log::debug!("Flip buy interval is zero, skipping.")
-			} else {
-				weight_used.saturating_accrue(T::DbWeight::get().reads(1));
-				if (current_block % interval).is_zero() &&
-					!CollectedNetworkFee::<T>::get().is_zero()
-				{
-					weight_used.saturating_accrue(T::DbWeight::get().reads_writes(1, 1));
-					if let Err(e) = CollectedNetworkFee::<T>::try_mutate(|collected_fee| {
-						if T::SwapRequestHandler::init_swap_request(
-							any::Asset::Usdc,
-							*collected_fee,
-							any::Asset::Flip,
-							SwapRequestType::NetworkFee,
-							Default::default(),
-							None,
-							SwapOrigin::Internal,
-						)
-						.is_err()
-						{
-							log_or_panic!("Network fee swap should never fail");
-						}
-
-						collected_fee.set_zero();
-						Ok::<_, DispatchError>(())
-					}) {
-						log::warn!("Unable to swap Network Fee to Flip: {e:?}");
-					}
-				}
-			}
-
-			weight_used.saturating_accrue(T::DbWeight::get().reads(1));
-=======
->>>>>>> fe8b41bf
 			for LimitOrderUpdate { ref lp, id, call } in
 				ScheduledLimitOrderUpdates::<T>::take(current_block)
 			{
