// Copyright 2025 Chainflip Labs GmbH
//
// Licensed under the Apache License, Version 2.0 (the "License");
// you may not use this file except in compliance with the License.
// You may obtain a copy of the License at
//
//     http://www.apache.org/licenses/LICENSE-2.0
//
// Unless required by applicable law or agreed to in writing, software
// distributed under the License is distributed on an "AS IS" BASIS,
// WITHOUT WARRANTIES OR CONDITIONS OF ANY KIND, either express or implied.
// See the License for the specific language governing permissions and
// limitations under the License.
//
// SPDX-License-Identifier: Apache-2.0

#![cfg_attr(not(feature = "std"), no_std)]
use cf_amm::{
	common::{PoolPairsMap, Side},
	limit_orders::{self, Collected, PositionInfo},
	math::{bounded_sqrt_price, Amount, Price, SqrtPriceQ64F96, Tick, MAX_SQRT_PRICE},
	range_orders::{self, Liquidity},
	PoolState,
};
use cf_chains::assets::any::AssetMap;
use cf_primitives::{chains::assets::any, Asset, AssetAmount, STABLE_ASSET};
use cf_runtime_utilities::log_or_panic;
use cf_traits::{
	impl_pallet_safe_mode, AccountRoleRegistry, BalanceApi, Chainflip, LpOrdersWeightsProvider,
	PoolApi, SwapRequestHandler, SwappingApi,
};
use sp_runtime::Saturating;

use cf_traits::LpRegistration;
pub use cf_traits::{IncreaseOrDecrease, OrderId};
use core::ops::Range;
use frame_support::{
	pallet_prelude::*,
	traits::{OnKilledAccount, OriginTrait, StorageVersion},
	transactional,
};
use frame_system::{
	pallet_prelude::{BlockNumberFor, OriginFor},
	WeightInfo as SystemWeightInfo,
};
pub use pallet::*;
use serde::{Deserialize, Serialize};
use sp_arithmetic::traits::{SaturatedConversion, Zero};
use sp_std::vec::Vec;

mod benchmarking;
pub mod migrations;
pub mod weights;
pub use weights::WeightInfo;

#[cfg(test)]
mod mock;

#[cfg(test)]
mod tests;

impl_pallet_safe_mode!(PalletSafeMode; range_order_update_enabled, limit_order_update_enabled);

type SweepingThresholds = BoundedBTreeMap<Asset, AssetAmount, ConstU32<100>>;
pub struct StablecoinDefaults<const N: u128>;
impl<const N: u128> Get<SweepingThresholds> for StablecoinDefaults<N> {
	fn get() -> SweepingThresholds {
		cf_primitives::StablecoinDefaults::<N>::get().try_into().unwrap()
	}
}

// Limit on how far in the future an LP can schedule a limit order update/close.
const SCHEDULE_UPDATE_LIMIT_BLOCKS: u32 = 3600; // 6 hours

pub const MAX_ORDERS_DELETE: u32 = 100;
#[derive(
	serde::Serialize,
	serde::Deserialize,
	Copy,
	Clone,
	Debug,
	Encode,
	Decode,
	TypeInfo,
	MaxEncodedLen,
	PartialEq,
	Eq,
	Hash,
)]
#[serde(untagged)]
pub enum CloseOrder {
	Limit { base_asset: any::Asset, quote_asset: any::Asset, side: Side, id: OrderId },
	Range { base_asset: any::Asset, quote_asset: any::Asset, id: OrderId },
}
// TODO Add custom serialize/deserialize and encode/decode implementations that preserve canonical
// nature.
#[derive(
	Copy,
	Clone,
	Debug,
	Encode,
	Decode,
	TypeInfo,
	MaxEncodedLen,
	PartialEq,
	Eq,
	Hash,
	PartialOrd,
	Ord,
)]
pub struct AssetPair {
	assets: PoolPairsMap<Asset>,
}
impl AssetPair {
	pub fn new(base_asset: Asset, quote_asset: Asset) -> Option<Self> {
		Some(AssetPair {
			assets: match (base_asset, quote_asset) {
				(STABLE_ASSET, STABLE_ASSET) => None,
				(_unstable_asset, STABLE_ASSET) =>
					Some(PoolPairsMap { base: base_asset, quote: quote_asset }),
				_ => None,
			}?,
		})
	}

	pub fn try_new<T: Config>(base_asset: Asset, quote_asset: Asset) -> Result<Self, Error<T>> {
		Self::new(base_asset, quote_asset).ok_or(Error::<T>::PoolDoesNotExist)
	}

	pub fn from_swap(from: Asset, to: Asset) -> Option<(Self, Side)> {
		#[allow(clippy::manual_map)]
		if let Some(asset_pair) = Self::new(from, to) {
			Some((asset_pair, Side::Sell))
		} else if let Some(asset_pair) = Self::new(to, from) {
			Some((asset_pair, Side::Buy))
		} else {
			None
		}
	}

	pub fn to_swap(base_asset: Asset, quote_asset: Asset, side: Side) -> (Asset, Asset) {
		match side {
			Side::Buy => (quote_asset, base_asset),
			Side::Sell => (base_asset, quote_asset),
		}
	}

	pub fn assets(&self) -> PoolPairsMap<Asset> {
		self.assets
	}
}

#[derive(
	Copy,
	Clone,
	Debug,
	Default,
	Encode,
	Decode,
	TypeInfo,
	MaxEncodedLen,
	PartialEq,
	Eq,
	Deserialize,
	Serialize,
)]
pub struct AskBidMap<S> {
	pub asks: S,
	pub bids: S,
}
impl<T> AskBidMap<T> {
	/// Takes a map from an asset to details regarding selling that asset, and returns a map from
	/// ask/bid to the details associated with the asks or the bids
	pub fn from_sell_map(map: PoolPairsMap<T>) -> Self {
		Self { asks: map.base, bids: map.quote }
	}

	pub fn from_fn<F: FnMut(Side) -> T>(mut f: F) -> Self {
		Self::from_sell_map(PoolPairsMap { base: f(Side::Sell), quote: f(Side::Buy) })
	}

	pub fn map<S, F: FnMut(T) -> S>(self, mut f: F) -> AskBidMap<S> {
		AskBidMap { asks: f(self.asks), bids: f(self.bids) }
	}
}

#[derive(Clone, Encode, DebugNoBound, Decode, TypeInfo, PartialEq, Eq)]
#[scale_info(skip_type_params(T))]
struct LimitOrderUpdate<T: Config> {
	pub lp: T::AccountId,
	pub base_asset: any::Asset,
	pub quote_asset: any::Asset,
	pub side: Side,
	pub id: OrderId,
	pub details: LimitOrderUpdateDetails<BlockNumberFor<T>>,
}

#[derive(Clone, Encode, DebugNoBound, Decode, TypeInfo, PartialEq, Eq)]
enum LimitOrderUpdateDetails<BlockNumber: sp_std::fmt::Debug> {
	Update { option_tick: Option<Tick>, amount_change: IncreaseOrDecrease<AssetAmount> },
	Set { option_tick: Option<Tick>, sell_amount: AssetAmount, close_order_at: Option<BlockNumber> },
	Close,
}

impl<T: Config> LimitOrderUpdate<T> {
	pub fn dispatch(self) -> (Weight, DispatchResult) {
		let (weight, result) = match self.details {
			LimitOrderUpdateDetails::Set { option_tick, sell_amount, close_order_at } => {
				let result = Pallet::<T>::set_limit_order(
					OriginTrait::signed(self.lp.clone()),
					self.base_asset,
					self.quote_asset,
					self.side,
					self.id,
					option_tick,
					sell_amount,
					None, // Dispatch now
					close_order_at,
				);
				(T::WeightInfo::set_limit_order(), result)
			},
			LimitOrderUpdateDetails::Update { option_tick, amount_change } => {
				let result = Pallet::<T>::update_limit_order(
					OriginTrait::signed(self.lp.clone()),
					self.base_asset,
					self.quote_asset,
					self.side,
					self.id,
					option_tick,
					amount_change,
					None, // Dispatch now
				);
				(T::WeightInfo::update_limit_order(), result)
			},
			LimitOrderUpdateDetails::Close => {
				let result = Pallet::<T>::update_limit_order(
					OriginTrait::signed(self.lp.clone()),
					self.base_asset,
					self.quote_asset,
					self.side,
					self.id,
					None,
					IncreaseOrDecrease::Decrease(AssetAmount::MAX),
					None, // Dispatch now
				);
				let result = if let Err(err) = result {
					if err == Error::<T>::OrderDoesNotExist.into() {
						// Ignore the error if the order doesn't exist, as this is expected.
						Ok(())
					} else {
						Err(err)
					}
				} else {
					result
				};
				(T::WeightInfo::update_limit_order(), result)
			},
		};
		match result {
			Ok(()) => {
				Pallet::<T>::deposit_event(Event::<T>::ScheduledLimitOrderUpdateDispatchSuccess {
					lp: self.lp,
					order_id: self.id,
				});
			},
			Err(err) => {
				Pallet::<T>::deposit_event(Event::<T>::ScheduledLimitOrderUpdateDispatchFailure {
					lp: self.lp,
					order_id: self.id,
					error: err,
				});
			},
		}
		(weight, result)
	}

	pub fn schedule(self, dispatch_at: BlockNumberFor<T>) {
		Pallet::<T>::deposit_event(Event::<T>::LimitOrderSetOrUpdateScheduled {
			lp: self.lp.clone(),
			order_id: self.id,
			dispatch_at,
		});
		ScheduledLimitOrderUpdates::<T>::append(dispatch_at, self);
	}

	pub fn schedule_or_dispatch(self, dispatch_at: Option<BlockNumberFor<T>>) -> DispatchResult {
		if let Some(dispatch_at) = dispatch_at {
			let current_block_number = frame_system::Pallet::<T>::block_number();
			ensure!(
				dispatch_at >= current_block_number &&
					dispatch_at <=
						current_block_number.saturating_add(BlockNumberFor::<T>::from(
							SCHEDULE_UPDATE_LIMIT_BLOCKS
						)),
				Error::<T>::InvalidDispatchAt
			);

			if let LimitOrderUpdateDetails::Set { close_order_at: Some(close_order_at), .. } =
				self.details
			{
				ensure!(
					close_order_at > dispatch_at &&
						close_order_at <=
							current_block_number.saturating_add(BlockNumberFor::<T>::from(
								SCHEDULE_UPDATE_LIMIT_BLOCKS
							)),
					Error::<T>::InvalidCloseOrderAt
				);
			}

			if current_block_number == dispatch_at {
				let (_weight, result) = self.dispatch();
				result
			} else {
				self.schedule(dispatch_at);
				Ok(())
			}
		} else {
			let (_weight, result) = self.dispatch();
			result
		}
	}
}

#[derive(Clone, RuntimeDebugNoBound, PartialEq, Eq, Encode, Decode, TypeInfo, MaxEncodedLen)]
pub enum PalletConfigUpdate {
	LimitOrderAutoSweepingThreshold { asset: Asset, amount: AssetAmount },
}

pub const PALLET_VERSION: StorageVersion = StorageVersion::new(7);

#[frame_support::pallet]
pub mod pallet {
	use cf_amm::{
		math::Tick,
		range_orders::{self, Liquidity},
	};
	use sp_std::collections::btree_map::BTreeMap;

	use super::*;

	#[derive(Clone, DebugNoBound, Encode, Decode, TypeInfo, PartialEq)]
	#[scale_info(skip_type_params(T))]
	pub struct Pool<T: Config> {
		/// A cache of all the range orders that exist in the pool. This must be kept up to date
		/// with the underlying pool.
		pub range_orders_cache: BTreeMap<T::AccountId, BTreeMap<OrderId, Range<Tick>>>,
		/// A cache of all the limit orders that exist in the pool. This must be kept up to date
		/// with the underlying pool. These are grouped by the asset the limit order is selling
		pub limit_orders_cache: PoolPairsMap<BTreeMap<T::AccountId, BTreeMap<OrderId, Tick>>>,
		pub pool_state: PoolState<(T::AccountId, OrderId)>,
	}

	pub type AssetAmounts = PoolPairsMap<AssetAmount>;

	/// Represents an amount of liquidity, either as an exact amount, or through maximum and minimum
	/// amounts of both assets. Internally those max/min are converted into exact liquidity amounts,
	/// that is if the appropriate asset ratio can be achieved while maintaining the max/min bounds.
	#[derive(
		Copy,
		Clone,
		Debug,
		Encode,
		Decode,
		TypeInfo,
		MaxEncodedLen,
		PartialEq,
		Eq,
		Deserialize,
		Serialize,
	)]
	pub enum RangeOrderSize {
		AssetAmounts { maximum: AssetAmounts, minimum: AssetAmounts },
		Liquidity { liquidity: Liquidity },
	}

	impl RangeOrderSize {
		/// Returns whether or not the maximum amount of assets contained is 0.
		pub fn max_is_zero(&self) -> bool {
			match self {
				RangeOrderSize::AssetAmounts { maximum: PoolPairsMap { base, quote }, .. } =>
					*base + *quote,
				RangeOrderSize::Liquidity { liquidity } => *liquidity,
			}
			.is_zero()
		}
	}

	/// Indicates the change caused by an operation in the positions size, both in terms of
	/// liquidity and equivalently in asset amounts
	#[derive(
		Copy,
		Clone,
		Debug,
		Encode,
		Decode,
		TypeInfo,
		MaxEncodedLen,
		PartialEq,
		Eq,
		Deserialize,
		Serialize,
	)]
	pub struct RangeOrderChange {
		pub liquidity: Liquidity,
		pub amounts: AssetAmounts,
	}

	#[pallet::config]
	#[pallet::disable_frame_system_supertrait_check]
	pub trait Config: Chainflip {
		/// The event type.
		type RuntimeEvent: From<Event<Self>> + IsType<<Self as frame_system::Config>::RuntimeEvent>;

		/// Access to the account balances.
		type LpBalance: BalanceApi<AccountId = Self::AccountId>;

		/// LP address registration and verification.
		type LpRegistrationApi: LpRegistration<AccountId = Self::AccountId>;

		type SwapRequestHandler: SwapRequestHandler;

		/// Safe Mode access.
		type SafeMode: Get<PalletSafeMode>;

		/// Benchmark weights
		type WeightInfo: WeightInfo;
	}

	#[pallet::pallet]
	#[pallet::without_storage_info]
	#[pallet::storage_version(PALLET_VERSION)]
	pub struct Pallet<T>(PhantomData<T>);

	/// All the available pools.
	#[pallet::storage]
	pub type Pools<T: Config> = StorageMap<_, Twox64Concat, AssetPair, Pool<T>, OptionQuery>;

	/// Queue of limit orders, indexed by block number waiting to get minted or burned.
	#[pallet::storage]
	pub(super) type ScheduledLimitOrderUpdates<T: Config> =
		StorageMap<_, Twox64Concat, BlockNumberFor<T>, Vec<LimitOrderUpdate<T>>, ValueQuery>;

	/// Maximum price impact for a single swap, measured in number of ticks. Configurable
	/// for each pool.
	#[pallet::storage]
	pub(super) type MaximumPriceImpact<T: Config> =
		StorageMap<_, Twox64Concat, AssetPair, u32, OptionQuery>;

	/// Stores thresholds for each asset used in auto-sweeping: if after a swap the amount
	/// collectable from a limit order reaches/exceeds the threshold, the order it automatically
	/// swept
	#[pallet::storage]
	pub(super) type LimitOrderAutoSweepingThresholds<T: Config> =
		StorageValue<_, SweepingThresholds, ValueQuery, StablecoinDefaults<1_000_000_000>>; // $1000 USD

	#[pallet::storage]
	/// Historical earned fees for an account.
	pub type HistoricalEarnedFees<T: Config> =
		StorageDoubleMap<_, Identity, T::AccountId, Twox64Concat, Asset, AssetAmount, ValueQuery>;

	#[pallet::hooks]
	impl<T: Config> Hooks<BlockNumberFor<T>> for Pallet<T> {
		fn on_initialize(current_block: BlockNumberFor<T>) -> Weight {
			let mut weight_used: Weight = T::DbWeight::get().reads(1);

			Self::auto_sweep_limit_orders();

			for update in ScheduledLimitOrderUpdates::<T>::take(current_block) {
				let (call_weight, _result) = update.dispatch();
				weight_used.saturating_accrue(call_weight);
			}
			weight_used
		}
	}

	#[pallet::error]
	pub enum Error<T> {
		/// The specified exchange pool already exists.
		PoolAlreadyExists,
		/// The specified exchange pool does not exist.
		PoolDoesNotExist,
		/// For previously unused order ids, you must specific a tick/tick range for the order,
		/// thereby specifying the order price associated with that order id
		UnspecifiedOrderPrice,
		/// The exchange pool is currently disabled.
		PoolDisabled,
		/// the Fee BIPs must be within the allowed range.
		InvalidFeeAmount,
		/// the initial price must be within the allowed range.
		InvalidInitialPrice,
		/// The Upper or Lower tick is invalid.
		InvalidTickRange,
		/// The tick is invalid.
		InvalidTick,
		/// One of the referenced ticks reached its maximum gross liquidity
		MaximumGrossLiquidity,
		/// The user's order does not exist.
		OrderDoesNotExist,
		/// It is no longer possible to mint limit orders due to reaching the maximum pool
		/// instances, other than for ticks where a fixed pool currently exists.
		MaximumPoolInstances,
		/// The pool does not have enough liquidity left to process the swap.
		InsufficientLiquidity,
		/// The swap output is past the maximum allowed amount.
		OutputOverflow,
		/// There are no amounts between the specified maximum and minimum that match the required
		/// ratio of assets
		AssetRatioUnachievable,
		/// Updating Limit Orders is disabled.
		UpdatingLimitOrdersDisabled,
		/// Updating Range Orders is disabled.
		UpdatingRangeOrdersDisabled,
		/// Unsupported call.
		UnsupportedCall,
		/// The update can't be scheduled because the given dispatch_at block is in the past or too
		/// far in the future (3600 blocks).
		InvalidDispatchAt,
		/// The given close_order_at is in the past, not larger than dispatch_at or too far in the
		/// future (3600 blocks).
		InvalidCloseOrderAt,
		/// The range order size is invalid.
		InvalidSize,
	}

	#[pallet::event]
	#[pallet::generate_deposit(pub(super) fn deposit_event)]
	pub enum Event<T: Config> {
		NewPoolCreated {
			base_asset: Asset,
			quote_asset: Asset,
			fee_hundredth_pips: u32,
			initial_price: Price,
		},
		/// Indicates the details of a change made to a range order. A single update extrinsic may
		/// produce multiple of these events, particularly for example if the update changes the
		/// price/range of the order.
		RangeOrderUpdated {
			lp: T::AccountId,
			base_asset: Asset,
			quote_asset: Asset,
			id: OrderId,
			tick_range: core::ops::Range<Tick>,
			size_change: Option<IncreaseOrDecrease<RangeOrderChange>>,
			liquidity_total: Liquidity,
			collected_fees: AssetAmounts,
		},
		/// Indicates the details of a change made to a limit order. A single update extrinsic may
		/// produce multiple of these events, particularly for example if the update changes the
		/// price of the order.
		LimitOrderUpdated {
			lp: T::AccountId,
			base_asset: Asset,
			quote_asset: Asset,
			side: Side,
			id: OrderId,
			tick: Tick,
			sell_amount_change: Option<IncreaseOrDecrease<AssetAmount>>,
			sell_amount_total: AssetAmount,
			collected_fees: AssetAmount,
			bought_amount: AssetAmount,
		},
		AssetSwapped {
			from: Asset,
			to: Asset,
			input_amount: AssetAmount,
			output_amount: AssetAmount,
		},
		PoolFeeSet {
			base_asset: Asset,
			quote_asset: Asset,
			fee_hundredth_pips: u32,
		},
		/// A scheduled update to a limit order succeeded.
		ScheduledLimitOrderUpdateDispatchSuccess {
			lp: T::AccountId,
			order_id: OrderId,
		},
		/// A scheduled update to a limit order failed.
		ScheduledLimitOrderUpdateDispatchFailure {
			lp: T::AccountId,
			order_id: OrderId,
			error: DispatchError,
		},
		/// A limit order set or update was scheduled.
		LimitOrderSetOrUpdateScheduled {
			lp: T::AccountId,
			order_id: OrderId,
			dispatch_at: BlockNumberFor<T>,
		},
		/// The Price Impact limit has been set for a pool.
		PriceImpactLimitSet {
			asset_pair: AssetPair,
			limit: Option<u32>,
		},
		/// An order wasn't deleted (order not found)
		OrderDeletionFailed {
			order: CloseOrder,
		},
		PalletConfigUpdated {
			update: PalletConfigUpdate,
		},
	}

	#[pallet::call]
	impl<T: Config> Pallet<T> {
		/// Create a new pool.
		/// Requires Governance.
		#[pallet::call_index(2)]
		#[pallet::weight(T::WeightInfo::new_pool())]
		pub fn new_pool(
			origin: OriginFor<T>,
			base_asset: any::Asset,
			quote_asset: any::Asset,
			fee_hundredth_pips: u32,
			initial_price: Price,
		) -> DispatchResult {
			T::EnsureGovernance::ensure_origin(origin)?;

			Self::create_pool(base_asset, quote_asset, fee_hundredth_pips, initial_price)
		}

		/// Optionally move the order to a different range and then increase or decrease its amount
		/// of liquidity. As different ranges may require different ratios of assets, when
		/// optionally moving the order it may not be possible to allocate all the assets previously
		/// associated with the order to the new range; If so the unused assets will be returned to
		/// your balance. The appropriate assets will be debited or credited from your balance as
		/// needed. If the order_id isn't being used at the moment you must specify a tick_range,
		/// otherwise it will not know what range you want the order to be over.
		#[pallet::call_index(3)]
		#[pallet::weight(T::WeightInfo::update_range_order())]
		pub fn update_range_order(
			origin: OriginFor<T>,
			base_asset: Asset,
			quote_asset: Asset,
			id: OrderId,
			option_tick_range: Option<core::ops::Range<Tick>>,
			size_change: IncreaseOrDecrease<RangeOrderSize>,
		) -> DispatchResult {
			ensure!(
				T::SafeMode::get().range_order_update_enabled,
				Error::<T>::UpdatingRangeOrdersDisabled
			);

			let lp = T::AccountRoleRegistry::ensure_liquidity_provider(origin)?;
			T::LpRegistrationApi::ensure_has_refund_address_for_assets(
				&lp,
				[base_asset, quote_asset],
			)?;
			Self::try_mutate_order(&lp, base_asset, quote_asset, |asset_pair, pool| {
				let tick_range = match (
					pool.range_orders_cache
						.get(&lp)
						.and_then(|range_orders| range_orders.get(&id))
						.cloned(),
					option_tick_range,
				) {
					(None, None) => Err(Error::<T>::UnspecifiedOrderPrice),
					(None, Some(tick_range)) | (Some(tick_range), None) => Ok(tick_range),
					(Some(previous_tick_range), Some(new_tick_range)) => {
						if previous_tick_range != new_tick_range {
							let (withdrawn_asset_amounts, _) = Self::inner_update_range_order(
								pool,
								&lp,
								asset_pair,
								id,
								previous_tick_range,
								IncreaseOrDecrease::Decrease(range_orders::Size::Liquidity {
									liquidity: Liquidity::MAX,
								}),
								NoOpStatus::Error,
							)?;
							Self::inner_update_range_order(
								pool,
								&lp,
								asset_pair,
								id,
								new_tick_range.clone(),
								IncreaseOrDecrease::Increase(range_orders::Size::Amount {
									minimum: Default::default(),
									maximum: withdrawn_asset_amounts.map(Into::into),
								}),
								NoOpStatus::Allow,
							)?;
						}

						Ok(new_tick_range)
					},
				}?;
				Self::inner_update_range_order(
					pool,
					&lp,
					asset_pair,
					id,
					tick_range,
					size_change.map(|size| match size {
						RangeOrderSize::Liquidity { liquidity } =>
							range_orders::Size::Liquidity { liquidity },
						RangeOrderSize::AssetAmounts { maximum, minimum } =>
							range_orders::Size::Amount {
								maximum: maximum.map(Into::into),
								minimum: minimum.map(Into::into),
							},
					}),
					NoOpStatus::Error,
				)?;
				Ok(())
			})
		}

		/// Optionally move the order to a different range and then set its amount of liquidity. The
		/// appropriate assets will be debited or credited from your balance as needed. If the
		/// order_id isn't being used at the moment you must specify a tick_range, otherwise it will
		/// not know what range you want the order to be over.
		#[pallet::call_index(4)]
		#[pallet::weight(T::WeightInfo::set_range_order())]
		pub fn set_range_order(
			origin: OriginFor<T>,
			base_asset: Asset,
			quote_asset: Asset,
			id: OrderId,
			option_tick_range: Option<core::ops::Range<Tick>>,
			size: RangeOrderSize,
		) -> DispatchResult {
			ensure!(
				T::SafeMode::get().range_order_update_enabled,
				Error::<T>::UpdatingRangeOrdersDisabled
			);
			let lp = T::AccountRoleRegistry::ensure_liquidity_provider(origin)?;
			T::LpRegistrationApi::ensure_has_refund_address_for_assets(
				&lp,
				[base_asset, quote_asset],
			)?;
			Self::try_mutate_order(&lp, base_asset, quote_asset, |asset_pair, pool| {
				let tick_range = match (
					pool.range_orders_cache
						.get(&lp)
						.and_then(|range_orders| range_orders.get(&id))
						.cloned(),
					option_tick_range,
				) {
					(None, None) => Err(Error::<T>::UnspecifiedOrderPrice),
					(None, Some(tick_range)) => Ok(tick_range),
					(Some(previous_tick_range), option_new_tick_range) => {
						Self::inner_update_range_order(
							pool,
							&lp,
							asset_pair,
							id,
							previous_tick_range.clone(),
							IncreaseOrDecrease::Decrease(range_orders::Size::Liquidity {
								liquidity: Liquidity::MAX,
							}),
							NoOpStatus::Error,
						)?;

						Ok(option_new_tick_range.unwrap_or(previous_tick_range))
					},
				}?;
				let (_, new_order_liquidity) = Self::inner_update_range_order(
					pool,
					&lp,
					asset_pair,
					id,
					tick_range,
					IncreaseOrDecrease::Increase(match size {
						RangeOrderSize::Liquidity { liquidity } =>
							range_orders::Size::Liquidity { liquidity },
						RangeOrderSize::AssetAmounts { maximum, minimum } =>
							range_orders::Size::Amount {
								maximum: maximum.map(Into::into),
								minimum: minimum.map(Into::into),
							},
					}),
					NoOpStatus::Allow,
				)?;

				// Asset input and resultant liquidity changes should be consistent.
				// This condition can be breached in cases where eg. the assets amounts are rounded
				// to zero liquidity.
				ensure!(
					(size.max_is_zero() && new_order_liquidity.is_zero()) ||
						(!size.max_is_zero() && !new_order_liquidity.is_zero()),
					Error::<T>::InvalidSize
				);

				Ok(())
			})
		}

		/// Optionally move the order to a different tick and then increase or decrease its amount
		/// of liquidity. The appropriate assets will be debited or credited from your balance as
		/// needed. If the order_id isn't being used at the moment you must specify a tick,
		/// otherwise it will not know what tick you want the order to be over. Note limit order
		/// order_id's are independent of range order order_id's. In addition to that, order_id's
		/// for buy and sell limit orders i.e. those in different directions are independent.
		/// Therefore you may have two limit orders with the same order_id in the same pool, one to
		/// buy Eth and one to sell Eth for example.
		#[pallet::call_index(5)]
		#[pallet::weight(T::WeightInfo::update_limit_order())]
		pub fn update_limit_order(
			origin: OriginFor<T>,
			base_asset: any::Asset,
			quote_asset: any::Asset,
			side: Side,
			id: OrderId,
			option_tick: Option<Tick>,
			amount_change: IncreaseOrDecrease<AssetAmount>,
			dispatch_at: Option<BlockNumberFor<T>>,
		) -> DispatchResult {
			ensure!(
				T::SafeMode::get().limit_order_update_enabled,
				Error::<T>::UpdatingLimitOrdersDisabled
			);
			let lp = T::AccountRoleRegistry::ensure_liquidity_provider(origin)?;
			T::LpRegistrationApi::ensure_has_refund_address_for_assets(
				&lp,
				[base_asset, quote_asset],
			)?;

			if let Some(dispatch_at) = dispatch_at {
				LimitOrderUpdate::<T> {
					lp: lp.clone(),
					base_asset,
					quote_asset,
					side,
					id,
					details: LimitOrderUpdateDetails::Update { option_tick, amount_change },
				}
				.schedule_or_dispatch(Some(dispatch_at))
			} else {
				Self::inner_update_limit_order(
					&lp,
					base_asset,
					quote_asset,
					side,
					id,
					option_tick,
					amount_change,
				)
			}
		}

		/// Optionally move the order to a different tick and then set its amount of liquidity. The
		/// appropriate assets will be debited or credited from your balance as needed. If the
		/// order_id isn't being used at the moment you must specify a tick, otherwise it will not
		/// know what tick you want the order to be over. Note limit order order_id's are
		/// independent of range order order_id's. In addition to that, order_id's for buy and sell
		/// limit orders i.e. those in different directions are independent. Therefore you may have
		/// two limit orders with the same order_id in the same pool, one to buy Eth and one to sell
		/// Eth for example.
		#[pallet::call_index(6)]
		#[pallet::weight(T::WeightInfo::set_limit_order())]
		pub fn set_limit_order(
			origin: OriginFor<T>,
			base_asset: any::Asset,
			quote_asset: any::Asset,
			side: Side,
			id: OrderId,
			option_tick: Option<Tick>,
			sell_amount: AssetAmount,
			dispatch_at: Option<BlockNumberFor<T>>,
			close_order_at: Option<BlockNumberFor<T>>,
		) -> DispatchResult {
			ensure!(
				T::SafeMode::get().limit_order_update_enabled,
				Error::<T>::UpdatingLimitOrdersDisabled
			);
			let lp = T::AccountRoleRegistry::ensure_liquidity_provider(origin.clone())?;
			T::LpRegistrationApi::ensure_has_refund_address_for_assets(
				&lp,
				[base_asset, quote_asset],
			)?;

			if let Some(dispatch_at) = dispatch_at {
				LimitOrderUpdate::<T> {
					lp: lp.clone(),
					base_asset,
					quote_asset,
					side,
					id,
					details: LimitOrderUpdateDetails::Set {
						option_tick,
						sell_amount,
						close_order_at,
					},
				}
				.schedule_or_dispatch(Some(dispatch_at))?;
			} else {
				Self::inner_set_limit_order(
					&lp,
					base_asset,
					quote_asset,
					side,
					id,
					option_tick,
					sell_amount,
				)?;

				if let Some(close_order_at) = close_order_at {
					let current_block_number = frame_system::Pallet::<T>::block_number();
					ensure!(
						close_order_at > current_block_number &&
							close_order_at <=
								current_block_number.saturating_add(
									BlockNumberFor::<T>::from(SCHEDULE_UPDATE_LIMIT_BLOCKS)
								),
						Error::<T>::InvalidCloseOrderAt
					);

					LimitOrderUpdate::<T> {
						lp: lp.clone(),
						base_asset,
						quote_asset,
						side,
						id,
						details: LimitOrderUpdateDetails::Close,
					}
					.schedule(close_order_at);
				}
			}
			Ok(())
		}

		/// Sets the Liquidity Pool fees. Also collect earned fees and bought amount for
		/// all positions within the fee and accredit them to the liquidity provider.
		/// Requires governance origin.
		#[pallet::call_index(7)]
		#[pallet::weight(T::WeightInfo::set_pool_fees())]
		pub fn set_pool_fees(
			origin: OriginFor<T>,
			base_asset: Asset,
			quote_asset: Asset,
			fee_hundredth_pips: u32,
		) -> DispatchResult {
			T::EnsureGovernance::ensure_origin(origin)?;
			ensure!(
				PoolState::<(T::AccountId, OrderId)>::validate_fees(fee_hundredth_pips),
				Error::<T>::InvalidFeeAmount
			);
			let asset_pair = AssetPair::try_new::<T>(base_asset, quote_asset)?;
			Self::try_mutate_pool(asset_pair, |_asset_pair: &AssetPair, pool| {
				pool.pool_state
					.set_range_order_fees(fee_hundredth_pips)
					.map_err(|_| Error::<T>::InvalidFeeAmount)
			})?;

			Self::deposit_event(Event::<T>::PoolFeeSet {
				base_asset,
				quote_asset,
				fee_hundredth_pips,
			});

			Ok(())
		}

<<<<<<< HEAD
=======
		/// Schedules a limit order update to be executed at a later block.
		///
		/// The update is defined by the passed call, which can be one either `set_limit_order` or
		/// `update_limit_order` extrinsic at a later block. The call is executed at the specified
		/// block number, and the validity of the order is checked at the block number it enters
		/// the state-chain.
		///
		/// `dispatch_at` specifies the block at which to schedule the update.
		#[allow(clippy::useless_conversion)]
		#[pallet::call_index(8)]
		#[pallet::weight(T::WeightInfo::schedule_limit_order_update())]
		pub fn schedule_limit_order_update(
			origin: OriginFor<T>,
			call: Box<Call<T>>,
			dispatch_at: BlockNumberFor<T>,
		) -> DispatchResultWithPostInfo {
			let lp = T::AccountRoleRegistry::ensure_liquidity_provider(origin)?;
			let current_block_number = frame_system::Pallet::<T>::block_number();
			ensure!(dispatch_at >= current_block_number, Error::<T>::LimitOrderUpdateExpired);

			let schedule_or_dispatch = |call: Call<T>, id: OrderId| {
				if current_block_number == dispatch_at {
					call.dispatch_bypass_filter(OriginTrait::signed(lp))
				} else {
					ScheduledLimitOrderUpdates::<T>::append(
						dispatch_at,
						LimitOrderUpdate { lp: lp.clone(), id, call },
					);
					Self::deposit_event(Event::<T>::LimitOrderSetOrUpdateScheduled {
						lp,
						order_id: id,
						dispatch_at,
					});
					Ok(().into())
				}
			};

			match *call {
				Call::update_limit_order { id, .. } => schedule_or_dispatch(*call, id),
				Call::set_limit_order { id, .. } => schedule_or_dispatch(*call, id),
				_ => Err(Error::<T>::UnsupportedCall)?,
			}
		}

>>>>>>> 96238182
		/// Sets per-pool limits (in number of ticks) that determine the allowed change in price of
		/// the bought asset during a swap.
		///
		/// Note that due to how the limit is applied, total measured price impact of a swap can
		/// exceed the limit. The limit is applied to whichever is *smaller* out of the following
		/// two metrics:
		/// - The number of ticks between a swap's mean execution price and the pool price *before*
		///   the swap.
		/// - The number of ticks between a swap's mean execution price and the pool price *after*
		///   the swap.
		///
		/// This ensures that small outlying pockets of liquidity cannot individually trigger the
		/// limit. If the limit is exceeded the swap will fail and will be retried in the next
		/// block.
		///
		/// Setting the limit to `None` disables it.
		#[pallet::call_index(9)]
		#[pallet::weight(T::WeightInfo::set_maximum_price_impact(limits.len() as u32))]
		pub fn set_maximum_price_impact(
			origin: OriginFor<T>,
			limits: BoundedVec<(Asset, Option<u32>), ConstU32<10>>,
		) -> DispatchResult {
			T::EnsureGovernance::ensure_origin(origin)?;

			for (asset, ticks) in limits {
				let asset_pair = AssetPair::try_new::<T>(asset, STABLE_ASSET)?;
				MaximumPriceImpact::<T>::set(asset_pair, ticks);
				Self::deposit_event(Event::<T>::PriceImpactLimitSet { asset_pair, limit: ticks });
			}

			Ok(())
		}

		#[pallet::call_index(10)]
		#[pallet::weight(T::WeightInfo::cancel_orders_batch(orders.len() as u32))]
		pub fn cancel_orders_batch(
			origin: OriginFor<T>,
			orders: BoundedVec<CloseOrder, ConstU32<MAX_ORDERS_DELETE>>,
		) -> DispatchResult {
			let lp = &T::AccountRoleRegistry::ensure_liquidity_provider(origin)?;
			ensure!(
				T::SafeMode::get().limit_order_update_enabled,
				Error::<T>::UpdatingLimitOrdersDisabled
			);
			for order in orders {
				match order {
					CloseOrder::Limit { base_asset, quote_asset, side, id } => {
						let asset_pair = AssetPair::try_new::<T>(base_asset, quote_asset)?;
						Self::try_mutate_pool(asset_pair, |asset_pair, pool| {
							match pool.limit_orders_cache[side.to_sold_pair()]
								.get(lp)
								.and_then(|limit_orders| limit_orders.get(&id))
								.copied()
							{
								None => {
									Self::deposit_event(Event::<T>::OrderDeletionFailed { order });
									Ok::<(), DispatchError>(())
								},
								Some(previous_tick) => {
									Self::inner_update_limit_order_at_tick(
										pool,
										lp,
										asset_pair,
										side,
										id,
										previous_tick,
										IncreaseOrDecrease::Decrease(Amount::MAX),
										NoOpStatus::Allow,
									)?;
									Ok(())
								},
							}
						})?;
					},
					CloseOrder::Range { base_asset, quote_asset, id } => {
						let asset_pair = AssetPair::try_new::<T>(base_asset, quote_asset)?;
						Self::try_mutate_pool(asset_pair, |asset_pair, pool| {
							match pool
								.range_orders_cache
								.get(lp)
								.and_then(|range_orders| range_orders.get(&id))
							{
								None => {
									Self::deposit_event(Event::<T>::OrderDeletionFailed { order });
									Ok::<(), DispatchError>(())
								},
								Some(previous_tick_range) => {
									Self::inner_update_range_order(
										pool,
										lp,
										asset_pair,
										id,
										previous_tick_range.clone(),
										IncreaseOrDecrease::Decrease(
											range_orders::Size::Liquidity {
												liquidity: Liquidity::MAX,
											},
										),
										NoOpStatus::Allow,
									)?;
									Ok(())
								},
							}
						})?;
					},
				};
			}

			Ok(())
		}

		/// Apply a list of configuration updates to the pallet.
		///
		/// Requires Governance.
		#[pallet::call_index(11)]
		#[pallet::weight(<T as frame_system::Config>::SystemWeightInfo::set_storage(updates.len() as u32))]
		pub fn update_pallet_config(
			origin: OriginFor<T>,
			updates: BoundedVec<PalletConfigUpdate, ConstU32<100>>,
		) -> DispatchResult {
			T::EnsureGovernance::ensure_origin(origin)?;

			for update in updates {
				match update {
					PalletConfigUpdate::LimitOrderAutoSweepingThreshold { asset, amount } => {
						LimitOrderAutoSweepingThresholds::<T>::mutate(|thresholds| {
							thresholds.try_insert(asset, amount).expect("Every asset will fit");
						});
					},
				}
				Self::deposit_event(Event::<T>::PalletConfigUpdated { update });
			}

			Ok(())
		}
	}
}

impl<T: Config> SwappingApi for Pallet<T> {
	#[transactional]
	fn swap_single_leg(
		from: any::Asset,
		to: any::Asset,
		input_amount: AssetAmount,
	) -> Result<AssetAmount, DispatchError> {
		use cf_amm::math::tick_at_sqrt_price;

		let (asset_pair, order) =
			AssetPair::from_swap(from, to).ok_or(Error::<T>::PoolDoesNotExist)?;
		Self::try_mutate_pool(asset_pair, |_asset_pair, pool| {
			let output_amount = if input_amount == 0 {
				0
			} else {
				let input_amount: Amount = input_amount.into();

				let tick_before = pool
					.pool_state
					.current_price(order)
					.ok_or(Error::<T>::InsufficientLiquidity)?
					.2;
				let (output_amount, _remaining_amount) =
					pool.pool_state.swap(order, input_amount, None);
				let tick_after = pool
					.pool_state
					.current_price(order)
					.ok_or(Error::<T>::InsufficientLiquidity)?
					.2;

				let swap_tick =
					tick_at_sqrt_price(PoolState::<(T::AccountId, OrderId)>::swap_sqrt_price(
						order,
						input_amount,
						output_amount,
					));
				let bounded_swap_tick = if tick_after < tick_before {
					core::cmp::min(core::cmp::max(tick_after, swap_tick), tick_before)
				} else {
					core::cmp::min(core::cmp::max(tick_before, swap_tick), tick_after)
				};

				if let Some(maximum_price_impact) = MaximumPriceImpact::<T>::get(asset_pair) {
					if core::cmp::min(
						bounded_swap_tick.abs_diff(tick_after),
						bounded_swap_tick.abs_diff(tick_before),
					) > maximum_price_impact
					{
						return Err(Error::<T>::InsufficientLiquidity.into());
					}
				}

				output_amount.try_into().map_err(|_| Error::<T>::OutputOverflow)?
			};
			Self::deposit_event(Event::<T>::AssetSwapped { from, to, input_amount, output_amount });
			Ok(output_amount)
		})
	}
}

impl<T: Config> PoolApi for Pallet<T> {
	type AccountId = T::AccountId;

	fn sweep(who: &T::AccountId) -> DispatchResult {
		Self::inner_sweep(who)
	}

	fn open_order_count(
		who: &Self::AccountId,
		asset_pair: &PoolPairsMap<Asset>,
	) -> Result<u32, DispatchError> {
		let pool_orders =
			Self::pool_orders(asset_pair.base, asset_pair.quote, Some(who.clone()), true)?;
		Ok(pool_orders.limit_orders.asks.len() as u32 +
			pool_orders.limit_orders.bids.len() as u32 +
			pool_orders.range_orders.len() as u32)
	}

	fn open_order_balances(who: &Self::AccountId) -> AssetMap<AssetAmount> {
		let mut result: AssetMap<AssetAmount> = AssetMap::from_fn(|_| 0);

		for base_asset in Asset::all().filter(|asset| *asset != Asset::Usdc) {
			let pool_orders =
				match Self::pool_orders(base_asset, Asset::Usdc, Some(who.clone()), false) {
					Ok(orders) => orders,
					Err(_) => continue,
				};
			for ask in pool_orders.limit_orders.asks {
				result[base_asset] = result[base_asset]
					.saturating_add(ask.sell_amount.saturated_into::<AssetAmount>());
			}
			for bid in pool_orders.limit_orders.bids {
				result[Asset::Usdc] = result[Asset::Usdc]
					.saturating_add(bid.sell_amount.saturated_into::<AssetAmount>());
			}
			for range_order in pool_orders.range_orders {
				let pair = Self::pool_range_order_liquidity_value(
					base_asset,
					Asset::Usdc,
					range_order.range,
					range_order.liquidity,
				)
				.expect("Cannot fail we are sure the pool exists and the orders too");
				result[base_asset] =
					result[base_asset].saturating_add(pair.base.saturated_into::<AssetAmount>());
				result[Asset::Usdc] =
					result[Asset::Usdc].saturating_add(pair.quote.saturated_into::<AssetAmount>());
			}
		}
		result
	}

	fn pools() -> Vec<PoolPairsMap<Asset>> {
		Pools::<T>::iter_keys().map(|asset_pair| asset_pair.assets()).collect()
	}

	fn cancel_all_limit_orders(account: &Self::AccountId) -> DispatchResult {
		// Collect to avoid undefined behaviour (See StorageMap::iter_keys documentation).
		// Note that we read one pool at a time to optimise memory usage.
		for asset_pair in Pools::<T>::iter_keys().collect::<Vec<_>>() {
			let pool = Pools::<T>::get(asset_pair).unwrap();

			for (asset, orders) in
				pool.limit_orders_cache.as_ref().into_iter().filter_map(|(asset, cache)| {
					cache.get(account).cloned().map(|orders| (asset, orders))
				}) {
				for (id, tick) in orders {
					<Self as PoolApi>::cancel_limit_order(
						account,
						asset_pair.assets().base,
						asset_pair.assets().quote,
						asset.sell_order(),
						id,
						tick,
					)?;
				}
			}
		}

		Ok(())
	}

	fn update_limit_order(
		account: &Self::AccountId,
		base_asset: Asset,
		quote_asset: Asset,
		side: Side,
		id: OrderId,
		option_tick: Option<Tick>,
		amount_change: IncreaseOrDecrease<AssetAmount>,
	) -> DispatchResult {
		Self::inner_update_limit_order(
			account,
			base_asset,
			quote_asset,
			side,
			id,
			option_tick,
			amount_change,
		)
	}

	#[cfg(feature = "runtime-benchmarks")]
	fn create_pool(
		base_asset: Asset,
		quote_asset: Asset,
		fee_hundredth_pips: u32,
		initial_price: cf_primitives::Price,
	) -> DispatchResult {
		Self::create_pool(base_asset, quote_asset, fee_hundredth_pips, initial_price)
	}
}

#[derive(
	Copy,
	Clone,
	Debug,
	Encode,
	Decode,
	TypeInfo,
	MaxEncodedLen,
	PartialEq,
	Eq,
	Deserialize,
	Serialize,
)]
pub struct PoolInfo {
	/// The fee taken, when limit orders are used, from swap inputs that contributes to liquidity
	/// provider earnings
	pub limit_order_fee_hundredth_pips: u32,
	/// The fee taken, when range orders are used, from swap inputs that contributes to liquidity
	/// provider earnings
	pub range_order_fee_hundredth_pips: u32,
	/// The total fees earned in this pool by range orders.
	pub range_order_total_fees_earned: PoolPairsMap<Amount>,
	/// The total fees earned in this pool by limit orders.
	pub limit_order_total_fees_earned: PoolPairsMap<Amount>,
	/// The total amount of assets that have been bought by range orders in this pool.
	pub range_total_swap_inputs: PoolPairsMap<Amount>,
	/// The total amount of assets that have been bought by limit orders in this pool.
	pub limit_total_swap_inputs: PoolPairsMap<Amount>,
}

#[derive(Clone, Debug, Encode, Decode, TypeInfo, PartialEq, Eq, Serialize, Deserialize)]
#[serde(bound = "")]
pub struct LimitOrder<T: Config> {
	pub lp: T::AccountId,
	pub id: Amount, // TODO: Intro type alias
	pub tick: Tick,
	pub sell_amount: Amount,
	pub fees_earned: Amount,
	pub original_sell_amount: Amount,
}

#[derive(Clone, Debug, Encode, Decode, TypeInfo, PartialEq, Eq, Serialize, Deserialize)]
#[serde(bound = "")]
pub struct RangeOrder<T: Config> {
	pub lp: T::AccountId,
	pub id: Amount,
	pub range: Range<Tick>,
	pub liquidity: Liquidity,
	pub fees_earned: PoolPairsMap<Amount>,
}

#[derive(Clone, Debug, Encode, Decode, TypeInfo, PartialEq, Eq, Serialize, Deserialize)]
#[serde(bound = "")]
pub struct PoolOrders<T: Config> {
	/// Limit orders are groups by which asset they are selling.
	pub limit_orders: AskBidMap<Vec<LimitOrder<T>>>,
	/// Range orders can be both buy and/or sell therefore they not split. The current range order
	/// price determines if they are buy and/or sell.
	pub range_orders: Vec<RangeOrder<T>>,
}

#[derive(Clone, Debug, Encode, Decode, TypeInfo, PartialEq, Eq, Deserialize, Serialize)]
pub struct LimitOrderLiquidity {
	tick: Tick,
	amount: Amount,
}

#[derive(Clone, Debug, Encode, Decode, TypeInfo, PartialEq, Eq, Deserialize, Serialize)]
pub struct RangeOrderLiquidity {
	tick: Tick,
	liquidity: Amount, /* TODO: Change (Using Amount as it is U256 so we get the right
	                    * serialization) */
}

#[derive(Clone, Debug, Encode, Decode, TypeInfo, PartialEq, Eq, Deserialize, Serialize)]
pub struct PoolLiquidity {
	/// An ordered lists of the amount of assets available at each tick, if a tick contains zero
	/// liquidity it will not be included in the list. Note limit order liquidity is split by which
	/// asset the liquidity is "selling".
	pub limit_orders: AskBidMap<Vec<LimitOrderLiquidity>>,
	/// An ordered list of the amount of range order liquidity available from a tick until the next
	/// tick in the list. Note range orders can be both buy and/or sell therefore they not split by
	/// sold asset. The current range order price determines if the liquidity can be used for
	/// buying and/or selling,
	pub range_orders: Vec<RangeOrderLiquidity>,
}

#[derive(Clone, Debug, Encode, Decode, TypeInfo, PartialEq, Eq, Deserialize, Serialize)]
pub struct UnidirectionalSubPoolDepth {
	/// The current price in this sub pool, in the given direction of swaps.
	pub price: Option<Price>,
	/// The approximate amount of assets available to be sold in the specified price range.
	pub depth: Amount,
}

#[derive(Clone, Debug, Encode, Decode, TypeInfo, PartialEq, Eq, Deserialize, Serialize)]
pub struct UnidirectionalPoolDepth {
	/// The depth of the limit order pool.
	pub limit_orders: UnidirectionalSubPoolDepth,
	/// The depth of the range order pool.
	pub range_orders: UnidirectionalSubPoolDepth,
}

#[derive(Clone, Debug, Encode, Decode, TypeInfo, PartialEq, Eq, Serialize, Deserialize)]
pub struct PoolOrder {
	pub amount: Amount,
	pub sqrt_price: SqrtPriceQ64F96,
}

#[derive(Clone, Debug, Encode, Decode, TypeInfo, PartialEq, Eq, Serialize, Deserialize)]
pub struct PoolOrderbook {
	pub bids: Vec<PoolOrder>,
	pub asks: Vec<PoolOrder>,
}

#[derive(Clone, Debug, Encode, Decode, TypeInfo, PartialEq, Eq, Deserialize, Serialize)]
pub struct PoolPriceV1 {
	pub price: Price,
	pub sqrt_price: SqrtPriceQ64F96,
	pub tick: Tick,
}

pub type PoolPriceV2 = PoolPrice<SqrtPriceQ64F96>;

#[derive(Clone, Debug, Encode, Decode, TypeInfo, PartialEq, Eq, Serialize, Deserialize)]
pub struct PoolPrice<P> {
	pub sell: Option<P>,
	pub buy: Option<P>,
	pub range_order: SqrtPriceQ64F96,
}

impl<P> PoolPrice<P> {
	pub fn map_sell_and_buy_prices<R>(self, f: impl Fn(P) -> R) -> PoolPrice<R> {
		PoolPrice { sell: self.sell.map(&f), buy: self.buy.map(&f), range_order: self.range_order }
	}
}

#[derive(PartialEq, Eq)]
enum NoOpStatus {
	Allow,
	Error,
}

impl<T: Config> Pallet<T> {
	fn create_pool(
		base_asset: any::Asset,
		quote_asset: any::Asset,
		fee_hundredth_pips: u32,
		initial_price: Price,
	) -> DispatchResult {
		use cf_amm::NewError;

		let asset_pair = AssetPair::try_new::<T>(base_asset, quote_asset)?;
		Pools::<T>::try_mutate(asset_pair, |maybe_pool| {
			ensure!(maybe_pool.is_none(), Error::<T>::PoolAlreadyExists);

			*maybe_pool = Some(Pool {
				range_orders_cache: Default::default(),
				limit_orders_cache: Default::default(),
				pool_state: PoolState::new(fee_hundredth_pips, initial_price).map_err(
					|e| match e {
						NewError::LimitOrders(limit_orders::NewError::InvalidFeeAmount) =>
							Error::<T>::InvalidFeeAmount,
						NewError::RangeOrders(range_orders::NewError::InvalidFeeAmount) =>
							Error::<T>::InvalidFeeAmount,
						NewError::RangeOrders(range_orders::NewError::InvalidInitialPrice) =>
							Error::<T>::InvalidInitialPrice,
					},
				)?,
			});

			Ok::<_, Error<T>>(())
		})?;

		Self::deposit_event(Event::<T>::NewPoolCreated {
			base_asset,
			quote_asset,
			fee_hundredth_pips,
			initial_price,
		});

		Ok(())
	}

	fn inner_sweep(lp: &T::AccountId) -> DispatchResult {
		// Collect to avoid undefined behaviour (See StorageMap::iter_keys documentation).
		// Note that we read one pool at a time to optimise memory usage.
		for asset_pair in Pools::<T>::iter_keys().collect::<Vec<_>>() {
			let mut pool = Pools::<T>::get(asset_pair).unwrap();

			if let Some(range_orders_cache) = pool.range_orders_cache.get(lp).cloned() {
				for (id, range) in range_orders_cache.iter() {
					Self::inner_update_range_order(
						&mut pool,
						lp,
						&asset_pair,
						*id,
						range.clone(),
						IncreaseOrDecrease::Decrease(range_orders::Size::Liquidity {
							liquidity: 0,
						}),
						NoOpStatus::Error,
					)?;
				}
			}

			for (assets, limit_orders_cache) in pool
				.limit_orders_cache
				.as_ref()
				.into_iter()
				.filter_map(|(assets, limit_orders_cache)| {
					limit_orders_cache
						.get(lp)
						.cloned()
						.map(|limit_orders_cache| (assets, limit_orders_cache))
				})
				.collect::<Vec<_>>()
			{
				for (id, tick) in limit_orders_cache {
					Self::sweep_limit_order(
						&mut pool,
						lp,
						&asset_pair,
						assets.sell_order(),
						id,
						tick,
					)?;
				}
			}

			Pools::<T>::insert(asset_pair, pool);
		}

		Ok(())
	}

	fn collect_and_mint_limit_order_with_dispatch_error(
		pool: &mut Pool<T>,
		lp: &T::AccountId,
		side: Side,
		id: OrderId,
		tick: Tick,
		sold_amount: Amount,
		noop_status: NoOpStatus,
	) -> Result<(Collected, PositionInfo), DispatchError> {
		let (collected, position_info) = match pool.pool_state.collect_and_mint_limit_order(
			&(lp.clone(), id),
			side,
			tick,
			sold_amount,
		) {
			Ok(ok) => Ok(ok),
			Err(error) => Err(match error {
				limit_orders::PositionError::NonExistent =>
					if noop_status == NoOpStatus::Allow {
						return Ok(Default::default())
					} else {
						Error::<T>::OrderDoesNotExist
					},
				limit_orders::PositionError::InvalidTick => Error::<T>::InvalidTick,
				limit_orders::PositionError::Other(limit_orders::MintError::MaximumLiquidity) =>
					Error::<T>::MaximumGrossLiquidity,
				limit_orders::PositionError::Other(
					limit_orders::MintError::MaximumPoolInstances,
				) => Error::<T>::MaximumPoolInstances,
			}),
		}?;

		Ok((collected, position_info))
	}

	pub fn inner_set_limit_order(
		lp: &T::AccountId,
		base_asset: any::Asset,
		quote_asset: any::Asset,
		side: Side,
		id: OrderId,
		option_tick: Option<Tick>,
		sell_amount: AssetAmount,
	) -> DispatchResult {
		ensure!(
			T::SafeMode::get().limit_order_update_enabled,
			Error::<T>::UpdatingLimitOrdersDisabled
		);
		Self::try_mutate_order(lp, base_asset, quote_asset, |asset_pair, pool| {
			let tick = match (
				pool.limit_orders_cache[side.to_sold_pair()]
					.get(lp)
					.and_then(|limit_orders| limit_orders.get(&id))
					.copied(),
				option_tick,
			) {
				(None, None) => Err(Error::<T>::UnspecifiedOrderPrice),
				(None, Some(tick)) => Ok(tick),
				(Some(previous_tick), option_new_tick) => {
					Self::inner_update_limit_order_at_tick(
						pool,
						lp,
						asset_pair,
						side,
						id,
						previous_tick,
						IncreaseOrDecrease::Decrease(Amount::MAX),
						NoOpStatus::Error,
					)?;

					Ok(option_new_tick.unwrap_or(previous_tick))
				},
			}?;
			Self::inner_update_limit_order_at_tick(
				pool,
				lp,
				asset_pair,
				side,
				id,
				tick,
				IncreaseOrDecrease::Increase(sell_amount.into()),
				NoOpStatus::Allow,
			)?;

			Ok(())
		})
	}

	/// Updates limit order closing the previous one if necessary (in case of tick change)
	fn inner_update_limit_order(
		lp: &T::AccountId,
		base_asset: Asset,
		quote_asset: Asset,
		side: Side,
		id: OrderId,
		option_tick: Option<Tick>,
		amount_change: IncreaseOrDecrease<AssetAmount>,
	) -> DispatchResult {
		let asset_pair = AssetPair::try_new::<T>(base_asset, quote_asset)?;
		Self::inner_sweep(lp)?;
		Self::try_mutate_pool(asset_pair, |asset_pair, pool| {
			let tick = match (
				pool.limit_orders_cache[side.to_sold_pair()]
					.get(lp)
					.and_then(|limit_orders| limit_orders.get(&id))
					.copied(),
				option_tick,
			) {
				(None, None) => Err(Error::<T>::UnspecifiedOrderPrice),
				(None, Some(tick)) | (Some(tick), None) => Ok(tick),
				(Some(previous_tick), Some(new_tick)) => {
					if previous_tick != new_tick {
						let withdrawn_asset_amount = Self::inner_update_limit_order_at_tick(
							pool,
							lp,
							asset_pair,
							side,
							id,
							previous_tick,
							IncreaseOrDecrease::Decrease(Amount::MAX),
							NoOpStatus::Error,
						)?;
						Self::inner_update_limit_order_at_tick(
							pool,
							lp,
							asset_pair,
							side,
							id,
							new_tick,
							IncreaseOrDecrease::Increase(withdrawn_asset_amount.into()),
							NoOpStatus::Allow,
						)?;
					}

					Ok(new_tick)
				},
			}?;
			Self::inner_update_limit_order_at_tick(
				pool,
				lp,
				asset_pair,
				side,
				id,
				tick,
				amount_change.map(|amount| amount.into()),
				NoOpStatus::Error,
			)?;

			Ok(())
		})
	}

	fn sweep_limit_order(
		pool: &mut Pool<T>,
		lp: &T::AccountId,
		asset_pair: &AssetPair,
		side: Side,
		id: OrderId,
		tick: Tick,
	) -> DispatchResult {
		let sold_amount_change = Self::inner_update_limit_order_at_tick(
			pool,
			lp,
			asset_pair,
			side,
			id,
			tick,
			IncreaseOrDecrease::Decrease(Default::default()),
			NoOpStatus::Error,
		)?;

		// We requested no change in the amount we "sell" (sweeping only collects
		// funds in the amount we "buy"), so that's the outcome we expect:
		if sold_amount_change != 0 {
			log_or_panic!("Unexpected sold amount change after sweeping");
		}

		Ok(())
	}

	/// Updates limit order assuming that tick stays the same
	fn inner_update_limit_order_at_tick(
		pool: &mut Pool<T>,
		lp: &T::AccountId,
		asset_pair: &AssetPair,
		side: Side,
		id: OrderId,
		tick: Tick,
		sold_amount_change: IncreaseOrDecrease<Amount>,
		noop_status: NoOpStatus,
	) -> Result<AssetAmount, DispatchError> {
		let (sold_amount_change, position_info, collected) = match sold_amount_change {
			IncreaseOrDecrease::Increase(sold_amount) => {
				let (collected, position_info) =
					Self::collect_and_mint_limit_order_with_dispatch_error(
						pool,
						lp,
						side,
						id,
						tick,
						sold_amount,
						noop_status,
					)?;

				let debited_amount: AssetAmount = sold_amount.try_into()?;
				T::LpBalance::try_debit_account(
					lp,
					asset_pair.assets()[side.to_sold_pair()],
					debited_amount,
				)?;

				(IncreaseOrDecrease::Increase(debited_amount), position_info, collected)
			},
			IncreaseOrDecrease::Decrease(sold_amount) => {
				let (sold_amount, collected, position_info) = match pool
					.pool_state
					.collect_and_burn_limit_order(&(lp.clone(), id), side, tick, sold_amount)
				{
					Ok(ok) => Ok(ok),
					Err(error) => Err(match error {
						limit_orders::PositionError::NonExistent =>
							if noop_status == NoOpStatus::Allow {
								return Ok(Default::default())
							} else {
								Error::<T>::OrderDoesNotExist
							},
						limit_orders::PositionError::InvalidTick => Error::InvalidTick,
						limit_orders::PositionError::Other(error) => match error {},
					}),
				}?;

				let withdrawn_amount: AssetAmount = sold_amount.try_into()?;
				T::LpBalance::credit_account(
					lp,
					asset_pair.assets()[side.to_sold_pair()],
					withdrawn_amount,
				);

				(IncreaseOrDecrease::Decrease(withdrawn_amount), position_info, collected)
			},
		};

		// Process the update
		Self::process_limit_order_update(
			pool,
			asset_pair,
			lp,
			side,
			id,
			tick,
			collected,
			position_info,
			sold_amount_change,
		)?;

		Ok(*sold_amount_change.abs())
	}

	fn inner_update_range_order(
		pool: &mut Pool<T>,
		lp: &T::AccountId,
		asset_pair: &AssetPair,
		id: OrderId,
		tick_range: Range<Tick>,
		size_change: IncreaseOrDecrease<range_orders::Size>,
		noop_status: NoOpStatus,
	) -> Result<(AssetAmounts, Liquidity), DispatchError> {
		let (liquidity_change, position_info, assets_change, collected) = match size_change {
			IncreaseOrDecrease::Increase(size) => {
				let (assets_debited, minted_liquidity, collected, position_info) =
					match pool.pool_state.collect_and_mint_range_order(
						&(lp.clone(), id),
						tick_range.clone(),
						size,
						|required_amounts| {
							asset_pair.assets().zip(required_amounts).try_map(
								|(asset, required_amount)| {
									AssetAmount::try_from(required_amount)
										.map_err(Into::into)
										.and_then(|required_amount| {
											T::LpBalance::try_debit_account(
												lp,
												asset,
												required_amount,
											)
											.map(|()| required_amount)
										})
								},
							)
						},
					) {
						Ok(ok) => Ok(ok),
						Err(error) => Err(match error {
							range_orders::PositionError::InvalidTickRange =>
								Error::<T>::InvalidTickRange.into(),
							range_orders::PositionError::NonExistent =>
								if noop_status == NoOpStatus::Allow {
									return Ok(Default::default())
								} else {
									Error::<T>::OrderDoesNotExist.into()
								},
							range_orders::PositionError::Other(
								range_orders::MintError::CallbackFailed(e),
							) => e,
							range_orders::PositionError::Other(
								range_orders::MintError::MaximumGrossLiquidity,
							) => Error::<T>::MaximumGrossLiquidity.into(),
							range_orders::PositionError::Other(
								cf_amm::range_orders::MintError::AssetRatioUnachievable,
							) => Error::<T>::AssetRatioUnachievable.into(),
						}),
					}?;

				(
					IncreaseOrDecrease::Increase(minted_liquidity),
					position_info,
					assets_debited,
					collected,
				)
			},
			IncreaseOrDecrease::Decrease(size) => {
				let (assets_withdrawn, burnt_liquidity, collected, position_info) = match pool
					.pool_state
					.collect_and_burn_range_order(&(lp.clone(), id), tick_range.clone(), size)
				{
					Ok(ok) => Ok(ok),
					Err(error) => Err(match error {
						range_orders::PositionError::InvalidTickRange =>
							Error::<T>::InvalidTickRange,
						range_orders::PositionError::NonExistent =>
							if noop_status == NoOpStatus::Allow {
								return Ok(Default::default())
							} else {
								Error::<T>::OrderDoesNotExist
							},
						range_orders::PositionError::Other(e) => match e {
							range_orders::BurnError::AssetRatioUnachievable =>
								Error::<T>::AssetRatioUnachievable,
						},
					}),
				}?;

				let assets_withdrawn = asset_pair.assets().zip(assets_withdrawn).try_map(
					|(asset, amount_withdrawn)| {
						AssetAmount::try_from(amount_withdrawn)
							.map_err(Into::<DispatchError>::into)
							.inspect(|&amount_withdrawn| {
								T::LpBalance::credit_account(lp, asset, amount_withdrawn);
							})
					},
				)?;

				(
					IncreaseOrDecrease::Decrease(burnt_liquidity),
					position_info,
					assets_withdrawn,
					collected,
				)
			},
		};

		let collected_fees =
			asset_pair.assets().zip(collected.fees).try_map(|(asset, collected_fees)| {
				AssetAmount::try_from(collected_fees).map_err(Into::into).and_then(
					|collected_fees| {
						HistoricalEarnedFees::<T>::mutate(lp, asset, |balance| {
							*balance = balance.saturating_add(collected_fees)
						});
						T::LpBalance::try_credit_account(lp, asset, collected_fees)
							.map(|()| collected_fees)
					},
				)
			})?;

		if position_info.liquidity == 0 {
			if let Some(range_orders) = pool.range_orders_cache.get_mut(lp) {
				range_orders.remove(&id);
				if range_orders.is_empty() {
					pool.range_orders_cache.remove(lp);
				}
			}
		} else {
			let range_orders = pool.range_orders_cache.entry(lp.clone()).or_default();
			range_orders.insert(id, tick_range.clone());
		}

		let zero_change = *liquidity_change.abs() == 0;

		if !zero_change || collected_fees != Default::default() {
			Self::deposit_event(Event::<T>::RangeOrderUpdated {
				lp: lp.clone(),
				base_asset: asset_pair.assets().base,
				quote_asset: asset_pair.assets().quote,
				id,
				tick_range,
				size_change: {
					if zero_change {
						None
					} else {
						Some(liquidity_change.map(|liquidity| RangeOrderChange {
							liquidity,
							amounts: assets_change,
						}))
					}
				},
				liquidity_total: position_info.liquidity,
				collected_fees,
			});
		}

		Ok((assets_change, *liquidity_change.abs()))
	}

	pub fn try_add_limit_order(
		account_id: &T::AccountId,
		base_asset: any::Asset,
		quote_asset: any::Asset,
		side: Side,
		id: OrderId,
		tick: Tick,
		sell_amount: Amount,
	) -> Result<(), DispatchError> {
		Self::try_mutate_pool(AssetPair::try_new::<T>(base_asset, quote_asset)?, |_, pool| {
			Self::collect_and_mint_limit_order_with_dispatch_error(
				pool,
				account_id,
				side,
				id,
				tick,
				sell_amount,
				NoOpStatus::Error,
			)?;

			Ok(())
		})
	}

	fn try_mutate_pool<
		R,
		E: From<pallet::Error<T>>,
		F: FnOnce(&AssetPair, &mut Pool<T>) -> Result<R, E>,
	>(
		asset_pair: AssetPair,
		f: F,
	) -> Result<R, E> {
		Pools::<T>::try_mutate(asset_pair, |maybe_pool| {
			let pool = maybe_pool.as_mut().ok_or(Error::<T>::PoolDoesNotExist)?;
			f(&asset_pair, pool)
		})
	}

	fn try_mutate_pools<
		E: From<pallet::Error<T>>,
		F: FnMut(&AssetPair, &mut Pool<T>) -> Result<(), E>,
	>(
		mut f: F,
	) {
		for asset_pair in Pools::<T>::iter_keys().collect::<Vec<_>>() {
			let _ = Pools::<T>::try_mutate(asset_pair, |maybe_pool| {
				let pool =
					maybe_pool.as_mut().expect("Pools must exist since we are iterating over them");

				f(&asset_pair, pool)
			});
		}
	}

	fn try_mutate_order<R, F: FnOnce(&AssetPair, &mut Pool<T>) -> Result<R, DispatchError>>(
		lp: &T::AccountId,
		base_asset: any::Asset,
		quote_asset: any::Asset,
		f: F,
	) -> Result<R, DispatchError> {
		let asset_pair = AssetPair::try_new::<T>(base_asset, quote_asset)?;
		Self::inner_sweep(lp)?;
		Self::try_mutate_pool(asset_pair, f)
	}

	pub fn current_price(from: Asset, to: Asset) -> Option<PoolPriceV1> {
		let (asset_pair, order) = AssetPair::from_swap(from, to)?;
		Pools::<T>::get(asset_pair).and_then(|mut pool| {
			let (price, sqrt_price, tick) = pool.pool_state.current_price(order)?;
			Some(PoolPriceV1 { price, sqrt_price, tick })
		})
	}

	pub fn pool_price(
		base_asset: Asset,
		quote_asset: Asset,
	) -> Result<PoolPrice<PoolPriceV1>, DispatchError> {
		let asset_pair = AssetPair::try_new::<T>(base_asset, quote_asset)?;
		let mut pool = Pools::<T>::get(asset_pair).ok_or(Error::<T>::PoolDoesNotExist)?;
		Ok(PoolPrice {
			sell: pool
				.pool_state
				.current_price(Side::Sell)
				.map(|(price, sqrt_price, tick)| PoolPriceV1 { price, sqrt_price, tick }),
			buy: pool
				.pool_state
				.current_price(Side::Buy)
				.map(|(price, sqrt_price, tick)| PoolPriceV1 { price, sqrt_price, tick }),
			range_order: pool.pool_state.current_range_order_pool_price(),
		})
	}

	pub fn required_asset_ratio_for_range_order(
		base_asset: any::Asset,
		quote_asset: any::Asset,
		tick_range: Range<Tick>,
	) -> Result<PoolPairsMap<Amount>, DispatchError> {
		let pool_state = Pools::<T>::get(AssetPair::try_new::<T>(base_asset, quote_asset)?)
			.ok_or(Error::<T>::PoolDoesNotExist)?
			.pool_state;

		pool_state.required_asset_ratio_for_range_order(tick_range).map_err(|error| {
			match error {
				range_orders::RequiredAssetRatioError::InvalidTickRange =>
					Error::<T>::InvalidTickRange,
			}
			.into()
		})
	}

	pub fn pool_orderbook(
		base_asset: any::Asset,
		quote_asset: any::Asset,
		orders: u32,
	) -> Result<PoolOrderbook, DispatchError> {
		let orders = orders.clamp(1, 16384);

		let asset_pair = AssetPair::try_new::<T>(base_asset, quote_asset)?;
		let pool_state =
			Pools::<T>::get(asset_pair).ok_or(Error::<T>::PoolDoesNotExist)?.pool_state;

		// TODO: Need to change limit order pool implementation so Amount::MAX is guaranteed to
		// drain pool (so the calculated amounts here are guaranteed to reflect the accurate
		// maximum_bough_amounts)

		Ok(PoolOrderbook {
			asks: {
				let mut pool_state = pool_state.clone();
				let sqrt_prices = pool_state.logarithm_sqrt_price_sequence(Side::Buy, orders);

				sqrt_prices
					.into_iter()
					.filter_map(|sqrt_price| {
						let (sold_base_amount, remaining_quote_amount) =
							pool_state.swap(Side::Buy, Amount::MAX, Some(sqrt_price));

						let bought_quote_amount = Amount::MAX - remaining_quote_amount;

						if sold_base_amount.is_zero() || bought_quote_amount.is_zero() {
							None
						} else {
							Some(PoolOrder {
								amount: sold_base_amount,
								sqrt_price: bounded_sqrt_price(
									bought_quote_amount,
									sold_base_amount,
								),
							})
						}
					})
					.collect()
			},
			bids: {
				let mut pool_state = pool_state;
				let sqrt_prices = pool_state.logarithm_sqrt_price_sequence(Side::Sell, orders);

				sqrt_prices
					.into_iter()
					.filter_map(|sqrt_price| {
						let (sold_quote_amount, remaining_base_amount) =
							pool_state.swap(Side::Sell, Amount::MAX, Some(sqrt_price));

						let bought_base_amount = Amount::MAX - remaining_base_amount;

						if sold_quote_amount.is_zero() || bought_base_amount.is_zero() {
							None
						} else {
							Some(PoolOrder {
								amount: bought_base_amount,
								sqrt_price: bounded_sqrt_price(
									sold_quote_amount,
									bought_base_amount,
								),
							})
						}
					})
					.collect()
			},
		})
	}

	pub fn pool_depth(
		base_asset: any::Asset,
		quote_asset: any::Asset,
		tick_range: Range<Tick>,
	) -> Result<AskBidMap<UnidirectionalPoolDepth>, DispatchError> {
		let asset_pair = AssetPair::try_new::<T>(base_asset, quote_asset)?;
		let mut pool = Pools::<T>::get(asset_pair).ok_or(Error::<T>::PoolDoesNotExist)?;

		let limit_orders =
			pool.pool_state
				.limit_order_depth(tick_range.clone())
				.map_err(|error| match error {
					limit_orders::DepthError::InvalidTickRange => Error::<T>::InvalidTickRange,
					limit_orders::DepthError::InvalidTick => Error::<T>::InvalidTick,
				})?;

		let range_orders =
			pool.pool_state.range_order_depth(tick_range).map_err(|error| match error {
				range_orders::DepthError::InvalidTickRange => Error::<T>::InvalidTickRange,
				range_orders::DepthError::InvalidTick => Error::<T>::InvalidTick,
			})?;

		Ok(AskBidMap::from_sell_map(limit_orders.zip(range_orders).map(
			|(limit_orders, range_orders)| {
				let to_single_depth = |(price, depth)| UnidirectionalSubPoolDepth { price, depth };
				UnidirectionalPoolDepth {
					limit_orders: to_single_depth(limit_orders),
					range_orders: to_single_depth(range_orders),
				}
			},
		)))
	}

	pub fn pool_info(
		base_asset: any::Asset,
		quote_asset: any::Asset,
	) -> Result<PoolInfo, DispatchError> {
		let pool = Pools::<T>::get(AssetPair::try_new::<T>(base_asset, quote_asset)?)
			.ok_or(Error::<T>::PoolDoesNotExist)?;
		Ok(PoolInfo {
			limit_order_fee_hundredth_pips: pool.pool_state.limit_order_fee(),
			range_order_fee_hundredth_pips: pool.pool_state.range_order_fee(),
			range_order_total_fees_earned: pool.pool_state.range_order_total_fees_earned(),
			limit_order_total_fees_earned: pool.pool_state.limit_order_total_fees_earned(),
			range_total_swap_inputs: pool.pool_state.range_order_swap_inputs(),
			limit_total_swap_inputs: pool.pool_state.limit_order_swap_inputs(),
		})
	}

	pub fn pool_liquidity(
		base_asset: any::Asset,
		quote_asset: any::Asset,
	) -> Result<PoolLiquidity, DispatchError> {
		let pool = Pools::<T>::get(AssetPair::try_new::<T>(base_asset, quote_asset)?)
			.ok_or(Error::<T>::PoolDoesNotExist)?;
		Ok(PoolLiquidity {
			limit_orders: AskBidMap::from_fn(|order| {
				pool.pool_state
					.limit_order_liquidity(order)
					.into_iter()
					.map(|(tick, amount)| LimitOrderLiquidity { tick, amount })
					.collect()
			}),
			range_orders: pool
				.pool_state
				.range_order_liquidity()
				.into_iter()
				.map(|(tick, liquidity)| RangeOrderLiquidity { tick, liquidity: liquidity.into() })
				.collect(),
		})
	}

	/// Returns the limit and range orders for a given Liquidity Provider within the given pool.
	pub fn pool_orders(
		base_asset: any::Asset,
		quote_asset: any::Asset,
		option_lp: Option<T::AccountId>,
		filled_orders: bool,
	) -> Result<PoolOrders<T>, DispatchError> {
		let pool = Pools::<T>::get(AssetPair::try_new::<T>(base_asset, quote_asset)?)
			.ok_or(Error::<T>::PoolDoesNotExist)?;
		let option_lp = option_lp.as_ref();
		Ok(PoolOrders {
			limit_orders: AskBidMap::from_sell_map(pool.limit_orders_cache.as_ref().map_with_pair(
				|asset, limit_orders_cache| {
					cf_utilities::conditional::conditional(
						option_lp,
						|lp| {
							limit_orders_cache
								.get(lp)
								.into_iter()
								.flatten()
								.map(|(id, tick)| (lp.clone(), *id, *tick))
						},
						|()| {
							limit_orders_cache.iter().flat_map(move |(lp, orders)| {
								orders.iter().map({
									let lp = lp.clone();
									move |(id, tick)| (lp.clone(), *id, *tick)
								})
							})
						},
					)
					.filter_map(|(lp, id, tick)| {
						let (collected, position_info) = pool
							.pool_state
							.limit_order(&(lp.clone(), id), asset.sell_order(), tick)
							.unwrap();
						if filled_orders || !position_info.amount.is_zero() {
							Some(LimitOrder {
								lp: lp.clone(),
								id: id.into(),
								tick,
								sell_amount: position_info.amount,
								fees_earned: collected.accumulative_fees,
								original_sell_amount: collected.original_amount,
							})
						} else {
							None
						}
					})
					.collect()
				},
			)),
			range_orders: cf_utilities::conditional::conditional(
				option_lp,
				|lp| {
					pool.range_orders_cache
						.get(lp)
						.into_iter()
						.flatten()
						.map(|(id, range)| (lp.clone(), *id, range.clone()))
				},
				|()| {
					pool.range_orders_cache.iter().flat_map(move |(lp, orders)| {
						orders.iter().map({
							let lp = lp.clone();
							move |(id, range)| (lp.clone(), *id, range.clone())
						})
					})
				},
			)
			.map(|(lp, id, tick_range)| {
				let (collected, position_info) =
					pool.pool_state.range_order(&(lp.clone(), id), tick_range.clone()).unwrap();
				RangeOrder {
					lp: lp.clone(),
					id: id.into(),
					range: tick_range.clone(),
					liquidity: position_info.liquidity,
					fees_earned: collected.accumulative_fees,
				}
			})
			.collect(),
		})
	}

	pub fn pool_range_order_liquidity_value(
		base_asset: any::Asset,
		quote_asset: any::Asset,
		tick_range: Range<Tick>,
		liquidity: Liquidity,
	) -> Result<PoolPairsMap<Amount>, DispatchError> {
		let pool = Pools::<T>::get(AssetPair::try_new::<T>(base_asset, quote_asset)?)
			.ok_or(Error::<T>::PoolDoesNotExist)?;
		pool.pool_state
			.range_order_liquidity_value(tick_range, liquidity)
			.map_err(|error| {
				match error {
					range_orders::LiquidityToAmountsError::InvalidTickRange =>
						Error::<T>::InvalidTickRange,
					range_orders::LiquidityToAmountsError::LiquidityTooLarge =>
						Error::<T>::MaximumGrossLiquidity,
				}
				.into()
			})
	}

	/// Process changes to limit order:
	/// - Payout collected `fee` and `bought_amount`
	/// - Update cache storage for Pool
	/// - Deposit the correct event.
	fn process_limit_order_update(
		pool: &mut Pool<T>,
		asset_pair: &AssetPair,
		lp: &T::AccountId,
		order: Side,
		id: OrderId,
		tick: Tick,
		collected: Collected,
		position_info: PositionInfo,
		amount_change: IncreaseOrDecrease<AssetAmount>,
	) -> DispatchResult {
		let collected_fees: AssetAmount = collected.fees.try_into()?;
		let asset = asset_pair.assets()[!order.to_sold_pair()];
		HistoricalEarnedFees::<T>::mutate(lp, asset, |balance| {
			*balance = balance.saturating_add(collected_fees)
		});
		T::LpBalance::try_credit_account(lp, asset, collected_fees)?;

		let bought_amount: AssetAmount = collected.bought_amount.try_into()?;
		T::LpBalance::try_credit_account(
			lp,
			asset_pair.assets()[!order.to_sold_pair()],
			bought_amount,
		)?;

		let limit_orders = &mut pool.limit_orders_cache[order.to_sold_pair()];
		if position_info.amount.is_zero() {
			if let Some(lp_limit_orders) = limit_orders.get_mut(lp) {
				lp_limit_orders.remove(&id);
				if lp_limit_orders.is_empty() {
					limit_orders.remove(lp);
				}
			}
		} else {
			limit_orders.entry(lp.clone()).or_default().insert(id, tick);
		}

		let zero_change = *amount_change.abs() == 0;

		if !zero_change ||
			collected_fees != Default::default() ||
			bought_amount != Default::default()
		{
			Self::deposit_event(Event::<T>::LimitOrderUpdated {
				lp: lp.clone(),
				base_asset: asset_pair.assets().base,
				quote_asset: asset_pair.assets().quote,
				side: order,
				id,
				tick,
				sell_amount_change: {
					if zero_change {
						None
					} else {
						Some(amount_change)
					}
				},
				sell_amount_total: position_info.amount.try_into()?,
				collected_fees,
				bought_amount,
			});
		}
		Ok(())
	}

	fn auto_sweep_limit_orders() {
		// Auto-sweeping limit orders in case collected amount reaches a threshold:
		let autosweeping_thresholds = LimitOrderAutoSweepingThresholds::<T>::get();

		Self::try_mutate_pools(|asset_pair, pool| {
			let collected_orders = {
				// Clone pool since we don't actually want to make changes
				// to it yet:
				let mut pool_state = pool.pool_state.clone();
				pool_state.collect_all_limit_orders()
			};

			for (base_or_quote, results_for_order) in collected_orders {
				for ((lp, order_id), tick, collected, _pos_info) in results_for_order {
					let asset_to_collect = asset_pair.assets()[!base_or_quote];

					let threshold = autosweeping_thresholds
						.get(&asset_to_collect)
						.copied()
						// Default to not sweeping
						.unwrap_or(AssetAmount::MAX)
						.into();

					if collected.bought_amount >= threshold {
						Self::sweep_limit_order(
							pool,
							&lp,
							asset_pair,
							base_or_quote.sell_order(),
							order_id,
							tick,
						)?;
					}
				}
			}

			Ok::<_, DispatchError>(())
		});
	}
}

pub struct DeleteHistoricalEarnedFees<T: Config>(sp_std::marker::PhantomData<T>);

impl<T: Config> OnKilledAccount<T::AccountId> for DeleteHistoricalEarnedFees<T> {
	fn on_killed_account(who: &T::AccountId) {
		let _ = HistoricalEarnedFees::<T>::clear_prefix(who, u32::MAX, None);
	}
}

impl<T: Config> LpOrdersWeightsProvider for Pallet<T> {
	fn update_limit_order_weight() -> Weight {
		T::WeightInfo::update_limit_order()
	}
}

impl<T: Config> cf_traits::PoolPriceProvider for Pallet<T> {
	fn pool_price(
		base_asset: Asset,
		quote_asset: Asset,
	) -> Result<cf_traits::PoolPrice, DispatchError> {
		use cf_amm::math::sqrt_price_to_price;

		// NOTE: we can default to max price because None is only ever returned by
		// Self::pool_price when the range order is at its maximum tick (irrespective
		// of whether the pool has liquidity)
		Self::pool_price(base_asset, quote_asset).map(|price| cf_traits::PoolPrice {
			sell: price
				.sell
				.map(|p| p.price)
				.unwrap_or_else(|| sqrt_price_to_price(MAX_SQRT_PRICE)),
			buy: price
				.buy
				.map(|p| p.price)
				.unwrap_or_else(|| sqrt_price_to_price(MAX_SQRT_PRICE)),
		})
	}
}<|MERGE_RESOLUTION|>--- conflicted
+++ resolved
@@ -796,6 +796,7 @@
 		/// for buy and sell limit orders i.e. those in different directions are independent.
 		/// Therefore you may have two limit orders with the same order_id in the same pool, one to
 		/// buy Eth and one to sell Eth for example.
+		/// `dispatch_at` specifies the block at which to schedule the update.
 		#[pallet::call_index(5)]
 		#[pallet::weight(T::WeightInfo::update_limit_order())]
 		pub fn update_limit_order(
@@ -849,6 +850,7 @@
 		/// limit orders i.e. those in different directions are independent. Therefore you may have
 		/// two limit orders with the same order_id in the same pool, one to buy Eth and one to sell
 		/// Eth for example.
+		/// `dispatch_at` specifies the block at which to schedule the update.
 		#[pallet::call_index(6)]
 		#[pallet::weight(T::WeightInfo::set_limit_order())]
 		pub fn set_limit_order(
@@ -954,53 +956,6 @@
 			Ok(())
 		}
 
-<<<<<<< HEAD
-=======
-		/// Schedules a limit order update to be executed at a later block.
-		///
-		/// The update is defined by the passed call, which can be one either `set_limit_order` or
-		/// `update_limit_order` extrinsic at a later block. The call is executed at the specified
-		/// block number, and the validity of the order is checked at the block number it enters
-		/// the state-chain.
-		///
-		/// `dispatch_at` specifies the block at which to schedule the update.
-		#[allow(clippy::useless_conversion)]
-		#[pallet::call_index(8)]
-		#[pallet::weight(T::WeightInfo::schedule_limit_order_update())]
-		pub fn schedule_limit_order_update(
-			origin: OriginFor<T>,
-			call: Box<Call<T>>,
-			dispatch_at: BlockNumberFor<T>,
-		) -> DispatchResultWithPostInfo {
-			let lp = T::AccountRoleRegistry::ensure_liquidity_provider(origin)?;
-			let current_block_number = frame_system::Pallet::<T>::block_number();
-			ensure!(dispatch_at >= current_block_number, Error::<T>::LimitOrderUpdateExpired);
-
-			let schedule_or_dispatch = |call: Call<T>, id: OrderId| {
-				if current_block_number == dispatch_at {
-					call.dispatch_bypass_filter(OriginTrait::signed(lp))
-				} else {
-					ScheduledLimitOrderUpdates::<T>::append(
-						dispatch_at,
-						LimitOrderUpdate { lp: lp.clone(), id, call },
-					);
-					Self::deposit_event(Event::<T>::LimitOrderSetOrUpdateScheduled {
-						lp,
-						order_id: id,
-						dispatch_at,
-					});
-					Ok(().into())
-				}
-			};
-
-			match *call {
-				Call::update_limit_order { id, .. } => schedule_or_dispatch(*call, id),
-				Call::set_limit_order { id, .. } => schedule_or_dispatch(*call, id),
-				_ => Err(Error::<T>::UnsupportedCall)?,
-			}
-		}
-
->>>>>>> 96238182
 		/// Sets per-pool limits (in number of ticks) that determine the allowed change in price of
 		/// the bought asset during a swap.
 		///
