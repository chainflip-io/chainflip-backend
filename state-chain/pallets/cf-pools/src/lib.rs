--- conflicted
+++ resolved
@@ -1049,53 +1049,18 @@
 			);
 			let validity = validity.unwrap_or_default();
 			let lp = T::AccountRoleRegistry::ensure_liquidity_provider(origin)?;
-<<<<<<< HEAD
 			T::LpBalance::ensure_has_refund_address_for_pair(&lp, sell_asset, buy_asset)?;
 			let current_block = <frame_system::Pallet<T>>::block_number();
 			ensure!(validity.is_internally_consistent(), Error::<T>::OrderValidityInconsistent);
 			ensure!(validity.is_valid_at(current_block), Error::<T>::OrderValidityExpired);
 			if validity.is_ready_at(current_block) {
 				Self::set_limit_order_inner(
-=======
-			Self::try_mutate_order(&lp, sell_asset, buy_asset, |asset_pair, pool| {
-				let tick = match (
-					pool.limit_orders_cache[asset_pair.base_side]
-						.get(&lp)
-						.and_then(|limit_orders| limit_orders.get(&id))
-						.cloned(),
-					option_tick,
-				) {
-					(None, None) => Err(Error::<T>::UnspecifiedOrderPrice),
-					(None, Some(tick)) => Ok(tick),
-					(Some(previous_tick), option_new_tick) => {
-						Self::inner_update_limit_order(
-							pool,
-							&lp,
-							asset_pair,
-							id,
-							previous_tick,
-							IncreaseOrDecrease::Decrease(cf_amm::common::Amount::MAX),
-							/* allow noop */ false,
-						)?;
-
-						Ok(option_new_tick.unwrap_or(previous_tick))
-					},
-				}?;
-				Self::inner_update_limit_order(
-					pool,
->>>>>>> bfe07488
 					&lp,
 					sell_asset,
 					buy_asset,
 					id,
-<<<<<<< HEAD
 					option_tick,
 					sell_amount,
-=======
-					tick,
-					IncreaseOrDecrease::Increase(sell_amount.into()),
-					/* allow noop */ true,
->>>>>>> bfe07488
 				)?;
 				if let Some(burn_block) = validity.burn_block() {
 					LimitOrderQueue::<T>::append(
@@ -1318,7 +1283,6 @@
 }
 
 impl<T: Config> Pallet<T> {
-<<<<<<< HEAD
 	fn mint_or_burn(current_block: BlockNumberFor<T>) -> Weight {
 		for limit_order in LimitOrderQueue::<T>::take(current_block) {
 			match limit_order {
@@ -1381,11 +1345,49 @@
 		option_tick: Option<Tick>,
 		sell_amount: AssetAmount,
 	) -> DispatchResult {
-		Self::inner_sweep(lp)?;
-		Self::try_mutate_enabled_pool(sell_asset, buy_asset, |asset_pair, pool| {
+		// Self::try_mutate_enabled_pool(sell_asset, buy_asset, |asset_pair, pool| {
+		// 	let tick = match (
+		// 		pool.limit_orders_cache[asset_pair.base_side]
+		// 			.get(lp)
+		// 			.and_then(|limit_orders| limit_orders.get(&id))
+		// 			.cloned(),
+		// 		option_tick,
+		// 	) {
+		// 		(None, None) => Err(Error::<T>::UnspecifiedOrderPrice),
+		// 		(None, Some(tick)) => Ok(tick),
+		// 		(Some(previous_tick), option_new_tick) => {
+		// 			Self::inner_update_limit_order(
+		// 				pool,
+		// 				lp,
+		// 				asset_pair,
+		// 				id,
+		// 				previous_tick,
+		// 				IncreaseOrDecrease::Decrease,
+		// 				cf_amm::common::Amount::MAX,
+		// 				/* allow noop */ false,
+		// 			)?;
+
+		// 			Ok(option_new_tick.unwrap_or(previous_tick))
+		// 		},
+		// 	}?;
+		// 	Self::inner_update_limit_order(
+		// 		pool,
+		// 		lp,
+		// 		asset_pair,
+		// 		id,
+		// 		tick,
+		// 		IncreaseOrDecrease::Increase,
+		// 		sell_amount.into(),
+		// 		/* allow noop */ true,
+		// 	)?;
+
+		// 	Ok(())
+		// })
+
+		Self::try_mutate_order(&lp, sell_asset, buy_asset, |asset_pair, pool| {
 			let tick = match (
 				pool.limit_orders_cache[asset_pair.base_side]
-					.get(lp)
+					.get(&lp)
 					.and_then(|limit_orders| limit_orders.get(&id))
 					.cloned(),
 				option_tick,
@@ -1395,12 +1397,11 @@
 				(Some(previous_tick), option_new_tick) => {
 					Self::inner_update_limit_order(
 						pool,
-						lp,
+						&lp,
 						asset_pair,
 						id,
 						previous_tick,
-						IncreaseOrDecrease::Decrease,
-						cf_amm::common::Amount::MAX,
+						IncreaseOrDecrease::Decrease(cf_amm::common::Amount::MAX),
 						/* allow noop */ false,
 					)?;
 
@@ -1409,23 +1410,18 @@
 			}?;
 			Self::inner_update_limit_order(
 				pool,
-				lp,
+				&lp,
 				asset_pair,
 				id,
 				tick,
-				IncreaseOrDecrease::Increase,
-				sell_amount.into(),
+				IncreaseOrDecrease::Increase(sell_amount.into()),
 				/* allow noop */ true,
 			)?;
-
 			Ok(())
 		})
 	}
 
-	fn inner_sweep(lp: &T::AccountId) -> DispatchResult {
-=======
 	fn inner_sweep(lp: &T::AccountId, range_order_base_side: Side) -> DispatchResult {
->>>>>>> bfe07488
 		// Collect to avoid undefined behaviour (See StorsgeMap::iter_keys documentation)
 		for canonical_asset_pair in Pools::<T>::iter_keys().collect::<Vec<_>>() {
 			let mut pool = Pools::<T>::get(canonical_asset_pair).unwrap();
