--- conflicted
+++ resolved
@@ -41,15 +41,11 @@
 
 	#[derive(Clone, Debug, Encode, Decode, TypeInfo)]
 	#[cfg_attr(feature = "std", derive(Deserialize, Serialize))]
-<<<<<<< HEAD
-	pub struct Pool<LiquidityProvider: Ord> {
-=======
 	#[cfg_attr(
 		feature = "std",
 		serde(bound = "LiquidityProvider: Clone + Ord + Serialize + serde::de::DeserializeOwned")
 	)]
 	pub struct Pool<LiquidityProvider> {
->>>>>>> c98e10ca
 		pub enabled: bool,
 		pub pool_state: PoolState<LiquidityProvider>,
 	}
