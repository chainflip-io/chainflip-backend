--- conflicted
+++ resolved
@@ -1341,12 +1341,8 @@
 
 impl<T: Config> Pallet<T> {
 	fn inner_sweep(lp: &T::AccountId) -> DispatchResult {
-<<<<<<< HEAD
-		// Collect to avoid undefined behaviour (See StorageMap::iter_keys documentation)
-=======
 		// Collect to avoid undefined behaviour (See StorageMap::iter_keys documentation).
 		// Note that we read one pool at a time to optimise memory usage.
->>>>>>> c8ed3f2c
 		for asset_pair in Pools::<T>::iter_keys().collect::<Vec<_>>() {
 			let mut pool = Pools::<T>::get(asset_pair).unwrap();
 
