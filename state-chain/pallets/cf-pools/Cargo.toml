[package]
name = 'pallet-cf-pools'
version = '0.1.0'
authors = ['Chainflip Team <https://github.com/chainflip-io>']
description = 'The Chainflip pools pallet.'
edition = '2021'
homepage = 'https://chainflip.io'
license = '<TODO>'
publish = false
repository = 'https://github.com/chainflip-io/chainflip-backend'

[package.metadata.docs.rs]
targets = ['x86_64-unknown-linux-gnu']

[dependencies]
# Internal dependencies
cf-traits = {path = '../../traits', default-features = false}
cf-primitives = {path = '../../primitives', default-features = false}
<<<<<<< HEAD
chainflip-amm = {path = '../../amm', default-features = false}
=======
cf-amm = { path = '../../amm', default-features = false }
>>>>>>> 56d686e9

log = { version = '0.4.16', default-features = false }

# Parity deps
[dependencies.codec]
default-features = false
features = ['derive']
package = 'parity-scale-codec'
version = '3.0.0'

[dependencies.frame-support]
default-features = false
git = 'https://github.com/chainflip-io/substrate.git'
tag = 'chainflip-monthly-2022-06+01'

[dependencies.frame-system]
default-features = false
git = 'https://github.com/chainflip-io/substrate.git'
tag = 'chainflip-monthly-2022-06+01'

[dependencies.scale-info]
default-features = false
features = ['derive']
version = '2.0.1'

[dependencies.sp-std]
default-features = false
git = 'https://github.com/chainflip-io/substrate.git'
tag = 'chainflip-monthly-2022-06+01'

[dependencies.sp-arithmetic]
default-features = false
git = 'https://github.com/chainflip-io/substrate.git'
tag = 'chainflip-monthly-2022-06+01'

[dependencies.frame-benchmarking]
default-features = false
git = 'https://github.com/chainflip-io/substrate.git'
optional = true
tag = 'chainflip-monthly-2022-06+01'

[dependencies.sp-core]
git = 'https://github.com/chainflip-io/substrate.git'
tag = 'chainflip-monthly-2022-06+01'

[dev-dependencies.sp-runtime]
git = 'https://github.com/chainflip-io/substrate.git'
tag = 'chainflip-monthly-2022-06+01'

[dev-dependencies.sp-io]
git = 'https://github.com/chainflip-io/substrate.git'
tag = 'chainflip-monthly-2022-06+01'

[features]
default = ['std']
std = [
  'cf-amm/std',
  'cf-primitives/std',
<<<<<<< HEAD
  'chainflip-amm/std',
=======
  'cf-traits/std',
>>>>>>> 56d686e9
  'codec/std',
  'scale-info/std',
  'frame-benchmarking/std',
  'frame-support/std',
  'frame-system/std',
  'sp-std/std',
  'sp-core/std',
  'log/std',
]
runtime-benchmarks = [
  'cf-traits/runtime-benchmarks',
  'frame-benchmarking/runtime-benchmarks',
  'frame-support/runtime-benchmarks',
  'frame-system/runtime-benchmarks',
]
try-runtime = ['frame-support/try-runtime']<|MERGE_RESOLUTION|>--- conflicted
+++ resolved
@@ -16,11 +16,7 @@
 # Internal dependencies
 cf-traits = {path = '../../traits', default-features = false}
 cf-primitives = {path = '../../primitives', default-features = false}
-<<<<<<< HEAD
-chainflip-amm = {path = '../../amm', default-features = false}
-=======
-cf-amm = { path = '../../amm', default-features = false }
->>>>>>> 56d686e9
+cf-amm = {path = '../../amm', default-features = false}
 
 log = { version = '0.4.16', default-features = false }
 
@@ -77,13 +73,9 @@
 [features]
 default = ['std']
 std = [
+  'cf-traits/std',
+  'cf-primitives/std',
   'cf-amm/std',
-  'cf-primitives/std',
-<<<<<<< HEAD
-  'chainflip-amm/std',
-=======
-  'cf-traits/std',
->>>>>>> 56d686e9
   'codec/std',
   'scale-info/std',
   'frame-benchmarking/std',
