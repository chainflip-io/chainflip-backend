[package]
name = 'pallet-cf-online'
version = '0.1.0'
authors = ['Chainflip Team <https://github.com/chainflip-io>']
edition = '2018'
homepage = 'https://chainflip.io'
license = '<TODO>'
publish = false
repository = 'https://github.com/chainflip-io/chainflip-backend'

[package.metadata.docs.rs]
targets = ['x86_64-unknown-linux-gnu']

[dependencies]
# Chainflip
cf-traits = { path = '../../traits', default-features = false }
pallet-cf-validator = { path = '../cf-validator', default-features = false }

<<<<<<< HEAD
codec = { package = "parity-scale-codec", version = "2.0.0", default-features = false }
frame-support = { version = "3.0.0", default-features = false }
frame-system = { version = "3.0.0", default-features = false }
sp-runtime = { version = "3.0.0", default-features = false }
sp-std = { version = "3.0.0", default-features = false }
sp-io = { version = "3.0.0", default-features = false }
sp-core = { default-features = false, version = '3.0.0' }
serde = { version = "1.0.101", default-features = false, features = ["derive"] }
sp-arithmetic = { version = "3.0.0", default-features = false}
frame-benchmarking = { default-features = false, optional = true, version = '3.1.0' }

[dev-dependencies]
sp-std = { version = "3.0.0", default-features = false }
sp-io = { version = "3.0.0", default-features = false }
sp-core = { default-features = false, version = '3.0.0' }
=======
# Parity deps
[dependencies.codec]
default-features = false
features = ['derive']
package = 'parity-scale-codec'
version = '2.3.1'

[dependencies.frame-support]
default-features = false
git = 'https://github.com/paritytech/substrate.git'
tag = 'monthly-2021-09+1'

[dependencies.frame-system]
default-features = false
git = 'https://github.com/paritytech/substrate.git'
tag = 'monthly-2021-09+1'

[dependencies.scale-info]
default-features = false
features = ['derive']
version = '1.0'

[dependencies.sp-runtime]
default-features = false
git = 'https://github.com/paritytech/substrate.git'
tag = 'monthly-2021-09+1'

[dependencies.sp-std]
default-features = false
git = 'https://github.com/paritytech/substrate.git'
tag = 'monthly-2021-09+1'

# Dev dependencies
[dev-dependencies.sp-core]
git = 'https://github.com/paritytech/substrate.git'
tag = 'monthly-2021-09+1'


[dev-dependencies.sp-io]
git = 'https://github.com/paritytech/substrate.git'
tag = 'monthly-2021-09+1'
>>>>>>> 708d4359

[features]
default = ['std']
std = [
    'codec/std',
    'scale-info/std',
    'frame-support/std',
    'frame-system/std',
    'sp-std/std',
    'sp-runtime/std',
    'cf-traits/std',
    'pallet-cf-validator/std',
    'frame-benchmarking/std',
]
runtime-benchmarks = [
    'frame-benchmarking',
    'frame-support/runtime-benchmarks',
    'frame-system/runtime-benchmarks',
]<|MERGE_RESOLUTION|>--- conflicted
+++ resolved
@@ -16,23 +16,6 @@
 cf-traits = { path = '../../traits', default-features = false }
 pallet-cf-validator = { path = '../cf-validator', default-features = false }
 
-<<<<<<< HEAD
-codec = { package = "parity-scale-codec", version = "2.0.0", default-features = false }
-frame-support = { version = "3.0.0", default-features = false }
-frame-system = { version = "3.0.0", default-features = false }
-sp-runtime = { version = "3.0.0", default-features = false }
-sp-std = { version = "3.0.0", default-features = false }
-sp-io = { version = "3.0.0", default-features = false }
-sp-core = { default-features = false, version = '3.0.0' }
-serde = { version = "1.0.101", default-features = false, features = ["derive"] }
-sp-arithmetic = { version = "3.0.0", default-features = false}
-frame-benchmarking = { default-features = false, optional = true, version = '3.1.0' }
-
-[dev-dependencies]
-sp-std = { version = "3.0.0", default-features = false }
-sp-io = { version = "3.0.0", default-features = false }
-sp-core = { default-features = false, version = '3.0.0' }
-=======
 # Parity deps
 [dependencies.codec]
 default-features = false
@@ -60,6 +43,12 @@
 git = 'https://github.com/paritytech/substrate.git'
 tag = 'monthly-2021-09+1'
 
+[dependencies.frame-benchmarking]
+default-features = false
+git = 'https://github.com/paritytech/substrate.git'
+optional = true
+tag = 'monthly-2021-09+1'
+
 [dependencies.sp-std]
 default-features = false
 git = 'https://github.com/paritytech/substrate.git'
@@ -74,7 +63,6 @@
 [dev-dependencies.sp-io]
 git = 'https://github.com/paritytech/substrate.git'
 tag = 'monthly-2021-09+1'
->>>>>>> 708d4359
 
 [features]
 default = ['std']
