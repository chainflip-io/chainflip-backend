use super::*;
use crate as pallet_cf_reputation;
use frame_support::{construct_runtime, parameter_types};
use sp_core::H256;
use sp_runtime::BuildStorage;
use sp_runtime::{
	testing::Header,
	traits::{BlakeTwo256, IdentityLookup},
};
use sp_std::cell::RefCell;

type UncheckedExtrinsic = frame_system::mocking::MockUncheckedExtrinsic<Test>;
type Block = frame_system::mocking::MockBlock<Test>;

use cf_traits::mocks::epoch_info;
use cf_traits::mocks::epoch_info::Mock;
use cf_traits::{EmergencyRotation, Slashing};

thread_local! {
	pub static SLASH_COUNT: RefCell<u64> = RefCell::new(0);
	pub static EMERGENCY_ROTATION_REQUESTED: RefCell<bool> = RefCell::new(false);
}

construct_runtime!(
	pub enum Test where
		Block = Block,
		NodeBlock = Block,
		UncheckedExtrinsic = UncheckedExtrinsic,
	{
		System: frame_system::{Module, Call, Config, Storage, Event<T>},
		ReputationPallet: pallet_cf_reputation::{Module, Call, Storage, Event<T>, Config<T>},
	}
);

parameter_types! {
	pub const BlockHashCount: u64 = 250;
}

impl frame_system::Config for Test {
	type BaseCallFilter = ();
	type BlockWeights = ();
	type BlockLength = ();
	type Origin = Origin;
	type Call = Call;
	type Index = u64;
	type BlockNumber = u64;
	type Hash = H256;
	type Hashing = BlakeTwo256;
	type AccountId = u64;
	type Lookup = IdentityLookup<Self::AccountId>;
	type Header = Header;
	type Event = Event;
	type BlockHashCount = BlockHashCount;
	type DbWeight = ();
	type Version = ();
	type PalletInfo = PalletInfo;
	type AccountData = ();
	type OnNewAccount = ();
	type OnKilledAccount = ();
	type SystemWeightInfo = ();
	type SS58Prefix = ();
}

pub type ValidatorId = <Test as frame_system::Config>::AccountId;
// A heartbeat interval in blocks
pub const HEARTBEAT_BLOCK_INTERVAL: u64 = 150;
// Number of blocks being offline before you lose one point
pub const POINTS_PER_BLOCK_PENALTY: ReputationPenalty<u64> = ReputationPenalty {
	points: 1,
	blocks: 10,
};
// Number of blocks to be online to accrue a point
pub const ACCRUAL_BLOCKS: u64 = 2500;
// Number of accrual points
pub const ACCRUAL_POINTS: i32 = 1;

parameter_types! {
	pub const HeartbeatBlockInterval: u64 = HEARTBEAT_BLOCK_INTERVAL;
	pub const ReputationPointPenalty: ReputationPenalty<u64> = POINTS_PER_BLOCK_PENALTY;
	pub const ReputationPointFloorAndCeiling: (i32, i32) = (-2880, 2880);
	pub const EmergencyRotationPercentageTrigger: u8 = 80;
}

// Mocking the `Slasher` trait
pub struct MockSlasher;
impl Slashing for MockSlasher {
<<<<<<< HEAD
	type ValidatorId = ValidatorId;
=======
	type AccountId = u64;
>>>>>>> 903f946f
	type BlockNumber = u64;

	fn slash(_validator_id: &Self::AccountId, _blocks_offline: Self::BlockNumber) -> Weight {
		// Count those slashes
		SLASH_COUNT.with(|count| {
			let mut c = count.borrow_mut();
			*c = *c + 1
		});
		0
	}
}

pub struct MockEmergencyRotation;
impl EmergencyRotation for MockEmergencyRotation {
	fn request_emergency_rotation() {
		EMERGENCY_ROTATION_REQUESTED.with(|requested| {
			*requested.borrow_mut() = true;
		});
	}
}

pub const ALICE: <Test as frame_system::Config>::AccountId = 100u64;
pub const BOB: <Test as frame_system::Config>::AccountId = 200u64;
pub const CHARLIE: <Test as frame_system::Config>::AccountId = 300u64;
pub const DAVE: <Test as frame_system::Config>::AccountId = 400u64;
pub const ERIN: <Test as frame_system::Config>::AccountId = 500u64;

impl Config for Test {
	type Event = Event;
	type ValidatorId = ValidatorId;
	type Amount = u128;
	type HeartbeatBlockInterval = HeartbeatBlockInterval;
	type ReputationPointPenalty = ReputationPointPenalty;
	type ReputationPointFloorAndCeiling = ReputationPointFloorAndCeiling;
	type Slasher = MockSlasher;
	type EpochInfo = epoch_info::Mock;
	type EmergencyRotation = MockEmergencyRotation;
	type EmergencyRotationPercentageTrigger = EmergencyRotationPercentageTrigger;
}

pub(crate) fn new_test_ext() -> sp_io::TestExternalities {
	let config = GenesisConfig {
		frame_system: Default::default(),
		pallet_cf_reputation: Some(ReputationPalletConfig {
			accrual_ratio: (ACCRUAL_POINTS, ACCRUAL_BLOCKS),
		}),
	};

	// We only expect Alice to be a validator at the moment
	Mock::add_validator(ALICE);
	let mut ext: sp_io::TestExternalities = config.build_storage().unwrap().into();

	ext.execute_with(|| {
		System::set_block_number(1);
	});

	ext
}

pub fn run_to_block(n: u64) {
	while System::block_number() < n {
		ReputationPallet::on_finalize(System::block_number());
		System::set_block_number(System::block_number() + 1);
		ReputationPallet::on_initialize(System::block_number());
	}
}<|MERGE_RESOLUTION|>--- conflicted
+++ resolved
@@ -84,11 +84,7 @@
 // Mocking the `Slasher` trait
 pub struct MockSlasher;
 impl Slashing for MockSlasher {
-<<<<<<< HEAD
-	type ValidatorId = ValidatorId;
-=======
 	type AccountId = u64;
->>>>>>> 903f946f
 	type BlockNumber = u64;
 
 	fn slash(_validator_id: &Self::AccountId, _blocks_offline: Self::BlockNumber) -> Weight {
