#![cfg_attr(not(feature = "std"), no_std)]

//! # ChainFlip Reputation Module
//!
//! A module to manage the reputation of our validators for the ChainFlip State Chain
//!
//! - [`Config`]
//! - [`Call`]
//! - [`Module`]
//!
//! ## Overview
//! The module contains functionality to measure the liveness of our validators.  This is measured
//! with a *heartbeat* which should be submitted via the extrinsic `heartbeat()` within the time
//! period set by the *heartbeat interval*.  By continuing to submit heartbeats the validator will
//! earn *online credits*.  These *online credits* are exchanged for *reputation points*
//! when they have been *online* for a specified period.  *Reputation points* buffer the validator
//! from being slashed when they go offline for a period of time.
//!
//! Penalties in terms of reputation points are incurred when any one of the *offline conditions* are
//! met.  Falling into negative reputation leads to the eventual slashing of FLIP.  As soon as reputation
//! is positive slashing stops.
//!
//! ## Terminology
//! - **Validator:** A node in our network that is producing blocks.
//! - **Heartbeat:** A term used to measure the liveness of a validator.
//! - **Heartbeat interval:** The duration in time, measured in blocks we would expect to receive a
//!   *heartbeat* from a validator.
//! - **Online:** A node that is online has successfully submitted a heartbeat during the current
//!   heartbeat interval.
//! - **Offline:** A node that is considered offline when they have *not* submitted a heartbeat during
//!   the last heartbeat interval.
//! - **Online credits:** A credit accrued by being continuously online which inturn is used to earn.
//!   *reputation points*.  Failing to stay *online* results in losing all of their *online credits*.
//! - **Reputation points:** A point system which allows validators to earn reputation by being *online*.
//!   They lose reputation points by being meeting one of the *offline conditions*.
//! - **Offline conditions:** One of the following conditions: *missed heartbeat*, *failed to broadcast
//!   an output*, *failed to participate in a signing ceremony*, *not enough performance credits* and
//!   *contradicting self during signing ceremony*.  Each condition has its associated penalty in
//!   reputation points.
//! - **Slashing:** The process of debiting FLIP tokens from a validator.  Slashing only occurs in this
//!   pallet when a validator's reputation points fall below zero *and* they are *offline*.
//! - **Accrual Ratio:** A ratio of reputation points earned per number of offline credits
//!

#[cfg(test)]
mod mock;
#[cfg(test)]
mod tests;

use frame_support::pallet_prelude::*;
use frame_support::sp_std::convert::TryInto;
pub use pallet::*;
use pallet_cf_validator::EpochTransitionHandler;
use sp_runtime::traits::Zero;
use sp_std::vec::Vec;

/// Slashing a validator
pub trait Slashing {
	/// An identifier for our validator
	type ValidatorId;
	/// Block number
	type BlockNumber;
	/// Slash this validator based on the number of blocks offline
	fn slash(validator_id: &Self::ValidatorId, blocks_offline: &Self::BlockNumber) -> Weight;
}

/// Conditions as judged as offline
#[derive(Encode, Decode, Clone, PartialEq, Eq, RuntimeDebug)]
pub enum OfflineCondition {
	/// A broadcast of an output has failed
	BroadcastOutputFailed,
	/// There was a failure in participation during a signing
	ParticipateSigningFailed,
	/// Not Enough Performance Credits
	NotEnoughPerformanceCredits,
	/// Contradicting Self During a Signing Ceremony
	ContradictingSelfDuringSigningCeremony,
}

/// Error on reporting an offline condition
#[derive(Debug, PartialEq)]
pub enum ReportError {
	// Validator doesn't exist
	UnknownValidator,
}

/// Offline conditions are reported on
pub trait OfflineConditions {
	type ValidatorId;
	/// Report the condition for validator
	/// Returns `Ok(Weight)` else an error if the validator isn't valid
	fn report(
		condition: OfflineCondition,
		penalty: ReputationPoints,
		validator_id: &Self::ValidatorId,
	) -> Result<Weight, ReportError>;
}

#[frame_support::pallet]
pub mod pallet {
	use super::*;
<<<<<<< HEAD
	use cf_traits::{EmergencyRotation, EpochInfo, NetworkState, Online};
=======
	use cf_traits::{EpochInfo, Online};
>>>>>>> 4dcee955
	use frame_system::pallet_prelude::*;
	use sp_std::ops::Neg;

	#[pallet::pallet]
	#[pallet::generate_store(pub (super) trait Store)]
	pub struct Pallet<T>(_);

	/// Reputation points type as signed integer
	pub type ReputationPoints = i32;
	/// The credits one earns being online, equivalent to a blocktime online
	pub type OnlineCreditsFor<T> = <T as frame_system::Config>::BlockNumber;
	/// Reputation of a validator
	#[derive(Encode, Decode, Clone, RuntimeDebug, Default, PartialEq, Eq)]
	pub struct Reputation<OnlineCredits> {
		online_credits: OnlineCredits,
		pub reputation_points: ReputationPoints,
	}

	/// A reputation penalty as a ratio of points penalised over number of blocks
	#[derive(Encode, Decode, Clone, RuntimeDebug, Default, PartialEq, Eq)]
	pub struct ReputationPenalty<BlockNumber> {
		pub points: ReputationPoints,
		pub blocks: BlockNumber,
	}

	type ReputationOf<T> = Reputation<<T as frame_system::Config>::BlockNumber>;

	#[pallet::config]
	pub trait Config: frame_system::Config {
		/// The event type
		type Event: From<Event<Self>> + IsType<<Self as frame_system::Config>::Event>;

		/// A stable ID for a validator.
		type ValidatorId: Member + Parameter + From<<Self as frame_system::Config>::AccountId>;

		// An amount of a bid
		type Amount: Copy;

		/// The number of blocks for the time frame we would test liveliness within
		#[pallet::constant]
		type HeartbeatBlockInterval: Get<<Self as frame_system::Config>::BlockNumber>;

		/// The number of reputation points we lose for every x blocks offline
		#[pallet::constant]
		type ReputationPointPenalty: Get<ReputationPenalty<Self::BlockNumber>>;

		/// The floor and ceiling values for a reputation score
		#[pallet::constant]
		type ReputationPointFloorAndCeiling: Get<(ReputationPoints, ReputationPoints)>;

		/// When we have to, we slash
		type Slasher: Slashing<
			ValidatorId = Self::ValidatorId,
			BlockNumber = <Self as frame_system::Config>::BlockNumber,
		>;

		/// Information about the current epoch.
		type EpochInfo: EpochInfo<ValidatorId = Self::ValidatorId, Amount = Self::Amount>;

		/// Request an emergency rotation
		type EmergencyRotation: EmergencyRotation;
	}

	/// Pallet implements [`Hooks`] trait
	#[pallet::hooks]
	impl<T: Config> Hooks<BlockNumberFor<T>> for Pallet<T> {
		/// On initializing each block we check liveness and network liveness on every heartbeat interval
		/// A request for an emergency rotation is made if needed
		fn on_initialize(current_block: BlockNumberFor<T>) -> Weight {
			if current_block % T::HeartbeatBlockInterval::get() == Zero::zero() {
				let liveness_weight = Self::check_liveness();
				let (network_weight, network_state) = Self::check_network_liveness();

				if network_state.percentage_online() < 80 {
					Self::deposit_event(Event::EmergencyRotationRequested(network_state));
					T::EmergencyRotation::request_emergency_rotation();
				}

				return liveness_weight + network_weight;
			}

			Zero::zero()
		}
	}

	type Liveness = u8;
	const SUBMITTED: u8 = 1;

	/// Liveness bitmap tracking intervals
	trait LivenessTracker {
		/// Online status
<<<<<<< HEAD
		fn is_online(&self) -> bool;
		/// Update state of current interval
		fn update_current_interval(&mut self, online: bool) -> Self;
		/// State of submission for the current interval
		fn has_submitted(&self) -> bool;
	}

	impl LivenessTracker for Liveness {
		fn is_online(&self) -> bool {
			// Online for 2 * `HeartbeatBlockInterval` or 2 lsb
			*self & 0x3 != 0
=======
		fn is_online(self) -> bool;
		/// Update state of current interval
		fn update_current_interval(&mut self, online: bool) -> Self;
		/// State of submission for the current interval
		fn has_submitted(self) -> bool;
	}

	impl LivenessTracker for Liveness {
		fn is_online(self) -> bool {
			// Online for 2 * `HeartbeatBlockInterval` or 2 lsb
			self & 0x3 != 0
>>>>>>> 4dcee955
		}

		fn update_current_interval(&mut self, online: bool) -> Self {
			*self <<= 1;
			*self |= online as u8;
			*self
		}

<<<<<<< HEAD
		fn has_submitted(&self) -> bool {
			*self & 0x1 == 0x1
=======
		fn has_submitted(self) -> bool {
			self & 0x1 == 0x1
>>>>>>> 4dcee955
		}
	}

	impl<T: Config> Online for Pallet<T> {
		type ValidatorId = T::ValidatorId;

		fn is_online(validator_id: &Self::ValidatorId) -> bool {
			ValidatorsLiveness::<T>::get(validator_id)
				.unwrap_or_default()
				.is_online()
		}
	}
	/// The ratio at which one accrues Reputation points in exchange for online credits
	///
	#[pallet::storage]
	#[pallet::getter(fn accrual_ratio)]
	pub(super) type AccrualRatio<T: Config> =
		StorageValue<_, (ReputationPoints, OnlineCreditsFor<T>), ValueQuery>;

	/// The liveness of our validators
	///
	#[pallet::storage]
	pub(super) type ValidatorsLiveness<T: Config> =
		StorageMap<_, Blake2_128Concat, T::ValidatorId, Liveness, OptionQuery>;

	/// A map tracking our validators.  We record the number of blocks they have been alive
	/// according to the heartbeats submitted.  We are assuming that during a `HeartbeatInterval`
	/// if a `heartbeat()` transaction is submitted that they are alive during the entire
	/// `HeartbeatInterval` of blocks.
	///
	#[pallet::storage]
	#[pallet::getter(fn reputation)]
	pub type Reputations<T: Config> =
		StorageMap<_, Blake2_128Concat, T::ValidatorId, ReputationOf<T>, ValueQuery>;

	#[pallet::event]
	#[pallet::generate_deposit(pub (super) fn deposit_event)]
	pub enum Event<T: Config> {
		/// An offline condition has been met
		OfflineConditionPenalty(T::ValidatorId, OfflineCondition, ReputationPoints),
		/// The accrual rate for our reputation poins has been updated \[points, online credits\]
		AccrualRateUpdated(ReputationPoints, OnlineCreditsFor<T>),
		/// An emergency rotation has been requested \[network state\]
		EmergencyRotationRequested(NetworkState),
	}

	#[pallet::error]
	pub enum Error<T> {
		/// A heartbeat has already been submitted for this validator
		AlreadySubmittedHeartbeat,
		/// An invalid amount of reputation points set for the accrual ratio
		InvalidAccrualReputationPoints,
		/// An invalid amount of online credits for the accrual ratio
		InvalidAccrualOnlineCredits,
	}

	#[pallet::call]
	impl<T: Config> Pallet<T> {
		/// A heartbeat that is used to measure the liveness of a validator
		/// Every interval we have a set of validators we expect a heartbeat from with which we
		/// mark off when we have received a heartbeat.  In doing so the validator is credited
		/// the blocks for this heartbeat interval.  Once the block credits have surpassed the accrual
		/// block number they will earn reputation points based on the accrual ratio.
		///
		#[pallet::weight(10_000)]
		pub(super) fn heartbeat(origin: OriginFor<T>) -> DispatchResultWithPostInfo {
			// for the validator
			let validator_id: T::ValidatorId = ensure_signed(origin)?.into();
			// Ensure we haven't had a heartbeat for this interval yet for this validator
			ensure!(
				!ValidatorsLiveness::<T>::get(&validator_id)
					.unwrap_or(SUBMITTED)
					.has_submitted(),
				Error::<T>::AlreadySubmittedHeartbeat
			);
			// Update this validator from the hot list
			ValidatorsLiveness::<T>::mutate(&validator_id, |maybe_liveness| {
				if let Some(mut liveness) = *maybe_liveness {
					*maybe_liveness = Some(liveness.update_current_interval(true));
				}
			});
			// Check if this validator has reputation
			if !Reputations::<T>::contains_key(&validator_id) {
				// Credit this validator with the blocks for this interval and set 0 reputation points
				Reputations::<T>::insert(
					validator_id,
					Reputation {
						online_credits: Self::online_credit_reward(),
						reputation_points: 0,
					},
				);
			} else {
				// Update reputation points for this validator
				Reputations::<T>::mutate(
					validator_id,
					|Reputation {
					     online_credits,
					     reputation_points,
					 }| {
						// Accrue some online credits of `HeartbeatInterval` size
						*online_credits = *online_credits + Self::online_credit_reward();
						let (rewarded_points, credits) = AccrualRatio::<T>::get();
						// If we have hit a number of credits to earn reputation points
						if *online_credits >= credits {
							// Swap these credits for reputation
							*online_credits = *online_credits - credits;
							// Update reputation
							*reputation_points = *reputation_points + rewarded_points;
						}
					},
				);
			}

			Ok(().into())
		}

		/// The accrual ratio can be updated and would come into play in the current heartbeat interval
		/// This is only available to sudo
		///
		#[pallet::weight(10_000)]
		pub(super) fn update_accrual_ratio(
			origin: OriginFor<T>,
			points: ReputationPoints,
			online_credits: OnlineCreditsFor<T>,
		) -> DispatchResultWithPostInfo {
			// Ensure we are root when setting this
			let _ = ensure_root(origin)?;
			// Some very basic validation here.  Should be improved in subsequent PR based on
			// further definition of limits
			ensure!(
				points > Zero::zero(),
				Error::<T>::InvalidAccrualReputationPoints
			);
			ensure!(
				online_credits > Zero::zero(),
				Error::<T>::InvalidAccrualOnlineCredits
			);
			// Online credits are equivalent to block time and hence should be less than our
			// heartbeat interval
			ensure!(
				online_credits > T::HeartbeatBlockInterval::get(),
				Error::<T>::InvalidAccrualOnlineCredits
			);

			AccrualRatio::<T>::set((points, online_credits));
			Self::deposit_event(Event::AccrualRateUpdated(points, online_credits));

			Ok(().into())
		}
	}

	#[pallet::genesis_config]
	pub struct GenesisConfig<T: Config> {
		pub accrual_ratio: (ReputationPoints, OnlineCreditsFor<T>),
	}

	#[cfg(feature = "std")]
	impl<T: Config> Default for GenesisConfig<T> {
		fn default() -> Self {
			Self {
				accrual_ratio: (Zero::zero(), Zero::zero()),
			}
		}
	}

	/// On genesis we are initializing the accrual ratio confirming that it is greater than the
	/// heartbeat interval.  We also expect a set of validators to expect heartbeats from.
	///
	#[pallet::genesis_build]
	impl<T: Config> GenesisBuild<T> for GenesisConfig<T> {
		fn build(&self) {
			assert!(
				self.accrual_ratio.1 > T::HeartbeatBlockInterval::get(),
				"Heartbeat interval needs to be less than block duration reward"
			);
			AccrualRatio::<T>::set(self.accrual_ratio);
			// A list of those we expect to be online, which are our set of validators
			for validator_id in T::EpochInfo::current_validators().iter() {
				ValidatorsLiveness::<T>::insert(validator_id, 0);
			}
		}
	}

	/// Implementation of the `EpochTransitionHandler` trait with which we populate are
	/// expected list of validators.
	///
	impl<T: Config> EpochTransitionHandler for Pallet<T> {
		type ValidatorId = T::ValidatorId;
		type Amount = T::Amount;

		fn on_new_epoch(new_validators: &Vec<Self::ValidatorId>, _new_bond: Self::Amount) {
			// Clear our expectations
			ValidatorsLiveness::<T>::remove_all();
			// Set the new list of validators we expect a heartbeat from
			for validator_id in new_validators.iter() {
				ValidatorsLiveness::<T>::insert(validator_id, 0);
			}
		}
	}

	/// Implementation of `OfflineConditions` reporting on `OfflineCondition` with specified number
	/// of reputation points
	impl<T: Config> OfflineConditions for Pallet<T> {
		type ValidatorId = T::ValidatorId;

		fn report(
			condition: OfflineCondition,
			penalty: ReputationPoints,
			validator_id: &Self::ValidatorId,
		) -> Result<Weight, ReportError> {
			// Confirm validator is present
			ensure!(
				Reputations::<T>::contains_key(validator_id),
				ReportError::UnknownValidator
			);

			Self::deposit_event(Event::OfflineConditionPenalty(
				(*validator_id).clone(),
				condition,
				penalty,
			));

			Ok(Self::update_reputation(validator_id, penalty.neg()))
		}
	}

	impl<T: Config> Pallet<T> {
		/// Return number of online credits for reward
		///
		fn online_credit_reward() -> OnlineCreditsFor<T> {
			// Equivalent to the number of blocks used for the heartbeat
			T::HeartbeatBlockInterval::get()
		}

		/// Update reputation for validator.  Points are clamped to `ReputationPointFloorAndCeiling`
		///
		fn update_reputation(validator_id: &T::ValidatorId, points: ReputationPoints) -> Weight {
			Reputations::<T>::mutate(
				validator_id,
				|Reputation {
				     reputation_points, ..
				 }| {
					*reputation_points =
						Pallet::<T>::clamp_reputation_points(*reputation_points + points);
					T::DbWeight::get().reads_writes(1, 1)
				},
			)
		}

		/// Clamp reputation points to bounds defined in the pallet
		///
		fn clamp_reputation_points(reputation_points: i32) -> i32 {
			let (floor, ceiling) = T::ReputationPointFloorAndCeiling::get();
			reputation_points.clamp(floor, ceiling)
		}

		fn check_network_liveness() -> (Weight, NetworkState) {
			let (mut online, mut offline) = (0u32, 0u32);
			let mut weight = 0;
			for (_, liveness) in ValidatorsLiveness::<T>::iter() {
				weight += T::DbWeight::get().reads(1);
				if liveness.is_online() {
					online += 1
				} else {
					offline += 1
				};
			}

			(weight, NetworkState { online, offline })
		}
		/// Check liveness of our expected list of validators at the current block.
		/// For those that we are still *awaiting* on will be penalised reputation points and any online
		/// credits earned will be set to zero.  In other words we expect continued liveness before we
		/// earn points.
		/// Once the reputation points fall below zero slashing comes into play and is delegated to the
		/// `Slashing` trait.
		fn check_liveness() -> Weight {
			let mut weight = 0;
			// Let's run through those that haven't come back to us and those that have
			ValidatorsLiveness::<T>::translate(|validator_id, mut liveness: Liveness| {
				// Still waiting on these, penalise and those that are in reputation debt will be
				// slashed
				let penalised = !liveness.has_submitted()
					&& Reputations::<T>::mutate(
						&validator_id,
						|Reputation {
						     online_credits,
						     reputation_points,
						 }| {
							if T::ReputationPointFloorAndCeiling::get().0 < *reputation_points {
								// Update reputation points
								let ReputationPenalty { points, blocks } =
									T::ReputationPointPenalty::get();
								let interval: u32 =
									T::HeartbeatBlockInterval::get().try_into().unwrap_or(0);
								let blocks: u32 = blocks.try_into().unwrap_or(0);

								let penalty = (points
									.saturating_mul(interval as i32)
									.checked_div(blocks as i32))
								.expect("calculating offline penalty shouldn't fail");

								*reputation_points = Pallet::<T>::clamp_reputation_points(
									(*reputation_points).saturating_sub(penalty),
								);
								// Reset the credits earned as being online consecutively
								*online_credits = Zero::zero();
							}
							weight += T::DbWeight::get().reads_writes(1, 1);

							*reputation_points
						},
					) < Zero::zero();

				if penalised
					|| Reputations::<T>::get(&validator_id).reputation_points < Zero::zero()
				{
					// At this point we slash the validator by the amount of blocks offline
					weight += T::Slasher::slash(&validator_id, &T::HeartbeatBlockInterval::get());
				}

				weight += T::DbWeight::get().reads(1);
				Some(liveness.update_current_interval(false))
			});

			weight
		}
	}
}

pub struct ZeroSlasher<T: Config>(PhantomData<T>);
/// An implementation of `Slashing` which kindly doesn't slash
impl<T: Config> Slashing for ZeroSlasher<T> {
	type ValidatorId = T::ValidatorId;
	type BlockNumber = T::BlockNumber;

	fn slash(_validator_id: &Self::ValidatorId, _blocks_offline: &Self::BlockNumber) -> Weight {
		0
	}
}<|MERGE_RESOLUTION|>--- conflicted
+++ resolved
@@ -99,11 +99,7 @@
 #[frame_support::pallet]
 pub mod pallet {
 	use super::*;
-<<<<<<< HEAD
 	use cf_traits::{EmergencyRotation, EpochInfo, NetworkState, Online};
-=======
-	use cf_traits::{EpochInfo, Online};
->>>>>>> 4dcee955
 	use frame_system::pallet_prelude::*;
 	use sp_std::ops::Neg;
 
@@ -195,19 +191,6 @@
 	/// Liveness bitmap tracking intervals
 	trait LivenessTracker {
 		/// Online status
-<<<<<<< HEAD
-		fn is_online(&self) -> bool;
-		/// Update state of current interval
-		fn update_current_interval(&mut self, online: bool) -> Self;
-		/// State of submission for the current interval
-		fn has_submitted(&self) -> bool;
-	}
-
-	impl LivenessTracker for Liveness {
-		fn is_online(&self) -> bool {
-			// Online for 2 * `HeartbeatBlockInterval` or 2 lsb
-			*self & 0x3 != 0
-=======
 		fn is_online(self) -> bool;
 		/// Update state of current interval
 		fn update_current_interval(&mut self, online: bool) -> Self;
@@ -219,7 +202,6 @@
 		fn is_online(self) -> bool {
 			// Online for 2 * `HeartbeatBlockInterval` or 2 lsb
 			self & 0x3 != 0
->>>>>>> 4dcee955
 		}
 
 		fn update_current_interval(&mut self, online: bool) -> Self {
@@ -228,13 +210,8 @@
 			*self
 		}
 
-<<<<<<< HEAD
-		fn has_submitted(&self) -> bool {
-			*self & 0x1 == 0x1
-=======
 		fn has_submitted(self) -> bool {
 			self & 0x1 == 0x1
->>>>>>> 4dcee955
 		}
 	}
 
