#![cfg_attr(not(feature = "std"), no_std)]

//! # ChainFlip Reputation Module
//!
//! A module to manage the reputation of our validators for the ChainFlip State Chain
//!
//! - [`Config`]
//! - [`Call`]
//! - [`Module`]
//!
//! ## Overview
//! The module contains functionality to measure the liveness of our validators.  This is measured
//! with a *heartbeat* which should be submitted via the extrinsic `heartbeat()` within the time
//! period set by the *heartbeat interval*.  By continuing to submit heartbeats the validator will
//! earn *online credits*.  These *online credits* are exchanged for *reputation points*
//! when they have been *online* for a specified period.  *Reputation points* buffer the validator
//! from being slashed when they go offline for a period of time.
//!
//! Penalties in terms of reputation points are incurred when any one of the *offline conditions* are
//! met.  Falling into negative reputation leads to the eventual slashing of FLIP.  As soon as reputation
//! is positive slashing stops.
//!
//! ## Terminology
//! - **Validator:** A node in our network that is producing blocks.
//! - **Heartbeat:** A term used to measure the liveness of a validator.
//! - **Heartbeat interval:** The duration in time, measured in blocks we would expect to receive a
//!   *heartbeat* from a validator.
//! - **Online:** A node that is online has successfully submitted a heartbeat during the current
//!   heartbeat interval.
//! - **Offline:** A node that is considered offline when they have *not* submitted a heartbeat during
//!   the last heartbeat interval.
//! - **Online credits:** A credit accrued by being continuously online which inturn is used to earn.
//!   *reputation points*.  Failing to stay *online* results in losing all of their *online credits*.
//! - **Reputation points:** A point system which allows validators to earn reputation by being *online*.
//!   They lose reputation points by being meeting one of the *offline conditions*.
//! - **Offline conditions:** One of the following conditions: *missed heartbeat*, *failed to broadcast
//!   an output*, *failed to participate in a signing ceremony*, *not enough performance credits* and
//!   *contradicting self during signing ceremony*.  Each condition has its associated penalty in
//!   reputation points.
//! - **Slashing:** The process of debiting FLIP tokens from a validator.  Slashing only occurs in this
//!   pallet when a validator's reputation points fall below zero *and* they are *offline*.
//! - **Accrual Ratio:** A ratio of reputation points earned per number of offline credits
//!

#[cfg(test)]
mod mock;
#[cfg(test)]
mod tests;

use frame_support::pallet_prelude::*;
use frame_support::sp_std::convert::TryInto;
pub use pallet::*;
use pallet_cf_validator::EpochTransitionHandler;
use sp_runtime::traits::Zero;
use sp_std::vec::Vec;

/// Slashing a validator
pub trait Slashing {
	/// An identifier for our validator
	type AccountId;
	/// Block number
	type BlockNumber;
	/// Slash this validator based on the number of blocks offline
	fn slash(validator_id: &Self::AccountId, blocks_offline: &Self::BlockNumber) -> Weight;
}

/// Conditions as judged as offline
#[derive(Encode, Decode, Clone, PartialEq, Eq, RuntimeDebug)]
pub enum OfflineCondition {
	/// A broadcast of an output has failed
	BroadcastOutputFailed,
	/// There was a failure in participation during a signing
	ParticipateSigningFailed,
	/// Not Enough Performance Credits
	NotEnoughPerformanceCredits,
	/// Contradicting Self During a Signing Ceremony
	ContradictingSelfDuringSigningCeremony,
}

/// Error on reporting an offline condition
#[derive(Debug, PartialEq)]
pub enum ReportError {
	// Validator doesn't exist
	UnknownValidator,
}

/// Offline conditions are reported on
pub trait OfflineConditions {
	type AccountId;
	/// Report the condition for validator
	/// Returns `Ok(Weight)` else an error if the validator isn't valid
	fn report(
		condition: OfflineCondition,
		penalty: ReputationPoints,
		validator_id: &Self::AccountId,
	) -> Result<Weight, ReportError>;
}

#[frame_support::pallet]
pub mod pallet {
	use super::*;
	use cf_traits::{EmergencyRotation, EpochInfo, NetworkState, Online};
	use frame_system::pallet_prelude::*;
	use sp_std::ops::Neg;

	#[pallet::pallet]
	#[pallet::generate_store(pub (super) trait Store)]
	pub struct Pallet<T>(_);

	/// Reputation points type as signed integer
	pub type ReputationPoints = i32;
	/// The credits one earns being online, equivalent to a blocktime online
	pub type OnlineCreditsFor<T> = <T as frame_system::Config>::BlockNumber;
	/// Reputation of a validator
	#[derive(Encode, Decode, Clone, RuntimeDebug, Default, PartialEq, Eq)]
	pub struct Reputation<OnlineCredits> {
		online_credits: OnlineCredits,
		pub reputation_points: ReputationPoints,
	}

	/// A reputation penalty as a ratio of points penalised over number of blocks
	#[derive(Encode, Decode, Clone, RuntimeDebug, Default, PartialEq, Eq)]
	pub struct ReputationPenalty<BlockNumber> {
		pub points: ReputationPoints,
		pub blocks: BlockNumber,
	}

	type ReputationOf<T> = Reputation<<T as frame_system::Config>::BlockNumber>;

	#[pallet::config]
	pub trait Config: frame_system::Config {
		/// The event type
		type Event: From<Event<Self>> + IsType<<Self as frame_system::Config>::Event>;

		/// A stable ID for a validator.
		type AccountId: Member + Parameter + From<<Self as frame_system::Config>::AccountId>;

		// An amount of a bid
		type Amount: Copy;

		/// The number of blocks for the time frame we would test liveliness within
		#[pallet::constant]
		type HeartbeatBlockInterval: Get<<Self as frame_system::Config>::BlockNumber>;

		/// The number of reputation points we lose for every x blocks offline
		#[pallet::constant]
		type ReputationPointPenalty: Get<ReputationPenalty<Self::BlockNumber>>;

		/// The floor and ceiling values for a reputation score
		#[pallet::constant]
		type ReputationPointFloorAndCeiling: Get<(ReputationPoints, ReputationPoints)>;

		/// Trigger an emergency rotation on falling below the percentage of online validators
		#[pallet::constant]
		type EmergencyRotationPercentageTrigger: Get<u8>;

		/// When we have to, we slash
		type Slasher: Slashing<
			AccountId = <Self as pallet::Config>::AccountId,
			BlockNumber = <Self as frame_system::Config>::BlockNumber,
		>;

<<<<<<< HEAD
		/// Information about the current epoch.
		type EpochInfo: EpochInfo<ValidatorId = Self::ValidatorId, Amount = Self::Amount>;

		/// Request an emergency rotation
		type EmergencyRotation: EmergencyRotation;
=======
		// Information about the current epoch.
		type EpochInfo: EpochInfo<
			AccountId = <Self as pallet::Config>::AccountId,
			Amount = Self::Amount,
		>;
>>>>>>> 14b61c2b
	}

	/// Pallet implements [`Hooks`] trait
	#[pallet::hooks]
	impl<T: Config> Hooks<BlockNumberFor<T>> for Pallet<T> {
		/// On initializing each block we check liveness and network liveness on every heartbeat interval
		/// A request for an emergency rotation is made if needed
		fn on_initialize(current_block: BlockNumberFor<T>) -> Weight {
			if current_block % T::HeartbeatBlockInterval::get() == Zero::zero() {
				let liveness_weight = Self::check_liveness();
				let (network_weight, network_state) = Self::check_network_liveness();

				if network_state.percentage_online()
					< T::EmergencyRotationPercentageTrigger::get() as u32
				{
					Self::deposit_event(Event::EmergencyRotationRequested(network_state));
					T::EmergencyRotation::request_emergency_rotation();
				}

				return liveness_weight + network_weight;
			}

			Zero::zero()
		}
	}

	type Liveness = u8;
	const SUBMITTED: u8 = 1;

	/// Liveness bitmap tracking intervals
	trait LivenessTracker {
		/// Online status
		fn is_online(self) -> bool;
		/// Update state of current interval
		fn update_current_interval(&mut self, online: bool) -> Self;
		/// State of submission for the current interval
		fn has_submitted(self) -> bool;
	}

	impl LivenessTracker for Liveness {
		fn is_online(self) -> bool {
			// Online for 2 * `HeartbeatBlockInterval` or 2 lsb
			self & 0x3 != 0
		}

		fn update_current_interval(&mut self, online: bool) -> Self {
			*self <<= 1;
			*self |= online as u8;
			*self
		}

		fn has_submitted(self) -> bool {
			self & 0x1 == 0x1
		}
	}

	impl<T: Config> Online for Pallet<T> {
		type ValidatorId = T::ValidatorId;

		fn is_online(validator_id: &Self::ValidatorId) -> bool {
			ValidatorsLiveness::<T>::get(validator_id)
				.unwrap_or_default()
				.is_online()
		}
	}
	/// The ratio at which one accrues Reputation points in exchange for online credits
	///
	#[pallet::storage]
	#[pallet::getter(fn accrual_ratio)]
	pub(super) type AccrualRatio<T: Config> =
		StorageValue<_, (ReputationPoints, OnlineCreditsFor<T>), ValueQuery>;

	/// The liveness of our validators
	///
	#[pallet::storage]
<<<<<<< HEAD
	pub(super) type ValidatorsLiveness<T: Config> =
		StorageMap<_, Blake2_128Concat, T::ValidatorId, Liveness, OptionQuery>;
=======
	pub(super) type AwaitingHeartbeats<T: Config> =
		StorageMap<_, Blake2_128Concat, <T as pallet::Config>::AccountId, bool, OptionQuery>;
>>>>>>> 14b61c2b

	/// A map tracking our validators.  We record the number of blocks they have been alive
	/// according to the heartbeats submitted.  We are assuming that during a `HeartbeatInterval`
	/// if a `heartbeat()` transaction is submitted that they are alive during the entire
	/// `HeartbeatInterval` of blocks.
	///
	#[pallet::storage]
	#[pallet::getter(fn reputation)]
	pub type Reputations<T: Config> = StorageMap<
		_,
		Blake2_128Concat,
		<T as pallet::Config>::AccountId,
		ReputationOf<T>,
		ValueQuery,
	>;

	#[pallet::event]
	#[pallet::generate_deposit(pub (super) fn deposit_event)]
	pub enum Event<T: Config> {
		/// An offline condition has been met
		OfflineConditionPenalty(
			<T as pallet::Config>::AccountId,
			OfflineCondition,
			ReputationPoints,
		),
		/// The accrual rate for our reputation poins has been updated \[points, online credits\]
		AccrualRateUpdated(ReputationPoints, OnlineCreditsFor<T>),
		/// An emergency rotation has been requested \[network state\]
		EmergencyRotationRequested(NetworkState),
	}

	#[pallet::error]
	pub enum Error<T> {
		/// A heartbeat has already been submitted for this validator
		AlreadySubmittedHeartbeat,
		/// An invalid amount of reputation points set for the accrual ratio
		InvalidAccrualReputationPoints,
		/// An invalid amount of online credits for the accrual ratio
		InvalidAccrualOnlineCredits,
	}

	#[pallet::call]
	impl<T: Config> Pallet<T> {
		/// A heartbeat that is used to measure the liveness of a validator
		/// Every interval we have a set of validators we expect a heartbeat from with which we
		/// mark off when we have received a heartbeat.  In doing so the validator is credited
		/// the blocks for this heartbeat interval.  Once the block credits have surpassed the accrual
		/// block number they will earn reputation points based on the accrual ratio.
		///
		#[pallet::weight(10_000)]
		pub(super) fn heartbeat(origin: OriginFor<T>) -> DispatchResultWithPostInfo {
			// for the validator
			let validator_id: <T as pallet::Config>::AccountId = ensure_signed(origin)?.into();
			// Ensure we haven't had a heartbeat for this interval yet for this validator
			ensure!(
				!ValidatorsLiveness::<T>::get(&validator_id)
					.unwrap_or(SUBMITTED)
					.has_submitted(),
				Error::<T>::AlreadySubmittedHeartbeat
			);
			// Update this validator from the hot list
			ValidatorsLiveness::<T>::mutate(&validator_id, |maybe_liveness| {
				if let Some(mut liveness) = *maybe_liveness {
					*maybe_liveness = Some(liveness.update_current_interval(true));
				}
			});
			// Check if this validator has reputation
			if !Reputations::<T>::contains_key(&validator_id) {
				// Credit this validator with the blocks for this interval and set 0 reputation points
				Reputations::<T>::insert(
					validator_id,
					Reputation {
						online_credits: Self::online_credit_reward(),
						reputation_points: 0,
					},
				);
			} else {
				// Update reputation points for this validator
				Reputations::<T>::mutate(
					validator_id,
					|Reputation {
					     online_credits,
					     reputation_points,
					 }| {
						// Accrue some online credits of `HeartbeatInterval` size
						*online_credits = *online_credits + Self::online_credit_reward();
						let (rewarded_points, credits) = AccrualRatio::<T>::get();
						// If we have hit a number of credits to earn reputation points
						if *online_credits >= credits {
							// Swap these credits for reputation
							*online_credits = *online_credits - credits;
							// Update reputation
							*reputation_points = *reputation_points + rewarded_points;
						}
					},
				);
			}

			Ok(().into())
		}

		/// The accrual ratio can be updated and would come into play in the current heartbeat interval
		/// This is only available to sudo
		///
		#[pallet::weight(10_000)]
		pub(super) fn update_accrual_ratio(
			origin: OriginFor<T>,
			points: ReputationPoints,
			online_credits: OnlineCreditsFor<T>,
		) -> DispatchResultWithPostInfo {
			// Ensure we are root when setting this
			let _ = ensure_root(origin)?;
			// Some very basic validation here.  Should be improved in subsequent PR based on
			// further definition of limits
			ensure!(
				points > Zero::zero(),
				Error::<T>::InvalidAccrualReputationPoints
			);
			ensure!(
				online_credits > Zero::zero(),
				Error::<T>::InvalidAccrualOnlineCredits
			);
			// Online credits are equivalent to block time and hence should be less than our
			// heartbeat interval
			ensure!(
				online_credits > T::HeartbeatBlockInterval::get(),
				Error::<T>::InvalidAccrualOnlineCredits
			);

			AccrualRatio::<T>::set((points, online_credits));
			Self::deposit_event(Event::AccrualRateUpdated(points, online_credits));

			Ok(().into())
		}
	}

	#[pallet::genesis_config]
	pub struct GenesisConfig<T: Config> {
		pub accrual_ratio: (ReputationPoints, OnlineCreditsFor<T>),
	}

	#[cfg(feature = "std")]
	impl<T: Config> Default for GenesisConfig<T> {
		fn default() -> Self {
			Self {
				accrual_ratio: (Zero::zero(), Zero::zero()),
			}
		}
	}

	/// On genesis we are initializing the accrual ratio confirming that it is greater than the
	/// heartbeat interval.  We also expect a set of validators to expect heartbeats from.
	///
	#[pallet::genesis_build]
	impl<T: Config> GenesisBuild<T> for GenesisConfig<T> {
		fn build(&self) {
			assert!(
				self.accrual_ratio.1 > T::HeartbeatBlockInterval::get(),
				"Heartbeat interval needs to be less than block duration reward"
			);
			AccrualRatio::<T>::set(self.accrual_ratio);
			// A list of those we expect to be online, which are our set of validators
			for validator_id in T::EpochInfo::current_validators().iter() {
				ValidatorsLiveness::<T>::insert(validator_id, 0);
			}
		}
	}

	/// Implementation of the `EpochTransitionHandler` trait with which we populate are
	/// expected list of validators.
	///
	impl<T: Config> EpochTransitionHandler for Pallet<T> {
		type AccountId = <T as pallet::Config>::AccountId;
		type Amount = T::Amount;

		fn on_new_epoch(new_validators: &Vec<Self::AccountId>, _new_bond: Self::Amount) {
			// Clear our expectations
			ValidatorsLiveness::<T>::remove_all();
			// Set the new list of validators we expect a heartbeat from
			for validator_id in new_validators.iter() {
				ValidatorsLiveness::<T>::insert(validator_id, 0);
			}
		}
	}

	/// Implementation of `OfflineConditions` reporting on `OfflineCondition` with specified number
	/// of reputation points
	impl<T: Config> OfflineConditions for Pallet<T> {
		type AccountId = <T as pallet::Config>::AccountId;

		fn report(
			condition: OfflineCondition,
			penalty: ReputationPoints,
			validator_id: &Self::AccountId,
		) -> Result<Weight, ReportError> {
			// Confirm validator is present
			ensure!(
				Reputations::<T>::contains_key(validator_id),
				ReportError::UnknownValidator
			);

			Self::deposit_event(Event::OfflineConditionPenalty(
				(*validator_id).clone(),
				condition,
				penalty,
			));

			Ok(Self::update_reputation(validator_id, penalty.neg()))
		}
	}

	impl<T: Config> Pallet<T> {
		/// Return number of online credits for reward
		///
		fn online_credit_reward() -> OnlineCreditsFor<T> {
			// Equivalent to the number of blocks used for the heartbeat
			T::HeartbeatBlockInterval::get()
		}

		/// Update reputation for validator.  Points are clamped to `ReputationPointFloorAndCeiling`
		///
		fn update_reputation(
			validator_id: &<T as pallet::Config>::AccountId,
			points: ReputationPoints,
		) -> Weight {
			Reputations::<T>::mutate(
				validator_id,
				|Reputation {
				     reputation_points, ..
				 }| {
					*reputation_points =
						Pallet::<T>::clamp_reputation_points(*reputation_points + points);
					T::DbWeight::get().reads_writes(1, 1)
				},
			)
		}

		/// Clamp reputation points to bounds defined in the pallet
		///
		fn clamp_reputation_points(reputation_points: i32) -> i32 {
			let (floor, ceiling) = T::ReputationPointFloorAndCeiling::get();
			reputation_points.clamp(floor, ceiling)
		}

		fn check_network_liveness() -> (Weight, NetworkState) {
			let (mut online, mut offline) = (0u32, 0u32);
			let mut weight = 0;
			for (_, liveness) in ValidatorsLiveness::<T>::iter() {
				weight += T::DbWeight::get().reads(1);
				if liveness.is_online() {
					online += 1
				} else {
					offline += 1
				};
			}

			(weight, NetworkState { online, offline })
		}
		/// Check liveness of our expected list of validators at the current block.
		/// For those that we are still *awaiting* on will be penalised reputation points and any online
		/// credits earned will be set to zero.  In other words we expect continued liveness before we
		/// earn points.
		/// Once the reputation points fall below zero slashing comes into play and is delegated to the
		/// `Slashing` trait.
		fn check_liveness() -> Weight {
			let mut weight = 0;
			// Let's run through those that haven't come back to us and those that have
			ValidatorsLiveness::<T>::translate(|validator_id, mut liveness: Liveness| {
				// Still waiting on these, penalise and those that are in reputation debt will be
				// slashed
				let penalised = !liveness.has_submitted()
					&& Reputations::<T>::mutate(
						&validator_id,
						|Reputation {
						     online_credits,
						     reputation_points,
						 }| {
							if T::ReputationPointFloorAndCeiling::get().0 < *reputation_points {
								// Update reputation points
								let ReputationPenalty { points, blocks } =
									T::ReputationPointPenalty::get();
								let interval: u32 =
									T::HeartbeatBlockInterval::get().try_into().unwrap_or(0);
								let blocks: u32 = blocks.try_into().unwrap_or(0);

								let penalty = (points
									.saturating_mul(interval as i32)
									.checked_div(blocks as i32))
								.expect("calculating offline penalty shouldn't fail");

								*reputation_points = Pallet::<T>::clamp_reputation_points(
									(*reputation_points).saturating_sub(penalty),
								);
								// Reset the credits earned as being online consecutively
								*online_credits = Zero::zero();
							}
							weight += T::DbWeight::get().reads_writes(1, 1);

							*reputation_points
						},
					) < Zero::zero();

				if penalised
					|| Reputations::<T>::get(&validator_id).reputation_points < Zero::zero()
				{
					// At this point we slash the validator by the amount of blocks offline
					weight += T::Slasher::slash(&validator_id, &T::HeartbeatBlockInterval::get());
				}

				weight += T::DbWeight::get().reads(1);
				Some(liveness.update_current_interval(false))
			});

			weight
		}
	}
}

pub struct ZeroSlasher<T: Config>(PhantomData<T>);
/// An implementation of `Slashing` which kindly doesn't slash
impl<T: Config> Slashing for ZeroSlasher<T> {
	type AccountId = <T as pallet::Config>::AccountId;
	type BlockNumber = T::BlockNumber;

	fn slash(_validator_id: &Self::AccountId, _blocks_offline: &Self::BlockNumber) -> Weight {
		0
	}
}<|MERGE_RESOLUTION|>--- conflicted
+++ resolved
@@ -160,19 +160,14 @@
 			BlockNumber = <Self as frame_system::Config>::BlockNumber,
 		>;
 
-<<<<<<< HEAD
 		/// Information about the current epoch.
-		type EpochInfo: EpochInfo<ValidatorId = Self::ValidatorId, Amount = Self::Amount>;
-
-		/// Request an emergency rotation
-		type EmergencyRotation: EmergencyRotation;
-=======
-		// Information about the current epoch.
 		type EpochInfo: EpochInfo<
 			AccountId = <Self as pallet::Config>::AccountId,
 			Amount = Self::Amount,
 		>;
->>>>>>> 14b61c2b
+
+		/// Request an emergency rotation
+		type EmergencyRotation: EmergencyRotation;
 	}
 
 	/// Pallet implements [`Hooks`] trait
@@ -230,9 +225,9 @@
 	}
 
 	impl<T: Config> Online for Pallet<T> {
-		type ValidatorId = T::ValidatorId;
-
-		fn is_online(validator_id: &Self::ValidatorId) -> bool {
+		type AccountId = <T as pallet::Config>::AccountId;
+
+		fn is_online(validator_id: &Self::AccountId) -> bool {
 			ValidatorsLiveness::<T>::get(validator_id)
 				.unwrap_or_default()
 				.is_online()
@@ -248,13 +243,8 @@
 	/// The liveness of our validators
 	///
 	#[pallet::storage]
-<<<<<<< HEAD
 	pub(super) type ValidatorsLiveness<T: Config> =
-		StorageMap<_, Blake2_128Concat, T::ValidatorId, Liveness, OptionQuery>;
-=======
-	pub(super) type AwaitingHeartbeats<T: Config> =
-		StorageMap<_, Blake2_128Concat, <T as pallet::Config>::AccountId, bool, OptionQuery>;
->>>>>>> 14b61c2b
+		StorageMap<_, Blake2_128Concat, <T as pallet::Config>::AccountId, Liveness, OptionQuery>;
 
 	/// A map tracking our validators.  We record the number of blocks they have been alive
 	/// according to the heartbeats submitted.  We are assuming that during a `HeartbeatInterval`
