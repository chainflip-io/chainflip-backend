#![cfg_attr(not(feature = "std"), no_std)]
#![feature(extended_key_value_attributes)]

#[doc = include_str!("../README.md")]
#[cfg(test)]
mod mock;
#[cfg(test)]
mod tests;

use cf_traits::EpochTransitionHandler;
use frame_support::pallet_prelude::*;
use frame_support::sp_std::convert::TryInto;
pub use pallet::*;
use sp_runtime::traits::Zero;

/// Conditions as judged as offline
#[derive(Encode, Decode, Clone, PartialEq, Eq, RuntimeDebug)]
pub enum OfflineCondition {
	/// A broadcast of an output has failed
	BroadcastOutputFailed,
	/// There was a failure in participation during a signing
	ParticipateSigningFailed,
	/// Not Enough Performance Credits
	NotEnoughPerformanceCredits,
	/// Contradicting Self During a Signing Ceremony
	ContradictingSelfDuringSigningCeremony,
}

/// Error on reporting an offline condition
#[derive(Debug, PartialEq)]
pub enum ReportError {
	// Validator doesn't exist
	UnknownValidator,
}

/// Offline conditions are reported on
pub trait OfflineConditions {
	type ValidatorId;
	/// Report the condition for validator
	/// Returns `Ok(Weight)` else an error if the validator isn't valid
	fn report(
		condition: OfflineCondition,
		penalty: ReputationPoints,
		validator_id: &Self::ValidatorId,
	) -> Result<Weight, ReportError>;
}

#[frame_support::pallet]
pub mod pallet {
	use super::*;
	use cf_traits::{Chainflip, EpochInfo, Heartbeat, NetworkState, Slashing};
	use frame_system::pallet_prelude::*;
	use sp_std::ops::Neg;

	#[pallet::pallet]
	#[pallet::generate_store(pub (super) trait Store)]
	pub struct Pallet<T>(_);

	/// Reputation points type as signed integer
	pub type ReputationPoints = i32;
	/// The credits one earns being online, equivalent to a blocktime online
	pub type OnlineCreditsFor<T> = <T as frame_system::Config>::BlockNumber;
	/// Reputation of a validator
	#[derive(Encode, Decode, Clone, RuntimeDebug, Default, PartialEq, Eq)]
	pub struct Reputation<OnlineCredits> {
		online_credits: OnlineCredits,
		pub reputation_points: ReputationPoints,
	}

	/// A reputation penalty as a ratio of points penalised over number of blocks
	#[derive(Encode, Decode, Clone, RuntimeDebug, Default, PartialEq, Eq)]
	pub struct ReputationPenalty<BlockNumber> {
		pub points: ReputationPoints,
		pub blocks: BlockNumber,
	}

	type ReputationOf<T> = Reputation<<T as frame_system::Config>::BlockNumber>;

	#[pallet::config]
	pub trait Config: frame_system::Config + Chainflip {
		/// The event type
		type Event: From<Event<Self>> + IsType<<Self as frame_system::Config>::Event>;

		/// The number of blocks for the time frame we would test liveliness within
		#[pallet::constant]
		type HeartbeatBlockInterval: Get<<Self as frame_system::Config>::BlockNumber>;

		/// The number of reputation points we lose for every x blocks offline
		#[pallet::constant]
		type ReputationPointPenalty: Get<ReputationPenalty<Self::BlockNumber>>;

		/// The floor and ceiling values for a reputation score
		#[pallet::constant]
		type ReputationPointFloorAndCeiling: Get<(ReputationPoints, ReputationPoints)>;

		/// When we have to, we slash
		type Slasher: Slashing<
			AccountId = Self::ValidatorId,
			BlockNumber = <Self as frame_system::Config>::BlockNumber,
		>;

		/// Information about the current epoch.
		type EpochInfo: EpochInfo<ValidatorId = Self::ValidatorId, Amount = Self::Amount>;
	}

	#[pallet::hooks]
	impl<T: Config> Hooks<BlockNumberFor<T>> for Pallet<T> {}

<<<<<<< HEAD
=======
				return liveness_weight + network_weight;
			}

			Zero::zero()
		}
	}

	type Liveness = u8;
	const NOT_SUBMITTED: u8 = 0;
	const SUBMITTED: u8 = 1;

	/// Liveness bitmap tracking intervals
	trait LivenessTracker {
		/// Online status
		fn is_online(self) -> bool;
		/// Update state of current interval
		fn update_current_interval(&mut self, online: bool) -> Self;
		/// State of submission for the current interval
		fn has_submitted(self) -> bool;
	}

	impl LivenessTracker for Liveness {
		fn is_online(self) -> bool {
			// Online for 2 * `HeartbeatBlockInterval` or 2 lsb
			self & 0x3 != 0
		}

		fn update_current_interval(&mut self, online: bool) -> Self {
			*self <<= 1;
			*self |= online as u8;
			*self
		}

		fn has_submitted(self) -> bool {
			self & 0x1 == 0x1
		}
	}

	impl<T: Config> Online for Pallet<T> {
		type ValidatorId = T::ValidatorId;

		fn is_online(validator_id: &Self::ValidatorId) -> bool {
			ValidatorsLiveness::<T>::get(validator_id)
				.unwrap_or_default()
				.is_online()
		}
	}
>>>>>>> 0fe39176
	/// The ratio at which one accrues Reputation points in exchange for online credits
	///
	#[pallet::storage]
	#[pallet::getter(fn accrual_ratio)]
	pub(super) type AccrualRatio<T: Config> =
		StorageValue<_, (ReputationPoints, OnlineCreditsFor<T>), ValueQuery>;

<<<<<<< HEAD
=======
	/// The liveness of our validators
	///
	#[pallet::storage]
	#[pallet::getter(fn validator_liveness)]
	pub(super) type ValidatorsLiveness<T: Config> =
		StorageMap<_, Blake2_128Concat, T::ValidatorId, Liveness, OptionQuery>;

>>>>>>> 0fe39176
	/// A map tracking our validators.  We record the number of blocks they have been alive
	/// according to the heartbeats submitted.  We are assuming that during a `HeartbeatInterval`
	/// if a `heartbeat()` transaction is submitted that they are alive during the entire
	/// `HeartbeatInterval` of blocks.
	///
	#[pallet::storage]
	#[pallet::getter(fn reputation)]
	pub type Reputations<T: Config> =
		StorageMap<_, Blake2_128Concat, T::ValidatorId, ReputationOf<T>, ValueQuery>;

	#[pallet::event]
	#[pallet::generate_deposit(pub (super) fn deposit_event)]
	pub enum Event<T: Config> {
		/// An offline condition has been met
		OfflineConditionPenalty(T::ValidatorId, OfflineCondition, ReputationPoints),
		/// The accrual rate for our reputation poins has been updated \[points, online credits\]
		AccrualRateUpdated(ReputationPoints, OnlineCreditsFor<T>),
	}

	#[pallet::error]
	pub enum Error<T> {
		/// An invalid amount of reputation points set for the accrual ratio
		InvalidAccrualReputationPoints,
		/// An invalid amount of online credits for the accrual ratio
		InvalidAccrualOnlineCredits,
	}

	#[pallet::call]
	impl<T: Config> Pallet<T> {
<<<<<<< HEAD
=======
		/// A heartbeat that is used to measure the liveness of a validator
		/// Every interval we have a set of validators we expect a heartbeat from with which we
		/// mark off when we have received a heartbeat.  In doing so the validator is credited
		/// the blocks for this heartbeat interval.  Once the block credits have surpassed the accrual
		/// block number they will earn reputation points based on the accrual ratio.
		///
		#[pallet::weight(10_000)]
		pub fn heartbeat(origin: OriginFor<T>) -> DispatchResultWithPostInfo {
			// for the validator
			let validator_id: T::ValidatorId = ensure_signed(origin)?.into();

			// Ensure we haven't had a heartbeat for this interval yet for this validator
			ensure!(
				!ValidatorsLiveness::<T>::get(&validator_id)
					.unwrap_or(SUBMITTED)
					.has_submitted(),
				Error::<T>::AlreadySubmittedHeartbeat
			);

			// Update this validator from the hot list
			ValidatorsLiveness::<T>::mutate(&validator_id, |maybe_liveness| {
				if let Some(mut liveness) = *maybe_liveness {
					*maybe_liveness = Some(liveness.update_current_interval(true));
				}
			});
			// Check if this validator has reputation
			if !Reputations::<T>::contains_key(&validator_id) {
				// Credit this validator with the blocks for this interval and set 0 reputation points
				Reputations::<T>::insert(
					validator_id,
					Reputation {
						online_credits: Self::online_credit_reward(),
						reputation_points: 0,
					},
				);
			} else {
				// Update reputation points for this validator
				Reputations::<T>::mutate(
					validator_id,
					|Reputation {
					     online_credits,
					     reputation_points,
					 }| {
						// Accrue some online credits of `HeartbeatInterval` size
						*online_credits = *online_credits + Self::online_credit_reward();
						let (rewarded_points, credits) = AccrualRatio::<T>::get();
						// If we have hit a number of credits to earn reputation points
						if *online_credits >= credits {
							// Swap these credits for reputation
							*online_credits = *online_credits - credits;
							// Update reputation
							*reputation_points = *reputation_points + rewarded_points;
						}
					},
				);
			}

			Ok(().into())
		}

>>>>>>> 0fe39176
		/// The accrual ratio can be updated and would come into play in the current heartbeat interval
		/// This is only available to sudo
		///
		#[pallet::weight(10_000)]
		pub(super) fn update_accrual_ratio(
			origin: OriginFor<T>,
			points: ReputationPoints,
			online_credits: OnlineCreditsFor<T>,
		) -> DispatchResultWithPostInfo {
			// Ensure we are root when setting this
			let _ = ensure_root(origin)?;
			// Some very basic validation here.  Should be improved in subsequent PR based on
			// further definition of limits
			ensure!(
				points > Zero::zero(),
				Error::<T>::InvalidAccrualReputationPoints
			);
			ensure!(
				online_credits > Zero::zero(),
				Error::<T>::InvalidAccrualOnlineCredits
			);
			// Online credits are equivalent to block time and hence should be less than our
			// heartbeat interval
			ensure!(
				online_credits > T::HeartbeatBlockInterval::get(),
				Error::<T>::InvalidAccrualOnlineCredits
			);

			AccrualRatio::<T>::set((points, online_credits));
			Self::deposit_event(Event::AccrualRateUpdated(points, online_credits));

			Ok(().into())
		}
	}

	#[pallet::genesis_config]
	pub struct GenesisConfig<T: Config> {
		pub accrual_ratio: (ReputationPoints, OnlineCreditsFor<T>),
	}

	#[cfg(feature = "std")]
	impl<T: Config> Default for GenesisConfig<T> {
		fn default() -> Self {
			Self {
				accrual_ratio: (Zero::zero(), Zero::zero()),
			}
		}
	}

	/// On genesis we are initializing the accrual ratio confirming that it is greater than the
	/// heartbeat interval.  We also expect a set of validators to expect heartbeats from.
	///
	#[pallet::genesis_build]
	impl<T: Config> GenesisBuild<T> for GenesisConfig<T> {
		fn build(&self) {
			assert!(
				self.accrual_ratio.1 > T::HeartbeatBlockInterval::get(),
				"Heartbeat interval needs to be less than block duration reward"
			);
			AccrualRatio::<T>::set(self.accrual_ratio);
<<<<<<< HEAD
=======
		}
	}

	/// Implementation of the `EpochTransitionHandler` trait with which we populate are
	/// expected list of validators.
	///
	impl<T: Config> EpochTransitionHandler for Pallet<T> {
		type ValidatorId = T::ValidatorId;
		type Amount = T::Amount;

		fn on_new_epoch(new_validators: &[Self::ValidatorId], _new_bond: Self::Amount) {
			// Clear our expectations
			ValidatorsLiveness::<T>::remove_all();
			// Set the new list of validators we expect a heartbeat from
			for validator_id in new_validators.iter() {
				ValidatorsLiveness::<T>::insert(validator_id, NOT_SUBMITTED);
			}
>>>>>>> 0fe39176
		}
	}

	/// Implementation of `OfflineConditions` reporting on `OfflineCondition` with specified number
	/// of reputation points
	impl<T: Config> OfflineConditions for Pallet<T> {
		type ValidatorId = T::ValidatorId;

		fn report(
			condition: OfflineCondition,
			penalty: ReputationPoints,
			validator_id: &Self::ValidatorId,
		) -> Result<Weight, ReportError> {
			// Confirm validator is present
			ensure!(
				Reputations::<T>::contains_key(validator_id),
				ReportError::UnknownValidator
			);

			Self::deposit_event(Event::OfflineConditionPenalty(
				(*validator_id).clone(),
				condition,
				penalty,
			));

			Ok(Self::update_reputation(validator_id, penalty.neg()))
		}
	}

	impl<T: Config> Heartbeat for Pallet<T> {
		type ValidatorId = T::ValidatorId;

		fn heartbeat_submitted(validator_id: &Self::ValidatorId) -> Weight {
			// Check if this validator has reputation
			if !Reputations::<T>::contains_key(&validator_id) {
				// Credit this validator with the blocks for this interval and set 0 reputation points
				Reputations::<T>::insert(
					validator_id,
					Reputation {
						online_credits: Self::online_credit_reward(),
						reputation_points: 0,
					},
				);

				T::DbWeight::get().reads_writes(1, 1)
			} else {
				// Update reputation points for this validator
				Reputations::<T>::mutate(
					validator_id,
					|Reputation {
					     online_credits,
					     reputation_points,
					 }| {
						// Accrue some online credits of `HeartbeatInterval` size
						*online_credits = *online_credits + Self::online_credit_reward();
						let (rewarded_points, credits) = AccrualRatio::<T>::get();
						// If we have hit a number of credits to earn reputation points
						if *online_credits >= credits {
							// Swap these credits for reputation
							*online_credits = *online_credits - credits;
							// Update reputation
							*reputation_points = *reputation_points + rewarded_points;
						}
					},
				);

				T::DbWeight::get().reads_writes(2, 1)
			}
		}

		/// For those that we are still *awaiting* on will be penalised reputation points and any online
		/// credits earned will be set to zero.  In other words we expect continued liveness before we
		/// earn points.
		/// Once the reputation points fall below zero slashing comes into play and is delegated to the
		/// `Slashing` trait.
		fn on_heartbeat_interval(network_state: NetworkState<Self::ValidatorId>) -> Weight {
			// Penalise those that are missing this heartbeat
			let mut weight = 0;
			for validator_id in network_state.missing {
				let reputation_points = Reputations::<T>::mutate(
					&validator_id,
					|Reputation {
					     online_credits,
					     reputation_points,
					 }| {
						if T::ReputationPointFloorAndCeiling::get().0 < *reputation_points {
							// Update reputation points
							let ReputationPenalty { points, blocks } =
								T::ReputationPointPenalty::get();
							let interval: u32 =
								T::HeartbeatBlockInterval::get().try_into().unwrap_or(0);
							let blocks: u32 = blocks.try_into().unwrap_or(0);

							let penalty = (points
								.saturating_mul(interval as i32)
								.checked_div(blocks as i32))
							.expect("calculating offline penalty shouldn't fail");

							*reputation_points = Pallet::<T>::clamp_reputation_points(
								(*reputation_points).saturating_sub(penalty),
							);
							// Reset the credits earned as being online consecutively
							*online_credits = Zero::zero();
						}
						weight += T::DbWeight::get().reads_writes(1, 1);

						*reputation_points
					},
				);

				if reputation_points < Zero::zero()
					|| Reputations::<T>::get(&validator_id).reputation_points < Zero::zero()
				{
					// At this point we slash the validator by the amount of blocks offline
					weight += T::Slasher::slash(&validator_id, T::HeartbeatBlockInterval::get());
				}
				weight += T::DbWeight::get().reads(1);
			}
			weight
		}
	}

	impl<T: Config> Pallet<T> {
		/// Return number of online credits for reward
		///
		fn online_credit_reward() -> OnlineCreditsFor<T> {
			// Equivalent to the number of blocks used for the heartbeat
			T::HeartbeatBlockInterval::get()
		}

		/// Update reputation for validator.  Points are clamped to `ReputationPointFloorAndCeiling`
		///
		fn update_reputation(validator_id: &T::ValidatorId, points: ReputationPoints) -> Weight {
			Reputations::<T>::mutate(
				validator_id,
				|Reputation {
				     reputation_points, ..
				 }| {
					*reputation_points =
						Pallet::<T>::clamp_reputation_points(*reputation_points + points);
					T::DbWeight::get().reads_writes(1, 1)
				},
			)
		}

		/// Clamp reputation points to bounds defined in the pallet
		///
		fn clamp_reputation_points(reputation_points: i32) -> i32 {
			let (floor, ceiling) = T::ReputationPointFloorAndCeiling::get();
			reputation_points.clamp(floor, ceiling)
		}
	}
}<|MERGE_RESOLUTION|>--- conflicted
+++ resolved
@@ -106,56 +106,6 @@
 	#[pallet::hooks]
 	impl<T: Config> Hooks<BlockNumberFor<T>> for Pallet<T> {}
 
-<<<<<<< HEAD
-=======
-				return liveness_weight + network_weight;
-			}
-
-			Zero::zero()
-		}
-	}
-
-	type Liveness = u8;
-	const NOT_SUBMITTED: u8 = 0;
-	const SUBMITTED: u8 = 1;
-
-	/// Liveness bitmap tracking intervals
-	trait LivenessTracker {
-		/// Online status
-		fn is_online(self) -> bool;
-		/// Update state of current interval
-		fn update_current_interval(&mut self, online: bool) -> Self;
-		/// State of submission for the current interval
-		fn has_submitted(self) -> bool;
-	}
-
-	impl LivenessTracker for Liveness {
-		fn is_online(self) -> bool {
-			// Online for 2 * `HeartbeatBlockInterval` or 2 lsb
-			self & 0x3 != 0
-		}
-
-		fn update_current_interval(&mut self, online: bool) -> Self {
-			*self <<= 1;
-			*self |= online as u8;
-			*self
-		}
-
-		fn has_submitted(self) -> bool {
-			self & 0x1 == 0x1
-		}
-	}
-
-	impl<T: Config> Online for Pallet<T> {
-		type ValidatorId = T::ValidatorId;
-
-		fn is_online(validator_id: &Self::ValidatorId) -> bool {
-			ValidatorsLiveness::<T>::get(validator_id)
-				.unwrap_or_default()
-				.is_online()
-		}
-	}
->>>>>>> 0fe39176
 	/// The ratio at which one accrues Reputation points in exchange for online credits
 	///
 	#[pallet::storage]
@@ -163,16 +113,6 @@
 	pub(super) type AccrualRatio<T: Config> =
 		StorageValue<_, (ReputationPoints, OnlineCreditsFor<T>), ValueQuery>;
 
-<<<<<<< HEAD
-=======
-	/// The liveness of our validators
-	///
-	#[pallet::storage]
-	#[pallet::getter(fn validator_liveness)]
-	pub(super) type ValidatorsLiveness<T: Config> =
-		StorageMap<_, Blake2_128Concat, T::ValidatorId, Liveness, OptionQuery>;
-
->>>>>>> 0fe39176
 	/// A map tracking our validators.  We record the number of blocks they have been alive
 	/// according to the heartbeats submitted.  We are assuming that during a `HeartbeatInterval`
 	/// if a `heartbeat()` transaction is submitted that they are alive during the entire
@@ -202,69 +142,6 @@
 
 	#[pallet::call]
 	impl<T: Config> Pallet<T> {
-<<<<<<< HEAD
-=======
-		/// A heartbeat that is used to measure the liveness of a validator
-		/// Every interval we have a set of validators we expect a heartbeat from with which we
-		/// mark off when we have received a heartbeat.  In doing so the validator is credited
-		/// the blocks for this heartbeat interval.  Once the block credits have surpassed the accrual
-		/// block number they will earn reputation points based on the accrual ratio.
-		///
-		#[pallet::weight(10_000)]
-		pub fn heartbeat(origin: OriginFor<T>) -> DispatchResultWithPostInfo {
-			// for the validator
-			let validator_id: T::ValidatorId = ensure_signed(origin)?.into();
-
-			// Ensure we haven't had a heartbeat for this interval yet for this validator
-			ensure!(
-				!ValidatorsLiveness::<T>::get(&validator_id)
-					.unwrap_or(SUBMITTED)
-					.has_submitted(),
-				Error::<T>::AlreadySubmittedHeartbeat
-			);
-
-			// Update this validator from the hot list
-			ValidatorsLiveness::<T>::mutate(&validator_id, |maybe_liveness| {
-				if let Some(mut liveness) = *maybe_liveness {
-					*maybe_liveness = Some(liveness.update_current_interval(true));
-				}
-			});
-			// Check if this validator has reputation
-			if !Reputations::<T>::contains_key(&validator_id) {
-				// Credit this validator with the blocks for this interval and set 0 reputation points
-				Reputations::<T>::insert(
-					validator_id,
-					Reputation {
-						online_credits: Self::online_credit_reward(),
-						reputation_points: 0,
-					},
-				);
-			} else {
-				// Update reputation points for this validator
-				Reputations::<T>::mutate(
-					validator_id,
-					|Reputation {
-					     online_credits,
-					     reputation_points,
-					 }| {
-						// Accrue some online credits of `HeartbeatInterval` size
-						*online_credits = *online_credits + Self::online_credit_reward();
-						let (rewarded_points, credits) = AccrualRatio::<T>::get();
-						// If we have hit a number of credits to earn reputation points
-						if *online_credits >= credits {
-							// Swap these credits for reputation
-							*online_credits = *online_credits - credits;
-							// Update reputation
-							*reputation_points = *reputation_points + rewarded_points;
-						}
-					},
-				);
-			}
-
-			Ok(().into())
-		}
-
->>>>>>> 0fe39176
 		/// The accrual ratio can be updated and would come into play in the current heartbeat interval
 		/// This is only available to sudo
 		///
@@ -325,26 +202,6 @@
 				"Heartbeat interval needs to be less than block duration reward"
 			);
 			AccrualRatio::<T>::set(self.accrual_ratio);
-<<<<<<< HEAD
-=======
-		}
-	}
-
-	/// Implementation of the `EpochTransitionHandler` trait with which we populate are
-	/// expected list of validators.
-	///
-	impl<T: Config> EpochTransitionHandler for Pallet<T> {
-		type ValidatorId = T::ValidatorId;
-		type Amount = T::Amount;
-
-		fn on_new_epoch(new_validators: &[Self::ValidatorId], _new_bond: Self::Amount) {
-			// Clear our expectations
-			ValidatorsLiveness::<T>::remove_all();
-			// Set the new list of validators we expect a heartbeat from
-			for validator_id in new_validators.iter() {
-				ValidatorsLiveness::<T>::insert(validator_id, NOT_SUBMITTED);
-			}
->>>>>>> 0fe39176
 		}
 	}
 
