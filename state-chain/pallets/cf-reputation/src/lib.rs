--- conflicted
+++ resolved
@@ -7,15 +7,10 @@
 #[cfg(test)]
 mod tests;
 
-<<<<<<< HEAD
 pub mod weights;
 pub use weights::WeightInfo;
 
-use frame_support::pallet_prelude::*;
-use frame_support::sp_std::convert::TryInto;
-=======
 use frame_support::{pallet_prelude::*, sp_std::convert::TryInto};
->>>>>>> 708d4359
 pub use pallet::*;
 use sp_runtime::traits::Zero;
 
@@ -129,13 +124,8 @@
 		///
 		/// - [InvalidAccrualReputationPoints](Error::InvalidAccrualReputationPoints)
 		/// - [InvalidAcctualOnlineCredits](Error::InvalidAccrualOnlineCredits)
-<<<<<<< HEAD
 		#[pallet::weight(T::WeightInfo::update_accrual_ratio())]
-		pub(super) fn update_accrual_ratio(
-=======
-		#[pallet::weight(10_000)]
 		pub fn update_accrual_ratio(
->>>>>>> 708d4359
 			origin: OriginFor<T>,
 			points: ReputationPoints,
 			online_credits: OnlineCreditsFor<T>,
