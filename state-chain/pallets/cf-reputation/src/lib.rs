--- conflicted
+++ resolved
@@ -15,13 +15,9 @@
 #[frame_support::pallet]
 pub mod pallet {
 	use super::*;
-<<<<<<< HEAD
-	use cf_traits::{Chainflip, EpochInfo, Heartbeat, NetworkState, Slashing};
-=======
 	use cf_traits::{
-		offline_conditions::*, EmergencyRotation, EpochInfo, NetworkState, Online, Slashing,
+		offline_conditions::*, Chainflip, EmergencyRotation, EpochInfo, Heartbeat, NetworkState, Online, Slashing,
 	};
->>>>>>> b7125f54
 	use frame_system::pallet_prelude::*;
 	use sp_std::ops::Neg;
 
