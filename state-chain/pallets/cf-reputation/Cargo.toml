[package]
name = 'pallet-cf-reputation'
version = '0.1.0'
authors = ['Chainflip Team <https://github.com/chainflip-io>']
edition = '2018'
homepage = 'https://chainflip.io'
license = '<TODO>'
publish = false
repository = 'https://github.com/chainflip-io/chainflip-backend'

[package.metadata.docs.rs]
targets = ['x86_64-unknown-linux-gnu']

[dependencies]
cf-traits = { path = '../../traits', default-features = false }
pallet-cf-validator = { path = '../cf-validator', default-features = false }
pallet-cf-online = { path = '../cf-online', default-features = false }

<<<<<<< HEAD
codec = { package = "parity-scale-codec", version = "2.0.0", default-features = false }
frame-support = { version = "3.0.0", default-features = false }
frame-system = { version = "3.0.0", default-features = false }
sp-runtime = { version = "3.0.0", default-features = false }
sp-std = { version = "3.0.0", default-features = false }
sp-io = { version = "3.0.0", default-features = false }
sp-core = { default-features = false, version = '3.0.0' }
serde = { version = "1.0.101", default-features = false, features = ["derive"] }
sp-arithmetic = { version = "3.0.0", default-features = false}
frame-benchmarking = { default-features = false, optional = true, version = '3.1.0' }

[dev-dependencies]
sp-std = { version = "3.0.0", default-features = false }
sp-io = { version = "3.0.0", default-features = false }
sp-core = { default-features = false, version = '3.0.0' }
=======
# Parity deps
[dependencies.codec]
default-features = false
features = ['derive']
package = 'parity-scale-codec'
version = '2.3.1'

[dependencies.frame-support]
default-features = false
git = 'https://github.com/paritytech/substrate.git'
tag = 'monthly-2021-09+1'

[dependencies.frame-system]
default-features = false
git = 'https://github.com/paritytech/substrate.git'
tag = 'monthly-2021-09+1'

[dependencies.scale-info]
default-features = false
features = ['derive']
version = '1.0'

[dependencies.sp-runtime]
default-features = false
git = 'https://github.com/paritytech/substrate.git'
tag = 'monthly-2021-09+1'

[dependencies.sp-std]
default-features = false
git = 'https://github.com/paritytech/substrate.git'
tag = 'monthly-2021-09+1'

# Dev dependencies
[dev-dependencies.sp-core]
default-features = false
git = 'https://github.com/paritytech/substrate.git'
tag = 'monthly-2021-09+1'

[dev-dependencies.sp-io]
default-features = false
git = 'https://github.com/paritytech/substrate.git'
tag = 'monthly-2021-09+1'

>>>>>>> 708d4359

[features]
default = ['std']
std = [
    'codec/std',
    'scale-info/std',
    'frame-support/std',
    'frame-system/std',
    'sp-std/std',
    'sp-runtime/std',
    'cf-traits/std',
    'pallet-cf-validator/std',
<<<<<<< HEAD
    'frame-benchmarking/std',
]
runtime-benchmarks = [
    'frame-benchmarking',
    'frame-support/runtime-benchmarks',
    'frame-system/runtime-benchmarks',
]
=======
]
try-runtime = ['frame-support/try-runtime'] 
>>>>>>> 708d4359
<|MERGE_RESOLUTION|>--- conflicted
+++ resolved
@@ -16,23 +16,6 @@
 pallet-cf-validator = { path = '../cf-validator', default-features = false }
 pallet-cf-online = { path = '../cf-online', default-features = false }
 
-<<<<<<< HEAD
-codec = { package = "parity-scale-codec", version = "2.0.0", default-features = false }
-frame-support = { version = "3.0.0", default-features = false }
-frame-system = { version = "3.0.0", default-features = false }
-sp-runtime = { version = "3.0.0", default-features = false }
-sp-std = { version = "3.0.0", default-features = false }
-sp-io = { version = "3.0.0", default-features = false }
-sp-core = { default-features = false, version = '3.0.0' }
-serde = { version = "1.0.101", default-features = false, features = ["derive"] }
-sp-arithmetic = { version = "3.0.0", default-features = false}
-frame-benchmarking = { default-features = false, optional = true, version = '3.1.0' }
-
-[dev-dependencies]
-sp-std = { version = "3.0.0", default-features = false }
-sp-io = { version = "3.0.0", default-features = false }
-sp-core = { default-features = false, version = '3.0.0' }
-=======
 # Parity deps
 [dependencies.codec]
 default-features = false
@@ -55,6 +38,12 @@
 features = ['derive']
 version = '1.0'
 
+[dependencies.frame-benchmarking]
+default-features = false
+git = 'https://github.com/paritytech/substrate.git'
+optional = true
+tag = 'monthly-2021-09+1'
+
 [dependencies.sp-runtime]
 default-features = false
 git = 'https://github.com/paritytech/substrate.git'
@@ -76,7 +65,6 @@
 git = 'https://github.com/paritytech/substrate.git'
 tag = 'monthly-2021-09+1'
 
->>>>>>> 708d4359
 
 [features]
 default = ['std']
@@ -89,7 +77,6 @@
     'sp-runtime/std',
     'cf-traits/std',
     'pallet-cf-validator/std',
-<<<<<<< HEAD
     'frame-benchmarking/std',
 ]
 runtime-benchmarks = [
@@ -97,7 +84,4 @@
     'frame-support/runtime-benchmarks',
     'frame-system/runtime-benchmarks',
 ]
-=======
-]
-try-runtime = ['frame-support/try-runtime'] 
->>>>>>> 708d4359
+try-runtime = ['frame-support/try-runtime'] 