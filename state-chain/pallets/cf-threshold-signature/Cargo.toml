[package]
name = 'pallet-cf-threshold-signature'
version = '0.1.0'
authors = ['Chainflip Team <https://github.com/chainflip-io>']
description = 'FRAME pallet template for requesting threshold signatures.'
edition = '2021'
homepage = 'https://chainflip.io'
license = '<TODO>'
publish = false
repository = 'https://github.com/chainflip-io/chainflip-backend'

[package.metadata.docs.rs]
targets = ['x86_64-unknown-linux-gnu']

[dependencies]
cf-chains = { path = '../../chains', default-features = false }
cf-primitives = { path = '../../primitives', default-features = false }
cf-runtime-upgrade-utilities = { path = '../../runtime-upgrade-utilities', default-features = false }
cf-traits = { path = '../../traits', default-features = false }
<<<<<<< HEAD
cf-runtime-utilities = { path = '../../runtime-utilities', default-features = false }
cf-utilities = { package = 'utilities', path = '../../../utilities', default-features = false }
=======
cfe-events = { path = '../../cfe-events', default-features = false }
cf-runtime-utilities = { path = '../../runtime-utilities', default-features = false }
>>>>>>> ebf41b20

log = { version = '0.4.16', default-features = false }

# Required for bechmarking
pallet-cf-validator = { path = '../cf-validator', optional = true, default-features = false }
pallet-cf-reputation = { path = '../cf-reputation', optional = true, default-features = false }

# Parity deps
codec = { package = 'parity-scale-codec', version = '3.6.1', default-features = false, features = [
  'derive',
] }
scale-info = { version = '2.5.0', default-features = false, features = [
  'derive',
] }

frame-benchmarking = { git = "https://github.com/chainflip-io/polkadot-sdk.git", tag = "chainflip-substrate-1.1+3", optional = true, default-features = false }
frame-support = { git = "https://github.com/chainflip-io/polkadot-sdk.git", tag = "chainflip-substrate-1.1+3", default-features = false }
frame-system = { git = "https://github.com/chainflip-io/polkadot-sdk.git", tag = "chainflip-substrate-1.1+3", default-features = false }
sp-std = { git = "https://github.com/chainflip-io/polkadot-sdk.git", tag = "chainflip-substrate-1.1+3", default-features = false }

[dev-dependencies]
hex-literal = { version = '0.4.1' }
cf-test-utilities = { path = '../../test-utilities' }
sp-core = { git = "https://github.com/chainflip-io/polkadot-sdk.git", tag = "chainflip-substrate-1.1+3" }
sp-io = { git = "https://github.com/chainflip-io/polkadot-sdk.git", tag = "chainflip-substrate-1.1+3" }
sp-runtime = { git = "https://github.com/chainflip-io/polkadot-sdk.git", tag = "chainflip-substrate-1.1+3" }

[features]
default = ['std']
std = [
  'cf-chains/std',
  'cfe-events/std',
  'cf-primitives/std',
  'cf-runtime-utilities/std',
  'cf-runtime-upgrade-utilities/std',
  'cf-traits/std',
  'codec/std',
  'frame-benchmarking?/std',
  'frame-support/std',
  'frame-system/std',
  'log/std',
  'scale-info/std',
  'sp-std/std',
  'cf-utilities/std',
  # for the benchmark tests
  'pallet-cf-reputation?/std',
  'pallet-cf-validator?/std',
]
runtime-benchmarks = [
  'cf-chains/runtime-benchmarks',
  'cf-primitives/runtime-benchmarks',
  'cf-traits/runtime-benchmarks',
  'frame-benchmarking/runtime-benchmarks',
  'frame-support/runtime-benchmarks',
  'frame-system/runtime-benchmarks',
  'pallet-cf-reputation/runtime-benchmarks',
  'pallet-cf-validator/runtime-benchmarks',
]
try-runtime = [
  'cf-runtime-upgrade-utilities/try-runtime',
  'frame-support/try-runtime',
  'frame-system/try-runtime',
  'pallet-cf-reputation/try-runtime',
  'pallet-cf-validator/try-runtime',
]<|MERGE_RESOLUTION|>--- conflicted
+++ resolved
@@ -17,13 +17,9 @@
 cf-primitives = { path = '../../primitives', default-features = false }
 cf-runtime-upgrade-utilities = { path = '../../runtime-upgrade-utilities', default-features = false }
 cf-traits = { path = '../../traits', default-features = false }
-<<<<<<< HEAD
 cf-runtime-utilities = { path = '../../runtime-utilities', default-features = false }
 cf-utilities = { package = 'utilities', path = '../../../utilities', default-features = false }
-=======
 cfe-events = { path = '../../cfe-events', default-features = false }
-cf-runtime-utilities = { path = '../../runtime-utilities', default-features = false }
->>>>>>> ebf41b20
 
 log = { version = '0.4.16', default-features = false }
 
