#![cfg_attr(not(feature = "std"), no_std)]
#![doc = include_str!("../README.md")]
#![doc = include_str!("../../cf-doc-head.md")]

#[cfg(test)]
pub mod mock;

#[cfg(test)]
mod tests;

#[cfg(feature = "runtime-benchmarks")]
mod benchmarking;

pub mod weights;

use codec::{Decode, Encode};

use cf_chains::{Chain, ChainCrypto};
use cf_traits::{
	offline_conditions::{OfflineCondition, OfflineReporter},
<<<<<<< HEAD
	AsyncResult, Chainflip, KeyProvider, SignerNomination,
};
use frame_support::{
	ensure,
	traits::{EnsureOrigin, Get},
=======
	CeremonyIdProvider, Chainflip, KeyProvider, SignerNomination, SigningContext,
>>>>>>> 44ba82cb
};
use frame_system::pallet_prelude::{BlockNumberFor, OriginFor};
pub use pallet::*;
use sp_runtime::{
	traits::{BlockNumberProvider, Saturating},
	RuntimeDebug,
};
use sp_std::{
	collections::{btree_map::BTreeMap, btree_set::BTreeSet},
	convert::TryInto,
	iter::FromIterator,
	marker::PhantomData,
	prelude::*,
};
use weights::WeightInfo;

/// The type of the Id given to signing ceremonies.
pub type CeremonyId = u64;

/// The type of the Id given to threshold signature requests. Note a single request may
/// result in multiple ceremonies, but only one ceremony should succeed.
pub type RequestId = u32;

/// The type used for counting signing attempts.
type AttemptCount = u32;

type SignatureFor<T, I> = <<T as Config<I>>::TargetChain as ChainCrypto>::ThresholdSignature;
type PayloadFor<T, I> = <<T as Config<I>>::TargetChain as ChainCrypto>::Payload;

#[frame_support::pallet]
pub mod pallet {
	use super::*;
	use cf_traits::AsyncResult;
	use frame_support::{
		dispatch::{DispatchResultWithPostInfo, UnfilteredDispatchable},
		pallet_prelude::*,
		storage::bounded_btree_set::BoundedBTreeSet,
		unsigned::{TransactionValidity, ValidateUnsigned},
		Twox64Concat,
	};
	use frame_system::{ensure_none, pallet_prelude::*};

	/// Metadata for a pending threshold signature ceremony.
	#[derive(Clone, RuntimeDebug, PartialEq, Eq, Encode, Decode)]
	pub struct CeremonyContext<T: Config<I>, I: 'static> {
		/// Whether or not this request has been scheduled to be retried.
		pub retry_scheduled: bool,
		/// The respondents that have yet to reply.
		pub remaining_respondents: BTreeSet<T::ValidatorId>,
		/// The number of blame votes (accusations) each validator has received.
		pub blame_counts: BTreeMap<T::ValidatorId, u32>,
		/// The total number of signing participants (ie. the threshold set size).
		pub participant_count: u32,
		/// Phantom data member.
		pub _phantom: PhantomData<I>,
	}

	impl<T: Config<I>, I: 'static> CeremonyContext<T, I> {
		/// Based on the current state of the ceremony, defines whether we have reached a point
		/// where enough respondents have reported a failure of the ceremony such that we can
		/// schedule a retry.
		pub fn countdown_initiation_threshold_reached(&self) -> bool {
			// The number of responses at which we start a timeout to allow other participants to
			// respond.
			let response_threshold = self.participant_count / 10 + 1;

			self.remaining_respondents.len() <=
				(self.participant_count - response_threshold) as usize
		}

		/// Based on the reported blame_counts, decide which nodes should be reported for failure.
		///
		/// We assume that at least 2/3 of participants need to blame a node for it to be reliable.
		///
		/// We also assume any parties that have not responded should be reported.
		///
		/// The absolute maximum number of nodes we can punish here is 1/2 of the participants,
		/// since any more than that would leave us with insufficient nodes to reach the signature
		/// threshold.
		///
		/// **TODO:** See if there is a better / more scientific basis for the abovementioned
		/// assumptions and thresholds. Also consider emergency rotations - we may not want this to
		/// immediately trigger an ER. For instance, imagine a failed tx: if we retry we most likely
		/// want to retry with the current validator set - however if we rotate, then the next
		/// validator set will no longer be in control of the vault.
		/// Similarly for vault rotations - we can't abort a rotation at the setAggKey stage: we
		/// have to keep retrying with the current set of validators.
		pub fn offenders(&self) -> Vec<T::ValidatorId> {
			// A threshold for number of blame 'accusations' that are required for someone to be
			// punished.
			let blame_threshold = self.participant_count * 2 / 3;
			// The maximum number of offenders we are willing to report without risking the liveness
			// of the network.
			let liveness_threshold = self.participant_count / 2;

			let mut to_report = self
				.blame_counts
				.iter()
				.filter(|(_, count)| **count > blame_threshold)
				.map(|(id, _)| id)
				.cloned()
				.collect::<BTreeSet<_>>();

			for id in self.remaining_respondents.iter() {
				to_report.insert(id.clone());
			}

			let to_report = to_report.into_iter().collect::<Vec<_>>();

			if to_report.len() <= liveness_threshold as usize {
				to_report
			} else {
				Vec::new()
			}
		}
	}

	#[pallet::config]
	#[pallet::disable_frame_system_supertrait_check]
	pub trait Config<I: 'static = ()>: Chainflip {
		/// Because this pallet emits events, it depends on the runtime's definition of an event.
		type Event: From<Event<Self, I>> + IsType<<Self as frame_system::Config>::Event>;

		/// The top-level origin type of the runtime.
		type RuntimeOrigin: From<Origin<Self, I>>
			+ IsType<<Self as frame_system::Config>::Origin>
			+ Into<Result<Origin<Self, I>, Self::RuntimeOrigin>>;

		/// The calls that this pallet can dispatch after generating a signature.
		type ThresholdCallable: Member
			+ Parameter
			+ UnfilteredDispatchable<Origin = Self::RuntimeOrigin>;

		/// A marker trait identifying the chain that we are signing for.
		type TargetChain: Chain + ChainCrypto;

		/// Signer nomination.
		type SignerNomination: SignerNomination<SignerId = Self::ValidatorId>;

		/// Something that provides the current key for signing.
		type KeyProvider: KeyProvider<Self::TargetChain, KeyId = Self::KeyId>;

		/// For reporting bad actors.
		type OfflineReporter: OfflineReporter<ValidatorId = <Self as Chainflip>::ValidatorId>;

		/// CeremonyId source.
		type CeremonyIdProvider: CeremonyIdProvider<CeremonyId = CeremonyId>;

		/// Timeout after which we consider a threshold signature ceremony to have failed.
		#[pallet::constant]
		type ThresholdFailureTimeout: Get<Self::BlockNumber>;

		/// In case not enough live nodes were available to begin a threshold signing ceremony: The
		/// number of blocks to wait before retrying with a new set.
		#[pallet::constant]
		type CeremonyRetryDelay: Get<Self::BlockNumber>;

		/// Pallet weights
		type Weights: WeightInfo;
	}

	#[pallet::pallet]
	#[pallet::generate_store(pub(super) trait Store)]
	pub struct Pallet<T, I = ()>(PhantomData<(T, I)>);

<<<<<<< HEAD
	/// A counter to generate fresh ceremony ids.
	#[pallet::storage]
	#[pallet::getter(fn signing_ceremony_id_counter)]
	pub type SigningCeremonyIdCounter<T, I = ()> = StorageValue<_, CeremonyId, ValueQuery>;

	/// A counter to generate fresh request ids.
=======
	/// Stores the context required for processing live requests.
>>>>>>> 44ba82cb
	#[pallet::storage]
	#[pallet::getter(fn threshold_signature_request_id_counter)]
	pub type ThresholdSignatureRequestIdCounter<T, I = ()> = StorageValue<_, RequestId, ValueQuery>;

	/// Stores the context required for processing live ceremonies.
	#[pallet::storage]
	#[pallet::getter(fn pending_ceremonies)]
	pub type PendingCeremonies<T: Config<I>, I: 'static = ()> =
		StorageMap<_, Twox64Concat, CeremonyId, CeremonyContext<T, I>>;

	/// A mapping from ceremony_id to its current ceremony_id.
	///
	/// Technically a payload is associated with an entire request, however since it's accessed on
	/// every unsigned transaction validation, it makes sense to optimise this by indexing against
	/// ceremony id.
	#[pallet::storage]
	#[pallet::getter(fn open_requests)]
	pub type OpenRequests<T: Config<I>, I: 'static = ()> =
		StorageMap<_, Twox64Concat, CeremonyId, (RequestId, AttemptCount, PayloadFor<T, I>)>;

	/// A mapping from ceremony_id to its associated request_id.
	#[pallet::storage]
	#[pallet::getter(fn live_ceremonies)]
	pub type LiveCeremonies<T: Config<I>, I: 'static = ()> =
		StorageMap<_, Twox64Concat, RequestId, (CeremonyId, AttemptCount)>;

	/// Callbacks to be dispatched when a request is fulfilled.
	#[pallet::storage]
	#[pallet::getter(fn request_callback)]
	pub type RequestCallback<T: Config<I>, I: 'static = ()> =
		StorageMap<_, Twox64Concat, RequestId, <T as Config<I>>::ThresholdCallable>;

	/// Generated signatures.
	#[pallet::storage]
	#[pallet::getter(fn signatures)]
	pub type Signatures<T: Config<I>, I: 'static = ()> =
		StorageMap<_, Twox64Concat, RequestId, AsyncResult<SignatureFor<T, I>>, ValueQuery>;

	/// A map containing lists of ceremony ids that should be retried at the block stored in the
	/// key.
	#[pallet::storage]
	#[pallet::getter(fn retry_queues)]
	pub type RetryQueues<T: Config<I>, I: 'static = ()> =
		StorageMap<_, Twox64Concat, BlockNumberFor<T>, Vec<CeremonyId>, ValueQuery>;

	#[pallet::event]
	#[pallet::generate_deposit(pub(super) fn deposit_event)]
	pub enum Event<T: Config<I>, I: 'static = ()> {
		/// \[ceremony_id, key_id, signatories, payload\]
		ThresholdSignatureRequest(CeremonyId, T::KeyId, Vec<T::ValidatorId>, PayloadFor<T, I>),
		/// \[ceremony_id, key_id, offenders\]
		ThresholdSignatureFailed(CeremonyId, T::KeyId, Vec<T::ValidatorId>),
		/// \[ceremony_id, result\]
		ThresholdDispatchComplete(CeremonyId, DispatchResult),
		/// \[ceremony_id\]
		RetryRequested(CeremonyId),
		/// \[ceremony_id\]
		RetryStale(CeremonyId),
		/// \[ceremony_id, reporter_id\]
		FailureReportProcessed(CeremonyId, T::ValidatorId),
		/// Not enough signers were available to reach threshold. Ceremony will be retried.
		/// \[ceremony_id\]
		SignersUnavailable(CeremonyId),
	}

	#[pallet::error]
	pub enum Error<T, I = ()> {
		/// The provided ceremony id is invalid.
		InvalidCeremonyId,
		/// The provided threshold signature is invalid.
		InvalidThresholdSignature,
		/// The reporting party is not one of the signatories for this ceremony, or has already
		/// responded.
		InvalidRespondent,
		/// Too many parties were reported as having failed in the threshold ceremony.
		ExcessOffenders,
		/// The request Id is stale or not yet valid.
		InvalidRequestId,
	}

	#[pallet::hooks]
	impl<T: Config<I>, I: 'static> Hooks<BlockNumberFor<T>> for Pallet<T, I> {
		fn on_initialize(current_block: BlockNumberFor<T>) -> frame_support::weights::Weight {
			let mut num_retries = 0;

			// Process pending retries.
			for ceremony_id in RetryQueues::<T, I>::take(current_block) {
				if let Some(failed_ceremony_context) = PendingCeremonies::<T, I>::take(ceremony_id)
				{
					num_retries += 1;
					// Report the offenders.
					for offender in failed_ceremony_context.offenders() {
						T::OfflineReporter::report(
							OfflineCondition::ParticipateSigningFailed,
							&offender,
						);
					}

					// Clean up old ceremony and start a new one.
					if let Some((request_id, attempt, payload)) =
						OpenRequests::<T, I>::take(ceremony_id)
					{
						// Initiate a new attempt.
						Self::new_ceremony_attempt(request_id, payload, attempt.wrapping_add(1));

						Self::deposit_event(Event::<T, I>::RetryRequested(ceremony_id));
					} else {
						log::error!("Retry failed: No ceremony such ceremony: {}.", ceremony_id);
					}
				} else {
					Self::deposit_event(Event::<T, I>::RetryStale(ceremony_id))
				}
			}

			// TODO: replace this with benchmark results.
			num_retries as u64 *
				frame_support::weights::RuntimeDbWeight::default().reads_writes(3, 3)
		}
	}

	#[pallet::origin]
	#[derive(PartialEq, Eq, Copy, Clone, RuntimeDebug, Encode, Decode)]
	pub struct Origin<T: Config<I>, I: 'static = ()>(pub(super) PhantomData<(T, I)>);

	#[pallet::validate_unsigned]
	impl<T: Config<I>, I: 'static> ValidateUnsigned for Pallet<T, I> {
		type Call = Call<T, I>;

		fn validate_unsigned(_source: TransactionSource, call: &Self::Call) -> TransactionValidity {
			if let Call::<T, I>::signature_success(ceremony_id, signature) = call {
				let (_, _, payload) =
					OpenRequests::<T, I>::get(ceremony_id).ok_or(InvalidTransaction::Stale)?;

				if <T::TargetChain as ChainCrypto>::verify_threshold_signature(
					&T::KeyProvider::current_key(),
					&payload,
					signature,
				) {
					ValidTransaction::with_tag_prefix("ThresholdSignature")
						// We only expect one success per ceremony.
						.and_provides(ceremony_id)
						.build()
				} else {
					InvalidTransaction::BadProof.into()
				}
			} else {
				InvalidTransaction::Call.into()
			}
		}
	}

	#[pallet::call]
	impl<T: Config<I>, I: 'static> Pallet<T, I> {
		/// A threshold signature ceremony has succeeded.
		///
		/// This is an **Unsigned** Extrinsic, meaning validation is performed in the
		/// [ValidateUnsigned] implementation for this pallet. This means that this call can only be
		/// triggered if the associated signature is valid, and therfore we don't need to check it
		/// again inside the call.
		///
		/// ## Events
		///
		/// - [ThresholdDispatchComplete](Event::ThresholdDispatchComplete)
		///
		/// ## Errors
		///
		/// - [InvalidCeremonyId](sp_runtime::traits::InvalidCeremonyId)
		/// - [BadOrigin](sp_runtime::traits::BadOrigin)
		#[pallet::weight(T::Weights::signature_success())]
		pub fn signature_success(
			origin: OriginFor<T>,
			ceremony_id: CeremonyId,
			signature: SignatureFor<T, I>,
		) -> DispatchResultWithPostInfo {
			ensure_none(origin)?;

			// The request succeeded, remove it.
			let (request_id, attempts, _) =
				OpenRequests::<T, I>::take(ceremony_id).ok_or_else(|| {
					// We check the ceremony_id in the ValidateUnsigned transaction, so if this
					// happens, there is something seriously wrong with our assumptions.
					log::error!("Invalid ceremony_id received {}.", ceremony_id);
					Error::<T, I>::InvalidCeremonyId
				})?;
			PendingCeremonies::<T, I>::remove(ceremony_id);
			LiveCeremonies::<T, I>::remove(request_id);

			log::debug!(
				"Threshold signature request {} suceeded at ceremony {} after {} attempts.",
				request_id,
				ceremony_id,
				attempts
			);

			// Store the signature.
			Signatures::<T, I>::insert(request_id, AsyncResult::Ready(signature));

			// Dispatch the callback if one has been registered.
			if let Some(call) = RequestCallback::<T, I>::take(request_id) {
				let dispatch_result =
					call.dispatch_bypass_filter(Origin(Default::default()).into());

				// Emit the result in an event.
				Self::deposit_event(Event::<T, I>::ThresholdDispatchComplete(
					ceremony_id,
					dispatch_result.map(|_| ()).map_err(|e| {
						log::error!("Threshold dispatch failed for ceremony {}.", ceremony_id);
						e.error
					}),
				));
			}

			Ok(().into())
		}

		/// Report that a threshold signature ceremony has failed and incriminate the guilty
		/// participants.
		///
		/// The `offenders` argument takes a [BoundedBTreeSet] where the set size is limited
		/// to the current size of the threshold group.
		///
		/// ## Events
		///
		/// - [FailureReportProcessed](Event::FailureReportProcessed)
		///
		/// ## Errors
		///
		/// - [InvalidCeremonyId](Error::InvalidCeremonyId)
		/// - [InvalidRespondent](Error::InvalidRespondent)
		#[pallet::weight(T::Weights::report_signature_failed(offenders.len() as u32))]
		pub fn report_signature_failed(
			origin: OriginFor<T>,
			id: CeremonyId,
			offenders: BoundedBTreeSet<
				<T as Chainflip>::ValidatorId,
				cf_traits::CurrentThreshold<T>,
			>,
		) -> DispatchResultWithPostInfo {
			let reporter_id = ensure_signed(origin)?.into();

			PendingCeremonies::<T, I>::try_mutate(id, |maybe_context| {
				maybe_context
					.as_mut()
					.ok_or(Error::<T, I>::InvalidCeremonyId)
					.and_then(|context| {
						if !context.remaining_respondents.remove(&reporter_id) {
							return Err(Error::<T, I>::InvalidRespondent)
						}

						for id in offenders {
							(*context.blame_counts.entry(id).or_default()) += 1;
						}

						if !context.retry_scheduled &&
							context.countdown_initiation_threshold_reached()
						{
							context.retry_scheduled = true;
							Self::schedule_retry(id, T::ThresholdFailureTimeout::get());
						}
						if context.remaining_respondents.is_empty() {
							// No more respondents waiting: we can retry on the next block.
							Self::schedule_retry(id, 1u32.into());
						}

						Ok(())
					})
			})?;

			Self::deposit_event(Event::<T, I>::FailureReportProcessed(id, reporter_id));

			Ok(().into())
		}

		/// Same as [Self::report_signature_failed] except accepts an unbounded [BTreeSet] as an
		/// input argument.
		///
		/// ## Events
		///
		/// - [FailureReportProcessed](Event::FailureReportProcessed)
		///
		/// ## Errors
		///
		/// - [ToManyOffenders](Error::ToManyOffenders)
		/// - [InvalidCeremonyId](Error::InvalidCeremonyId)
		/// - [InvalidRespondent](Error::InvalidRespondent)

		#[pallet::weight(T::Weights::report_signature_failed(offenders.len() as u32))]
		pub fn report_signature_failed_unbounded(
			origin: OriginFor<T>,
			id: CeremonyId,
			offenders: BTreeSet<<T as Chainflip>::ValidatorId>,
		) -> DispatchResultWithPostInfo {
			Call::<T, I>::report_signature_failed(
				id,
				offenders.try_into().map_err(|_| Error::<T, I>::ExcessOffenders)?,
			)
			.dispatch_bypass_filter(origin)
		}
	}
}

impl<T: Config<I>, I: 'static> Pallet<T, I> {
	/// Initiate a new signature request, returning the request id.
	fn request_signature(payload: PayloadFor<T, I>) -> (RequestId, CeremonyId) {
		// Get a new request id.
		let request_id = ThresholdSignatureRequestIdCounter::<T, I>::mutate(|id| {
			*id += 1;
			*id
		});
		// Start a ceremony.
		let ceremony_id = Self::new_ceremony_attempt(request_id, payload, 0);

		Signatures::<T, I>::insert(request_id, AsyncResult::Pending);

		(request_id, ceremony_id)
	}

<<<<<<< HEAD
	/// Initiates a new ceremony request.
	fn new_ceremony_attempt(
		request_id: RequestId,
		payload: PayloadFor<T, I>,
		attempt: AttemptCount,
	) -> CeremonyId {
		// Get a new ceremony id.
		let ceremony_id = SigningCeremonyIdCounter::<T, I>::mutate(|id| {
			*id += 1;
			*id
		});
		OpenRequests::<T, I>::insert(ceremony_id, (request_id, attempt, payload.clone()));
		LiveCeremonies::<T, I>::insert(request_id, (ceremony_id, attempt));
=======
	/// Emits a request event, stores its context, and returns its id.
	fn request_attempt(context: T::SigningContext, attempt: u8) -> u64 {
		// Get a new id.
		let id = T::CeremonyIdProvider::next_ceremony_id();
>>>>>>> 44ba82cb

		// Get the current signing key.
		let key_id = T::KeyProvider::current_key_id();

		// Select nominees for threshold signature.
		if let Some(nominees) =
			T::SignerNomination::threshold_nomination_with_seed((ceremony_id, attempt))
		{
			// Store the context.
			PendingCeremonies::<T, I>::insert(
				ceremony_id,
				CeremonyContext {
					retry_scheduled: false,
					remaining_respondents: BTreeSet::from_iter(nominees.clone()),
					blame_counts: Default::default(),
					participant_count: nominees.len() as u32,
					_phantom: Default::default(),
				},
			);

			// Emit the request to the CFE.
			Self::deposit_event(Event::<T, I>::ThresholdSignatureRequest(
				ceremony_id,
				key_id,
				nominees,
				payload,
			));
		} else {
			// Store the context, schedule a retry for the next block.
			PendingCeremonies::<T, I>::insert(
				ceremony_id,
				CeremonyContext {
					retry_scheduled: true,
					remaining_respondents: Default::default(),
					blame_counts: Default::default(),
					participant_count: 0,
					_phantom: Default::default(),
				},
			);

			// Emit the request to the CFE.
			Self::deposit_event(Event::<T, I>::SignersUnavailable(ceremony_id));
			// Schedule the retry for the next block.
			Self::schedule_retry(ceremony_id, T::CeremonyRetryDelay::get());
		}

		ceremony_id
	}

	fn schedule_retry(id: CeremonyId, retry_delay: BlockNumberFor<T>) {
		RetryQueues::<T, I>::append(
			frame_system::Pallet::<T>::current_block_number().saturating_add(retry_delay),
			id,
		);
	}
}

pub struct EnsureThresholdSigned<T: Config<I>, I: 'static = ()>(PhantomData<(T, I)>);

impl<T, I> EnsureOrigin<T::RuntimeOrigin> for EnsureThresholdSigned<T, I>
where
	T: Config<I>,
	I: 'static,
{
	type Success = ();

	fn try_origin(o: T::RuntimeOrigin) -> Result<Self::Success, T::RuntimeOrigin> {
		let res: Result<Origin<T, I>, T::RuntimeOrigin> = o.into();
		res.map(|_| ())
	}

	#[cfg(feature = "runtime-benchmarks")]
	fn successful_origin() -> T::RuntimeOrigin {
		Origin::<T, I>(Default::default()).into()
	}
}

impl<T, I: 'static> cf_traits::ThresholdSigner<T::TargetChain> for Pallet<T, I>
where
	T: Config<I>,
{
	type RequestId = RequestId;
	type Error = Error<T, I>;
	type Callback = <T as Config<I>>::ThresholdCallable;

	fn request_signature(payload: PayloadFor<T, I>) -> Self::RequestId {
		Self::request_signature(payload).0
	}

	fn register_callback(
		request_id: Self::RequestId,
		on_signature_ready: Self::Callback,
	) -> Result<(), Self::Error> {
		ensure!(LiveCeremonies::<T, I>::contains_key(request_id), Error::<T, I>::InvalidRequestId);
		RequestCallback::<T, I>::insert(request_id, on_signature_ready);
		Ok(())
	}

	fn signature_result(
		request_id: Self::RequestId,
	) -> cf_traits::AsyncResult<<T::TargetChain as ChainCrypto>::ThresholdSignature> {
		Signatures::<T, I>::take(request_id)
	}
}<|MERGE_RESOLUTION|>--- conflicted
+++ resolved
@@ -18,15 +18,11 @@
 use cf_chains::{Chain, ChainCrypto};
 use cf_traits::{
 	offline_conditions::{OfflineCondition, OfflineReporter},
-<<<<<<< HEAD
-	AsyncResult, Chainflip, KeyProvider, SignerNomination,
+	AsyncResult, CeremonyIdProvider, Chainflip, KeyProvider, SignerNomination,
 };
 use frame_support::{
 	ensure,
 	traits::{EnsureOrigin, Get},
-=======
-	CeremonyIdProvider, Chainflip, KeyProvider, SignerNomination, SigningContext,
->>>>>>> 44ba82cb
 };
 use frame_system::pallet_prelude::{BlockNumberFor, OriginFor};
 pub use pallet::*;
@@ -192,16 +188,12 @@
 	#[pallet::generate_store(pub(super) trait Store)]
 	pub struct Pallet<T, I = ()>(PhantomData<(T, I)>);
 
-<<<<<<< HEAD
 	/// A counter to generate fresh ceremony ids.
 	#[pallet::storage]
 	#[pallet::getter(fn signing_ceremony_id_counter)]
 	pub type SigningCeremonyIdCounter<T, I = ()> = StorageValue<_, CeremonyId, ValueQuery>;
 
 	/// A counter to generate fresh request ids.
-=======
-	/// Stores the context required for processing live requests.
->>>>>>> 44ba82cb
 	#[pallet::storage]
 	#[pallet::getter(fn threshold_signature_request_id_counter)]
 	pub type ThresholdSignatureRequestIdCounter<T, I = ()> = StorageValue<_, RequestId, ValueQuery>;
@@ -519,7 +511,6 @@
 		(request_id, ceremony_id)
 	}
 
-<<<<<<< HEAD
 	/// Initiates a new ceremony request.
 	fn new_ceremony_attempt(
 		request_id: RequestId,
@@ -527,18 +518,10 @@
 		attempt: AttemptCount,
 	) -> CeremonyId {
 		// Get a new ceremony id.
-		let ceremony_id = SigningCeremonyIdCounter::<T, I>::mutate(|id| {
-			*id += 1;
-			*id
-		});
+		// Get a new id.
+		let ceremony_id = T::CeremonyIdProvider::next_ceremony_id();
 		OpenRequests::<T, I>::insert(ceremony_id, (request_id, attempt, payload.clone()));
 		LiveCeremonies::<T, I>::insert(request_id, (ceremony_id, attempt));
-=======
-	/// Emits a request event, stores its context, and returns its id.
-	fn request_attempt(context: T::SigningContext, attempt: u8) -> u64 {
-		// Get a new id.
-		let id = T::CeremonyIdProvider::next_ceremony_id();
->>>>>>> 44ba82cb
 
 		// Get the current signing key.
 		let key_id = T::KeyProvider::current_key_id();
