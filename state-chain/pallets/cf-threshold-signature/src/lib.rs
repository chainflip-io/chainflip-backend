#![cfg_attr(not(feature = "std"), no_std)]
#![doc = include_str!("../README.md")]
#![doc = include_str!("../../cf-doc-head.md")]

#[cfg(test)]
pub mod mock;

#[cfg(test)]
mod tests;

use codec::{Decode, Encode};

use cf_chains::{Chain, ChainCrypto};
use cf_traits::{
	offline_conditions::{OfflineCondition, OfflineReporter},
	Chainflip, KeyProvider, SignerNomination, SigningContext,
};
use frame_system::pallet_prelude::OriginFor;
pub use pallet::*;
use sp_runtime::RuntimeDebug;
use sp_std::{marker::PhantomData, prelude::*};

pub type CeremonyId = u64;

#[frame_support::pallet]
pub mod pallet {
	use super::*;
	use codec::FullCodec;
	use frame_support::{dispatch::DispatchResultWithPostInfo, pallet_prelude::*, Twox64Concat};
	use frame_system::pallet_prelude::*;

	/// Metadata for a pending threshold signature request.
	#[derive(Clone, RuntimeDebug, PartialEq, Eq, Encode, Decode)]
	pub struct RequestContext<T: Config<I>, I: 'static> {
		pub attempt: u8,
		pub signatories: Vec<T::ValidatorId>,
		pub chain_signing_context: T::SigningContext,
	}

	type SignatureFor<T, I> = <<T as Config<I>>::TargetChain as ChainCrypto>::ThresholdSignature;
	type PayloadFor<T, I> = <<T as Config<I>>::TargetChain as ChainCrypto>::Payload;

	#[pallet::config]
	#[pallet::disable_frame_system_supertrait_check]
	pub trait Config<I: 'static = ()>: Chainflip {
		/// Because this pallet emits events, it depends on the runtime's definition of an event.
		type Event: From<Event<Self, I>> + IsType<<Self as frame_system::Config>::Event>;

		/// A marker trait identifying the chain that we are signing for.
		type TargetChain: Chain + ChainCrypto;

		/// The context definition for this instance.
		/// TODO: Remove `Payload` and `Signature` from this type.
		type SigningContext: SigningContext<
				Self,
				Chain = Self::TargetChain,
				Payload = PayloadFor<Self, I>,
				Signature = SignatureFor<Self, I>,
			> + Member
			+ FullCodec;

		/// Signer nomination.
		type SignerNomination: SignerNomination<SignerId = Self::ValidatorId>;

		/// Something that provides the current key for signing.
		type KeyProvider: KeyProvider<Self::TargetChain, KeyId = Self::KeyId>;

		/// For reporting bad actors.
		type OfflineReporter: OfflineReporter<ValidatorId = <Self as Chainflip>::ValidatorId>;
	}

	#[pallet::pallet]
	#[pallet::generate_store(pub(super) trait Store)]
	pub struct Pallet<T, I = ()>(PhantomData<(T, I)>);

	#[pallet::storage]
	#[pallet::getter(fn request_id_counter)]
	pub type CeremonyIdCounter<T, I = ()> = StorageValue<_, CeremonyId, ValueQuery>;

	#[pallet::storage]
	#[pallet::getter(fn pending_request)]
	pub type PendingRequests<T: Config<I>, I: 'static = ()> =
		StorageMap<_, Twox64Concat, CeremonyId, RequestContext<T, I>, OptionQuery>;

	#[pallet::storage]
	#[pallet::getter(fn retry_queue)]
	pub type RetryQueue<T: Config<I>, I: 'static = ()> =
		StorageValue<_, Vec<RequestContext<T, I>>, ValueQuery>;

	#[pallet::event]
	#[pallet::generate_deposit(pub(super) fn deposit_event)]
	pub enum Event<T: Config<I>, I: 'static = ()> {
		/// \[ceremony_id, key_id, signatories, payload\]
		ThresholdSignatureRequest(CeremonyId, T::KeyId, Vec<T::ValidatorId>, PayloadFor<T, I>),
		/// \[ceremony_id, key_id, offenders\]
		ThresholdSignatureFailed(CeremonyId, T::KeyId, Vec<T::ValidatorId>),
		/// \[ceremony_id\]
		ThresholdSignatureSuccess(CeremonyId),
	}

	#[pallet::error]
	pub enum Error<T, I = ()> {
		/// The provided ceremony id is invalid.
		InvalidCeremonyId,
		/// The provided threshold signature is invalid.
		InvalidThresholdSignature,
	}

	#[pallet::hooks]
	impl<T: Config<I>, I: 'static> Hooks<BlockNumberFor<T>> for Pallet<T, I> {
		fn on_initialize(_n: BlockNumberFor<T>) -> frame_support::weights::Weight {
			let num_retries = RetryQueue::<T, I>::decode_len().unwrap_or(0);
			if num_retries == 0 {
				return 0
			}

			// Process pending retries.
			for request in RetryQueue::<T, I>::take() {
				Self::request_attempt(
					request.chain_signing_context,
					request.attempt.wrapping_add(1),
				);
			}
			// TODO: replace this with benchmark results.
			num_retries as u64 *
				frame_support::weights::RuntimeDbWeight::default().reads_writes(3, 3)
		}
	}

	#[pallet::call]
	impl<T: Config<I>, I: 'static> Pallet<T, I> {
		/// A threshold signature ceremony has succeeded.
		///
		/// ## Events
		///
		/// - [ThresholdSignatureSuccess](Event::ThresholdSignatureSuccess)
		///
		/// ## Errors
		///
		/// - [InvalidCeremonyId](Error::InvalidCeremonyId)
		/// - [InvalidThresholdSignature](Error::InvalidThresholdSignature)
		#[pallet::weight(10_000)]
		pub fn signature_success(
			origin: OriginFor<T>,
			id: CeremonyId,
			signature: SignatureFor<T, I>,
		) -> DispatchResultWithPostInfo {
			let _ = T::EnsureWitnessed::ensure_origin(origin.clone())?;

			// Ensure the id is valid and get the context.
			let context =
				PendingRequests::<T, I>::get(id).ok_or(Error::<T, I>::InvalidCeremonyId)?;

			// Verify the threshold signature.
			let agg_key = T::KeyProvider::current_key();
			ensure!(
				<T::TargetChain as ChainCrypto>::verify_threshold_signature(
					&agg_key,
					&context.chain_signing_context.get_payload(),
					&signature,
				),
				Error::<T, I>::InvalidThresholdSignature
			);

			// The request succeeded, remove it.
			PendingRequests::<T, I>::remove(id);

			Self::deposit_event(Event::<T, I>::ThresholdSignatureSuccess(id));

			// Dispatch the callback.
<<<<<<< HEAD
			// TODO: Use a custom "threshold sig" origin for this pallet instead of passing through the witness
			// origin. See #779.
			context
				.chain_signing_context
				.dispatch_callback(origin, signature)
=======
			// TODO: Use a custom "threshold sig" origin for this pallet instead of passing through
			// the witness origin.
			context.chain_signing_context.dispatch_callback(origin, signature)
>>>>>>> f9237aef
		}

		/// A threshold signature ceremony has failed.
		///
		/// ## Events
		///
		/// - None
		///
		/// ## Errors
		///
		/// - [InvalidCeremonyId](Error::InvalidCeremonyId)
		#[pallet::weight(10_000)]
		pub fn signature_failed(
			origin: OriginFor<T>,
			id: CeremonyId,
			offenders: Vec<<T as Chainflip>::ValidatorId>,
		) -> DispatchResultWithPostInfo {
			const PENALTY: i32 = 15; // TODO: This should probably be specified somewhere common for all penalties.
			let _ = T::EnsureWitnessed::ensure_origin(origin)?;

			// Report the offenders.
			for offender in offenders.iter() {
				T::OfflineReporter::report(
					OfflineCondition::ParticipateSigningFailed,
					PENALTY,
					offender,
				)
				.unwrap_or_else(|e| {
					log::error!(
						"Unable to report ParticipateSigningFailed for signer {:?}: {:?}",
						offender,
						e
					);
					0
				});
			}

			// Remove the context and schedule for retry.
			let context =
				PendingRequests::<T, I>::take(id).ok_or(Error::<T, I>::InvalidCeremonyId)?;

			RetryQueue::<T, I>::append(context);

			Ok(().into())
		}
	}
}

impl<T: Config<I>, I: 'static> Pallet<T, I> {
	/// Initiate a new signature request, returning the request id.
	pub fn request_signature(context: T::SigningContext) -> u64 {
		Self::request_attempt(context, 0)
	}

	/// Emits a request event, stores its context, and returns its id.
	fn request_attempt(context: T::SigningContext, attempt: u8) -> u64 {
		// Get a new id.
		let id = CeremonyIdCounter::<T, I>::mutate(|id| {
			*id += 1;
			*id
		});

		// Get the current signing key.
		let key_id = T::KeyProvider::current_key_id();

		// Construct the payload.
		let payload = context.get_payload();

		// Select nominees for threshold signature.
		// Q: does it matter if this is predictable? ie. does it matter if we use the `id` as a seed
		// value?
		let nominees = T::SignerNomination::threshold_nomination_with_seed(id);

		// Store the context.
		PendingRequests::<T, I>::insert(
			id,
			RequestContext {
				attempt,
				signatories: nominees.clone(),
				chain_signing_context: context,
			},
		);

		// Emit the request to the CFE.
		Self::deposit_event(Event::<T, I>::ThresholdSignatureRequest(
			id, key_id, nominees, payload,
		));

		id
	}
}

impl<T, I: 'static> cf_traits::ThresholdSigner<T> for Pallet<T, I>
where
	T: Config<I>,
{
	type Context = T::SigningContext;

	fn request_signature(context: Self::Context) -> u64 {
		Self::request_signature(context)
	}
}<|MERGE_RESOLUTION|>--- conflicted
+++ resolved
@@ -168,17 +168,9 @@
 			Self::deposit_event(Event::<T, I>::ThresholdSignatureSuccess(id));
 
 			// Dispatch the callback.
-<<<<<<< HEAD
-			// TODO: Use a custom "threshold sig" origin for this pallet instead of passing through the witness
-			// origin. See #779.
-			context
-				.chain_signing_context
-				.dispatch_callback(origin, signature)
-=======
 			// TODO: Use a custom "threshold sig" origin for this pallet instead of passing through
-			// the witness origin.
+			// the witness origin. See #779.
 			context.chain_signing_context.dispatch_callback(origin, signature)
->>>>>>> f9237aef
 		}
 
 		/// A threshold signature ceremony has failed.
