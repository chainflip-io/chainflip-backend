#![cfg(feature = "runtime-benchmarks")]

use super::*;

use cf_chains::{benchmarking_value::BenchmarkValue, ChainCrypto};
<<<<<<< HEAD
use cf_primitives::GENESIS_EPOCH;
use cf_runtime_utilities::StorageDecodeVariant;
use cf_traits::{AccountRoleRegistry, Chainflip, KeyRotationStatusOuter, ThresholdSigner};
use frame_benchmarking::{
	account, benchmarks_instance_pallet, whitelist_account, whitelisted_caller,
};
=======
use cf_traits::{AccountRoleRegistry, Chainflip, CurrentEpochIndex, ThresholdSigner};
use frame_benchmarking::v2::*;
>>>>>>> ea34a890
use frame_support::{
	assert_ok,
	traits::{IsType, OnInitialize, OnNewAccount, UnfilteredDispatchable},
};
use frame_system::RawOrigin;
use pallet_cf_validator::CurrentAuthorities;

const SEED: u32 = 0;
const CEREMONY_ID: u64 = 1;

type SignatureFor<T, I> = <<T as Config<I>>::TargetChainCrypto as ChainCrypto>::ThresholdSignature;

fn add_authorities<T, I>(authorities: I)
where
	T: frame_system::Config + pallet_cf_validator::Config + pallet_cf_reputation::Config,
	I: Clone + Iterator<Item = <T as Chainflip>::ValidatorId>,
{
	CurrentAuthorities::<T>::put(authorities.clone().collect::<BTreeSet<_>>());
	for validator_id in authorities {
		<T as frame_system::Config>::OnNewAccount::on_new_account(validator_id.into_ref());
		assert_ok!(<T as Chainflip>::AccountRoleRegistry::register_as_validator(
			&validator_id.clone().into()
		));
		let account_id = validator_id.into_ref();
		whitelist_account!(account_id);
		assert_ok!(pallet_cf_reputation::Pallet::<T>::heartbeat(
			RawOrigin::Signed(account_id.clone()).into()
		));
	}
}

<<<<<<< HEAD
/// Generate an authority set
fn generate_authority_set<T: Config<I>, I: 'static>(
	set_size: u32,
	caller: T::ValidatorId,
) -> BTreeSet<T::ValidatorId> {
	let mut authority_set: BTreeSet<T::ValidatorId> = BTreeSet::new();
	// make room for the caller
	for i in 0..set_size.checked_sub(1).expect("set size should be at least 1") {
		let validator_id = account("doogle", i, 0);
		authority_set.insert(validator_id);
	}
	authority_set.insert(caller);
	authority_set
}

benchmarks_instance_pallet! {
	where_clause {
		where
			T: frame_system::Config
			+ pallet_cf_validator::Config
			+ pallet_cf_reputation::Config,
	}

	// Note: this benchmark does not include the cost of the dispatched extrinsic.
	signature_success {
		let all_accounts = (0..150).map(|i| account::<<T as Chainflip>::ValidatorId>("signers", i, SEED));
=======
#[instance_benchmarks( where
	T: frame_system::Config
	+ pallet_cf_validator::Config
	+ pallet_cf_reputation::Config
)]
mod benchmarks {
	use super::*;
	use sp_std::vec;

	#[benchmark]
	fn signature_success() {
		// Note: this benchmark does not include the cost of the dispatched extrinsic.
		let all_accounts =
			(0..150).map(|i| account::<<T as Chainflip>::ValidatorId>("signers", i, SEED));
>>>>>>> ea34a890

		add_authorities::<T, _>(all_accounts);

		let request_id = <Pallet<T, I> as ThresholdSigner<_>>::request_signature(
			PayloadFor::<T, I>::benchmark_value(),
		);
		let ceremony_id = 1;
		let signature = SignatureFor::<T, I>::benchmark_value();

		#[extrinsic_call]
		signature_success(RawOrigin::None, ceremony_id, signature);

		let last_event = frame_system::Pallet::<T>::events().pop().unwrap().event;
		let expected: <T as crate::Config<I>>::RuntimeEvent =
			Event::<T, I>::ThresholdSignatureSuccess { request_id, ceremony_id }.into();
		assert_eq!(last_event, *expected.into_ref());
	}

	#[benchmark]
	fn report_signature_failed(a: Linear<1, 100>) {
		let all_accounts =
			(0..150).map(|i| account::<<T as Chainflip>::ValidatorId>("signers", i, SEED));

		add_authorities::<T, _>(all_accounts);

		let _ = <Pallet<T, I> as ThresholdSigner<_>>::request_signature(
			PayloadFor::<T, I>::benchmark_value(),
		);
		let ceremony_id = 1;

		let mut threshold_set = PendingCeremonies::<T, I>::get(ceremony_id)
			.unwrap()
			.remaining_respondents
			.into_iter();

		let reporter = threshold_set.next().unwrap();
		let account: T::AccountId = reporter.clone().into();
		<T as frame_system::Config>::OnNewAccount::on_new_account(&account);
		assert_ok!(<T as Chainflip>::AccountRoleRegistry::register_as_validator(&account));
		let offenders = BTreeSet::from_iter(threshold_set.take(a as usize));

		#[extrinsic_call]
		report_signature_failed(RawOrigin::Signed(reporter.into()), ceremony_id, offenders);
	}

	#[benchmark]
	fn set_threshold_signature_timeout() {
		let old_timeout: BlockNumberFor<T> = 5u32.into();
		ThresholdSignatureResponseTimeout::<T, I>::put(old_timeout);
		let new_timeout: BlockNumberFor<T> = old_timeout + 1u32.into();
		let call = Call::<T, I>::set_threshold_signature_timeout { new_timeout };

		#[block]
		{
			assert_ok!(call.dispatch_bypass_filter(
				<T as Chainflip>::EnsureGovernance::try_successful_origin().unwrap()
			));
		}

		assert_eq!(ThresholdSignatureResponseTimeout::<T, I>::get(), new_timeout);
	}

<<<<<<< HEAD
	on_initialize_keygen_failure_no_pending_sig_ceremonies {
		let b in 1 .. 100;
		let current_block: BlockNumberFor<T> = 0u32.into();
		KeygenResolutionPendingSince::<T, I>::put(current_block);
		let caller: T::AccountId = whitelisted_caller();
		let keygen_participants = generate_authority_set::<T, I>(150, caller.clone().into());
		let blamed = generate_authority_set::<T, I>(b, caller.into());
		let mut keygen_response_status = KeygenResponseStatus::<T, I>::new(keygen_participants.clone());

		for validator_id in &keygen_participants {
			keygen_response_status.add_failure_vote(validator_id, blamed.clone());
		}

		PendingKeyRotation::<T, I>::put(
			KeyRotationStatus::<T, I>::AwaitingKeygen {
				ceremony_id: CEREMONY_ID,
				keygen_participants: keygen_participants.into_iter().collect(),
				response_status: keygen_response_status,
				new_epoch_index: GENESIS_EPOCH,
			},
		);
		let block_number: BlockNumberFor<T> = 5u32.into();
		let empty_vec: Vec<CeremonyId> = vec![];
		CeremonyRetryQueues::<T,I>::insert(block_number, empty_vec);
	} : {
		Pallet::<T, I>::on_initialize(5u32.into());
	}
	verify {
		assert!(matches!(
			<Pallet::<T, I> as KeyRotator>::status(),
			AsyncResult::Ready(KeyRotationStatusOuter::Failed(..))
		));
	}
	on_initialize_keygen_success_no_pending_sig_ceremonies {
		let current_block: BlockNumberFor<T> = 0u32.into();
		KeygenResolutionPendingSince::<T, I>::put(current_block);
		let caller: T::AccountId = whitelisted_caller();
		let keygen_participants = generate_authority_set::<T, I>(150, caller.into());
		let mut keygen_response_status = KeygenResponseStatus::<T, I>::new(keygen_participants.clone());

		for validator_id in &keygen_participants {
			keygen_response_status.add_success_vote(
				validator_id,
				AggKeyFor::<T, I>::benchmark_value()
			);
		}

		PendingKeyRotation::<T, I>::put(
			KeyRotationStatus::<T, I>::AwaitingKeygen {
				ceremony_id: CEREMONY_ID,
				keygen_participants: keygen_participants.into_iter().collect(),
				response_status: keygen_response_status,
				new_epoch_index: GENESIS_EPOCH,
			},
		);
		let block_number: BlockNumberFor<T> = 5u32.into();
		let empty_vec: Vec<CeremonyId> = vec![];
		CeremonyRetryQueues::<T,I>::insert(block_number, empty_vec);
	} : {
		Pallet::<T, I>::on_initialize(5u32.into());
	}
	verify {
		assert_eq!(
			PendingKeyRotation::<T, I>::decode_variant(),
			Some(KeyRotationStatusVariant::AwaitingKeygenVerification),
		);
	}

	on_initialize_no_keygen {
		// a: number of authorities
		let a in 10..150;
		// r: number of retries
		let r in 0..50;
=======
	#[benchmark]
	fn on_initialize(a: Linear<10, 150>, r: Linear<0, 50>) {
		// a: number of authorities, r: number of retries

>>>>>>> ea34a890
		let key = <T::TargetChainCrypto as ChainCrypto>::AggKey::benchmark_value();
		let current_epoch = CurrentEpochIndex::<T>::get();
		<Pallet::<T,I> as KeyProvider<T::TargetChainCrypto>>::set_key(key, current_epoch);
		CurrentAuthorities::<T>::put(BTreeSet::<<T as Chainflip>::ValidatorId>::new());

		// These attempts will fail because there are no authorities to do the signing.
		for _ in 0..r {
			Pallet::<T, I>::new_ceremony_attempt(RequestInstruction::new(
				1,
				1,
				PayloadFor::<T, I>::benchmark_value(),
				RequestType::SpecificKey(key, current_epoch),
			));
		}

		assert_eq!(
			CeremonyRetryQueues::<T, I>::decode_len(
				ThresholdSignatureResponseTimeout::<T, I>::get()
			)
			.unwrap_or_default(),
			r as usize,
		);

		// Now we add the authorities
		add_authorities::<T, _>(
			(0..a).map(|i| account::<<T as Chainflip>::ValidatorId>("signers", i, SEED)),
		);

		#[block]
		{
			Pallet::<T, I>::on_initialize(ThresholdSignatureResponseTimeout::<T, I>::get());
		}

		assert_eq!(
			CeremonyRetryQueues::<T, I>::decode_len(
				ThresholdSignatureResponseTimeout::<T, I>::get()
			)
			.unwrap_or_default(),
			0_usize,
		);
	}

	// The above benchmark results in retries without any blamed parties. This benchmark allows us
	// to account for blame reports.
	#[benchmark]
	fn report_offenders(o: Linear<1, 100>) {
		let offenders = (0..o)
			.map(|i| account::<<T as Chainflip>::ValidatorId>("offender", i, SEED))
			.collect::<Vec<_>>();
<<<<<<< HEAD
	}: {
		<T as Config<I>>::OffenceReporter::report_many(
			PalletOffence::ParticipateSigningFailed,
			offenders,
		);
	}
	report_keygen_outcome {
		let caller: T::AccountId = whitelisted_caller();
		<T as frame_system::Config>::OnNewAccount::on_new_account(&caller);
		T::AccountRoleRegistry::register_as_validator(&caller).unwrap();

		let keygen_participants = generate_authority_set::<T, I>(150, caller.clone().into());
		PendingKeyRotation::<T, I>::put(
			KeyRotationStatus::<T, I>::AwaitingKeygen {
				ceremony_id: CEREMONY_ID,
				keygen_participants: keygen_participants.clone().into_iter().collect(),
				response_status: KeygenResponseStatus::<T, I>::new(keygen_participants),
				new_epoch_index: GENESIS_EPOCH,
			},
		);
		use cf_chains::eth::sig_constants::SIG;
		let bad_sig_byte = (SIG[SIG.len() - 1] + 1) % u8::MAX;
		let bad_sig = [SIG[..SIG.len() - 1].to_vec(), vec![bad_sig_byte]].concat();

		// Submit a key that doesn't verify the signature. This is approximately the same cost as success at time of writing.
		// But is much easier to write, and we might add slashing, which would increase the cost of the failure. Making this test the more
		// expensive of the two paths, therefore ensuring we have a more conservative benchmark
	} : _(RawOrigin::Signed(caller), CEREMONY_ID, KeygenOutcomeFor::<T, I>::Ok(AggKeyFor::<T, I>::benchmark_value()))
	verify {
		assert!(matches!(
			PendingKeyRotation::<T, I>::get().unwrap(),
			KeyRotationStatus::AwaitingKeygen { response_status, .. }
				if response_status.remaining_candidate_count() == 149
		))
	}
	on_keygen_verification_result {
		let caller: T::AccountId = whitelisted_caller();
		let agg_key = AggKeyFor::<T, I>::benchmark_value();
		let keygen_participants = generate_authority_set::<T, I>(150, caller.into());
		let request_id = Pallet::<T, I>::trigger_keygen_verification(CEREMONY_ID, agg_key, keygen_participants.into_iter().collect(), 2);
		<Pallet<T,I> as ThresholdSigner<T::TargetChainCrypto>>::insert_signature(
			request_id,
			SignatureFor::<T, I>::benchmark_value(),
		);
		let call = Call::<T, I>::on_keygen_verification_result {
			keygen_ceremony_id: CEREMONY_ID,
			threshold_request_id: request_id,
			new_public_key: agg_key,
		};
		let origin = EnsureThresholdSigned::<T,I>::try_successful_origin().unwrap();
	} : { call.dispatch_bypass_filter(origin.into())? }
	verify {
		assert!(matches!(
			PendingKeyRotation::<T, I>::get().unwrap(),
			KeyRotationStatus::KeygenVerificationComplete { new_public_key }
				if new_public_key == agg_key
		))
	}

	set_keygen_response_timeout {
		let old_timeout: BlockNumberFor<T> = 5u32.into();
		KeygenResponseTimeout::<T, I>::put(old_timeout);
		let new_timeout: BlockNumberFor<T> = old_timeout + 1u32.into();
		// ensure it's a different value for most expensive path.
		let call = Call::<T, I>::set_keygen_response_timeout { new_timeout };
	} : { call.dispatch_bypass_filter(T::EnsureGovernance::try_successful_origin().unwrap())? }
	verify {
		assert_eq!(KeygenResponseTimeout::<T, I>::get(), new_timeout);
	}
}
=======
>>>>>>> ea34a890

		#[block]
		{
			<T as Config<I>>::OffenceReporter::report_many(
				PalletOffence::ParticipateSigningFailed,
				offenders,
			);
		}
	}
	// NOTE: Test suite not included because of dependency mismatch between benchmarks and mocks.
}<|MERGE_RESOLUTION|>--- conflicted
+++ resolved
@@ -3,17 +3,12 @@
 use super::*;
 
 use cf_chains::{benchmarking_value::BenchmarkValue, ChainCrypto};
-<<<<<<< HEAD
 use cf_primitives::GENESIS_EPOCH;
 use cf_runtime_utilities::StorageDecodeVariant;
-use cf_traits::{AccountRoleRegistry, Chainflip, KeyRotationStatusOuter, ThresholdSigner};
-use frame_benchmarking::{
-	account, benchmarks_instance_pallet, whitelist_account, whitelisted_caller,
+use cf_traits::{
+	AccountRoleRegistry, Chainflip, CurrentEpochIndex, KeyRotationStatusOuter, ThresholdSigner,
 };
-=======
-use cf_traits::{AccountRoleRegistry, Chainflip, CurrentEpochIndex, ThresholdSigner};
-use frame_benchmarking::v2::*;
->>>>>>> ea34a890
+use frame_benchmarking::{account, v2::*, whitelist_account, whitelisted_caller};
 use frame_support::{
 	assert_ok,
 	traits::{IsType, OnInitialize, OnNewAccount, UnfilteredDispatchable},
@@ -45,7 +40,6 @@
 	}
 }
 
-<<<<<<< HEAD
 /// Generate an authority set
 fn generate_authority_set<T: Config<I>, I: 'static>(
 	set_size: u32,
@@ -61,18 +55,6 @@
 	authority_set
 }
 
-benchmarks_instance_pallet! {
-	where_clause {
-		where
-			T: frame_system::Config
-			+ pallet_cf_validator::Config
-			+ pallet_cf_reputation::Config,
-	}
-
-	// Note: this benchmark does not include the cost of the dispatched extrinsic.
-	signature_success {
-		let all_accounts = (0..150).map(|i| account::<<T as Chainflip>::ValidatorId>("signers", i, SEED));
-=======
 #[instance_benchmarks( where
 	T: frame_system::Config
 	+ pallet_cf_validator::Config
@@ -87,7 +69,6 @@
 		// Note: this benchmark does not include the cost of the dispatched extrinsic.
 		let all_accounts =
 			(0..150).map(|i| account::<<T as Chainflip>::ValidatorId>("signers", i, SEED));
->>>>>>> ea34a890
 
 		add_authorities::<T, _>(all_accounts);
 
@@ -150,89 +131,80 @@
 		assert_eq!(ThresholdSignatureResponseTimeout::<T, I>::get(), new_timeout);
 	}
 
-<<<<<<< HEAD
-	on_initialize_keygen_failure_no_pending_sig_ceremonies {
-		let b in 1 .. 100;
+	#[benchmark]
+	fn on_initialize_keygen_failure_no_pending_sig_ceremonies(b: Linear<1, 100>) {
 		let current_block: BlockNumberFor<T> = 0u32.into();
 		KeygenResolutionPendingSince::<T, I>::put(current_block);
 		let caller: T::AccountId = whitelisted_caller();
 		let keygen_participants = generate_authority_set::<T, I>(150, caller.clone().into());
 		let blamed = generate_authority_set::<T, I>(b, caller.into());
-		let mut keygen_response_status = KeygenResponseStatus::<T, I>::new(keygen_participants.clone());
+		let mut keygen_response_status =
+			KeygenResponseStatus::<T, I>::new(keygen_participants.clone());
 
 		for validator_id in &keygen_participants {
 			keygen_response_status.add_failure_vote(validator_id, blamed.clone());
 		}
 
-		PendingKeyRotation::<T, I>::put(
-			KeyRotationStatus::<T, I>::AwaitingKeygen {
-				ceremony_id: CEREMONY_ID,
-				keygen_participants: keygen_participants.into_iter().collect(),
-				response_status: keygen_response_status,
-				new_epoch_index: GENESIS_EPOCH,
-			},
-		);
+		PendingKeyRotation::<T, I>::put(KeyRotationStatus::<T, I>::AwaitingKeygen {
+			ceremony_id: CEREMONY_ID,
+			keygen_participants: keygen_participants.into_iter().collect(),
+			response_status: keygen_response_status,
+			new_epoch_index: GENESIS_EPOCH,
+		});
 		let block_number: BlockNumberFor<T> = 5u32.into();
 		let empty_vec: Vec<CeremonyId> = vec![];
-		CeremonyRetryQueues::<T,I>::insert(block_number, empty_vec);
-	} : {
-		Pallet::<T, I>::on_initialize(5u32.into());
-	}
-	verify {
+		CeremonyRetryQueues::<T, I>::insert(block_number, empty_vec);
+		#[block]
+		{
+			Pallet::<T, I>::on_initialize(5u32.into());
+		}
+
 		assert!(matches!(
 			<Pallet::<T, I> as KeyRotator>::status(),
 			AsyncResult::Ready(KeyRotationStatusOuter::Failed(..))
 		));
 	}
-	on_initialize_keygen_success_no_pending_sig_ceremonies {
+
+	#[benchmark]
+	fn on_initialize_keygen_success_no_pending_sig_ceremonies() {
 		let current_block: BlockNumberFor<T> = 0u32.into();
 		KeygenResolutionPendingSince::<T, I>::put(current_block);
 		let caller: T::AccountId = whitelisted_caller();
 		let keygen_participants = generate_authority_set::<T, I>(150, caller.into());
-		let mut keygen_response_status = KeygenResponseStatus::<T, I>::new(keygen_participants.clone());
+		let mut keygen_response_status =
+			KeygenResponseStatus::<T, I>::new(keygen_participants.clone());
 
 		for validator_id in &keygen_participants {
-			keygen_response_status.add_success_vote(
-				validator_id,
-				AggKeyFor::<T, I>::benchmark_value()
-			);
-		}
-
-		PendingKeyRotation::<T, I>::put(
-			KeyRotationStatus::<T, I>::AwaitingKeygen {
-				ceremony_id: CEREMONY_ID,
-				keygen_participants: keygen_participants.into_iter().collect(),
-				response_status: keygen_response_status,
-				new_epoch_index: GENESIS_EPOCH,
-			},
-		);
+			keygen_response_status
+				.add_success_vote(validator_id, AggKeyFor::<T, I>::benchmark_value());
+		}
+
+		PendingKeyRotation::<T, I>::put(KeyRotationStatus::<T, I>::AwaitingKeygen {
+			ceremony_id: CEREMONY_ID,
+			keygen_participants: keygen_participants.into_iter().collect(),
+			response_status: keygen_response_status,
+			new_epoch_index: GENESIS_EPOCH,
+		});
 		let block_number: BlockNumberFor<T> = 5u32.into();
 		let empty_vec: Vec<CeremonyId> = vec![];
-		CeremonyRetryQueues::<T,I>::insert(block_number, empty_vec);
-	} : {
-		Pallet::<T, I>::on_initialize(5u32.into());
-	}
-	verify {
+		CeremonyRetryQueues::<T, I>::insert(block_number, empty_vec);
+		#[block]
+		{
+			Pallet::<T, I>::on_initialize(5u32.into());
+		}
+
 		assert_eq!(
 			PendingKeyRotation::<T, I>::decode_variant(),
 			Some(KeyRotationStatusVariant::AwaitingKeygenVerification),
 		);
 	}
 
-	on_initialize_no_keygen {
-		// a: number of authorities
-		let a in 10..150;
-		// r: number of retries
-		let r in 0..50;
-=======
-	#[benchmark]
-	fn on_initialize(a: Linear<10, 150>, r: Linear<0, 50>) {
+	#[benchmark]
+	fn on_initialize_no_keygen(a: Linear<10, 150>, r: Linear<0, 50>) {
 		// a: number of authorities, r: number of retries
-
->>>>>>> ea34a890
 		let key = <T::TargetChainCrypto as ChainCrypto>::AggKey::benchmark_value();
 		let current_epoch = CurrentEpochIndex::<T>::get();
-		<Pallet::<T,I> as KeyProvider<T::TargetChainCrypto>>::set_key(key, current_epoch);
+		<Pallet<T, I> as KeyProvider<T::TargetChainCrypto>>::set_key(key, current_epoch);
 		CurrentAuthorities::<T>::put(BTreeSet::<<T as Chainflip>::ValidatorId>::new());
 
 		// These attempts will fail because there are no authorities to do the signing.
@@ -279,48 +251,59 @@
 		let offenders = (0..o)
 			.map(|i| account::<<T as Chainflip>::ValidatorId>("offender", i, SEED))
 			.collect::<Vec<_>>();
-<<<<<<< HEAD
-	}: {
-		<T as Config<I>>::OffenceReporter::report_many(
-			PalletOffence::ParticipateSigningFailed,
-			offenders,
-		);
-	}
-	report_keygen_outcome {
+		#[block]
+		{
+			<T as Config<I>>::OffenceReporter::report_many(
+				PalletOffence::ParticipateSigningFailed,
+				offenders,
+			);
+		}
+	}
+
+	#[benchmark]
+	fn report_keygen_outcome() {
 		let caller: T::AccountId = whitelisted_caller();
 		<T as frame_system::Config>::OnNewAccount::on_new_account(&caller);
 		T::AccountRoleRegistry::register_as_validator(&caller).unwrap();
 
 		let keygen_participants = generate_authority_set::<T, I>(150, caller.clone().into());
-		PendingKeyRotation::<T, I>::put(
-			KeyRotationStatus::<T, I>::AwaitingKeygen {
-				ceremony_id: CEREMONY_ID,
-				keygen_participants: keygen_participants.clone().into_iter().collect(),
-				response_status: KeygenResponseStatus::<T, I>::new(keygen_participants),
-				new_epoch_index: GENESIS_EPOCH,
-			},
-		);
-		use cf_chains::eth::sig_constants::SIG;
-		let bad_sig_byte = (SIG[SIG.len() - 1] + 1) % u8::MAX;
-		let bad_sig = [SIG[..SIG.len() - 1].to_vec(), vec![bad_sig_byte]].concat();
-
-		// Submit a key that doesn't verify the signature. This is approximately the same cost as success at time of writing.
-		// But is much easier to write, and we might add slashing, which would increase the cost of the failure. Making this test the more
-		// expensive of the two paths, therefore ensuring we have a more conservative benchmark
-	} : _(RawOrigin::Signed(caller), CEREMONY_ID, KeygenOutcomeFor::<T, I>::Ok(AggKeyFor::<T, I>::benchmark_value()))
-	verify {
+		PendingKeyRotation::<T, I>::put(KeyRotationStatus::<T, I>::AwaitingKeygen {
+			ceremony_id: CEREMONY_ID,
+			keygen_participants: keygen_participants.clone().into_iter().collect(),
+			response_status: KeygenResponseStatus::<T, I>::new(keygen_participants),
+			new_epoch_index: GENESIS_EPOCH,
+		});
+
+		// Submit a key that doesn't verify the signature. This is approximately the same cost as
+		// success at time of writing. But is much easier to write, and we might add slashing, which
+		// would increase the cost of the failure. Making this test the more expensive of the two
+		// paths, therefore ensuring we have a more conservative benchmark
+		#[extrinsic_call]
+		report_keygen_outcome(
+			RawOrigin::Signed(caller),
+			CEREMONY_ID,
+			KeygenOutcomeFor::<T, I>::Ok(AggKeyFor::<T, I>::benchmark_value()),
+		);
+
 		assert!(matches!(
 			PendingKeyRotation::<T, I>::get().unwrap(),
 			KeyRotationStatus::AwaitingKeygen { response_status, .. }
 				if response_status.remaining_candidate_count() == 149
 		))
 	}
-	on_keygen_verification_result {
+
+	#[benchmark]
+	fn on_keygen_verification_result() {
 		let caller: T::AccountId = whitelisted_caller();
 		let agg_key = AggKeyFor::<T, I>::benchmark_value();
 		let keygen_participants = generate_authority_set::<T, I>(150, caller.into());
-		let request_id = Pallet::<T, I>::trigger_keygen_verification(CEREMONY_ID, agg_key, keygen_participants.into_iter().collect(), 2);
-		<Pallet<T,I> as ThresholdSigner<T::TargetChainCrypto>>::insert_signature(
+		let request_id = Pallet::<T, I>::trigger_keygen_verification(
+			CEREMONY_ID,
+			agg_key,
+			keygen_participants.into_iter().collect(),
+			2,
+		);
+		<Pallet<T, I> as ThresholdSigner<T::TargetChainCrypto>>::insert_signature(
 			request_id,
 			SignatureFor::<T, I>::benchmark_value(),
 		);
@@ -329,9 +312,12 @@
 			threshold_request_id: request_id,
 			new_public_key: agg_key,
 		};
-		let origin = EnsureThresholdSigned::<T,I>::try_successful_origin().unwrap();
-	} : { call.dispatch_bypass_filter(origin.into())? }
-	verify {
+		let origin = EnsureThresholdSigned::<T, I>::try_successful_origin().unwrap();
+		#[block]
+		{
+			assert_ok!(call.dispatch_bypass_filter(origin.into()));
+		}
+
 		assert!(matches!(
 			PendingKeyRotation::<T, I>::get().unwrap(),
 			KeyRotationStatus::KeygenVerificationComplete { new_public_key }
@@ -339,27 +325,21 @@
 		))
 	}
 
-	set_keygen_response_timeout {
+	#[benchmark]
+	fn set_keygen_response_timeout() {
 		let old_timeout: BlockNumberFor<T> = 5u32.into();
 		KeygenResponseTimeout::<T, I>::put(old_timeout);
 		let new_timeout: BlockNumberFor<T> = old_timeout + 1u32.into();
 		// ensure it's a different value for most expensive path.
 		let call = Call::<T, I>::set_keygen_response_timeout { new_timeout };
-	} : { call.dispatch_bypass_filter(T::EnsureGovernance::try_successful_origin().unwrap())? }
-	verify {
+		#[block]
+		{
+			assert_ok!(
+				call.dispatch_bypass_filter(T::EnsureGovernance::try_successful_origin().unwrap())
+			);
+		}
+
 		assert_eq!(KeygenResponseTimeout::<T, I>::get(), new_timeout);
-	}
-}
-=======
->>>>>>> ea34a890
-
-		#[block]
-		{
-			<T as Config<I>>::OffenceReporter::report_many(
-				PalletOffence::ParticipateSigningFailed,
-				offenders,
-			);
-		}
 	}
 	// NOTE: Test suite not included because of dependency mismatch between benchmarks and mocks.
 }