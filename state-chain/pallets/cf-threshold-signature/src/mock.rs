use std::{collections::BTreeSet, iter::FromIterator, marker::PhantomData};

use crate::{
	self as pallet_cf_threshold_signature, EnsureThresholdSigned, LiveCeremonies, OpenRequests,
	RequestId,
};
use cf_chains::{
	mocks::{MockEthereum, MockThresholdSignature},
	ChainCrypto,
};
use cf_traits::{AsyncResult, Chainflip, ThresholdSigner};
use codec::{Decode, Encode};
use frame_support::{
	instances::Instance1,
	parameter_types,
	traits::{EnsureOrigin, UnfilteredDispatchable},
};
use frame_system;
use sp_core::H256;
use sp_runtime::{
	testing::Header,
	traits::{BlakeTwo256, IdentityLookup},
};

type UncheckedExtrinsic = frame_system::mocking::MockUncheckedExtrinsic<Test>;
type Block = frame_system::mocking::MockBlock<Test>;

// Configure a mock runtime to test the pallet.
frame_support::construct_runtime!(
	pub enum Test where
		Block = Block,
		NodeBlock = Block,
		UncheckedExtrinsic = UncheckedExtrinsic,
	{
		System: frame_system::{Pallet, Call, Config, Storage, Event<T>},
		MockEthereumThresholdSigner: pallet_cf_threshold_signature::<Instance1>::{Pallet, Origin<T>, Call, Storage, Event<T>, ValidateUnsigned},
	}
);

parameter_types! {
	pub const BlockHashCount: u64 = 250;
	pub const SS58Prefix: u8 = 42;
}

impl frame_system::Config for Test {
	type BaseCallFilter = frame_support::traits::Everything;
	type BlockWeights = ();
	type BlockLength = ();
	type DbWeight = ();
	type Origin = Origin;
	type Call = Call;
	type Index = u64;
	type BlockNumber = u64;
	type Hash = H256;
	type Hashing = BlakeTwo256;
	type AccountId = u64;
	type Lookup = IdentityLookup<Self::AccountId>;
	type Header = Header;
	type Event = Event;
	type BlockHashCount = BlockHashCount;
	type Version = ();
	type PalletInfo = PalletInfo;
	type AccountData = ();
	type OnNewAccount = ();
	type OnKilledAccount = ();
	type SystemWeightInfo = ();
	type SS58Prefix = SS58Prefix;
	type OnSetCode = ();
}

use cf_traits::mocks::{ensure_origin_mock::NeverFailingOriginCheck, epoch_info::MockEpochInfo};

impl Chainflip for Test {
	type KeyId = Vec<u8>;
	type ValidatorId = u64;
	type Amount = u128;
	type Call = Call;
	type EnsureWitnessed = NeverFailingOriginCheck<Self>;
	type EpochInfo = MockEpochInfo;
}

// Mock SignerNomination

thread_local! {
	pub static THRESHOLD_NOMINEES: std::cell::RefCell<Option<Vec<u64>>> = Default::default();
}

pub struct MockNominator;

impl MockNominator {
	pub fn set_nominees(nominees: Option<Vec<u64>>) {
		THRESHOLD_NOMINEES.with(|cell| *cell.borrow_mut() = nominees)
	}

	pub fn get_nominees() -> Option<Vec<u64>> {
		THRESHOLD_NOMINEES.with(|cell| cell.borrow().clone())
	}
}

impl cf_traits::SignerNomination for MockNominator {
	type SignerId = u64;

	fn nomination_with_seed<H>(_seed: H) -> Option<Self::SignerId> {
		unimplemented!("Single signer nomination not needed for these tests.")
	}

	fn threshold_nomination_with_seed<H>(_seed: H) -> Option<Vec<Self::SignerId>> {
		Self::get_nominees()
	}
}

// Mock Callback

thread_local! {
	pub static CALL_DISPATCHED: std::cell::RefCell<Option<RequestId>> = Default::default();
}

#[derive(Debug, Clone, Default, PartialEq, Eq, Encode, Decode)]
pub struct MockCallback<C: ChainCrypto>(RequestId, PhantomData<C>);

impl MockCallback<MockEthereum> {
	pub fn new(id: RequestId) -> Self {
		Self(id, Default::default())
	}

	pub fn call(self) {
		assert!(matches!(
			<MockEthereumThresholdSigner as ThresholdSigner<_>>::signature_result(self.0),
			AsyncResult::Ready(..)
		));
		CALL_DISPATCHED.with(|cell| *(cell.borrow_mut()) = Some(self.0));
	}

	pub fn has_executed(id: RequestId) -> bool {
		CALL_DISPATCHED.with(|cell| *cell.borrow()) == Some(id)
	}
}

impl UnfilteredDispatchable for MockCallback<MockEthereum> {
	type Origin = Origin;

	fn dispatch_bypass_filter(
		self,
		origin: Self::Origin,
	) -> frame_support::dispatch::DispatchResultWithPostInfo {
		EnsureThresholdSigned::<Test, Instance1>::ensure_origin(origin)?;
		self.call();
		Ok(().into())
	}
}

// Mock KeyProvider
<<<<<<< HEAD
pub const MOCK_KEY_ID: &[u8] = b"K-ID";
pub const MOCK_AGG_KEY: [u8; 4] = *b"AKEY";
=======
pub const MOCK_KEY_ID: &[u8] = b"d06e";
>>>>>>> 62f45ef8

pub struct MockKeyProvider;

impl cf_traits::KeyProvider<MockEthereum> for MockKeyProvider {
	type KeyId = Vec<u8>;

	fn current_key_id() -> Self::KeyId {
		MOCK_KEY_ID.to_vec()
	}

	fn current_key() -> <MockEthereum as ChainCrypto>::AggKey {
		MOCK_AGG_KEY
	}
}

// Mock OfflineReporter
cf_traits::impl_mock_offline_conditions!(u64);

pub fn sign(
	payload: <MockEthereum as ChainCrypto>::Payload,
) -> MockThresholdSignature<
	<MockEthereum as ChainCrypto>::AggKey,
	<MockEthereum as ChainCrypto>::Payload,
> {
	MockThresholdSignature::<_, _> { signing_key: MOCK_AGG_KEY, signed_payload: payload }
}

<<<<<<< HEAD
pub const INVALID_SIGNATURE: <MockEthereum as ChainCrypto>::ThresholdSignature =
	MockThresholdSignature::<_, _> { signing_key: *b"BAD!", signed_payload: *b"BAD!" };
=======
#[derive(Copy, Clone, Debug, PartialEq, Eq, Encode, Decode)]
pub enum DogeSig {
	Valid,
	Invalid,
}

impl ChainCrypto for Doge {
	type AggKey = eth::AggKey;
	type Payload = String;
	type ThresholdSignature = DogeSig;
	type TransactionHash = Vec<u8>;

	fn verify_threshold_signature(
		_agg_key: &Self::AggKey,
		_payload: &Self::Payload,
		signature: &Self::ThresholdSignature,
	) -> bool {
		*signature == DogeSig::Valid
	}
}

#[derive(Clone, Debug, Default, PartialEq, Eq, Encode, Decode)]
pub struct DogeThresholdSignerContext {
	pub message: String,
}

pub const VALID_SIGNATURE: DogeSig = DogeSig::Valid;
pub const INVALID_SIGNATURE: DogeSig = DogeSig::Invalid;

impl SigningContext<Test> for DogeThresholdSignerContext {
	type Chain = Doge;
	type Callback = MockCallback<Doge>;
	type ThresholdSignatureOrigin = crate::Origin<Test, Instance1>;

	fn get_payload(&self) -> <Self::Chain as ChainCrypto>::Payload {
		self.message.clone()
	}

	fn resolve_callback(
		&self,
		signature: <Self::Chain as ChainCrypto>::ThresholdSignature,
	) -> Self::Callback {
		MockCallback(self.message.clone(), signature)
	}
}
>>>>>>> 62f45ef8

parameter_types! {
	pub const ThresholdFailureTimeout: <Test as frame_system::Config>::BlockNumber = 10;
	pub const CeremonyRetryDelay: <Test as frame_system::Config>::BlockNumber = 1;
}

impl pallet_cf_threshold_signature::Config<Instance1> for Test {
	type Event = Event;
	type RuntimeOrigin = Origin;
	type ThresholdCallable = MockCallback<MockEthereum>;
	type TargetChain = MockEthereum;
	type SignerNomination = MockNominator;
	type KeyProvider = MockKeyProvider;
	type OfflineReporter = MockOfflineReporter;
	type ThresholdFailureTimeout = ThresholdFailureTimeout;
	type CeremonyRetryDelay = CeremonyRetryDelay;
}

#[derive(Default)]
pub struct ExtBuilder {
	ext: sp_io::TestExternalities,
}

impl ExtBuilder {
	#[allow(clippy::new_without_default)]
	pub fn new() -> Self {
		let ext = new_test_ext();
		Self { ext }
	}

	pub fn with_nominees(mut self, nominees: impl IntoIterator<Item = u64>) -> Self {
		self.ext.execute_with(|| {
			let nominees = Vec::from_iter(nominees);
			MockNominator::set_nominees(if nominees.is_empty() { None } else { Some(nominees) });
		});
		self
	}

	pub fn with_validators(mut self, validators: impl IntoIterator<Item = u64>) -> Self {
		self.ext.execute_with(|| {
			MockEpochInfo::set_validators(Vec::from_iter(validators));
		});
		self
	}

	pub fn with_request(mut self, message: &<MockEthereum as ChainCrypto>::Payload) -> Self {
		self.ext.execute_with(|| {
			// Initiate request
			let request_id =
				<MockEthereumThresholdSigner as ThresholdSigner<_>>::request_signature(*message);
			let (ceremony_id, attempt) =
				MockEthereumThresholdSigner::live_ceremonies(request_id).unwrap();
			let pending = MockEthereumThresholdSigner::pending_ceremonies(ceremony_id).unwrap();
			assert_eq!(
				MockEthereumThresholdSigner::open_requests(ceremony_id).unwrap().2,
				*message
			);
			assert_eq!(attempt, 0);
			assert_eq!(
				pending.remaining_respondents,
				BTreeSet::from_iter(MockNominator::get_nominees().unwrap_or_default())
			);
			assert!(matches!(
				MockEthereumThresholdSigner::signatures(request_id),
				AsyncResult::Pending
			));
		});
		self
	}

	pub fn with_request_and_callback(
		mut self,
		message: &<MockEthereum as ChainCrypto>::Payload,
		callback_gen: impl Fn(RequestId) -> MockCallback<MockEthereum>,
	) -> Self {
		self.ext.execute_with(|| {
			// Initiate request
			let request_id = MockEthereumThresholdSigner::request_signature_with_callback(
				*message,
				callback_gen,
			);
			let (ceremony_id, attempt) =
				MockEthereumThresholdSigner::live_ceremonies(request_id).unwrap();
			let pending = MockEthereumThresholdSigner::pending_ceremonies(ceremony_id).unwrap();
			assert_eq!(
				MockEthereumThresholdSigner::open_requests(ceremony_id).unwrap().2,
				*message
			);
			assert_eq!(attempt, 0);
			assert_eq!(
				pending.remaining_respondents,
				BTreeSet::from_iter(MockNominator::get_nominees().unwrap_or_default())
			);
			assert!(matches!(
				MockEthereumThresholdSigner::signatures(request_id),
				AsyncResult::Pending
			));
			assert!(MockEthereumThresholdSigner::request_callback(request_id).is_some());
		});
		self
	}

	pub fn build(self) -> TestExternalitiesWithCheck {
		TestExternalitiesWithCheck { ext: self.ext }
	}
}

/// Wraps the TestExternalities so that we can run consistency checks before and after each test.
pub struct TestExternalitiesWithCheck {
	ext: sp_io::TestExternalities,
}

impl TestExternalitiesWithCheck {
	pub fn execute_with<R>(&mut self, f: impl FnOnce() -> R) -> R {
		self.ext.execute_with(|| {
			Self::do_consistency_check();
			let r = f();
			Self::do_consistency_check();
			r
		})
	}

	/// Checks conditions that should always hold.
	pub fn do_consistency_check() {
		OpenRequests::<Test, _>::iter().for_each(|(ceremony_id, (request_id, attempt, _))| {
			assert_eq!(LiveCeremonies::<Test, _>::get(request_id).unwrap(), (ceremony_id, attempt));
		});
		LiveCeremonies::<Test, _>::iter().for_each(|(ceremony_id, (request_id, attempt))| {
			assert!(matches!(
				OpenRequests::<Test, _>::get(request_id),
				Some((ceremony_id_read, attempt_read, _))
					if (ceremony_id_read, attempt_read) == (ceremony_id, attempt),
			));
		});
	}
}

// Build genesis storage according to the mock runtime.
pub fn new_test_ext() -> sp_io::TestExternalities {
	let mut ext: sp_io::TestExternalities =
		frame_system::GenesisConfig::default().build_storage::<Test>().unwrap().into();

	ext.execute_with(|| {
		System::set_block_number(1);
	});

	ext
}<|MERGE_RESOLUTION|>--- conflicted
+++ resolved
@@ -150,12 +150,8 @@
 }
 
 // Mock KeyProvider
-<<<<<<< HEAD
 pub const MOCK_KEY_ID: &[u8] = b"K-ID";
 pub const MOCK_AGG_KEY: [u8; 4] = *b"AKEY";
-=======
-pub const MOCK_KEY_ID: &[u8] = b"d06e";
->>>>>>> 62f45ef8
 
 pub struct MockKeyProvider;
 
@@ -183,56 +179,8 @@
 	MockThresholdSignature::<_, _> { signing_key: MOCK_AGG_KEY, signed_payload: payload }
 }
 
-<<<<<<< HEAD
 pub const INVALID_SIGNATURE: <MockEthereum as ChainCrypto>::ThresholdSignature =
 	MockThresholdSignature::<_, _> { signing_key: *b"BAD!", signed_payload: *b"BAD!" };
-=======
-#[derive(Copy, Clone, Debug, PartialEq, Eq, Encode, Decode)]
-pub enum DogeSig {
-	Valid,
-	Invalid,
-}
-
-impl ChainCrypto for Doge {
-	type AggKey = eth::AggKey;
-	type Payload = String;
-	type ThresholdSignature = DogeSig;
-	type TransactionHash = Vec<u8>;
-
-	fn verify_threshold_signature(
-		_agg_key: &Self::AggKey,
-		_payload: &Self::Payload,
-		signature: &Self::ThresholdSignature,
-	) -> bool {
-		*signature == DogeSig::Valid
-	}
-}
-
-#[derive(Clone, Debug, Default, PartialEq, Eq, Encode, Decode)]
-pub struct DogeThresholdSignerContext {
-	pub message: String,
-}
-
-pub const VALID_SIGNATURE: DogeSig = DogeSig::Valid;
-pub const INVALID_SIGNATURE: DogeSig = DogeSig::Invalid;
-
-impl SigningContext<Test> for DogeThresholdSignerContext {
-	type Chain = Doge;
-	type Callback = MockCallback<Doge>;
-	type ThresholdSignatureOrigin = crate::Origin<Test, Instance1>;
-
-	fn get_payload(&self) -> <Self::Chain as ChainCrypto>::Payload {
-		self.message.clone()
-	}
-
-	fn resolve_callback(
-		&self,
-		signature: <Self::Chain as ChainCrypto>::ThresholdSignature,
-	) -> Self::Callback {
-		MockCallback(self.message.clone(), signature)
-	}
-}
->>>>>>> 62f45ef8
 
 parameter_types! {
 	pub const ThresholdFailureTimeout: <Test as frame_system::Config>::BlockNumber = 10;
