--- conflicted
+++ resolved
@@ -1,41 +1,28 @@
+use core::marker::PhantomData;
 use std::collections::{BTreeMap, BTreeSet};
 
 use crate::{
-<<<<<<< HEAD
-	self as pallet_cf_threshold_signature, mock::*, AttemptCount, AuthorityCount, CeremonyContext,
-	CeremonyId, CurrentVaultEpochAndState, Error, Event as PalletEvent,
-	KeyHandoverResolutionPendingSince, KeygenFailureVoters, KeygenOutcomeFor,
+	mock::*, AttemptCount, AuthorityCount, CeremonyContext, CeremonyId, Error,
+	Event as PalletEvent, KeyHandoverResolutionPendingSince, KeygenFailureVoters, KeygenOutcomeFor,
 	KeygenResolutionPendingSince, KeygenResponseTimeout, KeygenSuccessVoters, PalletOffence,
 	PendingVaultRotation, RequestContext, RequestId, ThresholdSignatureResponseTimeout,
 	VaultRotationStatus,
 };
 
-use cf_chains::mocks::{
-	MockAggKey, MockEthereumChainCrypto, MockFixedKeySigningRequests, MockOptimisticActivation,
-};
+use cf_chains::mocks::{MockAggKey, MockEthereumChainCrypto};
 use cf_primitives::GENESIS_EPOCH;
 use cf_test_utilities::{last_event, maybe_last_event};
 use cf_traits::{
-	mocks::signer_nomination::MockNominator, AccountRoleRegistry, AsyncResult, Chainflip,
-	EpochInfo, EpochKey, KeyProvider, SetSafeMode, ThresholdSigner, VaultRotationStatusOuter,
-	VaultRotator,
-=======
-	mock::*, AttemptCount, CeremonyContext, CeremonyId, Error, PalletOffence, RequestContext,
-	RequestId, ThresholdSignatureResponseTimeout,
-};
-use cf_chains::mocks::{MockAggKey, MockEthereumChainCrypto};
-use cf_traits::{
 	mocks::{
 		cfe_interface_mock::{MockCfeEvent, MockCfeInterface},
-		key_provider::MockKeyProvider,
 		signer_nomination::MockNominator,
 	},
-	AsyncResult, Chainflip, EpochKey, KeyProvider, ThresholdSigner,
->>>>>>> ebf41b20
+	AccountRoleRegistry, AsyncResult, Chainflip, EpochInfo, EpochKey, KeyProvider, SetSafeMode,
+	VaultRotationStatusOuter, VaultRotator,
 };
 pub use frame_support::traits::Get;
 
-use cfe_events::ThresholdSignatureRequest;
+use cfe_events::{KeyHandoverRequest, KeygenRequest, ThresholdSignatureRequest};
 use frame_support::{
 	assert_err, assert_noop, assert_ok,
 	instances::Instance1,
@@ -94,31 +81,11 @@
 	}
 }
 
-<<<<<<< HEAD
-=======
-fn current_ceremony_id() -> CeremonyId {
-	<Test as crate::Config<Instance1>>::CeremonyIdProvider::get()
-}
-
 type ValidatorId = <Test as Chainflip>::ValidatorId;
 
->>>>>>> ebf41b20
 impl MockCfe {
 	fn process_event(&self, event: MockCfeEvent<ValidatorId>) {
 		match event {
-<<<<<<< HEAD
-			RuntimeEvent::EthereumThresholdSigner(
-				pallet_cf_threshold_signature::Event::ThresholdSignatureRequest {
-					ceremony_id,
-					key,
-					signatories,
-					payload,
-					..
-				},
-			) => {
-				//assert_eq!(key, current_agg_key());
-				//assert_eq!(signatories, MockNominator::get_nominees().unwrap());
-=======
 			MockCfeEvent::EthThresholdSignatureRequest(ThresholdSignatureRequest {
 				ceremony_id,
 				epoch_index: _,
@@ -128,7 +95,6 @@
 			}) => {
 				assert_eq!(key, current_agg_key());
 				assert_eq!(signatories, MockNominator::get_nominees().unwrap());
->>>>>>> ebf41b20
 
 				match &self.behaviour {
 					CfeBehaviour::Success => {
@@ -191,15 +157,9 @@
 				};
 			},
 			_ => {
-<<<<<<< HEAD
 				unimplemented!()
 			},
 		};
-=======
-				panic!("Unexpected event");
-			},
-		}
->>>>>>> ebf41b20
 	}
 }
 
@@ -510,22 +470,6 @@
 				..
 			} = EthereumThresholdSigner::pending_ceremonies(ceremony_id).unwrap();
 
-<<<<<<< HEAD
-			CurrentVaultEpochAndState::<Test, Instance1>::mutate(|epoch_and_state| {
-				epoch_and_state
-					.as_mut()
-					.expect("key should exist since we injected it at genesis")
-					.key_state
-					.lock(vec![request_id])
-			});
-
-			// Key is now locked and should be unavailable for new requests.
-			<EthereumThresholdSigner as ThresholdSigner<_>>::request_signature(*b"SUP?");
-			// Ceremony counter should not have changed.
-			assert_eq!(ceremony_id, current_ceremony_id());
-
-=======
->>>>>>> ebf41b20
 			// Retry should re-use the same key.
 			let retry_block = frame_system::Pallet::<Test>::current_block_number() +
 				ThresholdSignatureResponseTimeout::<Test, _>::get();
@@ -826,6 +770,15 @@
 		<EthereumThresholdSigner as VaultRotator>::keygen(btree_candidates.clone(), rotation_epoch);
 		// Confirm we have a new vault rotation process running
 		assert_eq!(<EthereumThresholdSigner as VaultRotator>::status(), AsyncResult::Pending);
+		let events = MockCfeInterface::take_events::<ValidatorId>();
+		assert_eq!(
+			events[0],
+			MockCfeEvent::EthKeygenRequest(KeygenRequest {
+				ceremony_id: current_ceremony_id(),
+				participants: btree_candidates.clone(),
+				epoch_index: rotation_epoch,
+			})
+		);
 		assert_eq!(
 			last_event::<Test>(),
 			PalletEvent::<Test, _>::KeygenRequest {
@@ -859,6 +812,20 @@
 		);
 
 		assert_eq!(<EthereumThresholdSigner as VaultRotator>::status(), AsyncResult::Pending);
+		let events = MockCfeInterface::take_events::<ValidatorId>();
+		assert_eq!(
+			events[0],
+			MockCfeEvent::EthKeyHandoverRequest(KeyHandoverRequest {
+				// It should be incremented when the request is made.
+				ceremony_id: ceremony_id + 1,
+				from_epoch: current_epoch,
+				to_epoch: next_epoch,
+				key_to_share: EthereumThresholdSigner::active_epoch_key().unwrap().key,
+				sharing_participants: authorities.clone(),
+				receiving_participants: candidates.clone(),
+				new_key: Default::default()
+			})
+		);
 		assert_eq!(
 			last_event::<Test>(),
 			PalletEvent::<Test, _>::KeyHandoverRequest {
@@ -949,7 +916,9 @@
 	});
 }
 
-fn keygen_failure(bad_candidates: &[<Test as Chainflip>::ValidatorId]) {
+fn keygen_failure(
+	bad_candidates: impl IntoIterator<Item = <Test as Chainflip>::ValidatorId> + Clone,
+) {
 	EthereumThresholdSigner::keygen(
 		BTreeSet::from_iter(ALL_CANDIDATES.iter().cloned()),
 		GENESIS_EPOCH,
@@ -958,7 +927,7 @@
 	let ceremony_id = current_ceremony_id();
 
 	EthereumThresholdSigner::terminate_rotation(
-		bad_candidates,
+		bad_candidates.clone(),
 		PalletEvent::KeygenFailure(ceremony_id),
 	);
 
@@ -967,20 +936,17 @@
 	assert_eq!(
 		EthereumThresholdSigner::status(),
 		AsyncResult::Ready(VaultRotationStatusOuter::Failed(
-			bad_candidates.iter().cloned().collect()
+			bad_candidates.clone().into_iter().collect()
 		))
 	);
 
-	MockOffenceReporter::assert_reported(
-		PalletOffence::FailedKeygen,
-		bad_candidates.iter().cloned(),
-	);
+	MockOffenceReporter::assert_reported(PalletOffence::FailedKeygen, bad_candidates);
 }
 
 #[test]
 fn test_keygen_failure() {
 	new_test_ext().execute_with(|| {
-		keygen_failure(&[BOB, CHARLIE]);
+		keygen_failure([BOB, CHARLIE]);
 	});
 }
 
@@ -991,7 +957,7 @@
 fn keygen_called_after_keygen_failure_restarts_rotation_at_keygen() {
 	new_test_ext().execute_with(|| {
 		let rotation_epoch = <Test as Chainflip>::EpochInfo::epoch_index() + 1;
-		keygen_failure(&[BOB, CHARLIE]);
+		keygen_failure([BOB, CHARLIE]);
 		EthereumThresholdSigner::keygen(
 			BTreeSet::from_iter(ALL_CANDIDATES.iter().cloned()),
 			rotation_epoch,
@@ -1275,8 +1241,6 @@
 }
 
 fn do_full_key_rotation() {
-	assert!(!MockOptimisticActivation::get(), "Test expects non-optimistic activation");
-
 	let rotation_epoch = <Test as Chainflip>::EpochInfo::epoch_index() + 1;
 	<EthereumThresholdSigner as VaultRotator>::keygen(
 		BTreeSet::from_iter(ALL_CANDIDATES.iter().cloned()),
@@ -1661,33 +1625,6 @@
 	}
 
 	#[test]
-	fn non_optimistic_activation() {
-		let ext = setup(Ok(NEW_AGG_PUB_KEY_POST_HANDOVER)).execute_with(|| {
-			let cfes = [CANDIDATES[0]]
-				.iter()
-				.map(|id| MockCfe { id: *id, behaviour: CfeBehaviour::Success })
-				.collect::<Vec<_>>();
-			run_cfes_on_sc_events(&cfes);
-
-			MockOptimisticActivation::set(false);
-			EthereumThresholdSigner::activate_vaults();
-
-			assert!(matches!(
-				PendingVaultRotation::<Test, _>::get().unwrap(),
-				VaultRotationStatus::AwaitingActivation { .. }
-			));
-
-			MockVaultActivator::set_activation_completed();
-			assert_eq!(
-				<EthereumThresholdSigner as VaultRotator>::status(),
-				AsyncResult::Ready(VaultRotationStatusOuter::RotationComplete)
-			);
-		});
-
-		final_checks(ext);
-	}
-
-	#[test]
 	fn optimistic_activation() {
 		const HANDOVER_ACTIVATION_BLOCK: u64 = 420;
 		let ext = setup(Ok(NEW_AGG_PUB_KEY_POST_HANDOVER)).execute_with(|| {
@@ -1698,7 +1635,6 @@
 			run_cfes_on_sc_events(&cfes);
 
 			BlockHeightProvider::<MockEthereum>::set_block_height(HANDOVER_ACTIVATION_BLOCK);
-			MockOptimisticActivation::set(true);
 			EthereumThresholdSigner::activate_vaults();
 
 			assert!(matches!(
@@ -1741,7 +1677,6 @@
 				.collect::<Vec<_>>();
 			run_cfes_on_sc_events(&cfes);
 
-			MockOptimisticActivation::set(true);
 			EthereumThresholdSigner::activate_vaults();
 		});
 
@@ -1833,16 +1768,22 @@
 fn dont_slash_in_safe_mode() {
 	new_test_ext().execute_with(|| {
 		MockRuntimeSafeMode::set_safe_mode(MockRuntimeSafeMode {
-			threshold_signature: crate::PalletSafeMode { slashing_enabled: false },
-		});
-		keygen_failure(&[BOB, CHARLIE]);
+			threshold_signature: crate::PalletSafeMode {
+				slashing_enabled: false,
+				_phantom: PhantomData,
+			},
+		});
+		keygen_failure([BOB, CHARLIE]);
 		assert!(MockSlasher::slash_count(BOB) == 0);
 		assert!(MockSlasher::slash_count(CHARLIE) == 0);
 
 		MockRuntimeSafeMode::set_safe_mode(MockRuntimeSafeMode {
-			threshold_signature: crate::PalletSafeMode { slashing_enabled: true },
-		});
-		keygen_failure(&[BOB, CHARLIE]);
+			threshold_signature: crate::PalletSafeMode {
+				slashing_enabled: true,
+				_phantom: PhantomData,
+			},
+		});
+		keygen_failure([BOB, CHARLIE]);
 		assert!(MockSlasher::slash_count(BOB) == 1);
 		assert!(MockSlasher::slash_count(CHARLIE) == 1);
 	});
