--- conflicted
+++ resolved
@@ -4,17 +4,12 @@
 	iter::{FromIterator, IntoIterator},
 };
 
-<<<<<<< HEAD
 use crate::{
 	self as pallet_cf_threshold_signature, mock::*, AttemptCount, CeremonyContext, CeremonyId,
 	Error, RequestId,
 };
 use cf_chains::mocks::MockEthereum;
 use cf_traits::{AsyncResult, Chainflip};
-=======
-use crate::{self as pallet_cf_threshold_signature, mock::*, CeremonyId, Error};
-use cf_traits::Chainflip;
->>>>>>> 44ba82cb
 use frame_support::{
 	assert_noop, assert_ok,
 	instances::Instance1,
@@ -158,12 +153,8 @@
 		.with_request(b"OHAI")
 		.build()
 		.execute_with(|| {
-<<<<<<< HEAD
-			let ceremony_id = MockEthereumThresholdSigner::signing_ceremony_id_counter();
+			let ceremony_id = current_ceremony_id();
 			let (request_id, ..) = MockEthereumThresholdSigner::open_requests(ceremony_id).unwrap();
-=======
-			let ceremony_id = current_ceremony_id();
->>>>>>> 44ba82cb
 			let cfe = MockCfe { id: 1, behaviour: CfeBehaviour::Success };
 
 			tick(&[cfe]);
@@ -192,7 +183,7 @@
 		.with_request_and_callback(b"OHAI", MockCallback::new)
 		.build()
 		.execute_with(|| {
-			let ceremony_id = MockEthereumThresholdSigner::signing_ceremony_id_counter();
+			let ceremony_id = current_ceremony_id();
 			let (request_id, ..) = MockEthereumThresholdSigner::open_requests(ceremony_id).unwrap();
 			let cfe = MockCfe { id: 1, behaviour: CfeBehaviour::Success };
 
@@ -223,13 +214,9 @@
 		.with_request(b"OHAI")
 		.build()
 		.execute_with(|| {
-<<<<<<< HEAD
-			let ceremony_id = MockEthereumThresholdSigner::signing_ceremony_id_counter();
+			let ceremony_id = current_ceremony_id();
 			let (request_id, attempt, _) =
 				MockEthereumThresholdSigner::open_requests(ceremony_id).unwrap();
-=======
-			let ceremony_id = current_ceremony_id();
->>>>>>> 44ba82cb
 			let cfes = [
 				MockCfe { id: 1, behaviour: CfeBehaviour::Timeout },
 				MockCfe { id: 2, behaviour: CfeBehaviour::ReportFailure(vec![1]) },
@@ -286,13 +273,9 @@
 		.with_request(b"OHAI")
 		.build()
 		.execute_with(|| {
-<<<<<<< HEAD
-			let ceremony_id = MockEthereumThresholdSigner::signing_ceremony_id_counter();
+			let ceremony_id = current_ceremony_id();
 			let (request_id, attempt, _) =
 				MockEthereumThresholdSigner::open_requests(ceremony_id).unwrap();
-=======
-			let ceremony_id = current_ceremony_id();
->>>>>>> 44ba82cb
 			let cfes = [
 				MockCfe { id: 1, behaviour: CfeBehaviour::ReportFailure(vec![]) },
 				MockCfe { id: 2, behaviour: CfeBehaviour::ReportFailure(vec![1]) },
@@ -361,14 +344,9 @@
 		.with_request(b"OHAI")
 		.build()
 		.execute_with(|| {
-<<<<<<< HEAD
-			let ceremony_id = MockEthereumThresholdSigner::signing_ceremony_id_counter();
+			let ceremony_id = current_ceremony_id();
 			let request_context =
 				MockEthereumThresholdSigner::pending_ceremonies(ceremony_id).unwrap();
-=======
-			let ceremony_id = current_ceremony_id();
-			let request_context = DogeThresholdSigner::pending_request(ceremony_id).unwrap();
->>>>>>> 44ba82cb
 			assert!(request_context.retry_scheduled);
 			let retry_block = frame_system::Pallet::<Test>::current_block_number() + 1;
 			assert_eq!(MockEthereumThresholdSigner::retry_queues(retry_block).len(), 1);
