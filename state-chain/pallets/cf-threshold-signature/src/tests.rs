--- conflicted
+++ resolved
@@ -41,15 +41,14 @@
 							req_id,
 							VALID_SIGNATURE.to_string(),
 						));
-					}
+					},
 					Scenario::RetryPath => {
 						assert_ok!(DogeThresholdSigner::signature_failed(
 							Origin::root(),
 							req_id,
 							vec![RANDOM_NOMINEE],
-<<<<<<< HEAD
 						));
-					}
+					},
 					Scenario::InvalidThresholdSignaturePath => {
 						assert_noop!(
 							DogeThresholdSigner::signature_success(
@@ -57,17 +56,11 @@
 								req_id,
 								INVALID_SIGNATURE.to_string(),
 							),
-							Error::<Test, Instance0>::InvalidThresholdSignature
+							Error::<Test, Instance1>::InvalidThresholdSignature
 						);
-					}
+					},
 				};
-			}
-=======
-						)
-					},
-				});
 			},
->>>>>>> f9237aef
 			_ => panic!("Unexpected event"),
 		};
 	}
