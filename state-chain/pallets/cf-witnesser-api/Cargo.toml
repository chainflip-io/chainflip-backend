--- conflicted
+++ resolved
@@ -90,15 +90,10 @@
   'pallet-cf-vaults/std',
   'sp-runtime/std',
   'sp-std/std',
-<<<<<<< HEAD
-  'sp-core/std',
-]
-=======
 ]
 runtime-benchmarks = [
     'frame-benchmarking',
     'frame-support/runtime-benchmarks',
     'frame-system/runtime-benchmarks',
 ]
-try-runtime = ['frame-support/try-runtime'] 
->>>>>>> 708d4359
+try-runtime = ['frame-support/try-runtime'] 