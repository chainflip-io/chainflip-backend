use crate::mock::*;
use frame_support::{assert_noop, assert_ok, instances::Instance1};

#[cfg(test)]
mod staking_witness_tests {
	use super::*;
	const ETH_TX_HASH: [u8; 32] = [0; 32];
	const RETURN_ADDRESS: [u8; 20] = [0xff; 20];
	const STAKE: u128 = 100;
	const STAKER: u64 = 12345;
	const WITNESS: u64 = 67890;

	#[test]
	fn test_staked() {
		new_test_ext().execute_with(|| {
			MockWitnesser::set_threshold(2);

			// The call we are witnessing.
			let call: Call =
				pallet_cf_staking::Call::staked(STAKER, STAKE, RETURN_ADDRESS, ETH_TX_HASH).into();

			// One vote.
			assert_ok!(WitnessApi::witness_staked(
				Origin::signed(WITNESS),
				STAKER,
				STAKE,
				RETURN_ADDRESS,
				ETH_TX_HASH
			));

			assert_eq!(MockWitnesser::get_vote_count_for(&call), 1);

			// Another.
			assert_ok!(WitnessApi::witness_staked(
				Origin::signed(WITNESS),
				STAKER,
				STAKE,
				RETURN_ADDRESS,
				ETH_TX_HASH
			));

			assert_eq!(MockWitnesser::get_vote_count_for(&call), 2);

			// Check the result.
			assert_eq!(MockStakeTransfer::get_balance(STAKER), STAKE);
		});
	}

	#[test]
	fn test_claimed() {
		new_test_ext().execute_with(|| {
			MockWitnesser::set_threshold(2);

			// The call we are witnessing.
			let call: Call = pallet_cf_staking::Call::claimed(STAKER, STAKE, ETH_TX_HASH).into();

			// One vote.
			assert_ok!(WitnessApi::witness_claimed(
				Origin::signed(WITNESS),
				STAKER,
				STAKE,
				ETH_TX_HASH
			));

			assert_eq!(MockWitnesser::get_vote_count_for(&call), 1);

			// Another. Should fail since we haven't registered any claims.
			assert_noop!(
				WitnessApi::witness_claimed(Origin::signed(WITNESS), STAKER, STAKE, ETH_TX_HASH),
				pallet_cf_staking::Error::<Test>::NoPendingClaim
			);

			assert_eq!(MockWitnesser::get_vote_count_for(&call), 2);
		});
	}

	#[test]
	fn test_post_claim_signature() {
		new_test_ext().execute_with(|| {
			MockWitnesser::set_threshold(2);

			// The call we are witnessing.
			let call: Call =
				pallet_cf_threshold_signature::Call::<Test, Instance1>::signature_success(
					STAKER,
					Default::default(),
				)
				.into();

			// One vote.
			assert_ok!(WitnessApi::witness_eth_signature_success(
				Origin::signed(WITNESS),
				STAKER,
				Default::default(),
			));

			assert_eq!(MockWitnesser::get_vote_count_for(&call), 1);

			// Second vote - fails because there is no pending request. Expected behaviour.
			assert_noop!(
<<<<<<< HEAD
				WitnessApi::witness_eth_signature_success(
					Origin::signed(WITNESS),
					STAKER,
					Default::default()
				),
				pallet_cf_threshold_signature::Error::<Test, Instance0>::InvalidCeremonyId
=======
				WitnessApi::witness_eth_signature_success(Origin::signed(WITNESS), STAKER, (),),
				pallet_cf_threshold_signature::Error::<Test, Instance1>::InvalidCeremonyId
>>>>>>> f9237aef
			);

			assert_eq!(MockWitnesser::get_vote_count_for(&call), 2);
		});
	}
}<|MERGE_RESOLUTION|>--- conflicted
+++ resolved
@@ -98,17 +98,12 @@
 
 			// Second vote - fails because there is no pending request. Expected behaviour.
 			assert_noop!(
-<<<<<<< HEAD
 				WitnessApi::witness_eth_signature_success(
 					Origin::signed(WITNESS),
 					STAKER,
 					Default::default()
 				),
-				pallet_cf_threshold_signature::Error::<Test, Instance0>::InvalidCeremonyId
-=======
-				WitnessApi::witness_eth_signature_success(Origin::signed(WITNESS), STAKER, (),),
 				pallet_cf_threshold_signature::Error::<Test, Instance1>::InvalidCeremonyId
->>>>>>> f9237aef
 			);
 
 			assert_eq!(MockWitnesser::get_vote_count_for(&call), 2);
