--- conflicted
+++ resolved
@@ -1583,12 +1583,9 @@
 					delegation_acceptance: DelegationAcceptance::Allow,
 				},
 			));
-<<<<<<< HEAD
+			MockFlip::credit_funds(&BOB, BID);
 			System::reset_events();
 
-=======
-			MockFlip::credit_funds(&BOB, BID);
->>>>>>> 488ac12f
 			// Allow BOB (*not* an exception since allow is the default)
 			assert_ok!(ValidatorPallet::allow_delegator(OriginTrait::signed(ALICE), BOB));
 			assert!(!Exceptions::<Test>::get(ALICE).contains(&BOB));
@@ -1650,11 +1647,8 @@
 					delegation_acceptance: DelegationAcceptance::Deny,
 				},
 			));
-<<<<<<< HEAD
+			MockFlip::credit_funds(&BOB, BID);
 			System::reset_events();
-=======
-			MockFlip::credit_funds(&BOB, BID);
->>>>>>> 488ac12f
 
 			// BOB cannot delegate by default (not in exceptions list, deny is default)
 			assert_noop!(
