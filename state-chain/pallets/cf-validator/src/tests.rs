--- conflicted
+++ resolved
@@ -1220,13 +1220,6 @@
 
 		// State should be cleaned up.
 		assert!(!pallet_session::NextKeys::<Test>::contains_key(ALICE));
-<<<<<<< HEAD
-		assert!(VanityNames::<Test>::get().contains_key(&ALICE));
-		// Vanity name persists until the account is killed.
-		assert_ok!(frame_system::Provider::<Test>::killed(&ALICE));
-		assert!(!VanityNames::<Test>::get().contains_key(&ALICE));
-=======
->>>>>>> 46a5d0a3
 	});
 }
 
