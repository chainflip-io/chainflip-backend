use crate::{mock::*, Error, *};
use cf_test_utilities::last_event;
use cf_traits::{
	mocks::{
		reputation_resetter::MockReputationResetter, system_state_info::MockSystemStateInfo,
		vault_rotation::MockVaultRotator,
	},
	AuctionOutcome, SystemStateInfo, VaultRotator,
};
use frame_support::{assert_noop, assert_ok};

const ALICE: u64 = 100;
const BOB: u64 = 101;
const GENESIS_EPOCH: u32 = 1;

fn assert_next_epoch() {
	assert_eq!(
		<ValidatorPallet as EpochInfo>::epoch_index(),
		2,
		"we should be in epoch 2. Rotation status is {:?}, VaultRotator says {:?} / {:?}",
		RotationPhase::<Test>::get(),
		MockVaultRotator::get_vault_rotation_outcome(),
		<Test as crate::Config>::VaultRotator::get_vault_rotation_outcome()
	);
}

#[test]
fn changing_epoch_block_size() {
	new_test_ext().execute_with(|| {
		let min_duration = <Test as Config>::MinEpoch::get();
		assert_eq!(min_duration, 1);
		// Throw up an error if we supply anything less than this
		assert_noop!(
			ValidatorPallet::set_blocks_for_epoch(Origin::root(), min_duration - 1),
			Error::<Test>::InvalidEpoch
		);
		assert_ok!(ValidatorPallet::set_blocks_for_epoch(Origin::root(), min_duration));
		assert_eq!(
			last_event::<Test>(),
			mock::Event::ValidatorPallet(crate::Event::EpochDurationChanged(
				EPOCH_DURATION,
				min_duration
			)),
		);
		// We throw up an error if we try to set it to the current
		assert_noop!(
			ValidatorPallet::set_blocks_for_epoch(Origin::root(), min_duration),
			Error::<Test>::InvalidEpoch
		);
	});
}

#[test]
fn should_request_emergency_rotation() {
	new_test_ext().execute_with(|| {
		ValidatorPallet::request_emergency_rotation();
		let mut events = frame_system::Pallet::<Test>::events();
		assert_eq!(
			events.pop().expect("an event").event,
			mock::Event::ValidatorPallet(crate::Event::RotationStatusUpdated(
				RotationStatus::RunAuction
			)),
			"should emit event of a force rotation being requested"
		);
		assert_eq!(
			events.pop().expect("an event").event,
			mock::Event::ValidatorPallet(crate::Event::EmergencyRotationRequested()),
			"should emit event of the request for an emergency rotation"
		);
		assert!(
			ValidatorPallet::emergency_rotation_in_progress(),
			"we should be in an emergency rotation"
		);
		ValidatorPallet::emergency_rotation_completed();
		assert!(
			!ValidatorPallet::emergency_rotation_in_progress(),
			"we should not be in an emergency rotation"
		);

		// Once we've passed the Idle phase, requesting an emergency rotation should have no
		// effect on the rotation status.
		for status in [
			RotationStatus::<Test>::RunAuction,
			RotationStatus::<Test>::AwaitingVaults(Default::default()),
			RotationStatus::<Test>::VaultsRotated(Default::default()),
			RotationStatus::<Test>::SessionRotating(Default::default()),
		] {
			RotationPhase::<Test>::put(&status);
			ValidatorPallet::request_emergency_rotation();
			assert_eq!(RotationPhase::<Test>::get(), status,);
			ValidatorPallet::emergency_rotation_completed();
		}
	});
}

#[test]
fn should_retry_rotation_until_success_with_failing_auctions() {
	new_test_ext().execute_with(|| {
		MockAuctioneer::set_run_behaviour(Err("auction failed"));
		run_to_block(EPOCH_DURATION);
		// Move forward a few blocks, the auction will be failing
		move_forward_blocks(100);
		assert_eq!(
			<ValidatorPallet as EpochInfo>::epoch_index(),
			GENESIS_EPOCH,
			"we should still be in the first epoch"
		);
		// The auction now runs
		MockAuctioneer::set_run_behaviour(Ok(Default::default()));

		move_forward_blocks(1);
		assert!(matches!(RotationPhase::<Test>::get(), RotationStatus::<Test>::AwaitingVaults(..)))
	});
}

#[test]
fn should_retry_rotation_until_success_with_failing_vault_rotations() {
	new_test_ext().execute_with(|| {
		MockVaultRotator::set_error_on_start(true);
		RotationPhase::<Test>::set(RotationStatus::<Test>::RunAuction);
		// Move forward a few blocks, vault rotations fail because the vault rotator can't start.
		// We keep trying to resolve the auction.
		move_forward_blocks(10);
		assert_eq!(
			<ValidatorPallet as EpochInfo>::epoch_index(),
			GENESIS_EPOCH,
			"we should still be in the first epoch"
		);
		assert_eq!(ValidatorPallet::rotation_phase(), RotationStatus::RunAuction);

		// Allow vault rotations to progress.
		// The keygen ceremony will fail.
		MockVaultRotator::set_error_on_start(false);
		MockVaultRotator::failing();

		for i in 0..10 {
			move_forward_blocks(1);
			assert!(matches!(
				ValidatorPallet::rotation_phase(),
				RotationStatus::AwaitingVaults(..)
			));
			move_forward_blocks(1);
			assert_eq!(
				ValidatorPallet::rotation_phase(),
				RotationStatus::RunAuction,
				"Status is {:?} at iteration {:?}",
				ValidatorPallet::rotation_phase(),
				i
			);
		}

		assert_eq!(
			<ValidatorPallet as EpochInfo>::epoch_index(),
			GENESIS_EPOCH,
			"we should still be in the first epoch"
		);

		// Allow keygen to succeed.
		MockVaultRotator::succeeding();

		// Four blocks - one for auction, one for keygen, one for each session rotation.
		move_forward_blocks(4);
		assert_next_epoch();
	});
}

#[test]
fn should_be_unable_to_force_rotation_during_a_rotation() {
	new_test_ext().execute_with(|| {
		MockAuctioneer::set_run_behaviour(Ok(Default::default()));
		run_to_block(EPOCH_DURATION);
		assert_eq!(ValidatorPallet::rotation_phase(), RotationStatus::RunAuction);
		assert_noop!(
			ValidatorPallet::force_rotation(Origin::root()),
			Error::<Test>::RotationInProgress
		);
	});
}

#[test]
fn should_rotate_when_forced() {
	new_test_ext().execute_with(|| {
		assert_ok!(ValidatorPallet::force_rotation(Origin::root()));
		assert!(matches!(RotationPhase::<Test>::get(), RotationStatus::<Test>::RunAuction));
	});
}

#[test]
fn auction_winners_should_be_the_new_authorities_on_new_epoch() {
	new_test_ext().execute_with(|| {
		let new_bond = 10;
		let new_authorities = vec![1, 2];

<<<<<<< HEAD
		register_keys(&new_authorities);

		MockAuctioneer::set_run_behaviour(Ok(AuctionResult {
=======
		MockAuctioneer::set_run_behaviour(Ok(AuctionOutcome {
>>>>>>> 4fa41b3d
			winners: new_authorities.clone(),
			losers: vec![],
			bond: new_bond,
		}));

		assert_eq!(
			CurrentAuthorities::<Test>::get(),
			DUMMY_GENESIS_VALIDATORS,
			"the current authorities should be the genesis authorities"
		);
		// Run to the epoch boundary.
		run_to_block(EPOCH_DURATION);
		assert_eq!(
			<ValidatorPallet as EpochInfo>::current_authorities(),
			DUMMY_GENESIS_VALIDATORS,
			"we should still be validating with the genesis authorities"
		);
		assert!(matches!(RotationPhase::<Test>::get(), RotationStatus::<Test>::RunAuction));
		move_forward_blocks(1);
		assert!(matches!(RotationPhase::<Test>::get(), RotationStatus::<Test>::AwaitingVaults(..)));
		move_forward_blocks(3); // Three blocks - one for keygen, one for each session rotation.
		assert_next_epoch();
		assert_eq!(
			<ValidatorPallet as EpochInfo>::current_authorities(),
			new_authorities,
			"the new authorities are now validating"
		);
		assert_eq!(Bond::<Test>::get(), new_bond, "bond should be updated");

		let auction_winners = AUCTION_WINNERS
			.with(|cell| (*cell.borrow()).clone())
			.expect("no value for auction winners is provided!");

		// Expect new_authorities to be auction winners as well
		assert_eq!(new_authorities, auction_winners);
	});
}

#[test]
fn genesis() {
	new_test_ext().execute_with(|| {
		// We should have a set of validators on genesis with a minimum bid set
		assert_eq!(
			CurrentAuthorities::<Test>::get(),
			DUMMY_GENESIS_VALIDATORS,
			"We should have a set of validators at genesis"
		);
		assert_eq!(
			Bond::<Test>::get(),
			MINIMUM_ACTIVE_BID_AT_GENESIS,
			"We should have a minimum bid at genesis"
		);
		assert_eq!(
			<ValidatorPallet as EpochInfo>::epoch_index(),
			GENESIS_EPOCH,
			"we should be in the genesis epoch({})",
			GENESIS_EPOCH
		);
	});
}

#[test]
fn send_cfe_version() {
	new_test_ext().execute_with(|| {
		// We initially submit version
		let authority = DUMMY_GENESIS_VALIDATORS[0];

		let version = SemVer { major: 4, ..Default::default() };
		assert_ok!(ValidatorPallet::cfe_version(Origin::signed(authority), version.clone(),));

		assert_eq!(
			last_event::<Test>(),
			mock::Event::ValidatorPallet(crate::Event::CFEVersionUpdated(
				authority,
				SemVer::default(),
				version.clone()
			)),
			"should emit event on updated version"
		);

		assert_eq!(
			version,
			ValidatorPallet::node_cfe_version(authority),
			"version should be stored"
		);

		// We submit a new version
		let new_version = SemVer { major: 5, ..Default::default() };
		assert_ok!(ValidatorPallet::cfe_version(Origin::signed(authority), new_version.clone()));

		assert_eq!(
			last_event::<Test>(),
			mock::Event::ValidatorPallet(crate::Event::CFEVersionUpdated(
				authority,
				version,
				new_version.clone()
			)),
			"should emit event on updated version"
		);

		assert_eq!(
			new_version,
			ValidatorPallet::node_cfe_version(authority),
			"new version should be stored"
		);

		// When we submit the same version we should see no `CFEVersionUpdated` event
		frame_system::Pallet::<Test>::reset_events();
		assert_ok!(ValidatorPallet::cfe_version(Origin::signed(authority), new_version.clone()));

		assert_eq!(
			0,
			frame_system::Pallet::<Test>::events().len(),
			"We should have no events of an update"
		);

		assert_eq!(
			new_version,
			ValidatorPallet::node_cfe_version(authority),
			"we should be still on the same new version"
		);
	});
}

#[test]
fn register_peer_id() {
	new_test_ext().execute_with(|| {
		use sp_core::{Encode, Pair};

		let alice_peer_keypair = sp_core::ed25519::Pair::from_legacy_string("alice", None);
		let alice_peer_public_key = alice_peer_keypair.public();

		// Don't allow invalid signatures
		assert_noop!(
			ValidatorPallet::register_peer_id(
				Origin::signed(ALICE),
				alice_peer_public_key,
				0,
				0,
				alice_peer_keypair.sign(&BOB.encode()[..]),
			),
			Error::<Test>::InvalidAccountPeerMappingSignature
		);

		// Non-overlaping peer ids and valid signatures
		assert_ok!(ValidatorPallet::register_peer_id(
			Origin::signed(ALICE),
			alice_peer_public_key,
			40044,
			10,
			alice_peer_keypair.sign(&ALICE.encode()[..]),
		));
		assert_eq!(
			last_event::<Test>(),
			mock::Event::ValidatorPallet(crate::Event::PeerIdRegistered(
				ALICE,
				alice_peer_public_key,
				40044,
				10
			)),
			"should emit event on register peer id"
		);
		assert_eq!(ValidatorPallet::mapped_peer(&alice_peer_public_key), Some(()));
		assert_eq!(
			ValidatorPallet::node_peer_id(&ALICE),
			Some((ALICE, alice_peer_public_key, 40044, 10))
		);

		// New mappings to overlapping peer id are disallowed
		assert_noop!(
			ValidatorPallet::register_peer_id(
				Origin::signed(BOB),
				alice_peer_public_key,
				0,
				0,
				alice_peer_keypair.sign(&BOB.encode()[..]),
			),
			Error::<Test>::AccountPeerMappingOverlap
		);

		// New authority mapping works
		let bob_peer_keypair = sp_core::ed25519::Pair::from_legacy_string("bob", None);
		let bob_peer_public_key = bob_peer_keypair.public();
		assert_ok!(ValidatorPallet::register_peer_id(
			Origin::signed(BOB),
			bob_peer_public_key,
			40043,
			11,
			bob_peer_keypair.sign(&BOB.encode()[..]),
		),);
		assert_eq!(
			last_event::<Test>(),
			mock::Event::ValidatorPallet(crate::Event::PeerIdRegistered(
				BOB,
				bob_peer_public_key,
				40043,
				11
			)),
			"should emit event on register peer id"
		);
		assert_eq!(ValidatorPallet::mapped_peer(&bob_peer_public_key), Some(()));
		assert_eq!(
			ValidatorPallet::node_peer_id(&BOB),
			Some((BOB, bob_peer_public_key, 40043, 11))
		);

		// Changing existing mapping to overlapping peer id is disallowed
		assert_noop!(
			ValidatorPallet::register_peer_id(
				Origin::signed(BOB),
				alice_peer_public_key,
				0,
				0,
				alice_peer_keypair.sign(&BOB.encode()[..]),
			),
			Error::<Test>::AccountPeerMappingOverlap
		);

		let bob_peer_keypair = sp_core::ed25519::Pair::from_legacy_string("bob2", None);
		let bob_peer_public_key = bob_peer_keypair.public();

		// Changing to new peer id works
		assert_ok!(ValidatorPallet::register_peer_id(
			Origin::signed(BOB),
			bob_peer_public_key,
			40043,
			11,
			bob_peer_keypair.sign(&BOB.encode()[..]),
		));
		assert_eq!(
			last_event::<Test>(),
			mock::Event::ValidatorPallet(crate::Event::PeerIdRegistered(
				BOB,
				bob_peer_public_key,
				40043,
				11
			)),
			"should emit event on register peer id"
		);
		assert_eq!(ValidatorPallet::mapped_peer(&bob_peer_public_key), Some(()));
		assert_eq!(
			ValidatorPallet::node_peer_id(&BOB),
			Some((BOB, bob_peer_public_key, 40043, 11))
		);

		// Updating only the ip address works
		assert_ok!(ValidatorPallet::register_peer_id(
			Origin::signed(BOB),
			bob_peer_public_key,
			40043,
			12,
			bob_peer_keypair.sign(&BOB.encode()[..]),
		));
		assert_eq!(
			last_event::<Test>(),
			mock::Event::ValidatorPallet(crate::Event::PeerIdRegistered(
				BOB,
				bob_peer_public_key,
				40043,
				12
			)),
			"should emit event on register peer id"
		);
		assert_eq!(ValidatorPallet::mapped_peer(&bob_peer_public_key), Some(()));
		assert_eq!(
			ValidatorPallet::node_peer_id(&BOB),
			Some((BOB, bob_peer_public_key, 40043, 12))
		);
	});
}

#[test]
fn historical_epochs() {
	new_test_ext().execute_with(|| {
		// Activate an epoch for ALICE
		EpochHistory::<Test>::activate_epoch(&ALICE, 1);
		// Expect the the epoch to be in the storage for ALICE
		assert!(HistoricalActiveEpochs::<Test>::get(ALICE).contains(&1));
		// Activate the next epoch
		EpochHistory::<Test>::activate_epoch(&ALICE, 2);
		// Remove epoch 1 for ALICE
		EpochHistory::<Test>::deactivate_epoch(&ALICE, 1);
		// Expect the epoch to be removed
		assert!(!HistoricalActiveEpochs::<Test>::get(ALICE).contains(&1));
		// and epoch 2 still in storage
		assert!(HistoricalActiveEpochs::<Test>::get(ALICE).contains(&2));
		// Deactivate epoch 2
		EpochHistory::<Test>::deactivate_epoch(&ALICE, 2);
		// And expect the historical active epoch array for ALICE to be empty
		assert!(HistoricalActiveEpochs::<Test>::get(ALICE).is_empty());
	});
}

#[test]
fn highest_bond() {
	new_test_ext().execute_with(|| {
		// Epoch 1
		EpochHistory::<Test>::activate_epoch(&ALICE, 1);
		HistoricalAuthorities::<Test>::insert(1, vec![ALICE]);
		HistoricalBonds::<Test>::insert(1, 10);
		// Epoch 2
		EpochHistory::<Test>::activate_epoch(&ALICE, 2);
		HistoricalAuthorities::<Test>::insert(2, vec![ALICE]);
		HistoricalBonds::<Test>::insert(2, 30);
		// Epoch 3
		EpochHistory::<Test>::activate_epoch(&ALICE, 3);
		HistoricalAuthorities::<Test>::insert(3, vec![ALICE]);
		HistoricalBonds::<Test>::insert(3, 20);
		// Expect the bond of epoch 2
		assert_eq!(EpochHistory::<Test>::active_bond(&ALICE), 30);
		// Deactivate all epochs
		EpochHistory::<Test>::deactivate_epoch(&ALICE, 1);
		EpochHistory::<Test>::deactivate_epoch(&ALICE, 2);
		EpochHistory::<Test>::deactivate_epoch(&ALICE, 3);
		// Expect the bond to be zero if there is no epoch the node is active in
		assert_eq!(EpochHistory::<Test>::active_bond(&ALICE), 0);
	});
}

#[test]
fn test_setting_vanity_names_() {
	new_test_ext().execute_with(|| {
		let validators: &[u64] = &[123, 456, 789, 101112];
		assert_ok!(ValidatorPallet::set_vanity_name(Origin::signed(validators[0]), "Test Validator 1".as_bytes().to_vec()));
		assert_ok!(ValidatorPallet::set_vanity_name(Origin::signed(validators[2]), "Test Validator 2".as_bytes().to_vec()));
		let vanity_names = crate::VanityNames::<Test>::get();
		assert_eq!(sp_std::str::from_utf8(vanity_names.get(&validators[0]).unwrap()).unwrap(), "Test Validator 1");
		assert_eq!(sp_std::str::from_utf8(vanity_names.get(&validators[2]).unwrap()).unwrap(), "Test Validator 2");
		assert_noop!(ValidatorPallet::set_vanity_name(Origin::signed(validators[0]), [0xfe, 0xff].to_vec()), crate::Error::<Test>::InvalidCharactersInName);
		assert_noop!(ValidatorPallet::set_vanity_name(Origin::signed(validators[0]), "Validator Name too longggggggggggggggggggggggggggggggggggggggggggggggggggggggggggggggg".as_bytes().to_vec()), crate::Error::<Test>::NameTooLong);
	});
}

#[test]
fn test_missing_author_punishment() {
	new_test_ext().execute_with(|| {
<<<<<<< HEAD
		let winners = vec![1, 2, 3, 4];
		register_keys(&winners[..]);

		RotationPhase::<Test>::set(RotationStatusOf::<Test>::VaultsRotated(AuctionResult {
			winners,
=======
		RotationPhase::<Test>::set(RotationStatus::<Test>::VaultsRotated(AuctionOutcome {
			winners: vec![1, 2, 3, 4],
>>>>>>> 4fa41b3d
			..Default::default()
		}));
		move_forward_blocks(2);

		// Use a large offset to ensure the modulo math selects the correct validators.
		let offset = 4 * 123456;
		MockMissedAuthorshipSlots::set(vec![1 + offset, 2 + offset]);
		move_forward_blocks(1);
		MockOffenceReporter::assert_reported(
			PalletOffence::MissedAuthorshipSlot,
			ValidatorPallet::current_authorities().get(1..=2).unwrap().to_vec(),
		)
	})
}

#[test]
fn no_auction_during_maintenance() {
	new_test_ext().execute_with(|| {
		// Activate maintenance mode
		MockSystemStateInfo::set_maintenance(true);
		// Assert that we are in maintenance mode
		assert!(MockSystemStateInfo::ensure_no_maintenance().is_err());
		// Try to start an auction
		RotationPhase::<Test>::set(RotationStatus::<Test>::RunAuction);
		// Move a few blocks forward to trigger the auction
		move_forward_blocks(1);
		// Expect the auction to not be started - we are stll in the auction mode and not moving
		// from here
		assert_eq!(RotationPhase::<Test>::get(), RotationStatus::<Test>::RunAuction);
		// Deactivate maintenance mode
		MockSystemStateInfo::set_maintenance(false);
		// Expect the maintenance mode to be deactivated
		assert!(MockSystemStateInfo::ensure_no_maintenance().is_ok());
		// Move a couple of blocks forward to run the auction
		move_forward_blocks(2);
		// Expect the auction to be to be completed
		assert_eq!(
			RotationPhase::<Test>::get(),
			RotationStatus::<Test>::VaultsRotated(Default::default())
		);
	});
}

#[test]
fn test_reputation_reset() {
	new_test_ext().execute_with_unchecked_invariants(|| {
		// Simulate an epoch rotation and give the validators some reputation.
		RotationPhase::<Test>::put(RotationStatus::<Test>::SessionRotating(AuctionOutcome {
			winners: vec![1, 2, 3],
			..Default::default()
		}));
		<ValidatorPallet as pallet_session::SessionManager<_>>::start_session(0);

		for id in &ValidatorPallet::current_authorities() {
			MockReputationResetter::<Test>::set_reputation(id, 100);
		}

		let first_epoch = ValidatorPallet::current_epoch();

		// Simulate another epoch rotation and give the validators some reputation.
		RotationPhase::<Test>::put(RotationStatus::<Test>::SessionRotating(AuctionOutcome {
			winners: vec![4, 5, 6],
			..Default::default()
		}));
		<ValidatorPallet as pallet_session::SessionManager<_>>::start_session(0);

		for id in &ValidatorPallet::current_authorities() {
			MockReputationResetter::<Test>::set_reputation(id, 100);
		}

		for id in &[1, 2, 3, 4, 5, 6] {
			assert_eq!(MockReputationResetter::<Test>::get_reputation(id), 100);
		}

		ValidatorPallet::expire_epoch(first_epoch);

		for id in &[1, 2, 3] {
			assert_eq!(MockReputationResetter::<Test>::get_reputation(id), 0);
		}
		for id in &[4, 5, 6] {
			assert_eq!(MockReputationResetter::<Test>::get_reputation(id), 100);
		}
	});
}

#[cfg(test)]
mod bond_expiry {
	use super::*;

	#[test]
	fn increasing_bond() {
		new_test_ext().execute_with_unchecked_invariants(|| {
			let initial_epoch = ValidatorPallet::current_epoch();
			ValidatorPallet::start_new_epoch(AuctionOutcome {
				winners: vec![1, 2],
				bond: 100,
				..Default::default()
			});
			assert_eq!(ValidatorPallet::bond(), 100);

			ValidatorPallet::start_new_epoch(AuctionOutcome {
				winners: vec![2, 3],
				bond: 101,
				..Default::default()
			});
			assert_eq!(ValidatorPallet::bond(), 101);

			assert_eq!(EpochHistory::<Test>::active_epochs_for_authority(&1), [initial_epoch + 1]);
			assert_eq!(EpochHistory::<Test>::active_bond(&1), 100);
			assert_eq!(
				EpochHistory::<Test>::active_epochs_for_authority(&2),
				[initial_epoch + 1, initial_epoch + 2]
			);
			assert_eq!(EpochHistory::<Test>::active_bond(&2), 101);
			assert_eq!(EpochHistory::<Test>::active_epochs_for_authority(&3), [initial_epoch + 2]);
			assert_eq!(EpochHistory::<Test>::active_bond(&3), 101);
		});
	}

	#[test]
	fn decreasing_bond() {
		new_test_ext().execute_with_unchecked_invariants(|| {
			let initial_epoch = ValidatorPallet::current_epoch();
			ValidatorPallet::start_new_epoch(AuctionOutcome {
				winners: vec![1, 2],
				bond: 100,
				..Default::default()
			});
			assert_eq!(ValidatorPallet::bond(), 100);

			ValidatorPallet::start_new_epoch(AuctionOutcome {
				winners: vec![2, 3],
				bond: 99,
				..Default::default()
			});
			assert_eq!(ValidatorPallet::bond(), 99);

			assert_eq!(EpochHistory::<Test>::active_epochs_for_authority(&1), [initial_epoch + 1]);
			assert_eq!(EpochHistory::<Test>::active_bond(&1), 100);
			assert_eq!(
				EpochHistory::<Test>::active_epochs_for_authority(&2),
				[initial_epoch + 1, initial_epoch + 2]
			);
			assert_eq!(EpochHistory::<Test>::active_bond(&2), 100);
			assert_eq!(EpochHistory::<Test>::active_epochs_for_authority(&3), [initial_epoch + 2]);
			assert_eq!(EpochHistory::<Test>::active_bond(&3), 99);
		});
	}
}<|MERGE_RESOLUTION|>--- conflicted
+++ resolved
@@ -191,13 +191,9 @@
 		let new_bond = 10;
 		let new_authorities = vec![1, 2];
 
-<<<<<<< HEAD
 		register_keys(&new_authorities);
 
-		MockAuctioneer::set_run_behaviour(Ok(AuctionResult {
-=======
 		MockAuctioneer::set_run_behaviour(Ok(AuctionOutcome {
->>>>>>> 4fa41b3d
 			winners: new_authorities.clone(),
 			losers: vec![],
 			bond: new_bond,
@@ -534,16 +530,11 @@
 #[test]
 fn test_missing_author_punishment() {
 	new_test_ext().execute_with(|| {
-<<<<<<< HEAD
 		let winners = vec![1, 2, 3, 4];
 		register_keys(&winners[..]);
 
-		RotationPhase::<Test>::set(RotationStatusOf::<Test>::VaultsRotated(AuctionResult {
+		RotationPhase::<Test>::set(RotationStatus::<Test>::VaultsRotated(AuctionOutcome {
 			winners,
-=======
-		RotationPhase::<Test>::set(RotationStatus::<Test>::VaultsRotated(AuctionOutcome {
-			winners: vec![1, 2, 3, 4],
->>>>>>> 4fa41b3d
 			..Default::default()
 		}));
 		move_forward_blocks(2);
