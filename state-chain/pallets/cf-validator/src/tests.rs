mod tests {

	use crate::{mock::*, Error, *};
	use cf_traits::{ActiveValidatorRange, AuctionError, IsOutgoing};
	use frame_support::{assert_noop, assert_ok};
	use sp_runtime::traits::{BadOrigin, Zero};

	const ALICE: u64 = 100;
	const BOB: u64 = 101;
	const GENESIS_EPOCH: u32 = 1;

	fn last_event() -> mock::Event {
		frame_system::Pallet::<Test>::events().pop().expect("Event expected").event
	}

	fn initialise_validator(range: ActiveValidatorRange, epoch: u64) {
		assert_ok!(MockAuctioneer::set_active_range(range));
		assert_ok!(ValidatorPallet::set_blocks_for_epoch(Origin::root(), epoch));
		assert_eq!(
			<ValidatorPallet as EpochInfo>::epoch_index(),
			GENESIS_EPOCH,
			"we should be in the genesis epoch({})",
			GENESIS_EPOCH
		);
	}

	fn assert_next_epoch() {
		assert_eq!(
			<ValidatorPallet as EpochInfo>::epoch_index(),
			GENESIS_EPOCH + 1,
			"we should be in epoch {}",
			GENESIS_EPOCH + 1
		);
	}

	#[test]
<<<<<<< HEAD
	fn should_store_last_expired_epoch() {
		new_test_ext().execute_with(|| {
			let epoch_blocks = 10;
			assert_ok!(ValidatorPallet::set_blocks_for_epoch(Origin::root(), epoch_blocks));
			assert_eq!(1, <ValidatorPallet as EpochInfo>::epoch_index());
			System::set_block_number(epoch_blocks);
			ValidatorPallet::start_new_epoch(&[], 0);
			assert_eq!(2, <ValidatorPallet as EpochInfo>::epoch_index());
			System::set_block_number(2 * epoch_blocks);
			ValidatorPallet::start_new_epoch(&[], 0);
			// Epoch 1 would now expire as it was rotated at block 10 when we moved
			// to epoch 2 and would expire at block 10 + epoch_blocks(10)
			ValidatorPallet::on_initialize(2 * epoch_blocks);
			assert_eq!(1, <ValidatorPallet as EpochInfo>::last_expired_epoch());
=======
	fn should_update_claims_period() {
		new_test_ext().execute_with(|| {
			assert_eq!(ValidatorPallet::claim_period_as_percentage(), CLAIM_PERCENTAGE_AT_GENESIS);

			let percentage_claim_period = 40;
			assert_ok!(ValidatorPallet::update_period_for_claims(
				Origin::root(),
				percentage_claim_period
			));
			assert_eq!(
				last_event(),
				mock::Event::ValidatorPallet(crate::Event::ClaimPeriodUpdated(
					percentage_claim_period
				)),
				"should emit event on updating claim period"
			);
			assert_eq!(ValidatorPallet::claim_period_as_percentage(), percentage_claim_period);
			let invalid_claim_period = 101;
			assert_noop!(
				ValidatorPallet::update_period_for_claims(Origin::root(), invalid_claim_period),
				Error::<Test>::InvalidClaimPeriod
			);

			let blocks_per_epoch = 42;
			assert_ok!(ValidatorPallet::set_blocks_for_epoch(Origin::root(), blocks_per_epoch));
			assert!(<ValidatorPallet as EpochInfo>::is_auction_phase(), "should be able to claim");

			// Move to the first block we are blocked to claim
			let block_in_no_claims = percentage_claim_period as u64 * blocks_per_epoch / 100;
			move_forward_blocks(block_in_no_claims);
			assert_eq!(
				false,
				<ValidatorPallet as EpochInfo>::is_auction_phase(),
				"should *not* be able to claim"
			);

			// Increase the claim period, being on the same block we should be able to claim now
			let percentage_claim_period = percentage_claim_period + 1;
			assert_ok!(ValidatorPallet::update_period_for_claims(
				Origin::root(),
				percentage_claim_period
			));
			assert!(<ValidatorPallet as EpochInfo>::is_auction_phase(), "should be able to claim");

			let no_claims_at_all = 0;
			assert_ok!(ValidatorPallet::update_period_for_claims(Origin::root(), no_claims_at_all));
			assert_eq!(
				false,
				<ValidatorPallet as EpochInfo>::is_auction_phase(),
				"no claims possible"
			);
>>>>>>> bf55f529
		});
	}

	#[test]
	fn you_have_to_be_priviledged() {
		new_test_ext().execute_with(|| {
			// Run through the sudo extrinsics to be sure they are what they are
			assert_noop!(
				ValidatorPallet::set_blocks_for_epoch(Origin::signed(ALICE), Zero::zero()),
				BadOrigin
			);
			assert_noop!(ValidatorPallet::force_rotation(Origin::signed(ALICE)), BadOrigin);
		});
	}

	#[test]
	fn changing_epoch() {
		new_test_ext().execute_with(|| {
			assert_eq!(
				<Test as Config>::MinEpoch::get(),
				1,
				"the minimum epoch interval should be 1"
			);
			// Throw up an error if we supply anything less than this
			assert_noop!(
				ValidatorPallet::set_blocks_for_epoch(Origin::root(), 0),
				Error::<Test>::InvalidEpoch
			);
			// This should work as 2 > 1
			assert_ok!(ValidatorPallet::set_blocks_for_epoch(Origin::root(), 2));
			assert_eq!(
				last_event(),
				mock::Event::ValidatorPallet(crate::Event::EpochDurationChanged(0, 2)),
				"an event of the duration change from 0 to 2"
			);
			// We throw up an error if we try to set it to the current
			assert_noop!(
				ValidatorPallet::set_blocks_for_epoch(Origin::root(), 2),
				Error::<Test>::InvalidEpoch
			);
		});
	}

	#[test]
	fn should_request_emergency_rotation() {
		new_test_ext().execute_with(|| {
			let epoch = 10;
			initialise_validator((2, 10), epoch);
			ValidatorPallet::request_emergency_rotation();
			let mut events = frame_system::Pallet::<Test>::events();
			assert_eq!(
				events.pop().expect("an event").event,
				mock::Event::ValidatorPallet(crate::Event::ForceRotationRequested()),
				"should emit event of a force rotation being requested"
			);
			assert_eq!(
				events.pop().expect("an event").event,
				mock::Event::ValidatorPallet(crate::Event::EmergencyRotationRequested()),
				"should emit event of the request for an emergency rotation"
			);
			assert!(
				ValidatorPallet::emergency_rotation_in_progress(),
				"we should be in an emergency rotation"
			);
			ValidatorPallet::emergency_rotation_completed();
			assert!(
				!ValidatorPallet::emergency_rotation_in_progress(),
				"we should not be in an emergency rotation"
			);
		});
	}

	#[test]
	fn should_retry_rotation_until_success() {
		new_test_ext().execute_with(|| {
			let epoch = 10;
			initialise_validator((2, 10), epoch);
			MockAuctioneer::set_behaviour(Err(AuctionError::MinValidatorSize));
			run_to_block(epoch);
			move_forward_blocks(SHORT_ROTATION);
			assert_eq!(
				<ValidatorPallet as EpochInfo>::epoch_index(),
				GENESIS_EPOCH,
				"we should still be in the first epoch"
			);
			// The auction runs more than expected and we move to next epoch
			MockAuctioneer::create_auction_scenario(0, &[1, 2], LONG_CONFIRMATION_BLOCKS);
			move_forward_blocks(LONG_ROTATION);
			assert_next_epoch();
		});
	}

	#[test]
	fn should_be_unable_to_force_rotation_during_a_rotation() {
		new_test_ext().execute_with(|| {
			let epoch = 10;
			initialise_validator((2, 10), epoch);
			MockAuctioneer::create_auction_scenario(0, &[1, 2], SHORT_CONFIRMATION_BLOCKS);
			run_to_block(epoch);
			assert_matches!(MockAuctioneer::phase(), AuctionPhase::ValidatorsSelected(..));
			assert_noop!(
				ValidatorPallet::force_rotation(Origin::root()),
				Error::<Test>::AuctionInProgress
			);
		});
	}

	#[test]
	fn should_rotate_when_forced() {
		new_test_ext().execute_with(|| {
			initialise_validator((2, 10), 100);
			let new_validators = vec![3, 4];
			MockAuctioneer::create_auction_scenario(0, &new_validators, SHORT_CONFIRMATION_BLOCKS);
			// Force an auction at the next block
			assert_ok!(ValidatorPallet::force_rotation(Origin::root()));
			move_forward_blocks(SHORT_ROTATION);
			assert_eq!(
				<ValidatorPallet as EpochInfo>::current_validators(),
				new_validators,
				"a new set of validators should be now validating"
			);
			assert_next_epoch();
		});
	}

	#[test]
	fn should_have_outgoers_after_rotation() {
		new_test_ext().execute_with(|| {
			initialise_validator((2, 10), 1);
			MockAuctioneer::create_auction_scenario(0, &[1, 2], SHORT_CONFIRMATION_BLOCKS);
			move_forward_blocks(SHORT_ROTATION);
			assert_next_epoch();
			let outgoing_validators = outgoing_validators();
			assert_eq!(
				outgoing_validators, DUMMY_GENESIS_VALIDATORS,
				"outgoers should be the genesis validators"
			);
			for outgoer in &outgoing_validators {
				assert!(MockIsOutgoing::is_outgoing(outgoer));
			}
		});
	}

	#[test]
	fn should_rotate_at_epoch() {
		// We expect from our `DummyAuction` that we will have our bidders which are then
		// ran through an auction and that the winners of this auction become the validating set
		new_test_ext().execute_with(|| {
			let epoch = 10;
			initialise_validator((2, 10), epoch);

			let bond = 10;
			let new_validators = vec![1, 2];

			MockAuctioneer::create_auction_scenario(
				bond,
				&new_validators,
				SHORT_CONFIRMATION_BLOCKS,
			);

			assert_eq!(
				mock::current_validators(),
				DUMMY_GENESIS_VALIDATORS,
				"the current validators should be the genesis validators"
			);
			// Run to the epoch
			run_to_block(epoch);
			assert_eq!(
				<ValidatorPallet as EpochInfo>::current_validators(),
				&DUMMY_GENESIS_VALIDATORS[..],
				"we should still be validating with the genesis validators"
			);
			move_forward_blocks(SHORT_ROTATION);

			assert_eq!(
				<ValidatorPallet as EpochInfo>::current_validators(),
				new_validators,
				"the new validators are now validating"
			);
			// Complete the auction process
			move_forward_blocks(1);
			assert_next_epoch();
			assert_eq!(min_bid(), bond, "bond should be updated");
		});
	}

	#[test]
	fn genesis() {
		new_test_ext().execute_with(|| {
			// We should have a set of validators on genesis with a minimum bid of 0 set
			assert_eq!(
				current_validators(),
				DUMMY_GENESIS_VALIDATORS,
				"We should have a set of validators at genesis"
			);
			assert_eq!(min_bid(), 0, "We should have a minimum bid of zero");
			assert_eq!(
				<ValidatorPallet as EpochInfo>::epoch_index(),
				GENESIS_EPOCH,
				"we should be in the genesis epoch({})",
				GENESIS_EPOCH
			);
		});
	}

	#[test]
	fn send_cfe_version() {
		new_test_ext().execute_with(|| {
			// We initially submit version
			let validator = DUMMY_GENESIS_VALIDATORS[0];

			let version = SemVer { major: 4, ..Default::default() };
			assert_ok!(ValidatorPallet::cfe_version(Origin::signed(validator), version.clone(),));

			assert_eq!(
				last_event(),
				mock::Event::ValidatorPallet(crate::Event::CFEVersionUpdated(
					validator,
					SemVer::default(),
					version.clone()
				)),
				"should emit event on updated version"
			);

			assert_eq!(
				version.clone(),
				ValidatorPallet::validator_cfe_version(validator),
				"version should be stored"
			);

			// We submit a new version
			let new_version = SemVer { major: 5, ..Default::default() };
			assert_ok!(ValidatorPallet::cfe_version(
				Origin::signed(validator),
				new_version.clone()
			));

			assert_eq!(
				last_event(),
				mock::Event::ValidatorPallet(crate::Event::CFEVersionUpdated(
					validator,
					version.clone(),
					new_version.clone()
				)),
				"should emit event on updated version"
			);

			assert_eq!(
				new_version,
				ValidatorPallet::validator_cfe_version(validator),
				"new version should be stored"
			);

			// When we submit the same version we should see no `CFEVersionUpdated` event
			frame_system::Pallet::<Test>::reset_events();
			assert_ok!(ValidatorPallet::cfe_version(
				Origin::signed(validator),
				new_version.clone()
			));

			assert_eq!(
				0,
				frame_system::Pallet::<Test>::events().len(),
				"We should have no events of an update"
			);

			assert_eq!(
				new_version,
				ValidatorPallet::validator_cfe_version(validator),
				"we should be still on the same new version"
			);
		});
	}

	#[test]
	fn register_peer_id() {
		new_test_ext().execute_with(|| {
			use sp_core::{Encode, Pair};

			let alice_peer_keypair = sp_core::ed25519::Pair::from_legacy_string("alice", None);
			let alice_peer_public_key = alice_peer_keypair.public();

			// Don't allow invalid signatures
			assert_noop!(
				ValidatorPallet::register_peer_id(
					Origin::signed(ALICE),
					alice_peer_public_key,
					0,
					0,
					alice_peer_keypair.sign(&BOB.encode()[..]),
				),
				Error::<Test>::InvalidAccountPeerMappingSignature
			);

			// Non-overlaping peer ids and valid signatures
			assert_ok!(ValidatorPallet::register_peer_id(
				Origin::signed(ALICE),
				alice_peer_public_key,
				40044,
				10,
				alice_peer_keypair.sign(&ALICE.encode()[..]),
			));
			assert_eq!(
				last_event(),
				mock::Event::ValidatorPallet(crate::Event::PeerIdRegistered(
					ALICE,
					alice_peer_public_key,
					40044,
					10
				)),
				"should emit event on register peer id"
			);
			assert_eq!(ValidatorPallet::mapped_peer(&alice_peer_public_key), Some(()));
			assert_eq!(
				ValidatorPallet::validator_peer_id(&ALICE),
				Some((ALICE, alice_peer_public_key, 40044, 10))
			);

			// New mappings to overlapping peer id are disallowed
			assert_noop!(
				ValidatorPallet::register_peer_id(
					Origin::signed(BOB),
					alice_peer_public_key,
					0,
					0,
					alice_peer_keypair.sign(&BOB.encode()[..]),
				),
				Error::<Test>::AccountPeerMappingOverlap
			);

			// New validator mapping works
			let bob_peer_keypair = sp_core::ed25519::Pair::from_legacy_string("bob", None);
			let bob_peer_public_key = bob_peer_keypair.public();
			assert_ok!(ValidatorPallet::register_peer_id(
				Origin::signed(BOB),
				bob_peer_public_key,
				40043,
				11,
				bob_peer_keypair.sign(&BOB.encode()[..]),
			),);
			assert_eq!(
				last_event(),
				mock::Event::ValidatorPallet(crate::Event::PeerIdRegistered(
					BOB,
					bob_peer_public_key,
					40043,
					11
				)),
				"should emit event on register peer id"
			);
			assert_eq!(ValidatorPallet::mapped_peer(&bob_peer_public_key), Some(()));
			assert_eq!(
				ValidatorPallet::validator_peer_id(&BOB),
				Some((BOB, bob_peer_public_key, 40043, 11))
			);

			// Changing existing mapping to overlapping peer id is disallowed
			assert_noop!(
				ValidatorPallet::register_peer_id(
					Origin::signed(BOB),
					alice_peer_public_key,
					0,
					0,
					alice_peer_keypair.sign(&BOB.encode()[..]),
				),
				Error::<Test>::AccountPeerMappingOverlap
			);

			let bob_peer_keypair = sp_core::ed25519::Pair::from_legacy_string("bob2", None);
			let bob_peer_public_key = bob_peer_keypair.public();

			// Changing to new peer id works
			assert_ok!(ValidatorPallet::register_peer_id(
				Origin::signed(BOB),
				bob_peer_public_key,
				40043,
				11,
				bob_peer_keypair.sign(&BOB.encode()[..]),
			));
			assert_eq!(
				last_event(),
				mock::Event::ValidatorPallet(crate::Event::PeerIdRegistered(
					BOB,
					bob_peer_public_key,
					40043,
					11
				)),
				"should emit event on register peer id"
			);
			assert_eq!(ValidatorPallet::mapped_peer(&bob_peer_public_key), Some(()));
			assert_eq!(
				ValidatorPallet::validator_peer_id(&BOB),
				Some((BOB, bob_peer_public_key, 40043, 11))
			);
		});
	}
}<|MERGE_RESOLUTION|>--- conflicted
+++ resolved
@@ -34,7 +34,6 @@
 	}
 
 	#[test]
-<<<<<<< HEAD
 	fn should_store_last_expired_epoch() {
 		new_test_ext().execute_with(|| {
 			let epoch_blocks = 10;
@@ -49,7 +48,10 @@
 			// to epoch 2 and would expire at block 10 + epoch_blocks(10)
 			ValidatorPallet::on_initialize(2 * epoch_blocks);
 			assert_eq!(1, <ValidatorPallet as EpochInfo>::last_expired_epoch());
-=======
+		});
+	}
+
+	#[test]
 	fn should_update_claims_period() {
 		new_test_ext().execute_with(|| {
 			assert_eq!(ValidatorPallet::claim_period_as_percentage(), CLAIM_PERCENTAGE_AT_GENESIS);
@@ -101,7 +103,6 @@
 				<ValidatorPallet as EpochInfo>::is_auction_phase(),
 				"no claims possible"
 			);
->>>>>>> bf55f529
 		});
 	}
 
