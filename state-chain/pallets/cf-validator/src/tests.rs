--- conflicted
+++ resolved
@@ -1,12 +1,10 @@
 use crate::{mock::*, Error, *};
 use cf_traits::{
-<<<<<<< HEAD
-	mocks::{system_state_info::MockSystemStateInfo, vault_rotation::MockVaultRotator},
+	mocks::{
+		reputation_resetter::MockReputationResetter, system_state_info::MockSystemStateInfo,
+		vault_rotation::MockVaultRotator,
+	},
 	SystemStateInfo, VaultRotator,
-=======
-	mocks::{reputation_resetter::MockReputationResetter, vault_rotation::MockVaultRotator},
-	VaultRotator,
->>>>>>> d9dd6032
 };
 use frame_support::{assert_noop, assert_ok};
 
@@ -556,7 +554,6 @@
 }
 
 #[test]
-<<<<<<< HEAD
 fn no_auction_during_maintenance() {
 	new_test_ext().execute_with(|| {
 		// Activate maintenance mode
@@ -585,7 +582,9 @@
 			})
 		);
 	});
-=======
+}
+
+#[test]
 fn test_reputation_reset() {
 	new_test_ext().execute_with_unchecked_invariants(|| {
 		// Simulate an epoch rotation and give the validators some reputation.
@@ -625,5 +624,4 @@
 			assert_eq!(MockReputationResetter::<Test>::get_reputation(id), 100);
 		}
 	})
->>>>>>> d9dd6032
 }