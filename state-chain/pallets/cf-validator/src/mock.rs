use super::*;
use crate as pallet_cf_validator;
use frame_support::{
	construct_runtime, parameter_types,
	traits::{OnFinalize, OnInitialize, ValidatorRegistration},
};

use cf_traits::{
	mocks::{
		chainflip_account::MockChainflipAccount, ensure_origin_mock::NeverFailingOriginCheck,
		epoch_info::MockEpochInfo,
	},
	AuctionResult, Bid, BidderProvider, Chainflip, ChainflipAccount, ChainflipAccountData,
	IsOnline, IsOutgoing, QualifyValidator, VaultRotator,
};
use sp_core::H256;
use sp_runtime::{
	impl_opaque_keys,
	testing::{Header, UintAuthorityId},
	traits::{BlakeTwo256, ConvertInto, IdentityLookup},
	BuildStorage, Perbill,
};
use std::cell::RefCell;

type UncheckedExtrinsic = frame_system::mocking::MockUncheckedExtrinsic<Test>;
type Block = frame_system::mocking::MockBlock<Test>;

pub type Amount = u128;
pub type ValidatorId = u64;

thread_local! {
	pub static OLD_VALIDATORS: RefCell<Vec<u64>> = RefCell::new(vec![]);
	pub static CURRENT_VALIDATORS: RefCell<Vec<u64>> = RefCell::new(vec![]);
	pub static MIN_BID: RefCell<Amount> = RefCell::new(0);
	pub static BIDDERS: RefCell<Vec<(u64, Amount)>> = RefCell::new(vec![]);
}

construct_runtime!(
	pub enum Test where
		Block = Block,
		NodeBlock = Block,
		UncheckedExtrinsic = UncheckedExtrinsic,
	{
		System: frame_system::{Pallet, Call, Config, Storage, Event<T>},
		Session: pallet_session::{Pallet, Call, Storage, Event, Config<T>},
		ValidatorPallet: pallet_cf_validator::{Pallet, Call, Storage, Event<T>, Config<T>},
	}
);

parameter_types! {
	pub const BlockHashCount: u64 = 250;
}
impl frame_system::Config for Test {
	type BaseCallFilter = frame_support::traits::Everything;
	type BlockWeights = ();
	type BlockLength = ();
	type Origin = Origin;
	type Call = Call;
	type Index = u64;
	type BlockNumber = u64;
	type Hash = H256;
	type Hashing = BlakeTwo256;
	type AccountId = ValidatorId;
	type Lookup = IdentityLookup<Self::AccountId>;
	type Header = Header;
	type Event = Event;
	type BlockHashCount = BlockHashCount;
	type DbWeight = ();
	type Version = ();
	type PalletInfo = PalletInfo;
	type AccountData = ChainflipAccountData;
	type OnNewAccount = ();
	type OnKilledAccount = ();
	type SystemWeightInfo = ();
	type SS58Prefix = ();
	type OnSetCode = ();
}

impl_opaque_keys! {
	pub struct MockSessionKeys {
		pub dummy: UintAuthorityId,
	}
}

impl From<UintAuthorityId> for MockSessionKeys {
	fn from(dummy: UintAuthorityId) -> Self {
		Self { dummy }
	}
}

parameter_types! {
	pub const DisabledValidatorsThreshold: Perbill = Perbill::from_percent(33);
}

impl pallet_session::Config for Test {
	type ShouldEndSession = ValidatorPallet;
	type SessionManager = ValidatorPallet;
	type SessionHandler = pallet_session::TestSessionHandler;
	type ValidatorId = ValidatorId;
	type ValidatorIdOf = ConvertInto;
	type Keys = MockSessionKeys;
	type Event = Event;
	type DisabledValidatorsThreshold = DisabledValidatorsThreshold;
	type NextSessionRotation = ();
	type WeightInfo = ();
}

pub struct MockAuctioneer;

thread_local! {
	pub static AUCTION_RUN_BEHAVIOUR: RefCell<Result<AuctionResult<ValidatorId, Amount>, &'static str>> = RefCell::new(Ok(Default::default()));
	pub static AUCTION_WINNERS: RefCell<Option<Vec<ValidatorId>>> = RefCell::new(None);
}

impl MockAuctioneer {
	pub fn set_run_behaviour(behaviour: Result<AuctionResult<ValidatorId, Amount>, &'static str>) {
		AUCTION_RUN_BEHAVIOUR.with(|cell| {
			*cell.borrow_mut() = behaviour;
		});
	}
}

impl Auctioneer for MockAuctioneer {
	type ValidatorId = ValidatorId;
	type Amount = Amount;
	type Error = &'static str;

	fn resolve_auction() -> Result<AuctionResult<Self::ValidatorId, Self::Amount>, Self::Error> {
		AUCTION_RUN_BEHAVIOUR.with(|cell| (*cell.borrow()).clone())
	}

	fn update_validator_status(winners: &[Self::ValidatorId]) {
		AUCTION_WINNERS.with(|cell| {
			*cell.borrow_mut() = Some(winners.to_vec());
		});
	}
}

pub struct MockIsOutgoing;
impl IsOutgoing for MockIsOutgoing {
	type AccountId = u64;

	fn is_outgoing(account_id: &Self::AccountId) -> bool {
		if let Some(last_active_epoch) = MockChainflipAccount::get(account_id).last_active_epoch {
			let current_epoch_index = ValidatorPallet::epoch_index();
			return last_active_epoch.saturating_add(1) == current_epoch_index
		}
		false
	}
}

pub struct MockOnline;
impl IsOnline for MockOnline {
	type ValidatorId = ValidatorId;

	fn is_online(_validator_id: &Self::ValidatorId) -> bool {
		true
	}
}

impl ValidatorRegistration<ValidatorId> for Test {
	fn is_registered(_id: &ValidatorId) -> bool {
		true
	}
}

pub struct MockBidderProvider;

impl BidderProvider for MockBidderProvider {
	type ValidatorId = ValidatorId;
	type Amount = Amount;

	fn get_bidders() -> Vec<Bid<Self::ValidatorId, Self::Amount>> {
		BIDDERS.with(|cell| (*cell.borrow()).clone())
	}
}

pub struct TestEpochTransitionHandler;

impl EpochTransitionHandler for TestEpochTransitionHandler {
	type ValidatorId = ValidatorId;
	type Amount = Amount;

	fn on_new_epoch(
		old_validators: &[Self::ValidatorId],
		new_validators: &[Self::ValidatorId],
		new_bond: Self::Amount,
	) {
		OLD_VALIDATORS.with(|l| *l.borrow_mut() = old_validators.to_vec());
		CURRENT_VALIDATORS.with(|l| *l.borrow_mut() = new_validators.to_vec());
		MIN_BID.with(|l| *l.borrow_mut() = new_bond);

		for validator in new_validators {
			MockChainflipAccount::update_last_active_epoch(
				validator,
				ValidatorPallet::epoch_index(),
			);
		}
	}
}

thread_local! {
	pub static START_VAULT_ROTATION: RefCell<Result<(), &'static str>> = RefCell::new(Ok(()));
}
pub struct MockVaultRotator;
impl MockVaultRotator {
	pub fn set_start_vault_rotation(result: Result<(), &'static str>) {
		START_VAULT_ROTATION.with(|cell| *cell.borrow_mut() = result);
	}
}

impl VaultRotator for MockVaultRotator {
	type ValidatorId = ValidatorId;
	type RotationError = &'static str;

	/// Start a vault rotation with the following `candidates`
	fn start_vault_rotation(
		_candidates: Vec<Self::ValidatorId>,
	) -> Result<(), Self::RotationError> {
		START_VAULT_ROTATION.with(|cell| *cell.borrow())
	}

	fn get_keygen_status() -> Option<cf_traits::KeygenStatus> {
		None
	}
}

pub struct MockQualifyValidator;
impl QualifyValidator for MockQualifyValidator {
	type ValidatorId = ValidatorId;

	fn is_qualified(validator_id: &Self::ValidatorId) -> bool {
		MockOnline::is_online(validator_id)
	}
}

thread_local! {
	pub static MISSED_SLOTS: RefCell<Vec<u64>> = RefCell::new(Default::default());
}

pub struct MockMissedAuthorshipSlots;

impl MockMissedAuthorshipSlots {
	pub fn set(slots: Vec<u64>) {
		MISSED_SLOTS.with(|cell| *cell.borrow_mut() = slots)
	}

	pub fn get() -> Vec<u64> {
		MISSED_SLOTS.with(|cell| cell.borrow().clone())
	}
}

impl MissedAuthorshipSlots for MockMissedAuthorshipSlots {
	fn missed_slots() -> Vec<u64> {
		Self::get()
	}
}

cf_traits::impl_mock_offline_conditions!(ValidatorId);

parameter_types! {
	pub const MinEpoch: u64 = 1;
	pub const MinValidatorSetSize: u32 = 2;
	pub const EmergencyRotationPercentageRange: PercentageRange = PercentageRange {
		bottom: 67,
		top: 80,
	};
}

impl Chainflip for Test {
	type KeyId = Vec<u8>;
	type ValidatorId = ValidatorId;
	type Amount = Amount;
	type Call = Call;
	type EnsureWitnessed = NeverFailingOriginCheck<Self>;
	type EpochInfo = MockEpochInfo;
}

pub struct MockBonder;

impl Bonding for MockBonder {
	type ValidatorId = ValidatorId;

	type Amount = Amount;

	fn update_validator_bond(_: &Self::ValidatorId, _: Self::Amount) {
		todo!()
	}
}

impl Config for Test {
	type Event = Event;
	type MinEpoch = MinEpoch;
	type EpochTransitionHandler = TestEpochTransitionHandler;
	type ValidatorWeightInfo = ();
	type Auctioneer = MockAuctioneer;
	type EmergencyRotationPercentageRange = EmergencyRotationPercentageRange;
	type VaultRotator = MockVaultRotator;
	type ChainflipAccount = MockChainflipAccount;
	type EnsureGovernance = NeverFailingOriginCheck<Self>;
<<<<<<< HEAD
	type Bonder = MockBonder;
=======
	type MissedAuthorshipSlots = MockMissedAuthorshipSlots;
	type OfflineReporter = MockOfflineReporter;
>>>>>>> aabafb64
}

/// Session pallet requires a set of validators at genesis.
pub const DUMMY_GENESIS_VALIDATORS: &[u64] = &[u64::MAX];
pub const CLAIM_PERCENTAGE_AT_GENESIS: Percentage = 50;
pub const MINIMUM_ACTIVE_BID_AT_GENESIS: Amount = 1;
pub const BLOCKS_TO_SESSION_ROTATION: u64 = 4;

pub(crate) fn new_test_ext() -> sp_io::TestExternalities {
	// Initialise the auctioneer with an auction result
	MockAuctioneer::set_run_behaviour(Ok(AuctionResult {
		winners: DUMMY_GENESIS_VALIDATORS.to_vec(),
		minimum_active_bid: MINIMUM_ACTIVE_BID_AT_GENESIS,
	}));

	let config = GenesisConfig {
		system: SystemConfig::default(),
		session: SessionConfig {
			keys: DUMMY_GENESIS_VALIDATORS
				.iter()
				.map(|&i| (i, i, UintAuthorityId(i).into()))
				.collect(),
		},
		validator_pallet: ValidatorPalletConfig {
			blocks_per_epoch: 0,
			bond: MINIMUM_ACTIVE_BID_AT_GENESIS,
			claim_period_as_percentage: CLAIM_PERCENTAGE_AT_GENESIS,
		},
	};

	let mut ext: sp_io::TestExternalities = config.build_storage().unwrap().into();

	ext.execute_with(|| {
		System::set_block_number(1);
	});

	ext
}

pub fn current_validators() -> Vec<u64> {
	CURRENT_VALIDATORS.with(|l| l.borrow().to_vec())
}

pub fn old_validators() -> Vec<u64> {
	OLD_VALIDATORS.with(|l| l.borrow().to_vec())
}

pub fn outgoing_validators() -> Vec<u64> {
	old_validators()
		.iter()
		.filter(|old_validator| !current_validators().contains(old_validator))
		.cloned()
		.collect()
}

pub fn min_bid() -> Amount {
	MIN_BID.with(|l| *l.borrow())
}

pub fn run_to_block(n: u64) {
	while System::block_number() < n {
		Session::on_finalize(System::block_number());
		System::set_block_number(System::block_number() + 1);
		Session::on_initialize(System::block_number());
		<ValidatorPallet as OnInitialize<u64>>::on_initialize(System::block_number());
	}
}

pub fn move_forward_blocks(n: u64) {
	run_to_block(System::block_number() + n);
}<|MERGE_RESOLUTION|>--- conflicted
+++ resolved
@@ -298,12 +298,9 @@
 	type VaultRotator = MockVaultRotator;
 	type ChainflipAccount = MockChainflipAccount;
 	type EnsureGovernance = NeverFailingOriginCheck<Self>;
-<<<<<<< HEAD
 	type Bonder = MockBonder;
-=======
 	type MissedAuthorshipSlots = MockMissedAuthorshipSlots;
 	type OfflineReporter = MockOfflineReporter;
->>>>>>> aabafb64
 }
 
 /// Session pallet requires a set of validators at genesis.
