use super::*;
use crate as pallet_cf_validator;
use frame_support::{
	construct_runtime, parameter_types,
	traits::{OnFinalize, OnInitialize, ValidatorRegistration},
};

use cf_traits::{
<<<<<<< HEAD
	mocks::{
		chainflip_account::MockChainflipAccount, ensure_origin_mock::NeverFailingOriginCheck,
		epoch_info::MockEpochInfo,
	},
	AuctionError, AuctionResult, Bid, BidderProvider, Chainflip, ChainflipAccount,
	ChainflipAccountData, IsOnline, IsOutgoing, KeygenStatus, QualifyValidator, VaultRotator,
=======
	mocks::{chainflip_account::MockChainflipAccount, ensure_origin_mock::NeverFailingOriginCheck},
	ActiveValidatorRange, AuctionError, AuctionIndex, AuctionResult, Bid, BidderProvider,
	ChainflipAccount, ChainflipAccountData, IsOnline, IsOutgoing,
>>>>>>> 06942ae3
};
use sp_core::H256;
use sp_runtime::{
	impl_opaque_keys,
	testing::{Header, UintAuthorityId},
	traits::{BlakeTwo256, ConvertInto, IdentityLookup},
	BuildStorage, Perbill,
};
use std::cell::RefCell;

type UncheckedExtrinsic = frame_system::mocking::MockUncheckedExtrinsic<Test>;
type Block = frame_system::mocking::MockBlock<Test>;

pub type Amount = u128;
pub type ValidatorId = u64;

thread_local! {
	pub static OLD_VALIDATORS: RefCell<Vec<u64>> = RefCell::new(vec![]);
	pub static CURRENT_VALIDATORS: RefCell<Vec<u64>> = RefCell::new(vec![]);
	pub static MIN_BID: RefCell<Amount> = RefCell::new(0);
	pub static BIDDERS: RefCell<Vec<(u64, Amount)>> = RefCell::new(vec![]);
}

construct_runtime!(
	pub enum Test where
		Block = Block,
		NodeBlock = Block,
		UncheckedExtrinsic = UncheckedExtrinsic,
	{
		System: frame_system::{Pallet, Call, Config, Storage, Event<T>},
		Session: pallet_session::{Pallet, Call, Storage, Event, Config<T>},
		ValidatorPallet: pallet_cf_validator::{Pallet, Call, Storage, Event<T>, Config<T>},
	}
);

parameter_types! {
	pub const BlockHashCount: u64 = 250;
}
impl frame_system::Config for Test {
	type BaseCallFilter = frame_support::traits::Everything;
	type BlockWeights = ();
	type BlockLength = ();
	type Origin = Origin;
	type Call = Call;
	type Index = u64;
	type BlockNumber = u64;
	type Hash = H256;
	type Hashing = BlakeTwo256;
	type AccountId = ValidatorId;
	type Lookup = IdentityLookup<Self::AccountId>;
	type Header = Header;
	type Event = Event;
	type BlockHashCount = BlockHashCount;
	type DbWeight = ();
	type Version = ();
	type PalletInfo = PalletInfo;
	type AccountData = ChainflipAccountData;
	type OnNewAccount = ();
	type OnKilledAccount = ();
	type SystemWeightInfo = ();
	type SS58Prefix = ();
	type OnSetCode = ();
}

impl_opaque_keys! {
	pub struct MockSessionKeys {
		pub dummy: UintAuthorityId,
	}
}

impl From<UintAuthorityId> for MockSessionKeys {
	fn from(dummy: UintAuthorityId) -> Self {
		Self { dummy }
	}
}

parameter_types! {
	pub const DisabledValidatorsThreshold: Perbill = Perbill::from_percent(33);
}

impl pallet_session::Config for Test {
	type ShouldEndSession = ValidatorPallet;
	type SessionManager = ValidatorPallet;
	type SessionHandler = pallet_session::TestSessionHandler;
	type ValidatorId = ValidatorId;
	type ValidatorIdOf = ConvertInto;
	type Keys = MockSessionKeys;
	type Event = Event;
	type DisabledValidatorsThreshold = DisabledValidatorsThreshold;
	type NextSessionRotation = ();
	type WeightInfo = ();
}

pub struct MockAuctioneer;

thread_local! {
	pub static AUCTION_RUN_BEHAVIOUR: RefCell<Result<AuctionResult<ValidatorId, Amount>, AuctionError>> = RefCell::new(Ok(Default::default()));
}

impl MockAuctioneer {
<<<<<<< HEAD
	pub fn set_run_behaviour(behaviour: Result<AuctionResult<ValidatorId, Amount>, AuctionError>) {
		AUCTION_RUN_BEHAVIOUR.with(|cell| {
			*cell.borrow_mut() = behaviour;
		});
	}
=======
	pub fn create_auction_scenario(
		minimum_active_bid: Amount,
		candidates: &[ValidatorId],
		confirmation_in_blocks: u64,
	) {
		MockBidderProvider::set_bidders(
			candidates
				.iter()
				.map(|validator_id| (*validator_id, minimum_active_bid + *validator_id))
				.collect(),
		);

		MockAuctioneer::set_phase(AuctionPhase::default());
		MockAuctioneer::set_behaviour(Ok(MockAuctioneer::create_behaviour(
			MockBidderProvider::get_bidders(),
			minimum_active_bid,
			confirmation_in_blocks,
		)));
	}

	pub fn create_behaviour(
		bids: Vec<Bid<ValidatorId, Amount>>,
		minimum_active_bid: Amount,
		confirmation_in_blocks: u64,
	) -> AuctionBehaviour {
		AuctionBehaviour {
			confirmation_in_blocks,
			winners: bids.iter().map(|(validator_id, _)| *validator_id).collect(),
			minimum_active_bid,
		}
	}

	pub fn set_auction_result(result: AuctionResult<ValidatorId, Amount>) {
		AUCTION_RESULT.with(|cell| *cell.borrow_mut() = result);
	}

	pub fn set_phase(phase: AuctionPhase<ValidatorId, Amount>) {
		AUCTION_PHASE.with(|cell| *cell.borrow_mut() = phase);
	}

	pub fn set_behaviour(behaviour: Result<AuctionBehaviour, AuctionError>) {
		AUCTION_BEHAVIOUR.with(|cell| {
			*cell.borrow_mut() = behaviour;
		});
	}

	pub fn next_auction() {
		AUCTION_INDEX.with(|cell| {
			let mut current_auction = cell.borrow_mut();
			*current_auction += 1;
		});
	}
>>>>>>> 06942ae3
}

impl Auctioneer for MockAuctioneer {
	type ValidatorId = ValidatorId;
	type Amount = Amount;

	fn resolve_auction() -> Result<AuctionResult<Self::ValidatorId, Self::Amount>, AuctionError> {
		AUCTION_RUN_BEHAVIOUR.with(|cell| match (*cell.borrow()).as_ref() {
			Ok(a) => Ok((*a).clone()),
			Err(e) => Err(*e),
		})
	}

	fn update_validator_status(_auction: AuctionResult<Self::ValidatorId, Self::Amount>) {}
}

pub struct MockIsOutgoing;
impl IsOutgoing for MockIsOutgoing {
	type AccountId = u64;

	fn is_outgoing(account_id: &Self::AccountId) -> bool {
		if let Some(last_active_epoch) = MockChainflipAccount::get(account_id).last_active_epoch {
			let current_epoch_index = ValidatorPallet::epoch_index();
			return last_active_epoch.saturating_add(1) == current_epoch_index
		}
		false
	}
}

pub struct MockOnline;
impl IsOnline for MockOnline {
	type ValidatorId = ValidatorId;

	fn is_online(_validator_id: &Self::ValidatorId) -> bool {
		true
	}
}

impl ValidatorRegistration<ValidatorId> for Test {
	fn is_registered(_id: &ValidatorId) -> bool {
		true
	}
}

pub struct MockBidderProvider;

impl BidderProvider for MockBidderProvider {
	type ValidatorId = ValidatorId;
	type Amount = Amount;

	fn get_bidders() -> Vec<Bid<Self::ValidatorId, Self::Amount>> {
		BIDDERS.with(|cell| (*cell.borrow()).clone())
	}
}

pub struct TestEpochTransitionHandler;

impl EpochTransitionHandler for TestEpochTransitionHandler {
	type ValidatorId = ValidatorId;
	type Amount = Amount;

	fn on_new_epoch(
		old_validators: &[Self::ValidatorId],
		new_validators: &[Self::ValidatorId],
		new_bond: Self::Amount,
	) {
		OLD_VALIDATORS.with(|l| *l.borrow_mut() = old_validators.to_vec());
		CURRENT_VALIDATORS.with(|l| *l.borrow_mut() = new_validators.to_vec());
		MIN_BID.with(|l| *l.borrow_mut() = new_bond);

		for validator in new_validators {
			MockChainflipAccount::update_last_active_epoch(
				validator,
				ValidatorPallet::epoch_index(),
			);
		}
	}
}

pub struct MockVaultRotator;

impl VaultRotator for MockVaultRotator {
	type ValidatorId = ValidatorId;
	type RotationError = AuctionError;

	/// Start a vault rotation with the following `candidates`
	fn start_vault_rotation(
		_candidates: Vec<Self::ValidatorId>,
	) -> Result<(), Self::RotationError> {
		Ok(())
	}

	fn get_keygen_status() -> cf_traits::KeygenStatus {
		KeygenStatus::Completed
	}
}

pub struct MockQualifyValidator;
impl QualifyValidator for MockQualifyValidator {
	type ValidatorId = ValidatorId;

	fn is_qualified(validator_id: &Self::ValidatorId) -> bool {
		MockOnline::is_online(validator_id)
	}
}

parameter_types! {
	pub const MinEpoch: u64 = 1;
	pub const MinValidatorSetSize: u32 = 2;
	pub const EmergencyRotationPercentageRange: PercentageRange = PercentageRange {
		bottom: 67,
		top: 80,
	};
}

impl Chainflip for Test {
	type KeyId = Vec<u8>;
	type ValidatorId = ValidatorId;
	type Amount = Amount;
	type Call = Call;
	type EnsureWitnessed = NeverFailingOriginCheck<Self>;
	type EpochInfo = MockEpochInfo;
}

impl Config for Test {
	type Event = Event;
	type MinEpoch = MinEpoch;
	type EpochTransitionHandler = TestEpochTransitionHandler;
	type ValidatorWeightInfo = ();
	type Auctioneer = MockAuctioneer;
	type EmergencyRotationPercentageRange = EmergencyRotationPercentageRange;
<<<<<<< HEAD
	type VaultRotator = MockVaultRotator;
	type ChainflipAccount = MockChainflipAccount;
}

/// Session pallet requires a set of validators at genesis.
pub const DUMMY_GENESIS_VALIDATORS: &'static [u64] = &[u64::MAX];
pub const MINIMUM_ACTIVE_BID_AT_GENESIS: Amount = 1;
pub const BLOCKS_TO_SESSION_ROTATION: u64 = 4;
=======
	type EnsureGovernance = NeverFailingOriginCheck<Self>;
}

/// Session pallet requires a set of validators at genesis.
pub const DUMMY_GENESIS_VALIDATORS: &[u64] = &[u64::MAX];
pub const CLAIM_PERCENTAGE_AT_GENESIS: Percentage = 50;
>>>>>>> 06942ae3

pub(crate) fn new_test_ext() -> sp_io::TestExternalities {
	// Initialise the auctioneer with an auction result
	MockAuctioneer::set_run_behaviour(Ok(AuctionResult {
		winners: DUMMY_GENESIS_VALIDATORS.to_vec(),
		minimum_active_bid: MINIMUM_ACTIVE_BID_AT_GENESIS,
	}));

	let config = GenesisConfig {
		system: SystemConfig::default(),
		session: SessionConfig {
			keys: DUMMY_GENESIS_VALIDATORS
				.iter()
				.map(|&i| (i, i, UintAuthorityId(i).into()))
				.collect(),
		},
		validator_pallet: ValidatorPalletConfig {
			blocks_per_epoch: 0,
<<<<<<< HEAD
			bond: MINIMUM_ACTIVE_BID_AT_GENESIS,
=======
			claim_period_as_percentage: CLAIM_PERCENTAGE_AT_GENESIS,
>>>>>>> 06942ae3
		},
	};

	let mut ext: sp_io::TestExternalities = config.build_storage().unwrap().into();

	ext.execute_with(|| {
		System::set_block_number(1);
	});

	ext
}

pub fn current_validators() -> Vec<u64> {
	CURRENT_VALIDATORS.with(|l| l.borrow().to_vec())
}

pub fn old_validators() -> Vec<u64> {
	OLD_VALIDATORS.with(|l| l.borrow().to_vec())
}

pub fn outgoing_validators() -> Vec<u64> {
	old_validators()
		.iter()
		.filter(|old_validator| !current_validators().contains(old_validator))
		.cloned()
		.collect()
}

pub fn min_bid() -> Amount {
	MIN_BID.with(|l| *l.borrow())
}

pub fn run_to_block(n: u64) {
	while System::block_number() < n {
		Session::on_finalize(System::block_number());
		System::set_block_number(System::block_number() + 1);
		Session::on_initialize(System::block_number());
		<ValidatorPallet as OnInitialize<u64>>::on_initialize(System::block_number());
	}
}

pub fn move_forward_blocks(n: u64) {
	run_to_block(System::block_number() + n);
}<|MERGE_RESOLUTION|>--- conflicted
+++ resolved
@@ -6,18 +6,12 @@
 };
 
 use cf_traits::{
-<<<<<<< HEAD
 	mocks::{
 		chainflip_account::MockChainflipAccount, ensure_origin_mock::NeverFailingOriginCheck,
 		epoch_info::MockEpochInfo,
 	},
 	AuctionError, AuctionResult, Bid, BidderProvider, Chainflip, ChainflipAccount,
 	ChainflipAccountData, IsOnline, IsOutgoing, KeygenStatus, QualifyValidator, VaultRotator,
-=======
-	mocks::{chainflip_account::MockChainflipAccount, ensure_origin_mock::NeverFailingOriginCheck},
-	ActiveValidatorRange, AuctionError, AuctionIndex, AuctionResult, Bid, BidderProvider,
-	ChainflipAccount, ChainflipAccountData, IsOnline, IsOutgoing,
->>>>>>> 06942ae3
 };
 use sp_core::H256;
 use sp_runtime::{
@@ -118,66 +112,11 @@
 }
 
 impl MockAuctioneer {
-<<<<<<< HEAD
 	pub fn set_run_behaviour(behaviour: Result<AuctionResult<ValidatorId, Amount>, AuctionError>) {
 		AUCTION_RUN_BEHAVIOUR.with(|cell| {
 			*cell.borrow_mut() = behaviour;
 		});
 	}
-=======
-	pub fn create_auction_scenario(
-		minimum_active_bid: Amount,
-		candidates: &[ValidatorId],
-		confirmation_in_blocks: u64,
-	) {
-		MockBidderProvider::set_bidders(
-			candidates
-				.iter()
-				.map(|validator_id| (*validator_id, minimum_active_bid + *validator_id))
-				.collect(),
-		);
-
-		MockAuctioneer::set_phase(AuctionPhase::default());
-		MockAuctioneer::set_behaviour(Ok(MockAuctioneer::create_behaviour(
-			MockBidderProvider::get_bidders(),
-			minimum_active_bid,
-			confirmation_in_blocks,
-		)));
-	}
-
-	pub fn create_behaviour(
-		bids: Vec<Bid<ValidatorId, Amount>>,
-		minimum_active_bid: Amount,
-		confirmation_in_blocks: u64,
-	) -> AuctionBehaviour {
-		AuctionBehaviour {
-			confirmation_in_blocks,
-			winners: bids.iter().map(|(validator_id, _)| *validator_id).collect(),
-			minimum_active_bid,
-		}
-	}
-
-	pub fn set_auction_result(result: AuctionResult<ValidatorId, Amount>) {
-		AUCTION_RESULT.with(|cell| *cell.borrow_mut() = result);
-	}
-
-	pub fn set_phase(phase: AuctionPhase<ValidatorId, Amount>) {
-		AUCTION_PHASE.with(|cell| *cell.borrow_mut() = phase);
-	}
-
-	pub fn set_behaviour(behaviour: Result<AuctionBehaviour, AuctionError>) {
-		AUCTION_BEHAVIOUR.with(|cell| {
-			*cell.borrow_mut() = behaviour;
-		});
-	}
-
-	pub fn next_auction() {
-		AUCTION_INDEX.with(|cell| {
-			let mut current_auction = cell.borrow_mut();
-			*current_auction += 1;
-		});
-	}
->>>>>>> 06942ae3
 }
 
 impl Auctioneer for MockAuctioneer {
@@ -309,23 +248,16 @@
 	type ValidatorWeightInfo = ();
 	type Auctioneer = MockAuctioneer;
 	type EmergencyRotationPercentageRange = EmergencyRotationPercentageRange;
-<<<<<<< HEAD
 	type VaultRotator = MockVaultRotator;
 	type ChainflipAccount = MockChainflipAccount;
+	type EnsureGovernance = NeverFailingOriginCheck<Self>;
 }
 
 /// Session pallet requires a set of validators at genesis.
 pub const DUMMY_GENESIS_VALIDATORS: &'static [u64] = &[u64::MAX];
+pub const CLAIM_PERCENTAGE_AT_GENESIS: Percentage = 50;
 pub const MINIMUM_ACTIVE_BID_AT_GENESIS: Amount = 1;
 pub const BLOCKS_TO_SESSION_ROTATION: u64 = 4;
-=======
-	type EnsureGovernance = NeverFailingOriginCheck<Self>;
-}
-
-/// Session pallet requires a set of validators at genesis.
-pub const DUMMY_GENESIS_VALIDATORS: &[u64] = &[u64::MAX];
-pub const CLAIM_PERCENTAGE_AT_GENESIS: Percentage = 50;
->>>>>>> 06942ae3
 
 pub(crate) fn new_test_ext() -> sp_io::TestExternalities {
 	// Initialise the auctioneer with an auction result
@@ -344,11 +276,8 @@
 		},
 		validator_pallet: ValidatorPalletConfig {
 			blocks_per_epoch: 0,
-<<<<<<< HEAD
 			bond: MINIMUM_ACTIVE_BID_AT_GENESIS,
-=======
 			claim_period_as_percentage: CLAIM_PERCENTAGE_AT_GENESIS,
->>>>>>> 06942ae3
 		},
 	};
 
