use super::*;
use crate as pallet_cf_validator;
use cf_traits::mocks::vault_rotation::Mock as MockHandler;
use cf_traits::BidderProvider;
use frame_support::traits::ValidatorRegistration;
use frame_support::{
	construct_runtime, parameter_types,
	traits::{OnFinalize, OnInitialize},
};
use pallet_cf_auction::WeightInfo as AuctionWeightTrait;
use sp_core::H256;
use sp_runtime::BuildStorage;
use sp_runtime::{
	impl_opaque_keys,
	testing::{Header, UintAuthorityId},
	traits::{BlakeTwo256, ConvertInto, IdentityLookup},
	Perbill,
};
use std::cell::RefCell;

type UncheckedExtrinsic = frame_system::mocking::MockUncheckedExtrinsic<Test>;
type Block = frame_system::mocking::MockBlock<Test>;

pub type Amount = u64;
pub type ValidatorId = u64;

impl WeightInfo for () {
	fn set_blocks_for_epoch() -> u64 {
		0 as Weight
	}

	fn force_rotation() -> u64 {
		0 as Weight
	}
}

pub struct AuctionWeight;

impl AuctionWeightTrait for AuctionWeight {
	fn set_auction_size_range() -> u64 {
		0 as Weight
	}
}

pub const MIN_AUCTION_SIZE: u32 = 2;
pub const MAX_AUCTION_SIZE: u32 = 150;
pub const EPOCH_BLOCKS: u64 = 100;

thread_local! {
	pub static CANDIDATE_IDX: RefCell<u64> = RefCell::new(0);
	pub static CURRENT_VALIDATORS: RefCell<Vec<u64>> = RefCell::new(vec![]);
	pub static MIN_BID: RefCell<u64> = RefCell::new(0);
	pub static PHASE: RefCell<AuctionPhase<ValidatorId, Amount>> =  RefCell::new(AuctionPhase::default());
	pub static BIDDERS: RefCell<Vec<(u64, u64)>> = RefCell::new(vec![]);
	pub static WINNERS: RefCell<Vec<u64>> = RefCell::new(vec![]);
	pub static CONFIRM: RefCell<bool> = RefCell::new(false);
}

construct_runtime!(
	pub enum Test where
		Block = Block,
		NodeBlock = Block,
		UncheckedExtrinsic = UncheckedExtrinsic,
	{
		System: frame_system::{Module, Call, Config, Storage, Event<T>},
		Session: pallet_session::{Module, Call, Storage, Event, Config<T>},
		AuctionPallet: pallet_cf_auction::{Module, Call, Storage, Event<T>, Config},
		ValidatorPallet: pallet_cf_validator::{Module, Call, Storage, Event<T>, Config<T>},
	}
);

parameter_types! {
	pub const BlockHashCount: u64 = 250;
}
impl frame_system::Config for Test {
	type BaseCallFilter = ();
	type BlockWeights = ();
	type BlockLength = ();
	type Origin = Origin;
	type Call = Call;
	type Index = u64;
	type BlockNumber = u64;
	type Hash = H256;
	type Hashing = BlakeTwo256;
	type AccountId = u64;
	type Lookup = IdentityLookup<Self::AccountId>;
	type Header = Header;
	type Event = Event;
	type BlockHashCount = BlockHashCount;
	type DbWeight = ();
	type Version = ();
	type PalletInfo = PalletInfo;
	type AccountData = ();
	type OnNewAccount = ();
	type OnKilledAccount = ();
	type SystemWeightInfo = ();
	type SS58Prefix = ();
}

impl_opaque_keys! {
	pub struct MockSessionKeys {
		pub dummy: UintAuthorityId,
	}
}

parameter_types! {
	pub const DisabledValidatorsThreshold: Perbill = Perbill::from_percent(33);
}

impl pallet_session::Config for Test {
	type ShouldEndSession = ValidatorPallet;
	type SessionManager = ValidatorPallet;
	type SessionHandler = ValidatorPallet;
	type ValidatorId = ValidatorId;
	type ValidatorIdOf = ConvertInto;
	type Keys = MockSessionKeys;
	type Event = Event;
	type DisabledValidatorsThreshold = DisabledValidatorsThreshold;
	type NextSessionRotation = ();
	type WeightInfo = ();
}

parameter_types! {
	pub const MinAuctionSize: u32 = 2;
}

impl pallet_cf_auction::Config for Test {
	type Event = Event;
	type Amount = Amount;
	type ValidatorId = ValidatorId;
	type BidderProvider = TestBidderProvider;
	type Registrar = Test;
	type AuctionIndex = u32;
	type MinAuctionSize = MinAuctionSize;
<<<<<<< HEAD
	type WeightInfo = AuctionWeight;
	type Handler = MockHandler<AccountId = AccountId, Amount = Amount>;
=======
	type Handler = MockHandler<ValidatorId = ValidatorId, Amount = Amount>;
>>>>>>> 13dad154
}

impl ValidatorRegistration<ValidatorId> for Test {
	fn is_registered(_id: &ValidatorId) -> bool {
		true
	}
}

pub struct TestBidderProvider;

impl BidderProvider for TestBidderProvider {
	type ValidatorId = ValidatorId;
	type Amount = Amount;

	fn get_bidders() -> Vec<(Self::ValidatorId, Self::Amount)> {
		let idx = CANDIDATE_IDX.with(|idx| {
			let new_idx = *idx.borrow_mut() + 1;
			*idx.borrow_mut() = new_idx;
			new_idx
		});

		vec![(1 + idx, 1), (2 + idx, 2)]
	}
}

pub struct TestEpochTransitionHandler;

impl EpochTransitionHandler for TestEpochTransitionHandler {
	type ValidatorId = ValidatorId;
	type Amount = Amount;
	fn on_new_epoch(new_validators: &Vec<Self::ValidatorId>, min_bid: Self::Amount) {
		CURRENT_VALIDATORS.with(|l| *l.borrow_mut() = new_validators.clone());
		MIN_BID.with(|l| *l.borrow_mut() = min_bid);
	}
}

parameter_types! {
	pub const MinEpoch: u64 = 1;
	pub const MinValidatorSetSize: u32 = 2;
}

pub(super) type EpochIndex = u32;

impl Config for Test {
	type Event = Event;
	type MinEpoch = MinEpoch;
	type EpochTransitionHandler = TestEpochTransitionHandler;
	type ValidatorWeightInfo = ();
	type EpochIndex = EpochIndex;
	type Amount = Amount;
	// Use the pallet's implementation
	type Auction = AuctionPallet;
}

pub(crate) fn new_test_ext() -> sp_io::TestExternalities {
	let config = GenesisConfig {
		frame_system: Default::default(),
		pallet_session: None,
		pallet_cf_validator: Some(ValidatorPalletConfig {
			epoch_number_of_blocks: EPOCH_BLOCKS,
		}),
		pallet_cf_auction: Some(AuctionPalletConfig {
			auction_size_range: (MIN_AUCTION_SIZE, MAX_AUCTION_SIZE),
		}),
	};

	let mut ext: sp_io::TestExternalities = config.build_storage().unwrap().into();

	ext.execute_with(|| {
		System::set_block_number(1);
	});

	ext
}

pub fn current_validators() -> Vec<u64> {
	CURRENT_VALIDATORS.with(|l| l.borrow().to_vec())
}
pub fn min_bid() -> u64 {
	MIN_BID.with(|l| *l.borrow())
}

pub fn run_to_block(n: u64) {
	while System::block_number() < n {
		Session::on_finalize(System::block_number());
		System::set_block_number(System::block_number() + 1);
		Session::on_initialize(System::block_number());
	}
}<|MERGE_RESOLUTION|>--- conflicted
+++ resolved
@@ -132,12 +132,8 @@
 	type Registrar = Test;
 	type AuctionIndex = u32;
 	type MinAuctionSize = MinAuctionSize;
-<<<<<<< HEAD
 	type WeightInfo = AuctionWeight;
-	type Handler = MockHandler<AccountId = AccountId, Amount = Amount>;
-=======
 	type Handler = MockHandler<ValidatorId = ValidatorId, Amount = Amount>;
->>>>>>> 13dad154
 }
 
 impl ValidatorRegistration<ValidatorId> for Test {
