--- conflicted
+++ resolved
@@ -1,25 +1,15 @@
 use super::*;
 use crate as pallet_cf_validator;
-<<<<<<< HEAD
-use cf_traits::mocks::vault_rotation::Mock as MockHandler;
-use cf_traits::{Bid, BidderProvider, ChainflipAccountData, IsOnline, IsOutgoing};
-use frame_support::traits::ValidatorRegistration;
-=======
 use cf_traits::{
 	mocks::vault_rotation::Mock as MockHandler, Bid, BidderProvider, ChainflipAccountData,
 	IsOnline, IsOutgoing,
 };
->>>>>>> 48544689
 use frame_support::{
 	construct_runtime, parameter_types,
 	traits::{OnFinalize, OnInitialize, ValidatorRegistration},
 };
 
-<<<<<<< HEAD
-use cf_traits::mocks::chainflip_account::MockChainflipAccount;
-=======
 use cf_traits::{mocks::chainflip_account::MockChainflipAccount, ChainflipAccount};
->>>>>>> 48544689
 use sp_core::H256;
 use sp_runtime::{
 	impl_opaque_keys,
@@ -40,11 +30,7 @@
 
 thread_local! {
 	pub static CANDIDATE_IDX: RefCell<u64> = RefCell::new(0);
-<<<<<<< HEAD
-	pub static OUTGOING_VALIDATORS: RefCell<Vec<u64>> = RefCell::new(vec![]);
-=======
 	pub static OLD_VALIDATORS: RefCell<Vec<u64>> = RefCell::new(vec![]);
->>>>>>> 48544689
 	pub static CURRENT_VALIDATORS: RefCell<Vec<u64>> = RefCell::new(vec![]);
 	pub static MIN_BID: RefCell<u64> = RefCell::new(0);
 	pub static PHASE: RefCell<AuctionPhase<ValidatorId, Amount>> =  RefCell::new(AuctionPhase::default());
@@ -148,11 +134,6 @@
 
 pub struct MockIsOutgoing;
 impl IsOutgoing for MockIsOutgoing {
-<<<<<<< HEAD
-	type AccountId = ValidatorId;
-	type EpochInfo = ValidatorPallet;
-	type ChainflipAccount = MockChainflipAccount;
-=======
 	type AccountId = u64;
 
 	fn is_outgoing(account_id: &Self::AccountId) -> bool {
@@ -162,7 +143,6 @@
 		}
 		false
 	}
->>>>>>> 48544689
 }
 
 pub struct MockOnline;
@@ -207,11 +187,7 @@
 		new_validators: &[Self::ValidatorId],
 		new_bond: Self::Amount,
 	) {
-<<<<<<< HEAD
-		OUTGOING_VALIDATORS.with(|l| *l.borrow_mut() = old_validators.to_vec());
-=======
 		OLD_VALIDATORS.with(|l| *l.borrow_mut() = old_validators.to_vec());
->>>>>>> 48544689
 		CURRENT_VALIDATORS.with(|l| *l.borrow_mut() = new_validators.to_vec());
 		MIN_BID.with(|l| *l.borrow_mut() = new_bond);
 
@@ -275,10 +251,6 @@
 	CURRENT_VALIDATORS.with(|l| l.borrow().to_vec())
 }
 
-<<<<<<< HEAD
-pub fn outgoing_validators() -> Vec<u64> {
-	OUTGOING_VALIDATORS.with(|l| l.borrow().to_vec())
-=======
 pub fn old_validators() -> Vec<u64> {
 	OLD_VALIDATORS.with(|l| l.borrow().to_vec())
 }
@@ -289,7 +261,6 @@
 		.filter(|old_validator| !current_validators().contains(old_validator))
 		.cloned()
 		.collect()
->>>>>>> 48544689
 }
 
 pub fn min_bid() -> u64 {
