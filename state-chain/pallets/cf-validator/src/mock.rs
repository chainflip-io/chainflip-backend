use super::*;
use crate as pallet_cf_validator;
use sp_core::{H256};
use sp_runtime::{
	Perbill,
	impl_opaque_keys,
	traits::{
		BlakeTwo256,
		IdentityLookup,
		ConvertInto,
	},
	testing::{
		Header,
		UintAuthorityId,
	},
};
use frame_support::{parameter_types, construct_runtime, traits::{OnInitialize, OnFinalize}};
use std::cell::RefCell;
use cf_traits::{BidderProvider};

type UncheckedExtrinsic = frame_system::mocking::MockUncheckedExtrinsic<Test>;
type Block = frame_system::mocking::MockBlock<Test>;

type Amount = u64;
type ValidatorId = u64;

impl WeightInfo for () {
	fn set_blocks_for_epoch() -> u64 { 0 as Weight }

	fn set_validator_target_size() -> u64 { 0 as Weight }

	fn force_auction() -> u64 { 0 as Weight }

	fn confirm_auction() -> u64 { 0 as Weight }
}

thread_local! {
	pub static CANDIDATE_IDX: RefCell<u64> = RefCell::new(0);
	pub static CURRENT_VALIDATORS: RefCell<Vec<u64>> = RefCell::new(vec![]);
	pub static OUTGOING_VALIDATORS: RefCell<Vec<u64>> = RefCell::new(vec![]);
	pub static PHASE: RefCell<AuctionPhase> =  RefCell::new(AuctionPhase::Bidders);
	pub static BIDDERS: RefCell<Vec<(u64, u64)>> = RefCell::new(vec![]);
	pub static WINNERS: RefCell<Vec<u64>> = RefCell::new(vec![]);

}

construct_runtime!(
	pub enum Test where
		Block = Block,
		NodeBlock = Block,
		UncheckedExtrinsic = UncheckedExtrinsic,
	{
		System: frame_system::{Module, Call, Config, Storage, Event<T>},
		ValidatorManager: pallet_cf_validator::{Module, Call, Storage, Event<T>},
		Session: pallet_session::{Module, Call, Storage, Event, Config<T>},
		AuctionManager: pallet_cf_auction::{Module, Call, Storage, Event<T>},
	}
);

parameter_types! {
	pub const BlockHashCount: u64 = 250;
}
impl frame_system::Config for Test {
	type BaseCallFilter = ();
	type BlockWeights = ();
	type BlockLength = ();
	type Origin = Origin;
	type Call = Call;
	type Index = u64;
	type BlockNumber = u64;
	type Hash = H256;
	type Hashing = BlakeTwo256;
	type AccountId = u64;
	type Lookup = IdentityLookup<Self::AccountId>;
	type Header = Header;
	type Event = Event;
	type BlockHashCount = BlockHashCount;
	type DbWeight = ();
	type Version = ();
	type PalletInfo = PalletInfo;
	type AccountData = ();
	type OnNewAccount = ();
	type OnKilledAccount = ();
	type SystemWeightInfo = ();
	type SS58Prefix = ();
}

impl_opaque_keys! {
	pub struct MockSessionKeys {
		pub dummy: UintAuthorityId,
	}
}

parameter_types! {
	pub const DisabledValidatorsThreshold: Perbill = Perbill::from_percent(33);
}

impl pallet_session::Config for Test {
	type ShouldEndSession = ValidatorManager;
	type SessionManager = ValidatorManager;
	type SessionHandler = ValidatorManager;
	type ValidatorId = ValidatorId;
	type ValidatorIdOf = ConvertInto;
	type Keys = MockSessionKeys;
	type Event = Event;
	type DisabledValidatorsThreshold = DisabledValidatorsThreshold;
	type NextSessionRotation = ();
	type WeightInfo = ();
}

impl pallet_cf_auction::Config for Test {
	type Event = Event;
	type Amount = Amount;
	type ValidatorId = ValidatorId;
	type BidderProvider = TestBidderProvider;
	type Registrar = Test;
	type AuctionIndex = u32;
}

impl ValidatorRegistration<ValidatorId> for Test {
	fn is_registered(_id: &ValidatorId) -> bool {
		true
	}
}

pub struct TestBidderProvider;

impl BidderProvider for TestBidderProvider {
	type ValidatorId = ValidatorId;
	type Amount = Amount;

	fn get_bidders() -> Vec<(Self::ValidatorId, Self::Amount)> {
		let idx = CANDIDATE_IDX.with(|idx| {
			let new_idx = *idx.borrow_mut() + 1;
			*idx.borrow_mut() = new_idx;
			new_idx
		});

		vec![(1 + idx, 1), (2 + idx, 2)]
	}
}

pub struct TestEpochTransitionHandler;

impl EpochTransitionHandler for TestEpochTransitionHandler {
	type ValidatorId = ValidatorId;
	fn on_new_epoch(new_validators: Vec<Self::ValidatorId>) {
		CURRENT_VALIDATORS.with(|l|
			*l.borrow_mut() = new_validators
		);
	}
	fn on_new_auction(outgoing_validators: Vec<Self::ValidatorId>) {
		OUTGOING_VALIDATORS.with(|l|
			*l.borrow_mut() = outgoing_validators
		);
	}
	fn on_before_auction() {}
	fn on_before_epoch_ending() {}
}

parameter_types! {
	pub const MinEpoch: u64 = 1;
	pub const MinValidatorSetSize: u32 = 2;
}

<<<<<<< HEAD
// pub struct DummyAuction;
//
// fn next(phase: AuctionPhase) -> AuctionPhase {
// 	return match phase {
// 		AuctionPhase::Bidders => {
// 			AuctionPhase::Auction
// 		},
// 		AuctionPhase::Auction => {
// 			AuctionPhase::Completed
// 		},
// 		AuctionPhase::Completed => {
// 			AuctionPhase::Bidders
// 		}
// 	}
// }
//
// impl Auction for DummyAuction {
// 	type ValidatorId = ValidatorId;
// 	type Amount = Amount;
// 	type BidderProvider = TestBidderProvider;
//
// 	fn set_auction_size(_range: (u32, u32)) -> Result<(), AuctionError> {
// 		Ok(())
// 	}
//
// 	fn phase() -> AuctionPhase {
// 		PHASE.with(|l| {
// 			*l.borrow_mut()
// 		})
// 	}
//
// 	fn process() -> Result<AuctionPhase, AuctionError> {
// 		PHASE.with(|l| {
// 			let (next, processed) =
// 				match *l.borrow_mut() {
// 					AuctionPhase::Bidders => {
// 						(AuctionPhase::Auction, AuctionPhase::Bidders)
// 					}
// 					AuctionPhase::Auction => {
// 						// Simple auction, all bidders get in
// 						WINNERS.with(|l| {
// 							let mut winners = vec![];
// 							for (id, _) in Self::BidderProvider::get_bidders() {
// 								winners.push(id);
// 							}
// 							*l.borrow_mut() = winners;
// 						});
//
// 						(AuctionPhase::Completed, AuctionPhase::Auction)
// 					},
// 					AuctionPhase::Completed => {
// 						(AuctionPhase::Bidders, AuctionPhase::Completed)
// 					}
// 				};
//
// 			*l.borrow_mut() = next;
//
// 			Ok(processed)
// 		})
// 	}
//
// 	fn bidders() -> Vec<Bid<Self>> {
// 		Self::BidderProvider::get_bidders()
// 	}
//
// 	fn winners() -> Vec<Self::ValidatorId> {
// 		WINNERS.with(|l| l.borrow().to_vec())
// 	}
//
// 	fn minimum_bid() -> Self::Amount {
// 		1
// 	}
// }
//
=======
pub(super) type EpochIndex = u32;
>>>>>>> a577107a

impl Config for Test {
	type Event = Event;
	type MinEpoch = MinEpoch;
	type MinValidatorSetSize = MinValidatorSetSize;
	type EpochTransitionHandler = TestEpochTransitionHandler;
	type ValidatorWeightInfo = ();
	type EpochIndex = EpochIndex;
	type Amount = Amount;
	// Use the pallet's implementation
	type Auction = AuctionManager;
}

pub(crate) fn new_test_ext() -> sp_io::TestExternalities {
	let mut t = frame_system::GenesisConfig::default().build_storage::<Test>().unwrap();
	frame_system::GenesisConfig::default().assimilate_storage::<Test>(&mut t).unwrap();
	let mut ext = sp_io::TestExternalities::new(t);
	ext.execute_with(|| System::set_block_number(1));
	ext
}

pub fn current_validators() -> Vec<u64> {
	CURRENT_VALIDATORS.with(|l| l.borrow().to_vec())
}

pub fn run_to_block(n: u64) {
	while System::block_number() < n {
		Session::on_finalize(System::block_number());
		System::set_block_number(System::block_number() + 1);
		Session::on_initialize(System::block_number());
	}
}<|MERGE_RESOLUTION|>--- conflicted
+++ resolved
@@ -163,84 +163,7 @@
 	pub const MinValidatorSetSize: u32 = 2;
 }
 
-<<<<<<< HEAD
-// pub struct DummyAuction;
-//
-// fn next(phase: AuctionPhase) -> AuctionPhase {
-// 	return match phase {
-// 		AuctionPhase::Bidders => {
-// 			AuctionPhase::Auction
-// 		},
-// 		AuctionPhase::Auction => {
-// 			AuctionPhase::Completed
-// 		},
-// 		AuctionPhase::Completed => {
-// 			AuctionPhase::Bidders
-// 		}
-// 	}
-// }
-//
-// impl Auction for DummyAuction {
-// 	type ValidatorId = ValidatorId;
-// 	type Amount = Amount;
-// 	type BidderProvider = TestBidderProvider;
-//
-// 	fn set_auction_size(_range: (u32, u32)) -> Result<(), AuctionError> {
-// 		Ok(())
-// 	}
-//
-// 	fn phase() -> AuctionPhase {
-// 		PHASE.with(|l| {
-// 			*l.borrow_mut()
-// 		})
-// 	}
-//
-// 	fn process() -> Result<AuctionPhase, AuctionError> {
-// 		PHASE.with(|l| {
-// 			let (next, processed) =
-// 				match *l.borrow_mut() {
-// 					AuctionPhase::Bidders => {
-// 						(AuctionPhase::Auction, AuctionPhase::Bidders)
-// 					}
-// 					AuctionPhase::Auction => {
-// 						// Simple auction, all bidders get in
-// 						WINNERS.with(|l| {
-// 							let mut winners = vec![];
-// 							for (id, _) in Self::BidderProvider::get_bidders() {
-// 								winners.push(id);
-// 							}
-// 							*l.borrow_mut() = winners;
-// 						});
-//
-// 						(AuctionPhase::Completed, AuctionPhase::Auction)
-// 					},
-// 					AuctionPhase::Completed => {
-// 						(AuctionPhase::Bidders, AuctionPhase::Completed)
-// 					}
-// 				};
-//
-// 			*l.borrow_mut() = next;
-//
-// 			Ok(processed)
-// 		})
-// 	}
-//
-// 	fn bidders() -> Vec<Bid<Self>> {
-// 		Self::BidderProvider::get_bidders()
-// 	}
-//
-// 	fn winners() -> Vec<Self::ValidatorId> {
-// 		WINNERS.with(|l| l.borrow().to_vec())
-// 	}
-//
-// 	fn minimum_bid() -> Self::Amount {
-// 		1
-// 	}
-// }
-//
-=======
 pub(super) type EpochIndex = u32;
->>>>>>> a577107a
 
 impl Config for Test {
 	type Event = Event;
