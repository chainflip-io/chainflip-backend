use super::*;
use crate as pallet_cf_validator;
use cf_traits::mocks::vault_rotation::Mock as MockHandler;
use cf_traits::{Bid, BidderProvider, ChainflipAccountData, Online};
use frame_support::traits::ValidatorRegistration;
use frame_support::{
	construct_runtime, parameter_types,
	traits::{OnFinalize, OnInitialize},
};
use pallet_cf_auction::WeightInfo as AuctionWeightTrait;
use sp_core::H256;
use sp_runtime::BuildStorage;
use sp_runtime::{
	impl_opaque_keys,
	testing::{Header, UintAuthorityId},
	traits::{BlakeTwo256, ConvertInto, IdentityLookup},
	Perbill,
};
use std::cell::RefCell;

type UncheckedExtrinsic = frame_system::mocking::MockUncheckedExtrinsic<Test>;
type Block = frame_system::mocking::MockBlock<Test>;

pub type Amount = u64;
pub type ValidatorId = u64;

<<<<<<< HEAD
impl WeightInfo for () {
	fn set_blocks_for_epoch() -> u64 {
		0 as Weight
	}

	fn force_rotation() -> u64 {
		0 as Weight
	}
}

pub const MIN_VALIDATOR_SIZE: u32 = 2;
pub const MAX_VALIDATOR_SIZE: u32 = 150;

=======
>>>>>>> 2301b701
pub struct AuctionWeight;

impl AuctionWeightTrait for AuctionWeight {
	fn set_auction_size_range() -> u64 {
		0 as Weight
	}
}

thread_local! {
	pub static CANDIDATE_IDX: RefCell<u64> = RefCell::new(0);
	pub static CURRENT_VALIDATORS: RefCell<Vec<u64>> = RefCell::new(vec![]);
	pub static MIN_BID: RefCell<u64> = RefCell::new(0);
	pub static PHASE: RefCell<AuctionPhase<ValidatorId, Amount>> =  RefCell::new(AuctionPhase::default());
	pub static BIDDERS: RefCell<Vec<(u64, u64)>> = RefCell::new(vec![]);
	pub static WINNERS: RefCell<Vec<u64>> = RefCell::new(vec![]);
	pub static CONFIRM: RefCell<bool> = RefCell::new(false);
}

construct_runtime!(
	pub enum Test where
		Block = Block,
		NodeBlock = Block,
		UncheckedExtrinsic = UncheckedExtrinsic,
	{
		System: frame_system::{Module, Call, Config, Storage, Event<T>},
		Session: pallet_session::{Module, Call, Storage, Event, Config<T>},
		AuctionPallet: pallet_cf_auction::{Module, Call, Storage, Event<T>, Config<T>},
		ValidatorPallet: pallet_cf_validator::{Module, Call, Storage, Event<T>, Config},
	}
);

parameter_types! {
	pub const BlockHashCount: u64 = 250;
}
impl frame_system::Config for Test {
	type BaseCallFilter = ();
	type BlockWeights = ();
	type BlockLength = ();
	type Origin = Origin;
	type Call = Call;
	type Index = u64;
	type BlockNumber = u64;
	type Hash = H256;
	type Hashing = BlakeTwo256;
	type AccountId = u64;
	type Lookup = IdentityLookup<Self::AccountId>;
	type Header = Header;
	type Event = Event;
	type BlockHashCount = BlockHashCount;
	type DbWeight = ();
	type Version = ();
	type PalletInfo = PalletInfo;
	type AccountData = ChainflipAccountData;
	type OnNewAccount = ();
	type OnKilledAccount = ();
	type SystemWeightInfo = ();
	type SS58Prefix = ();
}

impl_opaque_keys! {
	pub struct MockSessionKeys {
		pub dummy: UintAuthorityId,
	}
}

parameter_types! {
	pub const DisabledValidatorsThreshold: Perbill = Perbill::from_percent(33);
}

impl pallet_session::Config for Test {
	type ShouldEndSession = ValidatorPallet;
	type SessionManager = ValidatorPallet;
	type SessionHandler = ValidatorPallet;
	type ValidatorId = ValidatorId;
	type ValidatorIdOf = ConvertInto;
	type Keys = MockSessionKeys;
	type Event = Event;
	type DisabledValidatorsThreshold = DisabledValidatorsThreshold;
	type NextSessionRotation = ();
	type WeightInfo = ();
}

parameter_types! {
	pub const MinValidators: u32 = 2;
	pub const BackupValidatorRatio: u32 = 3;
}

impl pallet_cf_auction::Config for Test {
	type Event = Event;
	type Amount = Amount;
	type ValidatorId = ValidatorId;
	type BidderProvider = TestBidderProvider;
	type Registrar = Test;
	type AuctionIndex = u32;
	type MinValidators = MinValidators;
	type WeightInfo = AuctionWeight;
	type Handler = MockHandler<ValidatorId = ValidatorId, Amount = Amount>;
	type ChainflipAccount = cf_traits::ChainflipAccountStore<Self>;
	type Online = MockOnline;
	type ActiveToBackupValidatorRatio = BackupValidatorRatio;
}

pub struct MockOnline;
impl Online for MockOnline {
	type ValidatorId = ValidatorId;

	fn is_online(_validator_id: &Self::ValidatorId) -> bool {
		true
	}
}

impl ValidatorRegistration<ValidatorId> for Test {
	fn is_registered(_id: &ValidatorId) -> bool {
		true
	}
}

pub struct TestBidderProvider;

impl BidderProvider for TestBidderProvider {
	type ValidatorId = ValidatorId;
	type Amount = Amount;

	fn get_bidders() -> Vec<Bid<Self::ValidatorId, Self::Amount>> {
		let idx = CANDIDATE_IDX.with(|idx| {
			let new_idx = *idx.borrow_mut() + 1;
			*idx.borrow_mut() = new_idx;
			new_idx
		});

		vec![(1 + idx, 1), (2 + idx, 2)]
	}
}

pub struct TestEpochTransitionHandler;

impl EpochTransitionHandler for TestEpochTransitionHandler {
	type ValidatorId = ValidatorId;
	type Amount = Amount;
	fn on_new_epoch(new_validators: &[Self::ValidatorId], new_bond: Self::Amount) {
		CURRENT_VALIDATORS.with(|l| *l.borrow_mut() = new_validators.to_vec());
		MIN_BID.with(|l| *l.borrow_mut() = new_bond);
	}
}

parameter_types! {
	pub const MinEpoch: u64 = 1;
	pub const MinValidatorSetSize: u32 = 2;
}

pub(super) type EpochIndex = u32;

impl Config for Test {
	type Event = Event;
	type MinEpoch = MinEpoch;
	type EpochTransitionHandler = TestEpochTransitionHandler;
	type ValidatorWeightInfo = ();
	type EpochIndex = EpochIndex;
	type Amount = Amount;
	// Use the pallet's implementation
	type Auction = AuctionPallet;
}

pub(crate) fn new_test_ext() -> sp_io::TestExternalities {
	let config = GenesisConfig {
		frame_system: Default::default(),
		pallet_session: None,
		pallet_cf_validator: Some(ValidatorPalletConfig {}),
		pallet_cf_auction: Some(AuctionPalletConfig {
			validator_size_range: (MIN_VALIDATOR_SIZE, MAX_VALIDATOR_SIZE),
			winners: vec![],
			minimum_active_bid: 0,
		}),
	};

	let mut ext: sp_io::TestExternalities = config.build_storage().unwrap().into();

	ext.execute_with(|| {
		System::set_block_number(1);
	});

	ext
}

pub fn current_validators() -> Vec<u64> {
	CURRENT_VALIDATORS.with(|l| l.borrow().to_vec())
}
pub fn min_bid() -> u64 {
	MIN_BID.with(|l| *l.borrow())
}

pub fn run_to_block(n: u64) {
	while System::block_number() < n {
		Session::on_finalize(System::block_number());
		System::set_block_number(System::block_number() + 1);
		Session::on_initialize(System::block_number());
	}
}<|MERGE_RESOLUTION|>--- conflicted
+++ resolved
@@ -24,22 +24,6 @@
 pub type Amount = u64;
 pub type ValidatorId = u64;
 
-<<<<<<< HEAD
-impl WeightInfo for () {
-	fn set_blocks_for_epoch() -> u64 {
-		0 as Weight
-	}
-
-	fn force_rotation() -> u64 {
-		0 as Weight
-	}
-}
-
-pub const MIN_VALIDATOR_SIZE: u32 = 2;
-pub const MAX_VALIDATOR_SIZE: u32 = 150;
-
-=======
->>>>>>> 2301b701
 pub struct AuctionWeight;
 
 impl AuctionWeightTrait for AuctionWeight {
