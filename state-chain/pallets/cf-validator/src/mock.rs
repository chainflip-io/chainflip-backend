--- conflicted
+++ resolved
@@ -123,21 +123,17 @@
 	type Registrar = Test;
 	type AuctionIndex = u32;
 	type MinAuctionSize = MinAuctionSize;
-<<<<<<< HEAD
-	type Handler = MockHandler<ValidatorId = ValidatorId, Amount = Amount>;
+	type Handler = MockHandler<AccountId = AccountId, Amount = Amount>;
 	type Online = MockOnline;
 }
 
 pub struct MockOnline;
 impl Online for MockOnline {
-	type ValidatorId = ValidatorId;
-
-	fn is_online(_validator_id: &Self::ValidatorId) -> bool {
+	type AccountId = AccountId;
+
+	fn is_online(_validator_id: &Self::AccountId) -> bool {
 		true
 	}
-=======
-	type Handler = MockHandler<AccountId = AccountId, Amount = Amount>;
->>>>>>> 14b61c2b
 }
 
 impl ValidatorRegistration<AccountId> for Test {
