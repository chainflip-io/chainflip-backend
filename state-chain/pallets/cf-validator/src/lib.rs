#![cfg_attr(not(feature = "std"), no_std)]
#![feature(bindings_after_at)]
#![doc = include_str!("../README.md")]
#![doc = include_str!("../../cf-doc-head.md")]

#[cfg(test)]
mod mock;
#[cfg(test)]
mod tests;

pub mod weights;

pub use weights::WeightInfo;

mod backup_triage;
#[cfg(feature = "runtime-benchmarks")]
mod benchmarking;
mod migrations;

pub use backup_triage::*;
use cf_traits::{
<<<<<<< HEAD
	offence_reporting::OffenceReporter, AsyncResult, AuctionOutcome, Auctioneer, Chainflip,
	ChainflipAccount, ChainflipAccountData, ChainflipAccountStore, EmergencyRotation, EpochIndex,
	EpochInfo, EpochTransitionHandler, ExecutionCondition, HistoricalEpoch, MissedAuthorshipSlots,
	QualifyValidator, StakeHandler, SuccessOrFailure, VaultRotator,
=======
	offence_reporting::OffenceReporter, AsyncResult, AuctionResult, Auctioneer, ChainflipAccount,
	ChainflipAccountData, ChainflipAccountStore, EmergencyRotation, EpochIndex, EpochInfo,
	EpochTransitionHandler, ExecutionCondition, HistoricalEpoch, MissedAuthorshipSlots,
	QualifyValidator, ReputationResetter, SuccessOrFailure, VaultRotator,
>>>>>>> d370715c
};
use frame_support::{
	pallet_prelude::*,
	traits::{EstimateNextSessionRotation, OnKilledAccount, OnRuntimeUpgrade, StorageVersion},
};
pub use pallet::*;
use sp_core::ed25519;
use sp_runtime::traits::{BlockNumberProvider, CheckedDiv, Convert, One, Saturating, Zero};
use sp_std::{collections::btree_map::BTreeMap, prelude::*};

use cf_traits::Bonding;

pub const PALLET_VERSION: StorageVersion = StorageVersion::new(3);

pub type ValidatorSize = u32;
type SessionIndex = u32;

#[derive(Clone, Debug, Default, PartialEq, Eq, PartialOrd, Encode, Decode)]
pub struct SemVer {
	pub major: u8,
	pub minor: u8,
	pub patch: u8,
}

type Version = SemVer;
type Ed25519PublicKey = ed25519::Public;
type Ed25519Signature = ed25519::Signature;
pub type Ipv6Addr = u128;

/// A percentage range
#[derive(Clone, Debug, PartialEq, Eq, Encode, Decode)]
pub struct PercentageRange {
	pub top: u8,
	pub bottom: u8,
}

#[derive(Clone, PartialEq, Eq, Encode, Decode)]
pub enum RotationStatus<T: Config> {
	Idle,
	RunAuction,
	AwaitingVaults(AuctionOutcome<T>),
	VaultsRotated(AuctionOutcome<T>),
	SessionRotating(AuctionOutcome<T>),
}

impl<T: Config> sp_std::fmt::Debug for RotationStatus<T> {
	fn fmt(&self, f: &mut sp_std::fmt::Formatter) -> sp_std::fmt::Result {
		match self {
			RotationStatus::Idle => write!(f, "Idle"),
			RotationStatus::RunAuction => write!(f, "RunAuction"),
			RotationStatus::AwaitingVaults(..) => write!(f, "AwaitingVaults(..)"),
			RotationStatus::VaultsRotated(..) => write!(f, "VaultsRotated(..)"),
			RotationStatus::SessionRotating(..) => write!(f, "SessionRotating(..)"),
		}
	}
}

impl<T: Config> Default for RotationStatus<T> {
	fn default() -> Self {
		RotationStatus::Idle
	}
}

/// Id type used for the Keygen and Signing ceremonies.
pub type CeremonyId = u64;

pub struct CeremonyIdProvider<T>(PhantomData<T>);

impl<T: Config> cf_traits::CeremonyIdProvider for CeremonyIdProvider<T> {
	type CeremonyId = CeremonyId;

	fn next_ceremony_id() -> Self::CeremonyId {
		CeremonyIdCounter::<T>::mutate(|id| {
			*id += 1;
			*id
		})
	}
}

type ValidatorIdOf<T> = <T as Chainflip>::ValidatorId;
type VanityName = Vec<u8>;

#[derive(Copy, Clone, Debug, PartialEq, Eq, Encode, Decode)]
pub enum PalletOffence {
	MissedAuthorshipSlot,
}

pub const MAX_LENGTH_FOR_VANITY_NAME: usize = 64;

pub type Percentage = u8;
#[frame_support::pallet]
pub mod pallet {

	use super::*;
	use cf_traits::SystemStateInfo;
	use frame_system::pallet_prelude::*;
	use pallet_session::WeightInfo as SessionWeightInfo;
	use sp_runtime::app_crypto::RuntimePublic;

	#[pallet::pallet]
	#[pallet::generate_store(pub (super) trait Store)]
	#[pallet::storage_version(PALLET_VERSION)]
	pub struct Pallet<T>(_);

	#[pallet::config]
	pub trait Config:
		frame_system::Config<AccountData = ChainflipAccountData>
		+ Chainflip
		+ pallet_session::Config<ValidatorId = ValidatorIdOf<Self>>
	{
		/// The overarching event type.
		type Event: From<Event<Self>> + IsType<<Self as frame_system::Config>::Event>;

		/// The top-level offence type must support this pallet's offence type.
		type Offence: From<PalletOffence>;

		/// A handler for epoch lifecycle events
		type EpochTransitionHandler: EpochTransitionHandler<ValidatorId = ValidatorIdOf<Self>>;

		/// Minimum amount of blocks an epoch can run for
		#[pallet::constant]
		type MinEpoch: Get<<Self as frame_system::Config>::BlockNumber>;

		/// Benchmark stuff
		type ValidatorWeightInfo: WeightInfo;

		/// Resolves auctions.
		type Auctioneer: Auctioneer<Self>;

		/// The lifecycle of a vault rotation
		type VaultRotator: VaultRotator<ValidatorId = <Self as Chainflip>::ValidatorId>;

		/// For looking up Chainflip Account data.
		type ChainflipAccount: ChainflipAccount<AccountId = Self::AccountId>;

		/// Implementation of EnsureOrigin trait for governance
		type EnsureGovernance: EnsureOrigin<Self::Origin>;

		/// For retrieving missed authorship slots.
		type MissedAuthorshipSlots: MissedAuthorshipSlots;

		/// For reporting missed authorship slots.
		type OffenceReporter: OffenceReporter<
			ValidatorId = ValidatorIdOf<Self>,
			Offence = Self::Offence,
		>;

		/// The range of online validators we would trigger an emergency rotation
		#[pallet::constant]
		type EmergencyRotationPercentageRange: Get<PercentageRange>;

		/// Updates the bond of a validator
<<<<<<< HEAD
		type Bonder: Bonding<ValidatorId = ValidatorIdOf<Self>, Amount = Self::Amount>;
=======
		type Bonder: Bonding<ValidatorId = Self::AccountId, Amount = Self::Amount>;

		/// This is used to reset the validator's reputation
		type ReputationResetter: ReputationResetter<ValidatorId = ValidatorIdOf<Self>>;
>>>>>>> d370715c
	}

	#[pallet::event]
	#[pallet::generate_deposit(pub (super) fn deposit_event)]
	pub enum Event<T: Config> {
		/// The rotation is aborted
		RotationAborted,
		/// A new epoch has started \[epoch_index\]
		NewEpoch(EpochIndex),
		/// The number of blocks has changed for our epoch \[from, to\]
		EpochDurationChanged(T::BlockNumber, T::BlockNumber),
		/// Rotation status updated \[rotation_status\]
		RotationStatusUpdated(RotationStatus<T>),
		/// An emergency rotation has been requested
		EmergencyRotationRequested(),
		/// The CFE version has been updated \[Validator, Old Version, New Version]
		CFEVersionUpdated(ValidatorIdOf<T>, Version, Version),
		/// A validator has register her current PeerId \[account_id, public_key, port,
		/// ip_address\]
		PeerIdRegistered(T::AccountId, Ed25519PublicKey, u16, Ipv6Addr),
		/// A validator has unregistered her current PeerId \[account_id, public_key\]
		PeerIdUnregistered(T::AccountId, Ed25519PublicKey),
		/// Ratio of claim period updated \[percentage\]
		ClaimPeriodUpdated(Percentage),
		/// Vanity Name for an account has been set \[account_id, vanity_name\]
		VanityNameSet(T::AccountId, VanityName),
	}

	#[pallet::error]
	pub enum Error<T> {
		/// Epoch block number supplied is invalid
		InvalidEpoch,
		/// A rotation is in progress
		RotationInProgress,
		/// Validator Peer mapping overlaps with an existing mapping
		AccountPeerMappingOverlap,
		/// Invalid signature
		InvalidAccountPeerMappingSignature,
		/// Invalid claim period
		InvalidClaimPeriod,
		/// Vanity name length exceeds the limit of 64 characters
		NameTooLong,
		/// Invalid characters in the name
		InvalidCharactersInName,
	}

	/// Pallet implements [`Hooks`] trait
	#[pallet::hooks]
	impl<T: Config> Hooks<BlockNumberFor<T>> for Pallet<T> {
		fn on_initialize(block_number: BlockNumberFor<T>) -> Weight {
			// Check expiry of epoch and store last expired
			if let Some(epoch_index) = EpochExpiries::<T>::take(block_number) {
				LastExpiredEpoch::<T>::set(epoch_index);
				Self::expire_epoch(epoch_index);
			}

			// Punish any validators that missed their authorship slot.
			for slot in T::MissedAuthorshipSlots::missed_slots() {
				let validator_index = slot % <Self as EpochInfo>::current_validator_count() as u64;
				if let Some(id) =
					<Self as EpochInfo>::current_validators().get(validator_index as usize)
				{
					T::OffenceReporter::report(PalletOffence::MissedAuthorshipSlot, id.clone());
				} else {
					log::error!(
						"Invalid slot index {:?} when processing missed authorship slots.",
						slot
					);
				}
			}

			match RotationPhase::<T>::get() {
				RotationStatus::Idle => {
					let blocks_per_epoch = BlocksPerEpoch::<T>::get();
					if blocks_per_epoch > Zero::zero() {
						let current_epoch_started_at = CurrentEpochStartedAt::<T>::get();
						let diff = block_number.saturating_sub(current_epoch_started_at);
						if diff >= blocks_per_epoch {
							Self::set_rotation_status(RotationStatus::RunAuction);
						}
					}
				},
<<<<<<< HEAD
				RotationStatus::RunAuction => match T::Auctioneer::resolve_auction() {
					Ok(auction_outcome) => {
						match T::VaultRotator::start_vault_rotation(auction_outcome.winners.clone())
						{
							Ok(_) => Self::set_rotation_status(RotationStatus::AwaitingVaults(
								auction_outcome,
							)),
							// We are assuming here that this is unlikely as the only reason it
							// would fail is if we have no validators, which is already checked by
							// the auction pallet, of if there is already a rotation in progress
							// which isn't possible.
							Err(e) => {
								log::warn!(target: "cf-validator", "starting a vault rotation failed due to error: {:?}", e.into())
=======
				RotationStatus::RunAuction => {
					if T::SystemState::ensure_no_maintenance().is_ok() {
						match T::Auctioneer::resolve_auction() {
							Ok(auction_result) => {
								match T::VaultRotator::start_vault_rotation(
									auction_result.winners.clone(),
								) {
									Ok(_) => Self::set_rotation_status(
										RotationStatus::AwaitingVaults(auction_result),
									),
									// We are assuming here that this is unlikely as the only reason
									// it would fail is if we have no validators, which is already
									// checked by the auction pallet, of if there is already a
									// rotation in progress which isn't possible.
									Err(e) => {
										log::warn!(target: "cf-validator", "starting a vault rotation failed due to error: {:?}", e.into())
									},
								}
>>>>>>> d370715c
							},
							Err(e) =>
								log::warn!(target: "cf-validator", "auction failed due to error: {:?}", e.into()),
						}
					}
				},
				RotationStatus::AwaitingVaults(auction_result) =>
					match T::VaultRotator::get_vault_rotation_outcome() {
						AsyncResult::Ready(SuccessOrFailure::Success) => {
							Self::set_rotation_status(RotationStatus::VaultsRotated(
								auction_result,
							));
						},
						AsyncResult::Ready(SuccessOrFailure::Failure) => {
							Self::deposit_event(Event::RotationAborted);
							Self::set_rotation_status(RotationStatus::RunAuction);
						},
						AsyncResult::Void => {
							log::error!(target: "cf-validator", "no vault rotation pending, returning to auction state");
						},
						AsyncResult::Pending => {
							log::debug!(target: "cf-validator", "awaiting vault rotations");
						},
					},
				RotationStatus::VaultsRotated(auction_result) => {
					Self::set_rotation_status(RotationStatus::SessionRotating(auction_result));
				},
				RotationStatus::SessionRotating(_) => {
					Self::set_rotation_status(RotationStatus::Idle);
				},
			}
			0
		}

		fn on_runtime_upgrade() -> Weight {
			migrations::PalletMigration::<T>::on_runtime_upgrade()
		}

		#[cfg(feature = "try-runtime")]
		fn pre_upgrade() -> Result<(), &'static str> {
			migrations::PalletMigration::<T>::pre_upgrade()
		}

		#[cfg(feature = "try-runtime")]
		fn post_upgrade() -> Result<(), &'static str> {
			migrations::PalletMigration::<T>::post_upgrade()
		}
	}

	#[pallet::call]
	impl<T: Config> Pallet<T> {
		/// Update the percentage of the epoch period that claims are permitted
		///
		/// The dispatch origin of this function must be governance
		///
		/// ## Events
		///
		/// - [ClaimPeriodUpdated](Event::ClaimPeriodUpdated)
		///
		/// ## Errors
		///
		/// - [InvalidClaimPeriod](Error::InvalidClaimPeriod)
		#[pallet::weight(T::ValidatorWeightInfo::set_blocks_for_epoch())]
		pub fn update_period_for_claims(
			origin: OriginFor<T>,
			percentage: Percentage,
		) -> DispatchResultWithPostInfo {
			T::EnsureGovernance::ensure_origin(origin)?;
			ensure!(percentage <= 100, Error::<T>::InvalidClaimPeriod);
			ClaimPeriodAsPercentage::<T>::set(percentage);
			Self::deposit_event(Event::ClaimPeriodUpdated(percentage));

			Ok(().into())
		}
		/// Sets the number of blocks an epoch should run for
		///
		/// The dispatch origin of this function must be root.
		///
		/// ## Events
		///
		/// - [EpochDurationChanged](Event::EpochDurationChanged)
		///
		/// ## Errors
		///
		/// - [RotationInProgress](Error::RotationInProgress)
		/// - [InvalidEpoch](Error::InvalidEpoch)
		#[pallet::weight(T::ValidatorWeightInfo::set_blocks_for_epoch())]
		pub fn set_blocks_for_epoch(
			origin: OriginFor<T>,
			number_of_blocks: T::BlockNumber,
		) -> DispatchResultWithPostInfo {
			T::EnsureGovernance::ensure_origin(origin)?;
			ensure!(
				RotationPhase::<T>::get() == RotationStatus::Idle,
				Error::<T>::RotationInProgress
			);
			ensure!(number_of_blocks >= T::MinEpoch::get(), Error::<T>::InvalidEpoch);
			let old_epoch = BlocksPerEpoch::<T>::get();
			ensure!(old_epoch != number_of_blocks, Error::<T>::InvalidEpoch);
			BlocksPerEpoch::<T>::set(number_of_blocks);
			Self::deposit_event(Event::EpochDurationChanged(old_epoch, number_of_blocks));

			Ok(().into())
		}

		/// Force a new epoch.  From the next block we will try to move to a new epoch and rotate
		/// our validators.
		///
		/// The dispatch origin of this function must be root.
		///
		/// ## Events
		///
		/// - [ForceRotationRequested](Event::ForceRotationRequested)
		///
		/// ## Errors
		///
		/// - [BadOrigin](frame_support::error::BadOrigin)
		/// - [RotationInProgress](Error::RotationInProgress)
		#[pallet::weight(T::ValidatorWeightInfo::force_rotation())]
		pub fn force_rotation(origin: OriginFor<T>) -> DispatchResultWithPostInfo {
			T::EnsureGovernance::ensure_origin(origin)?;
			ensure!(
				RotationPhase::<T>::get() == RotationStatus::Idle,
				Error::<T>::RotationInProgress
			);
			Self::set_rotation_status(RotationStatus::RunAuction);

			Ok(().into())
		}

		/// Allow a validator to set their keys for upcoming sessions
		///
		/// The dispatch origin of this function must be signed.
		///
		/// ## Events
		///
		/// - None
		///
		/// ## Errors
		///
		/// - None
		///
		/// ## Dependencies
		///
		/// - [Session Pallet](pallet_session::Config)
		#[pallet::weight(< T as pallet_session::Config >::WeightInfo::set_keys())] // TODO: check if this is really valid
		pub fn set_keys(
			origin: OriginFor<T>,
			keys: T::Keys,
			proof: Vec<u8>,
		) -> DispatchResultWithPostInfo {
			<pallet_session::Pallet<T>>::set_keys(origin, keys, proof)?;
			Ok(().into())
		}

		/// Allow a validator to link their validator id to a peer id
		///
		/// The dispatch origin of this function must be signed.
		///
		/// ## Events
		///
		/// - [PeerIdRegistered](Event::PeerIdRegistered)
		///
		/// ## Errors
		///
		/// - [BadOrigin](frame_system::error::BadOrigin)
		/// - [InvalidAccountPeerMappingSignature](Error::InvalidAccountPeerMappingSignature)
		/// - [AccountPeerMappingOverlap](Error::AccountPeerMappingOverlap)
		///
		/// ## Dependencies
		///
		/// - None
		#[pallet::weight(T::ValidatorWeightInfo::register_peer_id())]
		pub fn register_peer_id(
			origin: OriginFor<T>,
			peer_id: Ed25519PublicKey,
			port: u16,
			ip_address: Ipv6Addr,
			signature: Ed25519Signature,
		) -> DispatchResultWithPostInfo {
			// TODO Consider ensuring is non-private IP / valid IP

			let account_id = ensure_signed(origin)?;

			// Note this signature verify doesn't need replay protection as you need the
			// account_id's private key to pass the above ensure_signed which has replay protection.
			ensure!(
				RuntimePublic::verify(&peer_id, &account_id.encode(), &signature),
				Error::<T>::InvalidAccountPeerMappingSignature
			);

			if let Some((_, existing_peer_id, existing_port, existing_ip_address)) =
				AccountPeerMapping::<T>::get(&account_id)
			{
				if (existing_peer_id, existing_port, existing_ip_address) ==
					(peer_id, port, ip_address)
				{
					// Mapping hasn't changed
					return Ok(().into())
				}

				if existing_peer_id != peer_id {
					ensure!(
						!MappedPeers::<T>::contains_key(&peer_id),
						Error::<T>::AccountPeerMappingOverlap
					);
					MappedPeers::<T>::remove(&existing_peer_id);
					MappedPeers::<T>::insert(&peer_id, ());
				}
			} else {
				ensure!(
					!MappedPeers::<T>::contains_key(&peer_id),
					Error::<T>::AccountPeerMappingOverlap
				);
				MappedPeers::<T>::insert(&peer_id, ());
			}

			AccountPeerMapping::<T>::insert(
				&account_id,
				(account_id.clone(), peer_id, port, ip_address),
			);

			Self::deposit_event(Event::PeerIdRegistered(account_id, peer_id, port, ip_address));
			Ok(().into())
		}

		/// Allow a validator to send their current cfe version.  We validate that the version is a
		/// not the same version stored and if not we store and emit `CFEVersionUpdated`.
		///
		/// The dispatch origin of this function must be signed.
		///
		/// ## Events
		///
		/// - [CFEVersionUpdated](Event::CFEVersionUpdated)
		///
		/// ## Errors
		///
		/// - [BadOrigin](frame_system::error::BadOrigin)
		/// ## Dependencies
		///
		/// - None
		#[pallet::weight(T::ValidatorWeightInfo::cfe_version())]
		pub fn cfe_version(origin: OriginFor<T>, version: Version) -> DispatchResultWithPostInfo {
			let account_id = ensure_signed(origin)?;
			let validator_id: ValidatorIdOf<T> = account_id.into();
			ValidatorCFEVersion::<T>::try_mutate(validator_id.clone(), |current_version| {
				if *current_version != version {
					Self::deposit_event(Event::CFEVersionUpdated(
						validator_id,
						current_version.clone(),
						version.clone(),
					));
					*current_version = version;
				}
				Ok(().into())
			})
		}

		#[pallet::weight(T::ValidatorWeightInfo::set_vanity_name())]
		pub fn set_vanity_name(origin: OriginFor<T>, name: Vec<u8>) -> DispatchResultWithPostInfo {
			let account_id = ensure_signed(origin)?;
			ensure!(name.len() <= MAX_LENGTH_FOR_VANITY_NAME, Error::<T>::NameTooLong);
			ensure!(sp_std::str::from_utf8(&name).is_ok(), Error::<T>::InvalidCharactersInName);
			let mut vanity_names = VanityNames::<T>::get();
			vanity_names.insert(account_id.clone(), name.clone());
			VanityNames::<T>::put(vanity_names);
			Self::deposit_event(Event::VanityNameSet(account_id, name));
			Ok(().into())
		}
	}

	/// Percentage of epoch we allow claims
	#[pallet::storage]
	#[pallet::getter(fn claim_period_as_percentage)]
	pub type ClaimPeriodAsPercentage<T: Config> = StorageValue<_, Percentage, ValueQuery>;

	/// An emergency rotation has been requested
	#[pallet::storage]
	#[pallet::getter(fn emergency_rotation_requested)]
	pub(super) type EmergencyRotationRequested<T: Config> = StorageValue<_, bool, ValueQuery>;

	/// The starting block number for the current epoch
	#[pallet::storage]
	#[pallet::getter(fn current_epoch_started_at)]
	pub type CurrentEpochStartedAt<T: Config> = StorageValue<_, T::BlockNumber, ValueQuery>;

	/// The number of blocks an epoch runs for
	#[pallet::storage]
	#[pallet::getter(fn epoch_number_of_blocks)]
	pub type BlocksPerEpoch<T: Config> = StorageValue<_, T::BlockNumber, ValueQuery>;

	/// Current epoch index
	#[pallet::storage]
	#[pallet::getter(fn current_epoch)]
	pub type CurrentEpoch<T: Config> = StorageValue<_, EpochIndex, ValueQuery>;

	/// Defines a unique index for each validator for every epoch.
	#[pallet::storage]
	#[pallet::getter(fn validator_index)]
	pub(super) type ValidatorIndex<T: Config> =
		StorageDoubleMap<_, Twox64Concat, EpochIndex, Blake2_128Concat, ValidatorIdOf<T>, u16>;

	/// Track epochs and their associated validator count
	#[pallet::storage]
	#[pallet::getter(fn epoch_validator_count)]
	pub type EpochValidatorCount<T: Config> = StorageMap<_, Twox64Concat, EpochIndex, u32>;

	/// The rotation phase we are currently at
	#[pallet::storage]
	#[pallet::getter(fn rotation_phase)]
	pub type RotationPhase<T: Config> = StorageValue<_, RotationStatus<T>, ValueQuery>;

	/// A list of the current validators
	#[pallet::storage]
	#[pallet::getter(fn validators)]
	pub type Validators<T: Config> = StorageValue<_, Vec<ValidatorIdOf<T>>, ValueQuery>;

	/// Vanity names of the validators stored as a Map with the current validator IDs as key
	#[pallet::storage]
	#[pallet::getter(fn vanity_names)]
	pub type VanityNames<T: Config> =
		StorageValue<_, BTreeMap<T::AccountId, VanityName>, ValueQuery>;

	/// The current bond
	#[pallet::storage]
	#[pallet::getter(fn bond)]
	pub type Bond<T: Config> = StorageValue<_, T::Amount, ValueQuery>;

	/// Account to Peer Mapping
	#[pallet::storage]
	#[pallet::getter(fn validator_peer_id)]
	pub type AccountPeerMapping<T: Config> = StorageMap<
		_,
		Blake2_128Concat,
		T::AccountId,
		(T::AccountId, Ed25519PublicKey, u16, Ipv6Addr),
	>;

	/// Peers that are associated with account ids
	#[pallet::storage]
	#[pallet::getter(fn mapped_peer)]
	pub type MappedPeers<T: Config> = StorageMap<_, Blake2_128Concat, Ed25519PublicKey, ()>;

	/// Validator CFE version
	#[pallet::storage]
	#[pallet::getter(fn validator_cfe_version)]
	pub type ValidatorCFEVersion<T: Config> =
		StorageMap<_, Blake2_128Concat, ValidatorIdOf<T>, Version, ValueQuery>;

	/// The last expired epoch index
	#[pallet::storage]
	pub type LastExpiredEpoch<T: Config> = StorageValue<_, EpochIndex, ValueQuery>;

	/// A map storing the expiry block numbers for old epochs
	#[pallet::storage]
	pub type EpochExpiries<T: Config> =
		StorageMap<_, Twox64Concat, T::BlockNumber, EpochIndex, OptionQuery>;

	/// A map between an epoch and an vector of validators (participating in this epoch)
	#[pallet::storage]
	pub type HistoricalValidators<T: Config> =
		StorageMap<_, Twox64Concat, EpochIndex, Vec<ValidatorIdOf<T>>, ValueQuery>;

	/// A map between an epoch and the bonded balance (MAB)
	#[pallet::storage]
	pub type HistoricalBonds<T: Config> =
		StorageMap<_, Twox64Concat, EpochIndex, T::Amount, ValueQuery>;

	/// A map between an validator and an vector of epoch he attended
	#[pallet::storage]
	pub type HistoricalActiveEpochs<T: Config> =
		StorageMap<_, Twox64Concat, ValidatorIdOf<T>, Vec<EpochIndex>, ValueQuery>;

	/// Counter for generating unique ceremony ids.
	#[pallet::storage]
	#[pallet::getter(fn ceremony_id_counter)]
	pub type CeremonyIdCounter<T> = StorageValue<_, CeremonyId, ValueQuery>;

	/// Backup validator triage state.
	#[pallet::storage]
	#[pallet::getter(fn backup_validator_triage)]
	pub type BackupValidatorTriage<T> = StorageValue<_, RuntimeBackupTriage<T>, ValueQuery>;

	#[pallet::genesis_config]
	pub struct GenesisConfig<T: Config> {
		pub blocks_per_epoch: T::BlockNumber,
		pub bond: T::Amount,
		pub claim_period_as_percentage: Percentage,
	}

	#[cfg(feature = "std")]
	impl<T: Config> Default for GenesisConfig<T> {
		fn default() -> Self {
			Self {
				blocks_per_epoch: Zero::zero(),
				bond: Default::default(),
				claim_period_as_percentage: Zero::zero(),
			}
		}
	}

	#[pallet::genesis_build]
	impl<T: Config> GenesisBuild<T> for GenesisConfig<T> {
		fn build(&self) {
			LastExpiredEpoch::<T>::set(Default::default());
			BlocksPerEpoch::<T>::set(self.blocks_per_epoch);
			RotationPhase::<T>::set(RotationStatus::default());
			ClaimPeriodAsPercentage::<T>::set(self.claim_period_as_percentage);
			const GENESIS_EPOCH: u32 = 0;
			CurrentEpoch::<T>::set(GENESIS_EPOCH);
			let genesis_validators = <pallet_session::Pallet<T>>::validators();
			EpochValidatorCount::<T>::insert(GENESIS_EPOCH, genesis_validators.len() as u32);
			CurrentEpochStartedAt::<T>::set(Default::default());
			Pallet::<T>::start_new_epoch(AuctionOutcome {
				winners: genesis_validators,
				bond: self.bond,
				..Default::default()
			});
		}
	}
}

impl<T: Config> EpochInfo for Pallet<T> {
	type ValidatorId = ValidatorIdOf<T>;
	type Amount = T::Amount;

	fn last_expired_epoch() -> EpochIndex {
		LastExpiredEpoch::<T>::get()
	}

	fn current_validators() -> Vec<Self::ValidatorId> {
		Validators::<T>::get()
	}

	fn current_validator_count() -> u32 {
		Validators::<T>::decode_len().unwrap_or_default() as u32
	}

	fn validator_index(epoch_index: EpochIndex, account: &Self::ValidatorId) -> Option<u16> {
		ValidatorIndex::<T>::get(epoch_index, account)
	}

	fn bond() -> Self::Amount {
		Bond::<T>::get()
	}

	fn epoch_index() -> EpochIndex {
		CurrentEpoch::<T>::get()
	}

	// TODO: This logic is currently duplicated in the CLI. Using an RPC could fix this
	// https://github.com/chainflip-io/chainflip-backend/issues/1462
	fn is_auction_phase() -> bool {
		if RotationPhase::<T>::get() != RotationStatus::Idle {
			return true
		}

		// start + ((epoch * percentage) / 100)
		let last_block_for_claims = CurrentEpochStartedAt::<T>::get().saturating_add(
			BlocksPerEpoch::<T>::get()
				.saturating_mul(ClaimPeriodAsPercentage::<T>::get().into())
				.checked_div(&100u32.into())
				.unwrap_or_default(),
		);

		let current_block_number = frame_system::Pallet::<T>::current_block_number();
		last_block_for_claims <= current_block_number
	}

	fn validator_count_at_epoch(epoch: EpochIndex) -> Option<u32> {
		EpochValidatorCount::<T>::get(epoch)
	}

	#[cfg(feature = "runtime-benchmarks")]
	fn add_validator_info_for_epoch(
		epoch_index: EpochIndex,
		new_validators: Vec<Self::ValidatorId>,
	) {
		EpochValidatorCount::<T>::insert(epoch_index, new_validators.len() as u32);
		for (i, validator) in new_validators.iter().enumerate() {
			ValidatorIndex::<T>::insert(epoch_index, validator, i as u16);
			HistoricalActiveEpochs::<T>::append(validator, epoch_index);
		}
		HistoricalValidators::<T>::insert(epoch_index, new_validators);
	}
}

/// Indicates to the session module if the session should be rotated.
///
/// Note: We need to rotate the session pallet twice in order to rotate in the new set of
///       validators due to a limitation in the design of the session pallet. See the
///       substrate issue https://github.com/paritytech/substrate/issues/8650 for context.
///
///       Also see `SessionManager::new_session` impl below.
impl<T: Config> pallet_session::ShouldEndSession<T::BlockNumber> for Pallet<T> {
	fn should_end_session(_now: T::BlockNumber) -> bool {
		matches!(
			RotationPhase::<T>::get(),
			RotationStatus::VaultsRotated(_) | RotationStatus::SessionRotating(_)
		)
	}
}

impl<T: Config> Pallet<T> {
	/// Starting a new epoch we update the storage, emit the event and call
	/// `EpochTransitionHandler::on_new_epoch`
	fn start_new_epoch(auction_outcome: AuctionOutcome<T>) {
		let epoch_validators = auction_outcome.winners;
		let new_bond = auction_outcome.bond;
		let backup_candidates = auction_outcome.losers;

		// Calculate the new epoch index
		let (old_epoch, new_epoch) = CurrentEpoch::<T>::mutate(|epoch| {
			*epoch = epoch.saturating_add(One::one());
			(*epoch - 1, *epoch)
		});

		let mut old_validators = Validators::<T>::get();
		// Update state of current validators
		Validators::<T>::put(&epoch_validators);

		epoch_validators.iter().enumerate().for_each(|(index, account_id)| {
			ValidatorIndex::<T>::insert(&new_epoch, account_id, index as u16);
		});

		EpochValidatorCount::<T>::insert(new_epoch, epoch_validators.len() as u32);

		// The new bond set
		Bond::<T>::set(new_bond);
		// Set the expiry block number for the outgoing set
		EpochExpiries::<T>::insert(
			frame_system::Pallet::<T>::current_block_number() + BlocksPerEpoch::<T>::get(),
			old_epoch,
		);

		// Set the block this epoch starts at
		CurrentEpochStartedAt::<T>::set(frame_system::Pallet::<T>::current_block_number());

		// If we were in an emergency, mark as completed
		Self::emergency_rotation_completed();

		// Save the epoch -> validators map
		HistoricalValidators::<T>::insert(new_epoch, &epoch_validators);

		// Save the bond for each epoch
		HistoricalBonds::<T>::insert(new_epoch, new_bond);

		for validator in epoch_validators.iter() {
			// Remember in which epoch an validator was active
			EpochHistory::<T>::activate_epoch(validator, new_epoch);
			// Bond the validators
			let bond = EpochHistory::<T>::active_bond(validator);
			T::Bonder::update_validator_bond(validator, bond);

			ChainflipAccountStore::<T>::set_current_authority(validator.into_ref());
		}

		// find all the valitators moving out of the epoch
		old_validators.retain(|validator| !epoch_validators.contains(validator));

		old_validators.iter().for_each(|validator| {
			ChainflipAccountStore::<T>::set_historical_validator(validator.into_ref());
		});

		// We've got new validators, which means the backups and passives may have changed
		// TODO configurable parameter to replace '3'.
		BackupValidatorTriage::<T>::put(RuntimeBackupTriage::<T>::new::<T::ChainflipAccount>(
			backup_candidates,
			epoch_validators.len() / 3,
		));

		// Handler for a new epoch
		T::EpochTransitionHandler::on_new_epoch(&epoch_validators);

		// Emit that a new epoch will be starting
		Self::deposit_event(Event::NewEpoch(new_epoch));
	}

	fn expire_epoch(epoch: EpochIndex) {
		for validator in EpochHistory::<T>::epoch_validators(epoch).iter() {
			EpochHistory::<T>::deactivate_epoch(validator, epoch);
			if EpochHistory::<T>::number_of_active_epochs_for_validator(validator) == 0 {
<<<<<<< HEAD
				ChainflipAccountStore::<T>::from_historical_to_backup_or_passive(
					validator.into_ref(),
				);
=======
				ChainflipAccountStore::<T>::from_historical_to_backup_or_passive(validator);
				T::ReputationResetter::reset_reputation(validator);
>>>>>>> d370715c
			}
			T::Bonder::update_validator_bond(validator, EpochHistory::<T>::active_bond(validator));
		}
	}

	fn set_rotation_status(new_status: RotationStatus<T>) {
		RotationPhase::<T>::put(new_status.clone());
		Self::deposit_event(Event::RotationStatusUpdated(new_status));
	}
}

pub struct EpochHistory<T>(PhantomData<T>);

impl<T: Config> HistoricalEpoch for EpochHistory<T> {
	type ValidatorId = ValidatorIdOf<T>;
	type EpochIndex = EpochIndex;
	type Amount = T::Amount;
	fn epoch_validators(epoch: Self::EpochIndex) -> Vec<Self::ValidatorId> {
		HistoricalValidators::<T>::get(epoch)
	}

	fn epoch_bond(epoch: Self::EpochIndex) -> Self::Amount {
		HistoricalBonds::<T>::get(epoch)
	}

	fn active_epochs_for_validator(validator_id: &Self::ValidatorId) -> Vec<Self::EpochIndex> {
		HistoricalActiveEpochs::<T>::get(validator_id)
	}

	fn number_of_active_epochs_for_validator(validator_id: &Self::ValidatorId) -> u32 {
		HistoricalActiveEpochs::<T>::decode_len(validator_id).unwrap_or_default() as u32
	}

	fn deactivate_epoch(validator_id: &Self::ValidatorId, epoch: EpochIndex) {
		HistoricalActiveEpochs::<T>::mutate(validator_id, |active_epochs| {
			active_epochs.retain(|&x| x != epoch);
		});
	}

	fn activate_epoch(validator_id: &Self::ValidatorId, epoch: EpochIndex) {
		HistoricalActiveEpochs::<T>::mutate(validator_id, |epochs| {
			epochs.push(epoch);
		});
	}

	fn active_bond(validator_id: &Self::ValidatorId) -> Self::Amount {
		Self::active_epochs_for_validator(validator_id)
			.iter()
			.map(|epoch| Self::epoch_bond(*epoch))
			.max()
			.unwrap_or_else(|| Self::Amount::from(0_u32))
	}
}

/// Provides the new set of validators to the session module when session is being rotated.
impl<T: Config> pallet_session::SessionManager<ValidatorIdOf<T>> for Pallet<T> {
	/// If we have a set of confirmed validators we roll them in over two blocks. See the comment
	/// on `ShouldEndSession` for further context.
	///
	/// The first rotation queues the new validators, the next rotation queues `None`, and
	/// activates the queued validators.
	fn new_session(_new_index: SessionIndex) -> Option<Vec<ValidatorIdOf<T>>> {
		match RotationPhase::<T>::get() {
			RotationStatus::VaultsRotated(auction_outcome) => Some(auction_outcome.winners),
			_ => None,
		}
	}

	/// We provide an implementation for this as we already have a set of validators with keys at
	/// genesis
	fn new_session_genesis(_new_index: SessionIndex) -> Option<Vec<ValidatorIdOf<T>>> {
		None
	}

	/// The current session is ending
	fn end_session(_end_index: SessionIndex) {}

	/// The session is starting
	fn start_session(_start_index: SessionIndex) {
		if let RotationStatus::SessionRotating(auction_outcome) = RotationPhase::<T>::get() {
			Pallet::<T>::start_new_epoch(auction_outcome)
		}
	}
}

impl<T: Config> EstimateNextSessionRotation<T::BlockNumber> for Pallet<T> {
	fn average_session_length() -> T::BlockNumber {
		Self::epoch_number_of_blocks()
	}

	fn estimate_current_session_progress(
		now: T::BlockNumber,
	) -> (Option<sp_runtime::Permill>, Weight) {
		(
			Some(sp_runtime::Permill::from_rational(
				now.saturating_sub(CurrentEpochStartedAt::<T>::get()),
				BlocksPerEpoch::<T>::get(),
			)),
			T::DbWeight::get().reads(2),
		)
	}

	fn estimate_next_session_rotation(_now: T::BlockNumber) -> (Option<T::BlockNumber>, Weight) {
		(
			Some(CurrentEpochStartedAt::<T>::get() + BlocksPerEpoch::<T>::get()),
			T::DbWeight::get().reads(2),
		)
	}
}

/// In this module, for simplicity, we just return the same AccountId.
pub struct ValidatorOf<T>(sp_std::marker::PhantomData<T>);

impl<T: Config> Convert<T::AccountId, Option<T::AccountId>> for ValidatorOf<T> {
	fn convert(account: T::AccountId) -> Option<T::AccountId> {
		Some(account)
	}
}

impl<T: Config> EmergencyRotation for Pallet<T> {
	fn request_emergency_rotation() {
		if !EmergencyRotationRequested::<T>::get() {
			EmergencyRotationRequested::<T>::set(true);
			Pallet::<T>::deposit_event(Event::EmergencyRotationRequested());
			if RotationPhase::<T>::get() == RotationStatusOf::<T>::Idle {
				Self::set_rotation_status(RotationStatus::RunAuction);
			}
		}
	}

	fn emergency_rotation_in_progress() -> bool {
		EmergencyRotationRequested::<T>::get()
	}

	fn emergency_rotation_completed() {
		if Self::emergency_rotation_in_progress() {
			EmergencyRotationRequested::<T>::set(false);
		}
	}
}

pub struct DeletePeerMapping<T: Config>(PhantomData<T>);

/// Implementation of `OnKilledAccount` ensures that we reconcile any flip dust remaining in the
/// account by burning it.
impl<T: Config> OnKilledAccount<T::AccountId> for DeletePeerMapping<T> {
	fn on_killed_account(account_id: &T::AccountId) {
		if let Some((_, peer_id, _, _)) = AccountPeerMapping::<T>::take(&account_id) {
			MappedPeers::<T>::remove(&peer_id);
			Pallet::<T>::deposit_event(Event::PeerIdUnregistered(account_id.clone(), peer_id));
		}
	}
}

pub struct PeerMapping<T>(PhantomData<T>);

impl<T: Config> QualifyValidator for PeerMapping<T> {
	type ValidatorId = ValidatorIdOf<T>;

	fn is_qualified(validator_id: &Self::ValidatorId) -> bool {
		AccountPeerMapping::<T>::contains_key(validator_id.into_ref())
	}
}

pub struct NotDuringRotation<T: Config>(PhantomData<T>);

impl<T: Config> ExecutionCondition for NotDuringRotation<T> {
	fn is_satisfied() -> bool {
		RotationPhase::<T>::get() == RotationStatus::Idle
	}
}

pub struct UpdateBackupAndPassiveAccounts<T>(PhantomData<T>);

impl<T: Config> StakeHandler for UpdateBackupAndPassiveAccounts<T> {
	type ValidatorId = ValidatorIdOf<T>;
	type Amount = T::Amount;

	fn stake_updated(validator_id: &Self::ValidatorId, amount: Self::Amount) {
		if <Pallet<T> as EpochInfo>::current_validators().contains(validator_id) {
			return
		}

		BackupValidatorTriage::<T>::mutate(|backup_triage| {
			backup_triage.adjust_validator::<T::ChainflipAccount>(validator_id.clone(), amount);
		});
	}
}<|MERGE_RESOLUTION|>--- conflicted
+++ resolved
@@ -19,17 +19,10 @@
 
 pub use backup_triage::*;
 use cf_traits::{
-<<<<<<< HEAD
 	offence_reporting::OffenceReporter, AsyncResult, AuctionOutcome, Auctioneer, Chainflip,
 	ChainflipAccount, ChainflipAccountData, ChainflipAccountStore, EmergencyRotation, EpochIndex,
 	EpochInfo, EpochTransitionHandler, ExecutionCondition, HistoricalEpoch, MissedAuthorshipSlots,
-	QualifyValidator, StakeHandler, SuccessOrFailure, VaultRotator,
-=======
-	offence_reporting::OffenceReporter, AsyncResult, AuctionResult, Auctioneer, ChainflipAccount,
-	ChainflipAccountData, ChainflipAccountStore, EmergencyRotation, EpochIndex, EpochInfo,
-	EpochTransitionHandler, ExecutionCondition, HistoricalEpoch, MissedAuthorshipSlots,
-	QualifyValidator, ReputationResetter, SuccessOrFailure, VaultRotator,
->>>>>>> d370715c
+	QualifyValidator, ReputationResetter, StakeHandler, SuccessOrFailure, VaultRotator,
 };
 use frame_support::{
 	pallet_prelude::*,
@@ -182,14 +175,10 @@
 		type EmergencyRotationPercentageRange: Get<PercentageRange>;
 
 		/// Updates the bond of a validator
-<<<<<<< HEAD
 		type Bonder: Bonding<ValidatorId = ValidatorIdOf<Self>, Amount = Self::Amount>;
-=======
-		type Bonder: Bonding<ValidatorId = Self::AccountId, Amount = Self::Amount>;
 
 		/// This is used to reset the validator's reputation
 		type ReputationResetter: ReputationResetter<ValidatorId = ValidatorIdOf<Self>>;
->>>>>>> d370715c
 	}
 
 	#[pallet::event]
@@ -272,30 +261,15 @@
 						}
 					}
 				},
-<<<<<<< HEAD
-				RotationStatus::RunAuction => match T::Auctioneer::resolve_auction() {
-					Ok(auction_outcome) => {
-						match T::VaultRotator::start_vault_rotation(auction_outcome.winners.clone())
-						{
-							Ok(_) => Self::set_rotation_status(RotationStatus::AwaitingVaults(
-								auction_outcome,
-							)),
-							// We are assuming here that this is unlikely as the only reason it
-							// would fail is if we have no validators, which is already checked by
-							// the auction pallet, of if there is already a rotation in progress
-							// which isn't possible.
-							Err(e) => {
-								log::warn!(target: "cf-validator", "starting a vault rotation failed due to error: {:?}", e.into())
-=======
 				RotationStatus::RunAuction => {
 					if T::SystemState::ensure_no_maintenance().is_ok() {
 						match T::Auctioneer::resolve_auction() {
-							Ok(auction_result) => {
+							Ok(auction_outcome) => {
 								match T::VaultRotator::start_vault_rotation(
-									auction_result.winners.clone(),
+									auction_outcome.winners.clone(),
 								) {
 									Ok(_) => Self::set_rotation_status(
-										RotationStatus::AwaitingVaults(auction_result),
+										RotationStatus::AwaitingVaults(auction_outcome),
 									),
 									// We are assuming here that this is unlikely as the only reason
 									// it would fail is if we have no validators, which is already
@@ -305,18 +279,17 @@
 										log::warn!(target: "cf-validator", "starting a vault rotation failed due to error: {:?}", e.into())
 									},
 								}
->>>>>>> d370715c
 							},
 							Err(e) =>
 								log::warn!(target: "cf-validator", "auction failed due to error: {:?}", e.into()),
 						}
 					}
 				},
-				RotationStatus::AwaitingVaults(auction_result) =>
+				RotationStatus::AwaitingVaults(auction_outcome) =>
 					match T::VaultRotator::get_vault_rotation_outcome() {
 						AsyncResult::Ready(SuccessOrFailure::Success) => {
 							Self::set_rotation_status(RotationStatus::VaultsRotated(
-								auction_result,
+								auction_outcome,
 							));
 						},
 						AsyncResult::Ready(SuccessOrFailure::Failure) => {
@@ -330,8 +303,8 @@
 							log::debug!(target: "cf-validator", "awaiting vault rotations");
 						},
 					},
-				RotationStatus::VaultsRotated(auction_result) => {
-					Self::set_rotation_status(RotationStatus::SessionRotating(auction_result));
+				RotationStatus::VaultsRotated(auction_outcome) => {
+					Self::set_rotation_status(RotationStatus::SessionRotating(auction_outcome));
 				},
 				RotationStatus::SessionRotating(_) => {
 					Self::set_rotation_status(RotationStatus::Idle);
@@ -888,14 +861,13 @@
 		for validator in EpochHistory::<T>::epoch_validators(epoch).iter() {
 			EpochHistory::<T>::deactivate_epoch(validator, epoch);
 			if EpochHistory::<T>::number_of_active_epochs_for_validator(validator) == 0 {
-<<<<<<< HEAD
 				ChainflipAccountStore::<T>::from_historical_to_backup_or_passive(
 					validator.into_ref(),
 				);
-=======
-				ChainflipAccountStore::<T>::from_historical_to_backup_or_passive(validator);
+				ChainflipAccountStore::<T>::from_historical_to_backup_or_passive(
+					validator.into_ref(),
+				);
 				T::ReputationResetter::reset_reputation(validator);
->>>>>>> d370715c
 			}
 			T::Bonder::update_validator_bond(validator, EpochHistory::<T>::active_bond(validator));
 		}
@@ -1020,7 +992,7 @@
 		if !EmergencyRotationRequested::<T>::get() {
 			EmergencyRotationRequested::<T>::set(true);
 			Pallet::<T>::deposit_event(Event::EmergencyRotationRequested());
-			if RotationPhase::<T>::get() == RotationStatusOf::<T>::Idle {
+			if RotationPhase::<T>::get() == RotationStatus::<T>::Idle {
 				Self::set_rotation_status(RotationStatus::RunAuction);
 			}
 		}
