--- conflicted
+++ resolved
@@ -142,15 +142,9 @@
 		///
 		/// ## Errors
 		///
-<<<<<<< HEAD
-		/// - [BadOrigin](frame_support::error::BadOrigin): This was not called by Governance Origin.
-		/// - [AuctionInProgress](Error::AuctionInProgress): There is already an Auction occurring.
-		#[pallet::weight(T::ValidatorWeightInfo::force_rotation())]
-=======
 		/// - [BadOrigin](frame_support::error::BadOrigin)
 		/// - [AuctionInProgress](Error::AuctionInProgress)
-		#[pallet::weight(10_000)]
->>>>>>> 0ce47e60
+		#[pallet::weight(T::ValidatorWeightInfo::force_rotation())]
 		pub(super) fn force_rotation(origin: OriginFor<T>) -> DispatchResultWithPostInfo {
 			ensure_root(origin)?;
 			ensure!(
