--- conflicted
+++ resolved
@@ -16,13 +16,8 @@
 mod migrations;
 
 use cf_traits::{
-<<<<<<< HEAD
 	AuctionResult, Auctioneer, EmergencyRotation, EpochIndex, EpochInfo, EpochTransitionHandler,
-	QualifyValidator,
-=======
-	AuctionPhase, AuctionResult, Auctioneer, EmergencyRotation, EpochIndex, EpochInfo,
-	EpochTransitionHandler, ExecutionCondition, HasPeerMapping,
->>>>>>> 06942ae3
+	ExecutionCondition, QualifyValidator,
 };
 use frame_support::{
 	pallet_prelude::*,
@@ -30,24 +25,15 @@
 };
 pub use pallet::*;
 use sp_core::ed25519;
-<<<<<<< HEAD
-use sp_runtime::traits::{BlockNumberProvider, Convert, One, Saturating, Zero};
-=======
-use sp_runtime::traits::{
-	AtLeast32BitUnsigned, BlockNumberProvider, CheckedDiv, Convert, One, Saturating, Zero,
-};
->>>>>>> 06942ae3
+use sp_runtime::traits::{BlockNumberProvider, CheckedDiv, Convert, One, Saturating, Zero};
 use sp_std::prelude::*;
 
 pub mod releases {
 	use frame_support::traits::StorageVersion;
 	// Genesis version
 	pub const V0: StorageVersion = StorageVersion::new(0);
-<<<<<<< HEAD
-	// Version 1 - adds Bond and Validator storage items, kills the Force storage item
-=======
-	// Version 1 - adds Bond, Validator and LastExpiredEpoch storage items
->>>>>>> 06942ae3
+	// Version 1 - adds Bond, Validator and LastExpiredEpoch storage items, kills the Force storage
+	// item
 	pub const V1: StorageVersion = StorageVersion::new(1);
 }
 
@@ -92,12 +78,9 @@
 	}
 }
 
-<<<<<<< HEAD
 type ValidatorIdOf<T> = <T as frame_system::Config>::AccountId;
 
-=======
 pub type Percentage = u8;
->>>>>>> 06942ae3
 #[frame_support::pallet]
 pub mod pallet {
 	use super::*;
@@ -199,7 +182,11 @@
 	#[pallet::hooks]
 	impl<T: Config> Hooks<BlockNumberFor<T>> for Pallet<T> {
 		fn on_initialize(block_number: BlockNumberFor<T>) -> Weight {
-<<<<<<< HEAD
+			// Check expiry of epoch and store last expired
+			if let Some(epoch_index) = EpochExpiries::<T>::take(block_number) {
+				LastExpiredEpoch::<T>::set(epoch_index);
+			}
+
 			match RotationPhase::<T>::get() {
 				RotationStatus::Idle => {
 					let blocks_per_epoch = BlocksPerEpoch::<T>::get();
@@ -209,20 +196,6 @@
 						if diff >= blocks_per_epoch {
 							Self::update_rotation_status(RotationStatus::RunAuction);
 						}
-=======
-			// Check expiry of epoch and store last expired
-			if let Some(epoch_index) = EpochExpiries::<T>::take(block_number) {
-				LastExpiredEpoch::<T>::set(epoch_index);
-			}
-
-			// We expect this to return true when a rotation has been forced, it is now scheduled
-			// or we are currently in a rotation
-			if Rotation::<T>::get() == RotationStatus::Idle && Self::should_rotate(block_number) {
-				if let Ok(AuctionPhase::WaitingForBids) = T::Auctioneer::process() {
-					// Auction completed when we return to the state of `WaitingForBids`
-					if Force::<T>::get() {
-						Force::<T>::set(false);
->>>>>>> 06942ae3
 					}
 				},
 				RotationStatus::RunAuction => match T::Auctioneer::resolve_auction() {
@@ -493,19 +466,11 @@
 		}
 	}
 
-<<<<<<< HEAD
-=======
 	/// Percentage of epoch we allow claims
 	#[pallet::storage]
 	#[pallet::getter(fn claim_period_as_percentage)]
 	pub(super) type ClaimPeriodAsPercentage<T: Config> = StorageValue<_, Percentage, ValueQuery>;
 
-	/// Force auction on next block
-	#[pallet::storage]
-	#[pallet::getter(fn force)]
-	pub(super) type Force<T: Config> = StorageValue<_, bool, ValueQuery>;
-
->>>>>>> 06942ae3
 	/// An emergency rotation has been requested
 	#[pallet::storage]
 	#[pallet::getter(fn emergency_rotation_requested)]
@@ -579,21 +544,18 @@
 	#[pallet::genesis_config]
 	pub struct GenesisConfig<T: Config> {
 		pub blocks_per_epoch: T::BlockNumber,
-<<<<<<< HEAD
 		pub bond: T::Amount,
-=======
 		pub claim_period_as_percentage: Percentage,
->>>>>>> 06942ae3
 	}
 
 	#[cfg(feature = "std")]
 	impl<T: Config> Default for GenesisConfig<T> {
 		fn default() -> Self {
-<<<<<<< HEAD
-			Self { blocks_per_epoch: Zero::zero(), bond: Default::default() }
-=======
-			Self { blocks_per_epoch: Zero::zero(), claim_period_as_percentage: Zero::zero() }
->>>>>>> 06942ae3
+			Self {
+				blocks_per_epoch: Zero::zero(),
+				bond: Default::default(),
+				claim_period_as_percentage: Zero::zero(),
+			}
 		}
 	}
 
@@ -601,11 +563,8 @@
 	impl<T: Config> GenesisBuild<T> for GenesisConfig<T> {
 		fn build(&self) {
 			BlocksPerEpoch::<T>::set(self.blocks_per_epoch);
-<<<<<<< HEAD
 			let genesis_validators = <pallet_session::Pallet<T>>::validators();
-=======
 			ClaimPeriodAsPercentage::<T>::set(self.claim_period_as_percentage);
->>>>>>> 06942ae3
 
 			for validator_id in &genesis_validators {
 				T::ChainflipAccount::update_state(
@@ -644,9 +603,10 @@
 	}
 
 	fn is_auction_phase() -> bool {
-<<<<<<< HEAD
-		RotationPhase::<T>::get() != RotationStatus::Idle
-=======
+		if RotationPhase::<T>::get() != RotationStatus::Idle {
+			return true
+		}
+
 		// start + ((epoch * percentage) / 100)
 		let last_block_for_claims = CurrentEpochStartedAt::<T>::get().saturating_add(
 			BlocksPerEpoch::<T>::get()
@@ -656,7 +616,6 @@
 		);
 
 		last_block_for_claims >= frame_system::Pallet::<T>::current_block_number()
->>>>>>> 06942ae3
 	}
 
 	fn active_validator_count() -> u32 {
@@ -828,6 +787,6 @@
 
 impl<T: Config> ExecutionCondition for NotDuringRotation<T> {
 	fn is_satisfied() -> bool {
-		matches!(Rotation::<T>::get(), RotationStatus::Idle)
+		RotationPhase::<T>::get() == RotationStatus::Idle
 	}
 }