--- conflicted
+++ resolved
@@ -52,7 +52,7 @@
 mod benchmarking;
 
 pub use pallet::*;
-use sp_runtime::traits::{Convert, OpaqueKeys, AtLeast32BitUnsigned, One};
+use sp_runtime::traits::{Convert, OpaqueKeys, AtLeast32BitUnsigned};
 use sp_std::prelude::*;
 use frame_support::sp_runtime::traits::{Saturating, Zero};
 use frame_support::pallet_prelude::*;
@@ -127,12 +127,12 @@
 
 		type ValidatorWeightInfo: WeightInfo;
 
-		type EpochIndex: Member 
-			+ codec::FullCodec 
-			+ Copy 
-			+ AtLeast32BitUnsigned 
+		type EpochIndex: Member
+			+ codec::FullCodec
+			+ Copy
+			+ AtLeast32BitUnsigned
 			+ Default;
-		
+
 		type Amount: Parameter + Default + Eq + Ord + Copy + AtLeast32BitUnsigned;
 
 		type Auction: Auction<ValidatorId=Self::ValidatorId, Amount=Self::Amount>;
@@ -141,31 +141,14 @@
 	#[pallet::event]
 	#[pallet::generate_deposit(pub (super) fn deposit_event)]
 	pub enum Event<T: Config> {
-<<<<<<< HEAD
-=======
-		/// An auction phase has started \[epoch_index\]
-		AuctionStarted(T::EpochIndex),
->>>>>>> a577107a
 		/// A new epoch has started \[epoch_index\]
 		NewEpoch(T::EpochIndex),
 		/// The number of blocks has changed for our epoch \[from, to\]
 		EpochDurationChanged(T::BlockNumber, T::BlockNumber),
 		/// The number of validators in a set has been changed \[from, to\]
-<<<<<<< HEAD
 		MaximumValidatorsChanged(ValidatorSize),
 		/// A new auction has been forced
 		ForceAuctionRequested(),
-=======
-		MaximumValidatorsChanged(ValidatorSize, ValidatorSize),
-		/// The auction has been confirmed off-chain \[epoch_index\]
-		AuctionConfirmed(T::EpochIndex),
-		/// A new auction has been forced
-		ForceAuctionRequested(),
-		/// An auction has not started
-		AuctionNonStarter(T::EpochIndex),
-		/// An auction has not completed
-		AuctionNotCompleted(AuctionError)
->>>>>>> a577107a
 	}
 
 	#[pallet::error]
@@ -246,27 +229,6 @@
 			Ok(().into())
 		}
 
-<<<<<<< HEAD
-=======
-		/// When we are in an auction phase we will need to wait for a confirmation
-		/// of the epoch index already emitted with [AuctionStarted]
-		///
-		/// The dispatch origin of this function must be signed.
-		#[pallet::weight(
-			T::ValidatorWeightInfo::confirm_auction()
-		)]
-		pub(super) fn confirm_auction(
-			origin: OriginFor<T>,
-			index: T::EpochIndex,
-		) -> DispatchResultWithPostInfo {
-			ensure_signed(origin)?;
-			ensure!(Some(index) == AuctionToConfirm::<T>::get(), Error::<T>::InvalidAuction);
-			AuctionToConfirm::<T>::set(None);
-			Self::deposit_event(Event::AuctionConfirmed(index));
-			Ok(().into())
-		}
-
->>>>>>> a577107a
 		/// Allow a validator to set their keys for upcoming sessions
 		///
 		/// The dispatch origin of this function must be signed.
@@ -292,7 +254,7 @@
 	#[pallet::getter(fn epoch_number_of_blocks)]
 	pub(super) type BlocksPerEpoch<T: Config> = StorageValue<_, T::BlockNumber, ValueQuery>;
 
-		/// Epoch index of auction we are waiting for confirmation for
+	/// Epoch index of auction we are waiting for confirmation for
 	#[pallet::storage]
 	#[pallet::getter(fn auction_to_confirm)]
 	pub(super) type AuctionToConfirm<T: Config> = StorageValue<_, T::EpochIndex, OptionQuery>;
@@ -427,7 +389,6 @@
 impl<T: Config> pallet_session::SessionManager<T::ValidatorId> for Pallet<T> {
 	/// Prepare candidates for a new session
 	fn new_session(new_index: SessionIndex) -> Option<Vec<T::ValidatorId>> {
-<<<<<<< HEAD
 
 		return match T::Auction::process()  {
 			Ok(phase) => {
@@ -456,29 +417,12 @@
 				None
 			}
 		};
-=======
-		debug!("planning new_session({})", new_index);
-		Self::new_session()
-	}
-
-	/// The current session is ending
-	fn end_session(end_index: SessionIndex) {
-		debug!("ending end_session({})", end_index);
-		Self::end_session()
->>>>>>> a577107a
 	}
 
 	/// The current session is ending
 	fn end_session(_end_index: SessionIndex) {}
 	/// The session is starting
-<<<<<<< HEAD
 	fn start_session(_start_index: SessionIndex) {}
-=======
-	fn start_session(start_index: SessionIndex) {
-		debug!("starting start_session({})", start_index);
-		Self::start_session();
-	}
->>>>>>> a577107a
 }
 
 impl<T: Config> frame_support::traits::EstimateNextSessionRotation<T::BlockNumber> for Pallet<T> {
@@ -499,145 +443,4 @@
 	fn convert(account: T::AccountId) -> Option<T::AccountId> {
 		Some(account)
 	}
-<<<<<<< HEAD
-=======
-}
-
-impl<T: Config> Pallet<T> {
-	/// This returns validators for the *next* session and is called at the *beginning* of the current session.
-	///
-	/// If we are at the beginning of an epoch session, the next session will be an auction session, so we return
-	/// `None` to indicate that the validator set remains unchanged. Otherwise, the set would be considered changed even 
-	/// if the new set of validators matches the old one.
-	///
-	/// If we are the beginning of an auction session, we need to run the auction to set the validators for the upcoming
-	/// Epoch.
-	///
-	/// `AuctionStarted` is emitted and the rotation from auction to trading phases will wait on a
-	/// confirmation via the `auction_to_confirm` extrinsic
-	fn new_session() -> Option<Vec<T::ValidatorId>> {
-		let epoch_index = CurrentEpoch::<T>::get();
-		if !Self::is_auction_phase() {
-			Self::deposit_event(Event::NewEpoch(epoch_index));
-			ValidatorLookup::<T>::remove_all();
-			for validator in <pallet_session::Module<T>>::validators() {
-				ValidatorLookup::<T>::insert(validator, ());
-			}
-			return None;
-		}
-
-		match T::Auction::validate_auction(T::CandidateProvider::get_candidates())
-			.and_then(T::Auction::run_auction)
-			.and_then(|proposal| T::Auction::complete_auction(proposal)) {
-			Ok(proposal) => {
-				Self::deposit_event(Event::AuctionStarted(epoch_index));
-				AuctionToConfirm::<T>::set(Some(epoch_index));
-				CurrentBond::<T>::set(proposal.1);
-				Some(proposal.0)
-			},
-			Err(e) => {
-				debug!("AuctionError: {:?}", e);
-				Self::deposit_event(Event::AuctionNotCompleted(e));
-				None
-			},
-		}
-	}
-
-	/// The end of the session is triggered, we alternate between epoch sessions and auction sessions.
-	fn end_session() {
-		let epoch_index = CurrentEpoch::<T>::get();
-		IsAuctionPhase::<T>::mutate(|is_auction| {
-			if *is_auction {
-				debug!("Ending the auction session {:?}", epoch_index);
-				CurrentEpoch::<T>::set(epoch_index + One::one());
-			} else {
-				debug!("Ending the trading session {:?}", epoch_index);
-			}
-			*is_auction = !*is_auction;
-		});
-	}
-
-	fn start_session() {
-		debug!("Starting a new session");
-	}
-
-	/// Check if we have a forced session for this block.  If not, if we are in the "auction" phase
-	/// then we would rotate only with a confirmation of that auction else we would count blocks to
-	/// see if the epoch has come to end
-	pub fn should_end_session(now: T::BlockNumber) -> bool {
-		if Force::<T>::get() {
-			Force::<T>::set(false);
-			return true;
-		}
-
-		if Self::is_auction_phase() {
-			Self::auction_to_confirm().is_none()
-		} else {
-			let epoch_blocks = BlocksPerEpoch::<T>::get();
-			if epoch_blocks == Zero::zero() {
-				return false;
-			}
-			let last_block_number = LastBlockNumber::<T>::get();
-			let diff = now.saturating_sub(last_block_number);
-			let end = diff >= epoch_blocks;
-			if end { LastBlockNumber::<T>::set(now); }
-			end
-		}
-	}
-
-	/// As we don't know when we will get confirmation on an auction we will need to return `None`
-	pub fn estimate_next_session_rotation(_now: T::BlockNumber) -> Option<T::BlockNumber> {
-		None
-	}
-}
-
-impl<T: Config> Auction for Pallet<T> {
-	type ValidatorId = T::ValidatorId;
-	type Amount = T::Amount;
-	type Registrar = T::Registrar;
-
-	fn validate_auction(mut candidates: ValidatorSet<Self>) -> Result<ValidatorSet<Self>, AuctionError> {
-		// Set of rules to validate validators
-		// Rule #1 - If we have a stake at 0 then please leave
-		candidates.retain(|(_, amount)| !amount.is_zero());
-		// Rule #2 - They are registered
-		candidates.retain(|(id, _)| Self::Registrar::is_registered(id));
-		// Rule #3 - If we have less than our min set size we return an empty vector
-		if (candidates.len() as u64) < T::MinValidatorSetSize::get() { return Err(AuctionError::MinValidatorSize) };
-
-		Ok(candidates)
-	}
-
-	fn run_auction(mut candidates: ValidatorSet<Self>) -> Result<ValidatorProposal<Self>, AuctionError> {
-		// A basic auction algorithm.  We sort by stake amount and take the top of the validator
-		// set size and let session pallet do the rest
-		// On completing the auction our list of validators and the bond returned
-		// Space here to add other prioritisation parameters
-		if !candidates.is_empty() {
-			candidates.sort_unstable_by_key(|k| k.1);
-			candidates.reverse();
-			let max_size = min(SizeValidatorSet::<T>::get(), candidates.len() as u32);
-			let candidates = candidates.get(0..max_size as usize);
-			if let Some(candidates) = candidates {
-				if let Some((_, bond)) = candidates.last() {
-					let candidates: Vec<T::ValidatorId> = candidates.iter().map(|i| i.0.clone()).collect();
-					return Ok((candidates, bond.clone()));
-				}
-			}
-		}
-
-		Err(AuctionError::Empty)
-	}
-
-	fn complete_auction(proposal: ValidatorProposal<Self>) -> Result<ValidatorProposal<Self>, AuctionError> {
-		// Rule #1 - we end up with a bond of 0 so we abort
-		if proposal.1.is_zero() {
-			return Err(AuctionError::BondIsZero);
-		}
-
-		// Rule #... more rules here
-
-		Ok(proposal)
-	}
->>>>>>> a577107a
 }