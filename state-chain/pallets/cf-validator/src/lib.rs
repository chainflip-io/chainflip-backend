#![cfg_attr(not(feature = "std"), no_std)]
#![doc = include_str!("../README.md")]
#![doc = include_str!("../../cf-doc-head.md")]

#[cfg(test)]
mod mock;
#[cfg(test)]
mod tests;

pub mod weights;

pub use weights::WeightInfo;

#[cfg(feature = "runtime-benchmarks")]
mod benchmarking;
mod migrations;

use cf_traits::{
	AuctionResult, Auctioneer, EmergencyRotation, EpochIndex, EpochInfo, EpochTransitionHandler,
	ExecutionCondition, HistoricalEpoch, QualifyValidator,
};
use frame_support::{
	pallet_prelude::*,
	traits::{EstimateNextSessionRotation, OnKilledAccount},
};
pub use pallet::*;
use sp_core::ed25519;
use sp_runtime::traits::{BlockNumberProvider, CheckedDiv, Convert, One, Saturating, Zero};
use sp_std::prelude::*;

use cf_traits::EpochExpiry;

pub mod releases {
	use frame_support::traits::StorageVersion;
	// Genesis version
	pub const V0: StorageVersion = StorageVersion::new(0);
	/// Version 1 - adds Bond and Validator.
	pub const V1: StorageVersion = StorageVersion::new(1);
	/// Version 2 - Add LastExpiredEpoch, kill the Force storage item
	pub const V2: StorageVersion = StorageVersion::new(2);
}

pub type ValidatorSize = u32;
type SessionIndex = u32;

#[derive(Clone, Debug, Default, PartialEq, Eq, PartialOrd, Encode, Decode)]
pub struct SemVer {
	pub major: u8,
	pub minor: u8,
	pub patch: u8,
}

type Version = SemVer;
type Ed25519PublicKey = ed25519::Public;
type Ed25519Signature = ed25519::Signature;
pub type Ipv6Addr = u128;

/// A percentage range
#[derive(Clone, Debug, PartialEq, Eq, Encode, Decode)]
pub struct PercentageRange {
	pub top: u8,
	pub bottom: u8,
}

type RotationStatusOf<T> = RotationStatus<
	AuctionResult<<T as frame_system::Config>::AccountId, <T as cf_traits::Chainflip>::Amount>,
>;

#[derive(Clone, Debug, PartialEq, Eq, Encode, Decode)]
pub enum RotationStatus<T> {
	Idle,
	RunAuction,
	AwaitingVaults(T),
	VaultsRotated(T),
	SessionRotating(T),
}

impl<T> Default for RotationStatus<T> {
	fn default() -> Self {
		RotationStatus::Idle
	}
}

/// Id type used for the Keygen and Signing ceremonies.
pub type CeremonyId = u64;

pub struct CeremonyIdProvider<T>(PhantomData<T>);

impl<T: Config> cf_traits::CeremonyIdProvider for CeremonyIdProvider<T> {
	type CeremonyId = CeremonyId;

	fn next_ceremony_id() -> Self::CeremonyId {
		CeremonyIdCounter::<T>::mutate(|id| {
			*id += 1;
			*id
		})
	}
}

type ValidatorIdOf<T> = <T as frame_system::Config>::AccountId;

pub type Percentage = u8;
#[frame_support::pallet]
pub mod pallet {
	use super::*;
	use cf_traits::{ChainflipAccount, ChainflipAccountState, KeygenStatus, VaultRotator};
	use frame_system::pallet_prelude::*;
	use pallet_session::WeightInfo as SessionWeightInfo;
	use sp_runtime::app_crypto::RuntimePublic;

	#[pallet::pallet]
	#[pallet::generate_store(pub (super) trait Store)]
	#[pallet::storage_version(releases::V2)]
	pub struct Pallet<T>(_);

	#[pallet::config]
	pub trait Config:
		frame_system::Config
		+ cf_traits::Chainflip
		+ pallet_session::Config<ValidatorId = ValidatorIdOf<Self>>
	{
		/// The overarching event type.
		type Event: From<Event<Self>> + IsType<<Self as frame_system::Config>::Event>;

		/// A handler for epoch lifecycle events
		type EpochTransitionHandler: EpochTransitionHandler<
			ValidatorId = ValidatorIdOf<Self>,
			Amount = Self::Amount,
		>;

		/// Minimum amount of blocks an epoch can run for
		#[pallet::constant]
		type MinEpoch: Get<<Self as frame_system::Config>::BlockNumber>;

		/// Benchmark stuff
		type ValidatorWeightInfo: WeightInfo;

		/// An auction type
		type Auctioneer: Auctioneer<ValidatorId = ValidatorIdOf<Self>, Amount = Self::Amount>;

		/// The lifecycle of a vault rotation
		type VaultRotator: VaultRotator<ValidatorId = ValidatorIdOf<Self>>;

		/// For looking up Chainflip Account data.
		type ChainflipAccount: ChainflipAccount<AccountId = Self::AccountId>;

		/// Implementation of EnsureOrigin trait for governance
		type EnsureGovernance: EnsureOrigin<Self::Origin>;

		/// The range of online validators we would trigger an emergency rotation
		#[pallet::constant]
		type EmergencyRotationPercentageRange: Get<PercentageRange>;

		/// Ends an epoch
		type EpochExpiryHandler: EpochExpiry;
	}

	#[pallet::event]
	#[pallet::generate_deposit(pub (super) fn deposit_event)]
	pub enum Event<T: Config> {
		/// The rotation is aborted
		RotationAborted,
		/// A new epoch has started \[epoch_index\]
		NewEpoch(EpochIndex),
		/// The number of blocks has changed for our epoch \[from, to\]
		EpochDurationChanged(T::BlockNumber, T::BlockNumber),
		/// Rotation status updated \[rotation_status\]
		RotationStatusUpdated(RotationStatusOf<T>),
		/// An emergency rotation has been requested
		EmergencyRotationRequested(),
		/// The CFE version has been updated \[Validator, Old Version, New Version]
		CFEVersionUpdated(ValidatorIdOf<T>, Version, Version),
		/// A validator has register her current PeerId \[account_id, public_key, port,
		/// ip_address\]
		PeerIdRegistered(T::AccountId, Ed25519PublicKey, u16, Ipv6Addr),
		/// A validator has unregistered her current PeerId \[account_id, public_key\]
		PeerIdUnregistered(T::AccountId, Ed25519PublicKey),
		/// Ratio of claim period updated \[percentage\]
		ClaimPeriodUpdated(Percentage),
	}

	#[pallet::error]
	pub enum Error<T> {
		/// Epoch block number supplied is invalid
		InvalidEpoch,
		/// A rotation is in progress
		RotationInProgress,
		/// Validator Peer mapping overlaps with an existing mapping
		AccountPeerMappingOverlap,
		/// Invalid signature
		InvalidAccountPeerMappingSignature,
		/// Invalid claim period
		InvalidClaimPeriod,
	}

	impl<T: Config> Pallet<T> {
		pub(crate) fn update_rotation_status(new_status: RotationStatusOf<T>) {
			RotationPhase::<T>::put(new_status.clone());
			Self::deposit_event(Event::RotationStatusUpdated(new_status));
		}
	}

	/// Pallet implements [`Hooks`] trait
	#[pallet::hooks]
	impl<T: Config> Hooks<BlockNumberFor<T>> for Pallet<T> {
		fn on_initialize(block_number: BlockNumberFor<T>) -> Weight {
			// Check expiry of epoch and store last expired
			if let Some(epoch_index) = EpochExpiries::<T>::take(block_number) {
				T::EpochExpiryHandler::expire_epoch(epoch_index);
			}

			match RotationPhase::<T>::get() {
				RotationStatus::Idle => {
					let blocks_per_epoch = BlocksPerEpoch::<T>::get();
					if blocks_per_epoch > Zero::zero() {
						let current_epoch_started_at = CurrentEpochStartedAt::<T>::get();
						let diff = block_number.saturating_sub(current_epoch_started_at);
						if diff >= blocks_per_epoch {
							Self::update_rotation_status(RotationStatus::RunAuction);
						}
					}
				},
				RotationStatus::RunAuction => match T::Auctioneer::resolve_auction() {
					Ok(auction_result) => {
						match T::VaultRotator::start_vault_rotation(auction_result.winners.clone())
						{
							Ok(_) => Self::update_rotation_status(RotationStatus::AwaitingVaults(
								auction_result,
							)),
							// We are assuming here that this is unlikely as the only reason it
							// would fail is if we have no validators, which is already checked by
							// the auction pallet, of if there is already a rotation in progress
							// which isn't possible.
							Err(e) => {
								log::warn!(target: "cf-validator", "starting a vault rotation failed due to error: {:?}", e.into())
							},
						}
					},
					Err(e) =>
						log::warn!(target: "cf-validator", "auction failed due to error: {:?}", e.into()),
				},
				RotationStatus::AwaitingVaults(auction_result) =>
					match T::VaultRotator::get_keygen_status() {
						None => Self::update_rotation_status(RotationStatus::VaultsRotated(
							auction_result,
						)),
						Some(KeygenStatus::Failed) => {
							Self::deposit_event(Event::RotationAborted);
							Self::update_rotation_status(RotationStatus::Idle);
						},
						Some(KeygenStatus::Busy) =>
							log::debug!(target: "cf-validator", "awaiting vault rotation"),
					},
				RotationStatus::VaultsRotated(auction_result) => {
					Self::update_rotation_status(RotationStatus::SessionRotating(auction_result));
				},
				RotationStatus::SessionRotating(auction_result) => {
					T::Auctioneer::update_validator_status(&auction_result.winners);
					Self::update_rotation_status(RotationStatus::Idle);
				},
			}
			0
		}

		fn on_runtime_upgrade() -> Weight {
			if releases::V1 == <Pallet<T> as GetStorageVersion>::on_chain_storage_version() {
				releases::V2.put::<Pallet<T>>();
				migrations::v2::migrate::<T>().saturating_add(T::DbWeight::get().reads_writes(1, 1))
			} else {
				T::DbWeight::get().reads(1)
			}
		}

		#[cfg(feature = "try-runtime")]
		fn pre_upgrade() -> Result<(), &'static str> {
			if releases::V1 == <Pallet<T> as GetStorageVersion>::on_chain_storage_version() {
				migrations::v2::pre_migrate::<T, Self>()
			} else {
				Ok(())
			}
		}

		#[cfg(feature = "try-runtime")]
		fn post_upgrade() -> Result<(), &'static str> {
			if releases::V1 == <Pallet<T> as GetStorageVersion>::on_chain_storage_version() {
				migrations::v2::post_migrate::<T, Self>()
			} else {
				Ok(())
			}
		}
	}

	#[pallet::call]
	impl<T: Config> Pallet<T> {
		/// Update the percentage of the epoch period that claims are permitted
		///
		/// The dispatch origin of this function must be governance
		///
		/// ## Events
		///
		/// - [ClaimPeriodUpdated](Event::ClaimPeriodUpdated)
		///
		/// ## Errors
		///
		/// - [InvalidClaimPeriod](Error::InvalidClaimPeriod)
		#[pallet::weight(T::ValidatorWeightInfo::set_blocks_for_epoch())]
		pub fn update_period_for_claims(
			origin: OriginFor<T>,
			percentage: Percentage,
		) -> DispatchResultWithPostInfo {
			T::EnsureGovernance::ensure_origin(origin)?;
			ensure!(percentage <= 100, Error::<T>::InvalidClaimPeriod);
			ClaimPeriodAsPercentage::<T>::set(percentage);
			Self::deposit_event(Event::ClaimPeriodUpdated(percentage));

			Ok(().into())
		}
		/// Sets the number of blocks an epoch should run for
		///
		/// The dispatch origin of this function must be root.
		///
		/// ## Events
		///
		/// - [EpochDurationChanged](Event::EpochDurationChanged)
		///
		/// ## Errors
		///
		/// - [RotationInProgress](Error::RotationInProgress)
		/// - [InvalidEpoch](Error::InvalidEpoch)
		#[pallet::weight(T::ValidatorWeightInfo::set_blocks_for_epoch())]
		pub fn set_blocks_for_epoch(
			origin: OriginFor<T>,
			number_of_blocks: T::BlockNumber,
		) -> DispatchResultWithPostInfo {
			T::EnsureGovernance::ensure_origin(origin)?;
			ensure!(
				RotationPhase::<T>::get() == RotationStatus::Idle,
				Error::<T>::RotationInProgress
			);
			ensure!(number_of_blocks >= T::MinEpoch::get(), Error::<T>::InvalidEpoch);
			let old_epoch = BlocksPerEpoch::<T>::get();
			ensure!(old_epoch != number_of_blocks, Error::<T>::InvalidEpoch);
			BlocksPerEpoch::<T>::set(number_of_blocks);
			Self::deposit_event(Event::EpochDurationChanged(old_epoch, number_of_blocks));

			Ok(().into())
		}

		/// Force a new epoch.  From the next block we will try to move to a new epoch and rotate
		/// our validators.
		///
		/// The dispatch origin of this function must be root.
		///
		/// ## Events
		///
		/// - [ForceRotationRequested](Event::ForceRotationRequested)
		///
		/// ## Errors
		///
		/// - [BadOrigin](frame_support::error::BadOrigin)
		/// - [RotationInProgress](Error::RotationInProgress)
		#[pallet::weight(T::ValidatorWeightInfo::force_rotation())]
		pub fn force_rotation(origin: OriginFor<T>) -> DispatchResultWithPostInfo {
			T::EnsureGovernance::ensure_origin(origin)?;
			ensure!(
				RotationPhase::<T>::get() == RotationStatus::Idle,
				Error::<T>::RotationInProgress
			);
			Self::update_rotation_status(RotationStatus::RunAuction);

			Ok(().into())
		}

		/// Allow a validator to set their keys for upcoming sessions
		///
		/// The dispatch origin of this function must be signed.
		///
		/// ## Events
		///
		/// - None
		///
		/// ## Errors
		///
		/// - None
		///
		/// ## Dependencies
		///
		/// - [Session Pallet](pallet_session::Config)
		#[pallet::weight(< T as pallet_session::Config >::WeightInfo::set_keys())] // TODO: check if this is really valid
		pub fn set_keys(
			origin: OriginFor<T>,
			keys: T::Keys,
			proof: Vec<u8>,
		) -> DispatchResultWithPostInfo {
			<pallet_session::Pallet<T>>::set_keys(origin, keys, proof)?;
			Ok(().into())
		}

		/// Allow a validator to link their validator id to a peer id
		///
		/// The dispatch origin of this function must be signed.
		///
		/// ## Events
		///
		/// - [PeerIdRegistered](Event::PeerIdRegistered)
		///
		/// ## Errors
		///
		/// - [BadOrigin](frame_system::error::BadOrigin)
		/// - [InvalidAccountPeerMappingSignature](Error::InvalidAccountPeerMappingSignature)
		/// - [AccountPeerMappingOverlap](Error::AccountPeerMappingOverlap)
		///
		/// ## Dependencies
		///
		/// - None
		#[pallet::weight(T::ValidatorWeightInfo::register_peer_id())]
		pub fn register_peer_id(
			origin: OriginFor<T>,
			peer_id: Ed25519PublicKey,
			port: u16,
			ip_address: Ipv6Addr,
			signature: Ed25519Signature,
		) -> DispatchResultWithPostInfo {
			// TODO Consider ensuring is non-private IP / valid IP

			let account_id = ensure_signed(origin)?;

			// Note this signature verify doesn't need replay protection as you need the
			// account_id's private key to pass the above ensure_signed which has replay protection.
			ensure!(
				RuntimePublic::verify(&peer_id, &account_id.encode(), &signature),
				Error::<T>::InvalidAccountPeerMappingSignature
			);

			if let Some((_, existing_peer_id, existing_port, existing_ip_address)) =
				AccountPeerMapping::<T>::get(&account_id)
			{
				if (existing_peer_id, existing_port, existing_ip_address) ==
					(peer_id, port, ip_address)
				{
					// Mapping hasn't changed
					return Ok(().into())
				}

				if existing_peer_id != peer_id {
					ensure!(
						!MappedPeers::<T>::contains_key(&peer_id),
						Error::<T>::AccountPeerMappingOverlap
					);
					MappedPeers::<T>::remove(&existing_peer_id);
					MappedPeers::<T>::insert(&peer_id, ());
				}
			} else {
				ensure!(
					!MappedPeers::<T>::contains_key(&peer_id),
					Error::<T>::AccountPeerMappingOverlap
				);
				MappedPeers::<T>::insert(&peer_id, ());
			}

			AccountPeerMapping::<T>::insert(
				&account_id,
				(account_id.clone(), peer_id, port, ip_address),
			);

			Self::deposit_event(Event::PeerIdRegistered(account_id, peer_id, port, ip_address));
			Ok(().into())
		}

		/// Allow a validator to send their current cfe version.  We validate that the version is a
		/// not the same version stored and if not we store and emit `CFEVersionUpdated`.
		///
		/// The dispatch origin of this function must be signed.
		///
		/// ## Events
		///
		/// - [CFEVersionUpdated](Event::CFEVersionUpdated)
		///
		/// ## Errors
		///
		/// - [BadOrigin](frame_system::error::BadOrigin)
		/// ## Dependencies
		///
		/// - None
		#[pallet::weight(T::ValidatorWeightInfo::cfe_version())]
		pub fn cfe_version(origin: OriginFor<T>, version: Version) -> DispatchResultWithPostInfo {
			let account_id = ensure_signed(origin)?;
			let validator_id: ValidatorIdOf<T> = account_id;
			ValidatorCFEVersion::<T>::try_mutate(validator_id.clone(), |current_version| {
				if *current_version != version {
					Self::deposit_event(Event::CFEVersionUpdated(
						validator_id,
						current_version.clone(),
						version.clone(),
					));
					*current_version = version;
				}
				Ok(().into())
			})
		}
	}

	/// Percentage of epoch we allow claims
	#[pallet::storage]
	#[pallet::getter(fn claim_period_as_percentage)]
	pub(super) type ClaimPeriodAsPercentage<T: Config> = StorageValue<_, Percentage, ValueQuery>;

	/// An emergency rotation has been requested
	#[pallet::storage]
	#[pallet::getter(fn emergency_rotation_requested)]
	pub(super) type EmergencyRotationRequested<T: Config> = StorageValue<_, bool, ValueQuery>;

	/// The starting block number for the current epoch
	#[pallet::storage]
	#[pallet::getter(fn current_epoch_started_at)]
	pub(super) type CurrentEpochStartedAt<T: Config> = StorageValue<_, T::BlockNumber, ValueQuery>;

	/// The number of blocks an epoch runs for
	#[pallet::storage]
	#[pallet::getter(fn epoch_number_of_blocks)]
	pub(super) type BlocksPerEpoch<T: Config> = StorageValue<_, T::BlockNumber, ValueQuery>;

	/// Current epoch index
	#[pallet::storage]
	#[pallet::getter(fn current_epoch)]
	pub type CurrentEpoch<T: Config> = StorageValue<_, EpochIndex, ValueQuery>;

	/// Active validator lookup
	#[pallet::storage]
	#[pallet::getter(fn validator_lookup)]
	pub type ValidatorLookup<T: Config> = StorageMap<_, Blake2_128Concat, ValidatorIdOf<T>, ()>;

	/// The rotation phase we are currently at
	#[pallet::storage]
	#[pallet::getter(fn rotation_phase)]
	pub type RotationPhase<T: Config> = StorageValue<_, RotationStatusOf<T>, ValueQuery>;

	/// A list of the current validators
	#[pallet::storage]
	#[pallet::getter(fn validators)]
	pub type Validators<T: Config> = StorageValue<_, Vec<ValidatorIdOf<T>>, ValueQuery>;

	/// The current bond
	#[pallet::storage]
	#[pallet::getter(fn bond)]
	pub type Bond<T: Config> = StorageValue<_, T::Amount, ValueQuery>;

	/// Account to Peer Mapping
	#[pallet::storage]
	#[pallet::getter(fn validator_peer_id)]
	pub type AccountPeerMapping<T: Config> = StorageMap<
		_,
		Blake2_128Concat,
		T::AccountId,
		(T::AccountId, Ed25519PublicKey, u16, Ipv6Addr),
	>;

	/// Peers that are associated with account ids
	#[pallet::storage]
	#[pallet::getter(fn mapped_peer)]
	pub type MappedPeers<T: Config> = StorageMap<_, Blake2_128Concat, Ed25519PublicKey, ()>;

	/// Validator CFE version
	#[pallet::storage]
	#[pallet::getter(fn validator_cfe_version)]
	pub type ValidatorCFEVersion<T: Config> =
		StorageMap<_, Blake2_128Concat, ValidatorIdOf<T>, Version, ValueQuery>;

	/// The last expired epoch index
	#[pallet::storage]
	pub type LastExpiredEpoch<T: Config> = StorageValue<_, EpochIndex, ValueQuery>;

	/// A map storing the expiry block numbers for old epochs
	#[pallet::storage]
	pub type EpochExpiries<T: Config> =
		StorageMap<_, Blake2_128Concat, T::BlockNumber, EpochIndex, OptionQuery>;

<<<<<<< HEAD
	/// A map between an epoch and an vector of validators (participating in this epoch)
	#[pallet::storage]
	pub type HistoricalValidators<T: Config> =
		StorageMap<_, Blake2_128Concat, EpochIndex, Vec<ValidatorIdOf<T>>, ValueQuery>;

	/// A map between an epoch and the bonded balance (MAB)
	#[pallet::storage]
	pub type HistoricalBonds<T: Config> =
		StorageMap<_, Blake2_128Concat, EpochIndex, T::Amount, ValueQuery>;

	/// A map between an validator and an vector of epoch he attended
	#[pallet::storage]
	pub type HistoricalActiveEpochs<T: Config> =
		StorageMap<_, Blake2_128Concat, ValidatorIdOf<T>, Vec<EpochIndex>, ValueQuery>;
=======
	/// Counter for generating unique ceremony ids.
	#[pallet::storage]
	#[pallet::getter(fn ceremony_id_counter)]
	pub type CeremonyIdCounter<T> = StorageValue<_, CeremonyId, ValueQuery>;
>>>>>>> f941dbd8

	#[pallet::genesis_config]
	pub struct GenesisConfig<T: Config> {
		pub blocks_per_epoch: T::BlockNumber,
		pub bond: T::Amount,
		pub claim_period_as_percentage: Percentage,
	}

	#[cfg(feature = "std")]
	impl<T: Config> Default for GenesisConfig<T> {
		fn default() -> Self {
			Self {
				blocks_per_epoch: Zero::zero(),
				bond: Default::default(),
				claim_period_as_percentage: Zero::zero(),
			}
		}
	}

	#[pallet::genesis_build]
	impl<T: Config> GenesisBuild<T> for GenesisConfig<T> {
		fn build(&self) {
			BlocksPerEpoch::<T>::set(self.blocks_per_epoch);
			let genesis_validators = <pallet_session::Pallet<T>>::validators();
			ClaimPeriodAsPercentage::<T>::set(self.claim_period_as_percentage);

			for validator_id in &genesis_validators {
				T::ChainflipAccount::update_state(
					&(validator_id.clone()),
					ChainflipAccountState::Validator,
				)
			}

			Pallet::<T>::start_new_epoch(&genesis_validators, self.bond);
		}
	}
}

impl<T: Config> EpochInfo for Pallet<T> {
	type ValidatorId = ValidatorIdOf<T>;
	type Amount = T::Amount;

	fn last_expired_epoch() -> EpochIndex {
		LastExpiredEpoch::<T>::get()
	}

	fn current_validators() -> Vec<Self::ValidatorId> {
		Validators::<T>::get()
	}

	fn is_validator(account: &Self::ValidatorId) -> bool {
		ValidatorLookup::<T>::contains_key(account)
	}

	fn bond() -> Self::Amount {
		Bond::<T>::get()
	}

	fn epoch_index() -> EpochIndex {
		CurrentEpoch::<T>::get()
	}

	fn is_auction_phase() -> bool {
		if RotationPhase::<T>::get() != RotationStatus::Idle {
			return true
		}

		// start + ((epoch * percentage) / 100)
		let last_block_for_claims = CurrentEpochStartedAt::<T>::get().saturating_add(
			BlocksPerEpoch::<T>::get()
				.saturating_mul(ClaimPeriodAsPercentage::<T>::get().into())
				.checked_div(&100u32.into())
				.unwrap_or_default(),
		);

		let current_block_number = frame_system::Pallet::<T>::current_block_number();
		last_block_for_claims <= current_block_number
	}

	fn active_validator_count() -> u32 {
		Validators::<T>::decode_len().unwrap_or_default() as u32
	}
}

/// Indicates to the session module if the session should be rotated.
///
/// Note: We need to rotate the session pallet twice in order to rotate in the new set of
///       validators due to a limitation in the design of the session pallet. See the
///       substrate issue https://github.com/paritytech/substrate/issues/8650 for context.
///
///       Also see `SessionManager::new_session` impl below.
impl<T: Config> pallet_session::ShouldEndSession<T::BlockNumber> for Pallet<T> {
	fn should_end_session(_now: T::BlockNumber) -> bool {
		matches!(
			RotationPhase::<T>::get(),
			RotationStatus::VaultsRotated(_) | RotationStatus::SessionRotating(_)
		)
	}
}

impl<T: Config> Pallet<T> {
	/// Starting a new epoch we update the storage, emit the event and call
	/// `EpochTransitionHandler::on_new_epoch`
	fn start_new_epoch(new_validators: &[ValidatorIdOf<T>], new_bond: T::Amount) {
		let old_validators = Validators::<T>::get();
		// Update state of current validators
		Validators::<T>::set(new_validators.to_vec());
		ValidatorLookup::<T>::remove_all(None);
		for validator in new_validators {
			ValidatorLookup::<T>::insert(validator, ());
		}

		// Calculate the new epoch index
		let (old_epoch, new_epoch) = CurrentEpoch::<T>::mutate(|epoch| {
			*epoch = epoch.saturating_add(One::one());
			(*epoch - 1, *epoch)
		});

		// The new bond set
		Bond::<T>::set(new_bond);
		// Set the expiry block number for the outgoing set
		EpochExpiries::<T>::insert(
			frame_system::Pallet::<T>::current_block_number() + BlocksPerEpoch::<T>::get(),
			old_epoch,
		);

		// Set the block this epoch starts at
		CurrentEpochStartedAt::<T>::set(frame_system::Pallet::<T>::current_block_number());

		// If we were in an emergency, mark as completed
		Self::emergency_rotation_completed();

		// Emit that a new epoch will be starting
		Self::deposit_event(Event::NewEpoch(new_epoch));

		// Save the epoch -> validators map
		HistoricalValidators::<T>::insert(new_epoch, new_validators);

		// Save the bond for each epoch
		HistoricalBonds::<T>::insert(new_epoch, new_bond);

		// Remember in which epoch an validator was active
		for validator in new_validators.iter() {
			EpochHistory::<T>::activate_epoch(validator, new_epoch);
		}

		// Handler for a new epoch
		T::EpochTransitionHandler::on_new_epoch(&old_validators, new_validators, new_bond);
	}
}

pub struct EpochHistory<T>(PhantomData<T>);

impl<T: Config> HistoricalEpoch for EpochHistory<T> {
	type ValidatorId = ValidatorIdOf<T>;
	type EpochIndex = EpochIndex;
	type Amount = T::Amount;
	fn epoch_validators(epoch: Self::EpochIndex) -> Vec<Self::ValidatorId> {
		HistoricalValidators::<T>::get(epoch)
	}

	fn epoch_bond(epoch: Self::EpochIndex) -> Self::Amount {
		HistoricalBonds::<T>::get(epoch)
	}

	fn active_epochs_for_validator(id: &Self::ValidatorId) -> Vec<Self::EpochIndex> {
		HistoricalActiveEpochs::<T>::get(id)
	}

	fn set_last_expired_epoch(epoch: EpochIndex) {
		LastExpiredEpoch::<T>::set(epoch);
	}

	fn deactivate_epoch(validator: &Self::ValidatorId, epoch: EpochIndex) {
		HistoricalActiveEpochs::<T>::mutate(validator, |active_epochs| {
			active_epochs.retain(|&x| x != epoch);
		});
	}

	fn activate_epoch(validator: &Self::ValidatorId, epoch: EpochIndex) {
		HistoricalActiveEpochs::<T>::mutate(validator, |epochs| {
			epochs.push(epoch);
		});
	}
}

/// Provides the new set of validators to the session module when session is being rotated.
impl<T: Config> pallet_session::SessionManager<ValidatorIdOf<T>> for Pallet<T> {
	/// If we have a set of confirmed validators we roll them in over two blocks. See the comment
	/// on `ShouldEndSession` for further context.
	///
	/// The first rotation queues the new validators, the next rotation queues `None`, and
	/// activates the queued validators.
	fn new_session(_new_index: SessionIndex) -> Option<Vec<ValidatorIdOf<T>>> {
		match RotationPhase::<T>::get() {
			RotationStatus::VaultsRotated(auction_result) => Some(auction_result.winners),
			_ => None,
		}
	}

	/// We provide an implementation for this as we already have a set of validators with keys at
	/// genesis
	fn new_session_genesis(_new_index: SessionIndex) -> Option<Vec<ValidatorIdOf<T>>> {
		None
	}

	/// The current session is ending
	fn end_session(_end_index: SessionIndex) {}

	/// The session is starting
	fn start_session(_start_index: SessionIndex) {
		if let RotationStatus::SessionRotating(AuctionResult {
			winners, minimum_active_bid, ..
		}) = RotationPhase::<T>::get()
		{
			Pallet::<T>::start_new_epoch(&winners, minimum_active_bid)
		}
	}
}

impl<T: Config> EstimateNextSessionRotation<T::BlockNumber> for Pallet<T> {
	fn average_session_length() -> T::BlockNumber {
		Self::epoch_number_of_blocks()
	}

	fn estimate_current_session_progress(
		now: T::BlockNumber,
	) -> (Option<sp_runtime::Permill>, Weight) {
		(
			Some(sp_runtime::Permill::from_rational(
				now.saturating_sub(CurrentEpochStartedAt::<T>::get()),
				BlocksPerEpoch::<T>::get(),
			)),
			T::DbWeight::get().reads(2),
		)
	}

	fn estimate_next_session_rotation(_now: T::BlockNumber) -> (Option<T::BlockNumber>, Weight) {
		(
			Some(CurrentEpochStartedAt::<T>::get() + BlocksPerEpoch::<T>::get()),
			T::DbWeight::get().reads(2),
		)
	}
}

/// In this module, for simplicity, we just return the same AccountId.
pub struct ValidatorOf<T>(sp_std::marker::PhantomData<T>);

impl<T: Config> Convert<T::AccountId, Option<T::AccountId>> for ValidatorOf<T> {
	fn convert(account: T::AccountId) -> Option<T::AccountId> {
		Some(account)
	}
}

impl<T: Config> EmergencyRotation for Pallet<T> {
	fn request_emergency_rotation() {
		if !EmergencyRotationRequested::<T>::get() {
			EmergencyRotationRequested::<T>::set(true);
			Pallet::<T>::deposit_event(Event::EmergencyRotationRequested());
			Self::update_rotation_status(RotationStatus::RunAuction);
		}
	}

	fn emergency_rotation_in_progress() -> bool {
		EmergencyRotationRequested::<T>::get()
	}

	fn emergency_rotation_completed() {
		if Self::emergency_rotation_in_progress() {
			EmergencyRotationRequested::<T>::set(false);
		}
	}
}

pub struct DeletePeerMapping<T: Config>(PhantomData<T>);

/// Implementation of `OnKilledAccount` ensures that we reconcile any flip dust remaining in the
/// account by burning it.
impl<T: Config> OnKilledAccount<T::AccountId> for DeletePeerMapping<T> {
	fn on_killed_account(account_id: &T::AccountId) {
		if let Some((_, peer_id, _, _)) = AccountPeerMapping::<T>::take(&account_id) {
			MappedPeers::<T>::remove(&peer_id);
			Pallet::<T>::deposit_event(Event::PeerIdUnregistered(account_id.clone(), peer_id));
		}
	}
}

pub struct PeerMapping<T>(PhantomData<T>);

impl<T: Config> QualifyValidator for PeerMapping<T> {
	type ValidatorId = ValidatorIdOf<T>;

	fn is_qualified(validator_id: &Self::ValidatorId) -> bool {
		AccountPeerMapping::<T>::contains_key(validator_id)
	}
}

pub struct NotDuringRotation<T: Config>(PhantomData<T>);

impl<T: Config> ExecutionCondition for NotDuringRotation<T> {
	fn is_satisfied() -> bool {
		RotationPhase::<T>::get() == RotationStatus::Idle
	}
}<|MERGE_RESOLUTION|>--- conflicted
+++ resolved
@@ -575,7 +575,6 @@
 	pub type EpochExpiries<T: Config> =
 		StorageMap<_, Blake2_128Concat, T::BlockNumber, EpochIndex, OptionQuery>;
 
-<<<<<<< HEAD
 	/// A map between an epoch and an vector of validators (participating in this epoch)
 	#[pallet::storage]
 	pub type HistoricalValidators<T: Config> =
@@ -590,12 +589,10 @@
 	#[pallet::storage]
 	pub type HistoricalActiveEpochs<T: Config> =
 		StorageMap<_, Blake2_128Concat, ValidatorIdOf<T>, Vec<EpochIndex>, ValueQuery>;
-=======
 	/// Counter for generating unique ceremony ids.
 	#[pallet::storage]
 	#[pallet::getter(fn ceremony_id_counter)]
 	pub type CeremonyIdCounter<T> = StorageValue<_, CeremonyId, ValueQuery>;
->>>>>>> f941dbd8
 
 	#[pallet::genesis_config]
 	pub struct GenesisConfig<T: Config> {
