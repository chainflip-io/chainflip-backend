--- conflicted
+++ resolved
@@ -434,11 +434,7 @@
 	type Amount = T::Amount;
 
 	fn current_validators() -> Vec<Self::ValidatorId> {
-<<<<<<< HEAD
-		ValidatorLookup::<T>::iter_keys().collect()
-=======
 		Validators::<T>::get()
->>>>>>> 03d067de
 	}
 
 	fn is_validator(account: &Self::ValidatorId) -> bool {
