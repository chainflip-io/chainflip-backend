--- conflicted
+++ resolved
@@ -244,18 +244,17 @@
 		InvalidAssetsForStrategy,
 		/// The liquidity provider has active strategies and cannot be deregistered.
 		LpHasActiveStrategies,
-<<<<<<< HEAD
+		/// Strategies are disabled due to safe mode
+		TradingStrategiesDisabled,
 		/// One or more of the supported pools does not exist.
 		PoolDoesNotExist,
-=======
-		/// Strategies are disabled due to safe mode
-		TradingStrategiesDisabled,
->>>>>>> 965a7082
 	}
 
 	#[pallet::call]
 	impl<T: Config> Pallet<T> {
 		#[pallet::call_index(1)]
+		#[pallet::weight(T::WeightInfo::deploy_strategy())]
+		pub fn deploy_strategy(
 		#[pallet::weight(T::WeightInfo::deploy_strategy())]
 		pub fn deploy_strategy(
 			origin: OriginFor<T>,
