use cf_chains::witness_period::{BlockZero, SaturatingStep};
use codec::{Decode, Encode};
use core::{
	cmp::min,
	iter::Step,
	ops::{Range, RangeInclusive},
};
use derive_where::derive_where;
use scale_info::TypeInfo;
use serde::{Deserialize, Serialize};
use sp_std::{
	cmp::max,
<<<<<<< HEAD
	collections::{btree_map::BTreeMap, btree_set::BTreeSet},
	iter,
=======
	collections::{btree_map::BTreeMap, btree_set::BTreeSet, vec_deque::VecDeque},
>>>>>>> d278fc1f
	vec::Vec,
};

#[cfg(test)]
use proptest::prelude::{any, Arbitrary, Strategy};
#[cfg(test)]
use proptest_derive::Arbitrary;

use crate::electoral_systems::{
	block_height_tracking::{ChainBlockHashOf, ChainBlockNumberOf, ChainProgress, ChainTypes},
	state_machine::core::{def_derive, defx, Hook, Validate},
};

use super::state_machine::{BWElectionType, BWTypes, EngineElectionType};

defx! {
	pub struct ElectionTracker[T: BWTypes] {
		/// The lowest block we haven't seen yet. I.e., we have seen blocks below.
		pub seen_heights_below: ChainBlockNumberOf<T::Chain>,

		/// Since the boundary between ongoing and queued_elections is fuzzy (due to reorgs currently
		/// ongoing elections might turn into scheduled ones), we're separately keeping track of the
		/// block height we have ever scheduled elections for. In case of reorgs into safe-mode we're
		/// always going to reschedule elections for heights up to this one.
		pub highest_ever_ongoing_election: ChainBlockNumberOf<T::Chain>,

		/// Block hashes we got from the BHW.
		pub queued_hash_elections: BTreeMap<ChainBlockNumberOf<T::Chain>, ChainBlockHashOf<T::Chain>>,

		/// Block heights which are queued but already past the safetymargin don't
		/// have associated hashes. We just store a list of block height ranges.
		pub queued_safe_elections: CompactHeightTracker<ChainBlockNumberOf<T::Chain>>,

		/// Hashes of elections currently ongoing
		pub ongoing: BTreeMap<ChainBlockNumberOf<T::Chain>, BWElectionType<T>>,

		/// Optimistic blocks
		pub optimistic_block_cache: BTreeMap<ChainBlockNumberOf<T::Chain>, OptimisticBlock<T>>,

		/// debug hook
		pub debug_events: T::ElectionTrackerDebugEventHook,
	}

	validate this (else ElectionTrackerError) {

		//--- highest block is updated ---
		// The `seen_heights_below` value should always be one more than the highest seen block.
		// This property takes into account all queued and ongoing elections, except "optimistic",
		// since those are for blocks that we haven't seen yet.
		seen_heights_below_is_updated: {
			this.queued_hash_elections.keys()
			.chain(this.queued_safe_elections.get_all_heights().iter())
			.chain(this.ongoing.iter().filter(|(_, election_type)| **election_type != BWElectionType::Optimistic).map(|(height, _)| height))
			.max()
			.cloned()
			.map(|max_height| max_height.saturating_forward(1) <= this.seen_heights_below)
			.unwrap_or(true)
		},

		// The `highest_ever_ongoing_election` should always be updated when new elections are created.
		highest_ever_ongoing_election_is_updated: {
			this.ongoing.keys().all(|height| *height <= this.highest_ever_ongoing_election)
		},

		//--- ensure that we delete old data ---
		// We should only store data received from optimistic elections for at most SAFETY_BUFFER blocks.
		optimistic_block_cache_is_cleared: this.optimistic_block_cache.iter().all(|(height, _block)|
			height.saturating_forward(T::Chain::SAFETY_BUFFER) > this.seen_heights_below
		),

		//--- disjointness of all elections ---
		// The following properties verify that the three sets of
		//  - ongoing,
		//  - queued by hash,
		//  - and queued by height
		// elections are pairwise disjoint. They also ensure that they
		// adhere to the following ordering:
		//
		// |--- ongoing ---/--- queued by height ---|--- queued by hash ---||
		//                                          |<-- SAFETY_BUFFER  -->||
		//                                                                  ^- seen_heights_below
		// >> increasing block heights >>
		//
		// Unfortunately, we cannot guarantee that the ongoing elections are always lower than the
		// queued by height. This would happen if we receive heights from the BHW
		// that are over SAFETY_BUFFER in the past. In the current implementation of the BHW this is impossible.
		//
		// The proptests still generate this kind of input, so we don't enforce an ordering of ongoing vs queued by height
		// elections. We do ensure that they are disjoint.

		ongoing_elections_are_lower_than_queued: {
			if let Some(highest_ongoing) = this.ongoing.keys().max().cloned() {
				this.queued_hash_elections.keys().all(|height| highest_ongoing < *height)
			} else {
				true
			}
		},

		ongoing_and_queued_by_height_are_disjoint:
			this.ongoing.keys().cloned().collect::<BTreeSet<_>>().intersection(
				&this.queued_safe_elections.get_all_heights()).count() == 0,

		elections_queued_by_hash_are_inside_safety_buffer:
			this.queued_hash_elections.keys().all(
				|height| height.saturating_forward(T::Chain::SAFETY_BUFFER) >= this.seen_heights_below
			),

		elections_queued_by_safe_are_outside_safety_buffer:
			this.queued_safe_elections.get_all_heights().iter().all(
				|height| height.saturating_forward(T::Chain::SAFETY_BUFFER) < this.seen_heights_below
			)
	}
}

impl<T: BWTypes> ElectionTracker<T> {
	pub fn start_more_elections(
		&mut self,
		max_ongoing: usize,
		max_optimistic: u8,
		safemode: SafeModeStatus,
	) {
		use BWElectionType::*;

		// First we remove all Optimistic elections, we're going to recreate them if needed.
		// This ensures that ongoing optimistic elections don't block more important ByHash
		// elections.
		self.ongoing.retain(|_, election_type| *election_type != Optimistic);

		// schedule at most `max_new_elections`
		let max_new_elections = max_ongoing.saturating_sub(self.ongoing.len());

		let opti_elections = (self.seen_heights_below..
			self.seen_heights_below.saturating_forward(max_optimistic as usize))
			.map(|x| (x, Optimistic));

		let all_block_heights = self
			.queued_safe_elections
			.get_all_heights()
			.into_iter()
			.chain(self.queued_hash_elections.keys().cloned())
			.chain(opti_elections.clone().map(|(height, _)| height));

		let new_elections_count = all_block_heights
			.take_while(|height| {
				safemode == SafeModeStatus::Disabled ||
					*height <= self.highest_ever_ongoing_election
			})
			.take(max_new_elections)
			.count();

		let safe_elections = self
			.queued_safe_elections
			.extract_lazily()
			.map(|height| (height, SafeBlockHeight));

		let hash_elections = self
			.queued_hash_elections
			.extract_if(|_, _| true)
			.map(|(height, hash)| (height, ByHash(hash)));

		self.ongoing.extend(
			safe_elections
				.chain(hash_elections)
				.chain(opti_elections)
				.take(new_elections_count),
		);

		// Make sure that we always update the highest ever ongoing election after we have scheduled
		// new ones
		self.ongoing.last_key_value().inspect(|(height, _)| {
			self.highest_ever_ongoing_election = max(self.highest_ever_ongoing_election, **height);
		});

		// clean up the optimistic block cache
		self.optimistic_block_cache.retain(|height, _| {
			height.saturating_forward(T::Chain::SAFETY_BUFFER) > self.seen_heights_below
		});
	}

	/// If an election is done we remove it from the ongoing list.
	/// This function returns the current election type for the given block height.
	/// Note that the election type might be different from the election type that was closed for
	/// this height, due to:
	///  - We had a reorg, and the hash we are querying for changed, and in the same statechain
	///    block we receive a result for the old hash
	///  - The election was `Optimistic`, we received a hash for it, and in the same statechain
	///    block we got the result of the optimistic election, which might or might not be for the
	///    hash we now got.
	///  - The election was `ByHash`, but it got too old and its type changed to `SafeBlockHeight`
	pub fn mark_election_done(
		&mut self,
		height: ChainBlockNumberOf<T::Chain>,
		received: &EngineElectionType<T::Chain>,
		received_hash: &Option<ChainBlockHashOf<T::Chain>>,
		received_data: T::BlockData,
	) -> Option<T::BlockData> {
		// update the lowest unseen block,
		// currently this only has an effect if we get an Optimistic block
		self.seen_heights_below = max(self.seen_heights_below, height.saturating_forward(1));

		// Note: if we receive blockdata for a block number, and
		// in the same statechain block there's a reorg which changes the hash of this block,
		// then we shouldn't close the election.

		use BWElectionType::*;
		self.ongoing
			.get(&height)
			.cloned()
			.and_then(|current| {
				self.debug_events.run(ElectionTrackerEvent::ComparingBlocks {
					height,
					hash: received_hash.clone(),
					received: received.clone(),
					current: current.clone(),
				});

				match (received, &current) {
					//---------------------------
					// if we receive a result for the same election type as is currently open, we
					// close it. There are 4 cases here, and we close the ongoing election if
					// it matches our current query.

					// case 1 (optimistic)
					(EngineElectionType::BlockHeight { submit_hash: true }, Optimistic) =>
						Some(current),

					// case 2 (by hash):
					// if we get consensus for a by-hash election whose hash doesn't match with
					// the hash we have currently, we keep it open
					(EngineElectionType::ByHash(a), ByHash(b)) =>
						if a == b {
							Some(current)
						} else {
							None
						},

					// case 3 (safe height):
					(EngineElectionType::BlockHeight { submit_hash: false }, SafeBlockHeight) =>
						Some(current),

					// case 4 (governance):
					// these are treated the same as safe height
					(EngineElectionType::BlockHeight { submit_hash: false }, Governance(_)) =>
						Some(current),

					//---------------------------
					// if we receive another result for an optimistic election (with hash
					// submission), there are 3 cases to consider.
					//

					// case 1 (optimistic election changed into by-hash):
					// if we get an optimistic consensus for an election that is already by-hash,
					// we check whether the `received_hash` is the same as the hash we're currently
					// querying for. If it is, we accept the optimistic block as result for the
					// by-hash election. otherwise we keep the by-hash election open.
					(
						EngineElectionType::BlockHeight { submit_hash: true },
						ByHash(current_hash),
					) =>
						if received_hash.as_ref() == Some(current_hash) {
							Some(current)
						} else {
							None
						},

					// case 2 (optimistic election changed into safe block height):
					// If we get an optimistic consensus for an election that is already past
					// safety-margin we ignore it, it's safer to re-query by block height. This
					// should virtually never happen, only in case where the querying takes a *very*
					// long time.
					(EngineElectionType::BlockHeight { submit_hash: true }, SafeBlockHeight) =>
						None,

					// case 3 (optimistic election changed into governance election):
					// this should not be possible, so we ignore the election result.
					(EngineElectionType::BlockHeight { submit_hash: true }, Governance(_)) => None,

					//---------------------------
					// if we receive another result for a by-hash election, there are 2 cases to
					// consider:

					// case 1 (by-hash election changed into safe height):
					// If we get a by-hash consensus for an election that is already past
					// safety-margin, we ignore it. We've already deleted the hash for this
					// election from storage, so we can't check whether we got the correct
					// block. It's safer to re-query.
					(EngineElectionType::ByHash(_), SafeBlockHeight) => None,

					// case 2 (by-hash election changed into governance election):
					// this should not be possible, so we ignore the election result.
					(EngineElectionType::ByHash(_), Governance(_)) => None,

					//---------------------------
					// the following 3 cases should be impossible

					// case 1 and 2 (election changes back into optimistic)
					// both are impossible since hash and block height
					// elections cannot change (back) into optimistic elections.
					// This is currently guaranteed by the fact that we only start Optimistic
					// elections starting from `seen_heights_below` and this value is
					// monotonically increasing.
					(EngineElectionType::ByHash(_), Optimistic) => None,
					(EngineElectionType::BlockHeight { submit_hash: false }, Optimistic) => None,

					// case 3 (election changes back into by-hash)
					// similar to the previous two, the boundary between safe-height and by-hash
					// elections is demarked by (`seen_heights_below - SAFETY_BUFFER`). Since this
					// value is monotonically increasing, once an election is scheduled
					// safe-height it cannot change back to being ByHash.
					(EngineElectionType::BlockHeight { submit_hash: false }, ByHash(_)) => None,
				}
			})
			.inspect(|_| {
				self.ongoing.remove(&height);
			})
			.and_then(|t| match t {
				// we closed an optimistic election, this means we don't have the hash yet
				// so we include the block in our optimistic cache
				Optimistic => {
					self.optimistic_block_cache.insert(
						height,
						OptimisticBlock {
							hash: received_hash.clone().unwrap(),
							data: received_data,
						},
					);
					None
				},
				// Otherwise we know that this block is correct and can be forwarded to the
				// block processor, thus we return it here.
				ByHash(_) | SafeBlockHeight | Governance(_) => Some(received_data),
			})
	}

	/// This function schedules all elections up to the last block_height we've seen + 1 (for
	/// optimistic block)
	pub fn schedule_range(
		&mut self,
		progress: ChainProgress<T::Chain>,
	) -> Vec<(ChainBlockNumberOf<T::Chain>, OptimisticBlock<T>)> {
		// If there was a reorg, remove any references to the reorged heights
		// in the election tracker.
		if let Some(ref removed) = progress.removed {
			self.queued_safe_elections
				.remove(*removed.start()..removed.end().saturating_forward(1));
			self.queued_hash_elections.retain(|height, _| !removed.contains(height));
			self.ongoing.retain(|height, _| !removed.contains(height));
		}

		let last_seen_height = progress.headers.last().block_height;

		// We definitely want to ensure that `self.seen_heights_below` is monotonically
		// increasing in order to have saner invariants hold for the other components
		// of the election tracker.
		self.seen_heights_below =
			max(self.seen_heights_below, last_seen_height.saturating_forward(1));

		let (accepted_optimistic_blocks, mut remaining): (BTreeMap<_, _>, BTreeMap<_, _>) =
			progress.headers.headers.into_iter().fold(
				(BTreeMap::new(), BTreeMap::new()),
				|(mut optimistic_blocks, mut remaining), header| {
					match self.optimistic_block_cache.remove(&header.block_height) {
						Some(optimistic_block) if optimistic_block.hash == header.hash => {
							optimistic_blocks.insert(header.block_height, optimistic_block);
						},
						_ => {
							remaining.insert(header.block_height, header.hash.clone());
						},
					}
					(optimistic_blocks, remaining)
				},
			);

		// add all remaining hashes to the queue
		self.queued_hash_elections.append(&mut remaining);

		let is_safe_height = |height: &ChainBlockNumberOf<T::Chain>| {
			height.saturating_forward(T::Chain::SAFETY_BUFFER) < self.seen_heights_below
		};

		// clean up the queue by removing old hashes
		self.queued_hash_elections
			.extract_if(|height, _| is_safe_height(height))
			.for_each(|(height, _)| {
				self.queued_safe_elections.insert(height);
			});

		// move ongoing elections from ByHash to SafeBlockHeight if they become old enough
		self.ongoing.iter_mut().for_each(|(height, ty)| {
			if is_safe_height(height) && matches!(ty, BWElectionType::ByHash(_)) {
				*ty = BWElectionType::SafeBlockHeight;
			}
		});

		accepted_optimistic_blocks.into_iter().collect()
	}
	pub fn lowest_in_progress_height(&self) -> ChainBlockNumberOf<T::Chain> {
		*self
			.ongoing
			.iter()
			.filter(|(_, t)| **t != BWElectionType::Optimistic)
			.map(|(h, _)| h)
			.chain(self.queued_hash_elections.keys())
			.chain(self.queued_safe_elections.get_all_heights().iter())
			.min()
			.unwrap_or(&self.seen_heights_below)
	}
}

impl<T: BWTypes> Default for ElectionTracker<T> {
	fn default() -> Self {
		Self {
			seen_heights_below: ChainBlockNumberOf::<T::Chain>::zero(),
			highest_ever_ongoing_election: ChainBlockNumberOf::<T::Chain>::zero(),
			queued_hash_elections: Default::default(),
			ongoing: Default::default(),
			queued_safe_elections: Default::default(),
			optimistic_block_cache: Default::default(),
			debug_events: Default::default(),
		}
	}
}

#[cfg(test)]
impl<T: BWTypes> Arbitrary for ElectionTracker<T> {
	type Parameters = ();

	fn arbitrary_with(_args: Self::Parameters) -> Self::Strategy {
		use crate::prop_do;
		use proptest::{
			collection::{btree_map, btree_set, vec},
			prelude::Just,
		};

		let chain_block_number = || {
			(0..(u32::MAX / 2) as usize).prop_map(|delta| {
				<ChainBlockNumberOf<T::Chain> as Default>::default().saturating_forward(delta)
			})
		};

		prop_do!(
			let ongoing_below in chain_block_number();
			let highest_seen_delta in 1..1000usize;
			let highest_ongoign_delta in 0..1000usize;
			let heights in btree_set(chain_block_number(), 0..40);
			let currently_highest = heights.iter().max().cloned().unwrap_or(Default::default());
			let seen_heights_below = currently_highest.saturating_forward(highest_seen_delta);
			let highest_ever_ongoing = currently_highest.saturating_forward(highest_ongoign_delta);
			let safe_elections_below = max(ongoing_below, seen_heights_below.saturating_backward(T::Chain::SAFETY_BUFFER));
			let ongoing = heights.iter().filter(|h| **h < ongoing_below).cloned().collect::<BTreeSet<_>>();
			let safe = heights.iter().filter(|h| (ongoing_below..safe_elections_below).contains(*h)).cloned().collect::<BTreeSet<_>>();
			let hash = heights.iter().filter(|h| (safe_elections_below..seen_heights_below).contains(*h)).cloned().collect::<BTreeSet<_>>();

			Self {
				seen_heights_below: Just(seen_heights_below),
				highest_ever_ongoing_election: Just(highest_ever_ongoing),
				ongoing: vec(any::<BWElectionType<T>>(), ongoing.len()..=ongoing.len())
					.prop_map(move |types|
						ongoing.clone()
							.into_iter()
							.zip(types.into_iter())
							.collect::<BTreeMap<_,_>>()
					),
				queued_safe_elections: Just(
					safe.into_iter().fold(CompactHeightTracker::new(), |mut acc, height| {
						acc.insert(height);
						acc
					})
				),
				queued_hash_elections: vec(any::<ChainBlockHashOf<T::Chain>>(), hash.len()..=hash.len())
					.prop_map(move |hashes|
						hash.clone()
							.into_iter()
							.zip(hashes.into_iter())
							.collect::<BTreeMap<_,_>>()
					),
				optimistic_block_cache: btree_map(
						any::<ChainBlockNumberOf<T::Chain>>(),
						any::<OptimisticBlock<T>>(),
						0..10
					).prop_map(move |mut blocks| {
						blocks.retain(|height, _| height.saturating_forward(T::Chain::SAFETY_BUFFER) > seen_heights_below);
						blocks
					}),
				debug_events: Just(Default::default()),
			}
		)
	}

	type Strategy = impl Strategy<Value = Self> + Clone + sp_std::fmt::Debug + Sync + Send;
}

def_derive! {
	#[cfg_attr(test, derive(Arbitrary))]
	pub struct OptimisticBlock<T: BWTypes> {
		pub hash: <T::Chain as ChainTypes>::ChainBlockHash,
		pub data: T::BlockData,
	}
}
impl<T: BWTypes> Validate for OptimisticBlock<T> {
	type Error = ();

	fn is_valid(&self) -> Result<(), Self::Error> {
		Ok(())
	}
}

def_derive! {
	pub enum ElectionTrackerEvent<T: BWTypes> {
		ComparingBlocks {
			height: ChainBlockNumberOf<T::Chain>,
			hash: Option<ChainBlockHashOf<T::Chain>>,
			received: EngineElectionType<T::Chain>,
			current: BWElectionType<T>,
		},
		UpdateSafeElections {
			old: CompactHeightTracker<ChainBlockNumberOf<T::Chain>>,
			new: CompactHeightTracker<ChainBlockNumberOf<T::Chain>>,
			reason: UpdateSafeElectionsReason,
		},
	}
}

def_derive! {
	pub enum UpdateSafeElectionsReason {
		OutOfSafetyMargin,
		SafeElectionScheduled,
		GotOptimisticBlock,
		ReorgReceived,
	}
}

#[derive_where(Default; )]
#[derive(Debug, Clone, PartialEq, Eq, Encode, Decode, TypeInfo, Deserialize, Serialize)]
pub struct CompactHeightTracker<N: Ord> {
	elections: BTreeMap<N, N>,
}
impl<N: Ord> Validate for CompactHeightTracker<N> {
	type Error = ();

	fn is_valid(&self) -> Result<(), Self::Error> {
		Ok(())
	}
}

<<<<<<< HEAD
impl<N: Clone + SaturatingStep + Ord> CompactHeightTracker<N> {
	pub fn new() -> Self {
		Self { elections: Default::default() }
	}

	pub fn extract_lazily<'a>(&'a mut self) -> CompactHeightTrackerExtract<'a, N> {
=======
impl<N: Step + Ord> CompactHeightTracker<N> {
	pub fn extract_lazily(&mut self) -> CompactHeightTrackerExtract<'_, N> {
>>>>>>> d278fc1f
		CompactHeightTrackerExtract { tracker: self }
	}

	pub fn insert(&mut self, item: N) {
		if let Some(mut last) = self.elections.last_entry() {
			if *last.get() == item {
				last.insert(N::saturating_forward(item, 1));
				return;
			}
		}
		self.elections.insert(item.clone(), N::saturating_forward(item, 1));
	}

	pub fn remove(&mut self, remove: Range<N>) {
		self.elections = self
			.elections
			.clone()
			.into_iter()
			.filter_map(|(mut start, mut end)| {
				if end <= remove.end {
					end = min(end, remove.start.clone());
				}
				if start >= remove.start {
					start = max(start.clone(), remove.end.clone());
				}
				if start < end {
					Some((start, end))
				} else {
					None
				}
			})
			.collect();
		if let Some(big_range) = self
			.elections
			.iter()
			.find(|(a, b)| **a < remove.start && remove.end < **b)
			.map(|(a, b)| (a.clone(), b.clone()))
		{
			self.elections.remove(&big_range.0);
			self.elections.insert(big_range.0, remove.start);
			self.elections.insert(remove.end, big_range.1);
		}
	}

	pub fn get_all_heights(&self) -> BTreeSet<N>
	where
		N: Step,
	{
		self.elections.iter().flat_map(|(a, b)| (a.clone()..b.clone())).collect()
	}
}

pub struct CompactHeightTrackerExtract<'a, N: Ord> {
	tracker: &'a mut CompactHeightTracker<N>,
}

<<<<<<< HEAD
impl<'a, N: SaturatingStep + Ord + Clone> Iterator for CompactHeightTrackerExtract<'a, N> {
=======
impl<N: Step> Iterator for CompactHeightTrackerExtract<'_, N> {
>>>>>>> d278fc1f
	type Item = N;

	fn next(&mut self) -> Option<Self::Item> {
		if let Some(first) = self.tracker.elections.first_entry() {
			let (start, end) = first.remove_entry();
			let result = start.clone();
			let start = start.saturating_forward(1);
			if start < end {
				self.tracker.elections.insert(start, end);
			}
			Some(result)
		} else {
			None
		}
	}
}

<<<<<<< HEAD
#[test]
pub fn test_compact_height() {
	let mut tracker = CompactHeightTracker::new();
	tracker.insert(10u8);
	tracker.insert(20u8);
	assert_eq!(tracker.get_all_heights(), [10, 20].into_iter().collect());
	{
		let mut iter = tracker.extract_lazily();
		assert_eq!(iter.next(), Some(10));
	}
	assert_eq!(tracker.elections, [(20, 21)].into_iter().collect());

	let mut tracker = CompactHeightTracker::new();
	tracker.insert(1u8);
	tracker.insert(2u8);
	tracker.insert(3u8);
	tracker.insert(4u8);
	tracker.insert(5u8);
	tracker.remove(2..4);
	assert_eq!(tracker.get_all_heights(), [1, 4, 5].into_iter().collect());

	let mut tracker = CompactHeightTracker::new();
	tracker.insert(1u8);
	tracker.insert(2u8);
	tracker.insert(3u8);
	tracker.insert(4u8);
	tracker.insert(5u8);
	tracker.remove(1..6);
	assert_eq!(tracker.elections, [].into_iter().collect());
}

#[cfg_attr(test, derive(Arbitrary))]
#[derive(Debug, Clone, Copy, PartialEq, Eq, Encode, Decode, TypeInfo, Deserialize, Serialize)]
=======
#[derive(
	Debug, Clone, Copy, PartialEq, Eq, Encode, Decode, TypeInfo, Deserialize, Serialize, Default,
)]
>>>>>>> d278fc1f
pub enum SafeModeStatus {
	Enabled,
	#[default]
	Disabled,
}

#[cfg_attr(test, derive(Arbitrary))]
#[derive(Debug, Clone, PartialEq, Eq, Encode, Decode, TypeInfo, Deserialize, Serialize)]
pub enum ChainProgressInner<ChainBlockNumber: SaturatingStep + PartialOrd> {
	Progress(ChainBlockNumber),
	Reorg(RangeInclusive<ChainBlockNumber>),
}<|MERGE_RESOLUTION|>--- conflicted
+++ resolved
@@ -10,12 +10,8 @@
 use serde::{Deserialize, Serialize};
 use sp_std::{
 	cmp::max,
-<<<<<<< HEAD
 	collections::{btree_map::BTreeMap, btree_set::BTreeSet},
 	iter,
-=======
-	collections::{btree_map::BTreeMap, btree_set::BTreeSet, vec_deque::VecDeque},
->>>>>>> d278fc1f
 	vec::Vec,
 };
 
@@ -561,17 +557,12 @@
 	}
 }
 
-<<<<<<< HEAD
 impl<N: Clone + SaturatingStep + Ord> CompactHeightTracker<N> {
 	pub fn new() -> Self {
 		Self { elections: Default::default() }
 	}
 
-	pub fn extract_lazily<'a>(&'a mut self) -> CompactHeightTrackerExtract<'a, N> {
-=======
-impl<N: Step + Ord> CompactHeightTracker<N> {
 	pub fn extract_lazily(&mut self) -> CompactHeightTrackerExtract<'_, N> {
->>>>>>> d278fc1f
 		CompactHeightTrackerExtract { tracker: self }
 	}
 
@@ -628,11 +619,7 @@
 	tracker: &'a mut CompactHeightTracker<N>,
 }
 
-<<<<<<< HEAD
-impl<'a, N: SaturatingStep + Ord + Clone> Iterator for CompactHeightTrackerExtract<'a, N> {
-=======
 impl<N: Step> Iterator for CompactHeightTrackerExtract<'_, N> {
->>>>>>> d278fc1f
 	type Item = N;
 
 	fn next(&mut self) -> Option<Self::Item> {
@@ -650,7 +637,7 @@
 	}
 }
 
-<<<<<<< HEAD
+
 #[test]
 pub fn test_compact_height() {
 	let mut tracker = CompactHeightTracker::new();
@@ -682,13 +669,11 @@
 	assert_eq!(tracker.elections, [].into_iter().collect());
 }
 
+
 #[cfg_attr(test, derive(Arbitrary))]
-#[derive(Debug, Clone, Copy, PartialEq, Eq, Encode, Decode, TypeInfo, Deserialize, Serialize)]
-=======
 #[derive(
 	Debug, Clone, Copy, PartialEq, Eq, Encode, Decode, TypeInfo, Deserialize, Serialize, Default,
 )]
->>>>>>> d278fc1f
 pub enum SafeModeStatus {
 	Enabled,
 	#[default]
