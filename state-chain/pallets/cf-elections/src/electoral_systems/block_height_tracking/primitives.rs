--- conflicted
+++ resolved
@@ -4,11 +4,8 @@
 use serde::{Deserialize, Serialize};
 use sp_std::collections::vec_deque::VecDeque;
 
-<<<<<<< HEAD
 use crate::electoral_systems::state_machine::core::{both, def_derive, defx};
-=======
-use crate::electoral_systems::state_machine::core::{both, defx};
->>>>>>> 7b04ac3a
+
 
 use super::{super::state_machine::core::Validate, ChainProgress, ChainTypes};
 
@@ -104,7 +101,7 @@
 	}
 }
 
-<<<<<<< HEAD
+
 def_derive! {
 	/// Information returned if the `merge` function for `NonEmptyContinuousHeaders` was successful.
 	#[derive(Ord, PartialOrd,)]
@@ -112,15 +109,6 @@
 		pub removed: VecDeque<Header<T>>,
 		pub added: VecDeque<Header<T>>,
 	}
-=======
-/// Information returned if the `merge` function for `NonEmptyContinuousHeaders` was successful.
-#[derive(
-	Debug, Clone, PartialEq, Eq, Encode, Decode, TypeInfo, Deserialize, Serialize, Ord, PartialOrd,
-)]
-pub struct MergeInfo<T: ChainTypes> {
-	pub removed: VecDeque<Header<T>>,
-	pub added: VecDeque<Header<T>>,
->>>>>>> 7b04ac3a
 }
 impl<T: ChainTypes> MergeInfo<T> {
 	pub fn into_chain_progress(&self) -> Option<ChainProgress<T>> {
