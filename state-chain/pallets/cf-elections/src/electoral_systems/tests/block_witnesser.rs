// 1. We come to consensus when all data is the same.
// 2. We execute hooks when coming to consensus
// 3. On finalize we start as many elections as possible within the new range, but no more than the
//    maximum => skipping received blocks is fine, even ranges
// 4. First time the ES is run, we should only spawn the last election. Last processed will not
//    exist, so we have to ensure we don't generate
// all elections until the beginning of time.
// 5. Ranges are consistent, and if we're mid range we don't emit a new election, we wait for next
//    time we can election for a whole range.
// 6. State updates. When channel is opened, what happens? new election?
// Out of order consensus - when catching up this is possible. We need to ensure everything is still
// handled correctly.
// Testing with a chain with range > 1
// State partially processed, how do we test that the state still gets processed until all the state
// is processed.

use core::ops::{Range, RangeInclusive};

use super::{mocks::Check, register_checks};
use crate::{
	electoral_system::{ConsensusVote, ConsensusVotes, ElectoralSystemTypes},
	electoral_systems::{
		block_height_tracking::{primitives::Header, ChainProgress, ChainTypes},
		block_witnesser::{
			primitives::ElectionTracker,
			state_machine::{
				BWElectionProperties, BWElectionType, BWProcessorTypes, BlockWitnesserSettings,
				BlockWitnesserState, DebugEventHook, ElectionPropertiesHook,
				ElectionTrackerDebugEventHook, ExecuteHook, HookTypeFor, RulesHook,
				SafeModeEnabledHook,
			},
			*,
		},
		mocks::{ElectoralSystemState, TestSetup},
		state_machine::{
			consensus::{ConsensusMechanism, SuccessThreshold},
			core::{
				hook_test_utils::{ConstantHook, MockHook},
				Hook, HookType, TypesFor,
			},
			state_machine_es::{StatemachineElectoralSystem, StatemachineElectoralSystemTypes},
		},
	},
	vote_storage,
};
use consensus::BWConsensus;
use primitives::SafeModeStatus;
use sp_std::collections::btree_set::BTreeSet;
use state_machine::{BWStatemachine, BWTypes};

type ChainBlockNumber = <Types as ChainTypes>::ChainBlockNumber;
type ValidatorId = u16;
type BlockData = Vec<u8>;
type BlockHash = u64;
type ElectionProperties = BTreeSet<u16>;
type ElectionCount = u16;

struct MockBlockProcessorDefinition;
type Types = TypesFor<MockBlockProcessorDefinition>;

<<<<<<< HEAD
impl Hook<HookTypeFor<Self, SafeModeEnabledHook>> for Types {
	fn run(&mut self, _input: ()) -> SafeModeStatus {
		SafeModeStatus::Disabled
=======
impl Hook<HookTypeFor<Types, RulesHook>> for Types {
	fn run(
		&mut self,
		(ages, data, _safety_margin): <HookTypeFor<Types, RulesHook> as HookType>::Input,
	) -> <HookTypeFor<Types, RulesHook> as HookType>::Output {
		if ages.contains(&0) {
			data
		} else {
			Vec::new()
		}
>>>>>>> d278fc1f
	}
}

impl ChainTypes for Types {
	type ChainBlockNumber = u64;
	type ChainBlockHash = u64;

	const SAFETY_BUFFER: usize = SAFETY_MARGIN * 2;
}

impl BWProcessorTypes for Types {
	type Chain = Types;
	type BlockData = Vec<u8>;
	type Event = u8;
	type Rules = MockHook<HookTypeFor<Self, RulesHook>, "rules", Self>;
	type Execute = MockHook<HookTypeFor<Self, ExecuteHook>, "execute">;
	type DebugEventHook = MockHook<HookTypeFor<Self, DebugEventHook>, "debug">;
}

/// Associating BW types to the struct
impl BWTypes for Types {
	type ElectionProperties = ElectionProperties;
	type ElectionPropertiesHook =
		MockHook<HookTypeFor<Self, ElectionPropertiesHook>, "generate_election_properties">;
	type SafeModeEnabledHook = MockHook<HookTypeFor<(), SafeModeEnabledHook>, "safe_mode">;
	type ElectionTrackerDebugEventHook = MockHook<HookTypeFor<Self, ElectionTrackerDebugEventHook>>;
}

/// Associating the state machine and consensus mechanism to the struct
impl StatemachineElectoralSystemTypes for Types {
	type ValidatorId = ValidatorId;
	type StateChainBlockNumber = u64;
	type VoteStorage =
		vote_storage::bitmap::Bitmap<(BlockData, Option<<Self as ChainTypes>::ChainBlockHash>)>;
	type OnFinalizeReturnItem = ();

	// the actual state machine and consensus mechanisms of this ES
	type Statemachine = BWStatemachine<Self>;
	type ConsensusMechanism = BWConsensus<Self>;
}

/// Generating the state machine-based electoral system
type SimpleBlockWitnesser = StatemachineElectoralSystem<Types>;

register_checks! {
	SimpleBlockWitnesser {
		generate_election_properties_called_n_times(pre, post, n: u8) {
			let pre_calls = pre.unsynchronised_state.generate_election_properties_hook.call_history.len();
			let post_calls = post.unsynchronised_state.generate_election_properties_hook.call_history.len();
			assert_eq!((post_calls - pre_calls) as u8, n, "generate_election_properties should have been called {} times in this `on_finalize`!", n);
		},
		number_of_open_elections_is(_pre, post, n: ElectionCount) {
			assert_eq!(post.unsynchronised_state.elections.ongoing.len(), n as usize, "Number of open elections should be {}", n);
		},
		rules_hook_called_n_times_for_age_zero(pre, post, n: usize) {
			let count = |state: &ElectoralSystemState<StatemachineElectoralSystem<TypesFor<MockBlockProcessorDefinition>>>| {
				state.unsynchronised_state.block_processor.rules.call_history.iter().filter(|(age, _data, _event)| age.contains(&0)).count()
			};
			assert_eq!(count(post) - count(pre), n, "execute PreWitness event should have been called {} times in this `on_finalize`!", n);
		},
		emitted_prewitness_events(pre, post, events: Vec<(ChainBlockNumber, Vec<u8>)>) {
			let get_events = |state: &ElectoralSystemState<StatemachineElectoralSystem<TypesFor<MockBlockProcessorDefinition>>>| {
				state.unsynchronised_state.block_processor.execute.call_history.iter().flatten().cloned().collect::<Vec<_>>()
			};
			let actual_events = get_events(post).into_iter().skip(get_events(pre).len()).collect::<Vec<_>>();
			assert_eq!(actual_events, events.into_iter().flat_map(|(block_num, values)| { values.into_iter().map(move |value| (block_num, value)) }).collect::<Vec<_>>(), "emitted prewitness events not correct!");
		},
		open_elections_type_is(_pre, post, param: Vec<(ChainBlockNumber, BWElectionType<Types>)>) {
			let get_election = |state: &ElectoralSystemState<StatemachineElectoralSystem<TypesFor<MockBlockProcessorDefinition>>>, n: ChainBlockNumber| {
				let election = state.unsynchronised_state.elections.ongoing.get(&n);
				assert!(election.is_some(), "No election present for block {:?}", n);
				election.unwrap().clone()
			};
			for election in param {
				let (n, election_type) = election;
				assert_eq!(get_election(post, n), election_type, "election should be of type {:?}", election_type);
			}
		}
	}
}

fn generate_votes(
	correct_voters: BTreeSet<ValidatorId>,
	incorrect_voters: BTreeSet<ValidatorId>,
	did_not_vote: BTreeSet<ValidatorId>,
	correct_data: BlockData,
	block_hash: Option<BlockHash>,
) -> ConsensusVotes<SimpleBlockWitnesser> {
	println!("Generate votes called");

	let incorrect_data = vec![1u8, 2, 3];
	assert_ne!(incorrect_data, correct_data);
	let votes = ConsensusVotes {
		votes: correct_voters
			.clone()
			.into_iter()
			.map(|v| ConsensusVote {
				vote: Some(((), (correct_data.clone(), block_hash))),
				validator_id: v,
			})
			.chain(incorrect_voters.clone().into_iter().map(|v| ConsensusVote {
				vote: Some(((), (incorrect_data.clone(), None))),
				validator_id: v,
			}))
			.chain(
				did_not_vote
					.clone()
					.into_iter()
					.map(|v| ConsensusVote { vote: None, validator_id: v }),
			)
			.collect(),
	};
	println!("correct voters: {:?}", correct_voters.len());
	println!("incorrect voters: {:?}", incorrect_voters.len());
	println!("did not vote: {:?}", did_not_vote.len());
	votes
}

// Util to create a successful set of votes, along with the consensus expectation.
#[allow(dead_code)]
fn create_votes_expectation(
	consensus: BlockData,
) -> (
	ConsensusVotes<SimpleBlockWitnesser>,
	Option<<SimpleBlockWitnesser as ElectoralSystemTypes>::Consensus>,
) {
	(
		generate_votes(
			(0..20).collect(),
			Default::default(),
			Default::default(),
			consensus.clone(),
			None,
		),
		Some((consensus, None)),
	)
}

const MAX_CONCURRENT_ELECTIONS: ElectionCount = 5;
const SAFETY_MARGIN: usize = 3;
const MOCK_BW_ELECTION_PROPERTIES: BWElectionProperties<Types> = BWElectionProperties {
	election_type: state_machine::EngineElectionType::<Types>::BlockHeight { submit_hash: false },
	block_height: 2,
	properties: BTreeSet::new(),
};

#[test]
fn block_witnesser_consensus() {
	let mut bw_consensus: BWConsensus<Types> = Default::default();
	bw_consensus.insert_vote((vec![1, 3, 5], Some(2)));
	bw_consensus.insert_vote((vec![1, 3, 5], Some(2)));
	bw_consensus.insert_vote((vec![1, 3], Some(2)));
	let consensus = bw_consensus
		.check_consensus(&(SuccessThreshold { success_threshold: 3 }, MOCK_BW_ELECTION_PROPERTIES));
	assert_eq!(consensus, None);

	bw_consensus.insert_vote((vec![1, 3, 5], Some(3)));
	let consensus = bw_consensus
		.check_consensus(&(SuccessThreshold { success_threshold: 3 }, MOCK_BW_ELECTION_PROPERTIES));
	assert_eq!(consensus, None);

	bw_consensus.insert_vote((vec![1, 3, 5], Some(2)));
	let consensus = bw_consensus
		.check_consensus(&(SuccessThreshold { success_threshold: 3 }, MOCK_BW_ELECTION_PROPERTIES));
	assert_eq!(consensus, Some((vec![1, 3, 5], Some(2))));
}

// We start an election for a block, receive it and emit PreWitness events for it. The base case.
// (no optimistic elections)
#[test]
fn election_starts_and_resolves_when_consensus_is_reached() {
	const NEXT_HEADER_RECEIVED: Header<Types> = Header { block_height: 1, hash: 1, parent_hash: 0 };
	const TX_RECEIVED: u8 = 42;
	TestSetup::<SimpleBlockWitnesser>::default()
		.with_unsynchronised_settings(BlockWitnesserSettings {
			max_ongoing_elections: MAX_CONCURRENT_ELECTIONS,
			max_optimistic_elections: 0,
			safety_margin: SAFETY_MARGIN as u32,
		})
		.build()
		.test_on_finalize(
			&vec![Some(ChainProgress { headers: [NEXT_HEADER_RECEIVED].into(), removed: None })],
			|_| {},
			vec![
				Check::<SimpleBlockWitnesser>::generate_election_properties_called_n_times(1),
				Check::<SimpleBlockWitnesser>::number_of_open_elections_is(1),
				Check::<SimpleBlockWitnesser>::rules_hook_called_n_times_for_age_zero(0),
				Check::<SimpleBlockWitnesser>::emitted_prewitness_events(vec![]),
			],
		)
		.expect_consensus(
			generate_votes(
				(0..20).collect(),
				Default::default(),
				Default::default(),
				vec![TX_RECEIVED],
				None,
			),
			Some((vec![TX_RECEIVED], None)),
		)
		.test_on_finalize(
			&vec![None],
			|_| {},
			vec![
				Check::<SimpleBlockWitnesser>::number_of_open_elections_is(0),
				// No extra calls
				Check::<SimpleBlockWitnesser>::generate_election_properties_called_n_times(0),
				Check::<SimpleBlockWitnesser>::rules_hook_called_n_times_for_age_zero(1),
				Check::<SimpleBlockWitnesser>::emitted_prewitness_events(vec![(
					1,
					vec![TX_RECEIVED],
				)]),
			],
		);
}

#[test]
fn creates_multiple_elections_below_maximum_when_required() {
	const HEADERS_RECEIVED: [Header<Types>; 3] = [
		Header { block_height: 1, hash: 1, parent_hash: 0 },
		Header { block_height: 2, hash: 2, parent_hash: 1 },
		Header { block_height: 3, hash: 3, parent_hash: 2 },
	];
	assert!(HEADERS_RECEIVED.len() < MAX_CONCURRENT_ELECTIONS as usize);

	TestSetup::<SimpleBlockWitnesser>::default()
		.with_unsynchronised_settings(BlockWitnesserSettings {
			max_ongoing_elections: MAX_CONCURRENT_ELECTIONS,
			safety_margin: SAFETY_MARGIN as u32,
			max_optimistic_elections: 0,
		})
		.build()
		.test_on_finalize(
			// Process multiple elections, but still less than the maximum concurrent
			&vec![Some(ChainProgress { headers: HEADERS_RECEIVED.into(), removed: None })],
			|pre_state| {
				assert_eq!(pre_state.unsynchronised_state.elections.ongoing.len(), 0);
			},
			vec![
				Check::<SimpleBlockWitnesser>::generate_election_properties_called_n_times(
					HEADERS_RECEIVED.len() as u8,
				),
				Check::<SimpleBlockWitnesser>::number_of_open_elections_is(
					HEADERS_RECEIVED.len() as u16
				),
				Check::<SimpleBlockWitnesser>::open_elections_type_is(vec![
					(1, BWElectionType::ByHash(1)),
					(2, BWElectionType::ByHash(2)),
					(3, BWElectionType::ByHash(3)),
				]),
			],
		)
		.expect_consensus_multi(vec![
			(
				generate_votes(
					(0..20).collect(),
					Default::default(),
					Default::default(),
					vec![],
					None,
				),
				Some((vec![], None)),
			),
			(
				generate_votes(
					(0..20).collect(),
					Default::default(),
					Default::default(),
					vec![1, 3, 4],
					None,
				),
				Some((vec![1, 3, 4], None)),
			),
			// no progress on external chain but on finalize called again
		])
		.test_on_finalize(
			// same block again
			&vec![None],
			|pre_state| {
				assert_eq!(
					pre_state.unsynchronised_state.elections.ongoing.len(),
					HEADERS_RECEIVED.len()
				);
			},
			vec![
				// Since two elections reached consensus and were closed,
				// we are left with `NUMBER_OF_ELECTIONS - 2` elections for which
				// we regenerate election properties in this `on_finalize`.
				Check::<SimpleBlockWitnesser>::generate_election_properties_called_n_times(
					HEADERS_RECEIVED.len() as u8 - 2,
				),
				// we should have resolved two elections
				Check::<SimpleBlockWitnesser>::number_of_open_elections_is(
					HEADERS_RECEIVED.len() as u16 - 2,
				),
			],
		);
}

#[test]
fn creates_multiple_elections_limited_by_maximum() {
	const NUMBER_OF_ELECTIONS_REQUIRED: ElectionCount = MAX_CONCURRENT_ELECTIONS * 2;
	const HEADERS_RECEIVED: [Header<Types>; NUMBER_OF_ELECTIONS_REQUIRED as usize] = [
		Header { block_height: 1, hash: 1, parent_hash: 0 },
		Header { block_height: 2, hash: 2, parent_hash: 1 },
		Header { block_height: 3, hash: 3, parent_hash: 2 },
		Header { block_height: 4, hash: 4, parent_hash: 3 },
		Header { block_height: 5, hash: 5, parent_hash: 4 },
		Header { block_height: 6, hash: 6, parent_hash: 5 },
		Header { block_height: 7, hash: 7, parent_hash: 6 },
		Header { block_height: 8, hash: 8, parent_hash: 7 },
		Header { block_height: 9, hash: 9, parent_hash: 8 },
		Header { block_height: 10, hash: 10, parent_hash: 9 },
	];

	let consensus_resolutions =
		vec![create_votes_expectation(vec![]), create_votes_expectation(vec![1, 3, 4])];

	TestSetup::<SimpleBlockWitnesser>::default()
		.with_unsynchronised_settings(BlockWitnesserSettings {
			max_ongoing_elections: MAX_CONCURRENT_ELECTIONS,
			max_optimistic_elections: 0,
			safety_margin: SAFETY_MARGIN as u32,
		})
		.build()
		.test_on_finalize(
			// Process multiple elections, more than the maximum concurrent
			&vec![Some(ChainProgress { headers: HEADERS_RECEIVED.into(), removed: None })],
			|pre_state| {
				assert_eq!(pre_state.unsynchronised_state.elections.ongoing.len(), 0);
			},
			vec![
				Check::<SimpleBlockWitnesser>::generate_election_properties_called_n_times(
					MAX_CONCURRENT_ELECTIONS as u8,
				),
				Check::<SimpleBlockWitnesser>::number_of_open_elections_is(
					MAX_CONCURRENT_ELECTIONS,
				),
				// SAFETY_BUFFER is SAFETY_MARGIN*2 (6) hence blocks "older" than latest_height -
				// SAFETY_BUFFER are queried through SafeBlockHeight elections
				Check::<SimpleBlockWitnesser>::open_elections_type_is(vec![
					(1, BWElectionType::SafeBlockHeight),
					(2, BWElectionType::SafeBlockHeight),
					(3, BWElectionType::SafeBlockHeight),
					(4, BWElectionType::SafeBlockHeight),
					(5, BWElectionType::ByHash(5)),
				]),
			],
		)
		// Only resolve two of the elections. The last 3 are unresolved at this point. But
		// we now have space to start new elections.
		.expect_consensus_multi(consensus_resolutions)
		.test_on_finalize(
			&vec![None],
			|pre_state| {
				assert_eq!(
					pre_state.unsynchronised_state.elections.ongoing.len(),
					MAX_CONCURRENT_ELECTIONS as usize
				);
			},
			vec![
				Check::<SimpleBlockWitnesser>::generate_election_properties_called_n_times(
					MAX_CONCURRENT_ELECTIONS as u8,
				),
				// we should have resolved two elections
				Check::<SimpleBlockWitnesser>::number_of_open_elections_is(
					MAX_CONCURRENT_ELECTIONS,
				),
			],
		);
}

#[test]
fn reorg_clears_on_going_elections_and_continues() {
	const HEADERS_RECEIVED: [Header<Types>; MAX_CONCURRENT_ELECTIONS as usize] = [
		Header { block_height: 11, hash: 11, parent_hash: 10 },
		Header { block_height: 12, hash: 12, parent_hash: 11 },
		Header { block_height: 13, hash: 13, parent_hash: 12 },
		Header { block_height: 14, hash: 14, parent_hash: 13 },
		Header { block_height: 15, hash: 15, parent_hash: 14 },
	];
	const NEXT_HEADER_RECEIVED: [Header<Types>; 1] =
		[Header { block_height: 16, hash: 16, parent_hash: 15 }];
	const REORG_LENGTH: usize = 3;
	const REORG_HEADERS_REMOVED: RangeInclusive<ChainBlockNumber> = 14..=13 + REORG_LENGTH as u64;
	const REORG_NEW_HEADERS_RECEIVED: [Header<Types>; REORG_LENGTH] = [
		Header { block_height: 14, hash: 140, parent_hash: 13 },
		Header { block_height: 15, hash: 150, parent_hash: 140 },
		Header { block_height: 16, hash: 160, parent_hash: 150 },
	];
	const POST_REORG_HEADER_RECEIVED: [Header<Types>; 1] =
		[Header { block_height: 17, hash: 17, parent_hash: 160 }];

	const PRE_REORG_RECEIVED_TXS: [Range<u8>; MAX_CONCURRENT_ELECTIONS as usize] =
		[5..8, 8..11, 11..14, 14..17, 17..20];

	// there's a special tx that only appears post-reorg in a reorged block
	const SPECIAL_POST_REORG_TX: u8 = 200;
	assert!(PRE_REORG_RECEIVED_TXS
		.iter()
		.all(|range| !range.contains(&SPECIAL_POST_REORG_TX)));

	let all_votes = PRE_REORG_RECEIVED_TXS
		.iter()
		.map(|range| create_votes_expectation(range.clone().collect()))
		.collect::<Vec<_>>();

	TestSetup::<SimpleBlockWitnesser>::default()
		.with_unsynchronised_settings(BlockWitnesserSettings {
			max_ongoing_elections: MAX_CONCURRENT_ELECTIONS,
			safety_margin: SAFETY_MARGIN as u32,
			max_optimistic_elections: 0,
		})
		.build()
		.test_on_finalize(
			&vec![Some(ChainProgress { headers: HEADERS_RECEIVED.into(), removed: None })],
			|_| {},
			vec![
				Check::<SimpleBlockWitnesser>::generate_election_properties_called_n_times(
					MAX_CONCURRENT_ELECTIONS as u8,
				),
				Check::<SimpleBlockWitnesser>::number_of_open_elections_is(
					MAX_CONCURRENT_ELECTIONS,
				),
				// No reorg, so we try processing any unprocessed state (there would be none at
				// this point though, since no elections have resolved).
				Check::<SimpleBlockWitnesser>::rules_hook_called_n_times_for_age_zero(0),
			],
		)
		.then(|| println!("We about to come to consensus on some blocks."))
		.expect_consensus_multi(all_votes)
		// Process votes as normal, progressing by one block, storing the state
		.test_on_finalize(
			&vec![Some(ChainProgress { headers: NEXT_HEADER_RECEIVED.into(), removed: None })],
			|_| {},
			vec![
				// We've already processed the other elections, so we only have to create a new
				// election for the new block.
				Check::<SimpleBlockWitnesser>::generate_election_properties_called_n_times(1),
				Check::<SimpleBlockWitnesser>::number_of_open_elections_is(1),
				Check::<SimpleBlockWitnesser>::rules_hook_called_n_times_for_age_zero(5),

				// Ensure that we emit prewitness events for all txs from all the votes that reached consensus
				Check::<SimpleBlockWitnesser>::emitted_prewitness_events(vec![
					(11, vec![5,6,7]),
					(12, vec![8,9,10]),
					(13, vec![11,12,13]),
					(14, vec![14,15,16]),
					(15, vec![17,18,19]),
					]
				),
			],
		)
		.then(|| println!("We're about to come to consensus on a block that will trigger a reorg."))
		// Reorg occurs
		.test_on_finalize(
			&vec![Some(ChainProgress {
				headers: REORG_NEW_HEADERS_RECEIVED.into(),
				removed: Some(REORG_HEADERS_REMOVED),
			})],
			|_| {},
			// We reopen an election for reorged blocks
			vec![
				Check::<SimpleBlockWitnesser>::generate_election_properties_called_n_times(
					// REORG_LENGTH more than the last time we checked.
					REORG_LENGTH as u8,
				),
				Check::<SimpleBlockWitnesser>::number_of_open_elections_is(REORG_LENGTH as u16),
			],
		)
		.then(|| {
			println!("We're about to come to consensus and the deposits end up in another block, there's also a new one")
		})
		.expect_consensus_multi(vec![
			create_votes_expectation(vec![14, 15, SPECIAL_POST_REORG_TX]),
			create_votes_expectation(vec![18]),
			create_votes_expectation(vec![19, 16]),
		])
		.test_on_finalize(
			&vec![Some(ChainProgress { headers: POST_REORG_HEADER_RECEIVED.into(), removed: None })],
			|_| {},
			vec![
				//we proceed as normal and open election for the new header
				Check::<SimpleBlockWitnesser>::generate_election_properties_called_n_times(1),
				Check::<SimpleBlockWitnesser>::number_of_open_elections_is(1),
				// Emit only prewitness events for the one deposit that is new post-reorg
				// All other deposits have been prewitnessed before.
				Check::<SimpleBlockWitnesser>::emitted_prewitness_events(vec![
					(14, vec![SPECIAL_POST_REORG_TX])
				])
			],
		);
}

#[test]
fn elections_resolved_out_of_order_has_no_impact() {
	const INIT_LAST_BLOCK_RECEIVED: ChainBlockNumber = 0;
	const NUMBER_OF_ELECTIONS: ElectionCount = 2;
	const HEADERS_RECEIVED: [Header<Types>; NUMBER_OF_ELECTIONS as usize] = [
		Header { block_height: 1, hash: 1, parent_hash: 0 },
		Header { block_height: 2, hash: 2, parent_hash: 1 },
	];
	const NEXT_HEADER_RECEIVED: [Header<Types>; 1] =
		[Header { block_height: 3, hash: 3, parent_hash: 2 }];

	TestSetup::<SimpleBlockWitnesser>::default()
		.with_unsynchronised_state(BlockWitnesserState {
			elections: ElectionTracker {
				seen_heights_below: INIT_LAST_BLOCK_RECEIVED + 1,
				..Default::default()
			},
			..BlockWitnesserState::default()
		})
		.with_unsynchronised_settings(BlockWitnesserSettings {
			max_ongoing_elections: MAX_CONCURRENT_ELECTIONS,
			safety_margin: SAFETY_MARGIN as u32,
			max_optimistic_elections: 0,
		})
		.build()
		.test_on_finalize(
			&vec![Some(ChainProgress { headers: HEADERS_RECEIVED.into(), removed: None })],
			|pre_state| {
				assert_eq!(pre_state.unsynchronised_state.elections.ongoing.len(), 0);
			},
			vec![
				Check::<SimpleBlockWitnesser>::generate_election_properties_called_n_times(
					NUMBER_OF_ELECTIONS as u8,
				),
				Check::<SimpleBlockWitnesser>::number_of_open_elections_is(NUMBER_OF_ELECTIONS),
			],
		)
		.expect_consensus_multi(vec![
			(
				generate_votes(
					(0..20).collect(),
					(20..40).collect(),
					Default::default(),
					vec![9, 1, 2],
					None,
				),
				None,
			),
			(
				generate_votes(
					(0..40).collect(),
					Default::default(),
					Default::default(),
					vec![1, 3, 4],
					None,
				),
				Some((vec![1, 3, 4], None)),
			),
		])
		// no progress on external chain but on finalize called again
		.test_on_finalize(
			&vec![None],
			|pre_state| {
				assert_eq!(
					pre_state.unsynchronised_state.elections.ongoing.len(),
					NUMBER_OF_ELECTIONS as usize
				);
			},
			vec![
				// one extra election created for the block that we didn't reach consensus over
				Check::<SimpleBlockWitnesser>::generate_election_properties_called_n_times(
					NUMBER_OF_ELECTIONS.saturating_sub(1) as u8,
				),
				// we should have resolved one election, and so there's one less ongoing
				Check::<SimpleBlockWitnesser>::number_of_open_elections_is(
					NUMBER_OF_ELECTIONS.saturating_sub(1),
				),
				Check::<SimpleBlockWitnesser>::emitted_prewitness_events(vec![(2, vec![1, 3, 4])]),
			],
		)
		// gain consensus on the first emitted election now
		.expect_consensus_multi(vec![(
			generate_votes(
				(0..40).collect(),
				Default::default(),
				Default::default(),
				vec![9, 1, 2],
				None,
			),
			Some((vec![9, 1, 2], None)),
		)])
		.test_on_finalize(
			&vec![Some(ChainProgress { headers: NEXT_HEADER_RECEIVED.into(), removed: None })],
			|pre_state| {
				assert_eq!(
					pre_state.unsynchronised_state.elections.ongoing.len(),
					1,
					"number of open elections should be 1"
				);
			},
			vec![
				// one extra election created
				Check::<SimpleBlockWitnesser>::generate_election_properties_called_n_times(1),
				// we should have resolved one elections, and started one election
				Check::<SimpleBlockWitnesser>::number_of_open_elections_is(1),
				// Now the first election we emitted is resolved, and its block data should be
				// stored, and we should still have the second election block data.
				Check::<SimpleBlockWitnesser>::emitted_prewitness_events(vec![(1, vec![9, 1, 2])]),
			],
		)
		// Gain consensus on the final elections
		.expect_consensus_multi(vec![(
			generate_votes(
				(0..40).collect(),
				Default::default(),
				Default::default(),
				vec![81, 1, 93],
				None,
			),
			Some((vec![81, 1, 93], None)),
		)])
		// external chain doesn't move forward
		.test_on_finalize(
			&vec![None],
			|pre_state| {
				assert_eq!(
					pre_state.unsynchronised_state.elections.ongoing.len(),
					1,
					"number of open elections should be 2"
				);
			},
			vec![
				// no new election created
				Check::<SimpleBlockWitnesser>::generate_election_properties_called_n_times(0),
				// all elections have resolved now
				Check::<SimpleBlockWitnesser>::number_of_open_elections_is(0),
				Check::<SimpleBlockWitnesser>::emitted_prewitness_events(vec![(
					3,
					vec![81, 1, 93],
				)]),
			],
		);
}

#[test]
fn optimistic_election_result_saved_and_used_or_discarded_correctly() {
	const NUMBER_OF_ELECTIONS: ElectionCount = 2;

	const HEADERS_RECEIVED: [Header<Types>; NUMBER_OF_ELECTIONS as usize] = [
		Header { block_height: 11, hash: 11, parent_hash: 10 },
		Header { block_height: 12, hash: 12, parent_hash: 11 },
	];
	const NEXT_HEADER_RECEIVED: [Header<Types>; 1] =
		[Header { block_height: 13, hash: 13, parent_hash: 12 }];
	const LAST_HEADER_RECEIVED: [Header<Types>; 1] =
		[Header { block_height: 14, hash: 14, parent_hash: 13 }];

	TestSetup::<SimpleBlockWitnesser>::default()
		.with_unsynchronised_settings(BlockWitnesserSettings {
			max_ongoing_elections: MAX_CONCURRENT_ELECTIONS,
			safety_margin: SAFETY_MARGIN as u32,
			max_optimistic_elections: 1,
		})
		.build()
		.test_on_finalize(
			&vec![Some(ChainProgress { headers: HEADERS_RECEIVED.into(), removed: None })],
			|_| {},
			vec![
				// Always + 1 since we always have an optimistic election going
				Check::<SimpleBlockWitnesser>::generate_election_properties_called_n_times(
					NUMBER_OF_ELECTIONS.saturating_add(1) as u8,
				),
				Check::<SimpleBlockWitnesser>::number_of_open_elections_is(
					NUMBER_OF_ELECTIONS.saturating_add(1),
				),
				Check::<SimpleBlockWitnesser>::rules_hook_called_n_times_for_age_zero(0),
				Check::<SimpleBlockWitnesser>::open_elections_type_is(vec![
					(11, BWElectionType::ByHash(11)),
					(12, BWElectionType::ByHash(12)),
					(13, BWElectionType::Optimistic),
				]),
			],
		)
		.then(|| println!("We about to come to consensus on some blocks."))
		.expect_consensus_multi(vec![
			(
				generate_votes(
					(0..40).collect(),
					Default::default(),
					Default::default(),
					vec![1],
					None,
				),
				Some((vec![1], None)),
			),
			(
				generate_votes(
					(0..40).collect(),
					Default::default(),
					Default::default(),
					vec![3, 4],
					None,
				),
				Some((vec![3, 4], None)),
			),
		])
		.test_on_finalize(
			&vec![None],
			|_| {
				Check::<SimpleBlockWitnesser>::number_of_open_elections_is(2);
			},
			vec![
				// Only optimistic election is ongoing
				Check::<SimpleBlockWitnesser>::generate_election_properties_called_n_times(1),
				Check::<SimpleBlockWitnesser>::number_of_open_elections_is(1),
				Check::<SimpleBlockWitnesser>::rules_hook_called_n_times_for_age_zero(2),
				Check::<SimpleBlockWitnesser>::open_elections_type_is(vec![(
					13,
					BWElectionType::Optimistic,
				)]),
			],
		)
		.then(|| println!("We're about to come to consensus on an optimistic block"))
		.expect_consensus(
			generate_votes(
				(0..40).collect(),
				Default::default(),
				Default::default(),
				vec![7],
				Some(13),
			),
			Some((vec![7], Some(13))),
		)
		// We reached consensus over the optimistic block, we will now receive the corresponding
		// header from the BHW
		.test_on_finalize(
			&vec![Some(ChainProgress { headers: NEXT_HEADER_RECEIVED.into(), removed: None })],
			|_| {},
			vec![
				Check::<SimpleBlockWitnesser>::generate_election_properties_called_n_times(1),
				Check::<SimpleBlockWitnesser>::number_of_open_elections_is(1),
				// Optimized block saved in cache processed correctly
				Check::<SimpleBlockWitnesser>::rules_hook_called_n_times_for_age_zero(1),
				Check::<SimpleBlockWitnesser>::open_elections_type_is(vec![(
					14,
					BWElectionType::Optimistic,
				)]),
			],
		)
		.expect_consensus(
			generate_votes(
				(0..40).collect(),
				Default::default(),
				Default::default(),
				vec![100],
				Some(140),
			),
			Some((vec![100], Some(140))),
		)
		.test_on_finalize(
			&vec![Some(ChainProgress { headers: LAST_HEADER_RECEIVED.into(), removed: None })],
			|_| {},
			vec![
				// The last header doesn't match the optimistic block saved in cache, we discard it
				// and open a normal (by_hash) election for it
				Check::<SimpleBlockWitnesser>::generate_election_properties_called_n_times(2),
				Check::<SimpleBlockWitnesser>::number_of_open_elections_is(2),
				// Optimized block not processed since its hash didn't match the hash of the
				// corresponding header received
				Check::<SimpleBlockWitnesser>::rules_hook_called_n_times_for_age_zero(0),
				Check::<SimpleBlockWitnesser>::emitted_prewitness_events(vec![]),
				Check::<SimpleBlockWitnesser>::open_elections_type_is(vec![
					(14, BWElectionType::ByHash(14)),
					(15, BWElectionType::Optimistic),
				]),
			],
		)
		.expect_consensus_multi(vec![(
			generate_votes(
				(0..40).collect(),
				Default::default(),
				Default::default(),
				vec![10],
				None,
			),
			Some((vec![10], None)),
		)])
		.test_on_finalize(
			&vec![],
			|_| {},
			vec![
				Check::<SimpleBlockWitnesser>::generate_election_properties_called_n_times(1),
				Check::<SimpleBlockWitnesser>::number_of_open_elections_is(1),
				Check::<SimpleBlockWitnesser>::rules_hook_called_n_times_for_age_zero(1),
				Check::<SimpleBlockWitnesser>::emitted_prewitness_events(vec![(14, vec![10])]),
				Check::<SimpleBlockWitnesser>::open_elections_type_is(vec![(
					15,
					BWElectionType::Optimistic,
				)]),
			],
		);
}

#[test]
fn with_safe_mode_enabled() {
	const HEADERS_RECEIVED: [Header<Types>; (MAX_CONCURRENT_ELECTIONS * 2) as usize] = [
		Header { block_height: 1, hash: 1, parent_hash: 0 },
		Header { block_height: 2, hash: 2, parent_hash: 1 },
		Header { block_height: 3, hash: 3, parent_hash: 2 },
		Header { block_height: 4, hash: 4, parent_hash: 3 },
		Header { block_height: 5, hash: 5, parent_hash: 4 },
		Header { block_height: 6, hash: 6, parent_hash: 5 },
		Header { block_height: 7, hash: 7, parent_hash: 6 },
		Header { block_height: 8, hash: 8, parent_hash: 7 },
		Header { block_height: 9, hash: 9, parent_hash: 8 },
		Header { block_height: 10, hash: 10, parent_hash: 9 },
	];

	let all_votes = (1..=5).map(|_| create_votes_expectation(vec![5, 6, 7])).collect::<Vec<_>>();

	TestSetup::<SimpleBlockWitnesser>::default()
		.with_unsynchronised_state(BlockWitnesserState {
			elections: ElectionTracker { highest_ever_ongoing_election: 7, ..Default::default() },
			safemode_enabled: MockHook::new(ConstantHook::new(SafeModeStatus::Enabled)),
			..Default::default()
		})
		.with_unsynchronised_settings(BlockWitnesserSettings {
			max_ongoing_elections: MAX_CONCURRENT_ELECTIONS,
			safety_margin: SAFETY_MARGIN as u32,
			max_optimistic_elections: 0,
		})
		.build()
		.test_on_finalize(
			&vec![Some(ChainProgress { headers: HEADERS_RECEIVED.into(), removed: None })],
			|_| {},
			vec![
				Check::<SimpleBlockWitnesser>::generate_election_properties_called_n_times(
					MAX_CONCURRENT_ELECTIONS as u8,
				),
				Check::<SimpleBlockWitnesser>::number_of_open_elections_is(
					MAX_CONCURRENT_ELECTIONS,
				),
				Check::<SimpleBlockWitnesser>::rules_hook_called_n_times_for_age_zero(0),
			],
		)
		.then(|| println!("We about to come to consensus on some blocks."))
		.expect_consensus_multi(all_votes)
		.test_on_finalize(
			&vec![None],
			|_| {
				Check::<SimpleBlockWitnesser>::number_of_open_elections_is(
					MAX_CONCURRENT_ELECTIONS,
				);
			},
			vec![
				// Only elections up to block 7 are open, hence 2 elections only since blocks from
				// 1 to 5 were already witnessed
				Check::<SimpleBlockWitnesser>::generate_election_properties_called_n_times(2),
				Check::<SimpleBlockWitnesser>::number_of_open_elections_is(2),
				Check::<SimpleBlockWitnesser>::rules_hook_called_n_times_for_age_zero(5),
			],
		);
}<|MERGE_RESOLUTION|>--- conflicted
+++ resolved
@@ -58,11 +58,7 @@
 struct MockBlockProcessorDefinition;
 type Types = TypesFor<MockBlockProcessorDefinition>;
 
-<<<<<<< HEAD
-impl Hook<HookTypeFor<Self, SafeModeEnabledHook>> for Types {
-	fn run(&mut self, _input: ()) -> SafeModeStatus {
-		SafeModeStatus::Disabled
-=======
+
 impl Hook<HookTypeFor<Types, RulesHook>> for Types {
 	fn run(
 		&mut self,
@@ -73,7 +69,6 @@
 		} else {
 			Vec::new()
 		}
->>>>>>> d278fc1f
 	}
 }
 
