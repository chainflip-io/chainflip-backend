--- conflicted
+++ resolved
@@ -161,14 +161,6 @@
 	fn benchmark_authority_vote() -> AuthorityVoteOf<Self> {
 		unimplemented!("This can be implemented on an as-needed basis")
 	}
-<<<<<<< HEAD
-
-	#[cfg(feature = "runtime-benchmarks")]
-	fn benchmark_shared_data() -> <Self::Vote as VoteStorage>::SharedData {
-		unimplemented!("This can be implemented on an as-needed basis")
-	}
-=======
->>>>>>> 3491f230
 }
 
 #[allow(type_alias_bounds)]
