[package]
name = "pallet-cf-elections"
version = "0.1.0"
authors = ["Chainflip <https://chainflip.io>"]
description = "FRAME pallet for chainflip witnessing."
edition = "2021"
homepage = "https://chainflip.io"
license = "TBC"
publish = false
repository = "https://github.com/chainflip-io/chainflip-backend/pallets/"

[package.metadata.docs.rs]
targets = ["x86_64-unknown-linux-gnu"]

[lints]
workspace = true

[dependencies]

# Internal deps
<<<<<<< HEAD
cf-chains = { workspace = true }
cf-traits = { workspace = true }
cf-primitives = { workspace = true }
=======
cf-chains = { path = '../../chains', default-features = false }
cf-traits = { path = '../../traits', default-features = false }
cf-primitives = { path = '../../primitives', default-features = false }
cf-runtime-utilities = { path = '../../runtime-utilities', default-features = false}
>>>>>>> 09f7507b

# Local deps
cf-utilities = { workspace = true }

# Non-substrate external deps
bitvec = { workspace = true, features = ["alloc"] }
itertools = { workspace = true }
log = { workspace = true }
serde = { workspace = true, features = ["derive", "alloc"] }
nanorand = { workspace = true, features = ["wyrand"] }

# Parity deps
codec = { workspace = true, features = ["derive", "bit-vec"] }
frame-benchmarking = { workspace = true, optional = true }
frame-support = { workspace = true }
frame-system = { workspace = true }
scale-info = { workspace = true, features = ["derive", "bit-vec"] }
sp-core = { workspace = true }
sp-std = { workspace = true }

[dev-dependencies]
cf-test-utilities = { workspace = true, default-features = true }
rand = { workspace = true, features = ["std"] }

[features]
default = ["std"]
std = [
  "bitvec/std",
  "cf-chains/std",
  "cf-traits/std",
  "cf-primitives/std",
  "cf-utilities/std",
  "codec/std",
  "frame-support/std",
  "frame-system/std",
  "scale-info/std",
  "sp-std/std",
  "sp-core/std",
  "log/std",
  "serde/std",
  "frame-benchmarking?/std",
  "itertools/use_std",
]
try-runtime = [
  "frame-support/try-runtime",
  "frame-system/try-runtime",
  "cf-traits/try-runtime",
]
runtime-benchmarks = [
  "cf-chains/runtime-benchmarks",
  "cf-traits/runtime-benchmarks",
  "frame-benchmarking/runtime-benchmarks",
  "frame-support/runtime-benchmarks",
  "frame-system/runtime-benchmarks",
]<|MERGE_RESOLUTION|>--- conflicted
+++ resolved
@@ -18,19 +18,13 @@
 [dependencies]
 
 # Internal deps
-<<<<<<< HEAD
 cf-chains = { workspace = true }
 cf-traits = { workspace = true }
 cf-primitives = { workspace = true }
-=======
-cf-chains = { path = '../../chains', default-features = false }
-cf-traits = { path = '../../traits', default-features = false }
-cf-primitives = { path = '../../primitives', default-features = false }
-cf-runtime-utilities = { path = '../../runtime-utilities', default-features = false}
->>>>>>> 09f7507b
 
-# Local deps
+# Utility deps
 cf-utilities = { workspace = true }
+cf-runtime-utilities = { workspace = true }
 
 # Non-substrate external deps
 bitvec = { workspace = true, features = ["alloc"] }
