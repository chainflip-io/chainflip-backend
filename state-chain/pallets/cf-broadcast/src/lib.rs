--- conflicted
+++ resolved
@@ -25,15 +25,9 @@
 	TransactionFailed,
 }
 
-<<<<<<< HEAD
-/// The [BroadcastConfig] should contain all the state required to construct and process transactions for a given
-/// chain.
-pub trait BroadcastConfig {
-=======
 /// The [BroadcastConfig] should contain all the state required to construct and process
 /// transactions for a given chain.
-pub trait BroadcastConfig<T: Chainflip> {
->>>>>>> f9237aef
+pub trait BroadcastConfig {
 	/// A chain identifier.
 	type Chain: Chain;
 	/// An unsigned version of the transaction that needs to signed before it can be broadcast.
@@ -42,7 +36,8 @@
 	type SignedTransaction: Parameter;
 	/// The transaction hash type used to uniquely identify signed transactions.
 	type TransactionHash: Parameter;
-	/// The signer id or credential used to verify a signed message. Usually a public key or address.
+	/// The signer id or credential used to verify a signed message. Usually a public key or
+	/// address.
 	type SignerId: Parameter;
 
 	/// Verify the signed transaction when it is submitted to the state chain by the nominated
