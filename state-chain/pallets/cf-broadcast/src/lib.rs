--- conflicted
+++ resolved
@@ -572,20 +572,9 @@
 				.expect("signature can not be unavailable");
 
 			let signed_api_call = api_call.signed(&signature);
-<<<<<<< HEAD
-
-			Self::start_broadcast(
-				&signature,
-				T::TransactionBuilder::build_transaction(&signed_api_call),
-				signed_api_call,
-				threshold_signature_payload,
-				broadcast_attempt_id,
-				initiated_at,
-=======
 			ThresholdSignatureData::<T, I>::insert(
-				broadcast_id,
+				broadcast_attempt_id.broadcast_id,
 				(signed_api_call.clone(), signature),
->>>>>>> ad9a3773
 			);
 
 			// If a signed call already exists, update the storage and do not broadcast.
@@ -594,11 +583,13 @@
 					T::TransactionBuilder::build_transaction(&signed_api_call),
 					signed_api_call,
 					threshold_signature_payload,
-					broadcast_id,
+					broadcast_attempt_id,
 					initiated_at,
 				);
 			} else {
-				Self::deposit_event(Event::<T, I>::CallResigned { broadcast_id });
+				Self::deposit_event(Event::<T, I>::CallResigned {
+					broadcast_id: broadcast_attempt_id.broadcast_id,
+				});
 			}
 
 			Ok(().into())
@@ -783,36 +774,28 @@
 	/// Request a threshold signature, providing [Call::on_signature_ready] as the callback.
 	pub fn threshold_sign_and_broadcast(
 		api_call: <T as Config<I>>::ApiCall,
-<<<<<<< HEAD
-		maybe_callback: Option<<T as Config<I>>::BroadcastCallable>,
-	) -> BroadcastId {
-=======
 		maybe_success_callback: Option<<T as Config<I>>::BroadcastCallable>,
 		maybe_failed_callback_generator: impl FnOnce(
 			BroadcastId,
 		) -> Option<<T as Config<I>>::BroadcastCallable>,
-	) -> (BroadcastId, ThresholdSignatureRequestId) {
->>>>>>> ad9a3773
+	) -> BroadcastId {
 		let broadcast_id = BroadcastIdCounter::<T, I>::mutate(|id| {
 			*id += 1;
 			*id
 		});
-<<<<<<< HEAD
 
 		PendingBroadcasts::<T, I>::append(broadcast_id);
 
-		if let Some(callback) = maybe_callback {
-			RequestCallbacks::<T, I>::insert(broadcast_id, callback);
-=======
 		if let Some(callback) = maybe_success_callback {
 			RequestSuccessCallbacks::<T, I>::insert(broadcast_id, callback);
->>>>>>> ad9a3773
 		}
 		if let Some(callback) = maybe_failed_callback_generator(broadcast_id) {
 			RequestFailureCallbacks::<T, I>::insert(broadcast_id, callback);
 		}
 
-		(broadcast_id, Self::threshold_sign(api_call, broadcast_id, true))
+		let _threshold_signature_id = Self::threshold_sign(api_call, broadcast_id, true);
+
+		broadcast_id
 	}
 
 	/// Signs a API call, use `Call::on_signature_ready` as the callback, and returns the signature
@@ -842,13 +825,7 @@
 				}
 				.into()
 			},
-<<<<<<< HEAD
-		);
-
-		broadcast_id
-=======
 		)
->>>>>>> ad9a3773
 	}
 
 	/// Begin the process of broadcasting a transaction.
@@ -872,17 +849,7 @@
 			(broadcast_attempt_id.broadcast_id, initiated_at),
 		);
 
-<<<<<<< HEAD
-		ThresholdSignatureData::<T, I>::insert(
-			broadcast_attempt_id.broadcast_id,
-			(api_call, signature),
-		);
-
 		let broadcast_attempt = BroadcastAttempt::<T, I> {
-=======
-		let broadcast_attempt_id = BroadcastAttemptId { broadcast_id, attempt_count: 0 };
-		Self::start_broadcast_attempt(BroadcastAttempt::<T, I> {
->>>>>>> ad9a3773
 			broadcast_attempt_id,
 			transaction_payload,
 			threshold_signature_payload,
@@ -933,7 +900,6 @@
 			// If the signature verification fails, we want
 			// to retry from the threshold signing stage.
 			else {
-<<<<<<< HEAD
 				// Only storage to be removed, the other storages corresponding to this broadcast
 				// are either still valid or will get overwritten on re-threshold sign and
 				// broadcast.
@@ -957,16 +923,10 @@
 							api_call: Box::new(api_call),
 							broadcast_attempt_id: next_broadcast_attempt_id,
 							initiated_at,
+							should_broadcast: true,
 						}
 						.into()
 					},
-=======
-				Self::clean_up_broadcast_storage(broadcast_id);
-				let (retry_broadcast_id, _) = Self::threshold_sign_and_broadcast(
-					api_call,
-					RequestSuccessCallbacks::<T, I>::get(broadcast_id),
-					|_broadcast_id| RequestFailureCallbacks::<T, I>::get(broadcast_id),
->>>>>>> ad9a3773
 				);
 
 				log::info!(
@@ -1041,46 +1001,30 @@
 	type ApiCall = T::ApiCall;
 	type Callback = <T as Config<I>>::BroadcastCallable;
 
-<<<<<<< HEAD
 	fn threshold_sign_and_broadcast(api_call: Self::ApiCall) -> BroadcastId {
-		Self::threshold_sign_and_broadcast(api_call, None)
-=======
-	fn threshold_sign_and_broadcast(
-		api_call: Self::ApiCall,
-	) -> (BroadcastId, ThresholdSignatureRequestId) {
 		Self::threshold_sign_and_broadcast(api_call, None, |_| None)
->>>>>>> ad9a3773
 	}
 
 	fn threshold_sign_and_broadcast_with_callback(
 		api_call: Self::ApiCall,
-<<<<<<< HEAD
-		callback: Self::Callback,
-	) -> BroadcastId {
-		Self::threshold_sign_and_broadcast(api_call, Some(callback))
-=======
 		success_callback: Option<Self::Callback>,
 		failed_callback_generator: impl FnOnce(BroadcastId) -> Option<Self::Callback>,
-	) -> (BroadcastId, ThresholdSignatureRequestId) {
+	) -> BroadcastId {
 		Self::threshold_sign_and_broadcast(api_call, success_callback, failed_callback_generator)
 	}
 
 	fn threshold_resign(broadcast_id: BroadcastId) -> Option<ThresholdSignatureRequestId> {
-		if let Some((api_call, _signature)) = ThresholdSignatureData::<T, I>::get(broadcast_id) {
-			Some(Self::threshold_sign(api_call, broadcast_id, false))
-		} else {
-			None
-		}
+		ThresholdSignatureData::<T, I>::get(broadcast_id)
+			.map(|(api_call, _signature)| Self::threshold_sign(api_call, broadcast_id, false))
 	}
 
 	/// Clean up storage data related to a broadcast ID.
 	fn clean_up_broadcast_storage(broadcast_id: BroadcastId) {
 		Self::clean_up_broadcast_storage(broadcast_id);
->>>>>>> ad9a3773
 	}
 
 	fn threshold_sign_and_broadcast_rotation_tx(api_call: Self::ApiCall) -> BroadcastId {
-		let broadcast_id = Self::threshold_sign_and_broadcast(api_call, None);
+		let broadcast_id = <Self as Broadcaster<_>>::threshold_sign_and_broadcast(api_call);
 
 		BroadcastBarriers::<T, I>::mutate(|current_barriers| {
 			current_barriers.append(
