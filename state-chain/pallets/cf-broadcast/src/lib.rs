--- conflicted
+++ resolved
@@ -102,16 +102,12 @@
 	pub type ThresholdSignatureFor<T, I> =
 		<<T as Config<I>>::TargetChain as ChainCrypto>::ThresholdSignature;
 
-<<<<<<< HEAD
 	/// Type alias for the Amount type of a particular chain.
 	pub type ChainAmountFor<T, I> =
 		<<T as Config<I>>::TargetChain as cf_chains::Chain>::ChainAmount;
 
-	#[derive(Clone, RuntimeDebug, PartialEq, Eq, Encode, Decode)]
-=======
 	#[derive(Clone, RuntimeDebug, PartialEq, Eq, Encode, Decode, TypeInfo)]
 	#[scale_info(skip_type_params(T, I))]
->>>>>>> 3ad37c1a
 	pub struct BroadcastAttempt<T: Config<I>, I: 'static> {
 		pub broadcast_attempt_id: BroadcastAttemptId,
 		pub unsigned_tx: UnsignedTransactionFor<T, I>,
