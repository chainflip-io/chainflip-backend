#![cfg_attr(not(feature = "std"), no_std)]
#![doc = include_str!("../README.md")]
#![doc = include_str!("../../cf-doc-head.md")]

#[cfg(feature = "runtime-benchmarks")]
mod benchmarking;
#[cfg(test)]
mod mock;
#[cfg(test)]
mod tests;

mod migrations;

pub mod weights;
pub use weights::WeightInfo;

use cf_chains::{ApiCall, ChainAbi, ChainCrypto, TransactionBuilder};
use cf_traits::{
	offence_reporting::OffenceReporter, Broadcaster, Chainflip, SignerNomination, ThresholdSigner,
};
use codec::{Decode, Encode};
use frame_support::{
	dispatch::DispatchResultWithPostInfo,
	traits::{Get, OnRuntimeUpgrade, StorageVersion},
	Twox64Concat,
};
use frame_system::pallet_prelude::OriginFor;
pub use pallet::*;
use sp_std::{marker::PhantomData, prelude::*};

pub const PALLET_VERSION: StorageVersion = StorageVersion::new(1);

/// The reasons for which a broadcast might fail.
#[derive(Clone, Debug, PartialEq, Eq, Encode, Decode)]
pub enum TransmissionFailure {
	/// The transaction was rejected because of some user error, for example, insuffient funds.
	TransactionRejected,
	/// The transaction failed for some unknown reason and we don't know how to recover.
	TransactionFailed,
}

/// A unique id for each broadcast.
pub type BroadcastId = u32;

/// The number of broadcast attempts that were made before this one.
pub type AttemptCount = u32;

/// A unique id for each broadcast attempt
#[derive(Clone, Debug, PartialEq, Eq, Encode, Decode, Default, Copy)]
pub struct BroadcastAttemptId {
	pub broadcast_id: BroadcastId,
	pub attempt_count: AttemptCount,
}

impl BroadcastAttemptId {
	/// Increment the attempt count for a particular BroadcastAttemptId
	pub fn next_attempt(&self) -> Self {
		Self { attempt_count: self.attempt_count + 1, ..*self }
	}
}

impl sp_std::fmt::Display for BroadcastAttemptId {
	fn fmt(&self, f: &mut sp_std::fmt::Formatter<'_>) -> sp_std::fmt::Result {
		write!(
			f,
			"BroadcastAttemptId(broadcast_id: {}, attempt_count: {})",
			self.broadcast_id, self.attempt_count
		)
	}
}

#[derive(Copy, Clone, Debug, PartialEq, Eq, Encode, Decode)]
pub enum PalletOffence {
	InvalidTransactionAuthored,
	TransactionFailedOnTransmission,
}

#[frame_support::pallet]
pub mod pallet {
	use super::*;
	use cf_traits::KeyProvider;
	use frame_support::{ensure, pallet_prelude::*, traits::EnsureOrigin};
	use frame_system::pallet_prelude::*;

	/// Type alias for the instance's configured SignedTransaction.
	pub type SignedTransactionFor<T, I> =
		<<T as Config<I>>::TargetChain as ChainAbi>::SignedTransaction;

	/// Type alias for the instance's configured UnsignedTransaction.
	pub type UnsignedTransactionFor<T, I> =
		<<T as Config<I>>::TargetChain as ChainAbi>::UnsignedTransaction;

	/// Type alias for the instance's configured TransactionHash.
	pub type TransactionHashFor<T, I> =
		<<T as Config<I>>::TargetChain as ChainCrypto>::TransactionHash;

	/// Type alias for the instance's configured SignerId.
	pub type SignerIdFor<T, I> = <<T as Config<I>>::TargetChain as ChainAbi>::SignerCredential;

	/// Type alias for the payload hash
	pub type ThresholdSignatureFor<T, I> =
		<<T as Config<I>>::TargetChain as ChainCrypto>::ThresholdSignature;

	/// Type alias for the instance's configured Payload.
	pub type PayloadFor<T, I> = <<T as Config<I>>::TargetChain as ChainCrypto>::Payload;

	#[derive(Clone, RuntimeDebug, PartialEq, Eq, Encode, Decode)]
	pub struct BroadcastAttempt<T: Config<I>, I: 'static> {
		pub broadcast_attempt_id: BroadcastAttemptId,
		pub unsigned_tx: UnsignedTransactionFor<T, I>,
	}

	/// The first step in the process - a transaction signing attempt.
	#[derive(Clone, RuntimeDebug, PartialEq, Eq, Encode, Decode)]
	pub struct TransactionSigningAttempt<T: Config<I>, I: 'static> {
		pub broadcast_attempt: BroadcastAttempt<T, I>,
		pub nominee: T::ValidatorId,
	}

	/// The second step in the process - the transaction is already signed, it needs to be
	/// broadcast.
	#[derive(Clone, RuntimeDebug, PartialEq, Eq, Encode, Decode)]
	pub struct TransmissionAttempt<T: Config<I>, I: 'static> {
		pub broadcast_attempt: BroadcastAttempt<T, I>,
		pub signer: T::ValidatorId,
		pub signed_tx: SignedTransactionFor<T, I>,
	}

	/// For tagging the signing or transmission stage of the broadcast
	#[derive(Copy, Clone, RuntimeDebug, PartialEq, Eq, Encode, Decode)]
	pub enum BroadcastStage {
		TransactionSigning,
		Transmission,
	}

	#[pallet::config]
	#[pallet::disable_frame_system_supertrait_check]
	pub trait Config<I: 'static = ()>: Chainflip {
		/// Because this pallet emits events, it depends on the runtime's definition of an event.
		type Event: From<Event<Self, I>> + IsType<<Self as frame_system::Config>::Event>;

		/// The pallet dispatches calls, so it depends on the runtime's aggregated Call type.
		type Call: From<Call<Self, I>> + IsType<<Self as frame_system::Config>::Call>;

		/// Offences that can be reported in this runtime.
		type Offence: From<PalletOffence>;

		/// A marker trait identifying the chain that we are broadcasting to.
		type TargetChain: ChainAbi;

		/// The api calls supported by this broadcaster.
		type ApiCall: ApiCall<Self::TargetChain>;

		/// Builds the transaction according to the chain's environment settings.
		type TransactionBuilder: TransactionBuilder<Self::TargetChain, Self::ApiCall>;

		/// A threshold signer that can sign calls for this chain, and dispatch callbacks into this
		/// pallet.
		type ThresholdSigner: ThresholdSigner<
			Self::TargetChain,
			Callback = <Self as Config<I>>::Call,
		>;

		/// Signer nomination.
		type SignerNomination: SignerNomination<SignerId = Self::ValidatorId>;

		/// For reporting bad actors.
		type OffenceReporter: OffenceReporter<
			ValidatorId = Self::ValidatorId,
			Offence = Self::Offence,
		>;

		/// Ensure that only threshold signature consensus can trigger a broadcast.
		type EnsureThresholdSigned: EnsureOrigin<Self::Origin>;

		/// The timeout duration for the signing stage, measured in number of blocks.
		#[pallet::constant]
		type SigningTimeout: Get<BlockNumberFor<Self>>;

		/// The timeout duration for the transmission stage, measured in number of blocks.
		#[pallet::constant]
		type TransmissionTimeout: Get<BlockNumberFor<Self>>;

		/// Something that provides the current key for signing.
		type KeyProvider: KeyProvider<Self::TargetChain, KeyId = Self::KeyId>;

		/// Maximum number of attempts
		#[pallet::constant]
		type MaximumAttempts: Get<AttemptCount>;

		/// The weights for the pallet
		type WeightInfo: WeightInfo;
	}

	#[pallet::pallet]
	#[pallet::storage_version(PALLET_VERSION)]
	#[pallet::generate_store(pub(super) trait Store)]
	pub struct Pallet<T, I = ()>(PhantomData<(T, I)>);

	/// A counter for incrementing the broadcast id.
	#[pallet::storage]
	pub type BroadcastIdCounter<T, I = ()> = StorageValue<_, BroadcastId, ValueQuery>;

	/// Maps a BroadcastId to a list of unresolved broadcast attempt numbers.
	#[pallet::storage]
	pub type BroadcastIdToAttemptNumbers<T, I = ()> =
		StorageMap<_, Twox64Concat, BroadcastId, Vec<AttemptCount>, OptionQuery>;

	/// Live transaction signing requests.
	#[pallet::storage]
	pub type AwaitingTransactionSignature<T: Config<I>, I: 'static = ()> = StorageMap<
		_,
		Twox64Concat,
		BroadcastAttemptId,
		TransactionSigningAttempt<T, I>,
		OptionQuery,
	>;

	/// Lookup table between Signature -> Broadcast
	#[pallet::storage]
	pub type SignatureToBroadcastIdLookup<T: Config<I>, I: 'static = ()> =
		StorageMap<_, Twox64Concat, ThresholdSignatureFor<T, I>, BroadcastId, OptionQuery>;

	/// Live transaction transmission requests.
	#[pallet::storage]
	pub type AwaitingTransmission<T: Config<I>, I: 'static = ()> =
		StorageMap<_, Twox64Concat, BroadcastAttemptId, TransmissionAttempt<T, I>, OptionQuery>;

	/// The list of failed broadcasts pending retry.
	#[pallet::storage]
	pub type BroadcastRetryQueue<T: Config<I>, I: 'static = ()> =
		StorageValue<_, Vec<BroadcastAttempt<T, I>>, ValueQuery>;

	/// A mapping from block number to a list of signing or broadcast attempts that expire at that
	/// block number.
	#[pallet::storage]
	pub type Expiries<T: Config<I>, I: 'static = ()> = StorageMap<
		_,
		Twox64Concat,
		T::BlockNumber,
		Vec<(BroadcastStage, BroadcastAttemptId)>,
		ValueQuery,
	>;

	/// A mapping from Signature to Payload.
	#[pallet::storage]
	pub type ApiCallLookup<T: Config<I>, I: 'static = ()> = StorageMap<
		_,
		Twox64Concat,
		BroadcastId,
		(<T as Config<I>>::ApiCall, ThresholdSignatureFor<T, I>),
		OptionQuery,
	>;

	#[pallet::event]
	#[pallet::generate_deposit(pub(super) fn deposit_event)]
	pub enum Event<T: Config<I>, I: 'static = ()> {
		/// A request to a specific validator to sign a transaction. \[broadcast_attempt_id,
		/// validator_id, unsigned_tx\]
		TransactionSigningRequest(BroadcastAttemptId, T::ValidatorId, UnsignedTransactionFor<T, I>),
		/// A request to transmit a signed transaction to the target chain. \[broadcast_attempt_id,
		/// signed_tx\]
		TransmissionRequest(BroadcastAttemptId, SignedTransactionFor<T, I>),
		/// A broadcast has successfully been completed. \[broadcast_attempt_id\]
		BroadcastComplete(BroadcastAttemptId),
		/// A failed broadcast attempt has been scheduled for retry. \[broadcast_attempt_id\]
		BroadcastRetryScheduled(BroadcastAttemptId),
		/// A broadcast has failed irrecoverably. \[broadcast_attempt_id, failed_transaction\]
		BroadcastFailed(BroadcastAttemptId, UnsignedTransactionFor<T, I>),
		/// A broadcast attempt expired either at the transaction signing stage or the transmission
		/// stage. \[broadcast_attempt_id, stage\]
		BroadcastAttemptExpired(BroadcastAttemptId, BroadcastStage),
		/// A broadcast has been aborted after failing `MaximumAttempts`. \[broadcast_id\]
		BroadcastAborted(BroadcastId),
	}

	#[pallet::error]
	pub enum Error<T, I = ()> {
		/// The provided payload is invalid.
		InvalidPayload,
		/// The provided broadcast id is invalid.
		InvalidBroadcastId,
		/// The provided broadcast attempt id is invalid.
		InvalidBroadcastAttemptId,
		/// The transaction signer is not signer who was nominated.
		InvalidSigner,
		/// A threshold signature was expected but not available.
		ThresholdSignatureUnavailable,
	}

	#[pallet::hooks]
	impl<T: Config<I>, I: 'static> Hooks<BlockNumberFor<T>> for Pallet<T, I> {
		/// The `on_initialize` hook for this pallet handles scheduled retries and expiries.
		fn on_initialize(block_number: BlockNumberFor<T>) -> frame_support::weights::Weight {
			let retries = BroadcastRetryQueue::<T, I>::take();
			let retry_count = retries.len();
			for failed in retries {
				Self::start_next_broadcast_attempt(failed);
			}

			let expiries = Expiries::<T, I>::take(block_number);
			for (stage, attempt_id) in expiries.iter() {
				let notify_and_retry = |attempt: BroadcastAttempt<T, I>| {
					Self::deposit_event(Event::<T, I>::BroadcastAttemptExpired(
						*attempt_id,
						*stage,
					));
					// retry
					Self::start_next_broadcast_attempt(attempt);
				};

				match stage {
					BroadcastStage::TransactionSigning => {
						// We take here. We only allow a single transaction signature request
						// to be valid at a time
						if let Some(signing_attempt) =
							AwaitingTransactionSignature::<T, I>::take(attempt_id)
						{
							// invalidate the old attempt count by removing it from the mapping
							BroadcastIdToAttemptNumbers::<T, I>::mutate(
								signing_attempt.broadcast_attempt.broadcast_attempt_id.broadcast_id,
								|attempt_numbers| {
									if let Some(attempt_numbers) = attempt_numbers {
										attempt_numbers.retain(|x| {
											*x != signing_attempt
												.broadcast_attempt
												.broadcast_attempt_id
												.attempt_count
										});
									}
								},
							);
							notify_and_retry(signing_attempt.broadcast_attempt);
						}
					},
					// when we retry we actually don't want to take the attempt or the count
					BroadcastStage::Transmission => {
						if let Some(transmission_attempt) =
							AwaitingTransmission::<T, I>::get(attempt_id)
						{
							notify_and_retry(transmission_attempt.broadcast_attempt);
						}
					},
				}
			}

			// TODO: replace this with benchmark results.
			retry_count as u64 *
				frame_support::weights::RuntimeDbWeight::default().reads_writes(3, 3) +
				expiries.len() as u64 *
					frame_support::weights::RuntimeDbWeight::default().reads_writes(1, 1)
		}

		fn on_runtime_upgrade() -> Weight {
			migrations::PalletMigration::<T, I>::on_runtime_upgrade()
		}

		#[cfg(feature = "try-runtime")]
		fn pre_upgrade() -> Result<(), &'static str> {
			migrations::PalletMigration::<T, I>::pre_upgrade()
		}

		#[cfg(feature = "try-runtime")]
		fn post_upgrade() -> Result<(), &'static str> {
			migrations::PalletMigration::<T, I>::post_upgrade()
		}
	}

	#[pallet::call]
	impl<T: Config<I>, I: 'static> Pallet<T, I> {
		/// Called by the nominated signer when they have completed and signed the transaction, and
		/// it is therefore ready to be transmitted. The signed transaction is stored on-chain so
		/// that any node can potentially transmit it to the target chain. Emits an event that will
		/// trigger the transmission to the target chain.
		///
		/// ## Events
		///
		/// - [TransmissionRequest](Event::TransmissionRequest)
		/// - [BroadcastRetryScheduled](Event::BroadcastRetryScheduled)
		///
		/// ## Errors
		///
		/// - [InvalidBroadcastAttemptId](Error::InvalidBroadcastAttemptId)
		/// - [InvalidSigner](Error::InvalidSigner)
		#[pallet::weight(T::WeightInfo::transaction_ready_for_transmission())]
		pub fn transaction_ready_for_transmission(
			origin: OriginFor<T>,
			broadcast_attempt_id: BroadcastAttemptId,
			signed_tx: SignedTransactionFor<T, I>,
			signer_id: SignerIdFor<T, I>,
		) -> DispatchResultWithPostInfo {
			let signer = ensure_signed(origin)?;

			let signing_attempt = AwaitingTransactionSignature::<T, I>::get(broadcast_attempt_id)
				.ok_or(Error::<T, I>::InvalidBroadcastAttemptId)?;

			ensure!(signing_attempt.nominee == signer.into(), Error::<T, I>::InvalidSigner);

			// it's no longer being signed, it's being broadcast
			AwaitingTransactionSignature::<T, I>::remove(broadcast_attempt_id);

			if T::TargetChain::verify_signed_transaction(
				&signing_attempt.broadcast_attempt.unsigned_tx,
				&signed_tx,
				&signer_id,
			)
			.is_ok()
			{
				AwaitingTransmission::<T, I>::insert(
					broadcast_attempt_id,
					TransmissionAttempt {
						broadcast_attempt: signing_attempt.broadcast_attempt,
						signer: signing_attempt.nominee,
						signed_tx: signed_tx.clone(),
					},
				);
				Self::deposit_event(Event::<T, I>::TransmissionRequest(
					broadcast_attempt_id,
					signed_tx,
				));

				// Schedule expiry.
				let expiry_block =
					frame_system::Pallet::<T>::block_number() + T::TransmissionTimeout::get();
				Expiries::<T, I>::mutate(expiry_block, |entries| {
					entries.push((BroadcastStage::Transmission, broadcast_attempt_id))
				});
			} else {
				log::warn!(
					"Unable to verify tranaction signature for broadcast attempt id {}",
					broadcast_attempt_id
				);
				Self::report_and_schedule_retry(
					&signing_attempt.nominee.clone(),
					signing_attempt.broadcast_attempt,
					PalletOffence::InvalidTransactionAuthored,
				)
			}

			Ok(().into())
		}

		/// Nodes have witnessed that something went wrong during transmission. See
		/// [BroadcastFailed](Event::BroadcastFailed) for categories of failures that may be
		/// reported.
		/// If this fails
		///
		/// ## Events
		///
		/// - [BroadcastFailed](Event::BroadcastFailed)
		///
		/// ## Errors
		///
		/// - [InvalidBroadcastAttemptId](Error::InvalidBroadcastAttemptId)
		/// - [InvalidBroadcastId](Error::InvalidBroadcastId)
		#[pallet::weight(T::WeightInfo::transmission_failure())]
		pub fn transmission_failure(
			origin: OriginFor<T>,
			broadcast_attempt_id: BroadcastAttemptId,
			failure: TransmissionFailure,
			_tx_hash: TransactionHashFor<T, I>,
		) -> DispatchResultWithPostInfo {
			let _success = T::EnsureWitnessed::ensure_origin(origin)?;

			let TransmissionAttempt { broadcast_attempt, signer, .. } =
				AwaitingTransmission::<T, I>::take(broadcast_attempt_id)
					.ok_or(Error::<T, I>::InvalidBroadcastAttemptId)?;

			// remove this broadcast attempt from the list of attempts for this broadcast
			// and return the latest attempt number
			let last_attempt_number = BroadcastIdToAttemptNumbers::<T, I>::try_mutate(
				broadcast_attempt.broadcast_attempt_id.broadcast_id,
				|attempt_numbers| {
					attempt_numbers
						.as_mut()
						.and_then(|attempt_numbers| {
							let last_attempt = attempt_numbers.last().copied();
							attempt_numbers.retain(|x| *x != broadcast_attempt_id.attempt_count);
							last_attempt
						})
						.ok_or(Error::<T, I>::InvalidBroadcastId)
				},
			)?;

			// if not the latest attempt id, then we should ignore it, because we've
			// already scheduled a retry for it.
			if broadcast_attempt_id.attempt_count != last_attempt_number {
				log::debug!(
					"Ignoring failure for broadcast attempt id {} because it is not the latest attempt",
					broadcast_attempt_id
				);
			} else {
				match failure {
					TransmissionFailure::TransactionRejected => {
						let (api_call, signature) = ApiCallLookup::<T, I>::get(
							broadcast_attempt.broadcast_attempt_id.broadcast_id,
						)
						.expect("no api call lookup entry for this broadcast id");
						let payload = api_call.threshold_signature_payload();
						if <T::TargetChain as ChainCrypto>::verify_threshold_signature(
							&T::KeyProvider::current_key(),
							&payload,
							&signature,
						) {
							Self::report_and_schedule_retry(
								&signer,
								broadcast_attempt,
								PalletOffence::TransactionFailedOnTransmission,
							);
						} else {
							Self::clean_up_storage(signature)?;
							ApiCallLookup::<T, I>::remove(
								broadcast_attempt.broadcast_attempt_id.broadcast_id,
							);
							Self::threshold_sign_and_broadcast(api_call);
						}
					},
					TransmissionFailure::TransactionFailed => {
						Self::deposit_event(Event::<T, I>::BroadcastFailed(
							broadcast_attempt.broadcast_attempt_id,
							broadcast_attempt.unsigned_tx,
						));
					},
				};
			}
			Ok(().into())
		}

		/// A callback to be used when a threshold signature request completes. Retrieves the
		/// requested signature, uses the configured [TransactionBuilder] to build the transaction
		/// and then initiates the broadcast sequence.
		///
		/// ## Events
		///
		/// - See [Call::start_broadcast].
		///
		/// ## Errors
		///
		/// - [Error::ThresholdSignatureUnavailable]
		#[pallet::weight(T::WeightInfo::on_signature_ready())]
		pub fn on_signature_ready(
			origin: OriginFor<T>,
			threshold_request_id: <T::ThresholdSigner as ThresholdSigner<T::TargetChain>>::RequestId,
			api_call: <T as Config<I>>::ApiCall,
		) -> DispatchResultWithPostInfo {
			let _ = T::EnsureThresholdSigned::ensure_origin(origin)?;

			let sig =
				T::ThresholdSigner::signature_result(threshold_request_id).ready_or_else(|r| {
					log::error!(
						"Signature not found for threshold request {:?}. Request status: {:?}",
						threshold_request_id,
						r
					);
					Error::<T, I>::ThresholdSignatureUnavailable
				})?;

			let tranaction =
				T::TransactionBuilder::build_transaction(&api_call.clone().signed(&sig));

			let broadcast_id = Self::start_broadcast(&sig, tranaction);

			// Save the payload and the coresponinding signature to the lookup table
			ApiCallLookup::<T, I>::insert(broadcast_id, (api_call, sig));

			Ok(().into())
		}

		/// Nodes have witnessed that a signature was accepted on the target chain.
		///
		/// ## Events
		///
		/// - [BroadcastComplete](Event::BroadcastComplete)
		///
		/// ## Errors
		///
		/// - [InvalidPayload](Event::InvalidPayload)
		#[pallet::weight(T::WeightInfo::signature_accepted())]
		pub fn signature_accepted(
			origin: OriginFor<T>,
			payload: ThresholdSignatureFor<T, I>,
			_tx_signer: SignerIdFor<T, I>,
			_block_number: u64,
			_tx_hash: TransactionHashFor<T, I>,
		) -> DispatchResultWithPostInfo {
			let _ = T::EnsureWitnessed::ensure_origin(origin)?;
<<<<<<< HEAD
			Self::clean_up_storage(payload)?;
=======
			let broadcast_id = SignatureToBroadcastIdLookup::<T, I>::take(payload)
				.ok_or(Error::<T, I>::InvalidPayload)?;

			// Here we need to be able to get the accurate broadcast id from the payload
			let attempt_numbers = BroadcastIdToAttemptNumbers::<T, I>::take(broadcast_id)
				.ok_or(Error::<T, I>::InvalidBroadcastId)?;
			for attempt_count in &attempt_numbers {
				let broadcast_attempt_id =
					BroadcastAttemptId { broadcast_id, attempt_count: *attempt_count };

				// A particular attempt is either alive because at the signing stage
				// OR it's at the transmission stage
				if AwaitingTransmission::<T, I>::take(broadcast_attempt_id).is_none() &&
					AwaitingTransactionSignature::<T, I>::take(broadcast_attempt_id).is_none()
				{
					log::warn!("Attempt {} exists that is neither awaiting sig, nor awaiting transmissions. This should be impossible.", broadcast_attempt_id);
				}
			}
			if let Some(attempt_count) = attempt_numbers.last() {
				let last_broadcast_attempt_id =
					BroadcastAttemptId { broadcast_id, attempt_count: *attempt_count };
				Self::deposit_event(Event::<T, I>::BroadcastComplete(last_broadcast_attempt_id));
			}

>>>>>>> 0c56741b
			Ok(().into())
		}
	}
}

impl<T: Config<I>, I: 'static> Pallet<T, I> {
<<<<<<< HEAD
	pub fn clean_up_storage(payload: ThresholdSignatureFor<T, I>) -> DispatchResultWithPostInfo {
		if let Some(broadcast_id) = SignatureToBroadcastIdLookup::<T, I>::take(payload) {
			let attempt_numbers = BroadcastIdToAttemptNumbers::<T, I>::take(broadcast_id)
				.ok_or(Error::<T, I>::InvalidBroadcastId)?;
			Self::clean_up_on_transmission_success(broadcast_id, &attempt_numbers);
			if let Some(attempt_count) = attempt_numbers.last() {
				let last_broadcast_attempt_id =
					BroadcastAttemptId { broadcast_id, attempt_count: *attempt_count };
				Self::deposit_event(Event::<T, I>::BroadcastComplete(last_broadcast_attempt_id));
			}
		}
		Ok(().into())
	}

	// Clean up attempts and attempt mapping on success
	pub fn clean_up_on_transmission_success(
		broadcast_id: BroadcastId,
		attempt_numbers: &[AttemptCount],
	) {
		for attempt_count in attempt_numbers {
			let broadcast_attempt_id =
				BroadcastAttemptId { broadcast_id, attempt_count: *attempt_count };

			// A particular attempt is either alive because at the signing stage
			// OR it's at the transmission stage
			if AwaitingTransmission::<T, I>::take(broadcast_attempt_id).is_none() &&
				AwaitingTransactionSignature::<T, I>::take(broadcast_attempt_id).is_none()
			{
				log::warn!("Attempt {} exists that is neither awaiting sig, nor awaiting transmissions. This should be impossible.", broadcast_attempt_id);
			}
		}
	}

=======
>>>>>>> 0c56741b
	/// Request a threshold signature, providing [Call::on_signature_ready] as the callback.
	pub fn threshold_sign_and_broadcast(api_call: <T as Config<I>>::ApiCall) {
		T::ThresholdSigner::request_signature_with_callback(
			api_call.threshold_signature_payload(),
			|id| Call::on_signature_ready(id, api_call).into(),
		);
	}

	/// Begin the process of broadcasting a transaction.
	///
	/// ## Events
	///
	/// - [TransactionSigningRequest](Event::TransactionSigningRequest)
	fn start_broadcast(
		signature: &ThresholdSignatureFor<T, I>,
		unsigned_tx: UnsignedTransactionFor<T, I>,
	) -> BroadcastId {
		let broadcast_id = BroadcastIdCounter::<T, I>::mutate(|id| {
			*id += 1;
			*id
		});

		SignatureToBroadcastIdLookup::<T, I>::insert(signature, broadcast_id);
		BroadcastIdToAttemptNumbers::<T, I>::insert(broadcast_id, vec![0]);

		Self::start_broadcast_attempt(BroadcastAttempt::<T, I> {
			broadcast_attempt_id: BroadcastAttemptId { broadcast_id, attempt_count: 0 },
			unsigned_tx,
		});

		broadcast_id
	}

	fn start_next_broadcast_attempt(broadcast_attempt: BroadcastAttempt<T, I>) {
		let next_broadcast_attempt_id = broadcast_attempt.broadcast_attempt_id.next_attempt();

		BroadcastIdToAttemptNumbers::<T, I>::append(
			broadcast_attempt.broadcast_attempt_id.broadcast_id,
			next_broadcast_attempt_id.attempt_count,
		);

		Self::start_broadcast_attempt(BroadcastAttempt::<T, I> {
			broadcast_attempt_id: next_broadcast_attempt_id,
			..broadcast_attempt
		})
	}

	fn start_broadcast_attempt(broadcast_attempt: BroadcastAttempt<T, I>) {
		// Seed based on the input data of the extrinsic
		let seed = (broadcast_attempt.broadcast_attempt_id, broadcast_attempt.unsigned_tx.clone())
			.encode();

		// Check if there is an nominated signer
		if let Some(nominated_signer) = T::SignerNomination::nomination_with_seed(seed) {
			// write, or overwrite the old entry if it exists (on a retry)
			AwaitingTransactionSignature::<T, I>::insert(
				broadcast_attempt.broadcast_attempt_id,
				TransactionSigningAttempt {
					broadcast_attempt: BroadcastAttempt::<T, I> {
						unsigned_tx: broadcast_attempt.unsigned_tx.clone(),
						..broadcast_attempt
					},
					nominee: nominated_signer.clone(),
				},
			);

			// Schedule expiry.
			let expiry_block = frame_system::Pallet::<T>::block_number() + T::SigningTimeout::get();
			Expiries::<T, I>::append(
				expiry_block,
				(BroadcastStage::TransactionSigning, broadcast_attempt.broadcast_attempt_id),
			);

			// Emit the transaction signing request.
			Self::deposit_event(Event::<T, I>::TransactionSigningRequest(
				broadcast_attempt.broadcast_attempt_id,
				nominated_signer,
				broadcast_attempt.unsigned_tx,
			));
		} else {
			// In this case all validators are currently offline. We just do
			// nothing in this case and wait until someone comes up again.
			log::warn!("No online validators at the moment.");
			Self::schedule_retry(broadcast_attempt);
		}
	}

	fn report_and_schedule_retry(
		signer: &T::ValidatorId,
		failed_broadcast_attempt: BroadcastAttempt<T, I>,
		offence: PalletOffence,
	) {
		T::OffenceReporter::report(offence, signer.clone());
		Self::schedule_retry(failed_broadcast_attempt);
	}

	/// Schedule a failed attempt for retry when the next block is authored.
	/// We will abort the broadcast once we have met the attempt threshold `MaximumAttempts`
	fn schedule_retry(failed_broadcast_attempt: BroadcastAttempt<T, I>) {
		if failed_broadcast_attempt.broadcast_attempt_id.attempt_count < T::MaximumAttempts::get() {
			BroadcastRetryQueue::<T, I>::append(&failed_broadcast_attempt);
			Self::deposit_event(Event::<T, I>::BroadcastRetryScheduled(
				failed_broadcast_attempt.broadcast_attempt_id,
			));
		} else {
			Self::deposit_event(Event::<T, I>::BroadcastAborted(
				failed_broadcast_attempt.broadcast_attempt_id.broadcast_id,
			));
		}
	}
}

impl<T: Config<I>, I: 'static> Broadcaster<T::TargetChain> for Pallet<T, I> {
	type ApiCall = T::ApiCall;
	fn threshold_sign_and_broadcast(api_call: Self::ApiCall) {
		Self::threshold_sign_and_broadcast(api_call)
	}
}<|MERGE_RESOLUTION|>--- conflicted
+++ resolved
@@ -584,9 +584,6 @@
 			_tx_hash: TransactionHashFor<T, I>,
 		) -> DispatchResultWithPostInfo {
 			let _ = T::EnsureWitnessed::ensure_origin(origin)?;
-<<<<<<< HEAD
-			Self::clean_up_storage(payload)?;
-=======
 			let broadcast_id = SignatureToBroadcastIdLookup::<T, I>::take(payload)
 				.ok_or(Error::<T, I>::InvalidPayload)?;
 
@@ -611,14 +608,12 @@
 				Self::deposit_event(Event::<T, I>::BroadcastComplete(last_broadcast_attempt_id));
 			}
 
->>>>>>> 0c56741b
 			Ok(().into())
 		}
 	}
 }
 
 impl<T: Config<I>, I: 'static> Pallet<T, I> {
-<<<<<<< HEAD
 	pub fn clean_up_storage(payload: ThresholdSignatureFor<T, I>) -> DispatchResultWithPostInfo {
 		if let Some(broadcast_id) = SignatureToBroadcastIdLookup::<T, I>::take(payload) {
 			let attempt_numbers = BroadcastIdToAttemptNumbers::<T, I>::take(broadcast_id)
@@ -652,8 +647,6 @@
 		}
 	}
 
-=======
->>>>>>> 0c56741b
 	/// Request a threshold signature, providing [Call::on_signature_ready] as the callback.
 	pub fn threshold_sign_and_broadcast(api_call: <T as Config<I>>::ApiCall) {
 		T::ThresholdSigner::request_signature_with_callback(
