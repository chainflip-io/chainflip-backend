#![cfg_attr(not(feature = "std"), no_std)]
#![doc = include_str!("../README.md")]
#![doc = include_str!("../../cf-doc-head.md")]

#[cfg(feature = "runtime-benchmarks")]
mod benchmarking;
#[cfg(test)]
mod mock;
#[cfg(test)]
mod tests;

pub mod weights;
pub use weights::WeightInfo;

<<<<<<< HEAD
use cf_chains::{ApiCall, ChainAbi, ChainCrypto, TransactionBuilder};
use cf_traits::{offline_conditions::*, Broadcaster, Chainflip, SignerNomination, ThresholdSigner};
=======
use cf_chains::{Chain, ChainCrypto};
use cf_traits::{offline_conditions::*, Chainflip, SignerNomination};
>>>>>>> 9770711c
use codec::{Decode, Encode};
use frame_support::{dispatch::DispatchResultWithPostInfo, traits::Get, Twox64Concat};
use frame_system::pallet_prelude::OriginFor;
pub use pallet::*;
use sp_std::{marker::PhantomData, prelude::*};

/// The reasons for which a broadcast might fail.
#[derive(Clone, Debug, PartialEq, Eq, Encode, Decode)]
pub enum TransmissionFailure {
	/// The transaction was rejected because of some user error, for example, insuffient funds.
	TransactionRejected,
	/// The transaction failed for some unknown reason and we don't know how to recover.
	TransactionFailed,
}

/// A unique id for each broadcast attempt.
pub type BroadcastAttemptId = u64;

/// A unique id for each broadcast.
pub type BroadcastId = u32;

/// The number of broadcast attempts that were made before this one.
pub type AttemptCount = u32;

#[frame_support::pallet]
pub mod pallet {
	use super::*;
	use frame_support::{ensure, pallet_prelude::*, traits::EnsureOrigin};
	use frame_system::pallet_prelude::*;

	/// Type alias for the instance's configured SignedTransaction.
	pub type SignedTransactionFor<T, I> =
		<<T as Config<I>>::TargetChain as ChainAbi>::SignedTransaction;

	/// Type alias for the instance's configured UnsignedTransaction.
	pub type UnsignedTransactionFor<T, I> =
		<<T as Config<I>>::TargetChain as ChainAbi>::UnsignedTransaction;

	/// Type alias for the instance's configured TransactionHash.
	pub type TransactionHashFor<T, I> =
		<<T as Config<I>>::TargetChain as ChainCrypto>::TransactionHash;

	/// Type alias for the instance's configured SignerId.
	pub type SignerIdFor<T, I> = <<T as Config<I>>::TargetChain as ChainAbi>::SignerCredential;

	/// Type alias for the payload hash
	pub type PayloadFor<T, I> = <<T as Config<I>>::TargetChain as ChainCrypto>::Payload;

	/// The first step in the process - a transaction signing attempt.
	#[derive(Clone, RuntimeDebug, PartialEq, Eq, Encode, Decode)]
	pub struct TransactionSigningAttempt<T: Config<I>, I: 'static> {
		pub broadcast_id: BroadcastId,
		pub attempt_count: AttemptCount,
		pub unsigned_tx: UnsignedTransactionFor<T, I>,
		pub nominee: T::ValidatorId,
	}

	/// The second step in the process - the transaction is already signed, it needs to be
	/// broadcast.
	#[derive(Clone, RuntimeDebug, PartialEq, Eq, Encode, Decode)]
	pub struct TransmissionAttempt<T: Config<I>, I: 'static> {
		pub broadcast_id: BroadcastId,
		pub attempt_count: AttemptCount,
		pub unsigned_tx: UnsignedTransactionFor<T, I>,
		pub signer: T::ValidatorId,
		pub signed_tx: SignedTransactionFor<T, I>,
	}

	/// A failed signing or broadcasting attempt.
	///
	/// Implements `From` for both [TransmissionAttempt] and [TransactionSigningAttempt] for easy
	/// conversion.
	#[derive(Clone, RuntimeDebug, PartialEq, Eq, Encode, Decode)]
	pub struct FailedBroadcastAttempt<T: Config<I>, I: 'static> {
		pub broadcast_id: BroadcastId,
		pub attempt_count: AttemptCount,
		pub unsigned_tx: UnsignedTransactionFor<T, I>,
	}

	impl<T: Config<I>, I: 'static> From<TransmissionAttempt<T, I>> for FailedBroadcastAttempt<T, I> {
		fn from(failed: TransmissionAttempt<T, I>) -> Self {
			Self {
				broadcast_id: failed.broadcast_id,
				attempt_count: failed.attempt_count,
				unsigned_tx: failed.unsigned_tx,
			}
		}
	}

	impl<T: Config<I>, I: 'static> From<TransactionSigningAttempt<T, I>>
		for FailedBroadcastAttempt<T, I>
	{
		fn from(failed: TransactionSigningAttempt<T, I>) -> Self {
			Self {
				broadcast_id: failed.broadcast_id,
				attempt_count: failed.attempt_count,
				unsigned_tx: failed.unsigned_tx,
			}
		}
	}

	/// For tagging the signing or transmission stage of the broadcast
	#[derive(Copy, Clone, RuntimeDebug, PartialEq, Eq, Encode, Decode)]
	pub enum BroadcastStage {
		TransactionSigning,
		Transmission,
	}

	#[pallet::config]
	#[pallet::disable_frame_system_supertrait_check]
	pub trait Config<I: 'static = ()>: Chainflip {
		/// Because this pallet emits events, it depends on the runtime's definition of an event.
		type Event: From<Event<Self, I>> + IsType<<Self as frame_system::Config>::Event>;

		/// The pallet dispatches calls, so it depends on the runtime's aggregated Call type.
		type Call: From<Call<Self, I>> + IsType<<Self as frame_system::Config>::Call>;

		/// A marker trait identifying the chain that we are broadcasting to.
<<<<<<< HEAD
		type TargetChain: ChainAbi;
=======
		type TargetChain: Chain + ChainCrypto;
>>>>>>> 9770711c

		/// The api calls supported by this broadcaster.
		type ApiCall: ApiCall<Self::TargetChain>;

		/// Builds the transaction according to the chain's environment settings.
		type TransactionBuilder: TransactionBuilder<Self::TargetChain, Self::ApiCall>;

		/// A threshold signer that can sign calls for this chain, and dispatch callbacks into this
		/// pallet.
		type ThresholdSigner: ThresholdSigner<
			Self::TargetChain,
			Callback = <Self as Config<I>>::Call,
		>;

		/// Signer nomination.
		type SignerNomination: SignerNomination<SignerId = Self::ValidatorId>;

		/// For reporting bad actors.
		type OfflineReporter: OfflineReporter<ValidatorId = Self::ValidatorId>;

		/// Ensure that only threshold signature consensus can trigger a broadcast.
		type EnsureThresholdSigned: EnsureOrigin<Self::Origin>;

		/// The timeout duration for the signing stage, measured in number of blocks.
		#[pallet::constant]
		type SigningTimeout: Get<BlockNumberFor<Self>>;

		/// The timeout duration for the transmission stage, measured in number of blocks.
		#[pallet::constant]
		type TransmissionTimeout: Get<BlockNumberFor<Self>>;

		/// Maximum number of attempts
		#[pallet::constant]
		type MaximumAttempts: Get<AttemptCount>;

		/// The weights for the pallet
		type WeightInfo: WeightInfo;
	}

	#[pallet::pallet]
	#[pallet::generate_store(pub(super) trait Store)]
	pub struct Pallet<T, I = ()>(PhantomData<(T, I)>);

	/// A counter for incrementing the broadcast attempt id.
	#[pallet::storage]
	pub type BroadcastAttemptIdCounter<T, I = ()> = StorageValue<_, BroadcastAttemptId, ValueQuery>;

	/// A counter for incrementing the broadcast id.
	#[pallet::storage]
	pub type BroadcastIdCounter<T, I = ()> = StorageValue<_, BroadcastId, ValueQuery>;

	/// Live transaction signing requests.
	#[pallet::storage]
	pub type AwaitingTransactionSignature<T: Config<I>, I: 'static = ()> = StorageMap<
		_,
		Twox64Concat,
		BroadcastAttemptId,
		TransactionSigningAttempt<T, I>,
		OptionQuery,
	>;

	/// Lookup table between Payload -> Broadcast
	#[pallet::storage]
	pub type PayloadToBroadcastIdLookup<T: Config<I>, I: 'static = ()> =
		StorageMap<_, Twox64Concat, PayloadFor<T, I>, BroadcastId, OptionQuery>;

	/// Lookup table between BroadcastId -> AttemptId
	#[pallet::storage]
	pub type BroadcastIdToAttemptIdLookup<T: Config<I>, I: 'static = ()> =
		StorageMap<_, Twox64Concat, BroadcastId, BroadcastAttemptId, OptionQuery>;

	/// Live transaction transmission requests.
	#[pallet::storage]
	pub type AwaitingTransmission<T: Config<I>, I: 'static = ()> =
		StorageMap<_, Twox64Concat, BroadcastAttemptId, TransmissionAttempt<T, I>, OptionQuery>;

	/// The list of failed broadcasts pending retry.
	#[pallet::storage]
	pub type BroadcastRetryQueue<T: Config<I>, I: 'static = ()> =
		StorageValue<_, Vec<FailedBroadcastAttempt<T, I>>, ValueQuery>;

	/// A mapping from block number to a list of signing or broadcast attempts that expire at that
	/// block number.
	#[pallet::storage]
	pub type Expiries<T: Config<I>, I: 'static = ()> = StorageMap<
		_,
		Twox64Concat,
		T::BlockNumber,
		Vec<(BroadcastStage, BroadcastAttemptId)>,
		ValueQuery,
	>;

	#[pallet::event]
	#[pallet::generate_deposit(pub(super) fn deposit_event)]
	pub enum Event<T: Config<I>, I: 'static = ()> {
		/// A request to a specific validator to sign a transaction. \[broadcast_attempt_id,
		/// validator_id, unsigned_tx\]
		TransactionSigningRequest(BroadcastAttemptId, T::ValidatorId, UnsignedTransactionFor<T, I>),
		/// A request to transmit a signed transaction to the target chain. \[broadcast_attempt_id,
		/// signed_tx\]
		TransmissionRequest(BroadcastAttemptId, SignedTransactionFor<T, I>),
		/// A broadcast has successfully been completed. \[broadcast_id\]
		BroadcastComplete(BroadcastId),
		/// A failed broadcast attempt has been scheduled for retry. \[broadcast_id, attempt\]
		BroadcastRetryScheduled(BroadcastId, AttemptCount),
		/// A broadcast has failed irrecoverably. \[broadcast_id, attempt, failed_transaction\]
		BroadcastFailed(BroadcastId, AttemptCount, UnsignedTransactionFor<T, I>),
		/// A broadcast attempt expired either at the transaction signing stage or the transmission
		/// stage. \[broadcast_attempt_id, stage\]
		BroadcastAttemptExpired(BroadcastAttemptId, BroadcastStage),
		/// A broadcast has been aborted after failing `MaximumAttempts`. \[broadcast_id\]
		BroadcastAborted(BroadcastId),
	}

	#[pallet::error]
	pub enum Error<T, I = ()> {
		/// The provided broadcast attempt id is invalid.
		InvalidBroadcastAttemptId,
		/// The transaction signer is not signer who was nominated.
		InvalidSigner,
		/// A threshold signature was expected but not available.
		ThresholdSignatureUnavailable,
	}

	#[pallet::hooks]
	impl<T: Config<I>, I: 'static> Hooks<BlockNumberFor<T>> for Pallet<T, I> {
		/// The `on_initialize` hook for this pallet handles scheduled retries and expiries.
		fn on_initialize(block_number: BlockNumberFor<T>) -> frame_support::weights::Weight {
			let retries = BroadcastRetryQueue::<T, I>::take();
			let retry_count = retries.len();
			for failed in retries {
				Self::retry_failed_broadcast(failed);
			}

			let expiries = Expiries::<T, I>::take(block_number);
			for (stage, attempt_id) in expiries.iter() {
				let notify_and_retry = |attempt: FailedBroadcastAttempt<T, I>| {
					Self::deposit_event(Event::<T, I>::BroadcastAttemptExpired(
						*attempt_id,
						*stage,
					));
					Self::retry_failed_broadcast(attempt);
				};

				match stage {
					BroadcastStage::TransactionSigning => {
						if let Some(attempt) =
							AwaitingTransactionSignature::<T, I>::take(attempt_id)
						{
							notify_and_retry(attempt.into());
						}
					},
					BroadcastStage::Transmission => {
						if let Some(attempt) = AwaitingTransmission::<T, I>::take(attempt_id) {
							notify_and_retry(attempt.into());
						}
					},
				}
			}

			// TODO: replace this with benchmark results.
			retry_count as u64 *
				frame_support::weights::RuntimeDbWeight::default().reads_writes(3, 3) +
				expiries.len() as u64 *
					frame_support::weights::RuntimeDbWeight::default().reads_writes(1, 1)
		}
	}

	#[pallet::call]
	impl<T: Config<I>, I: 'static> Pallet<T, I> {
<<<<<<< HEAD
=======
		/// Begin the process of broadcasting a transaction.
		///
		/// This triggers the first step - requesting a transaction signature from a nominated
		/// validator.
		///
		/// ## Events
		///
		/// - [TransactionSigningRequest](Event::TransactionSigningRequest)
		///
		/// ## Errors
		///
		/// - None
		#[pallet::weight(T::WeightInfo::start_broadcast())]
		pub fn start_broadcast(
			origin: OriginFor<T>,
			payload: PayloadFor<T, I>,
			unsigned_tx: UnsignedTransactionFor<T, I>,
		) -> DispatchResultWithPostInfo {
			let _success = T::EnsureThresholdSigned::ensure_origin(origin)?;

			let broadcast_id = BroadcastIdCounter::<T, I>::mutate(|id| {
				*id += 1;
				*id
			});

			PayloadToBroadcastIdLookup::<T, I>::insert(payload, broadcast_id);

			Self::start_broadcast_attempt(broadcast_id, 0, unsigned_tx);

			Ok(().into())
		}

>>>>>>> 9770711c
		/// Called by the nominated signer when they have completed and signed the transaction, and
		/// it is therefore ready to be transmitted. The signed transaction is stored on-chain so
		/// that any node can potentially transmit it to the target chain. Emits an event that will
		/// trigger the transmission to the target chain.
		///
		/// ## Events
		///
		/// - [TransmissionRequest](Event::TransmissionRequest)
		/// - [BroadcastRetryScheduled](Event::BroadcastRetryScheduled)
		///
		/// ## Errors
		///
		/// - [InvalidBroadcastAttemptId](Error::InvalidBroadcastAttemptId)
		/// - [InvalidSigner](Error::InvalidSigner)
		#[pallet::weight(T::WeightInfo::transaction_ready_for_transmission())]
		pub fn transaction_ready_for_transmission(
			origin: OriginFor<T>,
			attempt_id: BroadcastAttemptId,
			signed_tx: SignedTransactionFor<T, I>,
			signer_id: SignerIdFor<T, I>,
		) -> DispatchResultWithPostInfo {
			let signer = ensure_signed(origin)?;

			let signing_attempt = AwaitingTransactionSignature::<T, I>::get(attempt_id)
				.ok_or(Error::<T, I>::InvalidBroadcastAttemptId)?;

			ensure!(signing_attempt.nominee == signer.into(), Error::<T, I>::InvalidSigner);

			AwaitingTransactionSignature::<T, I>::remove(attempt_id);

			if T::TargetChain::verify_signed_transaction(
				&signing_attempt.unsigned_tx,
				&signed_tx,
				&signer_id,
			)
			.is_ok()
			{
				Self::deposit_event(Event::<T, I>::TransmissionRequest(
					attempt_id,
					signed_tx.clone(),
				));
				AwaitingTransmission::<T, I>::insert(
					attempt_id,
					TransmissionAttempt {
						broadcast_id: signing_attempt.broadcast_id,
						unsigned_tx: signing_attempt.unsigned_tx,
						signer: signing_attempt.nominee.clone(),
						signed_tx,
						attempt_count: signing_attempt.attempt_count,
					},
				);

				// Schedule expiry.
				let expiry_block =
					frame_system::Pallet::<T>::block_number() + T::TransmissionTimeout::get();
				Expiries::<T, I>::mutate(expiry_block, |entries| {
					entries.push((BroadcastStage::Transmission, attempt_id))
				});
			} else {
				log::warn!("Unable to verify tranaction signature for attempt {}", attempt_id);
				Self::report_and_schedule_retry(
					&signing_attempt.nominee.clone(),
					signing_attempt.into(),
					OfflineCondition::InvalidTransactionAuthored,
				)
			}

			Ok(().into())
		}

		/// Nodes have witnessed that the transaction has reached finality on the target chain.
		///
		/// ## Events
		///
		/// - [BroadcastComplete](Event::BroadcastComplete)
		///
		/// ## Errors
		///
		/// - [InvalidBroadcastAttmemptId](Error::InvalidBroadcastAttemptId)
		#[pallet::weight(T::WeightInfo::transmission_success())]
		pub fn transmission_success(
			origin: OriginFor<T>,
			attempt_id: BroadcastAttemptId,
			_tx_hash: TransactionHashFor<T, I>,
		) -> DispatchResultWithPostInfo {
			let _success = T::EnsureWitnessed::ensure_origin(origin)?;

			// Remove the transmission details now the broadcast is completed.
			let TransmissionAttempt::<T, I> { broadcast_id, .. } =
				AwaitingTransmission::<T, I>::take(attempt_id)
					.ok_or(Error::<T, I>::InvalidBroadcastAttemptId)?;

			// Cleanup lookup storage
			Self::remove_lookup_storage(broadcast_id);

			Self::deposit_event(Event::<T, I>::BroadcastComplete(broadcast_id));

			Ok(().into())
		}

		/// Nodes have witnessed that something went wrong during transmission. See
		/// [BroadcastFailed](Event::BroadcastFailed) for categories of failures that may be
		/// reported.
		///
		/// ## Events
		///
		/// - [BroadcastFailed](Event::BroadcastFailed)
		///
		/// ## Errors
		///
		/// - [InvalidBroadcastAttemptId](Error::InvalidBroadcastAttemptId)
		#[pallet::weight(T::WeightInfo::transmission_failure())]
		pub fn transmission_failure(
			origin: OriginFor<T>,
			attempt_id: BroadcastAttemptId,
			failure: TransmissionFailure,
			_tx_hash: TransactionHashFor<T, I>,
		) -> DispatchResultWithPostInfo {
			let _success = T::EnsureWitnessed::ensure_origin(origin)?;

			let failed_attempt = AwaitingTransmission::<T, I>::take(attempt_id)
				.ok_or(Error::<T, I>::InvalidBroadcastAttemptId)?;

			match failure {
				TransmissionFailure::TransactionRejected => {
					Self::report_and_schedule_retry(
						&failed_attempt.signer.clone(),
						failed_attempt.into(),
						OfflineCondition::TransactionFailedOnTransmission,
					);
				},
				TransmissionFailure::TransactionFailed => {
					Self::deposit_event(Event::<T, I>::BroadcastFailed(
						failed_attempt.broadcast_id,
						failed_attempt.attempt_count,
						failed_attempt.unsigned_tx,
					));
				},
			};

			Ok(().into())
		}

<<<<<<< HEAD
		/// A callback to be used when a threshold signature request completes. Retrieves the
		/// requested signature, uses the configured [TransactionBuilder] to build the transaction
		/// and then initiates the broadcast sequence.
		///
		/// ## Events
		///
		/// - See [Call::start_broadcast].
		///
		/// ## Errors
		///
		/// - [Error::ThresholdSignatureUnavailable]
		#[pallet::weight(T::WeightInfo::on_signature_ready())]
		pub fn on_signature_ready(
			origin: OriginFor<T>,
			threshold_request_id: <T::ThresholdSigner as ThresholdSigner<T::TargetChain>>::RequestId,
			api_call: <T as Config<I>>::ApiCall,
		) -> DispatchResultWithPostInfo {
			let _ = T::EnsureThresholdSigned::ensure_origin(origin)?;

			let sig =
				T::ThresholdSigner::signature_result(threshold_request_id).ready_or_else(|r| {
					log::error!(
						"Signature not found for threshold request {:?}. Request status: {:?}",
						threshold_request_id,
						r
					);
					Error::<T, I>::ThresholdSignatureUnavailable
				})?;

			Self::start_broadcast(T::TransactionBuilder::build_transaction(&api_call.signed(&sig)));

=======
		/// Nodes have witnessed that a signature was accepted on the target chain.
		///
		/// ## Events
		///
		/// - [BroadcastComplete](Event::BroadcastComplete)
		#[pallet::weight(T::WeightInfo::signature_accepted())]
		pub fn signature_accepted(
			origin: OriginFor<T>,
			payload: PayloadFor<T, I>,
		) -> DispatchResultWithPostInfo {
			let _ = T::EnsureWitnessed::ensure_origin(origin)?;
			if let Some(broadcast_id) = PayloadToBroadcastIdLookup::<T, I>::take(payload) {
				match BroadcastIdToAttemptIdLookup::<T, I>::take(broadcast_id) {
					Some(attempt_id)
						if AwaitingTransmission::<T, I>::take(attempt_id).is_some() =>
						Self::deposit_event(Event::<T, I>::BroadcastComplete(broadcast_id)),
					_ => (),
				}
			}
>>>>>>> 9770711c
			Ok(().into())
		}
	}
}

impl<T: Config<I>, I: 'static> Pallet<T, I> {
<<<<<<< HEAD
	/// Request a threshold signature, providing [Call::on_signature_ready] as the callback.
	pub fn threshold_sign_and_broadcast(api_call: <T as Config<I>>::ApiCall) {
		T::ThresholdSigner::request_signature_with_callback(
			api_call.threshold_signature_payload(),
			|id| Call::on_signature_ready(id, api_call).into(),
		);
	}

	/// Begin the process of broadcasting a transaction.
	///
	/// This triggers the first step - requesting a transaction signature from a nominated
	/// validator.
	///
	/// ## Events
	///
	/// - [TransactionSigningRequest](Event::TransactionSigningRequest)
	fn start_broadcast(unsigned_tx: UnsignedTransactionFor<T, I>) {
		let broadcast_id = BroadcastIdCounter::<T, I>::mutate(|id| {
			*id += 1;
			*id
		});

		Self::start_broadcast_attempt(broadcast_id, 0, unsigned_tx);
=======
	// TODO: remove this function when we remove the transmission_success extrinsic
	fn remove_lookup_storage(broadcast_id: BroadcastId) {
		// Remove the BroadcastId lookup
		BroadcastIdToAttemptIdLookup::<T, I>::take(broadcast_id);
		// Try to figure out the payload by the broadcast_id
		if let Some(payload) = PayloadToBroadcastIdLookup::<T, I>::iter()
			.filter_map(|(payload, id)| if id == broadcast_id { Some(payload) } else { None })
			.next()
		{
			// Remove the payload lookup
			PayloadToBroadcastIdLookup::<T, I>::remove(payload);
		}
>>>>>>> 9770711c
	}

	fn start_broadcast_attempt(
		broadcast_id: BroadcastId,
		attempt_count: AttemptCount,
		unsigned_tx: UnsignedTransactionFor<T, I>,
	) {
		// Get a new id.
		let attempt_id = BroadcastAttemptIdCounter::<T, I>::mutate(|id| {
			*id += 1;
			*id
		});

		// Update the lookup table
		BroadcastIdToAttemptIdLookup::<T, I>::insert(broadcast_id, attempt_id);

		// Seed based on the input data of the extrinsic
		let seed = (attempt_id, unsigned_tx.clone()).encode();

		// Select a signer for this broadcast.
		let nominated_signer = T::SignerNomination::nomination_with_seed(seed);

		// Check if there is an nominated signer
		if let Some(nominated_signer) = nominated_signer {
			AwaitingTransactionSignature::<T, I>::insert(
				attempt_id,
				TransactionSigningAttempt::<T, I> {
					broadcast_id,
					attempt_count,
					unsigned_tx: unsigned_tx.clone(),
					nominee: nominated_signer.clone(),
				},
			);

			// Schedule expiry.
			let expiry_block = frame_system::Pallet::<T>::block_number() + T::SigningTimeout::get();
			Expiries::<T, I>::mutate(expiry_block, |entries| {
				entries.push((BroadcastStage::TransactionSigning, attempt_id))
			});

			// Emit the transaction signing request.
			Self::deposit_event(Event::<T, I>::TransactionSigningRequest(
				attempt_id,
				nominated_signer,
				unsigned_tx,
			));
		} else {
			// In this case all validators are currently offline. We just do
			// nothing in this case and wait until someone comes up again.
			log::warn!("No online validators at the moment.");
			let failed =
				FailedBroadcastAttempt::<T, I> { broadcast_id, attempt_count, unsigned_tx };
			Self::schedule_retry(failed);
		}
	}

	fn report_and_schedule_retry(
		signer: &T::ValidatorId,
		failed: FailedBroadcastAttempt<T, I>,
		offline_condition: OfflineCondition,
	) {
		T::OfflineReporter::report(offline_condition, signer);
		Self::schedule_retry(failed);
	}

	/// Schedule a failed attempt for retry when the next block is authored.
	/// We will abort the broadcast once we have met the attempt threshold `MaximumAttempts`
	fn schedule_retry(failed: FailedBroadcastAttempt<T, I>) {
		if failed.attempt_count < T::MaximumAttempts::get() {
			BroadcastRetryQueue::<T, I>::append(&failed);
			Self::deposit_event(Event::<T, I>::BroadcastRetryScheduled(
				failed.broadcast_id,
				failed.attempt_count,
			));
		} else {
			Self::deposit_event(Event::<T, I>::BroadcastAborted(failed.broadcast_id));
		}
	}

	/// Retry a failed attempt by starting anew with incremented attempt_count.
	fn retry_failed_broadcast(failed: FailedBroadcastAttempt<T, I>) {
		Self::start_broadcast_attempt(
			failed.broadcast_id,
			failed.attempt_count.wrapping_add(1),
			failed.unsigned_tx,
		);
	}
}

impl<T: Config<I>, I: 'static> Broadcaster<T::TargetChain> for Pallet<T, I> {
	type ApiCall = T::ApiCall;
	fn threshold_sign_and_broadcast(api_call: Self::ApiCall) {
		Self::threshold_sign_and_broadcast(api_call)
	}
}<|MERGE_RESOLUTION|>--- conflicted
+++ resolved
@@ -12,13 +12,8 @@
 pub mod weights;
 pub use weights::WeightInfo;
 
-<<<<<<< HEAD
 use cf_chains::{ApiCall, ChainAbi, ChainCrypto, TransactionBuilder};
 use cf_traits::{offline_conditions::*, Broadcaster, Chainflip, SignerNomination, ThresholdSigner};
-=======
-use cf_chains::{Chain, ChainCrypto};
-use cf_traits::{offline_conditions::*, Chainflip, SignerNomination};
->>>>>>> 9770711c
 use codec::{Decode, Encode};
 use frame_support::{dispatch::DispatchResultWithPostInfo, traits::Get, Twox64Concat};
 use frame_system::pallet_prelude::OriginFor;
@@ -65,7 +60,8 @@
 	pub type SignerIdFor<T, I> = <<T as Config<I>>::TargetChain as ChainAbi>::SignerCredential;
 
 	/// Type alias for the payload hash
-	pub type PayloadFor<T, I> = <<T as Config<I>>::TargetChain as ChainCrypto>::Payload;
+	pub type ThresholdSignatureFor<T, I> =
+		<<T as Config<I>>::TargetChain as ChainCrypto>::ThresholdSignature;
 
 	/// The first step in the process - a transaction signing attempt.
 	#[derive(Clone, RuntimeDebug, PartialEq, Eq, Encode, Decode)]
@@ -137,11 +133,7 @@
 		type Call: From<Call<Self, I>> + IsType<<Self as frame_system::Config>::Call>;
 
 		/// A marker trait identifying the chain that we are broadcasting to.
-<<<<<<< HEAD
 		type TargetChain: ChainAbi;
-=======
-		type TargetChain: Chain + ChainCrypto;
->>>>>>> 9770711c
 
 		/// The api calls supported by this broadcaster.
 		type ApiCall: ApiCall<Self::TargetChain>;
@@ -203,10 +195,10 @@
 		OptionQuery,
 	>;
 
-	/// Lookup table between Payload -> Broadcast
-	#[pallet::storage]
-	pub type PayloadToBroadcastIdLookup<T: Config<I>, I: 'static = ()> =
-		StorageMap<_, Twox64Concat, PayloadFor<T, I>, BroadcastId, OptionQuery>;
+	/// Lookup table between Signature -> Broadcast
+	#[pallet::storage]
+	pub type SignatureToBroadcastIdLookup<T: Config<I>, I: 'static = ()> =
+		StorageMap<_, Twox64Concat, ThresholdSignatureFor<T, I>, BroadcastId, OptionQuery>;
 
 	/// Lookup table between BroadcastId -> AttemptId
 	#[pallet::storage]
@@ -312,41 +304,6 @@
 
 	#[pallet::call]
 	impl<T: Config<I>, I: 'static> Pallet<T, I> {
-<<<<<<< HEAD
-=======
-		/// Begin the process of broadcasting a transaction.
-		///
-		/// This triggers the first step - requesting a transaction signature from a nominated
-		/// validator.
-		///
-		/// ## Events
-		///
-		/// - [TransactionSigningRequest](Event::TransactionSigningRequest)
-		///
-		/// ## Errors
-		///
-		/// - None
-		#[pallet::weight(T::WeightInfo::start_broadcast())]
-		pub fn start_broadcast(
-			origin: OriginFor<T>,
-			payload: PayloadFor<T, I>,
-			unsigned_tx: UnsignedTransactionFor<T, I>,
-		) -> DispatchResultWithPostInfo {
-			let _success = T::EnsureThresholdSigned::ensure_origin(origin)?;
-
-			let broadcast_id = BroadcastIdCounter::<T, I>::mutate(|id| {
-				*id += 1;
-				*id
-			});
-
-			PayloadToBroadcastIdLookup::<T, I>::insert(payload, broadcast_id);
-
-			Self::start_broadcast_attempt(broadcast_id, 0, unsigned_tx);
-
-			Ok(().into())
-		}
-
->>>>>>> 9770711c
 		/// Called by the nominated signer when they have completed and signed the transaction, and
 		/// it is therefore ready to be transmitted. The signed transaction is stored on-chain so
 		/// that any node can potentially transmit it to the target chain. Emits an event that will
@@ -490,7 +447,6 @@
 			Ok(().into())
 		}
 
-<<<<<<< HEAD
 		/// A callback to be used when a threshold signature request completes. Retrieves the
 		/// requested signature, uses the configured [TransactionBuilder] to build the transaction
 		/// and then initiates the broadcast sequence.
@@ -520,9 +476,14 @@
 					Error::<T, I>::ThresholdSignatureUnavailable
 				})?;
 
-			Self::start_broadcast(T::TransactionBuilder::build_transaction(&api_call.signed(&sig)));
-
-=======
+			Self::start_broadcast(
+				&sig,
+				T::TransactionBuilder::build_transaction(&api_call.signed(&sig)),
+			);
+
+			Ok(().into())
+		}
+
 		/// Nodes have witnessed that a signature was accepted on the target chain.
 		///
 		/// ## Events
@@ -531,10 +492,10 @@
 		#[pallet::weight(T::WeightInfo::signature_accepted())]
 		pub fn signature_accepted(
 			origin: OriginFor<T>,
-			payload: PayloadFor<T, I>,
+			payload: ThresholdSignatureFor<T, I>,
 		) -> DispatchResultWithPostInfo {
 			let _ = T::EnsureWitnessed::ensure_origin(origin)?;
-			if let Some(broadcast_id) = PayloadToBroadcastIdLookup::<T, I>::take(payload) {
+			if let Some(broadcast_id) = SignatureToBroadcastIdLookup::<T, I>::take(payload) {
 				match BroadcastIdToAttemptIdLookup::<T, I>::take(broadcast_id) {
 					Some(attempt_id)
 						if AwaitingTransmission::<T, I>::take(attempt_id).is_some() =>
@@ -542,14 +503,12 @@
 					_ => (),
 				}
 			}
->>>>>>> 9770711c
 			Ok(().into())
 		}
 	}
 }
 
 impl<T: Config<I>, I: 'static> Pallet<T, I> {
-<<<<<<< HEAD
 	/// Request a threshold signature, providing [Call::on_signature_ready] as the callback.
 	pub fn threshold_sign_and_broadcast(api_call: <T as Config<I>>::ApiCall) {
 		T::ThresholdSigner::request_signature_with_callback(
@@ -560,33 +519,35 @@
 
 	/// Begin the process of broadcasting a transaction.
 	///
-	/// This triggers the first step - requesting a transaction signature from a nominated
-	/// validator.
-	///
 	/// ## Events
 	///
 	/// - [TransactionSigningRequest](Event::TransactionSigningRequest)
-	fn start_broadcast(unsigned_tx: UnsignedTransactionFor<T, I>) {
+	fn start_broadcast(
+		signature: &ThresholdSignatureFor<T, I>,
+		unsigned_tx: UnsignedTransactionFor<T, I>,
+	) {
 		let broadcast_id = BroadcastIdCounter::<T, I>::mutate(|id| {
 			*id += 1;
 			*id
 		});
 
+		SignatureToBroadcastIdLookup::<T, I>::insert(signature, broadcast_id);
+
 		Self::start_broadcast_attempt(broadcast_id, 0, unsigned_tx);
-=======
+	}
+
 	// TODO: remove this function when we remove the transmission_success extrinsic
 	fn remove_lookup_storage(broadcast_id: BroadcastId) {
 		// Remove the BroadcastId lookup
 		BroadcastIdToAttemptIdLookup::<T, I>::take(broadcast_id);
 		// Try to figure out the payload by the broadcast_id
-		if let Some(payload) = PayloadToBroadcastIdLookup::<T, I>::iter()
+		if let Some(payload) = SignatureToBroadcastIdLookup::<T, I>::iter()
 			.filter_map(|(payload, id)| if id == broadcast_id { Some(payload) } else { None })
 			.next()
 		{
 			// Remove the payload lookup
-			PayloadToBroadcastIdLookup::<T, I>::remove(payload);
-		}
->>>>>>> 9770711c
+			SignatureToBroadcastIdLookup::<T, I>::remove(payload);
+		}
 	}
 
 	fn start_broadcast_attempt(
