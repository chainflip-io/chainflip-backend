#![cfg_attr(not(feature = "std"), no_std)]
#![doc = include_str!("../README.md")]
#![doc = include_str!("../../cf-doc-head.md")]

#[cfg(feature = "runtime-benchmarks")]
mod benchmarking;
#[cfg(test)]
mod mock;
#[cfg(test)]
mod tests;

pub mod weights;
use cf_primitives::BroadcastId;
pub use weights::WeightInfo;

use cf_chains::{ApiCall, Chain, ChainAbi, ChainCrypto, FeeRefundCalculator, TransactionBuilder};
use cf_traits::{
	offence_reporting::OffenceReporter, BroadcastCleanup, Broadcaster, Chainflip, EpochInfo,
	EpochKey, SingleSignerNomination, ThresholdSigner,
};
use codec::{Decode, Encode, MaxEncodedLen};
use frame_support::{
	dispatch::DispatchResultWithPostInfo,
	pallet_prelude::DispatchResult,
	sp_runtime::traits::Saturating,
	traits::{Get, UnfilteredDispatchable},
	Twox64Concat,
};

use cf_traits::KeyProvider;

use frame_system::pallet_prelude::OriginFor;
pub use pallet::*;
use scale_info::TypeInfo;
use sp_std::{marker::PhantomData, prelude::*};

/// The number of broadcast attempts that were made before this one.
pub type AttemptCount = u32;

/// A unique id for each broadcast attempt
#[derive(Clone, Debug, PartialEq, Eq, Encode, Decode, TypeInfo, MaxEncodedLen, Default, Copy)]
pub struct BroadcastAttemptId {
	pub broadcast_id: BroadcastId,
	pub attempt_count: AttemptCount,
}

impl BroadcastAttemptId {
	/// Increment the attempt count for a particular BroadcastAttemptId
	pub fn next_attempt(&self) -> Self {
		Self { attempt_count: self.attempt_count.wrapping_add(1), ..*self }
	}
}

impl sp_std::fmt::Display for BroadcastAttemptId {
	fn fmt(&self, f: &mut sp_std::fmt::Formatter<'_>) -> sp_std::fmt::Result {
		write!(
			f,
			"BroadcastAttemptId(broadcast_id: {}, attempt_count: {})",
			self.broadcast_id, self.attempt_count
		)
	}
}

#[derive(Copy, Clone, Debug, PartialEq, Eq, Encode, Decode, TypeInfo, MaxEncodedLen)]
pub enum PalletOffence {
	FailedToBroadcastTransaction,
}

#[frame_support::pallet]
pub mod pallet {
	use super::*;
	use cf_chains::benchmarking_value::BenchmarkValue;
	use cf_traits::{AccountRoleRegistry, KeyProvider, SingleSignerNomination};
	use frame_support::{ensure, pallet_prelude::*, traits::EnsureOrigin};
	use frame_system::pallet_prelude::*;

	/// Type alias for the instance's configured Transaction.
	pub type TransactionFor<T, I> = <<T as Config<I>>::TargetChain as ChainAbi>::Transaction;

	/// Type alias for the instance's configured SignerId.
	pub type SignerIdFor<T, I> = <<T as Config<I>>::TargetChain as Chain>::ChainAccount;

	/// Type alias for the payload hash
	pub type ThresholdSignatureFor<T, I> =
		<<T as Config<I>>::TargetChain as ChainCrypto>::ThresholdSignature;

	/// Type alias for the instance's configured Payload.
	pub type PayloadFor<T, I> = <<T as Config<I>>::TargetChain as ChainCrypto>::Payload;

	/// Type alias for the Amount type of a particular chain.
	pub type ChainAmountFor<T, I> =
		<<T as Config<I>>::TargetChain as cf_chains::Chain>::ChainAmount;

	/// Type alias for the Amount type of a particular chain.
	pub type TransactionFeeFor<T, I> =
		<<T as Config<I>>::TargetChain as cf_chains::Chain>::TransactionFee;

	/// Type alias for the instance's configured ApiCall.
	pub type ApiCallFor<T, I> = <T as Config<I>>::ApiCall;

	/// Type alias for the threshold signature data.
	pub type ThresholdSignatureInformationFor<T, I> =
		(PayloadFor<T, I>, ThresholdSignatureFor<T, I>, ApiCallFor<T, I>);

	#[derive(Clone, RuntimeDebug, PartialEq, Eq, Encode, Decode, TypeInfo)]
	#[scale_info(skip_type_params(T, I))]
	pub struct BroadcastAttempt<T: Config<I>, I: 'static> {
		pub broadcast_attempt_id: BroadcastAttemptId,
		pub unsigned_tx: TransactionFor<T, I>,
	}

	// TODO: Rename
	/// The first step in the process - a transaction signing attempt.
	#[derive(Clone, RuntimeDebug, PartialEq, Eq, Encode, Decode, TypeInfo)]
	#[scale_info(skip_type_params(T, I))]
	pub struct TransactionSigningAttempt<T: Config<I>, I: 'static> {
		pub broadcast_attempt: BroadcastAttempt<T, I>,
		pub nominee: T::ValidatorId,
	}

	#[pallet::config]
	#[pallet::disable_frame_system_supertrait_check]
	pub trait Config<I: 'static = ()>: Chainflip {
		/// Because this pallet emits events, it depends on the runtime's definition of an event.
		type RuntimeEvent: From<Event<Self, I>>
			+ IsType<<Self as frame_system::Config>::RuntimeEvent>;

		/// The pallet dispatches calls, so it depends on the runtime's aggregated Call type.
		type RuntimeCall: From<Call<Self, I>> + IsType<<Self as frame_system::Config>::RuntimeCall>;

		/// The top-level origin type of the runtime.
		type RuntimeOrigin: From<Origin<Self, I>>
			+ IsType<<Self as frame_system::Config>::RuntimeOrigin>
			+ Into<Result<Origin<Self, I>, <Self as Config<I>>::RuntimeOrigin>>;

		/// The call type that is used to dispatch a broadcast callback.
		type BroadcastCallable: Member
			+ Parameter
			+ UnfilteredDispatchable<RuntimeOrigin = <Self as frame_system::Config>::RuntimeOrigin>;

		/// For registering and verifying the account role.
		type AccountRoleRegistry: AccountRoleRegistry<Self>;

		/// Offences that can be reported in this runtime.
		type Offence: From<PalletOffence>;

		/// A marker trait identifying the chain that we are broadcasting to.
		type TargetChain: ChainAbi;

		/// The api calls supported by this broadcaster.
		type ApiCall: ApiCall<Self::TargetChain> + BenchmarkValue;

		/// Builds the transaction according to the chain's environment settings.
		type TransactionBuilder: TransactionBuilder<Self::TargetChain, Self::ApiCall>;

		/// A threshold signer that can sign calls for this chain, and dispatch callbacks into this
		/// pallet.
		type ThresholdSigner: ThresholdSigner<
			Self::TargetChain,
			Callback = <Self as Config<I>>::RuntimeCall,
		>;

		/// Signer nomination.
		type BroadcastSignerNomination: SingleSignerNomination<SignerId = Self::ValidatorId>;

		/// For reporting bad actors.
		type OffenceReporter: OffenceReporter<
			ValidatorId = Self::ValidatorId,
			Offence = Self::Offence,
		>;

		/// Ensure that only threshold signature consensus can trigger a broadcast.
		type EnsureThresholdSigned: EnsureOrigin<<Self as frame_system::Config>::RuntimeOrigin>;

		/// The timeout duration for the broadcast, measured in number of blocks.
		#[pallet::constant]
		type BroadcastTimeout: Get<BlockNumberFor<Self>>;

		/// Something that provides the current key for signing.
		type KeyProvider: KeyProvider<Self::TargetChain>;

		/// The weights for the pallet
		type WeightInfo: WeightInfo;
	}

	#[pallet::origin]
	#[derive(PartialEq, Eq, Copy, Clone, RuntimeDebug, Encode, Decode, TypeInfo, MaxEncodedLen)]
	#[scale_info(skip_type_params(T, I))]
	pub struct Origin<T: Config<I>, I: 'static = ()>(pub(super) PhantomData<(T, I)>);

	#[pallet::pallet]
	#[pallet::generate_store(pub(super) trait Store)]
	#[pallet::without_storage_info]
	pub struct Pallet<T, I = ()>(PhantomData<(T, I)>);

	/// A counter for incrementing the broadcast id.
	#[pallet::storage]
	pub type BroadcastIdCounter<T, I = ()> = StorageValue<_, BroadcastId, ValueQuery>;

	/// Callbacks to be dispatched when the SignatureAccepted event has been witnessed.
	#[pallet::storage]
	#[pallet::getter(fn request_callback)]
	pub type RequestCallbacks<T: Config<I>, I: 'static = ()> =
		StorageMap<_, Twox64Concat, BroadcastId, <T as Config<I>>::BroadcastCallable>;

	/// The last attempt number for a particular broadcast.
	#[pallet::storage]
	pub type BroadcastAttemptCount<T, I = ()> =
		StorageMap<_, Twox64Concat, BroadcastId, AttemptCount, ValueQuery>;

	/// Contains a list of the authorities that have failed to sign a particular broadcast.
	#[pallet::storage]
	pub type FailedBroadcasters<T: Config<I>, I: 'static = ()> =
		StorageMap<_, Twox64Concat, BroadcastId, Vec<T::ValidatorId>>;

	/// Live transaction broadcast requests.
	#[pallet::storage]
	pub type AwaitingBroadcast<T: Config<I>, I: 'static = ()> = StorageMap<
		_,
		Twox64Concat,
		BroadcastAttemptId,
		TransactionSigningAttempt<T, I>,
		OptionQuery,
	>;

	/// Lookup table between Signature -> Broadcast.
	#[pallet::storage]
	pub type SignatureToBroadcastIdLookup<T: Config<I>, I: 'static = ()> =
		StorageMap<_, Twox64Concat, ThresholdSignatureFor<T, I>, BroadcastId, OptionQuery>;

	/// The list of failed broadcasts pending retry.
	#[pallet::storage]
	pub type BroadcastRetryQueue<T: Config<I>, I: 'static = ()> =
		StorageValue<_, Vec<BroadcastAttempt<T, I>>, ValueQuery>;

	/// A mapping from block number to a list of signing or broadcast attempts that expire at that
	/// block number.
	#[pallet::storage]
	pub type Timeouts<T: Config<I>, I: 'static = ()> =
		StorageMap<_, Twox64Concat, T::BlockNumber, Vec<BroadcastAttemptId>, ValueQuery>;

	/// Stores all needed information to be able to re-request the signature
	#[pallet::storage]
	pub type ThresholdSignatureData<T: Config<I>, I: 'static = ()> = StorageMap<
		_,
		Twox64Concat,
		BroadcastId,
		(ApiCallFor<T, I>, ThresholdSignatureFor<T, I>),
		OptionQuery,
	>;

	/// Tracks how much a signer id is owed for paying transaction fees.
	#[pallet::storage]
	pub type TransactionFeeDeficit<T: Config<I>, I: 'static = ()> =
		StorageMap<_, Twox64Concat, SignerIdFor<T, I>, ChainAmountFor<T, I>, ValueQuery>;

	#[pallet::event]
	#[pallet::generate_deposit(pub(super) fn deposit_event)]
	pub enum Event<T: Config<I>, I: 'static = ()> {
		/// A request to a specific authority to sign a transaction.
		TransactionBroadcastRequest {
			broadcast_attempt_id: BroadcastAttemptId,
			nominee: T::ValidatorId,
			unsigned_tx: TransactionFor<T, I>,
		},
		/// A failed broadcast attempt has been scheduled for retry.
		BroadcastRetryScheduled { broadcast_attempt_id: BroadcastAttemptId },
		/// A broadcast attempt timed out.
		BroadcastAttemptTimeout { broadcast_attempt_id: BroadcastAttemptId },
		/// A broadcast has been aborted after all authorities have attempted to broadcast the
		/// transaction and failed.
		BroadcastAborted { broadcast_id: BroadcastId },
		/// A broadcast has successfully been completed.
		BroadcastSuccess { broadcast_id: BroadcastId },
		/// A broadcast's threshold signature is invalid, we will attempt to re-sign it.
		ThresholdSignatureInvalid { broadcast_id: BroadcastId },
		/// A signature accepted event on the target chain has been witnessed and the callback was
		/// executed.
		BroadcastCallbackExecuted { broadcast_id: BroadcastId, result: DispatchResult },
	}

	#[pallet::error]
	pub enum Error<T, I = ()> {
		/// The provided payload is invalid.
		InvalidPayload,
		/// The provided broadcast id is invalid.
		InvalidBroadcastId,
		/// The provided broadcast attempt id is invalid.
		InvalidBroadcastAttemptId,
		/// The transaction signer is not signer who was nominated.
		InvalidSigner,
		/// A threshold signature was expected but not available.
		ThresholdSignatureUnavailable,
	}

	#[pallet::hooks]
	impl<T: Config<I>, I: 'static> Hooks<BlockNumberFor<T>> for Pallet<T, I> {
		/// The `on_initialize` hook for this pallet handles scheduled expiries.
		///
		/// /// ## Events
		///
		/// - [BroadcastAttemptTimeout](Event::BroadcastAttemptTimeout)
		fn on_initialize(block_number: BlockNumberFor<T>) -> frame_support::weights::Weight {
			// NB: We don't want broadcasts that timeout to ever expire. We will keep retrying
			// forever. It's possible that the reason for timeout could be something like a chain
			// halt on the external chain. If the signature is valid then we expect it to succeed
			// eventually. For outlying, unknown unknowns, these can be something governance can
			// handle if absolutely necessary (though it likely never will be).
			let expiries = Timeouts::<T, I>::take(block_number);
			for attempt_id in expiries.iter() {
				if let Some(attempt) = Self::take_awaiting_broadcast(*attempt_id) {
					Self::deposit_event(Event::<T, I>::BroadcastAttemptTimeout {
						broadcast_attempt_id: *attempt_id,
					});
					Self::start_next_broadcast_attempt(attempt);
				}
			}

			T::WeightInfo::on_initialize(expiries.len() as u32)
		}

		// We want to retry broadcasts when we have free block space.
		fn on_idle(_block_number: BlockNumberFor<T>, remaining_weight: Weight) -> Weight {
			let next_broadcast_weight = T::WeightInfo::start_next_broadcast_attempt();

			let num_retries_that_fit = remaining_weight
				.ref_time()
				.checked_div(next_broadcast_weight.ref_time())
				.expect("start_next_broadcast_attempt weight should not be 0")
				as usize;

			let mut retries = BroadcastRetryQueue::<T, I>::take();

			if retries.len() >= num_retries_that_fit {
				BroadcastRetryQueue::<T, I>::put(retries.split_off(num_retries_that_fit));
			}

			let retries_len = retries.len();

			for retry in retries {
				Self::start_next_broadcast_attempt(retry);
			}
			next_broadcast_weight.saturating_mul(retries_len as u64) as Weight
		}
	}

	#[pallet::call]
	impl<T: Config<I>, I: 'static> Pallet<T, I> {
		/// Submitted by the nominated node when they cannot sign the transaction.
		/// This triggers a retry of the signing of the transaction
		///
		/// ## Events
		///
		/// - N/A
		///
		/// ## Errors
		///
		/// - [InvalidBroadcastAttemptId](Error::InvalidBroadcastAttemptId)
		/// - [InvalidSigner](Error::InvalidSigner)
		#[pallet::weight(T::WeightInfo::transaction_signing_failure())]
		pub fn transaction_signing_failure(
			origin: OriginFor<T>,
			broadcast_attempt_id: BroadcastAttemptId,
		) -> DispatchResultWithPostInfo {
			let extrinsic_signer = T::AccountRoleRegistry::ensure_validator(origin)?.into();

			let signing_attempt = AwaitingBroadcast::<T, I>::get(broadcast_attempt_id)
				.ok_or(Error::<T, I>::InvalidBroadcastAttemptId)?;

			// Only the nominated signer can say they failed to sign
			ensure!(signing_attempt.nominee == extrinsic_signer, Error::<T, I>::InvalidSigner);

			Self::take_awaiting_broadcast(broadcast_attempt_id);

			FailedBroadcasters::<T, I>::append(
				signing_attempt.broadcast_attempt.broadcast_attempt_id.broadcast_id,
				&extrinsic_signer,
			);

			// Schedule a failed attempt for retry when the next block is authored.
			// We will abort the broadcast once all authorities have attempt to sign the
			// transaction
			if signing_attempt.broadcast_attempt.broadcast_attempt_id.attempt_count ==
				T::EpochInfo::current_authority_count()
					.checked_sub(1)
					.expect("We must have at least one authority")
			{
				Self::clean_up_broadcast_storage(
					signing_attempt.broadcast_attempt.broadcast_attempt_id.broadcast_id,
				);

				Self::deposit_event(Event::<T, I>::BroadcastAborted {
					broadcast_id: signing_attempt
						.broadcast_attempt
						.broadcast_attempt_id
						.broadcast_id,
				});
			} else {
				BroadcastRetryQueue::<T, I>::append(&signing_attempt.broadcast_attempt);
				Self::deposit_event(Event::<T, I>::BroadcastRetryScheduled {
					broadcast_attempt_id: signing_attempt.broadcast_attempt.broadcast_attempt_id,
				});
			}

			Ok(().into())
		}

		/// A callback to be used when a threshold signature request completes. Retrieves the
		/// requested signature, uses the configured [TransactionBuilder] to build the transaction
		/// and then initiates the broadcast sequence.
		///
		/// ## Events
		///
		/// - See [Call::start_broadcast].
		///
		/// ## Errors
		///
		/// - [Error::ThresholdSignatureUnavailable]
		#[pallet::weight(T::WeightInfo::on_signature_ready())]
		pub fn on_signature_ready(
			origin: OriginFor<T>,
			threshold_request_id: <T::ThresholdSigner as ThresholdSigner<T::TargetChain>>::RequestId,
			api_call: Box<<T as Config<I>>::ApiCall>,
			broadcast_id: BroadcastId,
		) -> DispatchResultWithPostInfo {
			let _ = T::EnsureThresholdSigned::ensure_origin(origin)?;

			let signature = T::ThresholdSigner::signature_result(threshold_request_id)
				.ready_or_else(|r| {
					log::error!(
						"Signature not found for threshold request {:?}. Request status: {:?}",
						threshold_request_id,
						r
					);
					Error::<T, I>::ThresholdSignatureUnavailable
				})?
				.expect("signature can not be unavailable");

			Self::start_broadcast(
				&signature,
				T::TransactionBuilder::build_transaction(&api_call.clone().signed(&signature)),
				*api_call,
				broadcast_id,
			);
			Ok(().into())
		}

		/// Nodes have witnessed that a signature was accepted on the target chain.
		///
		/// We add to the deficit to later be refunded, and clean up storage related to
		/// this broadcast, reporting any nodes who failed this particular broadcast before
		/// this success.
		///
		/// ## Events
		///
		/// - [BroadcastSuccess](Event::BroadcastSuccess)
		///
		/// ## Errors
		///
		/// - [InvalidPayload](Event::InvalidPayload)
		/// - [InvalidBroadcastAttemptId](Event::InvalidBroadcastAttemptId)
		#[pallet::weight(T::WeightInfo::signature_accepted())]
		pub fn signature_accepted(
			origin: OriginFor<T>,
			signature: ThresholdSignatureFor<T, I>,
			signer_id: SignerIdFor<T, I>,
			tx_fee: TransactionFeeFor<T, I>,
		) -> DispatchResultWithPostInfo {
			T::EnsureWitnessedAtCurrentEpoch::ensure_origin(origin.clone())?;
			let broadcast_id = SignatureToBroadcastIdLookup::<T, I>::take(signature)
				.ok_or(Error::<T, I>::InvalidPayload)?;

			let to_refund = AwaitingBroadcast::<T, I>::get(BroadcastAttemptId {
				broadcast_id,
				attempt_count: BroadcastAttemptCount::<T, I>::get(broadcast_id),
			})
			.ok_or(Error::<T, I>::InvalidBroadcastAttemptId)?
			.broadcast_attempt
			.unsigned_tx
			.return_fee_refund(tx_fee);

			TransactionFeeDeficit::<T, I>::mutate(signer_id, |fee_deficit| {
				*fee_deficit = fee_deficit.saturating_add(to_refund);
			});

			// If people failed to broadcast before we got a success, they should be reported.
			if let Some(failed_signers) = FailedBroadcasters::<T, I>::get(broadcast_id) {
				T::OffenceReporter::report_many(
					PalletOffence::FailedToBroadcastTransaction,
					&failed_signers,
				);
			}

<<<<<<< HEAD
			if let Some(callback) = RequestCallbacks::<T, I>::take(broadcast_id) {
=======
			if let Some(callback) = RequestCallbacks::<T, I>::get(broadcast_id) {
>>>>>>> 0d3a4185
				Self::deposit_event(Event::<T, I>::BroadcastCallbackExecuted {
					broadcast_id,
					result: callback.dispatch_bypass_filter(origin).map(|_| ()).map_err(|e| {
						log::warn!("Callback execution has failed for broadcast {}.", broadcast_id);
						e.error
					}),
				});
			}

			Self::clean_up_broadcast_storage(broadcast_id);

			Self::deposit_event(Event::<T, I>::BroadcastSuccess { broadcast_id });
			Ok(().into())
		}

		#[pallet::weight(0)]
		pub fn stress_test(origin: OriginFor<T>, how_many: u32) -> DispatchResult {
			ensure_root(origin)?;

			let payload = PayloadFor::<T, I>::decode(&mut &[0xcf; 32][..])
				.map_err(|_| Error::<T, I>::InvalidPayload)?;
			for _ in 0..how_many {
				T::ThresholdSigner::request_signature(payload.clone());
			}

			Ok(())
		}
	}
}

impl<T: Config<I>, I: 'static> Pallet<T, I> {
	pub fn clean_up_broadcast_storage(broadcast_id: BroadcastId) {
		for attempt_count in
			AttemptCount::default()..=(BroadcastAttemptCount::<T, I>::take(broadcast_id))
		{
			AwaitingBroadcast::<T, I>::remove(BroadcastAttemptId { broadcast_id, attempt_count });
		}
		FailedBroadcasters::<T, I>::remove(broadcast_id);
		RequestCallbacks::<T, I>::remove(broadcast_id);

		if let Some((_, signature)) = ThresholdSignatureData::<T, I>::take(broadcast_id) {
			SignatureToBroadcastIdLookup::<T, I>::remove(signature);
		}
	}

	pub fn take_awaiting_broadcast(
		broadcast_attempt_id: BroadcastAttemptId,
	) -> Option<BroadcastAttempt<T, I>> {
		if let Some(signing_attempt) = AwaitingBroadcast::<T, I>::take(broadcast_attempt_id) {
			assert_eq!(
				signing_attempt.broadcast_attempt.broadcast_attempt_id,
				broadcast_attempt_id,
				"The broadcast attempt id of the signing attempt should match that of the broadcast attempt id of its key"
			);
			Some(signing_attempt.broadcast_attempt)
		} else {
			None
		}
	}

	/// Request a threshold signature, providing [Call::on_signature_ready] as the callback.
	pub fn threshold_sign_and_broadcast(
		api_call: <T as Config<I>>::ApiCall,
		maybe_callback: Option<<T as Config<I>>::BroadcastCallable>,
	) -> BroadcastId {
		let broadcast_id = BroadcastIdCounter::<T, I>::mutate(|id| {
			*id += 1;
			*id
		});
		if let Some(callback) = maybe_callback {
			RequestCallbacks::<T, I>::insert(broadcast_id, callback);
		}
		T::ThresholdSigner::request_signature_with_callback(
			api_call.threshold_signature_payload(),
			|id| {
				Call::on_signature_ready {
					threshold_request_id: id,
					api_call: Box::new(api_call),
					broadcast_id,
				}
				.into()
			},
		);
		broadcast_id
	}

	/// Begin the process of broadcasting a transaction.
	///
	/// ## Events
	///
	/// - [TransactionBroadcastRequest](Event::TransactionBroadcastRequest)
	fn start_broadcast(
		signature: &ThresholdSignatureFor<T, I>,
		unsigned_tx: TransactionFor<T, I>,
		api_call: <T as Config<I>>::ApiCall,
		broadcast_id: BroadcastId,
	) -> BroadcastAttemptId {
		SignatureToBroadcastIdLookup::<T, I>::insert(signature, broadcast_id);

		ThresholdSignatureData::<T, I>::insert(broadcast_id, (api_call, signature));

		let broadcast_attempt_id = BroadcastAttemptId { broadcast_id, attempt_count: 0 };
		Self::start_broadcast_attempt(BroadcastAttempt::<T, I> {
			broadcast_attempt_id,
			unsigned_tx,
		});
		broadcast_attempt_id
	}

	fn start_next_broadcast_attempt(broadcast_attempt: BroadcastAttempt<T, I>) {
		let broadcast_id = broadcast_attempt.broadcast_attempt_id.broadcast_id;
		if let Some((api_call, signature)) = ThresholdSignatureData::<T, I>::get(broadcast_id) {
			let EpochKey { key, .. } = T::KeyProvider::current_epoch_key();

			if T::TransactionBuilder::is_valid_for_rebroadcast(&api_call) &&
				<T::TargetChain as ChainCrypto>::verify_threshold_signature(
					&key,
					&api_call.threshold_signature_payload(),
					&signature,
				) {
				let next_broadcast_attempt_id =
					broadcast_attempt.broadcast_attempt_id.next_attempt();

				BroadcastAttemptCount::<T, I>::mutate(broadcast_id, |attempt_count| {
					*attempt_count += 1;
					*attempt_count
				});

				Self::start_broadcast_attempt(BroadcastAttempt::<T, I> {
					broadcast_attempt_id: next_broadcast_attempt_id,
					..broadcast_attempt
				});
			}
			// If the signature verification fails, we want
			// to retry from the threshold signing stage.
			else {
				let callback = RequestCallbacks::<T, I>::get(broadcast_id);
				Self::clean_up_broadcast_storage(broadcast_id);
<<<<<<< HEAD
				Self::threshold_sign_and_broadcast(
					api_call,
					RequestCallbacks::<T, I>::take(broadcast_id),
				);
=======
				Self::threshold_sign_and_broadcast(api_call, callback);
>>>>>>> 0d3a4185
				log::info!(
					"Signature is invalid -> rescheduled threshold signature for broadcast id {}.",
					broadcast_id
				);
				Self::deposit_event(Event::<T, I>::ThresholdSignatureInvalid { broadcast_id });
			}
		} else {
			log::error!("No threshold signature data is available.");
		};
	}

	fn start_broadcast_attempt(mut broadcast_attempt: BroadcastAttempt<T, I>) {
		T::TransactionBuilder::refresh_unsigned_transaction(&mut broadcast_attempt.unsigned_tx);

		let seed = (broadcast_attempt.broadcast_attempt_id, broadcast_attempt.unsigned_tx.clone())
			.encode();
		if let Some(nominated_signer) = T::BroadcastSignerNomination::nomination_with_seed(
			seed,
			&FailedBroadcasters::<T, I>::get(broadcast_attempt.broadcast_attempt_id.broadcast_id)
				.unwrap_or_default(),
		) {
			// write, or overwrite the old entry if it exists (on a retry)
			AwaitingBroadcast::<T, I>::insert(
				broadcast_attempt.broadcast_attempt_id,
				TransactionSigningAttempt {
					broadcast_attempt: BroadcastAttempt::<T, I> {
						unsigned_tx: broadcast_attempt.unsigned_tx.clone(),
						..broadcast_attempt
					},
					nominee: nominated_signer.clone(),
				},
			);

			Timeouts::<T, I>::append(
				frame_system::Pallet::<T>::block_number() + T::BroadcastTimeout::get(),
				broadcast_attempt.broadcast_attempt_id,
			);

			Self::deposit_event(Event::<T, I>::TransactionBroadcastRequest {
				broadcast_attempt_id: broadcast_attempt.broadcast_attempt_id,
				nominee: nominated_signer,
				unsigned_tx: broadcast_attempt.unsigned_tx,
			});
		} else {
			const FAILED_SIGNER_SELECTION: &str = "Failed to select signer: We should either: a) have a signer eligible for nomination b) already have aborted this broadcast when scheduling the retry";
			log::error!("{FAILED_SIGNER_SELECTION}");
			#[cfg(test)]
			panic!("{FAILED_SIGNER_SELECTION}");
		}
	}
}

impl<T: Config<I>, I: 'static> Broadcaster<T::TargetChain> for Pallet<T, I> {
	type ApiCall = T::ApiCall;
	type Callback = <T as Config<I>>::BroadcastCallable;
	fn threshold_sign_and_broadcast(api_call: Self::ApiCall) -> BroadcastId {
		Self::threshold_sign_and_broadcast(api_call, None)
	}

	fn threshold_sign_and_broadcast_with_callback(
		api_call: Self::ApiCall,
		callback: Self::Callback,
	) -> BroadcastId {
		Self::threshold_sign_and_broadcast(api_call, Some(callback))
	}
}

impl<T: Config<I>, I: 'static> BroadcastCleanup<T::TargetChain> for Pallet<T, I> {
	fn clean_up_broadcast(broadcast_id: BroadcastId) -> DispatchResult {
		Self::clean_up_broadcast_storage(broadcast_id);
		Self::deposit_event(Event::<T, I>::BroadcastSuccess { broadcast_id });
		Ok(())
	}
}<|MERGE_RESOLUTION|>--- conflicted
+++ resolved
@@ -491,11 +491,7 @@
 				);
 			}
 
-<<<<<<< HEAD
-			if let Some(callback) = RequestCallbacks::<T, I>::take(broadcast_id) {
-=======
 			if let Some(callback) = RequestCallbacks::<T, I>::get(broadcast_id) {
->>>>>>> 0d3a4185
 				Self::deposit_event(Event::<T, I>::BroadcastCallbackExecuted {
 					broadcast_id,
 					result: callback.dispatch_bypass_filter(origin).map(|_| ()).map_err(|e| {
@@ -634,14 +630,7 @@
 			else {
 				let callback = RequestCallbacks::<T, I>::get(broadcast_id);
 				Self::clean_up_broadcast_storage(broadcast_id);
-<<<<<<< HEAD
-				Self::threshold_sign_and_broadcast(
-					api_call,
-					RequestCallbacks::<T, I>::take(broadcast_id),
-				);
-=======
 				Self::threshold_sign_and_broadcast(api_call, callback);
->>>>>>> 0d3a4185
 				log::info!(
 					"Signature is invalid -> rescheduled threshold signature for broadcast id {}.",
 					broadcast_id
