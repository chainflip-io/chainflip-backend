--- conflicted
+++ resolved
@@ -4,18 +4,10 @@
 
 use crate::{self as pallet_cf_broadcast, Instance1, PalletOffence, PalletSafeMode};
 use cf_chains::{
-	btc::BitcoinRetryPolicy,
 	eth::Ethereum,
 	evm::EvmCrypto,
-<<<<<<< HEAD
 	mocks::{MockApiCall, MockEthereum, MockEthereumChainCrypto, MockTransactionBuilder},
-	Chain, ChainCrypto,
-=======
-	mocks::{
-		MockAggKey, MockApiCall, MockEthereum, MockEthereumChainCrypto, MockTransactionBuilder,
-	},
-	Chain, ChainCrypto, DefaultRetryPolicy, RetryPolicy,
->>>>>>> 1d4a14aa
+	Chain, ChainCrypto, RetryPolicy,
 };
 use cf_traits::{
 	impl_mock_chainflip, impl_mock_runtime_safe_mode,
@@ -132,22 +124,20 @@
 
 pub struct MockRetryPolicy;
 
+parameter_types! {
+	pub const BroadcastDelay: Option<BlockNumberFor<Test>> = None;
+}
+
 impl RetryPolicy for MockRetryPolicy {
 	type BlockNumber = u64;
 	type AttemptCount = u32;
 
-	fn next_attempt_delay(retry_attempts: Self::AttemptCount) -> Self::BlockNumber {
-		SLOWDOWN.with(|cell| match *cell.borrow() {
-			SlowDown::Default => DefaultRetryPolicy::next_attempt_delay(retry_attempts).into(),
-			SlowDown::Bitcoin => BitcoinRetryPolicy::next_attempt_delay(retry_attempts).into(),
-		})
+	fn next_attempt_delay(_retry_attempts: Self::AttemptCount) -> Option<Self::BlockNumber> {
+		BroadcastDelay::get()
 	}
 
 	fn attempt_slowdown_threshold() -> Self::AttemptCount {
-		SLOWDOWN.with(|cell| match *cell.borrow() {
-			SlowDown::Default => DefaultRetryPolicy::attempt_slowdown_threshold(),
-			SlowDown::Bitcoin => BitcoinRetryPolicy::attempt_slowdown_threshold(),
-		})
+		unimplemented!()
 	}
 }
 
@@ -186,11 +176,7 @@
 	Test,
 	RuntimeGenesisConfig::default(),
 	|| {
-<<<<<<< HEAD
-		MockEpochInfo::next_epoch((0..4).collect());
-=======
 		MockEpochInfo::next_epoch((0..151).collect());
->>>>>>> 1d4a14aa
 		MockNominator::use_current_authorities_as_nominees::<MockEpochInfo>();
 		for id in &MockEpochInfo::current_authorities() {
 			<MockAccountRoleRegistry as AccountRoleRegistry<Test>>::register_as_validator(id).unwrap();
