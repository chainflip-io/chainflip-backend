--- conflicted
+++ resolved
@@ -7,7 +7,7 @@
 use frame_benchmarking::benchmarks_instance_pallet;
 use frame_support::{dispatch::UnfilteredDispatchable, traits::EnsureOrigin};
 
-use cf_runtime_benchmark_utilities::BenchmarkDefault;
+// use cf_runtime_benchmark_utilities::BenchmarkDefault;
 
 type TransactionHashFor<T, I> = <<T as Config<I>>::TargetChain as ChainCrypto>::TransactionHash;
 
@@ -27,21 +27,17 @@
 	// 	let call = Call::<T, I>::start_broadcast(unsigned.into());
 	// 	let origin = T::EnsureWitnessed::successful_origin();
 	// } : { call.dispatch_bypass_filter(origin)? }
-<<<<<<< HEAD
 	transaction_ready_for_transmission {
 
 	} : {}
-	transmission_success {
-		let attempt_id = 1;
-		let tx_hash = TransactionHashFor::<T, I>::benchmark_default();
-		let call = Call::<T, I>::transmission_success(attempt_id, tx_hash.into());
-		let origin = T::EnsureThresholdSigned::successful_origin();
-	} : {
-		call.dispatch_bypass_filter(origin)?
-	}
-=======
-	transaction_ready_for_transmission {} : {}
->>>>>>> 1ec9bc9b
+	// transmission_success {
+	// 	let attempt_id = 1;
+	// 	let tx_hash = TransactionHashFor::<T, I>::benchmark_default();
+	// 	let call = Call::<T, I>::transmission_success(attempt_id, tx_hash.into());
+	// 	let origin = T::EnsureThresholdSigned::successful_origin();
+	// } : {
+	// 	call.dispatch_bypass_filter(origin)?
+	// }
 	transmission_failure {} : {}
 	on_signature_ready {} : {}
 	signature_accepted {} : {}
