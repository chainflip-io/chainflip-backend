//! Benchmarking setup for pallet-template
#![cfg(feature = "runtime-benchmarks")]

use super::*;

use frame_benchmarking::benchmarks_instance_pallet;

benchmarks_instance_pallet! {
	on_initialize {} : {}
	start_broadcast {} : {}
	// start_broadcast {
	// 	let caller: T::AccountId = whitelisted_caller();
	// 	let unsigned: SignedTransactionFor<T, I> = UnsignedTransaction {
	// 		chain_id: 42,
	// 		max_fee_per_gas: U256::from(1_000_000_000u32).into(),
	// 		gas_limit: U256::from(21_000u32).into(),
	// 		contract: [0xcf; 20].into(),
	// 		value: 0.into(),
	// 		data: b"do_something()".to_vec(),
	// 		..Default::default()
	// 	};
	// 	let call = Call::<T, I>::start_broadcast(unsigned.into());
	// 	let origin = T::EnsureWitnessed::successful_origin();
	// } : { call.dispatch_bypass_filter(origin)? }
	transaction_ready_for_transmission {} : {}
	transmission_success {} : {}
	transmission_failure {} : {}
<<<<<<< HEAD
	on_signature_ready {} : {}
}

impl_benchmark_test_suite!(Pallet, crate::mock::new_test_ext(), crate::mock::Test,);
=======
}
>>>>>>> 62f45ef8
<|MERGE_RESOLUTION|>--- conflicted
+++ resolved
@@ -25,11 +25,5 @@
 	transaction_ready_for_transmission {} : {}
 	transmission_success {} : {}
 	transmission_failure {} : {}
-<<<<<<< HEAD
 	on_signature_ready {} : {}
-}
-
-impl_benchmark_test_suite!(Pallet, crate::mock::new_test_ext(), crate::mock::Test,);
-=======
-}
->>>>>>> 62f45ef8
+}