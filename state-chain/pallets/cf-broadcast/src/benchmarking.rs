//! Benchmarking setup for pallet-template
#![cfg(feature = "runtime-benchmarks")]

use super::*;

use frame_benchmarking::benchmarks_instance_pallet;

benchmarks_instance_pallet! {
	on_initialize {} : {}
	// start_broadcast {
	// 	let caller: T::AccountId = whitelisted_caller();
	// 	let unsigned: SignedTransactionFor<T, I> = UnsignedTransaction {
	// 		chain_id: 42,
	// 		max_fee_per_gas: U256::from(1_000_000_000u32).into(),
	// 		gas_limit: U256::from(21_000u32).into(),
	// 		contract: [0xcf; 20].into(),
	// 		value: 0.into(),
	// 		data: b"do_something()".to_vec(),
	// 		..Default::default()
	// 	};
	// 	let call = Call::<T, I>::start_broadcast(unsigned.into());
	// 	let origin = T::EnsureWitnessed::successful_origin();
	// } : { call.dispatch_bypass_filter(origin)? }
	transaction_ready_for_transmission {} : {}
	transmission_success {} : {}
	transmission_failure {} : {}
<<<<<<< HEAD
	on_signature_ready {} : {}
=======
	signature_accepted {} : {}
>>>>>>> 9770711c
}<|MERGE_RESOLUTION|>--- conflicted
+++ resolved
@@ -24,9 +24,6 @@
 	transaction_ready_for_transmission {} : {}
 	transmission_success {} : {}
 	transmission_failure {} : {}
-<<<<<<< HEAD
 	on_signature_ready {} : {}
-=======
 	signature_accepted {} : {}
->>>>>>> 9770711c
 }