--- conflicted
+++ resolved
@@ -20,7 +20,6 @@
 
 benchmarks_instance_pallet! {
 	on_initialize {} : {}
-<<<<<<< HEAD
 	transaction_ready_for_transmission {
 		let caller: T::AccountId = whitelisted_caller();
 		let broadcast_attempt_id = BroadcastAttemptId {
@@ -30,16 +29,16 @@
 		let signed_tx = SignedTransactionFor::<T, I>::benchmark_default();
 		let signer_id = SignerIdFor::<T, I>::benchmark_default();
 	} : _(RawOrigin::Signed(caller), broadcast_attempt_id, signed_tx, signer_id)
-	transmission_failure {
-		let origin = T::EnsureWitnessed::successful_origin();
-		let transaction_hash = TransactionHashFor::<T, I>::benchmark_default();
-		let broadcast_attempt_id = BroadcastAttemptId {
-			broadcast_id: 1,
-			attempt_count: 1
-		};
-		let tf = TransmissionFailure::TransactionRejected;
-		let call = Call::<T, I>::transmission_failure { broadcast_attempt_id: broadcast_attempt_id, failure: tf, tx_hash: transaction_hash };
-	} : { call.dispatch_bypass_filter(origin)? }
+	// transmission_failure {
+	// 	let origin = T::EnsureWitnessed::successful_origin();
+	// 	let transaction_hash = TransactionHashFor::<T, I>::benchmark_default();
+	// 	let broadcast_attempt_id = BroadcastAttemptId {
+	// 		broadcast_id: 1,
+	// 		attempt_count: 1
+	// 	};
+	// 	let tf = TransmissionFailure::TransactionRejected;
+	// 	let call = Call::<T, I>::transmission_failure { broadcast_attempt_id: broadcast_attempt_id, failure: tf, tx_hash: transaction_hash };
+	// } : { call.dispatch_bypass_filter(origin)? }
 	on_signature_ready {
 		let origin = T::EnsureThresholdSigned::successful_origin();
 		let threshold_request_id = <T::ThresholdSigner as ThresholdSigner<T::TargetChain>>::RequestId::benchmark_default();
@@ -55,24 +54,4 @@
 		let tx_hash = TransactionHashFor::<T, I>::benchmark_default();
 		let call = Call::<T, I>::signature_accepted{payload, tx_signer, tx_fee, block_number, tx_hash};
 	} : { call.dispatch_bypass_filter(origin)? }
-=======
-	// start_broadcast {
-	// 	let caller: T::AccountId = whitelisted_caller();
-	// 	let unsigned: SignedTransactionFor<T, I> = UnsignedTransaction {
-	// 		chain_id: 42,
-	// 		max_fee_per_gas: U256::from(1_000_000_000u32).into(),
-	// 		gas_limit: U256::from(21_000u32).into(),
-	// 		contract: [0xcf; 20].into(),
-	// 		value: 0.into(),
-	// 		data: b"do_something()".to_vec(),
-	// 		..Default::default()
-	// 	};
-	// 	let call = Call::<T, I>::start_broadcast(unsigned.into());
-	// 	let origin = T::EnsureWitnessed::successful_origin();
-	// } : { call.dispatch_bypass_filter(origin)? }
-	transaction_ready_for_transmission {} : {}
-	transaction_signing_failure {} : {}
-	on_signature_ready {} : {}
-	signature_accepted {} : {}
->>>>>>> b977139f
 }