use crate::{
	mock::*, AwaitingTransactionSignature, AwaitingTransmission, BroadcastAttemptId, BroadcastId,
	BroadcastIdToAttemptNumbers, BroadcastRetryQueue, BroadcastStage, Error,
	Event as BroadcastEvent, Expiries, Instance1, PalletOffence, RefundSignerId,
	SignatureToBroadcastIdLookup, SignerIdToAccountId, TransactionFeeDeficit, TransmissionFailure,
};
use cf_chains::{
	mocks::{MockApiCall, MockEthereum, MockThresholdSignature, MockUnsignedTransaction, Validity},
	ChainAbi,
};
use frame_support::{assert_noop, assert_ok, traits::Hooks};
use frame_system::RawOrigin;

#[derive(Clone, Debug, PartialEq, Eq)]
enum Scenario {
	HappyPath,
	BadSigner,
	TransmissionFailure(TransmissionFailure),
	Timeout,
}

thread_local! {
	pub static COMPLETED_BROADCASTS: std::cell::RefCell<Vec<BroadcastId>> = Default::default();
	pub static FAILED_BROADCASTS: std::cell::RefCell<Vec<BroadcastId>> = Default::default();
	pub static EXPIRED_ATTEMPTS: std::cell::RefCell<Vec<(BroadcastAttemptId, BroadcastStage)>> = Default::default();
	pub static ABORTED_BROADCAST: std::cell::RefCell<BroadcastId> = Default::default();
}

struct MockCfe;

impl MockCfe {
	fn respond(scenario: Scenario) {
		let events = System::events();
		System::reset_events();
		for event_record in events {
			Self::process_event(event_record.event, scenario.clone());
		}
	}

	fn process_event(event: Event, scenario: Scenario) {
		match event {
			Event::MockBroadcast(broadcast_event) => match broadcast_event {
				BroadcastEvent::TransactionSigningRequest(attempt_id, nominee, unsigned_tx) => {
					if let Scenario::Timeout = scenario {
						// Ignore the request.
						return
					}
					Self::handle_transaction_signature_request(
						attempt_id,
						nominee,
						unsigned_tx,
						scenario,
					);
				},
				BroadcastEvent::TransmissionRequest(attempt_id, _signed_tx) => {
					if let Scenario::Timeout = scenario {
						// Ignore the request.
						return
					}
					Self::handle_broadcast_request(attempt_id, scenario);
				},
				BroadcastEvent::BroadcastComplete(broadcast_attempt_id) => {
					COMPLETED_BROADCASTS
						.with(|cell| cell.borrow_mut().push(broadcast_attempt_id.broadcast_id));
				},
				BroadcastEvent::BroadcastRetryScheduled(_) => {
					// Informational only. No action required by the CFE.
				},
				BroadcastEvent::BroadcastFailed(broadcast_attempt_id, _) => {
					FAILED_BROADCASTS
						.with(|cell| cell.borrow_mut().push(broadcast_attempt_id.broadcast_id));
				},
				BroadcastEvent::BroadcastAttemptExpired(broadcast_attempt_id, stage) =>
					EXPIRED_ATTEMPTS
						.with(|cell| cell.borrow_mut().push((broadcast_attempt_id, stage))),
				BroadcastEvent::BroadcastAborted(_) => {
					// Informational only. No action required by the CFE.
				},
				BroadcastEvent::__Ignore(_, _) => unreachable!(),
				BroadcastEvent::RefundSignerIdUpdated(_, _) => {
					// Information only. No action required by the CFE.
				},
			},
			_ => panic!("Unexpected event"),
		};
	}

	// Accepts an unsigned tx, making sure the nominee has been assigned.
	fn handle_transaction_signature_request(
		// TODO: Use BroadcastAttempt
		attempt_id: BroadcastAttemptId,
		nominee: u64,
		unsigned_tx: MockUnsignedTransaction,
		scenario: Scenario,
	) {
		assert_eq!(nominee, RANDOM_NOMINEE);
		// Only the nominee can return the signed tx.
		assert_noop!(
			MockBroadcast::transaction_ready_for_transmission(
				RawOrigin::Signed(nominee + 1).into(),
				attempt_id,
				unsigned_tx.clone().signed(Validity::Valid),
				Validity::Valid
			),
			Error::<Test, Instance1>::InvalidSigner
		);
		// Only the nominee can return the signed tx.
		assert_ok!(MockBroadcast::transaction_ready_for_transmission(
			RawOrigin::Signed(nominee).into(),
			attempt_id,
			unsigned_tx.signed(Validity::Valid),
			match scenario {
				Scenario::BadSigner => Validity::Invalid,
				_ => Validity::Valid,
			}
		));
	}

	// Simulate different outcomes.
	fn handle_broadcast_request(broadcast_attempt_id: BroadcastAttemptId, scenario: Scenario) {
		assert_ok!(match scenario {
			Scenario::TransmissionFailure(failure) => {
				MockBroadcast::transmission_failure(
					Origin::root(),
					broadcast_attempt_id,
					failure,
					[0xcf; 4],
				)
			},
			Scenario::HappyPath => {
				MockBroadcast::signature_accepted(
					Origin::root(),
					MockThresholdSignature::default(),
					Validity::Valid,
					0,
					10,
					[0xcf; 4],
				)
			},
			_ => unimplemented!(),
		});
	}
}

#[test]
fn test_broadcast_happy_path() {
	new_test_ext().execute_with(|| {
		let broadcast_attempt_id = BroadcastAttemptId { broadcast_id: 1, attempt_count: 0 };
		// Initiate broadcast
		MockBroadcast::start_broadcast(
			&MockThresholdSignature::default(),
			MockUnsignedTransaction,
			MockApiCall::default(),
		);
		assert!(
			AwaitingTransactionSignature::<Test, Instance1>::get(broadcast_attempt_id).is_some()
		);

		// CFE responds with a signed transaction. This moves us to the broadcast stage.
		MockCfe::respond(Scenario::HappyPath);
		assert!(
			AwaitingTransactionSignature::<Test, Instance1>::get(broadcast_attempt_id).is_none()
		);
		assert!(AwaitingTransmission::<Test, Instance1>::get(broadcast_attempt_id).is_some());

		// CFE responds again with confirmation of a successful broadcast.
		MockCfe::respond(Scenario::HappyPath);
		assert!(
			AwaitingTransactionSignature::<Test, Instance1>::get(broadcast_attempt_id).is_none()
		);
		assert!(AwaitingTransmission::<Test, Instance1>::get(broadcast_attempt_id).is_none());

		// CFE logs the completed broadcast.
		MockCfe::respond(Scenario::HappyPath);
		assert_eq!(
			COMPLETED_BROADCASTS.with(|cell| *cell.borrow().first().unwrap()),
			broadcast_attempt_id.broadcast_id
		);

		// Check if the storage was cleaned up successfully
		assert!(SignatureToBroadcastIdLookup::<Test, Instance1>::get(
			MockThresholdSignature::default()
		)
		.is_none());
	})
}

#[test]
fn test_broadcast_rejected() {
	new_test_ext().execute_with(|| {
		let broadcast_attempt_id = BroadcastAttemptId { broadcast_id: 1, attempt_count: 0 };
		// Initiate broadcast
		MockBroadcast::start_broadcast(
			&MockThresholdSignature::default(),
			MockUnsignedTransaction,
			MockApiCall::default(),
		);
		assert!(
			AwaitingTransactionSignature::<Test, Instance1>::get(broadcast_attempt_id)
				.unwrap()
				.broadcast_attempt
				.broadcast_attempt_id
				.attempt_count == 0
		);

		// CFE responds with a signed transaction. This moves us to the broadcast stage.
		MockCfe::respond(Scenario::HappyPath);
		assert!(
			AwaitingTransactionSignature::<Test, Instance1>::get(broadcast_attempt_id).is_none()
		);
		assert!(AwaitingTransmission::<Test, Instance1>::get(broadcast_attempt_id).is_some());

		// CFE responds that the transaction was rejected.
		MockCfe::respond(Scenario::TransmissionFailure(TransmissionFailure::TransactionRejected));
		assert!(
			AwaitingTransactionSignature::<Test, Instance1>::get(broadcast_attempt_id).is_none()
		);
		assert!(AwaitingTransmission::<Test, Instance1>::get(broadcast_attempt_id).is_none());
		assert_eq!(BroadcastRetryQueue::<Test, Instance1>::decode_len().unwrap_or_default(), 1);

		// The `on_initialize` hook is called and triggers a new broadcast attempt.
		MockBroadcast::on_initialize(0);
		assert_eq!(BroadcastRetryQueue::<Test, Instance1>::decode_len().unwrap_or_default(), 0);

		assert!(
			AwaitingTransactionSignature::<Test, Instance1>::get(
				broadcast_attempt_id.next_attempt()
			)
			.unwrap()
			.broadcast_attempt
			.broadcast_attempt_id
			.attempt_count == 1
		);

		// The nominee was reported.
		MockOffenceReporter::assert_reported(
			PalletOffence::TransactionFailedOnTransmission,
			vec![RANDOM_NOMINEE],
		);
	})
}

#[test]
fn test_abort_after_max_attempt_reached() {
	new_test_ext().execute_with(|| {
		// Initiate broadcast
		MockBroadcast::start_broadcast(
			&MockThresholdSignature::default(),
			MockUnsignedTransaction,
			MockApiCall::default(),
		);
		// A series of failed attempts.  We would expect MAXIMUM_BROADCAST_ATTEMPTS to continue
		// retrying until the request to retry is aborted with an event emitted
		for _ in 0..MAXIMUM_BROADCAST_ATTEMPTS + 1 {
			// CFE responds with a signed transaction. This moves us to the broadcast stage.
			MockCfe::respond(Scenario::HappyPath);
			// CFE responds that the transaction was rejected.
			MockCfe::respond(Scenario::TransmissionFailure(
				TransmissionFailure::TransactionRejected,
			));
			// The `on_initialize` hook is called and triggers a new broadcast attempt.
			MockBroadcast::on_initialize(0);
		}

		assert_eq!(
			System::events().pop().expect("an event").event,
			Event::MockBroadcast(crate::Event::BroadcastAborted(1))
		);
	})
}

#[test]
fn test_broadcast_failed() {
	new_test_ext().execute_with(|| {
		let broadcast_attempt_id = BroadcastAttemptId { broadcast_id: 1, attempt_count: 0 };
		// Initiate broadcast
		MockBroadcast::start_broadcast(
			&MockThresholdSignature::default(),
			MockUnsignedTransaction,
			MockApiCall::default(),
		);
		assert!(
			AwaitingTransactionSignature::<Test, Instance1>::get(broadcast_attempt_id)
				.unwrap()
				.broadcast_attempt
				.broadcast_attempt_id
				.attempt_count == 0
		);

		// CFE responds with a signed transaction. This moves us to the broadcast stage.
		MockCfe::respond(Scenario::HappyPath);
		assert!(
			AwaitingTransactionSignature::<Test, Instance1>::get(broadcast_attempt_id).is_none()
		);
		assert!(AwaitingTransmission::<Test, Instance1>::get(broadcast_attempt_id).is_some());

		// CFE responds that the transaction failed.
		MockCfe::respond(Scenario::TransmissionFailure(TransmissionFailure::TransactionFailed));
		assert!(
			AwaitingTransactionSignature::<Test, Instance1>::get(broadcast_attempt_id).is_none()
		);
		assert!(AwaitingTransmission::<Test, Instance1>::get(broadcast_attempt_id).is_none());

		// We don't retry.
		assert_eq!(BroadcastRetryQueue::<Test, Instance1>::decode_len().unwrap_or_default(), 0);
		// The broadcast has failed.
		MockCfe::respond(Scenario::TransmissionFailure(TransmissionFailure::TransactionFailed));
		assert_eq!(
			FAILED_BROADCASTS.with(|cell| *cell.borrow().first().unwrap()),
			broadcast_attempt_id.broadcast_id
		);
	})
}

#[test]
fn test_bad_signature() {
	new_test_ext().execute_with(|| {
		let broadcast_attempt_id = BroadcastAttemptId { broadcast_id: 1, attempt_count: 0 };
		// Initiate broadcast
		MockBroadcast::start_broadcast(
			&MockThresholdSignature::default(),
			MockUnsignedTransaction,
			MockApiCall::default(),
		);
		assert!(
			AwaitingTransactionSignature::<Test, Instance1>::get(broadcast_attempt_id)
				.unwrap()
				.broadcast_attempt
				.broadcast_attempt_id
				.attempt_count == 0
		);

		// CFE responds with an invalid transaction.
		MockCfe::respond(Scenario::BadSigner);

		// Broadcast is removed and scheduled for retry.
		assert!(
			AwaitingTransactionSignature::<Test, Instance1>::get(broadcast_attempt_id).is_none()
		);
		assert!(AwaitingTransmission::<Test, Instance1>::get(broadcast_attempt_id).is_none());
		assert_eq!(BroadcastRetryQueue::<Test, Instance1>::decode_len().unwrap_or_default(), 1);

		// The nominee was reported.
		MockOffenceReporter::assert_reported(
			PalletOffence::InvalidTransactionAuthored,
			vec![RANDOM_NOMINEE],
		);
	})
}

#[test]
fn test_invalid_id_is_noop() {
	new_test_ext().execute_with(|| {
		assert_noop!(
			MockBroadcast::transaction_ready_for_transmission(
				RawOrigin::Signed(0).into(),
				BroadcastAttemptId::default(),
				<<MockEthereum as ChainAbi>::UnsignedTransaction>::default()
					.signed(Validity::Valid),
				Validity::Valid
			),
			Error::<Test, Instance1>::InvalidBroadcastAttemptId
		);
		assert_noop!(
			MockBroadcast::transmission_failure(
				Origin::root(),
				BroadcastAttemptId::default(),
				TransmissionFailure::TransactionFailed,
				[0u8; 4]
			),
			Error::<Test, Instance1>::InvalidBroadcastAttemptId
		);
	})
}

#[test]
fn test_invalid_sigdata_is_noop() {
	new_test_ext().execute_with(|| {
		assert_noop!(
			MockBroadcast::signature_accepted(
				RawOrigin::Signed(0).into(),
				MockThresholdSignature::default(),
				Validity::Valid,
				0,
				10,
				[0u8; 4],
			),
			Error::<Test, Instance1>::InvalidPayload
		);
	})
}

#[test]
fn cfe_responds_signature_success_already_expired_transaction_sig_broadcast_attempt_id_is_noop() {
	new_test_ext().execute_with(|| {
		let broadcast_attempt_id = BroadcastAttemptId { broadcast_id: 1, attempt_count: 0 };
		// Initiate broadcast
		MockBroadcast::start_broadcast(
			&MockThresholdSignature::default(),
			MockUnsignedTransaction,
			MockApiCall::default(),
		);
		assert!(
			AwaitingTransactionSignature::<Test, Instance1>::get(broadcast_attempt_id)
				.unwrap()
				.broadcast_attempt
				.broadcast_attempt_id
				.attempt_count == 0
		);
		let current_block = System::block_number();
		// we should have no expiries at this point, but in expiry blocks we should
		assert_eq!(Expiries::<Test, Instance1>::get(current_block), vec![]);
		let expiry_block = current_block + SIGNING_EXPIRY_BLOCKS;
		assert_eq!(
			Expiries::<Test, Instance1>::get(expiry_block),
			vec![(BroadcastStage::TransactionSigning, broadcast_attempt_id)]
		);

		// Simulate the expiry hook for the expected expiry block.
		MockBroadcast::on_initialize(expiry_block);

		// We expired the first one
		assert!(
			AwaitingTransactionSignature::<Test, Instance1>::get(broadcast_attempt_id).is_none()
		);
		let tx_sig_request = AwaitingTransactionSignature::<Test, Instance1>::get(
			broadcast_attempt_id.next_attempt(),
		)
		.unwrap();
		assert_eq!(tx_sig_request.broadcast_attempt.broadcast_attempt_id.attempt_count, 1);

		// This is a little confusing. Because we don't progress in blocks. i.e.
		// System::block_number() does not change
		// so when we retry the expired transaction, the *new* expiry block for the retry is
		// actually the same block since the current block number is unchanged
		// the current block number + SIGNING_EXPIRY_BLOCKS is also unchanged
		// but, the retry has the incremented attempt_count of course
		assert_eq!(
			Expiries::<Test, Instance1>::get(expiry_block),
			vec![(BroadcastStage::TransactionSigning, broadcast_attempt_id.next_attempt())]
		);

		// The first attempt is already expired, but we're going to say it's ready for transmission
		assert_noop!(
			MockBroadcast::transaction_ready_for_transmission(
				RawOrigin::Signed(tx_sig_request.nominee).into(),
				broadcast_attempt_id,
				tx_sig_request.broadcast_attempt.unsigned_tx.clone().signed(Validity::Valid),
				Validity::Valid,
			),
			Error::<Test, Instance1>::InvalidBroadcastAttemptId
		);

		// We should have removed the earlier mapping, as that retry is invalid now
		// and still have the latest retry attempt count
		assert_eq!(
			BroadcastIdToAttemptNumbers::<Test, Instance1>::get(broadcast_attempt_id.broadcast_id)
				.unwrap(),
			vec![1]
		);

		// We still shouldn't have a valid signer in the deficit map yet
		// or any of the related maps
		assert!(TransactionFeeDeficit::<Test, Instance1>::get(tx_sig_request.nominee).is_none());
		assert!(SignerIdToAccountId::<Test, Instance1>::get(Validity::Valid).is_none());
		assert!(RefundSignerId::<Test, Instance1>::get(tx_sig_request.nominee).is_none());

		// TODO: should we move this testing below into a separate test

		// We now succeed on submitting the second one
		assert_ok!(MockBroadcast::transaction_ready_for_transmission(
			RawOrigin::Signed(tx_sig_request.nominee).into(),
			tx_sig_request.broadcast_attempt.broadcast_attempt_id,
			tx_sig_request.broadcast_attempt.unsigned_tx.signed(Validity::Valid),
			Validity::Valid,
		));

		// only the latest attempt is valid
		assert_eq!(
			BroadcastIdToAttemptNumbers::<Test, Instance1>::get(broadcast_attempt_id.broadcast_id)
				.unwrap(),
			vec![1]
		);

		// We should have the valid signer in the list with no deficit ath this point
		assert_eq!(
			TransactionFeeDeficit::<Test, Instance1>::get(tx_sig_request.nominee).unwrap(),
			0
		);
		// .. and related identity mappings
		assert_eq!(
			SignerIdToAccountId::<Test, Instance1>::get(Validity::Valid).unwrap(),
			tx_sig_request.nominee
		);
		assert_eq!(
			RefundSignerId::<Test, Instance1>::get(tx_sig_request.nominee).unwrap(),
			Validity::Valid
		);

		// We shouldn't have any other signers with 0 values
		const WRONG_XT_SUBMITTER: u64 = 666;
		assert!(TransactionFeeDeficit::<Test, Instance1>::get(WRONG_XT_SUBMITTER).is_none());

		// we should not have a transmission attempt for the old attempt id that did not succeed
		assert!(AwaitingTransmission::<Test, Instance1>::get(broadcast_attempt_id).is_none());

		// We should have a transmission attempt for the new attempt that did succeed
		assert!(AwaitingTransmission::<Test, Instance1>::get(
			tx_sig_request.broadcast_attempt.broadcast_attempt_id
		)
		.is_some());

		let transmission_expiry_block = current_block + TRANSMISSION_EXPIRY_BLOCKS;
		assert_eq!(
			Expiries::<Test, Instance1>::get(transmission_expiry_block),
			vec![(
				BroadcastStage::Transmission,
				tx_sig_request.broadcast_attempt.broadcast_attempt_id
			)]
		);

		// expire the transmission attempt, success not reached yet
		MockBroadcast::on_initialize(transmission_expiry_block);

		// We should still have the transmission
		assert!(AwaitingTransmission::<Test, Instance1>::get(
			tx_sig_request.broadcast_attempt.broadcast_attempt_id
		)
		.is_some());

		// We now have a valid attempt count (1) for the awaiting transmission
		// and a valid attempt count (2) for the awaiting transaction signature
		assert_eq!(
			BroadcastIdToAttemptNumbers::<Test, Instance1>::get(broadcast_attempt_id.broadcast_id)
				.unwrap(),
			vec![1, 2]
		);

		const FEE_PAID: u128 = 200;
		// We submit that the signature was accepted
		assert_ok!(MockBroadcast::signature_accepted(
			Origin::root(),
			MockThresholdSignature::default(),
			Validity::Valid,
			FEE_PAID,
			10,
			[0xcf; 4],
		));

		// Attempt numbers, signature requests and transmission should be cleaned up
		assert!(BroadcastIdToAttemptNumbers::<Test, Instance1>::get(
			broadcast_attempt_id.broadcast_id
		)
		.is_none());

		// We should now have a deficit for the valid signer
		assert_eq!(
			TransactionFeeDeficit::<Test, Instance1>::get(tx_sig_request.nominee).unwrap(),
			FEE_PAID
		);
		assert!(AwaitingTransmission::<Test, Instance1>::get(
			tx_sig_request.broadcast_attempt.broadcast_attempt_id
		)
		.is_none());
		assert!(AwaitingTransactionSignature::<Test, Instance1>::get(
			tx_sig_request.broadcast_attempt.broadcast_attempt_id.next_attempt()
		)
		.is_none())
	});
}

#[test]
fn signature_accepted_signed_by_non_whitelisted_signer_id_does_not_increase_deficit() {
	new_test_ext().execute_with(|| {
		let broadcast_attempt_id = BroadcastAttemptId { broadcast_id: 1, attempt_count: 0 };
<<<<<<< HEAD
		// Initiate broadcast
		MockBroadcast::start_broadcast(
			&MockThresholdSignature::default(),
			MockUnsignedTransaction,
			MockApiCall::default(),
		);
=======
		MockBroadcast::start_broadcast(&MockThresholdSignature::default(), MockUnsignedTransaction);
>>>>>>> 22a81fc2
		let tx_sig_request =
			AwaitingTransactionSignature::<Test, Instance1>::get(broadcast_attempt_id).unwrap();

		let signed_tx = tx_sig_request.broadcast_attempt.unsigned_tx.signed(Validity::Valid);
		let _ = MockBroadcast::transaction_ready_for_transmission(
			RawOrigin::Signed(tx_sig_request.nominee).into(),
			broadcast_attempt_id,
			signed_tx,
			Validity::Valid,
		);

		// We have whitelisted their address, 0 deficit
		assert_eq!(
			TransactionFeeDeficit::<Test, Instance1>::get(tx_sig_request.nominee).unwrap(),
			0
		);
		// The mapping from SignerId to account id should be updated
		assert_eq!(
			SignerIdToAccountId::<Test, Instance1>::get(Validity::Valid).unwrap(),
			tx_sig_request.nominee
		);

		// The mapping from account id to signer id should be updated
		assert_eq!(
			RefundSignerId::<Test, Instance1>::get(tx_sig_request.nominee).unwrap(),
			Validity::Valid
		);

		// now we respond with signature accepted from the invalid signer since they weren't
		// whitelisted
		assert_ok!(MockBroadcast::signature_accepted(
			Origin::root(),
			MockThresholdSignature::default(),
			Validity::Invalid,
			200,
			10,
			[0xcf; 4],
		));

		assert_eq!(
			TransactionFeeDeficit::<Test, Instance1>::get(tx_sig_request.nominee).unwrap(),
			0
		);
	});
}

#[test]
fn test_signature_request_expiry() {
	new_test_ext().execute_with(|| {
		const BROADCAST_ID: BroadcastId = 1;
		let broadcast_attempt_id =
			BroadcastAttemptId { broadcast_id: BROADCAST_ID, attempt_count: 0 };
		// Initiate broadcast
		MockBroadcast::start_broadcast(
			&MockThresholdSignature::default(),
			MockUnsignedTransaction,
			MockApiCall::default(),
		);
		assert!(
			AwaitingTransactionSignature::<Test, Instance1>::get(broadcast_attempt_id)
				.unwrap()
				.broadcast_attempt
				.broadcast_attempt_id
				.attempt_count == 0
		);

		// Simulate the expiry hook for the next block.
		let current_block = System::block_number();
		MockBroadcast::on_initialize(current_block + 1);
		MockCfe::respond(Scenario::Timeout);

		assert!(
			AwaitingTransactionSignature::<Test, Instance1>::get(broadcast_attempt_id)
				.unwrap()
				.broadcast_attempt
				.broadcast_attempt_id
				.attempt_count == 0
		);

		// Simulate the expiry hook for the expected expiry block.
		let expected_expiry_block = current_block + SIGNING_EXPIRY_BLOCKS;
		MockBroadcast::on_initialize(expected_expiry_block);
		MockCfe::respond(Scenario::Timeout);

		let check_end_state = || {
			// old attempt has expired, but the data still exists
			assert!(AwaitingTransactionSignature::<Test, Instance1>::get(broadcast_attempt_id)
				.is_none());

			assert_eq!(
				EXPIRED_ATTEMPTS.with(|cell| *cell.borrow().first().unwrap()),
				(broadcast_attempt_id, BroadcastStage::TransactionSigning),
			);

			// New attempt is live with same broadcast_id and incremented attempt_count.
			assert!({
				let new_attempt = AwaitingTransactionSignature::<Test, Instance1>::get(
					broadcast_attempt_id.next_attempt(),
				)
				.unwrap();
				new_attempt.broadcast_attempt.broadcast_attempt_id.attempt_count == 1 &&
					new_attempt.broadcast_attempt.broadcast_attempt_id.broadcast_id ==
						BROADCAST_ID
			});
		};

		check_end_state();

		// Subsequent calls to the hook have no further effect.
		MockBroadcast::on_initialize(expected_expiry_block + 1);
		MockCfe::respond(Scenario::Timeout);

		check_end_state();
	})
}

#[test]
fn test_transmission_request_expiry() {
	new_test_ext().execute_with(|| {
		const BROADCAST_ID: BroadcastId = 1;
		let broadcast_attempt_id = BroadcastAttemptId { broadcast_id: 1, attempt_count: 0 };

		// Initiate broadcast and pass the signing stage;
		MockBroadcast::start_broadcast(
			&MockThresholdSignature::default(),
			MockUnsignedTransaction,
			MockApiCall::default(),
		);
		MockCfe::respond(Scenario::HappyPath);

		// Simulate the expiry hook for the next block.
		let current_block = System::block_number();
		MockBroadcast::on_initialize(current_block + 1);
		MockCfe::respond(Scenario::Timeout);

		// Nothing should have changed
		assert!(
			AwaitingTransmission::<Test, Instance1>::get(broadcast_attempt_id)
				.unwrap()
				.broadcast_attempt
				.broadcast_attempt_id
				.attempt_count == 0
		);

		// Simulate the expiry hook for the expected expiry block.
		let expected_expiry_block = current_block + TRANSMISSION_EXPIRY_BLOCKS;
		MockBroadcast::on_initialize(expected_expiry_block);
		MockCfe::respond(Scenario::Timeout);

		let check_end_state = || {
			// We still allow nodes to submit transmission successes for retried broadcasts
			assert!(AwaitingTransmission::<Test, Instance1>::get(broadcast_attempt_id).is_some());
			assert_eq!(
				EXPIRED_ATTEMPTS.with(|cell| *cell.borrow().first().unwrap()),
				(broadcast_attempt_id, BroadcastStage::Transmission),
			);
			// New attempt is live with same broadcast_id and incremented attempt_count.
			assert!({
				let new_attempt = AwaitingTransactionSignature::<Test, Instance1>::get(
					broadcast_attempt_id.next_attempt(),
				)
				.unwrap();
				new_attempt.broadcast_attempt.broadcast_attempt_id.attempt_count == 1 &&
					new_attempt.broadcast_attempt.broadcast_attempt_id.broadcast_id ==
						BROADCAST_ID
			});
		};

		check_end_state();

		// Subsequent calls to the hook have no further effect.
		MockBroadcast::on_initialize(expected_expiry_block + 1);
		MockCfe::respond(Scenario::Timeout);

		check_end_state();
	})
}

#[test]
fn no_authorities_available() {
	new_test_ext().execute_with(|| {
		// Simulate that no authority is currently online
		NOMINATION.with(|cell| *cell.borrow_mut() = None);
		MockBroadcast::start_broadcast(
			&MockThresholdSignature::default(),
			MockUnsignedTransaction,
			MockApiCall::default(),
		);
		// Check the retry queue
		assert_eq!(BroadcastRetryQueue::<Test, Instance1>::decode_len().unwrap_or_default(), 1);
	});
}

// In this scenario the transmission of the transaction is not able to get through. We try
// several times but without success. The system remains in this state until CFE witness the
// successful emit of the SignatureAccepted event on the target chain. The broadcast of the
// transaction gest finalized with this.
#[test]
fn missing_transaction_transmission() {
	new_test_ext().execute_with(|| {
		let broadcast_attempt_id = BroadcastAttemptId { broadcast_id: 1, attempt_count: 0 };
		// Initiate broadcast
		MockBroadcast::start_broadcast(
			&MockThresholdSignature::default(),
			MockUnsignedTransaction,
			MockApiCall::default(),
		);
		assert!(
			AwaitingTransactionSignature::<Test, Instance1>::get(broadcast_attempt_id).is_some()
		);
		assert_eq!(
			BroadcastIdToAttemptNumbers::<Test, Instance1>::get(broadcast_attempt_id.broadcast_id)
				.unwrap(),
			vec![0]
		);

		// CFE responds with a signed transaction. This moves us to the broadcast stage.
		MockCfe::respond(Scenario::HappyPath);
		assert!(
			AwaitingTransactionSignature::<Test, Instance1>::get(broadcast_attempt_id).is_none()
		);
		assert!(AwaitingTransmission::<Test, Instance1>::get(broadcast_attempt_id).is_some());
		// we have not retried, so only the initial request should be here
		assert_eq!(
			BroadcastIdToAttemptNumbers::<Test, Instance1>::get(broadcast_attempt_id.broadcast_id)
				.unwrap(),
			vec![0]
		);

		// First retry
		MockCfe::respond(Scenario::TransmissionFailure(TransmissionFailure::TransactionRejected));
		MockBroadcast::on_initialize(0_u64);
		// We've failed, so the first broadcast was invalidated, and we just have the retry attempt
		assert_eq!(
			BroadcastIdToAttemptNumbers::<Test, Instance1>::get(broadcast_attempt_id.broadcast_id)
				.unwrap(),
			vec![1]
		);

		MockBroadcast::on_initialize(1_u64);

		// Resign the transaction and move it again to the transmission stage
		MockCfe::respond(Scenario::HappyPath);
		MockBroadcast::on_initialize(2_u64);

		// Expect the transaction back on the transmission state
		// this would be the next attempt_id
		let next_broadcast_attempt_id = broadcast_attempt_id.next_attempt();
		assert_eq!(
			AwaitingTransmission::<Test, Instance1>::get(next_broadcast_attempt_id)
				.unwrap()
				.broadcast_attempt
				.broadcast_attempt_id
				.attempt_count,
			1
		);

		// Finalize the broadcast by witnessing the external SignatureAccepted event from the
		// target chain
		MockCfe::respond(Scenario::HappyPath);
		// Check if the event was emitted
		assert_eq!(
			System::events().pop().expect("an event").event,
			Event::MockBroadcast(crate::Event::BroadcastComplete(next_broadcast_attempt_id))
		);
		MockBroadcast::on_initialize(3_u64);
		MockCfe::respond(Scenario::HappyPath);

		// Proof that the broadcast was successfully finalized
		assert!(AwaitingTransmission::<Test, Instance1>::get(next_broadcast_attempt_id).is_none());
		assert_eq!(COMPLETED_BROADCASTS.with(|cell| *cell.borrow().first().unwrap()), 1);

		// Check if the storage was cleaned up successfully
		assert!(SignatureToBroadcastIdLookup::<Test, Instance1>::get(
			MockThresholdSignature::default()
		)
		.is_none());
		assert!(BroadcastIdToAttemptNumbers::<Test, Instance1>::get(
			next_broadcast_attempt_id.broadcast_id
		)
		.is_none());
	});
}

#[test]
fn re_request_threshold_signature() {
	new_test_ext().execute_with(|| {
		// Simualte a key rotation to invalidate the signature
		let broadcast_attempt_id = BroadcastAttemptId { broadcast_id: 1, attempt_count: 0 };
		// Initiate broadcast
		MockBroadcast::start_broadcast(
			&MockThresholdSignature::default(),
			MockUnsignedTransaction,
			MockApiCall::default(),
		);
		assert!(
			AwaitingTransactionSignature::<Test, Instance1>::get(broadcast_attempt_id).is_some()
		);
		assert_eq!(
			BroadcastIdToAttemptNumbers::<Test, Instance1>::get(broadcast_attempt_id.broadcast_id)
				.unwrap(),
			vec![0]
		);
		// Simualte a key rotation to invalidate the signature
		MockKeyProvider::set_valid(false);
		MockBroadcast::on_initialize(3_u64);
		// Expect the broadcast to be deleted
		assert!(
			AwaitingTransactionSignature::<Test, Instance1>::get(broadcast_attempt_id).is_none()
		);
	});
}<|MERGE_RESOLUTION|>--- conflicted
+++ resolved
@@ -573,16 +573,12 @@
 fn signature_accepted_signed_by_non_whitelisted_signer_id_does_not_increase_deficit() {
 	new_test_ext().execute_with(|| {
 		let broadcast_attempt_id = BroadcastAttemptId { broadcast_id: 1, attempt_count: 0 };
-<<<<<<< HEAD
-		// Initiate broadcast
-		MockBroadcast::start_broadcast(
-			&MockThresholdSignature::default(),
-			MockUnsignedTransaction,
-			MockApiCall::default(),
-		);
-=======
-		MockBroadcast::start_broadcast(&MockThresholdSignature::default(), MockUnsignedTransaction);
->>>>>>> 22a81fc2
+		// Initiate broadcast
+		MockBroadcast::start_broadcast(
+			&MockThresholdSignature::default(),
+			MockUnsignedTransaction,
+			MockApiCall::default(),
+		);
 		let tx_sig_request =
 			AwaitingTransactionSignature::<Test, Instance1>::get(broadcast_attempt_id).unwrap();
 
