use jsonrpc_derive::rpc;
use sc_client_api::HeaderBackend;
use state_chain_runtime::{constants::common::TX_FEE_MULTIPLIER, runtime_apis::CustomRuntimeApi};
use std::{marker::PhantomData, sync::Arc};

pub use self::gen_client::Client as CustomClient;

#[rpc]
/// The custom RPC endoints for the state chain node.
pub trait CustomApi {
	/// Returns true if the current phase is the auction phase.
	#[rpc(name = "cf_is_auction_phase")]
	fn cf_is_auction_phase(&self) -> Result<bool, jsonrpc_core::Error>;
	#[rpc(name = "cf_eth_key_manager_address")]
	fn cf_eth_key_manager_address(&self) -> Result<[u8; 20], jsonrpc_core::Error>;
	#[rpc(name = "cf_eth_stake_manager_address")]
	fn cf_eth_stake_manager_address(&self) -> Result<[u8; 20], jsonrpc_core::Error>;
	#[rpc(name = "cf_eth_flip_token_address")]
	fn cf_eth_flip_token_address(&self) -> Result<[u8; 20], jsonrpc_core::Error>;
	#[rpc(name = "cf_eth_chain_id")]
	fn cf_eth_chain_id(&self) -> Result<u64, jsonrpc_core::Error>;
<<<<<<< HEAD
	#[rpc(name = "cf_tx_fee_multiplier")]
	fn cf_tx_fee_multiplier(&self) -> Result<u64, jsonrpc_core::Error>;
=======
	// Returns the Auction params in the form [min_set_size, max_set_size]
	#[rpc(name = "cf_auction_parameters")]
	fn cf_auction_parameters(&self) -> Result<(u32, u32), jsonrpc_core::Error>;
	#[rpc(name = "cf_min_stake")]
	fn cf_min_stake(&self) -> Result<u64, jsonrpc_core::Error>;
	#[rpc(name = "cf_current_epoch")]
	fn cf_current_epoch(&self) -> Result<u32, jsonrpc_core::Error>;
	#[rpc(name = "cf_current_epoch_started_at")]
	fn cf_current_epoch_started_at(&self) -> Result<u32, jsonrpc_core::Error>;
	#[rpc(name = "cf_authority_emission_per_block")]
	fn cf_authority_emission_per_block(&self) -> Result<u64, jsonrpc_core::Error>;
	#[rpc(name = "cf_backup_emission_per_block")]
	fn cf_backup_emission_per_block(&self) -> Result<u64, jsonrpc_core::Error>;
>>>>>>> 2a1be528
}

/// An RPC extension for the state chain node.
pub struct CustomRpc<C, B> {
	pub client: Arc<C>,
	pub _phantom: PhantomData<B>,
}

impl<C, B> CustomApi for CustomRpc<C, B>
where
	B: sp_runtime::traits::Block,
	C: sp_api::ProvideRuntimeApi<B> + Send + Sync + 'static + HeaderBackend<B>,
	C::Api: CustomRuntimeApi<B>,
{
	fn cf_is_auction_phase(&self) -> Result<bool, jsonrpc_core::Error> {
		let at = sp_api::BlockId::hash(self.client.info().best_hash);
		self.client
			.runtime_api()
			.cf_is_auction_phase(&at)
			.map_err(|_| jsonrpc_core::Error::new(jsonrpc_core::ErrorCode::ServerError(0)))
	}
	fn cf_eth_flip_token_address(&self) -> Result<[u8; 20], jsonrpc_core::Error> {
		let at = sp_api::BlockId::hash(self.client.info().best_hash);
		self.client
			.runtime_api()
			.cf_eth_flip_token_address(&at)
			.map_err(|_| jsonrpc_core::Error::new(jsonrpc_core::ErrorCode::ServerError(0)))
	}
	fn cf_eth_stake_manager_address(&self) -> Result<[u8; 20], jsonrpc_core::Error> {
		let at = sp_api::BlockId::hash(self.client.info().best_hash);
		self.client
			.runtime_api()
			.cf_eth_stake_manager_address(&at)
			.map_err(|_| jsonrpc_core::Error::new(jsonrpc_core::ErrorCode::ServerError(0)))
	}
	fn cf_eth_key_manager_address(&self) -> Result<[u8; 20], jsonrpc_core::Error> {
		let at = sp_api::BlockId::hash(self.client.info().best_hash);
		self.client
			.runtime_api()
			.cf_eth_key_manager_address(&at)
			.map_err(|_| jsonrpc_core::Error::new(jsonrpc_core::ErrorCode::ServerError(0)))
	}
	fn cf_eth_chain_id(&self) -> Result<u64, jsonrpc_core::Error> {
		let at = sp_api::BlockId::hash(self.client.info().best_hash);
		self.client
			.runtime_api()
			.cf_eth_chain_id(&at)
			.map_err(|_| jsonrpc_core::Error::new(jsonrpc_core::ErrorCode::ServerError(0)))
	}
<<<<<<< HEAD
	fn cf_tx_fee_multiplier(&self) -> Result<u64, jsonrpc_core::Error> {
		Ok(TX_FEE_MULTIPLIER.try_into().expect("We never set a fee multiplier greater than u64::MAX"))
=======
	fn cf_auction_parameters(&self) -> Result<(u32, u32), jsonrpc_core::Error> {
		let at = sp_api::BlockId::hash(self.client.info().best_hash);
		self.client
			.runtime_api()
			.cf_auction_parameters(&at)
			.map_err(|_| jsonrpc_core::Error::new(jsonrpc_core::ErrorCode::ServerError(0)))
	}
	fn cf_min_stake(&self) -> Result<u64, jsonrpc_core::Error> {
		let at = sp_api::BlockId::hash(self.client.info().best_hash);
		self.client
			.runtime_api()
			.cf_min_stake(&at)
			.map_err(|_| jsonrpc_core::Error::new(jsonrpc_core::ErrorCode::ServerError(0)))
	}
	fn cf_current_epoch(&self) -> Result<u32, jsonrpc_core::Error> {
		let at = sp_api::BlockId::hash(self.client.info().best_hash);
		self.client
			.runtime_api()
			.cf_current_epoch(&at)
			.map_err(|_| jsonrpc_core::Error::new(jsonrpc_core::ErrorCode::ServerError(0)))
	}
	fn cf_current_epoch_started_at(&self) -> Result<u32, jsonrpc_core::Error> {
		let at = sp_api::BlockId::hash(self.client.info().best_hash);
		self.client
			.runtime_api()
			.cf_current_epoch_started_at(&at)
			.map_err(|_| jsonrpc_core::Error::new(jsonrpc_core::ErrorCode::ServerError(0)))
	}
	fn cf_authority_emission_per_block(&self) -> Result<u64, jsonrpc_core::Error> {
		let at = sp_api::BlockId::hash(self.client.info().best_hash);
		self.client
			.runtime_api()
			.cf_authority_emission_per_block(&at)
			.map_err(|_| jsonrpc_core::Error::new(jsonrpc_core::ErrorCode::ServerError(0)))
	}
	fn cf_backup_emission_per_block(&self) -> Result<u64, jsonrpc_core::Error> {
		let at = sp_api::BlockId::hash(self.client.info().best_hash);
		self.client
			.runtime_api()
			.cf_backup_emission_per_block(&at)
			.map_err(|_| jsonrpc_core::Error::new(jsonrpc_core::ErrorCode::ServerError(0)))
>>>>>>> 2a1be528
	}
}<|MERGE_RESOLUTION|>--- conflicted
+++ resolved
@@ -19,10 +19,8 @@
 	fn cf_eth_flip_token_address(&self) -> Result<[u8; 20], jsonrpc_core::Error>;
 	#[rpc(name = "cf_eth_chain_id")]
 	fn cf_eth_chain_id(&self) -> Result<u64, jsonrpc_core::Error>;
-<<<<<<< HEAD
 	#[rpc(name = "cf_tx_fee_multiplier")]
 	fn cf_tx_fee_multiplier(&self) -> Result<u64, jsonrpc_core::Error>;
-=======
 	// Returns the Auction params in the form [min_set_size, max_set_size]
 	#[rpc(name = "cf_auction_parameters")]
 	fn cf_auction_parameters(&self) -> Result<(u32, u32), jsonrpc_core::Error>;
@@ -36,7 +34,6 @@
 	fn cf_authority_emission_per_block(&self) -> Result<u64, jsonrpc_core::Error>;
 	#[rpc(name = "cf_backup_emission_per_block")]
 	fn cf_backup_emission_per_block(&self) -> Result<u64, jsonrpc_core::Error>;
->>>>>>> 2a1be528
 }
 
 /// An RPC extension for the state chain node.
@@ -86,10 +83,9 @@
 			.cf_eth_chain_id(&at)
 			.map_err(|_| jsonrpc_core::Error::new(jsonrpc_core::ErrorCode::ServerError(0)))
 	}
-<<<<<<< HEAD
 	fn cf_tx_fee_multiplier(&self) -> Result<u64, jsonrpc_core::Error> {
 		Ok(TX_FEE_MULTIPLIER.try_into().expect("We never set a fee multiplier greater than u64::MAX"))
-=======
+  }
 	fn cf_auction_parameters(&self) -> Result<(u32, u32), jsonrpc_core::Error> {
 		let at = sp_api::BlockId::hash(self.client.info().best_hash);
 		self.client
@@ -131,6 +127,5 @@
 			.runtime_api()
 			.cf_backup_emission_per_block(&at)
 			.map_err(|_| jsonrpc_core::Error::new(jsonrpc_core::ErrorCode::ServerError(0)))
->>>>>>> 2a1be528
 	}
 }