use jsonrpc_derive::rpc;
use sc_client_api::HeaderBackend;
use state_chain_runtime::runtime_apis::CustomRuntimeApi;
use std::{marker::PhantomData, sync::Arc};

pub use self::gen_client::Client as CustomClient;

#[rpc]
/// The custom RPC endoints for the state chain node.
pub trait CustomApi {
	/// Returns true if the current phase is the auction phase.
	#[rpc(name = "cf_is_auction_phase")]
	fn cf_is_auction_phase(&self) -> Result<bool, jsonrpc_core::Error>;
	#[rpc(name = "cf_eth_key_manager_address")]
	fn cf_eth_key_manager_address(&self) -> Result<[u8; 20], jsonrpc_core::Error>;
	#[rpc(name = "cf_eth_stake_manager_address")]
	fn cf_eth_stake_manager_address(&self) -> Result<[u8; 20], jsonrpc_core::Error>;
	#[rpc(name = "cf_eth_flip_token_address")]
	fn cf_eth_flip_token_address(&self) -> Result<[u8; 20], jsonrpc_core::Error>;
	#[rpc(name = "cf_eth_chain_id")]
	fn cf_eth_chain_id(&self) -> Result<u64, jsonrpc_core::Error>;
<<<<<<< HEAD
	// Returns the Auction params in the form [min_set_size, max_set_size]
	#[rpc(name = "cf_auction_parameters")]
	fn cf_auction_parameters(&self) -> Result<(u32, u32), jsonrpc_core::Error>;
	#[rpc(name = "cf_min_stake")]
	fn cf_min_stake(&self) -> Result<u64, jsonrpc_core::Error>;
=======
	#[rpc(name = "cf_current_epoch")]
	fn cf_current_epoch(&self) -> Result<u32, jsonrpc_core::Error>;
	#[rpc(name = "cf_current_epoch_started_at")]
	fn cf_current_epoch_started_at(&self) -> Result<u32, jsonrpc_core::Error>;
	#[rpc(name = "cf_authority_emission_per_block")]
	fn cf_authority_emission_per_block(&self) -> Result<u64, jsonrpc_core::Error>;
	#[rpc(name = "cf_backup_emission_per_block")]
	fn cf_backup_emission_per_block(&self) -> Result<u64, jsonrpc_core::Error>;
>>>>>>> b1991323
}

/// An RPC extension for the state chain node.
pub struct CustomRpc<C, B> {
	pub client: Arc<C>,
	pub _phantom: PhantomData<B>,
}

impl<C, B> CustomApi for CustomRpc<C, B>
where
	B: sp_runtime::traits::Block,
	C: sp_api::ProvideRuntimeApi<B> + Send + Sync + 'static + HeaderBackend<B>,
	C::Api: CustomRuntimeApi<B>,
{
	fn cf_is_auction_phase(&self) -> Result<bool, jsonrpc_core::Error> {
		let at = sp_api::BlockId::hash(self.client.info().best_hash);
		self.client
			.runtime_api()
			.cf_is_auction_phase(&at)
			.map_err(|_| jsonrpc_core::Error::new(jsonrpc_core::ErrorCode::ServerError(0)))
	}
	fn cf_eth_flip_token_address(&self) -> Result<[u8; 20], jsonrpc_core::Error> {
		let at = sp_api::BlockId::hash(self.client.info().best_hash);
		self.client
			.runtime_api()
			.cf_eth_flip_token_address(&at)
			.map_err(|_| jsonrpc_core::Error::new(jsonrpc_core::ErrorCode::ServerError(0)))
	}
	fn cf_eth_stake_manager_address(&self) -> Result<[u8; 20], jsonrpc_core::Error> {
		let at = sp_api::BlockId::hash(self.client.info().best_hash);
		self.client
			.runtime_api()
			.cf_eth_stake_manager_address(&at)
			.map_err(|_| jsonrpc_core::Error::new(jsonrpc_core::ErrorCode::ServerError(0)))
	}
	fn cf_eth_key_manager_address(&self) -> Result<[u8; 20], jsonrpc_core::Error> {
		let at = sp_api::BlockId::hash(self.client.info().best_hash);
		self.client
			.runtime_api()
			.cf_eth_key_manager_address(&at)
			.map_err(|_| jsonrpc_core::Error::new(jsonrpc_core::ErrorCode::ServerError(0)))
	}
	fn cf_eth_chain_id(&self) -> Result<u64, jsonrpc_core::Error> {
		let at = sp_api::BlockId::hash(self.client.info().best_hash);
		self.client
			.runtime_api()
			.cf_eth_chain_id(&at)
			.map_err(|_| jsonrpc_core::Error::new(jsonrpc_core::ErrorCode::ServerError(0)))
	}
<<<<<<< HEAD
	fn cf_auction_parameters(&self) -> Result<(u32, u32), jsonrpc_core::Error> {
		let at = sp_api::BlockId::hash(self.client.info().best_hash);
		self.client
			.runtime_api()
			.cf_auction_parameters(&at)
			.map_err(|_| jsonrpc_core::Error::new(jsonrpc_core::ErrorCode::ServerError(0)))
	}
	fn cf_min_stake(&self) -> Result<u64, jsonrpc_core::Error> {
		let at = sp_api::BlockId::hash(self.client.info().best_hash);
		self.client
			.runtime_api()
			.cf_min_stake(&at)
=======
	fn cf_current_epoch(&self) -> Result<u32, jsonrpc_core::Error> {
		let at = sp_api::BlockId::hash(self.client.info().best_hash);
		self.client
			.runtime_api()
			.cf_current_epoch(&at)
			.map_err(|_| jsonrpc_core::Error::new(jsonrpc_core::ErrorCode::ServerError(0)))
	}
	fn cf_current_epoch_started_at(&self) -> Result<u32, jsonrpc_core::Error> {
		let at = sp_api::BlockId::hash(self.client.info().best_hash);
		self.client
			.runtime_api()
			.cf_current_epoch_started_at(&at)
			.map_err(|_| jsonrpc_core::Error::new(jsonrpc_core::ErrorCode::ServerError(0)))
	}
	fn cf_authority_emission_per_block(&self) -> Result<u64, jsonrpc_core::Error> {
		let at = sp_api::BlockId::hash(self.client.info().best_hash);
		self.client
			.runtime_api()
			.cf_authority_emission_per_block(&at)
			.map_err(|_| jsonrpc_core::Error::new(jsonrpc_core::ErrorCode::ServerError(0)))
	}
	fn cf_backup_emission_per_block(&self) -> Result<u64, jsonrpc_core::Error> {
		let at = sp_api::BlockId::hash(self.client.info().best_hash);
		self.client
			.runtime_api()
			.cf_backup_emission_per_block(&at)
>>>>>>> b1991323
			.map_err(|_| jsonrpc_core::Error::new(jsonrpc_core::ErrorCode::ServerError(0)))
	}
}<|MERGE_RESOLUTION|>--- conflicted
+++ resolved
@@ -19,13 +19,11 @@
 	fn cf_eth_flip_token_address(&self) -> Result<[u8; 20], jsonrpc_core::Error>;
 	#[rpc(name = "cf_eth_chain_id")]
 	fn cf_eth_chain_id(&self) -> Result<u64, jsonrpc_core::Error>;
-<<<<<<< HEAD
 	// Returns the Auction params in the form [min_set_size, max_set_size]
 	#[rpc(name = "cf_auction_parameters")]
 	fn cf_auction_parameters(&self) -> Result<(u32, u32), jsonrpc_core::Error>;
 	#[rpc(name = "cf_min_stake")]
 	fn cf_min_stake(&self) -> Result<u64, jsonrpc_core::Error>;
-=======
 	#[rpc(name = "cf_current_epoch")]
 	fn cf_current_epoch(&self) -> Result<u32, jsonrpc_core::Error>;
 	#[rpc(name = "cf_current_epoch_started_at")]
@@ -34,7 +32,6 @@
 	fn cf_authority_emission_per_block(&self) -> Result<u64, jsonrpc_core::Error>;
 	#[rpc(name = "cf_backup_emission_per_block")]
 	fn cf_backup_emission_per_block(&self) -> Result<u64, jsonrpc_core::Error>;
->>>>>>> b1991323
 }
 
 /// An RPC extension for the state chain node.
@@ -84,7 +81,6 @@
 			.cf_eth_chain_id(&at)
 			.map_err(|_| jsonrpc_core::Error::new(jsonrpc_core::ErrorCode::ServerError(0)))
 	}
-<<<<<<< HEAD
 	fn cf_auction_parameters(&self) -> Result<(u32, u32), jsonrpc_core::Error> {
 		let at = sp_api::BlockId::hash(self.client.info().best_hash);
 		self.client
@@ -97,7 +93,8 @@
 		self.client
 			.runtime_api()
 			.cf_min_stake(&at)
-=======
+      .map_err(|_| jsonrpc_core::Error::new(jsonrpc_core::ErrorCode::ServerError(0)))
+  }
 	fn cf_current_epoch(&self) -> Result<u32, jsonrpc_core::Error> {
 		let at = sp_api::BlockId::hash(self.client.info().best_hash);
 		self.client
@@ -124,7 +121,6 @@
 		self.client
 			.runtime_api()
 			.cf_backup_emission_per_block(&at)
->>>>>>> b1991323
 			.map_err(|_| jsonrpc_core::Error::new(jsonrpc_core::ErrorCode::ServerError(0)))
 	}
 }