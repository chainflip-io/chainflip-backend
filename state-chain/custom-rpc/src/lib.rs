use cf_amm::{
	common::{Amount, Price, Tick},
	range_orders::Liquidity,
};
<<<<<<< HEAD
use cf_chains::{address::AddressConverter, eth::Address as EthereumAddress};
use cf_primitives::{AccountRole, Asset, AssetAmount, ForeignChain, SemVer, SwapOutput};
=======
use cf_chains::{
	address::{ForeignChainAddressHumanreadable, ToHumanreadableAddress},
	btc::BitcoinNetwork,
	dot::PolkadotHash,
	eth::Address as EthereumAddress,
};
use cf_primitives::{
	AccountRole, Asset, AssetAmount, ForeignChain, NetworkEnvironment, SemVer, SwapOutput,
};
>>>>>>> c54d7544
use core::ops::Range;
use jsonrpsee::{
	core::RpcResult,
	proc_macros::rpc,
	types::error::{CallError, SubscriptionEmptyError},
	SubscriptionSink,
};
use pallet_cf_governance::GovCallHash;
use pallet_cf_pools::{AssetsMap, PoolInfo, PoolLiquidity, PoolOrders, UnidirectionalPoolDepth};
use sc_client_api::{BlockchainEvents, HeaderBackend};
use serde::{Deserialize, Serialize};
use sp_api::BlockT;
use sp_rpc::number::NumberOrHex;
use sp_runtime::DispatchError;
use state_chain_runtime::{
	chainflip::Offence,
	constants::common::TX_FEE_MULTIPLIER,
	runtime_apis::{CustomRuntimeApi, LiquidityProviderInfo, RuntimeApiAccountInfoV2},
};
use std::{
	collections::{BTreeMap, HashMap},
	marker::PhantomData,
	sync::Arc,
};

#[derive(Serialize, Deserialize)]
#[serde(tag = "role", rename_all = "snake_case")]
pub enum RpcAccountInfo {
	None {
		flip_balance: NumberOrHex,
	},
	Broker {
		flip_balance: NumberOrHex,
	},
	LiquidityProvider {
		balances: HashMap<ForeignChain, HashMap<Asset, NumberOrHex>>,
		refund_addresses: HashMap<ForeignChain, Option<ForeignChainAddressHumanreadable>>,
		flip_balance: NumberOrHex,
	},
	Validator {
		flip_balance: NumberOrHex,
		bond: NumberOrHex,
		last_heartbeat: u32,
		reputation_points: i32,
		keyholder_epochs: Vec<u32>,
		is_current_authority: bool,
		is_current_backup: bool,
		is_qualified: bool,
		is_online: bool,
		is_bidding: bool,
		bound_redeem_address: Option<EthereumAddress>,
		apy_bp: Option<u32>,
		restricted_balances: BTreeMap<EthereumAddress, NumberOrHex>,
	},
}

impl RpcAccountInfo {
	fn none(balance: u128) -> Self {
		Self::None { flip_balance: balance.into() }
	}

	fn broker(balance: u128) -> Self {
		Self::Broker { flip_balance: balance.into() }
	}

	fn lp(info: LiquidityProviderInfo, network: NetworkEnvironment, balance: u128) -> Self {
		let mut balances = HashMap::new();

		for (asset, balance) in info.balances {
			balances
				.entry(asset.into())
				.or_insert_with(HashMap::new)
				.insert(asset, balance.into());
		}

		Self::LiquidityProvider {
			flip_balance: balance.into(),
			balances,
			refund_addresses: info
				.refund_addresses
				.into_iter()
				.map(|(chain, address)| (chain, address.map(|a| a.to_humanreadable(network))))
				.collect(),
		}
	}

	fn validator(info: RuntimeApiAccountInfoV2) -> Self {
		Self::Validator {
			flip_balance: info.balance.into(),
			bond: info.bond.into(),
			last_heartbeat: info.last_heartbeat,
			reputation_points: info.reputation_points,
			keyholder_epochs: info.keyholder_epochs,
			is_current_authority: info.is_current_authority,
			is_current_backup: info.is_current_backup,
			is_qualified: info.is_qualified,
			is_online: info.is_online,
			is_bidding: info.is_bidding,
			bound_redeem_address: info.bound_redeem_address,
			apy_bp: info.apy_bp,
			restricted_balances: info
				.restricted_balances
				.into_iter()
				.map(|(address, balance)| (address, balance.into()))
				.collect(),
		}
	}
}

#[derive(Serialize, Deserialize)]
pub struct RpcAccountInfoV2 {
	pub balance: NumberOrHex,
	pub bond: NumberOrHex,
	pub last_heartbeat: u32,
	pub reputation_points: i32,
	pub keyholder_epochs: Vec<u32>,
	pub is_current_authority: bool,
	pub is_current_backup: bool,
	pub is_qualified: bool,
	pub is_online: bool,
	pub is_bidding: bool,
	pub bound_redeem_address: Option<EthereumAddress>,
	pub apy_bp: Option<u32>,
	pub restricted_balances: BTreeMap<EthereumAddress, u128>,
}

#[derive(Serialize, Deserialize)]
pub struct RpcPenalty {
	reputation_points: i32,
	suspension_duration_blocks: u32,
}

type RpcSuspensions = Vec<(Offence, Vec<(u32, state_chain_runtime::AccountId)>)>;

#[derive(Serialize, Deserialize)]
pub struct RpcAuctionState {
	blocks_per_epoch: u32,
	current_epoch_started_at: u32,
	redemption_period_as_percentage: u8,
	min_funding: NumberOrHex,
	auction_size_range: (u32, u32),
}

#[derive(Serialize, Deserialize)]
pub struct RpcSwapOutput {
	// Intermediary amount, if there's any
	pub intermediary: Option<NumberOrHex>,
	// Final output of the swap
	pub output: NumberOrHex,
}

impl From<SwapOutput> for RpcSwapOutput {
	fn from(swap_output: SwapOutput) -> Self {
		Self {
			intermediary: swap_output.intermediary.map(NumberOrHex::from),
			output: NumberOrHex::from(swap_output.output),
		}
	}
}

#[derive(Serialize, Deserialize)]
#[serde(untagged)]
pub enum RpcAsset {
	ImplicitChain { asset: Asset },
	ExplicitChain { chain: ForeignChain, asset: Asset },
}

impl Into<RpcAsset> for Asset {
	fn into(self) -> RpcAsset {
		RpcAsset::ExplicitChain { asset: self, chain: self.into() }
	}
}

#[derive(Serialize, Deserialize)]
pub struct RpcPoolInfo {
	pub limit_order_fee_hundredth_pips: u32,
	pub range_order_fee_hundredth_pips: u32,
	pub pair_asset: RpcAsset,
}

impl From<PoolInfo> for RpcPoolInfo {
	fn from(value: PoolInfo) -> Self {
		Self {
<<<<<<< HEAD
			limit_order_fee_hundredth_pips: value.limit_order_fee_hundredth_pips,
			range_order_fee_hundredth_pips: value.range_order_fee_hundredth_pips,
			pair_asset: Asset::Usdc.into(),
=======
			bitcoin_network: environment.network.into(),
			ethereum_chain_id: environment.ethereum_chain_id,
			polkadot_genesis_hash: environment.polkadot_genesis_hash,
>>>>>>> c54d7544
		}
	}
}

#[derive(Serialize, Deserialize)]
pub struct PoolEnvironment {
	pub fees: HashMap<ForeignChain, HashMap<Asset, RpcPoolInfo>>,
}

#[derive(Serialize, Deserialize)]
pub struct IngressEgressEnvironment {
	pub minimum_deposit_amounts: HashMap<ForeignChain, HashMap<Asset, NumberOrHex>>,
}

#[derive(Serialize, Deserialize)]
pub struct FundingEnvironment {
	pub redemption_tax: NumberOrHex,
	pub minimum_funding_amount: NumberOrHex,
}

#[derive(Serialize, Deserialize)]
pub struct SwappingEnvironment {
	minimum_swap_amounts: HashMap<ForeignChain, HashMap<Asset, NumberOrHex>>,
}

#[derive(Serialize, Deserialize)]
pub struct RpcEnvironment {
	ingress_egress: IngressEgressEnvironment,
	swapping: SwappingEnvironment,
	funding: FundingEnvironment,
	pool: PoolEnvironment,
}

#[rpc(server, client, namespace = "cf")]
/// The custom RPC endpoints for the state chain node.
pub trait CustomApi {
	/// Returns true if the current phase is the auction phase.
	#[method(name = "is_auction_phase")]
	fn cf_is_auction_phase(&self, at: Option<state_chain_runtime::Hash>) -> RpcResult<bool>;
	#[method(name = "eth_key_manager_address")]
	fn cf_eth_key_manager_address(
		&self,
		at: Option<state_chain_runtime::Hash>,
	) -> RpcResult<String>;
	#[method(name = "eth_state_chain_gateway_address")]
	fn cf_eth_state_chain_gateway_address(
		&self,
		at: Option<state_chain_runtime::Hash>,
	) -> RpcResult<String>;
	#[method(name = "eth_flip_token_address")]
	fn cf_eth_flip_token_address(&self, at: Option<state_chain_runtime::Hash>)
		-> RpcResult<String>;
	#[method(name = "eth_chain_id")]
	fn cf_eth_chain_id(&self, at: Option<state_chain_runtime::Hash>) -> RpcResult<u64>;
	/// Returns the eth vault in the form [agg_key, active_from_eth_block]
	#[method(name = "eth_vault")]
	fn cf_eth_vault(&self, at: Option<state_chain_runtime::Hash>) -> RpcResult<(String, u32)>;
	#[method(name = "tx_fee_multiplier")]
	fn cf_tx_fee_multiplier(&self, at: Option<state_chain_runtime::Hash>) -> RpcResult<u64>;
	// Returns the Auction params in the form [min_set_size, max_set_size]
	#[method(name = "auction_parameters")]
	fn cf_auction_parameters(&self, at: Option<state_chain_runtime::Hash>)
		-> RpcResult<(u32, u32)>;
	#[method(name = "min_funding")]
	fn cf_min_funding(&self, at: Option<state_chain_runtime::Hash>) -> RpcResult<NumberOrHex>;
	#[method(name = "current_epoch")]
	fn cf_current_epoch(&self, at: Option<state_chain_runtime::Hash>) -> RpcResult<u32>;
	#[method(name = "epoch_duration")]
	fn cf_epoch_duration(&self, at: Option<state_chain_runtime::Hash>) -> RpcResult<u32>;
	#[method(name = "current_epoch_started_at")]
	fn cf_current_epoch_started_at(&self, at: Option<state_chain_runtime::Hash>) -> RpcResult<u32>;
	#[method(name = "authority_emission_per_block")]
	fn cf_authority_emission_per_block(
		&self,
		at: Option<state_chain_runtime::Hash>,
	) -> RpcResult<NumberOrHex>;
	#[method(name = "backup_emission_per_block")]
	fn cf_backup_emission_per_block(
		&self,
		at: Option<state_chain_runtime::Hash>,
	) -> RpcResult<NumberOrHex>;
	#[method(name = "flip_supply")]
	fn cf_flip_supply(
		&self,
		at: Option<state_chain_runtime::Hash>,
	) -> RpcResult<(NumberOrHex, NumberOrHex)>;
	#[method(name = "accounts")]
	fn cf_accounts(
		&self,
		at: Option<state_chain_runtime::Hash>,
	) -> RpcResult<Vec<(state_chain_runtime::AccountId, String)>>;
	#[method(name = "account_info")]
	fn cf_account_info(
		&self,
		account_id: state_chain_runtime::AccountId,
		at: Option<state_chain_runtime::Hash>,
	) -> RpcResult<RpcAccountInfo>;
	#[method(name = "account_info_v2")]
	fn cf_account_info_v2(
		&self,
		account_id: state_chain_runtime::AccountId,
		at: Option<state_chain_runtime::Hash>,
	) -> RpcResult<RpcAccountInfoV2>;
	#[method(name = "penalties")]
	fn cf_penalties(
		&self,
		at: Option<state_chain_runtime::Hash>,
	) -> RpcResult<Vec<(Offence, RpcPenalty)>>;
	#[method(name = "suspensions")]
	fn cf_suspensions(&self, at: Option<state_chain_runtime::Hash>) -> RpcResult<RpcSuspensions>;
	#[method(name = "generate_gov_key_call_hash")]
	fn cf_generate_gov_key_call_hash(
		&self,
		call: Vec<u8>,
		at: Option<state_chain_runtime::Hash>,
	) -> RpcResult<GovCallHash>;
	#[method(name = "auction_state")]
	fn cf_auction_state(&self, at: Option<state_chain_runtime::Hash>)
		-> RpcResult<RpcAuctionState>;
	#[method(name = "pool_price")]
	fn cf_pool_price(
		&self,
		from: Asset,
		to: Asset,
		at: Option<state_chain_runtime::Hash>,
	) -> RpcResult<Option<Price>>;
	#[method(name = "swap_rate")]
	fn cf_pool_swap_rate(
		&self,
		from: Asset,
		to: Asset,
		amount: NumberOrHex,
		at: Option<state_chain_runtime::Hash>,
	) -> RpcResult<RpcSwapOutput>;
	#[method(name = "required_asset_ratio_for_range_order")]
	fn cf_required_asset_ratio_for_range_order(
		&self,
		base_asset: Asset,
		pair_asset: Asset,
		tick_range: Range<cf_amm::common::Tick>,
		at: Option<state_chain_runtime::Hash>,
	) -> RpcResult<Option<AssetsMap<Amount>>>;
	#[method(name = "pool_info")]
	fn cf_pool_info(
		&self,
		base_asset: Asset,
		pair_asset: Asset,
		at: Option<state_chain_runtime::Hash>,
	) -> RpcResult<Option<PoolInfo>>;
	#[method(name = "pool_depth")]
	fn cf_pool_depth(
		&self,
		base_asset: Asset,
		pair_asset: Asset,
		tick_range: Range<cf_amm::common::Tick>,
		at: Option<state_chain_runtime::Hash>,
	) -> RpcResult<Option<AssetsMap<UnidirectionalPoolDepth>>>;
	#[method(name = "pool_liquidity")]
	fn cf_pool_liquidity(
		&self,
		base_asset: Asset,
		pair_asset: Asset,
		at: Option<state_chain_runtime::Hash>,
	) -> RpcResult<Option<PoolLiquidity>>;
	#[method(name = "pool_orders")]
	fn cf_pool_orders(
		&self,
		base_asset: Asset,
		pair_asset: Asset,
		lp: state_chain_runtime::AccountId,
		at: Option<state_chain_runtime::Hash>,
	) -> RpcResult<Option<PoolOrders>>;
	#[method(name = "pool_range_order_liquidity_value")]
	fn cf_pool_range_order_liquidity_value(
		&self,
		base_asset: Asset,
		pair_asset: Asset,
		tick_range: Range<Tick>,
		liquidity: Liquidity,
		at: Option<state_chain_runtime::Hash>,
	) -> RpcResult<Option<AssetsMap<Amount>>>;
	#[method(name = "environment")]
	fn cf_environment(&self, at: Option<state_chain_runtime::Hash>) -> RpcResult<RpcEnvironment>;
	#[method(name = "funding_environment")]
	fn cf_funding_environment(
		&self,
		at: Option<state_chain_runtime::Hash>,
	) -> RpcResult<FundingEnvironment>;
	#[method(name = "swapping_environment")]
	fn cf_swapping_environment(
		&self,
		at: Option<state_chain_runtime::Hash>,
	) -> RpcResult<SwappingEnvironment>;
	#[method(name = "ingress_egress_environment")]
	fn cf_ingress_egress_environment(
		&self,
		at: Option<state_chain_runtime::Hash>,
	) -> RpcResult<IngressEgressEnvironment>;
	#[method(name = "pool_environment")]
	fn cf_pool_environment(
		&self,
		at: Option<state_chain_runtime::Hash>,
	) -> RpcResult<PoolEnvironment>;
	#[method(name = "current_compatibility_version")]
	fn cf_current_compatibility_version(&self) -> RpcResult<SemVer>;
	#[method(name = "min_swap_amount")]
	fn cf_min_swap_amount(&self, asset: Asset) -> RpcResult<AssetAmount>;
	#[subscription(name = "subscribe_pool_price", item = Price)]
	fn cf_subscribe_pool_price(&self, from: Asset, to: Asset);

	#[subscription(name = "subscribe_prewitness_swaps", item = Vec<AssetAmount>)]
	fn cf_subscribe_prewitness_swaps(&self, from: Asset, to: Asset);

	#[method(name = "prewitness_swaps")]
	fn cf_prewitness_swaps(
		&self,
		from: Asset,
		to: Asset,
		at: Option<state_chain_runtime::Hash>,
	) -> RpcResult<Option<Vec<AssetAmount>>>;
}

/// An RPC extension for the state chain node.
pub struct CustomRpc<C, B> {
	pub client: Arc<C>,
	pub _phantom: PhantomData<B>,
	pub executor: Arc<dyn sp_core::traits::SpawnNamed>,
}

impl<C, B> CustomRpc<C, B>
where
	B: BlockT<Hash = state_chain_runtime::Hash>,
	C: sp_api::ProvideRuntimeApi<B>
		+ Send
		+ Sync
		+ 'static
		+ HeaderBackend<B>
		+ BlockchainEvents<B>,
	C::Api: CustomRuntimeApi<B>,
{
	fn unwrap_or_best(&self, from_rpc: Option<<B as BlockT>::Hash>) -> B::Hash {
		from_rpc.unwrap_or_else(|| self.client.info().best_hash)
	}
}

fn to_rpc_error<E: std::error::Error + Send + Sync + 'static>(e: E) -> jsonrpsee::core::Error {
	CallError::from_std_error(e).into()
}

fn map_dispatch_error(e: DispatchError) -> jsonrpsee::core::Error {
	jsonrpsee::core::Error::from(anyhow::anyhow!("Dispatch error: {}", <&'static str>::from(e)))
}

impl<C, B> CustomApiServer for CustomRpc<C, B>
where
	B: BlockT<Hash = state_chain_runtime::Hash>,
	C: sp_api::ProvideRuntimeApi<B>
		+ Send
		+ Sync
		+ 'static
		+ HeaderBackend<B>
		+ BlockchainEvents<B>,
	C::Api: CustomRuntimeApi<B>,
{
	fn cf_is_auction_phase(&self, at: Option<<B as BlockT>::Hash>) -> RpcResult<bool> {
		self.client
			.runtime_api()
			.cf_is_auction_phase(self.unwrap_or_best(at))
			.map_err(to_rpc_error)
	}
	fn cf_eth_flip_token_address(&self, at: Option<<B as BlockT>::Hash>) -> RpcResult<String> {
		self.client
			.runtime_api()
			.cf_eth_flip_token_address(self.unwrap_or_best(at))
			.map_err(to_rpc_error)
			.map(hex::encode)
	}
	fn cf_eth_state_chain_gateway_address(
		&self,
		at: Option<<B as BlockT>::Hash>,
	) -> RpcResult<String> {
		self.client
			.runtime_api()
			.cf_eth_state_chain_gateway_address(self.unwrap_or_best(at))
			.map_err(to_rpc_error)
			.map(hex::encode)
	}
	fn cf_eth_key_manager_address(&self, at: Option<<B as BlockT>::Hash>) -> RpcResult<String> {
		self.client
			.runtime_api()
			.cf_eth_key_manager_address(self.unwrap_or_best(at))
			.map_err(to_rpc_error)
			.map(hex::encode)
	}
	fn cf_eth_chain_id(&self, at: Option<<B as BlockT>::Hash>) -> RpcResult<u64> {
		self.client
			.runtime_api()
			.cf_eth_chain_id(self.unwrap_or_best(at))
			.map_err(to_rpc_error)
	}
	fn cf_eth_vault(&self, at: Option<<B as BlockT>::Hash>) -> RpcResult<(String, u32)> {
		self.client
			.runtime_api()
			.cf_eth_vault(self.unwrap_or_best(at))
			.map(|(public_key, active_from_block)| (hex::encode(public_key), active_from_block))
			.map_err(to_rpc_error)
	}
	// FIXME: Respect the block hash argument here
	fn cf_tx_fee_multiplier(&self, _at: Option<<B as BlockT>::Hash>) -> RpcResult<u64> {
		Ok(TX_FEE_MULTIPLIER as u64)
	}
	fn cf_auction_parameters(&self, at: Option<<B as BlockT>::Hash>) -> RpcResult<(u32, u32)> {
		self.client
			.runtime_api()
			.cf_auction_parameters(self.unwrap_or_best(at))
			.map_err(to_rpc_error)
	}
	fn cf_min_funding(&self, at: Option<<B as BlockT>::Hash>) -> RpcResult<NumberOrHex> {
		self.client
			.runtime_api()
			.cf_min_funding(self.unwrap_or_best(at))
			.map_err(to_rpc_error)
			.map(Into::into)
	}
	fn cf_current_epoch(&self, at: Option<<B as BlockT>::Hash>) -> RpcResult<u32> {
		self.client
			.runtime_api()
			.cf_current_epoch(self.unwrap_or_best(at))
			.map_err(to_rpc_error)
	}
	fn cf_epoch_duration(&self, at: Option<<B as BlockT>::Hash>) -> RpcResult<u32> {
		self.client
			.runtime_api()
			.cf_epoch_duration(self.unwrap_or_best(at))
			.map_err(to_rpc_error)
	}
	fn cf_current_epoch_started_at(&self, at: Option<<B as BlockT>::Hash>) -> RpcResult<u32> {
		self.client
			.runtime_api()
			.cf_current_epoch_started_at(self.unwrap_or_best(at))
			.map_err(to_rpc_error)
	}
	fn cf_authority_emission_per_block(
		&self,
		at: Option<<B as BlockT>::Hash>,
	) -> RpcResult<NumberOrHex> {
		self.client
			.runtime_api()
			.cf_authority_emission_per_block(self.unwrap_or_best(at))
			.map_err(to_rpc_error)
			.map(Into::into)
	}
	fn cf_backup_emission_per_block(
		&self,
		at: Option<<B as BlockT>::Hash>,
	) -> RpcResult<NumberOrHex> {
		self.client
			.runtime_api()
			.cf_backup_emission_per_block(self.unwrap_or_best(at))
			.map_err(to_rpc_error)
			.map(Into::into)
	}
	fn cf_flip_supply(
		&self,
		at: Option<<B as BlockT>::Hash>,
	) -> RpcResult<(NumberOrHex, NumberOrHex)> {
		self.client
			.runtime_api()
			.cf_flip_supply(self.unwrap_or_best(at))
			.map_err(to_rpc_error)
			.map(|(issuance, offchain)| (issuance.into(), offchain.into()))
	}
	fn cf_accounts(
		&self,
		at: Option<<B as BlockT>::Hash>,
	) -> RpcResult<Vec<(state_chain_runtime::AccountId, String)>> {
		Ok(self
			.client
			.runtime_api()
			.cf_accounts(self.unwrap_or_best(at))
			.map_err(to_rpc_error)?
			.into_iter()
			.map(|(account_id, vanity_name_bytes)| {
				// we can use from_utf8_lossy here because we're guaranteed utf8 when we
				// save the vanity name on the chain
				(account_id, String::from_utf8_lossy(&vanity_name_bytes).into_owned())
			})
			.collect())
	}

	fn cf_account_info(
		&self,
		account_id: state_chain_runtime::AccountId,
		at: Option<state_chain_runtime::Hash>,
	) -> RpcResult<RpcAccountInfo> {
		let api = self.client.runtime_api();

		let hash = self.unwrap_or_best(at);

		let balance = api.cf_account_flip_balance(hash, &account_id).map_err(to_rpc_error)?;

		Ok(
			match api
				.cf_account_role(hash, account_id.clone())
				.map_err(to_rpc_error)?
				.unwrap_or(AccountRole::None)
			{
				AccountRole::None => RpcAccountInfo::none(balance),
				AccountRole::Broker => RpcAccountInfo::broker(balance),
				AccountRole::LiquidityProvider => {
					let info = api
						.cf_liquidity_provider_info(hash, account_id)
						.map_err(to_rpc_error)?
						.expect("role already validated");

					RpcAccountInfo::lp(
						info,
						api.cf_environment(hash).map_err(to_rpc_error)?.network,
						balance,
					)
				},
				AccountRole::Validator => {
					let info = api.cf_account_info_v2(hash, &account_id).map_err(to_rpc_error)?;

					RpcAccountInfo::validator(info)
				},
			},
		)
	}

	fn cf_account_info_v2(
		&self,
		account_id: state_chain_runtime::AccountId,
		at: Option<<B as BlockT>::Hash>,
	) -> RpcResult<RpcAccountInfoV2> {
		let account_info = self
			.client
			.runtime_api()
			.cf_account_info_v2(self.unwrap_or_best(at), &account_id)
			.map_err(to_rpc_error)?;

		Ok(RpcAccountInfoV2 {
			balance: account_info.balance.into(),
			bond: account_info.bond.into(),
			last_heartbeat: account_info.last_heartbeat,
			reputation_points: account_info.reputation_points,
			keyholder_epochs: account_info.keyholder_epochs,
			is_current_authority: account_info.is_current_authority,
			is_current_backup: account_info.is_current_backup,
			is_qualified: account_info.is_qualified,
			is_online: account_info.is_online,
			is_bidding: account_info.is_bidding,
			bound_redeem_address: account_info.bound_redeem_address,
			apy_bp: account_info.apy_bp,
			restricted_balances: account_info.restricted_balances,
		})
	}

	fn cf_penalties(
		&self,
		at: Option<<B as BlockT>::Hash>,
	) -> RpcResult<Vec<(Offence, RpcPenalty)>> {
		Ok(self
			.client
			.runtime_api()
			.cf_penalties(self.unwrap_or_best(at))
			.map_err(to_rpc_error)?
			.iter()
			.map(|(offence, runtime_api_penalty)| {
				(
					*offence,
					RpcPenalty {
						reputation_points: runtime_api_penalty.reputation_points,
						suspension_duration_blocks: runtime_api_penalty.suspension_duration_blocks,
					},
				)
			})
			.collect())
	}
	fn cf_suspensions(&self, at: Option<<B as BlockT>::Hash>) -> RpcResult<RpcSuspensions> {
		self.client
			.runtime_api()
			.cf_suspensions(self.unwrap_or_best(at))
			.map_err(to_rpc_error)
	}

	fn cf_generate_gov_key_call_hash(
		&self,
		call: Vec<u8>,
		at: Option<<B as BlockT>::Hash>,
	) -> RpcResult<GovCallHash> {
		self.client
			.runtime_api()
			.cf_generate_gov_key_call_hash(self.unwrap_or_best(at), call)
			.map_err(to_rpc_error)
	}

	fn cf_auction_state(&self, at: Option<<B as BlockT>::Hash>) -> RpcResult<RpcAuctionState> {
		let auction_state = self
			.client
			.runtime_api()
			.cf_auction_state(self.unwrap_or_best(at))
			.map_err(to_rpc_error)?;

		Ok(RpcAuctionState {
			blocks_per_epoch: auction_state.blocks_per_epoch,
			current_epoch_started_at: auction_state.current_epoch_started_at,
			redemption_period_as_percentage: auction_state.redemption_period_as_percentage,
			min_funding: auction_state.min_funding.into(),
			auction_size_range: auction_state.auction_size_range,
		})
	}

	fn cf_pool_price(
		&self,
		from: Asset,
		to: Asset,
		at: Option<state_chain_runtime::Hash>,
	) -> RpcResult<Option<Price>> {
		self.client
			.runtime_api()
			.cf_pool_price(self.unwrap_or_best(at), from, to)
			.map_err(to_rpc_error)
	}

	fn cf_pool_swap_rate(
		&self,
		from: Asset,
		to: Asset,
		amount: NumberOrHex,
		at: Option<state_chain_runtime::Hash>,
	) -> RpcResult<RpcSwapOutput> {
		self.client
			.runtime_api()
			.cf_pool_simulate_swap(
				self.unwrap_or_best(at),
				from,
				to,
				cf_utilities::try_parse_number_or_hex(amount).and_then(|amount| {
					if amount == 0 {
						Err(anyhow::anyhow!("Swap input amount cannot be zero."))
					} else {
						Ok(amount)
					}
				})?,
			)
			.map_err(to_rpc_error)
			.and_then(|r| {
				r.ok_or(jsonrpsee::core::Error::from(anyhow::anyhow!("Unable to process swap.")))
			})
			.map(RpcSwapOutput::from)
	}

	fn cf_pool_info(
		&self,
		base_asset: Asset,
		pair_asset: Asset,
		at: Option<state_chain_runtime::Hash>,
	) -> RpcResult<Option<PoolInfo>> {
		self.client
			.runtime_api()
			.cf_pool_info(self.unwrap_or_best(at), base_asset, pair_asset)
			.map_err(to_rpc_error)
	}

	fn cf_pool_depth(
		&self,
		base_asset: Asset,
		pair_asset: Asset,
		tick_range: Range<Tick>,
		at: Option<state_chain_runtime::Hash>,
	) -> RpcResult<Option<AssetsMap<UnidirectionalPoolDepth>>> {
		self.client
			.runtime_api()
			.cf_pool_depth(self.unwrap_or_best(at), base_asset, pair_asset, tick_range)
			.map_err(to_rpc_error)?
			.transpose()
			.map_err(map_dispatch_error)
	}

	fn cf_pool_liquidity(
		&self,
		base_asset: Asset,
		pair_asset: Asset,
		at: Option<state_chain_runtime::Hash>,
	) -> RpcResult<Option<PoolLiquidity>> {
		self.client
			.runtime_api()
			.cf_pool_liquidity(self.unwrap_or_best(at), base_asset, pair_asset)
			.map_err(to_rpc_error)
	}

	fn cf_required_asset_ratio_for_range_order(
		&self,
		base_asset: Asset,
		pair_asset: Asset,
		tick_range: Range<cf_amm::common::Tick>,
		at: Option<state_chain_runtime::Hash>,
	) -> RpcResult<Option<AssetsMap<Amount>>> {
		self.client
			.runtime_api()
			.cf_required_asset_ratio_for_range_order(
				self.unwrap_or_best(at),
				base_asset,
				pair_asset,
				tick_range,
			)
			.map_err(to_rpc_error)?
			.transpose()
			.map_err(map_dispatch_error)
	}

	fn cf_pool_orders(
		&self,
		base_asset: Asset,
		pair_asset: Asset,
		lp: state_chain_runtime::AccountId,
		at: Option<state_chain_runtime::Hash>,
	) -> RpcResult<Option<PoolOrders>> {
		self.client
			.runtime_api()
			.cf_pool_orders(self.unwrap_or_best(at), base_asset, pair_asset, lp)
			.map_err(to_rpc_error)
	}

	fn cf_pool_range_order_liquidity_value(
		&self,
		base_asset: Asset,
		pair_asset: Asset,
		tick_range: Range<Tick>,
		liquidity: Liquidity,
		at: Option<state_chain_runtime::Hash>,
	) -> RpcResult<Option<AssetsMap<Amount>>> {
		self.client
			.runtime_api()
			.cf_pool_range_order_liquidity_value(
				self.unwrap_or_best(at),
				base_asset,
				pair_asset,
				tick_range,
				liquidity,
			)
			.map_err(to_rpc_error)?
			.transpose()
			.map_err(map_dispatch_error)
	}

	fn cf_environment(&self, at: Option<state_chain_runtime::Hash>) -> RpcResult<RpcEnvironment> {
		Ok(RpcEnvironment {
			ingress_egress: self.cf_ingress_egress_environment(at)?,
			swapping: self.cf_swapping_environment(at)?,
			funding: self.cf_funding_environment(at)?,
			pool: self.cf_pool_environment(at)?,
		})
	}

	fn cf_ingress_egress_environment(
		&self,
		at: Option<state_chain_runtime::Hash>,
	) -> RpcResult<IngressEgressEnvironment> {
		let runtime_api = &self.client.runtime_api();
		let hash = self.unwrap_or_best(at);
		let mut minimum_deposit_amounts = HashMap::new();

		for asset in Asset::all() {
			let deposit_amount =
				runtime_api.cf_min_deposit_amount(hash, asset).map_err(to_rpc_error)?.into();
			minimum_deposit_amounts
				.entry(asset.into())
				.or_insert_with(HashMap::new)
				.insert(asset, deposit_amount);
		}

		Ok(IngressEgressEnvironment { minimum_deposit_amounts })
	}

	fn cf_swapping_environment(
		&self,
		at: Option<state_chain_runtime::Hash>,
	) -> RpcResult<SwappingEnvironment> {
		let runtime_api = &self.client.runtime_api();
		let hash = self.unwrap_or_best(at);
		let mut minimum_swap_amounts = HashMap::new();

		for asset in Asset::all() {
			let swap_amount =
				runtime_api.cf_min_swap_amount(hash, asset).map_err(to_rpc_error)?.into();
			minimum_swap_amounts
				.entry(asset.into())
				.or_insert_with(HashMap::new)
				.insert(asset, swap_amount);
		}

		Ok(SwappingEnvironment { minimum_swap_amounts })
	}

	fn cf_funding_environment(
		&self,
		at: Option<state_chain_runtime::Hash>,
	) -> RpcResult<FundingEnvironment> {
		let runtime_api = &self.client.runtime_api();
		let hash = self.unwrap_or_best(at);

		Ok(FundingEnvironment {
			redemption_tax: runtime_api.cf_redemption_tax(hash).map_err(to_rpc_error)?.into(),
			minimum_funding_amount: runtime_api.cf_min_funding(hash).map_err(to_rpc_error)?.into(),
		})
	}

	fn cf_pool_environment(
		&self,
		at: Option<state_chain_runtime::Hash>,
	) -> RpcResult<PoolEnvironment> {
		let mut fees = HashMap::new();

		for asset in Asset::all() {
			if asset == Asset::Usdc {
				continue
			}

			let info = self.cf_pool_info(asset, Asset::Usdc, at)?.expect("pool should exist");

			fees.entry(asset.into()).or_insert_with(HashMap::new).insert(asset, info.into());
		}

		Ok(PoolEnvironment { fees })
	}

	fn cf_current_compatibility_version(&self) -> RpcResult<SemVer> {
		self.client
			.runtime_api()
			.cf_current_compatibility_version(self.unwrap_or_best(None))
			.map_err(to_rpc_error)
	}

	fn cf_min_swap_amount(&self, asset: Asset) -> RpcResult<AssetAmount> {
		self.client
			.runtime_api()
			.cf_min_swap_amount(self.unwrap_or_best(None), asset)
			.map_err(to_rpc_error)
	}

	fn cf_subscribe_pool_price(
		&self,
		sink: SubscriptionSink,
		from: Asset,
		to: Asset,
	) -> Result<(), SubscriptionEmptyError> {
		self.new_update_subscription(sink, move |api, hash| api.cf_pool_price(hash, from, to))
	}

	fn cf_subscribe_prewitness_swaps(
		&self,
		sink: SubscriptionSink,
		from: Asset,
		to: Asset,
	) -> Result<(), SubscriptionEmptyError> {
		self.new_items_subscription(sink, move |api, hash| api.cf_prewitness_swaps(hash, from, to))
	}

	fn cf_prewitness_swaps(
		&self,
		from: Asset,
		to: Asset,
		at: Option<state_chain_runtime::Hash>,
	) -> RpcResult<Option<Vec<AssetAmount>>> {
		self.client
			.runtime_api()
			.cf_prewitness_swaps(self.unwrap_or_best(at), from, to)
			.map_err(to_rpc_error)
	}
}

impl<C, B> CustomRpc<C, B>
where
	B: BlockT<Hash = state_chain_runtime::Hash>,
	C: sp_api::ProvideRuntimeApi<B>
		+ Send
		+ Sync
		+ 'static
		+ HeaderBackend<B>
		+ BlockchainEvents<B>,
	C::Api: CustomRuntimeApi<B>,
{
	/// Upon subscribing returns the first value immediately and then subscribes to updates. i.e. it
	/// will only return a value if it has changed from the previous value it returned.
	fn new_update_subscription<
		T: Serialize + Send + Clone + Eq + 'static,
		E: std::error::Error + Send + Sync + 'static,
		F: Fn(&C::Api, state_chain_runtime::Hash) -> Result<T, E> + Send + Clone + 'static,
	>(
		&self,
		mut sink: SubscriptionSink,
		f: F,
	) -> Result<(), SubscriptionEmptyError> {
		use futures::{future::FutureExt, stream::StreamExt};

		let client = self.client.clone();

		let initial = match f(&self.client.runtime_api(), self.client.info().best_hash) {
			Ok(initial) => initial,
			Err(e) => {
				let _ = sink.reject(jsonrpsee::core::Error::from(
					sc_rpc_api::state::error::Error::Client(Box::new(e)),
				));
				return Ok(())
			},
		};

		let mut previous = initial.clone();

		let stream = self
			.client
			.import_notification_stream()
			.filter(|n| futures::future::ready(n.is_new_best))
			.filter_map(move |n| {
				let new = f(&client.runtime_api(), n.hash);

				match new {
					Ok(new) if new != previous => {
						previous = new.clone();
						futures::future::ready(Some(new))
					},
					_ => futures::future::ready(None),
				}
			});

		let stream = futures::stream::once(futures::future::ready(initial)).chain(stream);

		let fut = async move {
			sink.pipe_from_stream(stream).await;
		};

		self.executor.spawn("cf-rpc-update-subscription", Some("rpc"), fut.boxed());

		Ok(())
	}

	/// After creating the subscription it will return all the new prewitnessed swaps from this
	/// point onwards.
	fn new_items_subscription<
		T: Serialize + Send + Clone + Eq + 'static,
		E: std::error::Error + Send + Sync + 'static,
		F: Fn(&C::Api, state_chain_runtime::Hash) -> Result<Option<T>, E> + Send + Clone + 'static,
	>(
		&self,
		mut sink: SubscriptionSink,
		f: F,
	) -> Result<(), SubscriptionEmptyError> {
		use futures::{future::FutureExt, stream::StreamExt};

		let client = self.client.clone();

		let stream = self
			.client
			.import_notification_stream()
			.filter(|n| futures::future::ready(n.is_new_best))
			.filter_map(move |n| {
				let new = f(&client.runtime_api(), n.hash);

				match new {
					Ok(new) => futures::future::ready(new),
					_ => futures::future::ready(None),
				}
			});

		let fut = async move {
			sink.pipe_from_stream(stream).await;
		};

		self.executor.spawn("cf-rpc-stream-subscription", Some("rpc"), fut.boxed());

		Ok(())
	}
}

#[cfg(test)]

mod test {
	use super::*;
	use serde_json::json;
	use sp_core::H160;

	#[test]
	fn test_account_info_serialization() {
		assert_eq!(
			serde_json::to_value(RpcAccountInfo::none(0)).unwrap(),
			json!({ "role": "none", "flip_balance": "0x0" })
		);
		assert_eq!(
			serde_json::to_value(RpcAccountInfo::broker(0)).unwrap(),
			json!({ "role":"broker", "flip_balance": "0x0" })
		);

		let lp = RpcAccountInfo::lp(
			LiquidityProviderInfo {
				refund_addresses: vec![
					(
						ForeignChain::Ethereum,
						Some(cf_chains::ForeignChainAddress::Eth(H160::from([1; 20]))),
					),
					(
						ForeignChain::Polkadot,
						Some(cf_chains::ForeignChainAddress::Dot(Default::default())),
					),
					(ForeignChain::Bitcoin, None),
				],
				balances: vec![
					(Asset::Eth, u128::MAX),
					(Asset::Btc, 0),
					(Asset::Flip, u128::MAX / 2),
				],
			},
			cf_primitives::NetworkEnvironment::Mainnet,
			0,
		);

		assert_eq!(
			serde_json::to_value(lp).unwrap(),
			json!({
				"role": "liquidity_provider",
				"flip_balance": "0x0",
				"balances": {
					"Ethereum": {
						"Flip": "0x7fffffffffffffffffffffffffffffff",
						"Eth": "0xffffffffffffffffffffffffffffffff"
					},
					"Bitcoin": { "Btc": "0x0" },
				},
				"refund_addresses": {
					"Ethereum": { "Eth" : "0x0101010101010101010101010101010101010101" },
					"Bitcoin": null,
					"Polkadot": { "Dot": "111111111111111111111111111111111HC1" }
				}
			})
		);

		let validator = RpcAccountInfo::validator(RuntimeApiAccountInfoV2 {
			balance: 10u128.pow(18),
			bond: 10u128.pow(18),
			last_heartbeat: 0,
			reputation_points: 0,
			keyholder_epochs: vec![123],
			is_current_authority: true,
			is_bidding: false,
			is_current_backup: false,
			is_online: true,
			is_qualified: true,
			bound_redeem_address: Some(H160::from([1; 20])),
			apy_bp: Some(100u32),
			restricted_balances: BTreeMap::from_iter(vec![(H160::from([1; 20]), 10u128.pow(18))]),
		});
		assert_eq!(
			serde_json::to_value(validator).unwrap(),
			json!({
				"flip_balance": "0xde0b6b3a7640000",
				"bond": "0xde0b6b3a7640000",
				"bound_redeem_address": "0x0101010101010101010101010101010101010101",
				"is_bidding": false,
				"is_current_authority": true,
				"is_current_backup": false,
				"is_online": true,
				"is_qualified": true,
				"keyholder_epochs": [123],
				"last_heartbeat": 0,
				"reputation_points": 0,
				"role": "validator",
				"apy_bp": 100,
				"restricted_balances": {
					"0x0101010101010101010101010101010101010101": "0xde0b6b3a7640000"
				}
			})
		);
	}

	#[test]
	fn test_environment_serialization() {
		assert_eq!(
			serde_json::to_value(&RpcEnvironment {
				swapping: SwappingEnvironment {
					minimum_swap_amounts: HashMap::from([
						(ForeignChain::Bitcoin, HashMap::from([(Asset::Btc, 0u32.into())])),
						(
							ForeignChain::Ethereum,
							HashMap::from([
								(Asset::Flip, u64::MAX.into()),
								(Asset::Usdc, (u64::MAX / 2 - 1).into()),
								(Asset::Eth, 0u32.into()),
							])
						),
					]),
				},
				ingress_egress: IngressEgressEnvironment {
					minimum_deposit_amounts: HashMap::from([
						(ForeignChain::Bitcoin, HashMap::from([(Asset::Btc, 0u32.into())])),
						(
							ForeignChain::Ethereum,
							HashMap::from([
								(Asset::Flip, u64::MAX.into()),
								(Asset::Usdc, (u64::MAX / 2 - 1).into()),
								(Asset::Eth, 0u32.into()),
							])
						),
					])
				},
				funding: FundingEnvironment {
					redemption_tax: 0u32.into(),
					minimum_funding_amount: 0u32.into(),
				},
				pool: PoolEnvironment {
					fees: HashMap::from([(
						ForeignChain::Ethereum,
						HashMap::from([(
							Asset::Flip,
							PoolInfo {
								limit_order_fee_hundredth_pips: 0,
								range_order_fee_hundredth_pips: 100,
							}
							.into()
						),])
					),])
				}
			})
			.unwrap(),
			json!({
				"ingress_egress": {
					"minimum_deposit_amounts": {
						"Bitcoin": { "Btc": 0 },
						"Ethereum": {
							"Eth": 0,
							// TODO: u64 is still too large for JSON, we should use a string
							"Flip": 18446744073709551615u64,
							"Usdc": 9223372036854775806u64
						}
					}
				},
				"swapping": {
					"minimum_swap_amounts": {
						"Ethereum": {
							"Eth": 0,
							"Flip": 18446744073709551615u64,
							"Usdc": 9223372036854775806u64
						},
						"Bitcoin": { "Btc": 0 }
					}
				},
				"funding": {
					"redemption_tax": 0,
					"minimum_funding_amount": 0
				},
				"pool": {
					"fees": {
						"Ethereum": {
							"Flip": {
								"limit_order_fee_hundredth_pips": 0,
								"range_order_fee_hundredth_pips": 100,
								"pair_asset": {
									"asset": "Usdc",
									"chain": "Ethereum"
								}
							}
						}
					}
				}
			})
		);
	}
}<|MERGE_RESOLUTION|>--- conflicted
+++ resolved
@@ -2,20 +2,13 @@
 	common::{Amount, Price, Tick},
 	range_orders::Liquidity,
 };
-<<<<<<< HEAD
-use cf_chains::{address::AddressConverter, eth::Address as EthereumAddress};
-use cf_primitives::{AccountRole, Asset, AssetAmount, ForeignChain, SemVer, SwapOutput};
-=======
 use cf_chains::{
 	address::{ForeignChainAddressHumanreadable, ToHumanreadableAddress},
-	btc::BitcoinNetwork,
-	dot::PolkadotHash,
 	eth::Address as EthereumAddress,
 };
 use cf_primitives::{
 	AccountRole, Asset, AssetAmount, ForeignChain, NetworkEnvironment, SemVer, SwapOutput,
 };
->>>>>>> c54d7544
 use core::ops::Range;
 use jsonrpsee::{
 	core::RpcResult,
@@ -199,15 +192,9 @@
 impl From<PoolInfo> for RpcPoolInfo {
 	fn from(value: PoolInfo) -> Self {
 		Self {
-<<<<<<< HEAD
 			limit_order_fee_hundredth_pips: value.limit_order_fee_hundredth_pips,
 			range_order_fee_hundredth_pips: value.range_order_fee_hundredth_pips,
 			pair_asset: Asset::Usdc.into(),
-=======
-			bitcoin_network: environment.network.into(),
-			ethereum_chain_id: environment.ethereum_chain_id,
-			polkadot_genesis_hash: environment.polkadot_genesis_hash,
->>>>>>> c54d7544
 		}
 	}
 }
@@ -389,8 +376,6 @@
 		liquidity: Liquidity,
 		at: Option<state_chain_runtime::Hash>,
 	) -> RpcResult<Option<AssetsMap<Amount>>>;
-	#[method(name = "environment")]
-	fn cf_environment(&self, at: Option<state_chain_runtime::Hash>) -> RpcResult<RpcEnvironment>;
 	#[method(name = "funding_environment")]
 	fn cf_funding_environment(
 		&self,
@@ -625,7 +610,7 @@
 
 					RpcAccountInfo::lp(
 						info,
-						api.cf_environment(hash).map_err(to_rpc_error)?.network,
+						api.cf_network_environment(hash).map_err(to_rpc_error)?,
 						balance,
 					)
 				},
@@ -853,15 +838,6 @@
 			.map_err(to_rpc_error)?
 			.transpose()
 			.map_err(map_dispatch_error)
-	}
-
-	fn cf_environment(&self, at: Option<state_chain_runtime::Hash>) -> RpcResult<RpcEnvironment> {
-		Ok(RpcEnvironment {
-			ingress_egress: self.cf_ingress_egress_environment(at)?,
-			swapping: self.cf_swapping_environment(at)?,
-			funding: self.cf_funding_environment(at)?,
-			pool: self.cf_pool_environment(at)?,
-		})
 	}
 
 	fn cf_ingress_egress_environment(
