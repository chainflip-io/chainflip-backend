use crate::boost_pool_rpc::BoostPoolFeesRpc;
use boost_pool_rpc::BoostPoolDetailsRpc;
use cf_amm::{
	common::{Amount as AmmAmount, PoolPairsMap, Side, Tick},
	range_orders::Liquidity,
};
use cf_chains::{
	address::{AddressString, ForeignChainAddressHumanreadable, ToHumanreadableAddress},
	dot::PolkadotAccountId,
	eth::Address as EthereumAddress,
	sol::SolAddress,
	Chain,
};
use cf_primitives::{
	chains::assets::any::{self, AssetMap},
	AccountRole, Affiliates, Asset, AssetAmount, BasisPoints, BlockNumber, BroadcastId,
	DcaParameters, EpochIndex, ForeignChain, NetworkEnvironment, SemVer, SwapId, SwapRequestId,
};
use cf_utilities::rpc::NumberOrHex;
use core::ops::Range;
use jsonrpsee::{
	core::async_trait,
	proc_macros::rpc,
	types::{
		error::{ErrorObject, ErrorObjectOwned},
		ErrorCode,
	},
	PendingSubscriptionSink,
};
use order_fills::OrderFills;
use pallet_cf_governance::GovCallHash;
use pallet_cf_pools::{
	AskBidMap, PoolInfo, PoolLiquidity, PoolOrderbook, PoolOrders, PoolPriceV1,
	UnidirectionalPoolDepth,
};
use pallet_cf_swapping::SwapLegInfo;
use sc_client_api::{BlockchainEvents, HeaderBackend};
use serde::{Deserialize, Serialize};
use sp_api::{ApiError, CallApiAt};
use sp_core::{Bytes, U256};
use sp_runtime::{
	traits::{Block as BlockT, Header as HeaderT, UniqueSaturatedInto},
	Permill,
};
use sp_state_machine::InspectState;
use state_chain_runtime::{
	chainflip::{BlockUpdate, Offence},
	constants::common::TX_FEE_MULTIPLIER,
	monitoring_apis::{
		ActivateKeysBroadcastIds, AuthoritiesInfo, BtcUtxos, EpochState, ExternalChainsBlockHeight,
		FeeImbalance, FlipSupply, LastRuntimeUpgradeInfo, MonitoringData, OpenDepositChannels,
		PendingBroadcasts, PendingTssCeremonies, RedemptionsInfo, SolanaNonces,
	},
	runtime_apis::{
<<<<<<< HEAD
		AuctionState, BoostPoolDepth, BoostPoolDetails, BrokerInfo, CustomRuntimeApi,
		DispatchErrorWithMessage, ElectoralRuntimeApi, FailingWitnessValidators,
		LiquidityProviderBoostPoolInfo, LiquidityProviderInfo, RuntimeApiPenalty, ValidatorInfo,
		VaultSwapDetails,
=======
		AuctionState, BoostPoolDepth, BoostPoolDetails, BrokerInfo, ChainAccounts,
		CustomRuntimeApi, DispatchErrorWithMessage, ElectoralRuntimeApi, FailingWitnessValidators,
		LiquidityProviderBoostPoolInfo, LiquidityProviderInfo, RuntimeApiPenalty,
		TaintedTransactionEvents, ValidatorInfo,
>>>>>>> 9842deac
	},
	safe_mode::RuntimeSafeMode,
	Hash, NetworkFee, SolanaInstance,
};
use std::{
	collections::{BTreeMap, HashMap},
	marker::PhantomData,
	sync::Arc,
};

pub mod monitoring;
pub mod order_fills;

#[derive(Clone, Serialize, Deserialize)]
#[serde(tag = "chain")]
pub enum VaultSwapDetailsHumanreadable {
	Bitcoin { nulldata_utxo: Bytes, deposit_address: ForeignChainAddressHumanreadable },
}

impl VaultSwapDetailsHumanreadable {
	fn from(
		details: VaultSwapDetails,
		network: NetworkEnvironment,
	) -> VaultSwapDetailsHumanreadable {
		match details {
			VaultSwapDetails::Bitcoin { nulldata_utxo, deposit_address } =>
				VaultSwapDetailsHumanreadable::Bitcoin {
					nulldata_utxo: nulldata_utxo.into(),
					deposit_address: deposit_address.to_humanreadable(network),
				},
		}
	}
}

#[derive(Serialize, Deserialize, Clone)]
pub struct RpcEpochState {
	pub blocks_per_epoch: u32,
	pub current_epoch_started_at: u32,
	pub current_epoch_index: u32,
	pub min_active_bid: Option<NumberOrHex>,
	pub rotation_phase: String,
}
impl From<EpochState> for RpcEpochState {
	fn from(rotation_state: EpochState) -> Self {
		Self {
			blocks_per_epoch: rotation_state.blocks_per_epoch,
			current_epoch_started_at: rotation_state.current_epoch_started_at,
			current_epoch_index: rotation_state.current_epoch_index,
			rotation_phase: rotation_state.rotation_phase,
			min_active_bid: rotation_state.min_active_bid.map(Into::into),
		}
	}
}
#[derive(Serialize, Deserialize, Clone)]
pub struct RpcRedemptionsInfo {
	pub total_balance: NumberOrHex,
	pub count: u32,
}
impl From<RedemptionsInfo> for RpcRedemptionsInfo {
	fn from(redemption_info: RedemptionsInfo) -> Self {
		Self { total_balance: redemption_info.total_balance.into(), count: redemption_info.count }
	}
}

pub type RpcFeeImbalance = FeeImbalance<NumberOrHex>;

#[derive(Serialize, Deserialize, Clone)]
pub struct RpcFlipSupply {
	pub total_supply: NumberOrHex,
	pub offchain_supply: NumberOrHex,
}
impl From<FlipSupply> for RpcFlipSupply {
	fn from(flip_supply: FlipSupply) -> Self {
		Self {
			total_supply: flip_supply.total_supply.into(),
			offchain_supply: flip_supply.offchain_supply.into(),
		}
	}
}

#[derive(Serialize, Deserialize, Clone)]
pub struct RpcMonitoringData {
	pub external_chains_height: ExternalChainsBlockHeight,
	pub btc_utxos: BtcUtxos,
	pub epoch: RpcEpochState,
	pub pending_redemptions: RpcRedemptionsInfo,
	pub pending_broadcasts: PendingBroadcasts,
	pub pending_tss: PendingTssCeremonies,
	pub open_deposit_channels: OpenDepositChannels,
	pub fee_imbalance: RpcFeeImbalance,
	pub authorities: AuthoritiesInfo,
	pub build_version: LastRuntimeUpgradeInfo,
	pub suspended_validators: Vec<(Offence, u32)>,
	pub pending_swaps: u32,
	pub dot_aggkey: PolkadotAccountId,
	pub flip_supply: RpcFlipSupply,
	pub sol_aggkey: SolAddress,
	pub sol_onchain_key: SolAddress,
	pub sol_nonces: SolanaNonces,
	pub activating_key_broadcast_ids: ActivateKeysBroadcastIds,
}
impl From<MonitoringData> for RpcMonitoringData {
	fn from(monitoring_data: MonitoringData) -> Self {
		Self {
			epoch: monitoring_data.epoch.into(),
			pending_redemptions: monitoring_data.pending_redemptions.into(),
			fee_imbalance: monitoring_data.fee_imbalance.map(|i| (*i).into()),
			external_chains_height: monitoring_data.external_chains_height,
			btc_utxos: monitoring_data.btc_utxos,
			pending_broadcasts: monitoring_data.pending_broadcasts,
			pending_tss: monitoring_data.pending_tss,
			open_deposit_channels: monitoring_data.open_deposit_channels,
			authorities: monitoring_data.authorities,
			build_version: monitoring_data.build_version,
			suspended_validators: monitoring_data.suspended_validators,
			pending_swaps: monitoring_data.pending_swaps,
			dot_aggkey: monitoring_data.dot_aggkey,
			flip_supply: monitoring_data.flip_supply.into(),
			sol_aggkey: monitoring_data.sol_aggkey,
			sol_onchain_key: monitoring_data.sol_onchain_key,
			sol_nonces: monitoring_data.sol_nonces,
			activating_key_broadcast_ids: monitoring_data.activating_key_broadcast_ids,
		}
	}
}

#[derive(Clone, Debug, PartialEq, Eq, Serialize, Deserialize)]
pub struct ScheduledSwap {
	pub swap_id: SwapId,
	pub swap_request_id: SwapRequestId,
	pub base_asset: Asset,
	pub quote_asset: Asset,
	pub side: Side,
	pub amount: U256,
	#[serde(skip_serializing_if = "Option::is_none")]
	pub source_asset: Option<Asset>,
	#[serde(skip_serializing_if = "Option::is_none")]
	pub source_amount: Option<U256>,
	pub execute_at: BlockNumber,
	pub remaining_chunks: u32,
	pub chunk_interval: u32,
}

impl ScheduledSwap {
	fn new(
		SwapLegInfo {
			swap_id,
			swap_request_id,
			base_asset,
			quote_asset,
			side,
			amount,
			source_asset,
			source_amount,
			remaining_chunks,
			chunk_interval,
		}: SwapLegInfo,
		execute_at: BlockNumber,
	) -> Self {
		ScheduledSwap {
			swap_id,
			swap_request_id,
			base_asset,
			quote_asset,
			side,
			amount: amount.into(),
			source_asset,
			source_amount: source_amount.map(Into::into),
			execute_at,
			remaining_chunks,
			chunk_interval,
		}
	}
}

#[derive(Serialize, Deserialize, Clone)]
pub struct RpcLiquidityProviderBoostPoolInfo {
	pub fee_tier: u16,
	pub total_balance: U256,
	pub available_balance: U256,
	pub in_use_balance: U256,
	pub is_withdrawing: bool,
}

impl From<&LiquidityProviderBoostPoolInfo> for RpcLiquidityProviderBoostPoolInfo {
	fn from(info: &LiquidityProviderBoostPoolInfo) -> Self {
		// pattern matching to ensure exhaustive use of the fields
		let LiquidityProviderBoostPoolInfo {
			fee_tier,
			total_balance,
			available_balance,
			in_use_balance,
			is_withdrawing,
		} = info;

		Self {
			fee_tier: *fee_tier,
			total_balance: (*total_balance).into(),
			available_balance: (*available_balance).into(),
			in_use_balance: (*in_use_balance).into(),
			is_withdrawing: *is_withdrawing,
		}
	}
}

#[allow(clippy::large_enum_variant)]
#[derive(Serialize, Deserialize, Clone)]
#[serde(tag = "role", rename_all = "snake_case")]
pub enum RpcAccountInfo {
	Unregistered {
		flip_balance: NumberOrHex,
	},
	Broker {
		flip_balance: NumberOrHex,
		earned_fees: any::AssetMap<NumberOrHex>,
	},
	LiquidityProvider {
		balances: any::AssetMap<NumberOrHex>,
		refund_addresses: HashMap<ForeignChain, Option<ForeignChainAddressHumanreadable>>,
		flip_balance: NumberOrHex,
		earned_fees: any::AssetMap<U256>,
		boost_balances: any::AssetMap<Vec<RpcLiquidityProviderBoostPoolInfo>>,
	},
	Validator {
		flip_balance: NumberOrHex,
		bond: NumberOrHex,
		last_heartbeat: u32,
		reputation_points: i32,
		keyholder_epochs: Vec<u32>,
		is_current_authority: bool,
		is_current_backup: bool,
		is_qualified: bool,
		is_online: bool,
		is_bidding: bool,
		bound_redeem_address: Option<EthereumAddress>,
		apy_bp: Option<u32>,
		restricted_balances: BTreeMap<EthereumAddress, NumberOrHex>,
	},
}

impl RpcAccountInfo {
	fn unregistered(balance: u128) -> Self {
		Self::Unregistered { flip_balance: balance.into() }
	}

	fn broker(balance: u128, broker_info: BrokerInfo) -> Self {
		Self::Broker {
			flip_balance: balance.into(),
			earned_fees: cf_chains::assets::any::AssetMap::from_iter_or_default(
				broker_info
					.earned_fees
					.iter()
					.map(|(asset, balance)| (*asset, (*balance).into())),
			),
		}
	}

	fn lp(info: LiquidityProviderInfo, network: NetworkEnvironment, balance: u128) -> Self {
		Self::LiquidityProvider {
			flip_balance: balance.into(),
			balances: cf_chains::assets::any::AssetMap::from_iter_or_default(
				info.balances.iter().map(|(asset, balance)| (*asset, (*balance).into())),
			),
			refund_addresses: info
				.refund_addresses
				.into_iter()
				.map(|(chain, address)| (chain, address.map(|a| a.to_humanreadable(network))))
				.collect(),
			earned_fees: info
				.earned_fees
				.iter()
				.map(|(asset, balance)| (asset, (*balance).into()))
				.collect(),
			boost_balances: info
				.boost_balances
				.iter()
				.map(|(asset, infos)| (asset, infos.iter().map(|info| info.into()).collect()))
				.collect(),
		}
	}

	fn validator(info: ValidatorInfo) -> Self {
		Self::Validator {
			flip_balance: info.balance.into(),
			bond: info.bond.into(),
			last_heartbeat: info.last_heartbeat,
			reputation_points: info.reputation_points,
			keyholder_epochs: info.keyholder_epochs,
			is_current_authority: info.is_current_authority,
			is_current_backup: info.is_current_backup,
			is_qualified: info.is_qualified,
			is_online: info.is_online,
			is_bidding: info.is_bidding,
			bound_redeem_address: info.bound_redeem_address,
			apy_bp: info.apy_bp,
			restricted_balances: info
				.restricted_balances
				.into_iter()
				.map(|(address, balance)| (address, balance.into()))
				.collect(),
		}
	}
}

#[derive(Serialize, Deserialize, Clone)]
pub struct RpcAccountInfoV2 {
	pub balance: NumberOrHex,
	pub bond: NumberOrHex,
	pub last_heartbeat: u32,
	pub reputation_points: i32,
	pub keyholder_epochs: Vec<u32>,
	pub is_current_authority: bool,
	pub is_current_backup: bool,
	pub is_qualified: bool,
	pub is_online: bool,
	pub is_bidding: bool,
	pub bound_redeem_address: Option<EthereumAddress>,
	pub apy_bp: Option<u32>,
	pub restricted_balances: BTreeMap<EthereumAddress, u128>,
}

#[derive(Serialize, Deserialize, Clone)]
pub struct RpcPenalty {
	reputation_points: i32,
	suspension_duration_blocks: u32,
}

type RpcSuspensions = Vec<(Offence, Vec<(u32, state_chain_runtime::AccountId)>)>;

#[derive(Serialize, Deserialize, Clone)]
pub struct RpcAuctionState {
	blocks_per_epoch: u32,
	current_epoch_started_at: u32,
	redemption_period_as_percentage: u8,
	min_funding: NumberOrHex,
	auction_size_range: (u32, u32),
	min_active_bid: Option<NumberOrHex>,
}

impl From<AuctionState> for RpcAuctionState {
	fn from(auction_state: AuctionState) -> Self {
		Self {
			blocks_per_epoch: auction_state.blocks_per_epoch,
			current_epoch_started_at: auction_state.current_epoch_started_at,
			redemption_period_as_percentage: auction_state.redemption_period_as_percentage,
			min_funding: auction_state.min_funding.into(),
			auction_size_range: auction_state.auction_size_range,
			min_active_bid: auction_state.min_active_bid.map(|bond| bond.into()),
		}
	}
}

#[derive(Serialize, Deserialize, Clone)]
pub struct RpcSwapOutputV1 {
	// Intermediary amount, if there's any
	pub intermediary: Option<NumberOrHex>,
	// Final output of the swap
	pub output: NumberOrHex,
}

impl From<RpcSwapOutputV2> for RpcSwapOutputV1 {
	fn from(swap_output: RpcSwapOutputV2) -> Self {
		Self {
			intermediary: swap_output.intermediary.map(Into::into),
			output: swap_output.output.into(),
		}
	}
}

#[derive(Serialize, Deserialize, Clone)]
pub struct RpcFee {
	#[serde(flatten)]
	pub asset: Asset,
	pub amount: AmmAmount,
}

#[derive(Serialize, Deserialize, Clone)]
pub struct RpcSwapOutputV2 {
	// Intermediary amount, if there's any
	pub intermediary: Option<U256>,
	// Final output of the swap
	pub output: U256,
	pub network_fee: RpcFee,
	pub ingress_fee: RpcFee,
	pub egress_fee: RpcFee,
}

#[derive(Serialize, Deserialize, Clone)]
pub enum SwapRateV2AdditionalOrder {
	LimitOrder { base_asset: Asset, quote_asset: Asset, side: Side, tick: Tick, sell_amount: U256 },
}

#[derive(Serialize, Deserialize, Clone, Copy)]
pub struct RpcPoolInfo {
	#[serde(flatten)]
	pub pool_info: PoolInfo,
	pub quote_asset: Asset,
}

impl From<PoolInfo> for RpcPoolInfo {
	fn from(pool_info: PoolInfo) -> Self {
		Self { pool_info, quote_asset: Asset::Usdc }
	}
}

#[derive(Serialize, Deserialize, Clone)]
pub struct PoolsEnvironment {
	pub fees: any::AssetMap<Option<RpcPoolInfo>>,
}

#[derive(Serialize, Deserialize, Clone)]
pub struct IngressEgressEnvironment {
	pub minimum_deposit_amounts: any::AssetMap<NumberOrHex>,
	pub ingress_fees: any::AssetMap<Option<NumberOrHex>>,
	pub egress_fees: any::AssetMap<Option<NumberOrHex>>,
	pub witness_safety_margins: HashMap<ForeignChain, Option<u64>>,
	pub egress_dust_limits: any::AssetMap<NumberOrHex>,
	pub channel_opening_fees: HashMap<ForeignChain, NumberOrHex>,
}

#[derive(Serialize, Deserialize, Clone)]
pub struct FundingEnvironment {
	pub redemption_tax: NumberOrHex,
	pub minimum_funding_amount: NumberOrHex,
}

#[derive(Serialize, Deserialize, Clone)]
pub struct SwappingEnvironment {
	maximum_swap_amounts: any::AssetMap<Option<NumberOrHex>>,
	network_fee_hundredth_pips: Permill,
	swap_retry_delay_blocks: u32,
	max_swap_retry_duration_blocks: u32,
	max_swap_request_duration_blocks: u32,
	minimum_chunk_size: any::AssetMap<NumberOrHex>,
}

#[derive(Serialize, Deserialize, Clone)]
pub struct RpcEnvironment {
	ingress_egress: IngressEgressEnvironment,
	swapping: SwappingEnvironment,
	funding: FundingEnvironment,
	pools: PoolsEnvironment,
}

#[derive(Serialize, Deserialize, Clone, PartialEq, Eq, Debug)]
pub struct PoolPriceV2 {
	pub base_asset: Asset,
	pub quote_asset: Asset,
	#[serde(flatten)]
	pub price: pallet_cf_pools::PoolPriceV2,
}

#[derive(Serialize, Deserialize, Clone, PartialEq, Eq, Debug)]
pub struct RpcPrewitnessedSwap {
	pub base_asset: Asset,
	pub quote_asset: Asset,
	pub side: Side,
	pub amounts: Vec<U256>,
}

#[derive(Serialize, Deserialize, Debug, Eq, PartialEq, Clone)]
pub struct SwapResponse {
	swaps: Vec<ScheduledSwap>,
}

mod boost_pool_rpc {

	use std::collections::BTreeSet;

	use cf_primitives::PrewitnessedDepositId;
	use sp_runtime::AccountId32;

	use super::*;

	#[derive(Serialize, Deserialize, Clone)]
	struct AccountAndAmount {
		account_id: AccountId32,
		amount: U256,
	}

	#[derive(Serialize, Deserialize, Clone)]
	struct PendingBoost {
		deposit_id: PrewitnessedDepositId,
		owed_amounts: Vec<AccountAndAmount>,
	}

	#[derive(Serialize, Deserialize, Clone)]
	struct PendingWithdrawal {
		account_id: AccountId32,
		pending_deposits: BTreeSet<PrewitnessedDepositId>,
	}

	#[derive(Serialize, Deserialize, Clone)]
	pub struct BoostPoolDetailsRpc {
		fee_tier: u16,
		#[serde(flatten)]
		asset: Asset,
		available_amounts: Vec<AccountAndAmount>,
		deposits_pending_finalization: Vec<PendingBoost>,
		pending_withdrawals: Vec<PendingWithdrawal>,
	}

	impl BoostPoolDetailsRpc {
		pub fn new(asset: Asset, fee_tier: u16, details: BoostPoolDetails) -> Self {
			BoostPoolDetailsRpc {
				asset,
				fee_tier,
				available_amounts: details
					.available_amounts
					.into_iter()
					.map(|(account_id, amount)| AccountAndAmount {
						account_id,
						amount: U256::from(amount),
					})
					.collect(),
				deposits_pending_finalization: details
					.pending_boosts
					.into_iter()
					.map(|(deposit_id, owed_amounts)| PendingBoost {
						deposit_id,
						owed_amounts: owed_amounts
							.into_iter()
							.map(|(account_id, amount)| AccountAndAmount {
								account_id,
								amount: U256::from(amount.total),
							})
							.collect(),
					})
					.collect(),
				pending_withdrawals: details
					.pending_withdrawals
					.into_iter()
					.map(|(account_id, pending_deposits)| PendingWithdrawal {
						account_id,
						pending_deposits,
					})
					.collect(),
			}
		}
	}

	#[derive(Serialize, Deserialize, Clone)]
	struct PendingFees {
		deposit_id: PrewitnessedDepositId,
		fees: Vec<AccountAndAmount>,
	}

	#[derive(Serialize, Deserialize, Clone)]
	pub struct BoostPoolFeesRpc {
		fee_tier: u16,
		#[serde(flatten)]
		asset: Asset,
		pending_fees: Vec<PendingFees>,
	}

	impl BoostPoolFeesRpc {
		pub fn new(asset: Asset, fee_tier: u16, details: BoostPoolDetails) -> Self {
			BoostPoolFeesRpc {
				fee_tier,
				asset,
				pending_fees: details
					.pending_boosts
					.into_iter()
					.map(|(deposit_id, owed_amounts)| PendingFees {
						deposit_id,
						fees: owed_amounts
							.into_iter()
							.map(|(account_id, amount)| AccountAndAmount {
								account_id,
								amount: U256::from(amount.fee),
							})
							.collect(),
					})
					.collect(),
			}
		}
	}
}

type BoostPoolDepthResponse = Vec<BoostPoolDepth>;
type BoostPoolDetailsResponse = Vec<boost_pool_rpc::BoostPoolDetailsRpc>;
type BoostPoolFeesResponse = Vec<boost_pool_rpc::BoostPoolFeesRpc>;

#[rpc(server, client, namespace = "cf")]
/// The custom RPC endpoints for the state chain node.
pub trait CustomApi {
	/// Returns true if the current phase is the auction phase.
	#[method(name = "is_auction_phase")]
	fn cf_is_auction_phase(&self, at: Option<state_chain_runtime::Hash>) -> RpcResult<bool>;
	#[method(name = "eth_key_manager_address")]
	fn cf_eth_key_manager_address(
		&self,
		at: Option<state_chain_runtime::Hash>,
	) -> RpcResult<String>;
	#[method(name = "eth_state_chain_gateway_address")]
	fn cf_eth_state_chain_gateway_address(
		&self,
		at: Option<state_chain_runtime::Hash>,
	) -> RpcResult<String>;
	#[method(name = "eth_flip_token_address")]
	fn cf_eth_flip_token_address(&self, at: Option<state_chain_runtime::Hash>)
		-> RpcResult<String>;
	#[method(name = "eth_chain_id")]
	fn cf_eth_chain_id(&self, at: Option<state_chain_runtime::Hash>) -> RpcResult<u64>;
	/// Returns the eth vault in the form [agg_key, active_from_eth_block]
	#[method(name = "eth_vault")]
	fn cf_eth_vault(&self, at: Option<state_chain_runtime::Hash>) -> RpcResult<(String, u32)>;
	#[method(name = "tx_fee_multiplier")]
	fn cf_tx_fee_multiplier(&self, at: Option<state_chain_runtime::Hash>) -> RpcResult<u64>;
	// Returns the Auction params in the form [min_set_size, max_set_size]
	#[method(name = "auction_parameters")]
	fn cf_auction_parameters(&self, at: Option<state_chain_runtime::Hash>)
		-> RpcResult<(u32, u32)>;
	#[method(name = "min_funding")]
	fn cf_min_funding(&self, at: Option<state_chain_runtime::Hash>) -> RpcResult<NumberOrHex>;
	#[method(name = "current_epoch")]
	fn cf_current_epoch(&self, at: Option<state_chain_runtime::Hash>) -> RpcResult<u32>;
	#[method(name = "epoch_duration")]
	fn cf_epoch_duration(&self, at: Option<state_chain_runtime::Hash>) -> RpcResult<u32>;
	#[method(name = "current_epoch_started_at")]
	fn cf_current_epoch_started_at(&self, at: Option<state_chain_runtime::Hash>) -> RpcResult<u32>;
	#[method(name = "authority_emission_per_block")]
	fn cf_authority_emission_per_block(
		&self,
		at: Option<state_chain_runtime::Hash>,
	) -> RpcResult<NumberOrHex>;
	#[method(name = "backup_emission_per_block")]
	fn cf_backup_emission_per_block(
		&self,
		at: Option<state_chain_runtime::Hash>,
	) -> RpcResult<NumberOrHex>;
	#[method(name = "flip_supply")]
	fn cf_flip_supply(
		&self,
		at: Option<state_chain_runtime::Hash>,
	) -> RpcResult<(NumberOrHex, NumberOrHex)>;
	#[method(name = "accounts")]
	fn cf_accounts(
		&self,
		at: Option<state_chain_runtime::Hash>,
	) -> RpcResult<Vec<(state_chain_runtime::AccountId, String)>>;
	#[method(name = "account_info")]
	fn cf_account_info(
		&self,
		account_id: state_chain_runtime::AccountId,
		at: Option<state_chain_runtime::Hash>,
	) -> RpcResult<RpcAccountInfo>;
	#[method(name = "account_info_v2")]
	fn cf_account_info_v2(
		&self,
		account_id: state_chain_runtime::AccountId,
		at: Option<state_chain_runtime::Hash>,
	) -> RpcResult<RpcAccountInfoV2>;
	#[method(name = "free_balances", aliases = ["cf_asset_balances"])]
	fn cf_free_balances(
		&self,
		account_id: state_chain_runtime::AccountId,
		at: Option<state_chain_runtime::Hash>,
	) -> RpcResult<any::AssetMap<U256>>;
	#[method(name = "lp_total_balances", aliases = ["lp_total_balances"])]
	fn cf_lp_total_balances(
		&self,
		account_id: state_chain_runtime::AccountId,
		at: Option<state_chain_runtime::Hash>,
	) -> RpcResult<any::AssetMap<U256>>;
	#[method(name = "penalties")]
	fn cf_penalties(
		&self,
		at: Option<state_chain_runtime::Hash>,
	) -> RpcResult<Vec<(Offence, RpcPenalty)>>;
	#[method(name = "suspensions")]
	fn cf_suspensions(&self, at: Option<state_chain_runtime::Hash>) -> RpcResult<RpcSuspensions>;
	#[method(name = "generate_gov_key_call_hash")]
	fn cf_generate_gov_key_call_hash(
		&self,
		call: Vec<u8>,
		at: Option<state_chain_runtime::Hash>,
	) -> RpcResult<GovCallHash>;
	#[method(name = "auction_state")]
	fn cf_auction_state(&self, at: Option<state_chain_runtime::Hash>)
		-> RpcResult<RpcAuctionState>;
	#[method(name = "pool_price")]
	fn cf_pool_price(
		&self,
		from_asset: Asset,
		to_asset: Asset,
		at: Option<state_chain_runtime::Hash>,
	) -> RpcResult<Option<PoolPriceV1>>;
	#[method(name = "pool_price_v2")]
	fn cf_pool_price_v2(
		&self,
		base_asset: Asset,
		quote_asset: Asset,
		at: Option<state_chain_runtime::Hash>,
	) -> RpcResult<PoolPriceV2>;
	#[method(name = "swap_rate")]
	fn cf_pool_swap_rate(
		&self,
		from_asset: Asset,
		to_asset: Asset,
		amount: NumberOrHex,
		at: Option<state_chain_runtime::Hash>,
	) -> RpcResult<RpcSwapOutputV1>;
	#[method(name = "swap_rate_v2")]
	fn cf_pool_swap_rate_v2(
		&self,
		from_asset: Asset,
		to_asset: Asset,
		amount: U256,
		additional_orders: Option<Vec<SwapRateV2AdditionalOrder>>,
		at: Option<state_chain_runtime::Hash>,
	) -> RpcResult<RpcSwapOutputV2>;
	#[method(name = "required_asset_ratio_for_range_order")]
	fn cf_required_asset_ratio_for_range_order(
		&self,
		base_asset: Asset,
		quote_asset: Asset,
		tick_range: Range<cf_amm::common::Tick>,
		at: Option<state_chain_runtime::Hash>,
	) -> RpcResult<PoolPairsMap<AmmAmount>>;
	#[method(name = "pool_orderbook")]
	fn cf_pool_orderbook(
		&self,
		base_asset: Asset,
		quote_asset: Asset,
		orders: u32,
		at: Option<state_chain_runtime::Hash>,
	) -> RpcResult<pallet_cf_pools::PoolOrderbook>;
	#[method(name = "pool_info")]
	fn cf_pool_info(
		&self,
		base_asset: Asset,
		quote_asset: Asset,
		at: Option<state_chain_runtime::Hash>,
	) -> RpcResult<PoolInfo>;
	#[method(name = "pool_depth")]
	fn cf_pool_depth(
		&self,
		base_asset: Asset,
		quote_asset: Asset,
		tick_range: Range<cf_amm::common::Tick>,
		at: Option<state_chain_runtime::Hash>,
	) -> RpcResult<AskBidMap<UnidirectionalPoolDepth>>;
	#[method(name = "pool_liquidity")]
	fn cf_pool_liquidity(
		&self,
		base_asset: Asset,
		quote_asset: Asset,
		at: Option<state_chain_runtime::Hash>,
	) -> RpcResult<PoolLiquidity>;
	#[method(name = "pool_orders")]
	fn cf_pool_orders(
		&self,
		base_asset: Asset,
		quote_asset: Asset,
		lp: Option<state_chain_runtime::AccountId>,
		filled_orders: Option<bool>,
		at: Option<state_chain_runtime::Hash>,
	) -> RpcResult<pallet_cf_pools::PoolOrders<state_chain_runtime::Runtime>>;
	#[method(name = "pool_range_order_liquidity_value")]
	fn cf_pool_range_order_liquidity_value(
		&self,
		base_asset: Asset,
		quote_asset: Asset,
		tick_range: Range<Tick>,
		liquidity: Liquidity,
		at: Option<state_chain_runtime::Hash>,
	) -> RpcResult<PoolPairsMap<AmmAmount>>;
	#[method(name = "funding_environment")]
	fn cf_funding_environment(
		&self,
		at: Option<state_chain_runtime::Hash>,
	) -> RpcResult<FundingEnvironment>;
	#[method(name = "swapping_environment")]
	fn cf_swapping_environment(
		&self,
		at: Option<state_chain_runtime::Hash>,
	) -> RpcResult<SwappingEnvironment>;
	#[method(name = "ingress_egress_environment")]
	fn cf_ingress_egress_environment(
		&self,
		at: Option<state_chain_runtime::Hash>,
	) -> RpcResult<IngressEgressEnvironment>;
	#[method(name = "pools_environment", aliases = ["cf_pool_environment"])]
	fn cf_pools_environment(
		&self,
		at: Option<state_chain_runtime::Hash>,
	) -> RpcResult<PoolsEnvironment>;
	#[method(name = "available_pools")]
	fn cf_available_pools(
		&self,
		at: Option<state_chain_runtime::Hash>,
	) -> RpcResult<Vec<PoolPairsMap<Asset>>>;
	#[method(name = "environment")]
	fn cf_environment(&self, at: Option<state_chain_runtime::Hash>) -> RpcResult<RpcEnvironment>;
	#[deprecated(note = "Use direct storage access of `CurrentReleaseVersion` instead.")]
	#[method(name = "current_compatibility_version")]
	fn cf_current_compatibility_version(&self) -> RpcResult<SemVer>;

	#[method(name = "max_swap_amount")]
	fn cf_max_swap_amount(&self, asset: Asset) -> RpcResult<Option<AssetAmount>>;
	#[subscription(name = "subscribe_pool_price", item = BlockUpdate<PoolPriceV1>)]
	async fn cf_subscribe_pool_price(&self, from_asset: Asset, to_asset: Asset);
	#[subscription(name = "subscribe_pool_price_v2", item = BlockUpdate<PoolPriceV2>)]
	async fn cf_subscribe_pool_price_v2(&self, base_asset: Asset, quote_asset: Asset);
	#[subscription(name = "subscribe_prewitness_swaps", item = BlockUpdate<RpcPrewitnessedSwap>)]
	async fn cf_subscribe_prewitness_swaps(
		&self,
		base_asset: Asset,
		quote_asset: Asset,
		side: Side,
	);

	// Subscribe to a stream that on every block produces a list of all scheduled/pending
	// swaps in the base_asset/quote_asset pool, including any "implicit" half-swaps (as a
	// part of a swap involving two pools)
	#[subscription(name = "subscribe_scheduled_swaps", item = BlockUpdate<SwapResponse>)]
	async fn cf_subscribe_scheduled_swaps(&self, base_asset: Asset, quote_asset: Asset);

	#[subscription(name = "subscribe_lp_order_fills", item = BlockUpdate<OrderFills>)]
	async fn cf_subscribe_lp_order_fills(&self);

	#[method(name = "scheduled_swaps")]
	fn cf_scheduled_swaps(
		&self,
		base_asset: Asset,
		quote_asset: Asset,
		at: Option<state_chain_runtime::Hash>,
	) -> RpcResult<Vec<ScheduledSwap>>;

	#[method(name = "prewitness_swaps")]
	fn cf_prewitness_swaps(
		&self,
		base_asset: Asset,
		quote_asset: Asset,
		side: Side,
		at: Option<state_chain_runtime::Hash>,
	) -> RpcResult<RpcPrewitnessedSwap>;

	#[method(name = "supported_assets")]
	fn cf_supported_assets(&self) -> RpcResult<Vec<Asset>>;

	#[method(name = "failed_call_ethereum")]
	fn cf_failed_call_ethereum(
		&self,
		broadcast_id: BroadcastId,
		at: Option<state_chain_runtime::Hash>,
	) -> RpcResult<Option<<cf_chains::Ethereum as Chain>::Transaction>>;

	#[method(name = "failed_call_arbitrum")]
	fn cf_failed_call_arbitrum(
		&self,
		broadcast_id: BroadcastId,
		at: Option<state_chain_runtime::Hash>,
	) -> RpcResult<Option<<cf_chains::Arbitrum as Chain>::Transaction>>;

	#[method(name = "witness_count")]
	fn cf_witness_count(
		&self,
		hash: state_chain_runtime::Hash,
		epoch_index: Option<EpochIndex>,
		at: Option<state_chain_runtime::Hash>,
	) -> RpcResult<Option<FailingWitnessValidators>>;

	#[method(name = "boost_pools_depth")]
	fn cf_boost_pools_depth(
		&self,
		at: Option<state_chain_runtime::Hash>,
	) -> RpcResult<BoostPoolDepthResponse>;

	#[method(name = "boost_pool_details")]
	fn cf_boost_pool_details(
		&self,
		asset: Option<Asset>,
		at: Option<state_chain_runtime::Hash>,
	) -> RpcResult<BoostPoolDetailsResponse>;

	#[method(name = "boost_pool_pending_fees")]
	fn cf_boost_pool_pending_fees(
		&self,
		asset: Option<Asset>,
		at: Option<state_chain_runtime::Hash>,
	) -> RpcResult<BoostPoolFeesResponse>;

	#[method(name = "safe_mode_statuses")]
	fn cf_safe_mode_statuses(
		&self,
		at: Option<state_chain_runtime::Hash>,
	) -> RpcResult<RuntimeSafeMode>;

	#[method(name = "solana_electoral_data")]
	fn cf_solana_electoral_data(
		&self,
		validator: state_chain_runtime::AccountId,
		at: Option<state_chain_runtime::Hash>,
	) -> RpcResult<Vec<u8>>;

	#[method(name = "solana_filter_votes")]
	fn cf_solana_filter_votes(
		&self,
		validator: state_chain_runtime::AccountId,
		proposed_votes: Vec<u8>,
		at: Option<state_chain_runtime::Hash>,
	) -> RpcResult<Vec<u8>>;

	#[method(name = "validate_dca_params")]
	fn cf_validate_dca_params(
		&self,
		number_of_chunks: u32,
		chunk_interval: u32,
		at: Option<state_chain_runtime::Hash>,
	) -> RpcResult<()>;

	#[method(name = "validate_refund_params")]
	fn cf_validate_refund_params(
		&self,
		retry_duration: u32,
		at: Option<state_chain_runtime::Hash>,
	) -> RpcResult<()>;

<<<<<<< HEAD
	#[method(name = "get_vault_swap_details")]
	fn cf_get_vault_swap_details(
		&self,
		broker: state_chain_runtime::AccountId,
		source_asset: Asset,
		destination_asset: Asset,
		destination_address: AddressString,
		broker_commission: BasisPoints,
		min_output_amount: AssetAmount,
		retry_duration: u32,
		boost_fee: Option<BasisPoints>,
		affiliate_fees: Option<Affiliates<state_chain_runtime::AccountId>>,
		dca_parameters: Option<DcaParameters>,
		at: Option<state_chain_runtime::Hash>,
	) -> RpcResult<VaultSwapDetailsHumanreadable>;
=======
	#[method(name = "get_open_deposit_channels")]
	fn cf_get_open_deposit_channels(
		&self,
		broker: Option<state_chain_runtime::AccountId>,
		at: Option<state_chain_runtime::Hash>,
	) -> RpcResult<ChainAccounts>;

	#[method(name = "get_tainted_transaction_events")]
	fn cf_get_tainted_transaction_events(
		&self,
		at: Option<state_chain_runtime::Hash>,
	) -> RpcResult<TaintedTransactionEvents>;
>>>>>>> 9842deac
}

/// An RPC extension for the state chain node.
pub struct CustomRpc<C, B> {
	pub client: Arc<C>,
	pub executor: Arc<dyn sp_core::traits::SpawnNamed>,
	pub _phantom: PhantomData<B>,
}

impl<C, B> CustomRpc<C, B>
where
	B: BlockT<Hash = state_chain_runtime::Hash>,
	C: Send + Sync + 'static + HeaderBackend<B>,
{
	fn unwrap_or_best(&self, from_rpc: Option<<B as BlockT>::Hash>) -> B::Hash {
		from_rpc.unwrap_or_else(|| self.client.info().best_hash)
	}
}

impl<C, B> CustomRpc<C, B>
where
	B: BlockT<Hash = state_chain_runtime::Hash>,
	C: Send + Sync + 'static + HeaderBackend<B> + sp_api::ProvideRuntimeApi<B>,
{
	fn with_runtime_api<E, R>(
		&self,
		at: Option<Hash>,
		f: impl FnOnce(&C::Api, Hash) -> Result<R, E>,
	) -> RpcResult<R>
	where
		CfApiError: From<E>,
	{
		Ok(f(&*self.client.runtime_api(), self.unwrap_or_best(at))?)
	}
}

pub struct StorageQueryApi<'a, C, B>(&'a C, PhantomData<B>);

impl<'a, C, B> StorageQueryApi<'a, C, B>
where
	B: BlockT<Hash = state_chain_runtime::Hash>,
	C: Send + Sync + 'static + CallApiAt<B>,
{
	pub fn new(client: &'a C) -> Self {
		Self(client, Default::default())
	}

	pub fn get_storage_value<
		V: frame_support::storage::StorageValue<T> + 'static,
		T: codec::FullCodec,
	>(
		&self,
		hash: <B as BlockT>::Hash,
	) -> RpcResult<<V as frame_support::storage::StorageValue<T>>::Query> {
		self.with_state_backend(hash, || V::get())
	}

	pub fn collect_from_storage_map<
		M: frame_support::storage::IterableStorageMap<K, V> + 'static,
		K: codec::FullEncode + codec::Decode,
		V: codec::FullCodec,
		I: FromIterator<(K, V)>,
	>(
		&self,
		hash: <B as BlockT>::Hash,
	) -> RpcResult<I> {
		self.with_state_backend(hash, || M::iter().collect::<I>())
	}

	/// Execute a function that requires access to the state backend externalities environment.
	///
	/// Note that anything that requires access to the state backend should be executed within this
	/// closure. Notably, for example, it's not possible to return an iterator from this function.
	///
	/// Example:
	///
	/// ```ignore
	/// // This works because the storage value is resolved before the closure returns.
	/// let vanity_names = StorageQueryApi::new(client).with_state_backend(hash, || {
	///     pallet_cf_account_roles::VanityNames::get()
	/// });
	///
	/// // This doesn't work because the iterator is a lazy value that is resolved after the closure returns.
	/// let roles = StorageQueryApi::new(client).with_state_backend(hash, || {
	///     pallet_cf_account_roles::AccountRoles::iter()
	/// })
	/// .collect::<Vec<_>>();
	///
	/// // Instead, collect the iterator before returning.
	/// let roles = StorageQueryApi::new(client).with_state_backend(hash, || {
	///     pallet_cf_account_roles::AccountRoles::iter().collect::<Vec<_>>()
	/// });
	/// ```
	pub fn with_state_backend<R>(
		&self,
		hash: <B as BlockT>::Hash,
		f: impl Fn() -> R,
	) -> RpcResult<R> {
		Ok(self.0.state_at(hash)?.inspect_state(f))
	}
}

#[derive(thiserror::Error, Debug)]
pub enum CfApiError {
	#[error(transparent)]
	ClientError(#[from] jsonrpsee::core::client::Error),
	#[error("{0:?}")]
	DispatchError(#[from] DispatchErrorWithMessage),
	#[error("{0:?}")]
	RuntimeApiError(#[from] ApiError),
	#[error(transparent)]
	ErrorObject(#[from] ErrorObjectOwned),
}
pub type RpcResult<T> = Result<T, CfApiError>;

fn internal_error(error: impl core::fmt::Debug) -> ErrorObjectOwned {
	log::error!(target: "cf_rpc", "Internal error: {:?}", error);
	ErrorObject::owned(
		ErrorCode::InternalError.code(),
		"Internal error while processing request.",
		None::<()>,
	)
}
fn call_error(error: impl Into<Box<dyn core::error::Error + Sync + Send>>) -> ErrorObjectOwned {
	let error = error.into();
	log::debug!(target: "cf_rpc", "Call error: {}", error);
	ErrorObject::owned(ErrorCode::InternalError.code(), "{error}", None::<()>)
}

impl From<CfApiError> for ErrorObjectOwned {
	fn from(error: CfApiError) -> Self {
		match error {
			CfApiError::ClientError(client_error) => match client_error {
				jsonrpsee::core::client::Error::Call(obj) => obj,
				other => internal_error(other),
			},
			CfApiError::DispatchError(dispatch_error) => match dispatch_error {
				DispatchErrorWithMessage::Module(message) => match std::str::from_utf8(&message) {
					Ok(message) => call_error(std::format!("DispatchError: {message}")),
					Err(error) =>
						internal_error(format!("Unable to decode DispatchError: {error}")),
				},
				DispatchErrorWithMessage::Other(error) =>
					internal_error(format!("Unable to decode DispatchError: {error:?}")),
			},
			CfApiError::RuntimeApiError(error) => match error {
				ApiError::Application(error) => call_error(format!("Application error: {error}")),
				ApiError::UnknownBlock(error) => call_error(format!("Unknown block: {error}")),
				other => internal_error(format!("Unexpected ApiError: {other}")),
			},
			CfApiError::ErrorObject(object) => object,
		}
	}
}

#[macro_export]
macro_rules! pass_through {
	($( $name:ident ( $( $arg:ident: $argt:ty ),* $(,)? ) -> $result_type:ty $([map: $mapping:expr])? ),+ $(,)?) => {
		$(
			fn $name(&self, $( $arg: $argt, )* at: Option<state_chain_runtime::Hash>,) -> RpcResult<$result_type> {
				self.with_runtime_api(at, |api, hash| api.$name(hash, $($arg),* ))
					$(.map($mapping))?
			}
		)+
	};
}

#[macro_export]
macro_rules! pass_through_and_flatten {
	($( $name:ident ( $( $arg:ident: $argt:ty ),* $(,)? ) -> $result_type:ty $([map: $mapping:expr])? ),+ $(,)?) => {
		$(
			fn $name(&self, $( $arg: $argt, )* at: Option<state_chain_runtime::Hash>,) -> RpcResult<$result_type> {
				flatten_into_error(
					self.with_runtime_api(at, |api, hash| api.$name(hash, $($arg),* ))
						$(.map($mapping))?
				)
			}
		)+
	};
}

fn flatten_into_error<R, E1, E2>(res: Result<Result<R, E1>, E2>) -> Result<R, E2>
where
	E2: From<E1>,
{
	match res.map(|inner| inner.map_err(Into::into)) {
		Ok(Ok(r)) => Ok(r),
		Ok(Err(e)) => Err(e),
		Err(e) => Err(e),
	}
}

#[async_trait]
impl<C, B> CustomApiServer for CustomRpc<C, B>
where
	B: BlockT<Hash = state_chain_runtime::Hash, Header = state_chain_runtime::Header>,
	C: sp_api::ProvideRuntimeApi<B>
		+ Send
		+ Sync
		+ 'static
		+ HeaderBackend<B>
		+ BlockchainEvents<B>
		+ CallApiAt<B>,
	C::Api: CustomRuntimeApi<B> + ElectoralRuntimeApi<B, SolanaInstance>,
{
	pass_through! {
		cf_is_auction_phase() -> bool,
		cf_eth_flip_token_address() -> String [map: hex::encode],
		cf_eth_state_chain_gateway_address() -> String [map: hex::encode],
		cf_eth_key_manager_address() -> String [map: hex::encode],
		cf_eth_chain_id() -> u64,
		cf_eth_vault() -> (String, u32) [map: |(public_key, active_from_block)| (hex::encode(public_key), active_from_block)],
		cf_auction_parameters() -> (u32, u32),
		cf_min_funding() -> NumberOrHex [map: Into::into],
		cf_current_epoch() -> u32,
		cf_epoch_duration() -> u32,
		cf_current_epoch_started_at() -> u32,
		cf_authority_emission_per_block() -> NumberOrHex [map: Into::into],
		cf_backup_emission_per_block() -> NumberOrHex [map: Into::into],
		cf_flip_supply() -> (NumberOrHex, NumberOrHex) [map: |(issuance, offchain_supply)| (issuance.into(), offchain_supply.into())],
		cf_accounts() -> Vec<(state_chain_runtime::AccountId, String)> [map: |accounts| {
			accounts
				.into_iter()
				.map(|(account_id, vanity_name_bytes)| {
					// we can use from_utf8_lossy here because we're guaranteed utf8 when we
					// save the vanity name on the chain
					(account_id, String::from_utf8_lossy(&vanity_name_bytes).into_owned())
				})
				.collect()
		}],
		cf_free_balances(account_id: state_chain_runtime::AccountId) -> AssetMap<U256> [map: |asset_map| asset_map.map(Into::into)],
		cf_lp_total_balances(account_id: state_chain_runtime::AccountId) -> any::AssetMap<U256> [map: |asset_map| asset_map.map(Into::into)],
		cf_penalties() -> Vec<(Offence, RpcPenalty)> [map: |penalties| {
			penalties
				.into_iter()
				.map(|(offence, RuntimeApiPenalty {reputation_points,suspension_duration_blocks})| (
					offence,
					RpcPenalty {
						reputation_points,
						suspension_duration_blocks,
					})
				)
				.collect()
		}],
		cf_suspensions() -> RpcSuspensions,
		cf_generate_gov_key_call_hash(call: Vec<u8>) -> GovCallHash,
		cf_auction_state() -> RpcAuctionState [map: Into::into],
		cf_safe_mode_statuses() -> RuntimeSafeMode,
		cf_failed_call_ethereum(broadcast_id: BroadcastId) -> Option<<cf_chains::Ethereum as Chain>::Transaction>,
		cf_failed_call_arbitrum(broadcast_id: BroadcastId) -> Option<<cf_chains::Arbitrum as Chain>::Transaction>,
		cf_boost_pools_depth() -> Vec<BoostPoolDepth>,
		cf_pool_price(from_asset: Asset, to_asset: Asset) -> Option<PoolPriceV1>,
		cf_get_open_deposit_channels(account_id: Option<state_chain_runtime::AccountId>) -> ChainAccounts,
	}

	pass_through_and_flatten! {
		cf_required_asset_ratio_for_range_order(base_asset: Asset, quote_asset: Asset, tick_range: Range<Tick>) -> PoolPairsMap<AmmAmount>,
		cf_pool_orderbook(base_asset: Asset, quote_asset: Asset, orders: u32) -> PoolOrderbook,
		cf_pool_info(base_asset: Asset, quote_asset: Asset) -> PoolInfo,
		cf_pool_depth(base_asset: Asset, quote_asset: Asset, tick_range: Range<Tick>) -> AskBidMap<UnidirectionalPoolDepth>,
		cf_pool_liquidity(base_asset: Asset, quote_asset: Asset) -> PoolLiquidity,
		cf_pool_range_order_liquidity_value(
			base_asset: Asset,
			quote_asset: Asset,
			tick_range: Range<Tick>,
			liquidity: Liquidity,
		) -> PoolPairsMap<AmmAmount>,
		cf_validate_dca_params(number_of_chunks: u32, chunk_interval: u32) -> (),
		cf_validate_refund_params(retry_duration: u32) -> (),
	}

	fn cf_current_compatibility_version(&self) -> RpcResult<SemVer> {
		#[allow(deprecated)]
		self.with_runtime_api(None, |api, hash| api.cf_current_compatibility_version(hash))
	}

	fn cf_max_swap_amount(&self, asset: Asset) -> RpcResult<Option<AssetAmount>> {
		self.with_runtime_api(None, |api, hash| api.cf_max_swap_amount(hash, asset))
	}

	fn cf_tx_fee_multiplier(&self, _at: Option<Hash>) -> RpcResult<u64> {
		Ok(TX_FEE_MULTIPLIER as u64)
	}

	fn cf_witness_count(
		&self,
		call_hash: Hash,
		epoch_index: Option<EpochIndex>,
		at: Option<Hash>,
	) -> RpcResult<Option<FailingWitnessValidators>> {
		self.with_runtime_api(at, |api, block_hash| {
			api.cf_witness_count(
				block_hash,
				pallet_cf_witnesser::CallHash(call_hash.into()),
				epoch_index,
			)
		})
	}

	fn cf_pool_orders(
		&self,
		base_asset: Asset,
		quote_asset: Asset,
		lp: Option<state_chain_runtime::AccountId>,
		filled_orders: Option<bool>,
		at: Option<Hash>,
	) -> RpcResult<PoolOrders<state_chain_runtime::Runtime>> {
		flatten_into_error(self.with_runtime_api(at, |api, hash| {
			api.cf_pool_orders(hash, base_asset, quote_asset, lp, filled_orders.unwrap_or_default())
		}))
	}
	fn cf_pool_price_v2(
		&self,
		base_asset: Asset,
		quote_asset: Asset,
		at: Option<state_chain_runtime::Hash>,
	) -> RpcResult<PoolPriceV2> {
		self.with_runtime_api(at, |api, hash| {
			Ok::<_, CfApiError>(PoolPriceV2 {
				base_asset,
				quote_asset,
				price: api.cf_pool_price_v2(hash, base_asset, quote_asset)??,
			})
		})
	}

	fn cf_account_info(
		&self,
		account_id: state_chain_runtime::AccountId,
		at: Option<state_chain_runtime::Hash>,
	) -> RpcResult<RpcAccountInfo> {
		self.with_runtime_api(at, |api, hash| {
			let balance = api.cf_account_flip_balance(hash, &account_id)?;

			Ok::<_, CfApiError>(
				match api
					.cf_account_role(hash, account_id.clone())?
					.unwrap_or(AccountRole::Unregistered)
				{
					AccountRole::Unregistered => RpcAccountInfo::unregistered(balance),
					AccountRole::Broker => {
						let info = api.cf_broker_info(hash, account_id)?;

						RpcAccountInfo::broker(balance, info)
					},
					AccountRole::LiquidityProvider => {
						let info = api.cf_liquidity_provider_info(hash, account_id)?;

						RpcAccountInfo::lp(info, api.cf_network_environment(hash)?, balance)
					},
					AccountRole::Validator => {
						let info = api.cf_validator_info(hash, &account_id)?;

						RpcAccountInfo::validator(info)
					},
				},
			)
		})
	}

	fn cf_account_info_v2(
		&self,
		account_id: state_chain_runtime::AccountId,
		at: Option<<B as BlockT>::Hash>,
	) -> RpcResult<RpcAccountInfoV2> {
		let account_info =
			self.with_runtime_api(at, |api, hash| api.cf_validator_info(hash, &account_id))?;

		Ok(RpcAccountInfoV2 {
			balance: account_info.balance.into(),
			bond: account_info.bond.into(),
			last_heartbeat: account_info.last_heartbeat,
			reputation_points: account_info.reputation_points,
			keyholder_epochs: account_info.keyholder_epochs,
			is_current_authority: account_info.is_current_authority,
			is_current_backup: account_info.is_current_backup,
			is_qualified: account_info.is_qualified,
			is_online: account_info.is_online,
			is_bidding: account_info.is_bidding,
			bound_redeem_address: account_info.bound_redeem_address,
			apy_bp: account_info.apy_bp,
			restricted_balances: account_info.restricted_balances,
		})
	}

	fn cf_pool_swap_rate(
		&self,
		from_asset: Asset,
		to_asset: Asset,
		amount: NumberOrHex,
		at: Option<state_chain_runtime::Hash>,
	) -> RpcResult<RpcSwapOutputV1> {
		self.cf_pool_swap_rate_v2(from_asset, to_asset, amount.into(), None, at)
			.map(Into::into)
	}

	fn cf_pool_swap_rate_v2(
		&self,
		from_asset: Asset,
		to_asset: Asset,
		amount: U256,
		additional_orders: Option<Vec<SwapRateV2AdditionalOrder>>,
		at: Option<state_chain_runtime::Hash>,
	) -> RpcResult<RpcSwapOutputV2> {
		self.with_runtime_api(at, |api, hash| {
			Ok::<_, CfApiError>(
				api.cf_pool_simulate_swap(
					hash,
					from_asset,
					to_asset,
					amount
						.try_into()
						.map_err(|_| "Swap input amount too large.")
						.and_then(|amount| {
							if amount == 0 {
								Err("Swap input amount cannot be zero.")
							} else {
								Ok(amount)
							}
						})
						.map_err(|s| {
							ErrorObject::owned(ErrorCode::InvalidParams.code(), s, None::<()>)
						})?,
					additional_orders.map(|additional_orders| {
						additional_orders
							.into_iter()
							.map(|additional_order| {
								match additional_order {
								SwapRateV2AdditionalOrder::LimitOrder {
									base_asset,
									quote_asset,
									side,
									tick,
									sell_amount,
								} => state_chain_runtime::runtime_apis::SimulateSwapAdditionalOrder::LimitOrder {
									base_asset,
									quote_asset,
									side,
									tick,
									sell_amount: sell_amount.unique_saturated_into(),
								}
							}
							})
							.collect()
					}),
				)?
				.map(|simulated_swap_info| RpcSwapOutputV2 {
					intermediary: simulated_swap_info.intermediary.map(Into::into),
					output: simulated_swap_info.output.into(),
					network_fee: RpcFee {
						asset: cf_primitives::STABLE_ASSET,
						amount: simulated_swap_info.network_fee.into(),
					},
					ingress_fee: RpcFee {
						asset: from_asset,
						amount: simulated_swap_info.ingress_fee.into(),
					},
					egress_fee: RpcFee {
						asset: to_asset,
						amount: simulated_swap_info.egress_fee.into(),
					},
				})?,
			)
		})
	}

	fn cf_ingress_egress_environment(
		&self,
		at: Option<state_chain_runtime::Hash>,
	) -> RpcResult<IngressEgressEnvironment> {
		self.with_runtime_api(at, |api, hash| {
			let mut witness_safety_margins = HashMap::new();
			let mut channel_opening_fees = HashMap::new();

			for chain in ForeignChain::iter() {
				witness_safety_margins.insert(chain, api.cf_witness_safety_margin(hash, chain)?);
				channel_opening_fees.insert(chain, api.cf_channel_opening_fee(hash, chain)?.into());
			}

			Ok::<_, CfApiError>(IngressEgressEnvironment {
				minimum_deposit_amounts: any::AssetMap::try_from_fn(|asset| {
					api.cf_min_deposit_amount(hash, asset).map(Into::into)
				})?,
				ingress_fees: any::AssetMap::try_from_fn(|asset| {
					api.cf_ingress_fee(hash, asset).map(|value| value.map(Into::into))
				})?,
				egress_fees: any::AssetMap::try_from_fn(|asset| {
					api.cf_egress_fee(hash, asset).map(|value| value.map(Into::into))
				})?,
				witness_safety_margins,
				egress_dust_limits: any::AssetMap::try_from_fn(|asset| {
					api.cf_egress_dust_limit(hash, asset).map(Into::into)
				})?,
				channel_opening_fees,
			})
		})
	}

	fn cf_swapping_environment(
		&self,
		at: Option<state_chain_runtime::Hash>,
	) -> RpcResult<SwappingEnvironment> {
		self.with_runtime_api(at, |api, hash| {
			let swap_limits = api.cf_swap_limits(hash)?;
			Ok::<_, CfApiError>(SwappingEnvironment {
				maximum_swap_amounts: any::AssetMap::try_from_fn(|asset| {
					api.cf_max_swap_amount(hash, asset).map(|option| option.map(Into::into))
				})?,
				network_fee_hundredth_pips: NetworkFee::get(),
				swap_retry_delay_blocks: api.cf_swap_retry_delay_blocks(hash)?,
				max_swap_retry_duration_blocks: swap_limits.max_swap_retry_duration_blocks,
				max_swap_request_duration_blocks: swap_limits.max_swap_request_duration_blocks,
				minimum_chunk_size: any::AssetMap::try_from_fn(|asset| {
					api.cf_minimum_chunk_size(hash, asset).map(Into::into)
				})?,
			})
		})
	}

	fn cf_funding_environment(
		&self,
		at: Option<state_chain_runtime::Hash>,
	) -> RpcResult<FundingEnvironment> {
		self.with_runtime_api(at, |api, hash| {
			Ok::<_, CfApiError>(FundingEnvironment {
				redemption_tax: api.cf_redemption_tax(hash)?.into(),
				minimum_funding_amount: api.cf_min_funding(hash)?.into(),
			})
		})
	}

	fn cf_pools_environment(
		&self,
		at: Option<state_chain_runtime::Hash>,
	) -> RpcResult<PoolsEnvironment> {
		self.with_runtime_api(at, |api, hash| {
			Ok::<_, CfApiError>(PoolsEnvironment {
				fees: {
					let mut map = AssetMap::default();
					for asset_pair in api.cf_pools(hash)? {
						map[asset_pair.base] = self
							.cf_pool_info(asset_pair.base, asset_pair.quote, at)
							.ok()
							.map(Into::into);
					}
					map
				},
			})
		})
	}

	fn cf_environment(&self, at: Option<state_chain_runtime::Hash>) -> RpcResult<RpcEnvironment> {
		Ok(RpcEnvironment {
			ingress_egress: self.cf_ingress_egress_environment(at)?,
			swapping: self.cf_swapping_environment(at)?,
			funding: self.cf_funding_environment(at)?,
			pools: self.cf_pools_environment(at)?,
		})
	}

	async fn cf_subscribe_pool_price(
		&self,
		pending_sink: PendingSubscriptionSink,
		from_asset: Asset,
		to_asset: Asset,
	) {
		self.new_subscription(
			true,  /* only_on_changes */
			false, /* end_on_error */
			pending_sink,
			move |client, hash| {
				Ok((*client.runtime_api()).cf_pool_price(hash, from_asset, to_asset)?)
			},
		)
		.await
	}

	async fn cf_subscribe_pool_price_v2(
		&self,
		pending_sink: PendingSubscriptionSink,
		base_asset: Asset,
		quote_asset: Asset,
	) {
		self.new_subscription(
			false, /* only_on_changes */
			true,  /* end_on_error */
			pending_sink,
			move |client, hash| {
				Ok(PoolPriceV2 {
					base_asset,
					quote_asset,
					price: (*client.runtime_api()).cf_pool_price_v2(
						hash,
						base_asset,
						quote_asset,
					)??,
				})
			},
		)
		.await
	}

	async fn cf_subscribe_scheduled_swaps(
		&self,
		pending_sink: PendingSubscriptionSink,
		base_asset: Asset,
		quote_asset: Asset,
	) {
		// Check that the requested pool exists:
		let Ok(Ok(_)) = self.client.runtime_api().cf_pool_info(
			self.client.info().best_hash,
			base_asset,
			quote_asset,
		) else {
			return;
		};

		self.new_subscription(
			false, /* only_on_changes */
			true,  /* end_on_error */
			pending_sink,
			move |client, hash| {
				Ok(SwapResponse {
					swaps: (*client.runtime_api())
						.cf_scheduled_swaps(hash, base_asset, quote_asset)?
						.into_iter()
						.map(|(swap, execute_at)| ScheduledSwap::new(swap, execute_at))
						.collect(),
				})
			},
		)
		.await;
	}

	fn cf_scheduled_swaps(
		&self,
		base_asset: Asset,
		quote_asset: Asset,
		at: Option<state_chain_runtime::Hash>,
	) -> RpcResult<Vec<ScheduledSwap>> {
		// Check that the requested pool exists:
		let _ = (*self.client.runtime_api()).cf_pool_info(
			self.client.info().best_hash,
			base_asset,
			quote_asset,
		)?;

		self.with_runtime_api(at, |api, hash| api.cf_scheduled_swaps(hash, base_asset, quote_asset))
			.map(|swaps| {
				swaps
					.into_iter()
					.map(|(swap, execute_at)| ScheduledSwap::new(swap, execute_at))
					.collect()
			})
	}

	async fn cf_subscribe_prewitness_swaps(
		&self,
		pending_sink: PendingSubscriptionSink,
		base_asset: Asset,
		quote_asset: Asset,
		side: Side,
	) {
		self.new_subscription(
			false, /* only_on_changes */
			true,  /* end_on_error */
			pending_sink,
			move |client, hash| {
				Ok::<_, CfApiError>(RpcPrewitnessedSwap {
					base_asset,
					quote_asset,
					side,
					amounts: (*client.runtime_api())
						.cf_prewitness_swaps(hash, base_asset, quote_asset, side)?
						.into_iter()
						.map(|s| s.into())
						.collect(),
				})
			},
		)
		.await
	}

	fn cf_prewitness_swaps(
		&self,
		base_asset: Asset,
		quote_asset: Asset,
		side: Side,
		at: Option<state_chain_runtime::Hash>,
	) -> RpcResult<RpcPrewitnessedSwap> {
		Ok(RpcPrewitnessedSwap {
			base_asset,
			quote_asset,
			side,
			amounts: self
				.client
				.runtime_api()
				.cf_prewitness_swaps(self.unwrap_or_best(at), base_asset, quote_asset, side)?
				.into_iter()
				.map(|s| s.into())
				.collect(),
		})
	}

	async fn cf_subscribe_lp_order_fills(&self, sink: PendingSubscriptionSink) {
		self.new_subscription_with_state(
			false, /* only_on_changes */
			true,  /* end_on_error */
			sink,
			|client, hash, prev_pools| {
				let pools = StorageQueryApi::new(client)
					.collect_from_storage_map::<pallet_cf_pools::Pools<_>, _, _, _>(hash)?;

				let fills = prev_pools
					.map(|prev_pools| {
						let pools_events = client.runtime_api().cf_lp_events(hash)?;

						RpcResult::Ok(order_fills::order_fills_from_block_updates(
							prev_pools,
							&pools,
							pools_events,
						))
					})
					.transpose()?
					.unwrap_or_default();

				RpcResult::Ok((fills, pools))
			},
		)
		.await
	}

	fn cf_supported_assets(&self) -> RpcResult<Vec<Asset>> {
		Ok(Asset::all().collect())
	}

	fn cf_boost_pool_details(
		&self,
		asset: Option<Asset>,
		at: Option<state_chain_runtime::Hash>,
	) -> RpcResult<BoostPoolDetailsResponse> {
		execute_for_all_or_one_asset(asset, |asset| {
			self.with_runtime_api(at, |api, hash| {
				api.cf_boost_pool_details(hash, asset).map(|details_for_each_pool| {
					details_for_each_pool
						.into_iter()
						.map(|(tier, details)| BoostPoolDetailsRpc::new(asset, tier, details))
						.collect()
				})
			})
		})
	}

	fn cf_boost_pool_pending_fees(
		&self,
		asset: Option<Asset>,
		at: Option<state_chain_runtime::Hash>,
	) -> RpcResult<BoostPoolFeesResponse> {
		execute_for_all_or_one_asset(asset, |asset| {
			self.with_runtime_api(at, |api, hash| {
				api.cf_boost_pool_details(hash, asset).map(|details_for_each_pool| {
					details_for_each_pool
						.into_iter()
						.map(|(fee_tier, details)| BoostPoolFeesRpc::new(asset, fee_tier, details))
						.collect()
				})
			})
		})
	}

	fn cf_available_pools(&self, at: Option<Hash>) -> RpcResult<Vec<PoolPairsMap<Asset>>> {
		self.with_runtime_api(at, |api, hash| api.cf_pools(hash))
	}

	fn cf_solana_electoral_data(
		&self,
		validator: state_chain_runtime::AccountId,
		at: Option<state_chain_runtime::Hash>,
	) -> RpcResult<Vec<u8>> {
		self.with_runtime_api(at, |api, hash| api.cf_electoral_data(hash, validator))
	}

	fn cf_solana_filter_votes(
		&self,
		validator: state_chain_runtime::AccountId,
		proposed_votes: Vec<u8>,
		at: Option<state_chain_runtime::Hash>,
	) -> RpcResult<Vec<u8>> {
		self.with_runtime_api(at, |api, hash| api.cf_filter_votes(hash, validator, proposed_votes))
	}

<<<<<<< HEAD
	fn cf_get_vault_swap_details(
		&self,
		broker: state_chain_runtime::AccountId,
		source_asset: Asset,
		destination_asset: Asset,
		destination_address: AddressString,
		broker_commission: BasisPoints,
		min_output_amount: AssetAmount,
		retry_duration: u32,
		boost_fee: Option<BasisPoints>,
		affiliate_fees: Option<Affiliates<state_chain_runtime::AccountId>>,
		dca_parameters: Option<DcaParameters>,
		at: Option<state_chain_runtime::Hash>,
	) -> RpcResult<VaultSwapDetailsHumanreadable> {
		self.with_runtime_api(at, |api, hash| {
			Ok::<_, CfApiError>(VaultSwapDetailsHumanreadable::from(
				api.cf_get_vault_swap_details(
					hash,
					broker,
					source_asset,
					destination_asset,
					destination_address
						.try_parse_to_encoded_address(destination_asset.into())
						.map_err(|e| {
							ErrorObject::owned(ErrorCode::InvalidParams.code(), e, None::<()>)
						})?,
					broker_commission,
					min_output_amount,
					retry_duration,
					boost_fee,
					affiliate_fees,
					dca_parameters,
				)??,
				api.cf_network_environment(hash)?,
			))
		})
=======
	fn cf_get_tainted_transaction_events(
		&self,
		at: Option<state_chain_runtime::Hash>,
	) -> RpcResult<TaintedTransactionEvents> {
		self.with_runtime_api(at, |api, hash| api.cf_tainted_transaction_events(hash))
>>>>>>> 9842deac
	}
}

impl<C, B> CustomRpc<C, B>
where
	B: BlockT<Hash = state_chain_runtime::Hash, Header = state_chain_runtime::Header>,
	C: sp_api::ProvideRuntimeApi<B>
		+ Send
		+ Sync
		+ 'static
		+ HeaderBackend<B>
		+ BlockchainEvents<B>,
	C::Api: CustomRuntimeApi<B>,
{
	async fn new_subscription<
		T: Serialize + Send + Clone + Eq + 'static,
		F: Fn(&C, state_chain_runtime::Hash) -> Result<T, CfApiError> + Send + Clone + 'static,
	>(
		&self,
		only_on_changes: bool,
		end_on_error: bool,
		sink: PendingSubscriptionSink,
		f: F,
	) {
		self.new_subscription_with_state(
			only_on_changes,
			end_on_error,
			sink,
			move |client, hash, _state| f(client, hash).map(|res| (res, ())),
		)
		.await
	}

	/// The subscription will return the first value immediately and then either return new values
	/// only when it changes, or every new block. Note in both cases this can skip blocks. Also this
	/// subscription can either filter out, or end the stream if the provided async closure returns
	/// an error.
	async fn new_subscription_with_state<
		T: Serialize + Send + Clone + Eq + 'static,
		// State to carry forward between calls to the closure.
		S: 'static + Clone + Send,
		F: Fn(&C, state_chain_runtime::Hash, Option<&S>) -> Result<(T, S), CfApiError>
			+ Send
			+ Clone
			+ 'static,
	>(
		&self,
		only_on_changes: bool,
		end_on_error: bool,
		pending_sink: PendingSubscriptionSink,
		f: F,
	) {
		use futures::{stream::StreamExt, FutureExt};

		let info = self.client.info();

		let (initial_item, initial_state) = match f(&self.client, info.best_hash, None) {
			Ok(initial) => initial,
			Err(e) => {
				log::warn!(target: "cf-rpc", "Error in subscription initialization: {:?}", e);
				pending_sink.reject(e).await;
				return;
			},
		};

		let stream = futures::stream::iter(std::iter::once(Ok(BlockUpdate {
			block_hash: info.best_hash,
			block_number: info.best_number,
			data: initial_item.clone(),
		})))
		.chain(
			self.client
				.import_notification_stream()
				.filter(|n| futures::future::ready(n.is_new_best))
				.filter_map({
					let client = self.client.clone();

					let mut previous_item = initial_item;
					let mut previous_state = initial_state;

					move |n| {
						futures::future::ready(match f(&client, n.hash, Some(&previous_state)) {
							Ok((new_item, new_state))
								if !only_on_changes || new_item != previous_item =>
							{
								previous_item = new_item.clone();
								previous_state = new_state;
								Some(Ok(BlockUpdate {
									block_hash: n.hash,
									block_number: *n.header.number(),
									data: new_item,
								}))
							},
							Err(error) => {
								log::warn!("Subscription Error: {error}.");
								if end_on_error {
									log::warn!("Closing Subscription.");
									Some(Err(ErrorObjectOwned::from(error)))
								} else {
									None
								}
							},
							_ => None,
						})
					}
				}),
		)
		.take_while(|item| futures::future::ready(item.is_ok()))
		.map(Result::unwrap);

		self.executor.spawn(
			"cf-rpc-update-subscription",
			Some("rpc"),
			sc_rpc::utils::pipe_from_stream(pending_sink, stream).boxed(),
		);
	}
}

/// Execute f (which returns a Vec of results) for `asset`. If `asset` is `None`
/// the closure is executed for every supported asset and the results are concatenated.
fn execute_for_all_or_one_asset<Response, F>(
	asset: Option<Asset>,
	mut f: F,
) -> RpcResult<Vec<Response>>
where
	F: FnMut(Asset) -> RpcResult<Vec<Response>>,
{
	if let Some(asset) = asset {
		f(asset)
	} else {
		let results_for_each_asset: RpcResult<Vec<_>> = Asset::all().map(f).collect();

		results_for_each_asset.map(|inner| inner.into_iter().flatten().collect())
	}
}

#[cfg(test)]
mod test {
	use std::collections::BTreeSet;

	use super::*;
	use cf_chains::assets::sol;
	use cf_primitives::{
		chains::assets::{any, arb, btc, dot, eth},
		FLIPPERINOS_PER_FLIP,
	};
	use sp_core::H160;
	use sp_runtime::AccountId32;
	use state_chain_runtime::runtime_apis::OwedAmount;

	/*
		changing any of these serialization tests signifies a breaking change in the
		API. please make sure to get approval from the product team before merging
		any changes that break a serialization test.

		if approval is received and a new breaking change is introduced, please
		stale the review and get a new review from someone on product.
	*/

	#[test]
	fn test_no_account_serialization() {
		insta::assert_snapshot!(serde_json::to_value(RpcAccountInfo::unregistered(0)).unwrap());
	}

	#[test]
	fn test_broker_serialization() {
		insta::assert_snapshot!(serde_json::to_value(RpcAccountInfo::broker(
			0,
			BrokerInfo {
				earned_fees: vec![
					(Asset::Eth, 0),
					(Asset::Btc, 0),
					(Asset::Flip, 1000000000000000000),
					(Asset::Usdc, 0),
					(Asset::Usdt, 0),
					(Asset::Dot, 0),
					(Asset::ArbEth, 0),
					(Asset::ArbUsdc, 0),
					(Asset::Sol, 0),
					(Asset::SolUsdc, 0),
				]
			}
		))
		.unwrap());
	}

	#[test]
	fn test_lp_serialization() {
		let lp = RpcAccountInfo::lp(
			LiquidityProviderInfo {
				refund_addresses: vec![
					(
						ForeignChain::Ethereum,
						Some(cf_chains::ForeignChainAddress::Eth(H160::from([1; 20]))),
					),
					(
						ForeignChain::Polkadot,
						Some(cf_chains::ForeignChainAddress::Dot(Default::default())),
					),
					(ForeignChain::Bitcoin, None),
					(
						ForeignChain::Arbitrum,
						Some(cf_chains::ForeignChainAddress::Arb(H160::from([2; 20]))),
					),
					(ForeignChain::Solana, None),
				],
				balances: vec![
					(Asset::Eth, u128::MAX),
					(Asset::Btc, 0),
					(Asset::Flip, u128::MAX / 2),
					(Asset::Usdc, 0),
					(Asset::Usdt, 0),
					(Asset::Dot, 0),
					(Asset::ArbEth, 1),
					(Asset::ArbUsdc, 2),
					(Asset::Sol, 3),
					(Asset::SolUsdc, 4),
				],
				earned_fees: any::AssetMap {
					eth: eth::AssetMap {
						eth: 0u32.into(),
						flip: u64::MAX.into(),
						usdc: (u64::MAX / 2 - 1).into(),
						usdt: 0u32.into(),
					},
					btc: btc::AssetMap { btc: 0u32.into() },
					dot: dot::AssetMap { dot: 0u32.into() },
					arb: arb::AssetMap { eth: 1u32.into(), usdc: 2u32.into() },
					sol: sol::AssetMap { sol: 2u32.into(), usdc: 4u32.into() },
				},
				boost_balances: any::AssetMap {
					btc: btc::AssetMap {
						btc: vec![LiquidityProviderBoostPoolInfo {
							fee_tier: 5,
							total_balance: 100_000_000,
							available_balance: 50_000_000,
							in_use_balance: 50_000_000,
							is_withdrawing: false,
						}],
					},
					..Default::default()
				},
			},
			cf_primitives::NetworkEnvironment::Mainnet,
			0,
		);

		insta::assert_snapshot!(serde_json::to_value(lp).unwrap());
	}

	#[test]
	fn test_validator_serialization() {
		let validator = RpcAccountInfo::validator(ValidatorInfo {
			balance: FLIPPERINOS_PER_FLIP,
			bond: FLIPPERINOS_PER_FLIP,
			last_heartbeat: 0,
			reputation_points: 0,
			keyholder_epochs: vec![123],
			is_current_authority: true,
			is_bidding: false,
			is_current_backup: false,
			is_online: true,
			is_qualified: true,
			bound_redeem_address: Some(H160::from([1; 20])),
			apy_bp: Some(100u32),
			restricted_balances: BTreeMap::from_iter(vec![(
				H160::from([1; 20]),
				FLIPPERINOS_PER_FLIP,
			)]),
		});

		insta::assert_snapshot!(serde_json::to_value(validator).unwrap());
	}

	#[test]
	fn test_environment_serialization() {
		let env = RpcEnvironment {
			swapping: SwappingEnvironment {
				maximum_swap_amounts: any::AssetMap {
					eth: eth::AssetMap {
						eth: Some(0u32.into()),
						flip: None,
						usdc: Some((u64::MAX / 2 - 1).into()),
						usdt: None,
					},
					btc: btc::AssetMap { btc: Some(0u32.into()) },
					dot: dot::AssetMap { dot: None },
					arb: arb::AssetMap { eth: None, usdc: Some(0u32.into()) },
					sol: sol::AssetMap { sol: None, usdc: None },
				},
				network_fee_hundredth_pips: Permill::from_percent(100),
				swap_retry_delay_blocks: 5,
				max_swap_retry_duration_blocks: 600,
				max_swap_request_duration_blocks: 14400,
				minimum_chunk_size: any::AssetMap {
					eth: eth::AssetMap {
						eth: 123_u32.into(),
						flip: 0u32.into(),
						usdc: 456_u32.into(),
						usdt: 0u32.into(),
					},
					btc: btc::AssetMap { btc: 789_u32.into() },
					dot: dot::AssetMap { dot: 0u32.into() },
					arb: arb::AssetMap { eth: 0u32.into(), usdc: 101112_u32.into() },
					sol: sol::AssetMap { sol: 0u32.into(), usdc: 0u32.into() },
				},
			},
			ingress_egress: IngressEgressEnvironment {
				minimum_deposit_amounts: any::AssetMap {
					eth: eth::AssetMap {
						eth: 0u32.into(),
						flip: u64::MAX.into(),
						usdc: (u64::MAX / 2 - 1).into(),
						usdt: 0u32.into(),
					},
					btc: btc::AssetMap { btc: 0u32.into() },
					dot: dot::AssetMap { dot: 0u32.into() },
					arb: arb::AssetMap { eth: 0u32.into(), usdc: u64::MAX.into() },
					sol: sol::AssetMap { sol: 0u32.into(), usdc: 0u32.into() },
				},
				ingress_fees: any::AssetMap {
					eth: eth::AssetMap {
						eth: Some(0u32.into()),
						flip: Some(AssetAmount::MAX.into()),
						usdc: None,
						usdt: None,
					},
					btc: btc::AssetMap { btc: Some(0u32.into()) },
					dot: dot::AssetMap { dot: Some((u64::MAX / 2 - 1).into()) },
					arb: arb::AssetMap { eth: Some(0u32.into()), usdc: None },
					sol: sol::AssetMap { sol: Some(0u32.into()), usdc: None },
				},
				egress_fees: any::AssetMap {
					eth: eth::AssetMap {
						eth: Some(0u32.into()),
						usdc: None,
						flip: Some(AssetAmount::MAX.into()),
						usdt: None,
					},
					btc: btc::AssetMap { btc: Some(0u32.into()) },
					dot: dot::AssetMap { dot: Some((u64::MAX / 2 - 1).into()) },
					arb: arb::AssetMap { eth: Some(0u32.into()), usdc: None },
					sol: sol::AssetMap { sol: Some(1u32.into()), usdc: None },
				},
				witness_safety_margins: HashMap::from([
					(ForeignChain::Bitcoin, Some(3u64)),
					(ForeignChain::Ethereum, Some(3u64)),
					(ForeignChain::Polkadot, None),
					(ForeignChain::Arbitrum, None),
					(ForeignChain::Solana, None),
				]),
				egress_dust_limits: any::AssetMap {
					eth: eth::AssetMap {
						eth: 0u32.into(),
						usdc: (u64::MAX / 2 - 1).into(),
						flip: AssetAmount::MAX.into(),
						usdt: 0u32.into(),
					},
					btc: btc::AssetMap { btc: 0u32.into() },
					dot: dot::AssetMap { dot: 0u32.into() },
					arb: arb::AssetMap { eth: 0u32.into(), usdc: u64::MAX.into() },
					sol: sol::AssetMap { sol: 0u32.into(), usdc: 0u32.into() },
				},
				channel_opening_fees: HashMap::from([
					(ForeignChain::Bitcoin, 0u32.into()),
					(ForeignChain::Ethereum, 1000u32.into()),
					(ForeignChain::Polkadot, 1000u32.into()),
					(ForeignChain::Arbitrum, 1000u32.into()),
					(ForeignChain::Solana, 1000u32.into()),
				]),
			},
			funding: FundingEnvironment {
				redemption_tax: 0u32.into(),
				minimum_funding_amount: 0u32.into(),
			},
			pools: {
				let pool_info: RpcPoolInfo = PoolInfo {
					limit_order_fee_hundredth_pips: 0,
					range_order_fee_hundredth_pips: 100,
					range_order_total_fees_earned: Default::default(),
					limit_order_total_fees_earned: Default::default(),
					range_total_swap_inputs: Default::default(),
					limit_total_swap_inputs: Default::default(),
				}
				.into();
				PoolsEnvironment {
					fees: any::AssetMap {
						eth: eth::AssetMap {
							eth: None,
							usdc: None,
							flip: Some(pool_info),
							usdt: Some(pool_info),
						},
						btc: btc::AssetMap { btc: Some(pool_info) },
						dot: dot::AssetMap { dot: Some(pool_info) },
						arb: arb::AssetMap { eth: Some(pool_info), usdc: Some(pool_info) },
						sol: sol::AssetMap { sol: Some(pool_info), usdc: None },
					},
				}
			},
		};

		insta::assert_snapshot!(serde_json::to_value(env).unwrap());
	}

	#[test]
	fn test_boost_depth_serialization() {
		let val: BoostPoolDepthResponse = vec![
			BoostPoolDepth {
				asset: Asset::Flip,
				tier: 10,
				available_amount: 1_000_000_000 * FLIPPERINOS_PER_FLIP,
			},
			BoostPoolDepth { asset: Asset::Flip, tier: 30, available_amount: 0 },
		];
		insta::assert_json_snapshot!(val);
	}

	const ID_1: AccountId32 = AccountId32::new([1; 32]);
	const ID_2: AccountId32 = AccountId32::new([2; 32]);

	fn boost_details_1() -> BoostPoolDetails {
		BoostPoolDetails {
			available_amounts: BTreeMap::from([(ID_1.clone(), 10_000)]),
			pending_boosts: BTreeMap::from([
				(
					0,
					BTreeMap::from([
						(ID_1.clone(), OwedAmount { total: 200, fee: 10 }),
						(ID_2.clone(), OwedAmount { total: 2_000, fee: 100 }),
					]),
				),
				(1, BTreeMap::from([(ID_1.clone(), OwedAmount { total: 1_000, fee: 50 })])),
			]),
			pending_withdrawals: Default::default(),
		}
	}

	fn boost_details_2() -> BoostPoolDetails {
		BoostPoolDetails {
			available_amounts: BTreeMap::from([]),
			pending_boosts: BTreeMap::from([(
				0,
				BTreeMap::from([
					(ID_1.clone(), OwedAmount { total: 1_000, fee: 50 }),
					(ID_2.clone(), OwedAmount { total: 2_000, fee: 100 }),
				]),
			)]),
			pending_withdrawals: BTreeMap::from([
				(ID_1.clone(), BTreeSet::from([0])),
				(ID_2.clone(), BTreeSet::from([0])),
			]),
		}
	}

	#[test]
	fn test_boost_details_serialization() {
		let val: BoostPoolDetailsResponse = vec![
			BoostPoolDetailsRpc::new(Asset::ArbEth, 10, boost_details_1()),
			BoostPoolDetailsRpc::new(Asset::Btc, 30, boost_details_2()),
		];

		insta::assert_json_snapshot!(val);
	}

	#[test]
	fn test_boost_fees_serialization() {
		let val: BoostPoolFeesResponse =
			vec![BoostPoolFeesRpc::new(Asset::Btc, 10, boost_details_1())];

		insta::assert_json_snapshot!(val);
	}

	#[test]
	fn test_swap_output_serialization() {
		insta::assert_snapshot!(serde_json::to_value(RpcSwapOutputV2 {
			output: 1_000_000_000_000_000_000u128.into(),
			intermediary: Some(1_000_000u128.into()),
			network_fee: RpcFee { asset: Asset::Usdc, amount: 1_000u128.into() },
			ingress_fee: RpcFee { asset: Asset::Flip, amount: 500u128.into() },
			egress_fee: RpcFee { asset: Asset::Eth, amount: 1_000_000u128.into() },
		})
		.unwrap());
	}
}<|MERGE_RESOLUTION|>--- conflicted
+++ resolved
@@ -52,17 +52,10 @@
 		PendingBroadcasts, PendingTssCeremonies, RedemptionsInfo, SolanaNonces,
 	},
 	runtime_apis::{
-<<<<<<< HEAD
-		AuctionState, BoostPoolDepth, BoostPoolDetails, BrokerInfo, CustomRuntimeApi,
-		DispatchErrorWithMessage, ElectoralRuntimeApi, FailingWitnessValidators,
-		LiquidityProviderBoostPoolInfo, LiquidityProviderInfo, RuntimeApiPenalty, ValidatorInfo,
-		VaultSwapDetails,
-=======
 		AuctionState, BoostPoolDepth, BoostPoolDetails, BrokerInfo, ChainAccounts,
 		CustomRuntimeApi, DispatchErrorWithMessage, ElectoralRuntimeApi, FailingWitnessValidators,
 		LiquidityProviderBoostPoolInfo, LiquidityProviderInfo, RuntimeApiPenalty,
-		TaintedTransactionEvents, ValidatorInfo,
->>>>>>> 9842deac
+		TaintedTransactionEvents, ValidatorInfo, VaultSwapDetails,
 	},
 	safe_mode::RuntimeSafeMode,
 	Hash, NetworkFee, SolanaInstance,
@@ -983,7 +976,6 @@
 		at: Option<state_chain_runtime::Hash>,
 	) -> RpcResult<()>;
 
-<<<<<<< HEAD
 	#[method(name = "get_vault_swap_details")]
 	fn cf_get_vault_swap_details(
 		&self,
@@ -999,7 +991,7 @@
 		dca_parameters: Option<DcaParameters>,
 		at: Option<state_chain_runtime::Hash>,
 	) -> RpcResult<VaultSwapDetailsHumanreadable>;
-=======
+
 	#[method(name = "get_open_deposit_channels")]
 	fn cf_get_open_deposit_channels(
 		&self,
@@ -1012,7 +1004,6 @@
 		&self,
 		at: Option<state_chain_runtime::Hash>,
 	) -> RpcResult<TaintedTransactionEvents>;
->>>>>>> 9842deac
 }
 
 /// An RPC extension for the state chain node.
@@ -1804,7 +1795,6 @@
 		self.with_runtime_api(at, |api, hash| api.cf_filter_votes(hash, validator, proposed_votes))
 	}
 
-<<<<<<< HEAD
 	fn cf_get_vault_swap_details(
 		&self,
 		broker: state_chain_runtime::AccountId,
@@ -1841,13 +1831,13 @@
 				api.cf_network_environment(hash)?,
 			))
 		})
-=======
+	}
+
 	fn cf_get_tainted_transaction_events(
 		&self,
 		at: Option<state_chain_runtime::Hash>,
 	) -> RpcResult<TaintedTransactionEvents> {
 		self.with_runtime_api(at, |api, hash| api.cf_tainted_transaction_events(hash))
->>>>>>> 9842deac
 	}
 }
 
