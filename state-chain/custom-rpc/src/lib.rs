use jsonrpc_derive::rpc;
use sc_client_api::HeaderBackend;
use state_chain_runtime::runtime_apis::CustomRuntimeApi;
use std::{marker::PhantomData, sync::Arc};

pub use self::gen_client::Client as CustomClient;

#[rpc]
/// The custom RPC endoints for the state chain node.
pub trait CustomApi {
	/// Returns true if the current phase is the auction phase.
	#[rpc(name = "cf_is_auction_phase")]
	fn cf_is_auction_phase(&self) -> Result<bool, jsonrpc_core::Error>;
	#[rpc(name = "cf_eth_key_manager_address")]
	fn cf_eth_key_manager_address(&self) -> Result<[u8; 20], jsonrpc_core::Error>;
	#[rpc(name = "cf_eth_stake_manager_address")]
	fn cf_eth_stake_manager_address(&self) -> Result<[u8; 20], jsonrpc_core::Error>;
	#[rpc(name = "cf_eth_flip_token_address")]
	fn cf_eth_flip_token_address(&self) -> Result<[u8; 20], jsonrpc_core::Error>;
	#[rpc(name = "cf_eth_chain_id")]
	fn cf_eth_chain_id(&self) -> Result<u64, jsonrpc_core::Error>;
<<<<<<< HEAD
	#[rpc(name = "cf_current_epoch")]
	fn cf_current_epoch(&self) -> Result<u32, jsonrpc_core::Error>;
	#[rpc(name = "cf_current_epoch_started_at")]
	fn cf_current_epoch_started_at(&self) -> Result<u32, jsonrpc_core::Error>;
=======
	#[rpc(name = "cf_authority_emission_per_block")]
	fn cf_authority_emission_per_block(&self) -> Result<u64, jsonrpc_core::Error>;
	#[rpc(name = "cf_backup_emission_per_block")]
	fn cf_backup_emission_per_block(&self) -> Result<u64, jsonrpc_core::Error>;
>>>>>>> 5915f6bb
}

/// An RPC extension for the state chain node.
pub struct CustomRpc<C, B> {
	pub client: Arc<C>,
	pub _phantom: PhantomData<B>,
}

impl<C, B> CustomApi for CustomRpc<C, B>
where
	B: sp_runtime::traits::Block,
	C: sp_api::ProvideRuntimeApi<B> + Send + Sync + 'static + HeaderBackend<B>,
	C::Api: CustomRuntimeApi<B>,
{
	fn cf_is_auction_phase(&self) -> Result<bool, jsonrpc_core::Error> {
		let at = sp_api::BlockId::hash(self.client.info().best_hash);
		self.client
			.runtime_api()
			.cf_is_auction_phase(&at)
			.map_err(|_| jsonrpc_core::Error::new(jsonrpc_core::ErrorCode::ServerError(0)))
	}
	fn cf_eth_flip_token_address(&self) -> Result<[u8; 20], jsonrpc_core::Error> {
		let at = sp_api::BlockId::hash(self.client.info().best_hash);
		self.client
			.runtime_api()
			.cf_eth_flip_token_address(&at)
			.map_err(|_| jsonrpc_core::Error::new(jsonrpc_core::ErrorCode::ServerError(0)))
	}
	fn cf_eth_stake_manager_address(&self) -> Result<[u8; 20], jsonrpc_core::Error> {
		let at = sp_api::BlockId::hash(self.client.info().best_hash);
		self.client
			.runtime_api()
			.cf_eth_stake_manager_address(&at)
			.map_err(|_| jsonrpc_core::Error::new(jsonrpc_core::ErrorCode::ServerError(0)))
	}
	fn cf_eth_key_manager_address(&self) -> Result<[u8; 20], jsonrpc_core::Error> {
		let at = sp_api::BlockId::hash(self.client.info().best_hash);
		self.client
			.runtime_api()
			.cf_eth_key_manager_address(&at)
			.map_err(|_| jsonrpc_core::Error::new(jsonrpc_core::ErrorCode::ServerError(0)))
	}
	fn cf_eth_chain_id(&self) -> Result<u64, jsonrpc_core::Error> {
		let at = sp_api::BlockId::hash(self.client.info().best_hash);
		self.client
			.runtime_api()
			.cf_eth_chain_id(&at)
			.map_err(|_| jsonrpc_core::Error::new(jsonrpc_core::ErrorCode::ServerError(0)))
	}
<<<<<<< HEAD
	fn cf_current_epoch(&self) -> Result<u32, jsonrpc_core::Error> {
		let at = sp_api::BlockId::hash(self.client.info().best_hash);
		self.client
			.runtime_api()
			.cf_current_epoch(&at)
			.map_err(|_| jsonrpc_core::Error::new(jsonrpc_core::ErrorCode::ServerError(0)))
	}
	fn cf_current_epoch_started_at(&self) -> Result<u32, jsonrpc_core::Error> {
		let at = sp_api::BlockId::hash(self.client.info().best_hash);
		self.client
			.runtime_api()
			.cf_current_epoch_started_at(&at)
=======
	fn cf_authority_emission_per_block(&self) -> Result<u64, jsonrpc_core::Error> {
		let at = sp_api::BlockId::hash(self.client.info().best_hash);
		self.client
			.runtime_api()
			.cf_authority_emission_per_block(&at)
			.map_err(|_| jsonrpc_core::Error::new(jsonrpc_core::ErrorCode::ServerError(0)))
	}
	fn cf_backup_emission_per_block(&self) -> Result<u64, jsonrpc_core::Error> {
		let at = sp_api::BlockId::hash(self.client.info().best_hash);
		self.client
			.runtime_api()
			.cf_backup_emission_per_block(&at)
>>>>>>> 5915f6bb
			.map_err(|_| jsonrpc_core::Error::new(jsonrpc_core::ErrorCode::ServerError(0)))
	}
}<|MERGE_RESOLUTION|>--- conflicted
+++ resolved
@@ -19,17 +19,14 @@
 	fn cf_eth_flip_token_address(&self) -> Result<[u8; 20], jsonrpc_core::Error>;
 	#[rpc(name = "cf_eth_chain_id")]
 	fn cf_eth_chain_id(&self) -> Result<u64, jsonrpc_core::Error>;
-<<<<<<< HEAD
 	#[rpc(name = "cf_current_epoch")]
 	fn cf_current_epoch(&self) -> Result<u32, jsonrpc_core::Error>;
 	#[rpc(name = "cf_current_epoch_started_at")]
 	fn cf_current_epoch_started_at(&self) -> Result<u32, jsonrpc_core::Error>;
-=======
 	#[rpc(name = "cf_authority_emission_per_block")]
 	fn cf_authority_emission_per_block(&self) -> Result<u64, jsonrpc_core::Error>;
 	#[rpc(name = "cf_backup_emission_per_block")]
 	fn cf_backup_emission_per_block(&self) -> Result<u64, jsonrpc_core::Error>;
->>>>>>> 5915f6bb
 }
 
 /// An RPC extension for the state chain node.
@@ -79,7 +76,6 @@
 			.cf_eth_chain_id(&at)
 			.map_err(|_| jsonrpc_core::Error::new(jsonrpc_core::ErrorCode::ServerError(0)))
 	}
-<<<<<<< HEAD
 	fn cf_current_epoch(&self) -> Result<u32, jsonrpc_core::Error> {
 		let at = sp_api::BlockId::hash(self.client.info().best_hash);
 		self.client
@@ -92,7 +88,8 @@
 		self.client
 			.runtime_api()
 			.cf_current_epoch_started_at(&at)
-=======
+      .map_err(|_| jsonrpc_core::Error::new(jsonrpc_core::ErrorCode::ServerError(0)))
+  }
 	fn cf_authority_emission_per_block(&self) -> Result<u64, jsonrpc_core::Error> {
 		let at = sp_api::BlockId::hash(self.client.info().best_hash);
 		self.client
@@ -105,7 +102,6 @@
 		self.client
 			.runtime_api()
 			.cf_backup_emission_per_block(&at)
->>>>>>> 5915f6bb
 			.map_err(|_| jsonrpc_core::Error::new(jsonrpc_core::ErrorCode::ServerError(0)))
 	}
 }