use cf_amm::{
	common::{Amount, PoolPairsMap, Side, Tick},
	range_orders::Liquidity,
};
use cf_chains::{
	address::{ForeignChainAddressHumanreadable, ToHumanreadableAddress},
	eth::Address as EthereumAddress,
	Chain,
};
use cf_primitives::{
	chains::assets::any::{self, OldAsset},
	AccountRole, Asset, AssetAmount, BroadcastId, ForeignChain, NetworkEnvironment, SemVer,
	SwapOutput,
};
use cf_utilities::rpc::NumberOrHex;
use core::ops::Range;
use jsonrpsee::{
	core::RpcResult,
	proc_macros::rpc,
	types::error::{CallError, SubscriptionEmptyError},
	SubscriptionSink,
};
use pallet_cf_governance::GovCallHash;
use pallet_cf_pools::{AskBidMap, PoolInfo, PoolLiquidity, PoolPriceV1, UnidirectionalPoolDepth};
use sc_client_api::{BlockchainEvents, HeaderBackend};
use serde::{Deserialize, Serialize};
use sp_core::U256;
use sp_runtime::{
	traits::{Block as BlockT, Header as HeaderT},
	Permill,
};
use state_chain_runtime::{
	chainflip::{BlockUpdate, Offence},
	constants::common::TX_FEE_MULTIPLIER,
	runtime_apis::{
		CustomRuntimeApi, DispatchErrorWithMessage, FailingWitnessValidators,
		LiquidityProviderInfo, RuntimeApiAccountInfoV2,
	},
	NetworkFee,
};
use std::{
	collections::{BTreeMap, HashMap},
	marker::PhantomData,
	sync::Arc,
};

#[derive(Serialize, Deserialize, Debug, Clone, PartialEq, Eq, PartialOrd, Ord)]
pub struct AssetWithAmount {
	#[serde(flatten)]
	pub asset: Asset,
	pub amount: AssetAmount,
}

#[derive(Serialize, Deserialize)]
#[serde(tag = "role", rename_all = "snake_case")]
pub enum RpcAccountInfo {
	Unregistered {
		flip_balance: NumberOrHex,
	},
	Broker {
		flip_balance: NumberOrHex,
	},
	LiquidityProvider {
		balances: any::AssetMap<NumberOrHex>,
		refund_addresses: HashMap<ForeignChain, Option<ForeignChainAddressHumanreadable>>,
		flip_balance: NumberOrHex,
	},
	Validator {
		flip_balance: NumberOrHex,
		bond: NumberOrHex,
		last_heartbeat: u32,
		reputation_points: i32,
		keyholder_epochs: Vec<u32>,
		is_current_authority: bool,
		is_current_backup: bool,
		is_qualified: bool,
		is_online: bool,
		is_bidding: bool,
		bound_redeem_address: Option<EthereumAddress>,
		apy_bp: Option<u32>,
		restricted_balances: BTreeMap<EthereumAddress, NumberOrHex>,
	},
}

impl RpcAccountInfo {
	fn unregistered(balance: u128) -> Self {
		Self::Unregistered { flip_balance: balance.into() }
	}

	fn broker(balance: u128) -> Self {
		Self::Broker { flip_balance: balance.into() }
	}

	fn lp(info: LiquidityProviderInfo, network: NetworkEnvironment, balance: u128) -> Self {
		Self::LiquidityProvider {
			flip_balance: balance.into(),
			balances: cf_chains::assets::any::AssetMap::try_from_iter(
				info.balances.iter().map(|(asset, balance)| (*asset, (*balance).into())),
			)
			.unwrap(),
			refund_addresses: info
				.refund_addresses
				.into_iter()
				.map(|(chain, address)| (chain, address.map(|a| a.to_humanreadable(network))))
				.collect(),
		}
	}

	fn validator(info: RuntimeApiAccountInfoV2) -> Self {
		Self::Validator {
			flip_balance: info.balance.into(),
			bond: info.bond.into(),
			last_heartbeat: info.last_heartbeat,
			reputation_points: info.reputation_points,
			keyholder_epochs: info.keyholder_epochs,
			is_current_authority: info.is_current_authority,
			is_current_backup: info.is_current_backup,
			is_qualified: info.is_qualified,
			is_online: info.is_online,
			is_bidding: info.is_bidding,
			bound_redeem_address: info.bound_redeem_address,
			apy_bp: info.apy_bp,
			restricted_balances: info
				.restricted_balances
				.into_iter()
				.map(|(address, balance)| (address, balance.into()))
				.collect(),
		}
	}
}

#[derive(Serialize, Deserialize)]
pub struct RpcAccountInfoV2 {
	pub balance: NumberOrHex,
	pub bond: NumberOrHex,
	pub last_heartbeat: u32,
	pub reputation_points: i32,
	pub keyholder_epochs: Vec<u32>,
	pub is_current_authority: bool,
	pub is_current_backup: bool,
	pub is_qualified: bool,
	pub is_online: bool,
	pub is_bidding: bool,
	pub bound_redeem_address: Option<EthereumAddress>,
	pub apy_bp: Option<u32>,
	pub restricted_balances: BTreeMap<EthereumAddress, u128>,
}

#[derive(Serialize, Deserialize)]
pub struct RpcPenalty {
	reputation_points: i32,
	suspension_duration_blocks: u32,
}

type RpcSuspensions = Vec<(Offence, Vec<(u32, state_chain_runtime::AccountId)>)>;

#[derive(Serialize, Deserialize)]
pub struct RpcAuctionState {
	blocks_per_epoch: u32,
	current_epoch_started_at: u32,
	redemption_period_as_percentage: u8,
	min_funding: NumberOrHex,
	auction_size_range: (u32, u32),
	min_active_bid: Option<NumberOrHex>,
}

#[derive(Serialize, Deserialize)]
pub struct RpcSwapOutput {
	// Intermediary amount, if there's any
	pub intermediary: Option<NumberOrHex>,
	// Final output of the swap
	pub output: NumberOrHex,
}

impl From<SwapOutput> for RpcSwapOutput {
	fn from(swap_output: SwapOutput) -> Self {
		Self {
			intermediary: swap_output.intermediary.map(Into::into),
			output: swap_output.output.into(),
		}
	}
}

#[derive(Serialize, Deserialize)]
pub struct RpcPoolInfo {
	#[serde(flatten)]
	pub pool_info: PoolInfo,
	pub quote_asset: Asset,
}

impl From<PoolInfo> for RpcPoolInfo {
	fn from(pool_info: PoolInfo) -> Self {
		Self { pool_info, quote_asset: Asset::Usdc }
	}
}

#[derive(Serialize, Deserialize)]
pub struct PoolsEnvironment {
	pub fees: HashMap<ForeignChain, HashMap<cf_chains::assets::any::OldAsset, Option<RpcPoolInfo>>>,
}

#[derive(Serialize, Deserialize)]
pub struct IngressEgressEnvironment {
	pub minimum_deposit_amounts: any::AssetMap<NumberOrHex>,
	pub ingress_fees: any::AssetMap<Option<NumberOrHex>>,
	pub egress_fees: any::AssetMap<Option<NumberOrHex>>,
	pub witness_safety_margins: HashMap<ForeignChain, Option<u64>>,
	pub egress_dust_limits: any::AssetMap<NumberOrHex>,
	pub channel_opening_fees: HashMap<ForeignChain, NumberOrHex>,
}

#[derive(Serialize, Deserialize)]
pub struct FundingEnvironment {
	pub redemption_tax: NumberOrHex,
	pub minimum_funding_amount: NumberOrHex,
}

#[derive(Serialize, Deserialize)]
pub struct SwappingEnvironment {
	maximum_swap_amounts: any::AssetMap<Option<NumberOrHex>>,
	network_fee_hundredth_pips: Permill,
}

#[derive(Serialize, Deserialize)]
pub struct RpcEnvironment {
	ingress_egress: IngressEgressEnvironment,
	swapping: SwappingEnvironment,
	funding: FundingEnvironment,
	pools: PoolsEnvironment,
}

#[derive(Serialize, Deserialize, Clone, PartialEq, Eq, Debug)]
pub struct PoolPriceV2 {
	pub base_asset: OldAsset,
	pub quote_asset: OldAsset,
	#[serde(flatten)]
	pub price: pallet_cf_pools::PoolPriceV2,
}

#[derive(Serialize, Deserialize, Clone, PartialEq, Eq, Debug)]
pub struct RpcPrewitnessedSwap {
<<<<<<< HEAD
	pub base_asset: RpcAsset,
	pub quote_asset: RpcAsset,
	pub side: Side,
=======
	pub base_asset: OldAsset,
	pub quote_asset: OldAsset,
	pub side: Order,
>>>>>>> db26f682
	pub amounts: Vec<U256>,
}

#[rpc(server, client, namespace = "cf")]
/// The custom RPC endpoints for the state chain node.
pub trait CustomApi {
	/// Returns true if the current phase is the auction phase.
	#[method(name = "is_auction_phase")]
	fn cf_is_auction_phase(&self, at: Option<state_chain_runtime::Hash>) -> RpcResult<bool>;
	#[method(name = "eth_key_manager_address")]
	fn cf_eth_key_manager_address(
		&self,
		at: Option<state_chain_runtime::Hash>,
	) -> RpcResult<String>;
	#[method(name = "eth_state_chain_gateway_address")]
	fn cf_eth_state_chain_gateway_address(
		&self,
		at: Option<state_chain_runtime::Hash>,
	) -> RpcResult<String>;
	#[method(name = "eth_flip_token_address")]
	fn cf_eth_flip_token_address(&self, at: Option<state_chain_runtime::Hash>)
		-> RpcResult<String>;
	#[method(name = "eth_chain_id")]
	fn cf_eth_chain_id(&self, at: Option<state_chain_runtime::Hash>) -> RpcResult<u64>;
	/// Returns the eth vault in the form [agg_key, active_from_eth_block]
	#[method(name = "eth_vault")]
	fn cf_eth_vault(&self, at: Option<state_chain_runtime::Hash>) -> RpcResult<(String, u32)>;
	#[method(name = "tx_fee_multiplier")]
	fn cf_tx_fee_multiplier(&self, at: Option<state_chain_runtime::Hash>) -> RpcResult<u64>;
	// Returns the Auction params in the form [min_set_size, max_set_size]
	#[method(name = "auction_parameters")]
	fn cf_auction_parameters(&self, at: Option<state_chain_runtime::Hash>)
		-> RpcResult<(u32, u32)>;
	#[method(name = "min_funding")]
	fn cf_min_funding(&self, at: Option<state_chain_runtime::Hash>) -> RpcResult<NumberOrHex>;
	#[method(name = "current_epoch")]
	fn cf_current_epoch(&self, at: Option<state_chain_runtime::Hash>) -> RpcResult<u32>;
	#[method(name = "epoch_duration")]
	fn cf_epoch_duration(&self, at: Option<state_chain_runtime::Hash>) -> RpcResult<u32>;
	#[method(name = "current_epoch_started_at")]
	fn cf_current_epoch_started_at(&self, at: Option<state_chain_runtime::Hash>) -> RpcResult<u32>;
	#[method(name = "authority_emission_per_block")]
	fn cf_authority_emission_per_block(
		&self,
		at: Option<state_chain_runtime::Hash>,
	) -> RpcResult<NumberOrHex>;
	#[method(name = "backup_emission_per_block")]
	fn cf_backup_emission_per_block(
		&self,
		at: Option<state_chain_runtime::Hash>,
	) -> RpcResult<NumberOrHex>;
	#[method(name = "flip_supply")]
	fn cf_flip_supply(
		&self,
		at: Option<state_chain_runtime::Hash>,
	) -> RpcResult<(NumberOrHex, NumberOrHex)>;
	#[method(name = "accounts")]
	fn cf_accounts(
		&self,
		at: Option<state_chain_runtime::Hash>,
	) -> RpcResult<Vec<(state_chain_runtime::AccountId, String)>>;
	#[method(name = "account_info")]
	fn cf_account_info(
		&self,
		account_id: state_chain_runtime::AccountId,
		at: Option<state_chain_runtime::Hash>,
	) -> RpcResult<RpcAccountInfo>;
	#[method(name = "account_info_v2")]
	fn cf_account_info_v2(
		&self,
		account_id: state_chain_runtime::AccountId,
		at: Option<state_chain_runtime::Hash>,
	) -> RpcResult<RpcAccountInfoV2>;
	#[method(name = "asset_balances")]
	fn cf_asset_balances(
		&self,
		account_id: state_chain_runtime::AccountId,
		at: Option<state_chain_runtime::Hash>,
	) -> RpcResult<Vec<AssetWithAmount>>;
	#[method(name = "penalties")]
	fn cf_penalties(
		&self,
		at: Option<state_chain_runtime::Hash>,
	) -> RpcResult<Vec<(Offence, RpcPenalty)>>;
	#[method(name = "suspensions")]
	fn cf_suspensions(&self, at: Option<state_chain_runtime::Hash>) -> RpcResult<RpcSuspensions>;
	#[method(name = "generate_gov_key_call_hash")]
	fn cf_generate_gov_key_call_hash(
		&self,
		call: Vec<u8>,
		at: Option<state_chain_runtime::Hash>,
	) -> RpcResult<GovCallHash>;
	#[method(name = "auction_state")]
	fn cf_auction_state(&self, at: Option<state_chain_runtime::Hash>)
		-> RpcResult<RpcAuctionState>;
	#[method(name = "pool_price")]
	fn cf_pool_price(
		&self,
		from_asset: Asset,
		to_asset: Asset,
		at: Option<state_chain_runtime::Hash>,
	) -> RpcResult<Option<PoolPriceV1>>;
	#[method(name = "pool_price_v2")]
	fn cf_pool_price_v2(
		&self,
		base_asset: Asset,
		quote_asset: Asset,
		at: Option<state_chain_runtime::Hash>,
	) -> RpcResult<PoolPriceV2>;
	#[method(name = "swap_rate")]
	fn cf_pool_swap_rate(
		&self,
		from_asset: Asset,
		to_asset: Asset,
		amount: NumberOrHex,
		at: Option<state_chain_runtime::Hash>,
	) -> RpcResult<RpcSwapOutput>;
	#[method(name = "required_asset_ratio_for_range_order")]
	fn cf_required_asset_ratio_for_range_order(
		&self,
		base_asset: Asset,
		quote_asset: Asset,
		tick_range: Range<cf_amm::common::Tick>,
		at: Option<state_chain_runtime::Hash>,
	) -> RpcResult<PoolPairsMap<Amount>>;
	#[method(name = "pool_orderbook")]
	fn cf_pool_orderbook(
		&self,
		base_asset: Asset,
		quote_asset: Asset,
		orders: u32,
		at: Option<state_chain_runtime::Hash>,
	) -> RpcResult<pallet_cf_pools::PoolOrderbook>;
	#[method(name = "pool_info")]
	fn cf_pool_info(
		&self,
		base_asset: Asset,
		quote_asset: Asset,
		at: Option<state_chain_runtime::Hash>,
	) -> RpcResult<PoolInfo>;
	#[method(name = "pool_depth")]
	fn cf_pool_depth(
		&self,
		base_asset: Asset,
		quote_asset: Asset,
		tick_range: Range<cf_amm::common::Tick>,
		at: Option<state_chain_runtime::Hash>,
	) -> RpcResult<AskBidMap<UnidirectionalPoolDepth>>;
	#[method(name = "pool_liquidity")]
	fn cf_pool_liquidity(
		&self,
		base_asset: Asset,
		quote_asset: Asset,
		at: Option<state_chain_runtime::Hash>,
	) -> RpcResult<PoolLiquidity>;
	#[method(name = "pool_orders")]
	fn cf_pool_orders(
		&self,
		base_asset: Asset,
		quote_asset: Asset,
		lp: Option<state_chain_runtime::AccountId>,
		at: Option<state_chain_runtime::Hash>,
	) -> RpcResult<pallet_cf_pools::PoolOrders<state_chain_runtime::Runtime>>;
	#[method(name = "pool_range_order_liquidity_value")]
	fn cf_pool_range_order_liquidity_value(
		&self,
		base_asset: Asset,
		quote_asset: Asset,
		tick_range: Range<Tick>,
		liquidity: Liquidity,
		at: Option<state_chain_runtime::Hash>,
	) -> RpcResult<PoolPairsMap<Amount>>;
	#[method(name = "funding_environment")]
	fn cf_funding_environment(
		&self,
		at: Option<state_chain_runtime::Hash>,
	) -> RpcResult<FundingEnvironment>;
	#[method(name = "swapping_environment")]
	fn cf_swapping_environment(
		&self,
		at: Option<state_chain_runtime::Hash>,
	) -> RpcResult<SwappingEnvironment>;
	#[method(name = "ingress_egress_environment")]
	fn cf_ingress_egress_environment(
		&self,
		at: Option<state_chain_runtime::Hash>,
	) -> RpcResult<IngressEgressEnvironment>;
	#[method(name = "pools_environment", aliases = ["cf_pool_environment"])]
	fn cf_pools_environment(
		&self,
		at: Option<state_chain_runtime::Hash>,
	) -> RpcResult<PoolsEnvironment>;
	#[method(name = "environment")]
	fn cf_environment(&self, at: Option<state_chain_runtime::Hash>) -> RpcResult<RpcEnvironment>;
	#[deprecated(note = "Use direct storage access of `CurrentReleaseVersion` instead.")]
	#[method(name = "current_compatibility_version")]
	fn cf_current_compatibility_version(&self) -> RpcResult<SemVer>;

	#[method(name = "max_swap_amount")]
	fn cf_max_swap_amount(&self, asset: Asset) -> RpcResult<Option<AssetAmount>>;
	#[subscription(name = "subscribe_pool_price", item = PoolPriceV1)]
	fn cf_subscribe_pool_price(&self, from_asset: Asset, to_asset: Asset);
	#[subscription(name = "subscribe_pool_price_v2", item = BlockUpdate<PoolPriceV2>)]
	fn cf_subscribe_pool_price_v2(&self, base_asset: Asset, quote_asset: Asset);
	#[subscription(name = "subscribe_prewitness_swaps", item = BlockUpdate<RpcPrewitnessedSwap>)]
<<<<<<< HEAD
	fn cf_subscribe_prewitness_swaps(
		&self,
		base_asset: RpcAsset,
		quote_asset: RpcAsset,
		side: Side,
	);
=======
	fn cf_subscribe_prewitness_swaps(&self, base_asset: Asset, quote_asset: Asset, side: Order);
>>>>>>> db26f682

	#[method(name = "prewitness_swaps")]
	fn cf_prewitness_swaps(
		&self,
<<<<<<< HEAD
		base_asset: RpcAsset,
		quote_asset: RpcAsset,
		side: Side,
=======
		base_asset: Asset,
		quote_asset: Asset,
		side: Order,
>>>>>>> db26f682
		at: Option<state_chain_runtime::Hash>,
	) -> RpcResult<RpcPrewitnessedSwap>;

	#[method(name = "supported_assets")]
	fn cf_supported_assets(&self) -> RpcResult<HashMap<ForeignChain, Vec<OldAsset>>>;

	#[method(name = "failed_call")]
	fn cf_failed_call(
		&self,
		broadcast_id: BroadcastId,
	) -> RpcResult<Option<<cf_chains::Ethereum as Chain>::Transaction>>;

	#[method(name = "witness_count")]
	fn cf_witness_count(
		&self,
		hash: state_chain_runtime::Hash,
		at: Option<state_chain_runtime::Hash>,
	) -> RpcResult<Option<FailingWitnessValidators>>;
}

/// An RPC extension for the state chain node.
pub struct CustomRpc<C, B> {
	pub client: Arc<C>,
	pub _phantom: PhantomData<B>,
	pub executor: Arc<dyn sp_core::traits::SpawnNamed>,
}

impl<C, B> CustomRpc<C, B>
where
	B: BlockT<Hash = state_chain_runtime::Hash>,
	C: sp_api::ProvideRuntimeApi<B>
		+ Send
		+ Sync
		+ 'static
		+ HeaderBackend<B>
		+ BlockchainEvents<B>,
	C::Api: CustomRuntimeApi<B>,
{
	fn unwrap_or_best(&self, from_rpc: Option<<B as BlockT>::Hash>) -> B::Hash {
		from_rpc.unwrap_or_else(|| self.client.info().best_hash)
	}
}

fn to_rpc_error<E: std::error::Error + Send + Sync + 'static>(e: E) -> jsonrpsee::core::Error {
	CallError::from_std_error(e).into()
}

fn map_dispatch_error(e: DispatchErrorWithMessage) -> jsonrpsee::core::Error {
	jsonrpsee::core::Error::from(match e {
		DispatchErrorWithMessage::Module(message) => match std::str::from_utf8(&message) {
			Ok(message) => anyhow::anyhow!("DispatchError: {message}"),
			Err(error) =>
				anyhow::anyhow!("DispatchError: Unable to deserialize error message: '{error}'"),
		},
		DispatchErrorWithMessage::Other(e) =>
			anyhow::anyhow!("DispatchError: {}", <&'static str>::from(e)),
	})
}

impl<C, B> CustomApiServer for CustomRpc<C, B>
where
	B: BlockT<Hash = state_chain_runtime::Hash, Header = state_chain_runtime::Header>,
	C: sp_api::ProvideRuntimeApi<B>
		+ Send
		+ Sync
		+ 'static
		+ HeaderBackend<B>
		+ BlockchainEvents<B>,
	C::Api: CustomRuntimeApi<B>,
{
	fn cf_is_auction_phase(&self, at: Option<<B as BlockT>::Hash>) -> RpcResult<bool> {
		self.client
			.runtime_api()
			.cf_is_auction_phase(self.unwrap_or_best(at))
			.map_err(to_rpc_error)
	}
	fn cf_eth_flip_token_address(&self, at: Option<<B as BlockT>::Hash>) -> RpcResult<String> {
		self.client
			.runtime_api()
			.cf_eth_flip_token_address(self.unwrap_or_best(at))
			.map_err(to_rpc_error)
			.map(hex::encode)
	}
	fn cf_eth_state_chain_gateway_address(
		&self,
		at: Option<<B as BlockT>::Hash>,
	) -> RpcResult<String> {
		self.client
			.runtime_api()
			.cf_eth_state_chain_gateway_address(self.unwrap_or_best(at))
			.map_err(to_rpc_error)
			.map(hex::encode)
	}
	fn cf_eth_key_manager_address(&self, at: Option<<B as BlockT>::Hash>) -> RpcResult<String> {
		self.client
			.runtime_api()
			.cf_eth_key_manager_address(self.unwrap_or_best(at))
			.map_err(to_rpc_error)
			.map(hex::encode)
	}
	fn cf_eth_chain_id(&self, at: Option<<B as BlockT>::Hash>) -> RpcResult<u64> {
		self.client
			.runtime_api()
			.cf_eth_chain_id(self.unwrap_or_best(at))
			.map_err(to_rpc_error)
	}
	fn cf_eth_vault(&self, at: Option<<B as BlockT>::Hash>) -> RpcResult<(String, u32)> {
		self.client
			.runtime_api()
			.cf_eth_vault(self.unwrap_or_best(at))
			.map(|(public_key, active_from_block)| (hex::encode(public_key), active_from_block))
			.map_err(to_rpc_error)
	}
	// FIXME: Respect the block hash argument here
	fn cf_tx_fee_multiplier(&self, _at: Option<<B as BlockT>::Hash>) -> RpcResult<u64> {
		Ok(TX_FEE_MULTIPLIER as u64)
	}
	fn cf_auction_parameters(&self, at: Option<<B as BlockT>::Hash>) -> RpcResult<(u32, u32)> {
		self.client
			.runtime_api()
			.cf_auction_parameters(self.unwrap_or_best(at))
			.map_err(to_rpc_error)
	}
	fn cf_min_funding(&self, at: Option<<B as BlockT>::Hash>) -> RpcResult<NumberOrHex> {
		self.client
			.runtime_api()
			.cf_min_funding(self.unwrap_or_best(at))
			.map_err(to_rpc_error)
			.map(Into::into)
	}
	fn cf_current_epoch(&self, at: Option<<B as BlockT>::Hash>) -> RpcResult<u32> {
		self.client
			.runtime_api()
			.cf_current_epoch(self.unwrap_or_best(at))
			.map_err(to_rpc_error)
	}
	fn cf_epoch_duration(&self, at: Option<<B as BlockT>::Hash>) -> RpcResult<u32> {
		self.client
			.runtime_api()
			.cf_epoch_duration(self.unwrap_or_best(at))
			.map_err(to_rpc_error)
	}
	fn cf_current_epoch_started_at(&self, at: Option<<B as BlockT>::Hash>) -> RpcResult<u32> {
		self.client
			.runtime_api()
			.cf_current_epoch_started_at(self.unwrap_or_best(at))
			.map_err(to_rpc_error)
	}
	fn cf_authority_emission_per_block(
		&self,
		at: Option<<B as BlockT>::Hash>,
	) -> RpcResult<NumberOrHex> {
		self.client
			.runtime_api()
			.cf_authority_emission_per_block(self.unwrap_or_best(at))
			.map_err(to_rpc_error)
			.map(Into::into)
	}
	fn cf_backup_emission_per_block(
		&self,
		at: Option<<B as BlockT>::Hash>,
	) -> RpcResult<NumberOrHex> {
		self.client
			.runtime_api()
			.cf_backup_emission_per_block(self.unwrap_or_best(at))
			.map_err(to_rpc_error)
			.map(Into::into)
	}
	fn cf_flip_supply(
		&self,
		at: Option<<B as BlockT>::Hash>,
	) -> RpcResult<(NumberOrHex, NumberOrHex)> {
		self.client
			.runtime_api()
			.cf_flip_supply(self.unwrap_or_best(at))
			.map_err(to_rpc_error)
			.map(|(issuance, offchain)| (issuance.into(), offchain.into()))
	}
	fn cf_accounts(
		&self,
		at: Option<<B as BlockT>::Hash>,
	) -> RpcResult<Vec<(state_chain_runtime::AccountId, String)>> {
		Ok(self
			.client
			.runtime_api()
			.cf_accounts(self.unwrap_or_best(at))
			.map_err(to_rpc_error)?
			.into_iter()
			.map(|(account_id, vanity_name_bytes)| {
				// we can use from_utf8_lossy here because we're guaranteed utf8 when we
				// save the vanity name on the chain
				(account_id, String::from_utf8_lossy(&vanity_name_bytes).into_owned())
			})
			.collect())
	}

	fn cf_account_info(
		&self,
		account_id: state_chain_runtime::AccountId,
		at: Option<state_chain_runtime::Hash>,
	) -> RpcResult<RpcAccountInfo> {
		let api = self.client.runtime_api();

		let hash = self.unwrap_or_best(at);

		let balance = api.cf_account_flip_balance(hash, &account_id).map_err(to_rpc_error)?;

		Ok(
			match api
				.cf_account_role(hash, account_id.clone())
				.map_err(to_rpc_error)?
				.unwrap_or(AccountRole::Unregistered)
			{
				AccountRole::Unregistered => RpcAccountInfo::unregistered(balance),
				AccountRole::Broker => RpcAccountInfo::broker(balance),
				AccountRole::LiquidityProvider => {
					let info = api
						.cf_liquidity_provider_info(hash, account_id)
						.map_err(to_rpc_error)?
						.expect("role already validated");

					RpcAccountInfo::lp(
						info,
						api.cf_network_environment(hash).map_err(to_rpc_error)?,
						balance,
					)
				},
				AccountRole::Validator => {
					let info = api.cf_account_info_v2(hash, &account_id).map_err(to_rpc_error)?;

					RpcAccountInfo::validator(info)
				},
			},
		)
	}

	fn cf_account_info_v2(
		&self,
		account_id: state_chain_runtime::AccountId,
		at: Option<<B as BlockT>::Hash>,
	) -> RpcResult<RpcAccountInfoV2> {
		let account_info = self
			.client
			.runtime_api()
			.cf_account_info_v2(self.unwrap_or_best(at), &account_id)
			.map_err(to_rpc_error)?;

		Ok(RpcAccountInfoV2 {
			balance: account_info.balance.into(),
			bond: account_info.bond.into(),
			last_heartbeat: account_info.last_heartbeat,
			reputation_points: account_info.reputation_points,
			keyholder_epochs: account_info.keyholder_epochs,
			is_current_authority: account_info.is_current_authority,
			is_current_backup: account_info.is_current_backup,
			is_qualified: account_info.is_qualified,
			is_online: account_info.is_online,
			is_bidding: account_info.is_bidding,
			bound_redeem_address: account_info.bound_redeem_address,
			apy_bp: account_info.apy_bp,
			restricted_balances: account_info.restricted_balances,
		})
	}

	fn cf_asset_balances(
		&self,
		account_id: state_chain_runtime::AccountId,
		at: Option<state_chain_runtime::Hash>,
	) -> RpcResult<Vec<AssetWithAmount>> {
		Ok(self
			.client
			.runtime_api()
			.cf_asset_balances(self.unwrap_or_best(at), account_id)
			.map_err(to_rpc_error)?
			.into_iter()
			.map(|(asset, balance)| AssetWithAmount { asset, amount: balance })
			.collect::<Vec<_>>())
	}

	fn cf_penalties(
		&self,
		at: Option<<B as BlockT>::Hash>,
	) -> RpcResult<Vec<(Offence, RpcPenalty)>> {
		Ok(self
			.client
			.runtime_api()
			.cf_penalties(self.unwrap_or_best(at))
			.map_err(to_rpc_error)?
			.iter()
			.map(|(offence, runtime_api_penalty)| {
				(
					*offence,
					RpcPenalty {
						reputation_points: runtime_api_penalty.reputation_points,
						suspension_duration_blocks: runtime_api_penalty.suspension_duration_blocks,
					},
				)
			})
			.collect())
	}
	fn cf_suspensions(&self, at: Option<<B as BlockT>::Hash>) -> RpcResult<RpcSuspensions> {
		self.client
			.runtime_api()
			.cf_suspensions(self.unwrap_or_best(at))
			.map_err(to_rpc_error)
	}

	fn cf_generate_gov_key_call_hash(
		&self,
		call: Vec<u8>,
		at: Option<<B as BlockT>::Hash>,
	) -> RpcResult<GovCallHash> {
		self.client
			.runtime_api()
			.cf_generate_gov_key_call_hash(self.unwrap_or_best(at), call)
			.map_err(to_rpc_error)
	}

	fn cf_auction_state(&self, at: Option<<B as BlockT>::Hash>) -> RpcResult<RpcAuctionState> {
		let auction_state = self
			.client
			.runtime_api()
			.cf_auction_state(self.unwrap_or_best(at))
			.map_err(to_rpc_error)?;

		Ok(RpcAuctionState {
			blocks_per_epoch: auction_state.blocks_per_epoch,
			current_epoch_started_at: auction_state.current_epoch_started_at,
			redemption_period_as_percentage: auction_state.redemption_period_as_percentage,
			min_funding: auction_state.min_funding.into(),
			auction_size_range: auction_state.auction_size_range,
			min_active_bid: auction_state.min_active_bid.map(|bond| bond.into()),
		})
	}

	fn cf_pool_price(
		&self,
		from_asset: Asset,
		to_asset: Asset,
		at: Option<state_chain_runtime::Hash>,
	) -> RpcResult<Option<PoolPriceV1>> {
		self.client
			.runtime_api()
			.cf_pool_price(self.unwrap_or_best(at), from_asset, to_asset)
			.map_err(to_rpc_error)
	}

	fn cf_pool_price_v2(
		&self,
		base_asset: Asset,
		quote_asset: Asset,
		at: Option<state_chain_runtime::Hash>,
	) -> RpcResult<PoolPriceV2> {
		let hash = self.unwrap_or_best(at);
		Ok(PoolPriceV2 {
			base_asset: base_asset.into(),
			quote_asset: quote_asset.into(),
			price: self
				.client
				.runtime_api()
				.cf_pool_price_v2(hash, base_asset, quote_asset)
				.map_err(to_rpc_error)
				.and_then(|result| result.map_err(map_dispatch_error))?,
		})
	}

	fn cf_pool_swap_rate(
		&self,
		from_asset: Asset,
		to_asset: Asset,
		amount: NumberOrHex,
		at: Option<state_chain_runtime::Hash>,
	) -> RpcResult<RpcSwapOutput> {
		self.client
			.runtime_api()
			.cf_pool_simulate_swap(
				self.unwrap_or_best(at),
				from_asset,
				to_asset,
				amount
					.try_into()
					.and_then(|amount| {
						if amount == 0 {
							Err("Swap input amount cannot be zero.")
						} else {
							Ok(amount)
						}
					})
					.map_err(|str| anyhow::anyhow!(str))?,
			)
			.map_err(to_rpc_error)
			.and_then(|result| result.map_err(map_dispatch_error))
			.map(RpcSwapOutput::from)
	}

	fn cf_pool_info(
		&self,
		base_asset: Asset,
		quote_asset: Asset,
		at: Option<state_chain_runtime::Hash>,
	) -> RpcResult<PoolInfo> {
		self.client
			.runtime_api()
			.cf_pool_info(self.unwrap_or_best(at), base_asset, quote_asset)
			.map_err(to_rpc_error)
			.and_then(|result| result.map_err(map_dispatch_error))
	}

	fn cf_pool_depth(
		&self,
		base_asset: Asset,
		quote_asset: Asset,
		tick_range: Range<Tick>,
		at: Option<state_chain_runtime::Hash>,
	) -> RpcResult<AskBidMap<UnidirectionalPoolDepth>> {
		self.client
			.runtime_api()
			.cf_pool_depth(self.unwrap_or_best(at), base_asset, quote_asset, tick_range)
			.map_err(to_rpc_error)
			.and_then(|result| result.map_err(map_dispatch_error))
	}

	fn cf_pool_liquidity(
		&self,
		base_asset: Asset,
		quote_asset: Asset,
		at: Option<state_chain_runtime::Hash>,
	) -> RpcResult<PoolLiquidity> {
		self.client
			.runtime_api()
			.cf_pool_liquidity(self.unwrap_or_best(at), base_asset, quote_asset)
			.map_err(to_rpc_error)
			.and_then(|result| result.map_err(map_dispatch_error))
	}

	fn cf_required_asset_ratio_for_range_order(
		&self,
		base_asset: Asset,
		quote_asset: Asset,
		tick_range: Range<cf_amm::common::Tick>,
		at: Option<state_chain_runtime::Hash>,
	) -> RpcResult<PoolPairsMap<Amount>> {
		self.client
			.runtime_api()
			.cf_required_asset_ratio_for_range_order(
				self.unwrap_or_best(at),
				base_asset,
				quote_asset,
				tick_range,
			)
			.map_err(to_rpc_error)
			.and_then(|result| result.map_err(map_dispatch_error))
	}

	fn cf_pool_orderbook(
		&self,
		base_asset: Asset,
		quote_asset: Asset,
		orders: u32,
		at: Option<state_chain_runtime::Hash>,
	) -> RpcResult<pallet_cf_pools::PoolOrderbook> {
		self.client
			.runtime_api()
			.cf_pool_orderbook(self.unwrap_or_best(at), base_asset, quote_asset, orders)
			.map_err(to_rpc_error)
			.and_then(|result| result.map(Into::into).map_err(map_dispatch_error))
	}

	fn cf_pool_orders(
		&self,
		base_asset: Asset,
		quote_asset: Asset,
		lp: Option<state_chain_runtime::AccountId>,
		at: Option<state_chain_runtime::Hash>,
	) -> RpcResult<pallet_cf_pools::PoolOrders<state_chain_runtime::Runtime>> {
		self.client
			.runtime_api()
			.cf_pool_orders(self.unwrap_or_best(at), base_asset, quote_asset, lp)
			.map_err(to_rpc_error)
			.and_then(|result| result.map_err(map_dispatch_error))
	}

	fn cf_pool_range_order_liquidity_value(
		&self,
		base_asset: Asset,
		quote_asset: Asset,
		tick_range: Range<Tick>,
		liquidity: Liquidity,
		at: Option<state_chain_runtime::Hash>,
	) -> RpcResult<PoolPairsMap<Amount>> {
		self.client
			.runtime_api()
			.cf_pool_range_order_liquidity_value(
				self.unwrap_or_best(at),
				base_asset,
				quote_asset,
				tick_range,
				liquidity,
			)
			.map_err(to_rpc_error)
			.and_then(|result| result.map_err(map_dispatch_error))
	}

	fn cf_ingress_egress_environment(
		&self,
		at: Option<state_chain_runtime::Hash>,
	) -> RpcResult<IngressEgressEnvironment> {
		let runtime_api = &self.client.runtime_api();
		let hash = self.unwrap_or_best(at);

		let mut witness_safety_margins = HashMap::new();
		let mut channel_opening_fees = HashMap::new();

		for chain in ForeignChain::iter() {
			witness_safety_margins.insert(
				chain,
				runtime_api.cf_witness_safety_margin(hash, chain).map_err(to_rpc_error)?,
			);
			channel_opening_fees.insert(
				chain,
				runtime_api.cf_channel_opening_fee(hash, chain).map_err(to_rpc_error)?.into(),
			);
		}

		Ok(IngressEgressEnvironment {
			minimum_deposit_amounts: any::AssetMap::try_from_fn(|asset| {
				runtime_api
					.cf_min_deposit_amount(hash, asset)
					.map_err(to_rpc_error)
					.map(Into::into)
			})?,
			ingress_fees: any::AssetMap::try_from_fn(|asset| {
				runtime_api
					.cf_ingress_fee(hash, asset)
					.map_err(to_rpc_error)
					.map(|value| value.map(Into::into))
			})?,
			egress_fees: any::AssetMap::try_from_fn(|asset| {
				runtime_api
					.cf_egress_fee(hash, asset)
					.map_err(to_rpc_error)
					.map(|value| value.map(Into::into))
			})?,
			witness_safety_margins,
			egress_dust_limits: any::AssetMap::try_from_fn(|asset| {
				runtime_api
					.cf_egress_dust_limit(hash, asset)
					.map_err(to_rpc_error)
					.map(Into::into)
			})?,
			channel_opening_fees,
		})
	}

	fn cf_swapping_environment(
		&self,
		at: Option<state_chain_runtime::Hash>,
	) -> RpcResult<SwappingEnvironment> {
		let runtime_api = &self.client.runtime_api();
		let hash = self.unwrap_or_best(at);
		Ok(SwappingEnvironment {
			maximum_swap_amounts: any::AssetMap::try_from_fn(|asset| {
				runtime_api
					.cf_max_swap_amount(hash, asset)
					.map_err(to_rpc_error)
					.map(|option| option.map(Into::into))
			})?,
			network_fee_hundredth_pips: NetworkFee::get(),
		})
	}

	fn cf_funding_environment(
		&self,
		at: Option<state_chain_runtime::Hash>,
	) -> RpcResult<FundingEnvironment> {
		let runtime_api = &self.client.runtime_api();
		let hash = self.unwrap_or_best(at);

		Ok(FundingEnvironment {
			redemption_tax: runtime_api.cf_redemption_tax(hash).map_err(to_rpc_error)?.into(),
			minimum_funding_amount: runtime_api.cf_min_funding(hash).map_err(to_rpc_error)?.into(),
		})
	}

	fn cf_pools_environment(
		&self,
		at: Option<state_chain_runtime::Hash>,
	) -> RpcResult<PoolsEnvironment> {
		let mut fees = HashMap::new();

		for asset in Asset::all() {
			if asset == Asset::Usdc {
				continue
			}

			let info = self.cf_pool_info(asset, Asset::Usdc, at).ok().map(Into::into);

			fees.entry(asset.into()).or_insert_with(HashMap::new).insert(asset.into(), info);
		}

		Ok(PoolsEnvironment { fees })
	}

	fn cf_environment(&self, at: Option<state_chain_runtime::Hash>) -> RpcResult<RpcEnvironment> {
		Ok(RpcEnvironment {
			ingress_egress: self.cf_ingress_egress_environment(at)?,
			swapping: self.cf_swapping_environment(at)?,
			funding: self.cf_funding_environment(at)?,
			pools: self.cf_pools_environment(at)?,
		})
	}

	fn cf_current_compatibility_version(&self) -> RpcResult<SemVer> {
		#[allow(deprecated)]
		self.client
			.runtime_api()
			.cf_current_compatibility_version(self.unwrap_or_best(None))
			.map_err(to_rpc_error)
	}

	fn cf_max_swap_amount(&self, asset: Asset) -> RpcResult<Option<AssetAmount>> {
		self.client
			.runtime_api()
			.cf_max_swap_amount(self.unwrap_or_best(None), asset)
			.map_err(to_rpc_error)
	}

	fn cf_subscribe_pool_price(
		&self,
		sink: SubscriptionSink,
		from_asset: Asset,
		to_asset: Asset,
	) -> Result<(), SubscriptionEmptyError> {
		self.new_subscription(
			true,  /* only_on_changes */
			false, /* end_on_error */
			sink,
			move |api, hash| api.cf_pool_price(hash, from_asset, to_asset),
		)
	}

	fn cf_subscribe_pool_price_v2(
		&self,
		sink: SubscriptionSink,
		base_asset: Asset,
		quote_asset: Asset,
	) -> Result<(), SubscriptionEmptyError> {
		self.new_subscription(
			false, /* only_on_changes */
			true,  /* end_on_error */
			sink,
			move |api, hash| {
				api.cf_pool_price_v2(hash, base_asset, quote_asset)
					.map_err(to_rpc_error)
					.and_then(|result| result.map_err(map_dispatch_error))
					.map(|price| PoolPriceV2 {
						base_asset: base_asset.into(),
						quote_asset: quote_asset.into(),
						price,
					})
			},
		)
	}

	fn cf_subscribe_prewitness_swaps(
		&self,
		sink: SubscriptionSink,
<<<<<<< HEAD
		base_asset: RpcAsset,
		quote_asset: RpcAsset,
		side: Side,
=======
		base_asset: Asset,
		quote_asset: Asset,
		side: Order,
>>>>>>> db26f682
	) -> Result<(), SubscriptionEmptyError> {
		self.new_subscription(
			false, /* only_on_changes */
			true,  /* end_on_error */
			sink,
			move |api, hash| {
				Ok::<RpcPrewitnessedSwap, jsonrpsee::core::Error>(RpcPrewitnessedSwap {
					base_asset: base_asset.into(),
					quote_asset: quote_asset.into(),
					side,
					amounts: api
						.cf_prewitness_swaps(hash, base_asset, quote_asset, side)
						.map_err(to_rpc_error)?
						.into_iter()
						.map(|s| s.into())
						.collect(),
				})
			},
		)
	}

	fn cf_prewitness_swaps(
		&self,
<<<<<<< HEAD
		base_asset: RpcAsset,
		quote_asset: RpcAsset,
		side: Side,
=======
		base_asset: Asset,
		quote_asset: Asset,
		side: Order,
>>>>>>> db26f682
		at: Option<state_chain_runtime::Hash>,
	) -> RpcResult<RpcPrewitnessedSwap> {
		Ok(RpcPrewitnessedSwap {
			base_asset: base_asset.into(),
			quote_asset: quote_asset.into(),
			side,
			amounts: self
				.client
				.runtime_api()
				.cf_prewitness_swaps(self.unwrap_or_best(at), base_asset, quote_asset, side)
				.map_err(to_rpc_error)?
				.into_iter()
				.map(|s| s.into())
				.collect(),
		})
	}

	fn cf_supported_assets(&self) -> RpcResult<HashMap<ForeignChain, Vec<OldAsset>>> {
		let mut chain_to_asset: HashMap<ForeignChain, Vec<OldAsset>> = HashMap::new();
		Asset::all().for_each(|asset| {
			chain_to_asset.entry((asset).into()).or_default().push(asset.into());
		});
		Ok(chain_to_asset)
	}

	fn cf_failed_call(
		&self,
		broadcast_id: BroadcastId,
	) -> RpcResult<Option<<cf_chains::Ethereum as Chain>::Transaction>> {
		self.client
			.runtime_api()
			.cf_failed_call(self.unwrap_or_best(None), broadcast_id)
			.map_err(to_rpc_error)
	}

	fn cf_witness_count(
		&self,
		hash: state_chain_runtime::Hash,
		at: Option<state_chain_runtime::Hash>,
	) -> RpcResult<Option<FailingWitnessValidators>> {
		self.client
			.runtime_api()
			.cf_witness_count(self.unwrap_or_best(at), pallet_cf_witnesser::CallHash(hash.into()))
			.map_err(to_rpc_error)
	}
}

impl<C, B> CustomRpc<C, B>
where
	B: BlockT<Hash = state_chain_runtime::Hash, Header = state_chain_runtime::Header>,
	C: sp_api::ProvideRuntimeApi<B>
		+ Send
		+ Sync
		+ 'static
		+ HeaderBackend<B>
		+ BlockchainEvents<B>,
	C::Api: CustomRuntimeApi<B>,
{
	/// The subscription will return the first value immediately and then either return new values
	/// only when it changes, or every new block. Note in both cases this can skip blocks. Also this
	/// subscription can either filter out, or end the stream if the provided async closure returns
	/// an error.
	fn new_subscription<
		T: Serialize + Send + Clone + Eq + 'static,
		E: std::error::Error + Send + Sync + 'static,
		F: Fn(&C::Api, state_chain_runtime::Hash) -> Result<T, E> + Send + Clone + 'static,
	>(
		&self,
		only_on_changes: bool,
		end_on_error: bool,
		mut sink: SubscriptionSink,
		f: F,
	) -> Result<(), SubscriptionEmptyError> {
		use futures::{future::FutureExt, stream::StreamExt};

		let info = self.client.info();

		let initial = match f(&self.client.runtime_api(), info.best_hash) {
			Ok(initial) => initial,
			Err(e) => {
				let _ = sink.reject(jsonrpsee::core::Error::from(
					sc_rpc_api::state::error::Error::Client(Box::new(e)),
				));
				return Ok(())
			},
		};
		let stream = futures::stream::iter(std::iter::once(Ok(BlockUpdate {
			block_hash: info.best_hash,
			block_number: info.best_number,
			data: initial.clone(),
		})))
		.chain(
			self.client
				.import_notification_stream()
				.filter(|n| futures::future::ready(n.is_new_best))
				.filter_map({
					let client = self.client.clone();
					let mut previous = initial;
					move |n| {
						futures::future::ready(match f(&client.runtime_api(), n.hash) {
							Ok(new) if !only_on_changes || new != previous => {
								previous = new.clone();
								Some(Ok(BlockUpdate {
									block_hash: n.hash,
									block_number: *n.header.number(),
									data: new,
								}))
							},
							Err(error) if end_on_error => Some(Err(error)),
							_ => None,
						})
					}
				}),
		);

		self.executor.spawn(
			"cf-rpc-update-subscription",
			Some("rpc"),
			async move {
				sink.pipe_from_try_stream(stream).await;
			}
			.boxed(),
		);

		Ok(())
	}
}

#[cfg(test)]
mod test {
	use super::*;
	use cf_primitives::{
		chains::assets::{any, btc, dot, eth},
		FLIPPERINOS_PER_FLIP,
	};
	use sp_core::H160;

	/*
		changing any of these serialization tests signifies a breaking change in the
		API. please make sure to get approval from the product team before merging
		any changes that break a serialization test.

		if approval is received and a new breaking change is introduced, please
		stale the review and get a new review from someone on product.
	*/

	#[test]
	fn test_no_account_serialization() {
		insta::assert_display_snapshot!(
			serde_json::to_value(RpcAccountInfo::unregistered(0)).unwrap()
		);
	}

	#[test]
	fn test_broker_serialization() {
		insta::assert_display_snapshot!(serde_json::to_value(RpcAccountInfo::broker(0)).unwrap());
	}

	#[test]
	fn test_lp_serialization() {
		let lp = RpcAccountInfo::lp(
			LiquidityProviderInfo {
				refund_addresses: vec![
					(
						ForeignChain::Ethereum,
						Some(cf_chains::ForeignChainAddress::Eth(H160::from([1; 20]))),
					),
					(
						ForeignChain::Polkadot,
						Some(cf_chains::ForeignChainAddress::Dot(Default::default())),
					),
					(ForeignChain::Bitcoin, None),
				],
				balances: vec![
					(Asset::Eth, u128::MAX),
					(Asset::Btc, 0),
					(Asset::Flip, u128::MAX / 2),
					(Asset::Usdc, 0),
					(Asset::Dot, 0),
				],
			},
			cf_primitives::NetworkEnvironment::Mainnet,
			0,
		);

		insta::assert_display_snapshot!(serde_json::to_value(lp).unwrap());
	}

	#[test]
	fn test_validator_serialization() {
		let validator = RpcAccountInfo::validator(RuntimeApiAccountInfoV2 {
			balance: FLIPPERINOS_PER_FLIP,
			bond: FLIPPERINOS_PER_FLIP,
			last_heartbeat: 0,
			reputation_points: 0,
			keyholder_epochs: vec![123],
			is_current_authority: true,
			is_bidding: false,
			is_current_backup: false,
			is_online: true,
			is_qualified: true,
			bound_redeem_address: Some(H160::from([1; 20])),
			apy_bp: Some(100u32),
			restricted_balances: BTreeMap::from_iter(vec![(
				H160::from([1; 20]),
				FLIPPERINOS_PER_FLIP,
			)]),
		});

		insta::assert_display_snapshot!(serde_json::to_value(validator).unwrap());
	}

	#[test]
	fn test_environment_serialization() {
		let env = RpcEnvironment {
			swapping: SwappingEnvironment {
				maximum_swap_amounts: any::AssetMap {
					eth: eth::AssetMap {
						eth: Some(0u32.into()),
						flip: None,
						usdc: Some((u64::MAX / 2 - 1).into()),
					},
					btc: btc::AssetMap { btc: Some(0u32.into()) },
					dot: dot::AssetMap { dot: None },
				},
				network_fee_hundredth_pips: Permill::from_percent(100),
			},
			ingress_egress: IngressEgressEnvironment {
				minimum_deposit_amounts: any::AssetMap {
					eth: eth::AssetMap {
						eth: 0u32.into(),
						flip: u64::MAX.into(),
						usdc: (u64::MAX / 2 - 1).into(),
					},
					btc: btc::AssetMap { btc: 0u32.into() },
					dot: dot::AssetMap { dot: 0u32.into() },
				},
				ingress_fees: any::AssetMap {
					eth: eth::AssetMap {
						eth: Some(0u32.into()),
						flip: Some(AssetAmount::MAX.into()),
						usdc: None,
					},
					btc: btc::AssetMap { btc: Some(0u32.into()) },
					dot: dot::AssetMap { dot: Some((u64::MAX / 2 - 1).into()) },
				},
				egress_fees: any::AssetMap {
					eth: eth::AssetMap {
						eth: Some(0u32.into()),
						usdc: None,
						flip: Some(AssetAmount::MAX.into()),
					},
					btc: btc::AssetMap { btc: Some(0u32.into()) },
					dot: dot::AssetMap { dot: Some((u64::MAX / 2 - 1).into()) },
				},
				witness_safety_margins: HashMap::from([
					(ForeignChain::Bitcoin, Some(3u64)),
					(ForeignChain::Ethereum, Some(3u64)),
					(ForeignChain::Polkadot, None),
				]),
				egress_dust_limits: any::AssetMap {
					eth: eth::AssetMap {
						eth: 0u32.into(),
						usdc: (u64::MAX / 2 - 1).into(),
						flip: AssetAmount::MAX.into(),
					},
					btc: btc::AssetMap { btc: 0u32.into() },
					dot: dot::AssetMap { dot: 0u32.into() },
				},
				channel_opening_fees: HashMap::from([
					(ForeignChain::Bitcoin, 0u32.into()),
					(ForeignChain::Ethereum, 1000u32.into()),
					(ForeignChain::Polkadot, 1000u32.into()),
				]),
			},
			funding: FundingEnvironment {
				redemption_tax: 0u32.into(),
				minimum_funding_amount: 0u32.into(),
			},
			pools: PoolsEnvironment {
				fees: HashMap::from([(
					ForeignChain::Ethereum,
					HashMap::from([(
						Asset::Flip.into(),
						Some(
							PoolInfo {
								limit_order_fee_hundredth_pips: 0,
								range_order_fee_hundredth_pips: 100,
							}
							.into(),
						),
					)]),
				)]),
			},
		};

		insta::assert_display_snapshot!(serde_json::to_value(env).unwrap());
	}
}<|MERGE_RESOLUTION|>--- conflicted
+++ resolved
@@ -239,15 +239,9 @@
 
 #[derive(Serialize, Deserialize, Clone, PartialEq, Eq, Debug)]
 pub struct RpcPrewitnessedSwap {
-<<<<<<< HEAD
-	pub base_asset: RpcAsset,
-	pub quote_asset: RpcAsset,
-	pub side: Side,
-=======
 	pub base_asset: OldAsset,
 	pub quote_asset: OldAsset,
-	pub side: Order,
->>>>>>> db26f682
+	pub side: Side,
 	pub amounts: Vec<U256>,
 }
 
@@ -453,29 +447,14 @@
 	#[subscription(name = "subscribe_pool_price_v2", item = BlockUpdate<PoolPriceV2>)]
 	fn cf_subscribe_pool_price_v2(&self, base_asset: Asset, quote_asset: Asset);
 	#[subscription(name = "subscribe_prewitness_swaps", item = BlockUpdate<RpcPrewitnessedSwap>)]
-<<<<<<< HEAD
-	fn cf_subscribe_prewitness_swaps(
-		&self,
-		base_asset: RpcAsset,
-		quote_asset: RpcAsset,
-		side: Side,
-	);
-=======
-	fn cf_subscribe_prewitness_swaps(&self, base_asset: Asset, quote_asset: Asset, side: Order);
->>>>>>> db26f682
+	fn cf_subscribe_prewitness_swaps(&self, base_asset: Asset, quote_asset: Asset, side: Side);
 
 	#[method(name = "prewitness_swaps")]
 	fn cf_prewitness_swaps(
 		&self,
-<<<<<<< HEAD
-		base_asset: RpcAsset,
-		quote_asset: RpcAsset,
+		base_asset: Asset,
+		quote_asset: Asset,
 		side: Side,
-=======
-		base_asset: Asset,
-		quote_asset: Asset,
-		side: Order,
->>>>>>> db26f682
 		at: Option<state_chain_runtime::Hash>,
 	) -> RpcResult<RpcPrewitnessedSwap>;
 
@@ -1143,15 +1122,9 @@
 	fn cf_subscribe_prewitness_swaps(
 		&self,
 		sink: SubscriptionSink,
-<<<<<<< HEAD
-		base_asset: RpcAsset,
-		quote_asset: RpcAsset,
+		base_asset: Asset,
+		quote_asset: Asset,
 		side: Side,
-=======
-		base_asset: Asset,
-		quote_asset: Asset,
-		side: Order,
->>>>>>> db26f682
 	) -> Result<(), SubscriptionEmptyError> {
 		self.new_subscription(
 			false, /* only_on_changes */
@@ -1175,15 +1148,9 @@
 
 	fn cf_prewitness_swaps(
 		&self,
-<<<<<<< HEAD
-		base_asset: RpcAsset,
-		quote_asset: RpcAsset,
+		base_asset: Asset,
+		quote_asset: Asset,
 		side: Side,
-=======
-		base_asset: Asset,
-		quote_asset: Asset,
-		side: Order,
->>>>>>> db26f682
 		at: Option<state_chain_runtime::Hash>,
 	) -> RpcResult<RpcPrewitnessedSwap> {
 		Ok(RpcPrewitnessedSwap {
