use cf_amm::{
	common::{Amount, PoolPairsMap, Side, Tick},
	range_orders::Liquidity,
};
use cf_chains::{
	address::{ForeignChainAddressHumanreadable, ToHumanreadableAddress},
	eth::Address as EthereumAddress,
	Chain,
};
use cf_primitives::{
	chains::assets::any::{self, OldAsset},
	AccountRole, Asset, AssetAmount, BlockNumber, BroadcastId, ForeignChain, NetworkEnvironment,
	SemVer, SwapId, SwapOutput,
};
use cf_utilities::rpc::NumberOrHex;
use core::ops::Range;
use jsonrpsee::{
	core::{error::SubscriptionClosed, RpcResult},
	proc_macros::rpc,
	types::error::{CallError, SubscriptionEmptyError},
	SubscriptionSink,
};
use pallet_cf_governance::GovCallHash;
use pallet_cf_pools::{AskBidMap, PoolInfo, PoolLiquidity, PoolPriceV1, UnidirectionalPoolDepth};
use pallet_cf_swapping::SwapLegInfo;
use sc_client_api::{BlockchainEvents, HeaderBackend};
use serde::{Deserialize, Serialize};
use sp_api::ApiError;
use sp_core::U256;
use sp_runtime::{
	traits::{Block as BlockT, Header as HeaderT},
	Permill,
};
use state_chain_runtime::{
	chainflip::{BlockUpdate, Offence},
	constants::common::TX_FEE_MULTIPLIER,
	runtime_apis::{
		BrokerInfo, CustomRuntimeApi, DispatchErrorWithMessage, FailingWitnessValidators,
		LiquidityProviderInfo, ValidatorInfo,
	},
	NetworkFee,
};
use std::{
	collections::{BTreeMap, HashMap},
	marker::PhantomData,
	sync::Arc,
};

<<<<<<< HEAD
mod type_encoder;
=======
#[derive(Clone, Debug, PartialEq, Eq, Serialize, Deserialize)]
pub struct ScheduledSwap {
	pub swap_id: SwapId,
	pub base_asset: Asset,
	pub quote_asset: Asset,
	pub side: Side,
	pub amount: U256,
	#[serde(skip_serializing_if = "Option::is_none")]
	pub source_asset: Option<Asset>,
	#[serde(skip_serializing_if = "Option::is_none")]
	pub source_amount: Option<U256>,
	pub execute_at: BlockNumber,
}

impl ScheduledSwap {
	fn new(
		SwapLegInfo { swap_id, base_asset, quote_asset, side, amount, source_asset, source_amount}: SwapLegInfo,
		execute_at: BlockNumber,
	) -> Self {
		ScheduledSwap {
			swap_id,
			base_asset,
			quote_asset,
			side,
			amount: amount.into(),
			source_asset,
			source_amount: source_amount.map(Into::into),
			execute_at,
		}
	}
}
>>>>>>> 1b17c0f7

#[derive(Serialize, Deserialize, Debug, Clone, PartialEq, Eq, PartialOrd, Ord)]
pub struct AssetWithAmount {
	#[serde(flatten)]
	pub asset: Asset,
	pub amount: AssetAmount,
}

#[allow(clippy::large_enum_variant)]
#[derive(Serialize, Deserialize)]
#[serde(tag = "role", rename_all = "snake_case")]
pub enum RpcAccountInfo {
	Unregistered {
		flip_balance: NumberOrHex,
	},
	Broker {
		flip_balance: NumberOrHex,
		earned_fees: any::AssetMap<NumberOrHex>,
	},
	LiquidityProvider {
		balances: any::AssetMap<NumberOrHex>,
		refund_addresses: HashMap<ForeignChain, Option<ForeignChainAddressHumanreadable>>,
		flip_balance: NumberOrHex,
		earned_fees: any::AssetMap<AssetAmount>,
	},
	Validator {
		flip_balance: NumberOrHex,
		bond: NumberOrHex,
		last_heartbeat: u32,
		reputation_points: i32,
		keyholder_epochs: Vec<u32>,
		is_current_authority: bool,
		is_current_backup: bool,
		is_qualified: bool,
		is_online: bool,
		is_bidding: bool,
		bound_redeem_address: Option<EthereumAddress>,
		apy_bp: Option<u32>,
		restricted_balances: BTreeMap<EthereumAddress, NumberOrHex>,
	},
}

impl RpcAccountInfo {
	fn unregistered(balance: u128) -> Self {
		Self::Unregistered { flip_balance: balance.into() }
	}

	fn broker(balance: u128, broker_info: BrokerInfo) -> Self {
		Self::Broker {
			flip_balance: balance.into(),
			earned_fees: cf_chains::assets::any::AssetMap::try_from_iter(
				broker_info
					.earned_fees
					.iter()
					.map(|(asset, balance)| (*asset, (*balance).into())),
			)
			.unwrap(),
		}
	}

	fn lp(info: LiquidityProviderInfo, network: NetworkEnvironment, balance: u128) -> Self {
		Self::LiquidityProvider {
			flip_balance: balance.into(),
			balances: cf_chains::assets::any::AssetMap::try_from_iter(
				info.balances.iter().map(|(asset, balance)| (*asset, (*balance).into())),
			)
			.unwrap(),
			refund_addresses: info
				.refund_addresses
				.into_iter()
				.map(|(chain, address)| (chain, address.map(|a| a.to_humanreadable(network))))
				.collect(),
			earned_fees: info.earned_fees,
		}
	}

	fn validator(info: ValidatorInfo) -> Self {
		Self::Validator {
			flip_balance: info.balance.into(),
			bond: info.bond.into(),
			last_heartbeat: info.last_heartbeat,
			reputation_points: info.reputation_points,
			keyholder_epochs: info.keyholder_epochs,
			is_current_authority: info.is_current_authority,
			is_current_backup: info.is_current_backup,
			is_qualified: info.is_qualified,
			is_online: info.is_online,
			is_bidding: info.is_bidding,
			bound_redeem_address: info.bound_redeem_address,
			apy_bp: info.apy_bp,
			restricted_balances: info
				.restricted_balances
				.into_iter()
				.map(|(address, balance)| (address, balance.into()))
				.collect(),
		}
	}
}

#[derive(Serialize, Deserialize)]
pub struct RpcAccountInfoV2 {
	pub balance: NumberOrHex,
	pub bond: NumberOrHex,
	pub last_heartbeat: u32,
	pub reputation_points: i32,
	pub keyholder_epochs: Vec<u32>,
	pub is_current_authority: bool,
	pub is_current_backup: bool,
	pub is_qualified: bool,
	pub is_online: bool,
	pub is_bidding: bool,
	pub bound_redeem_address: Option<EthereumAddress>,
	pub apy_bp: Option<u32>,
	pub restricted_balances: BTreeMap<EthereumAddress, u128>,
}

#[derive(Serialize, Deserialize)]
pub struct RpcPenalty {
	reputation_points: i32,
	suspension_duration_blocks: u32,
}

type RpcSuspensions = Vec<(Offence, Vec<(u32, state_chain_runtime::AccountId)>)>;

#[derive(Serialize, Deserialize)]
pub struct RpcAuctionState {
	blocks_per_epoch: u32,
	current_epoch_started_at: u32,
	redemption_period_as_percentage: u8,
	min_funding: NumberOrHex,
	auction_size_range: (u32, u32),
	min_active_bid: Option<NumberOrHex>,
}

#[derive(Serialize, Deserialize)]
pub struct RpcSwapOutput {
	// Intermediary amount, if there's any
	pub intermediary: Option<NumberOrHex>,
	// Final output of the swap
	pub output: NumberOrHex,
}

impl From<SwapOutput> for RpcSwapOutput {
	fn from(swap_output: SwapOutput) -> Self {
		Self {
			intermediary: swap_output.intermediary.map(Into::into),
			output: swap_output.output.into(),
		}
	}
}

#[derive(Serialize, Deserialize)]
pub struct RpcPoolInfo {
	#[serde(flatten)]
	pub pool_info: PoolInfo,
	pub quote_asset: Asset,
}

impl From<PoolInfo> for RpcPoolInfo {
	fn from(pool_info: PoolInfo) -> Self {
		Self { pool_info, quote_asset: Asset::Usdc }
	}
}

#[derive(Serialize, Deserialize)]
pub struct PoolsEnvironment {
	pub fees: HashMap<ForeignChain, HashMap<cf_chains::assets::any::OldAsset, Option<RpcPoolInfo>>>,
}

#[derive(Serialize, Deserialize)]
pub struct IngressEgressEnvironment {
	pub minimum_deposit_amounts: any::AssetMap<NumberOrHex>,
	pub ingress_fees: any::AssetMap<Option<NumberOrHex>>,
	pub egress_fees: any::AssetMap<Option<NumberOrHex>>,
	pub witness_safety_margins: HashMap<ForeignChain, Option<u64>>,
	pub egress_dust_limits: any::AssetMap<NumberOrHex>,
	pub channel_opening_fees: HashMap<ForeignChain, NumberOrHex>,
}

#[derive(Serialize, Deserialize)]
pub struct FundingEnvironment {
	pub redemption_tax: NumberOrHex,
	pub minimum_funding_amount: NumberOrHex,
}

#[derive(Serialize, Deserialize)]
pub struct SwappingEnvironment {
	maximum_swap_amounts: any::AssetMap<Option<NumberOrHex>>,
	network_fee_hundredth_pips: Permill,
}

#[derive(Serialize, Deserialize)]
pub struct RpcEnvironment {
	ingress_egress: IngressEgressEnvironment,
	swapping: SwappingEnvironment,
	funding: FundingEnvironment,
	pools: PoolsEnvironment,
}

#[derive(Serialize, Deserialize, Clone, PartialEq, Eq, Debug)]
pub struct PoolPriceV2 {
	pub base_asset: OldAsset,
	pub quote_asset: OldAsset,
	#[serde(flatten)]
	pub price: pallet_cf_pools::PoolPriceV2,
}

#[derive(Serialize, Deserialize, Clone, PartialEq, Eq, Debug)]
pub struct RpcPrewitnessedSwap {
	pub base_asset: OldAsset,
	pub quote_asset: OldAsset,
	pub side: Side,
	pub amounts: Vec<U256>,
}

#[derive(Serialize, Deserialize, Debug, Eq, PartialEq, Clone)]
pub struct SwapResponse {
	swaps: Vec<ScheduledSwap>,
}

#[rpc(server, client, namespace = "cf")]
/// The custom RPC endpoints for the state chain node.
pub trait CustomApi {
	/// Returns true if the current phase is the auction phase.
	#[method(name = "is_auction_phase")]
	fn cf_is_auction_phase(&self, at: Option<state_chain_runtime::Hash>) -> RpcResult<bool>;
	#[method(name = "eth_key_manager_address")]
	fn cf_eth_key_manager_address(
		&self,
		at: Option<state_chain_runtime::Hash>,
	) -> RpcResult<String>;
	#[method(name = "eth_state_chain_gateway_address")]
	fn cf_eth_state_chain_gateway_address(
		&self,
		at: Option<state_chain_runtime::Hash>,
	) -> RpcResult<String>;
	#[method(name = "eth_flip_token_address")]
	fn cf_eth_flip_token_address(&self, at: Option<state_chain_runtime::Hash>)
		-> RpcResult<String>;
	#[method(name = "eth_chain_id")]
	fn cf_eth_chain_id(&self, at: Option<state_chain_runtime::Hash>) -> RpcResult<u64>;
	/// Returns the eth vault in the form [agg_key, active_from_eth_block]
	#[method(name = "eth_vault")]
	fn cf_eth_vault(&self, at: Option<state_chain_runtime::Hash>) -> RpcResult<(String, u32)>;
	#[method(name = "tx_fee_multiplier")]
	fn cf_tx_fee_multiplier(&self, at: Option<state_chain_runtime::Hash>) -> RpcResult<u64>;
	// Returns the Auction params in the form [min_set_size, max_set_size]
	#[method(name = "auction_parameters")]
	fn cf_auction_parameters(&self, at: Option<state_chain_runtime::Hash>)
		-> RpcResult<(u32, u32)>;
	#[method(name = "min_funding")]
	fn cf_min_funding(&self, at: Option<state_chain_runtime::Hash>) -> RpcResult<NumberOrHex>;
	#[method(name = "current_epoch")]
	fn cf_current_epoch(&self, at: Option<state_chain_runtime::Hash>) -> RpcResult<u32>;
	#[method(name = "epoch_duration")]
	fn cf_epoch_duration(&self, at: Option<state_chain_runtime::Hash>) -> RpcResult<u32>;
	#[method(name = "current_epoch_started_at")]
	fn cf_current_epoch_started_at(&self, at: Option<state_chain_runtime::Hash>) -> RpcResult<u32>;
	#[method(name = "authority_emission_per_block")]
	fn cf_authority_emission_per_block(
		&self,
		at: Option<state_chain_runtime::Hash>,
	) -> RpcResult<NumberOrHex>;
	#[method(name = "backup_emission_per_block")]
	fn cf_backup_emission_per_block(
		&self,
		at: Option<state_chain_runtime::Hash>,
	) -> RpcResult<NumberOrHex>;
	#[method(name = "flip_supply")]
	fn cf_flip_supply(
		&self,
		at: Option<state_chain_runtime::Hash>,
	) -> RpcResult<(NumberOrHex, NumberOrHex)>;
	#[method(name = "accounts")]
	fn cf_accounts(
		&self,
		at: Option<state_chain_runtime::Hash>,
	) -> RpcResult<Vec<(state_chain_runtime::AccountId, String)>>;
	#[method(name = "account_info")]
	fn cf_account_info(
		&self,
		account_id: state_chain_runtime::AccountId,
		at: Option<state_chain_runtime::Hash>,
	) -> RpcResult<RpcAccountInfo>;
	#[method(name = "account_info_v2")]
	fn cf_account_info_v2(
		&self,
		account_id: state_chain_runtime::AccountId,
		at: Option<state_chain_runtime::Hash>,
	) -> RpcResult<RpcAccountInfoV2>;
	#[method(name = "asset_balances")]
	fn cf_asset_balances(
		&self,
		account_id: state_chain_runtime::AccountId,
		at: Option<state_chain_runtime::Hash>,
	) -> RpcResult<Vec<AssetWithAmount>>;
	#[method(name = "penalties")]
	fn cf_penalties(
		&self,
		at: Option<state_chain_runtime::Hash>,
	) -> RpcResult<Vec<(Offence, RpcPenalty)>>;
	#[method(name = "suspensions")]
	fn cf_suspensions(&self, at: Option<state_chain_runtime::Hash>) -> RpcResult<RpcSuspensions>;
	#[method(name = "generate_gov_key_call_hash")]
	fn cf_generate_gov_key_call_hash(
		&self,
		call: Vec<u8>,
		at: Option<state_chain_runtime::Hash>,
	) -> RpcResult<GovCallHash>;
	#[method(name = "auction_state")]
	fn cf_auction_state(&self, at: Option<state_chain_runtime::Hash>)
		-> RpcResult<RpcAuctionState>;
	#[method(name = "pool_price")]
	fn cf_pool_price(
		&self,
		from_asset: Asset,
		to_asset: Asset,
		at: Option<state_chain_runtime::Hash>,
	) -> RpcResult<Option<PoolPriceV1>>;
	#[method(name = "pool_price_v2")]
	fn cf_pool_price_v2(
		&self,
		base_asset: Asset,
		quote_asset: Asset,
		at: Option<state_chain_runtime::Hash>,
	) -> RpcResult<PoolPriceV2>;
	#[method(name = "swap_rate")]
	fn cf_pool_swap_rate(
		&self,
		from_asset: Asset,
		to_asset: Asset,
		amount: NumberOrHex,
		at: Option<state_chain_runtime::Hash>,
	) -> RpcResult<RpcSwapOutput>;
	#[method(name = "required_asset_ratio_for_range_order")]
	fn cf_required_asset_ratio_for_range_order(
		&self,
		base_asset: Asset,
		quote_asset: Asset,
		tick_range: Range<cf_amm::common::Tick>,
		at: Option<state_chain_runtime::Hash>,
	) -> RpcResult<PoolPairsMap<Amount>>;
	#[method(name = "pool_orderbook")]
	fn cf_pool_orderbook(
		&self,
		base_asset: Asset,
		quote_asset: Asset,
		orders: u32,
		at: Option<state_chain_runtime::Hash>,
	) -> RpcResult<pallet_cf_pools::PoolOrderbook>;
	#[method(name = "pool_info")]
	fn cf_pool_info(
		&self,
		base_asset: Asset,
		quote_asset: Asset,
		at: Option<state_chain_runtime::Hash>,
	) -> RpcResult<PoolInfo>;
	#[method(name = "pool_depth")]
	fn cf_pool_depth(
		&self,
		base_asset: Asset,
		quote_asset: Asset,
		tick_range: Range<cf_amm::common::Tick>,
		at: Option<state_chain_runtime::Hash>,
	) -> RpcResult<AskBidMap<UnidirectionalPoolDepth>>;
	#[method(name = "pool_liquidity")]
	fn cf_pool_liquidity(
		&self,
		base_asset: Asset,
		quote_asset: Asset,
		at: Option<state_chain_runtime::Hash>,
	) -> RpcResult<PoolLiquidity>;
	#[method(name = "pool_orders")]
	fn cf_pool_orders(
		&self,
		base_asset: Asset,
		quote_asset: Asset,
		lp: Option<state_chain_runtime::AccountId>,
		at: Option<state_chain_runtime::Hash>,
	) -> RpcResult<pallet_cf_pools::PoolOrders<state_chain_runtime::Runtime>>;
	#[method(name = "pool_range_order_liquidity_value")]
	fn cf_pool_range_order_liquidity_value(
		&self,
		base_asset: Asset,
		quote_asset: Asset,
		tick_range: Range<Tick>,
		liquidity: Liquidity,
		at: Option<state_chain_runtime::Hash>,
	) -> RpcResult<PoolPairsMap<Amount>>;
	#[method(name = "funding_environment")]
	fn cf_funding_environment(
		&self,
		at: Option<state_chain_runtime::Hash>,
	) -> RpcResult<FundingEnvironment>;
	#[method(name = "swapping_environment")]
	fn cf_swapping_environment(
		&self,
		at: Option<state_chain_runtime::Hash>,
	) -> RpcResult<SwappingEnvironment>;
	#[method(name = "ingress_egress_environment")]
	fn cf_ingress_egress_environment(
		&self,
		at: Option<state_chain_runtime::Hash>,
	) -> RpcResult<IngressEgressEnvironment>;
	#[method(name = "pools_environment", aliases = ["cf_pool_environment"])]
	fn cf_pools_environment(
		&self,
		at: Option<state_chain_runtime::Hash>,
	) -> RpcResult<PoolsEnvironment>;
	#[method(name = "environment")]
	fn cf_environment(&self, at: Option<state_chain_runtime::Hash>) -> RpcResult<RpcEnvironment>;
	#[deprecated(note = "Use direct storage access of `CurrentReleaseVersion` instead.")]
	#[method(name = "current_compatibility_version")]
	fn cf_current_compatibility_version(&self) -> RpcResult<SemVer>;

	#[method(name = "max_swap_amount")]
	fn cf_max_swap_amount(&self, asset: Asset) -> RpcResult<Option<AssetAmount>>;
	#[subscription(name = "subscribe_pool_price", item = PoolPriceV1)]
	fn cf_subscribe_pool_price(&self, from_asset: Asset, to_asset: Asset);
	#[subscription(name = "subscribe_pool_price_v2", item = BlockUpdate<PoolPriceV2>)]
	fn cf_subscribe_pool_price_v2(&self, base_asset: Asset, quote_asset: Asset);
	#[subscription(name = "subscribe_prewitness_swaps", item = BlockUpdate<RpcPrewitnessedSwap>)]
	fn cf_subscribe_prewitness_swaps(&self, base_asset: Asset, quote_asset: Asset, side: Side);

	// Subscribe to a stream that on every block produces a list of all scheduled/pending
	// swaps in the base_asset/quote_asset pool, including any "implicit" half-swaps (as a
	// part of a swap involving two pools)
	#[subscription(name = "subscribe_scheduled_swaps", item = BlockUpdate<SwapResponse>)]
	fn cf_subscribe_scheduled_swaps(&self, base_asset: Asset, quote_asset: Asset);

	#[method(name = "scheduled_swaps")]
	fn cf_scheduled_swaps(
		&self,
		base_asset: Asset,
		quote_asset: Asset,
		at: Option<state_chain_runtime::Hash>,
	) -> RpcResult<Vec<ScheduledSwap>>;

	#[method(name = "prewitness_swaps")]
	fn cf_prewitness_swaps(
		&self,
		base_asset: Asset,
		quote_asset: Asset,
		side: Side,
		at: Option<state_chain_runtime::Hash>,
	) -> RpcResult<RpcPrewitnessedSwap>;

	#[method(name = "supported_assets")]
	fn cf_supported_assets(&self) -> RpcResult<HashMap<ForeignChain, Vec<OldAsset>>>;

	#[method(name = "failed_call_ethereum")]
	fn cf_failed_call_ethereum(
		&self,
		broadcast_id: BroadcastId,
	) -> RpcResult<Option<<cf_chains::Ethereum as Chain>::Transaction>>;

	#[method(name = "failed_call_arbitrum")]
	fn cf_failed_call_arbitrum(
		&self,
		broadcast_id: BroadcastId,
	) -> RpcResult<Option<<cf_chains::Arbitrum as Chain>::Transaction>>;

	#[method(name = "witness_count")]
	fn cf_witness_count(
		&self,
		hash: state_chain_runtime::Hash,
		at: Option<state_chain_runtime::Hash>,
	) -> RpcResult<Option<FailingWitnessValidators>>;

	#[method(name = "get_events")]
	fn cf_get_events(
		&self,
		at: Option<state_chain_runtime::Hash>,
	) -> RpcResult<Vec<scale_value::Value>>;
}

/// An RPC extension for the state chain node.
pub struct CustomRpc<C, B> {
	pub client: Arc<C>,
	pub _phantom: PhantomData<B>,
	pub executor: Arc<dyn sp_core::traits::SpawnNamed>,
}

impl<C, B> CustomRpc<C, B>
where
	B: BlockT<Hash = state_chain_runtime::Hash>,
	C: sp_api::ProvideRuntimeApi<B>
		+ Send
		+ Sync
		+ 'static
		+ HeaderBackend<B>
		+ BlockchainEvents<B>,
	C::Api: CustomRuntimeApi<B>,
{
	fn unwrap_or_best(&self, from_rpc: Option<<B as BlockT>::Hash>) -> B::Hash {
		from_rpc.unwrap_or_else(|| self.client.info().best_hash)
	}
}

fn to_rpc_error<E: std::error::Error + Send + Sync + 'static>(e: E) -> jsonrpsee::core::Error {
	CallError::from_std_error(e).into()
}

fn map_dispatch_error(e: DispatchErrorWithMessage) -> jsonrpsee::core::Error {
	jsonrpsee::core::Error::from(match e {
		DispatchErrorWithMessage::Module(message) => match std::str::from_utf8(&message) {
			Ok(message) => anyhow::anyhow!("DispatchError: {message}"),
			Err(error) =>
				anyhow::anyhow!("DispatchError: Unable to deserialize error message: '{error}'"),
		},
		DispatchErrorWithMessage::Other(e) =>
			anyhow::anyhow!("DispatchError: {}", <&'static str>::from(e)),
	})
}

impl<C, B> CustomApiServer for CustomRpc<C, B>
where
	B: BlockT<Hash = state_chain_runtime::Hash, Header = state_chain_runtime::Header>,
	C: sp_api::ProvideRuntimeApi<B>
		+ Send
		+ Sync
		+ 'static
		+ HeaderBackend<B>
		+ BlockchainEvents<B>,
	C::Api: CustomRuntimeApi<B>,
{
	fn cf_is_auction_phase(&self, at: Option<<B as BlockT>::Hash>) -> RpcResult<bool> {
		self.client
			.runtime_api()
			.cf_is_auction_phase(self.unwrap_or_best(at))
			.map_err(to_rpc_error)
	}
	fn cf_eth_flip_token_address(&self, at: Option<<B as BlockT>::Hash>) -> RpcResult<String> {
		self.client
			.runtime_api()
			.cf_eth_flip_token_address(self.unwrap_or_best(at))
			.map_err(to_rpc_error)
			.map(hex::encode)
	}
	fn cf_eth_state_chain_gateway_address(
		&self,
		at: Option<<B as BlockT>::Hash>,
	) -> RpcResult<String> {
		self.client
			.runtime_api()
			.cf_eth_state_chain_gateway_address(self.unwrap_or_best(at))
			.map_err(to_rpc_error)
			.map(hex::encode)
	}
	fn cf_eth_key_manager_address(&self, at: Option<<B as BlockT>::Hash>) -> RpcResult<String> {
		self.client
			.runtime_api()
			.cf_eth_key_manager_address(self.unwrap_or_best(at))
			.map_err(to_rpc_error)
			.map(hex::encode)
	}
	fn cf_eth_chain_id(&self, at: Option<<B as BlockT>::Hash>) -> RpcResult<u64> {
		self.client
			.runtime_api()
			.cf_eth_chain_id(self.unwrap_or_best(at))
			.map_err(to_rpc_error)
	}
	fn cf_eth_vault(&self, at: Option<<B as BlockT>::Hash>) -> RpcResult<(String, u32)> {
		self.client
			.runtime_api()
			.cf_eth_vault(self.unwrap_or_best(at))
			.map(|(public_key, active_from_block)| (hex::encode(public_key), active_from_block))
			.map_err(to_rpc_error)
	}
	// FIXME: Respect the block hash argument here
	fn cf_tx_fee_multiplier(&self, _at: Option<<B as BlockT>::Hash>) -> RpcResult<u64> {
		Ok(TX_FEE_MULTIPLIER as u64)
	}
	fn cf_auction_parameters(&self, at: Option<<B as BlockT>::Hash>) -> RpcResult<(u32, u32)> {
		self.client
			.runtime_api()
			.cf_auction_parameters(self.unwrap_or_best(at))
			.map_err(to_rpc_error)
	}
	fn cf_min_funding(&self, at: Option<<B as BlockT>::Hash>) -> RpcResult<NumberOrHex> {
		self.client
			.runtime_api()
			.cf_min_funding(self.unwrap_or_best(at))
			.map_err(to_rpc_error)
			.map(Into::into)
	}
	fn cf_current_epoch(&self, at: Option<<B as BlockT>::Hash>) -> RpcResult<u32> {
		self.client
			.runtime_api()
			.cf_current_epoch(self.unwrap_or_best(at))
			.map_err(to_rpc_error)
	}
	fn cf_epoch_duration(&self, at: Option<<B as BlockT>::Hash>) -> RpcResult<u32> {
		self.client
			.runtime_api()
			.cf_epoch_duration(self.unwrap_or_best(at))
			.map_err(to_rpc_error)
	}
	fn cf_current_epoch_started_at(&self, at: Option<<B as BlockT>::Hash>) -> RpcResult<u32> {
		self.client
			.runtime_api()
			.cf_current_epoch_started_at(self.unwrap_or_best(at))
			.map_err(to_rpc_error)
	}
	fn cf_authority_emission_per_block(
		&self,
		at: Option<<B as BlockT>::Hash>,
	) -> RpcResult<NumberOrHex> {
		self.client
			.runtime_api()
			.cf_authority_emission_per_block(self.unwrap_or_best(at))
			.map_err(to_rpc_error)
			.map(Into::into)
	}
	fn cf_backup_emission_per_block(
		&self,
		at: Option<<B as BlockT>::Hash>,
	) -> RpcResult<NumberOrHex> {
		self.client
			.runtime_api()
			.cf_backup_emission_per_block(self.unwrap_or_best(at))
			.map_err(to_rpc_error)
			.map(Into::into)
	}
	fn cf_flip_supply(
		&self,
		at: Option<<B as BlockT>::Hash>,
	) -> RpcResult<(NumberOrHex, NumberOrHex)> {
		self.client
			.runtime_api()
			.cf_flip_supply(self.unwrap_or_best(at))
			.map_err(to_rpc_error)
			.map(|(issuance, offchain)| (issuance.into(), offchain.into()))
	}
	fn cf_accounts(
		&self,
		at: Option<<B as BlockT>::Hash>,
	) -> RpcResult<Vec<(state_chain_runtime::AccountId, String)>> {
		Ok(self
			.client
			.runtime_api()
			.cf_accounts(self.unwrap_or_best(at))
			.map_err(to_rpc_error)?
			.into_iter()
			.map(|(account_id, vanity_name_bytes)| {
				// we can use from_utf8_lossy here because we're guaranteed utf8 when we
				// save the vanity name on the chain
				(account_id, String::from_utf8_lossy(&vanity_name_bytes).into_owned())
			})
			.collect())
	}

	fn cf_account_info(
		&self,
		account_id: state_chain_runtime::AccountId,
		at: Option<state_chain_runtime::Hash>,
	) -> RpcResult<RpcAccountInfo> {
		let api = self.client.runtime_api();

		let hash = self.unwrap_or_best(at);

		let balance = api.cf_account_flip_balance(hash, &account_id).map_err(to_rpc_error)?;

		Ok(
			match api
				.cf_account_role(hash, account_id.clone())
				.map_err(to_rpc_error)?
				.unwrap_or(AccountRole::Unregistered)
			{
				AccountRole::Unregistered => RpcAccountInfo::unregistered(balance),
				AccountRole::Broker => {
					let info = api.cf_broker_info(hash, account_id).map_err(to_rpc_error)?;

					RpcAccountInfo::broker(balance, info)
				},
				AccountRole::LiquidityProvider => {
					let info =
						api.cf_liquidity_provider_info(hash, account_id).map_err(to_rpc_error)?;

					RpcAccountInfo::lp(
						info,
						api.cf_network_environment(hash).map_err(to_rpc_error)?,
						balance,
					)
				},
				AccountRole::Validator => {
					let info = api.cf_validator_info(hash, &account_id).map_err(to_rpc_error)?;

					RpcAccountInfo::validator(info)
				},
			},
		)
	}

	fn cf_account_info_v2(
		&self,
		account_id: state_chain_runtime::AccountId,
		at: Option<<B as BlockT>::Hash>,
	) -> RpcResult<RpcAccountInfoV2> {
		let account_info = self
			.client
			.runtime_api()
			.cf_validator_info(self.unwrap_or_best(at), &account_id)
			.map_err(to_rpc_error)?;

		Ok(RpcAccountInfoV2 {
			balance: account_info.balance.into(),
			bond: account_info.bond.into(),
			last_heartbeat: account_info.last_heartbeat,
			reputation_points: account_info.reputation_points,
			keyholder_epochs: account_info.keyholder_epochs,
			is_current_authority: account_info.is_current_authority,
			is_current_backup: account_info.is_current_backup,
			is_qualified: account_info.is_qualified,
			is_online: account_info.is_online,
			is_bidding: account_info.is_bidding,
			bound_redeem_address: account_info.bound_redeem_address,
			apy_bp: account_info.apy_bp,
			restricted_balances: account_info.restricted_balances,
		})
	}

	fn cf_asset_balances(
		&self,
		account_id: state_chain_runtime::AccountId,
		at: Option<state_chain_runtime::Hash>,
	) -> RpcResult<Vec<AssetWithAmount>> {
		Ok(self
			.client
			.runtime_api()
			.cf_asset_balances(self.unwrap_or_best(at), account_id)
			.map_err(to_rpc_error)?
			.into_iter()
			.map(|(asset, balance)| AssetWithAmount { asset, amount: balance })
			.collect::<Vec<_>>())
	}

	fn cf_penalties(
		&self,
		at: Option<<B as BlockT>::Hash>,
	) -> RpcResult<Vec<(Offence, RpcPenalty)>> {
		Ok(self
			.client
			.runtime_api()
			.cf_penalties(self.unwrap_or_best(at))
			.map_err(to_rpc_error)?
			.iter()
			.map(|(offence, runtime_api_penalty)| {
				(
					*offence,
					RpcPenalty {
						reputation_points: runtime_api_penalty.reputation_points,
						suspension_duration_blocks: runtime_api_penalty.suspension_duration_blocks,
					},
				)
			})
			.collect())
	}
	fn cf_suspensions(&self, at: Option<<B as BlockT>::Hash>) -> RpcResult<RpcSuspensions> {
		self.client
			.runtime_api()
			.cf_suspensions(self.unwrap_or_best(at))
			.map_err(to_rpc_error)
	}

	fn cf_generate_gov_key_call_hash(
		&self,
		call: Vec<u8>,
		at: Option<<B as BlockT>::Hash>,
	) -> RpcResult<GovCallHash> {
		self.client
			.runtime_api()
			.cf_generate_gov_key_call_hash(self.unwrap_or_best(at), call)
			.map_err(to_rpc_error)
	}

	fn cf_auction_state(&self, at: Option<<B as BlockT>::Hash>) -> RpcResult<RpcAuctionState> {
		let auction_state = self
			.client
			.runtime_api()
			.cf_auction_state(self.unwrap_or_best(at))
			.map_err(to_rpc_error)?;

		Ok(RpcAuctionState {
			blocks_per_epoch: auction_state.blocks_per_epoch,
			current_epoch_started_at: auction_state.current_epoch_started_at,
			redemption_period_as_percentage: auction_state.redemption_period_as_percentage,
			min_funding: auction_state.min_funding.into(),
			auction_size_range: auction_state.auction_size_range,
			min_active_bid: auction_state.min_active_bid.map(|bond| bond.into()),
		})
	}

	fn cf_pool_price(
		&self,
		from_asset: Asset,
		to_asset: Asset,
		at: Option<state_chain_runtime::Hash>,
	) -> RpcResult<Option<PoolPriceV1>> {
		self.client
			.runtime_api()
			.cf_pool_price(self.unwrap_or_best(at), from_asset, to_asset)
			.map_err(to_rpc_error)
	}

	fn cf_pool_price_v2(
		&self,
		base_asset: Asset,
		quote_asset: Asset,
		at: Option<state_chain_runtime::Hash>,
	) -> RpcResult<PoolPriceV2> {
		let hash = self.unwrap_or_best(at);
		Ok(PoolPriceV2 {
			base_asset: base_asset.into(),
			quote_asset: quote_asset.into(),
			price: self
				.client
				.runtime_api()
				.cf_pool_price_v2(hash, base_asset, quote_asset)
				.map_err(to_rpc_error)
				.and_then(|result| result.map_err(map_dispatch_error))?,
		})
	}

	fn cf_pool_swap_rate(
		&self,
		from_asset: Asset,
		to_asset: Asset,
		amount: NumberOrHex,
		at: Option<state_chain_runtime::Hash>,
	) -> RpcResult<RpcSwapOutput> {
		self.client
			.runtime_api()
			.cf_pool_simulate_swap(
				self.unwrap_or_best(at),
				from_asset,
				to_asset,
				amount
					.try_into()
					.and_then(|amount| {
						if amount == 0 {
							Err("Swap input amount cannot be zero.")
						} else {
							Ok(amount)
						}
					})
					.map_err(|str| anyhow::anyhow!(str))?,
			)
			.map_err(to_rpc_error)
			.and_then(|result| result.map_err(map_dispatch_error))
			.map(RpcSwapOutput::from)
	}

	fn cf_pool_info(
		&self,
		base_asset: Asset,
		quote_asset: Asset,
		at: Option<state_chain_runtime::Hash>,
	) -> RpcResult<PoolInfo> {
		self.client
			.runtime_api()
			.cf_pool_info(self.unwrap_or_best(at), base_asset, quote_asset)
			.map_err(to_rpc_error)
			.and_then(|result| result.map_err(map_dispatch_error))
	}

	fn cf_pool_depth(
		&self,
		base_asset: Asset,
		quote_asset: Asset,
		tick_range: Range<Tick>,
		at: Option<state_chain_runtime::Hash>,
	) -> RpcResult<AskBidMap<UnidirectionalPoolDepth>> {
		self.client
			.runtime_api()
			.cf_pool_depth(self.unwrap_or_best(at), base_asset, quote_asset, tick_range)
			.map_err(to_rpc_error)
			.and_then(|result| result.map_err(map_dispatch_error))
	}

	fn cf_pool_liquidity(
		&self,
		base_asset: Asset,
		quote_asset: Asset,
		at: Option<state_chain_runtime::Hash>,
	) -> RpcResult<PoolLiquidity> {
		self.client
			.runtime_api()
			.cf_pool_liquidity(self.unwrap_or_best(at), base_asset, quote_asset)
			.map_err(to_rpc_error)
			.and_then(|result| result.map_err(map_dispatch_error))
	}

	fn cf_required_asset_ratio_for_range_order(
		&self,
		base_asset: Asset,
		quote_asset: Asset,
		tick_range: Range<cf_amm::common::Tick>,
		at: Option<state_chain_runtime::Hash>,
	) -> RpcResult<PoolPairsMap<Amount>> {
		self.client
			.runtime_api()
			.cf_required_asset_ratio_for_range_order(
				self.unwrap_or_best(at),
				base_asset,
				quote_asset,
				tick_range,
			)
			.map_err(to_rpc_error)
			.and_then(|result| result.map_err(map_dispatch_error))
	}

	fn cf_pool_orderbook(
		&self,
		base_asset: Asset,
		quote_asset: Asset,
		orders: u32,
		at: Option<state_chain_runtime::Hash>,
	) -> RpcResult<pallet_cf_pools::PoolOrderbook> {
		self.client
			.runtime_api()
			.cf_pool_orderbook(self.unwrap_or_best(at), base_asset, quote_asset, orders)
			.map_err(to_rpc_error)
			.and_then(|result| result.map(Into::into).map_err(map_dispatch_error))
	}

	fn cf_pool_orders(
		&self,
		base_asset: Asset,
		quote_asset: Asset,
		lp: Option<state_chain_runtime::AccountId>,
		at: Option<state_chain_runtime::Hash>,
	) -> RpcResult<pallet_cf_pools::PoolOrders<state_chain_runtime::Runtime>> {
		self.client
			.runtime_api()
			.cf_pool_orders(self.unwrap_or_best(at), base_asset, quote_asset, lp)
			.map_err(to_rpc_error)
			.and_then(|result| result.map_err(map_dispatch_error))
	}

	fn cf_pool_range_order_liquidity_value(
		&self,
		base_asset: Asset,
		quote_asset: Asset,
		tick_range: Range<Tick>,
		liquidity: Liquidity,
		at: Option<state_chain_runtime::Hash>,
	) -> RpcResult<PoolPairsMap<Amount>> {
		self.client
			.runtime_api()
			.cf_pool_range_order_liquidity_value(
				self.unwrap_or_best(at),
				base_asset,
				quote_asset,
				tick_range,
				liquidity,
			)
			.map_err(to_rpc_error)
			.and_then(|result| result.map_err(map_dispatch_error))
	}

	fn cf_ingress_egress_environment(
		&self,
		at: Option<state_chain_runtime::Hash>,
	) -> RpcResult<IngressEgressEnvironment> {
		let runtime_api = &self.client.runtime_api();
		let hash = self.unwrap_or_best(at);

		let mut witness_safety_margins = HashMap::new();
		let mut channel_opening_fees = HashMap::new();

		for chain in ForeignChain::iter() {
			witness_safety_margins.insert(
				chain,
				runtime_api.cf_witness_safety_margin(hash, chain).map_err(to_rpc_error)?,
			);
			channel_opening_fees.insert(
				chain,
				runtime_api.cf_channel_opening_fee(hash, chain).map_err(to_rpc_error)?.into(),
			);
		}

		Ok(IngressEgressEnvironment {
			minimum_deposit_amounts: any::AssetMap::try_from_fn(|asset| {
				runtime_api
					.cf_min_deposit_amount(hash, asset)
					.map_err(to_rpc_error)
					.map(Into::into)
			})?,
			ingress_fees: any::AssetMap::try_from_fn(|asset| {
				runtime_api
					.cf_ingress_fee(hash, asset)
					.map_err(to_rpc_error)
					.map(|value| value.map(Into::into))
			})?,
			egress_fees: any::AssetMap::try_from_fn(|asset| {
				runtime_api
					.cf_egress_fee(hash, asset)
					.map_err(to_rpc_error)
					.map(|value| value.map(Into::into))
			})?,
			witness_safety_margins,
			egress_dust_limits: any::AssetMap::try_from_fn(|asset| {
				runtime_api
					.cf_egress_dust_limit(hash, asset)
					.map_err(to_rpc_error)
					.map(Into::into)
			})?,
			channel_opening_fees,
		})
	}

	fn cf_swapping_environment(
		&self,
		at: Option<state_chain_runtime::Hash>,
	) -> RpcResult<SwappingEnvironment> {
		let runtime_api = &self.client.runtime_api();
		let hash = self.unwrap_or_best(at);
		Ok(SwappingEnvironment {
			maximum_swap_amounts: any::AssetMap::try_from_fn(|asset| {
				runtime_api
					.cf_max_swap_amount(hash, asset)
					.map_err(to_rpc_error)
					.map(|option| option.map(Into::into))
			})?,
			network_fee_hundredth_pips: NetworkFee::get(),
		})
	}

	fn cf_funding_environment(
		&self,
		at: Option<state_chain_runtime::Hash>,
	) -> RpcResult<FundingEnvironment> {
		let runtime_api = &self.client.runtime_api();
		let hash = self.unwrap_or_best(at);

		Ok(FundingEnvironment {
			redemption_tax: runtime_api.cf_redemption_tax(hash).map_err(to_rpc_error)?.into(),
			minimum_funding_amount: runtime_api.cf_min_funding(hash).map_err(to_rpc_error)?.into(),
		})
	}

	fn cf_pools_environment(
		&self,
		at: Option<state_chain_runtime::Hash>,
	) -> RpcResult<PoolsEnvironment> {
		let mut fees = HashMap::new();

		for asset in Asset::all() {
			if asset == Asset::Usdc {
				continue
			}

			let info = self.cf_pool_info(asset, Asset::Usdc, at).ok().map(Into::into);

			fees.entry(asset.into()).or_insert_with(HashMap::new).insert(asset.into(), info);
		}

		Ok(PoolsEnvironment { fees })
	}

	fn cf_environment(&self, at: Option<state_chain_runtime::Hash>) -> RpcResult<RpcEnvironment> {
		Ok(RpcEnvironment {
			ingress_egress: self.cf_ingress_egress_environment(at)?,
			swapping: self.cf_swapping_environment(at)?,
			funding: self.cf_funding_environment(at)?,
			pools: self.cf_pools_environment(at)?,
		})
	}

	fn cf_current_compatibility_version(&self) -> RpcResult<SemVer> {
		#[allow(deprecated)]
		self.client
			.runtime_api()
			.cf_current_compatibility_version(self.unwrap_or_best(None))
			.map_err(to_rpc_error)
	}

	fn cf_max_swap_amount(&self, asset: Asset) -> RpcResult<Option<AssetAmount>> {
		self.client
			.runtime_api()
			.cf_max_swap_amount(self.unwrap_or_best(None), asset)
			.map_err(to_rpc_error)
	}

	fn cf_subscribe_pool_price(
		&self,
		sink: SubscriptionSink,
		from_asset: Asset,
		to_asset: Asset,
	) -> Result<(), SubscriptionEmptyError> {
		self.new_subscription(
			true,  /* only_on_changes */
			false, /* end_on_error */
			sink,
			move |api, hash| api.cf_pool_price(hash, from_asset, to_asset),
		)
	}

	fn cf_subscribe_pool_price_v2(
		&self,
		sink: SubscriptionSink,
		base_asset: Asset,
		quote_asset: Asset,
	) -> Result<(), SubscriptionEmptyError> {
		self.new_subscription(
			false, /* only_on_changes */
			true,  /* end_on_error */
			sink,
			move |api, hash| {
				api.cf_pool_price_v2(hash, base_asset, quote_asset)
					.map_err(to_rpc_error)
					.and_then(|result| result.map_err(map_dispatch_error))
					.map(|price| PoolPriceV2 {
						base_asset: base_asset.into(),
						quote_asset: quote_asset.into(),
						price,
					})
			},
		)
	}

	fn cf_subscribe_scheduled_swaps(
		&self,
		sink: SubscriptionSink,
		base_asset: Asset,
		quote_asset: Asset,
	) -> Result<(), SubscriptionEmptyError> {
		// Check that the requested pool exists:
		let Ok(Ok(_)) = self.client.runtime_api().cf_pool_info(
			self.client.info().best_hash,
			base_asset,
			quote_asset,
		) else {
			return Err(SubscriptionEmptyError);
		};

		self.new_subscription(
			false, /* only_on_changes */
			true,  /* end_on_error */
			sink,
			move |api, hash| {
				Ok::<_, ApiError>(SwapResponse {
					swaps: api
						.cf_scheduled_swaps(hash, base_asset, quote_asset)?
						.into_iter()
						.map(|(swap, execute_at)| ScheduledSwap::new(swap, execute_at))
						.collect(),
				})
			},
		)
	}

	fn cf_scheduled_swaps(
		&self,
		base_asset: Asset,
		quote_asset: Asset,
		at: Option<state_chain_runtime::Hash>,
	) -> RpcResult<Vec<ScheduledSwap>> {
		// Check that the requested pool exists:
		self.client
			.runtime_api()
			.cf_pool_info(self.client.info().best_hash, base_asset, quote_asset)
			.map_err(to_rpc_error)
			.and_then(|result| result.map_err(map_dispatch_error))?;

		Ok(self
			.client
			.runtime_api()
			.cf_scheduled_swaps(self.unwrap_or_best(at), base_asset, quote_asset)
			.map_err(to_rpc_error)?
			.into_iter()
			.map(|(swap, execute_at)| ScheduledSwap::new(swap, execute_at))
			.collect())
	}

	fn cf_subscribe_prewitness_swaps(
		&self,
		sink: SubscriptionSink,
		base_asset: Asset,
		quote_asset: Asset,
		side: Side,
	) -> Result<(), SubscriptionEmptyError> {
		self.new_subscription(
			false, /* only_on_changes */
			true,  /* end_on_error */
			sink,
			move |api, hash| {
				Ok::<RpcPrewitnessedSwap, jsonrpsee::core::Error>(RpcPrewitnessedSwap {
					base_asset: base_asset.into(),
					quote_asset: quote_asset.into(),
					side,
					amounts: api
						.cf_prewitness_swaps(hash, base_asset, quote_asset, side)
						.map_err(to_rpc_error)?
						.into_iter()
						.map(|s| s.into())
						.collect(),
				})
			},
		)
	}

	fn cf_prewitness_swaps(
		&self,
		base_asset: Asset,
		quote_asset: Asset,
		side: Side,
		at: Option<state_chain_runtime::Hash>,
	) -> RpcResult<RpcPrewitnessedSwap> {
		Ok(RpcPrewitnessedSwap {
			base_asset: base_asset.into(),
			quote_asset: quote_asset.into(),
			side,
			amounts: self
				.client
				.runtime_api()
				.cf_prewitness_swaps(self.unwrap_or_best(at), base_asset, quote_asset, side)
				.map_err(to_rpc_error)?
				.into_iter()
				.map(|s| s.into())
				.collect(),
		})
	}

	fn cf_supported_assets(&self) -> RpcResult<HashMap<ForeignChain, Vec<OldAsset>>> {
		let mut chain_to_asset: HashMap<ForeignChain, Vec<OldAsset>> = HashMap::new();
		Asset::all().for_each(|asset| {
			chain_to_asset.entry((asset).into()).or_default().push(asset.into());
		});
		Ok(chain_to_asset)
	}

	fn cf_failed_call_ethereum(
		&self,
		broadcast_id: BroadcastId,
	) -> RpcResult<Option<<cf_chains::Ethereum as Chain>::Transaction>> {
		self.client
			.runtime_api()
			.cf_failed_call_ethereum(self.unwrap_or_best(None), broadcast_id)
			.map_err(to_rpc_error)
	}

	fn cf_failed_call_arbitrum(
		&self,
		broadcast_id: BroadcastId,
	) -> RpcResult<Option<<cf_chains::Arbitrum as Chain>::Transaction>> {
		self.client
			.runtime_api()
			.cf_failed_call_arbitrum(self.unwrap_or_best(None), broadcast_id)
			.map_err(to_rpc_error)
	}

	fn cf_witness_count(
		&self,
		hash: state_chain_runtime::Hash,
		at: Option<state_chain_runtime::Hash>,
	) -> RpcResult<Option<FailingWitnessValidators>> {
		self.client
			.runtime_api()
			.cf_witness_count(self.unwrap_or_best(at), pallet_cf_witnesser::CallHash(hash.into()))
			.map_err(to_rpc_error)
	}

	fn cf_get_events(
		&self,
		at: Option<state_chain_runtime::Hash>,
	) -> RpcResult<Vec<scale_value::Value>> {
		let event_decoder = type_encoder::TypeDecoder::new::<state_chain_runtime::RuntimeEvent>();
		let events = self
			.client
			.runtime_api()
			.cf_get_events(self.unwrap_or_best(at))
			.map_err(to_rpc_error)?;

		Ok(events
			.into_iter()
			.map(|event| event_decoder.decode_data(event))
			.collect::<Vec<_>>())
	}
}

impl<C, B> CustomRpc<C, B>
where
	B: BlockT<Hash = state_chain_runtime::Hash, Header = state_chain_runtime::Header>,
	C: sp_api::ProvideRuntimeApi<B>
		+ Send
		+ Sync
		+ 'static
		+ HeaderBackend<B>
		+ BlockchainEvents<B>,
	C::Api: CustomRuntimeApi<B>,
{
	/// The subscription will return the first value immediately and then either return new values
	/// only when it changes, or every new block. Note in both cases this can skip blocks. Also this
	/// subscription can either filter out, or end the stream if the provided async closure returns
	/// an error.
	fn new_subscription<
		T: Serialize + Send + Clone + Eq + 'static,
		E: std::error::Error + Send + Sync + 'static,
		F: Fn(&C::Api, state_chain_runtime::Hash) -> Result<T, E> + Send + Clone + 'static,
	>(
		&self,
		only_on_changes: bool,
		end_on_error: bool,
		mut sink: SubscriptionSink,
		f: F,
	) -> Result<(), SubscriptionEmptyError> {
		use futures::{future::FutureExt, stream::StreamExt};

		let info = self.client.info();

		let initial = match f(&self.client.runtime_api(), info.best_hash) {
			Ok(initial) => initial,
			Err(e) => {
				let _ = sink.reject(jsonrpsee::core::Error::from(
					sc_rpc_api::state::error::Error::Client(Box::new(e)),
				));
				return Ok(())
			},
		};
		let stream = futures::stream::iter(std::iter::once(Ok(BlockUpdate {
			block_hash: info.best_hash,
			block_number: info.best_number,
			data: initial.clone(),
		})))
		.chain(
			self.client
				.import_notification_stream()
				.filter(|n| futures::future::ready(n.is_new_best))
				.filter_map({
					let client = self.client.clone();
					let mut previous = initial;
					move |n| {
						futures::future::ready(match f(&client.runtime_api(), n.hash) {
							Ok(new) if !only_on_changes || new != previous => {
								previous = new.clone();
								Some(Ok(BlockUpdate {
									block_hash: n.hash,
									block_number: *n.header.number(),
									data: new,
								}))
							},
							Err(error) if end_on_error => Some(Err(error)),
							_ => None,
						})
					}
				}),
		);

		self.executor.spawn(
			"cf-rpc-update-subscription",
			Some("rpc"),
			async move {
				if let SubscriptionClosed::Failed(err) = sink.pipe_from_try_stream(stream).await {
					log::error!("Subscription closed due to error: {err:?}");
					sink.close(err);
				}
			}
			.boxed(),
		);

		Ok(())
	}
}

#[cfg(test)]
mod test {
	use super::*;
	use cf_primitives::{
		chains::assets::{any, arb, btc, dot, eth},
		FLIPPERINOS_PER_FLIP,
	};
	use sp_core::H160;

	/*
		changing any of these serialization tests signifies a breaking change in the
		API. please make sure to get approval from the product team before merging
		any changes that break a serialization test.

		if approval is received and a new breaking change is introduced, please
		stale the review and get a new review from someone on product.
	*/

	#[test]
	fn test_no_account_serialization() {
		insta::assert_display_snapshot!(
			serde_json::to_value(RpcAccountInfo::unregistered(0)).unwrap()
		);
	}

	#[test]
	fn test_broker_serialization() {
		insta::assert_display_snapshot!(serde_json::to_value(RpcAccountInfo::broker(
			0,
			BrokerInfo {
				earned_fees: vec![
					(Asset::Eth, 0),
					(Asset::Btc, 0),
					(Asset::Flip, 1000000000000000000),
					(Asset::Usdc, 0),
					(Asset::Dot, 0),
					(Asset::ArbEth, 0),
					(Asset::ArbUsdc, 0),
				]
			}
		))
		.unwrap());
	}

	#[test]
	fn test_lp_serialization() {
		let lp = RpcAccountInfo::lp(
			LiquidityProviderInfo {
				refund_addresses: vec![
					(
						ForeignChain::Ethereum,
						Some(cf_chains::ForeignChainAddress::Eth(H160::from([1; 20]))),
					),
					(
						ForeignChain::Polkadot,
						Some(cf_chains::ForeignChainAddress::Dot(Default::default())),
					),
					(ForeignChain::Bitcoin, None),
					(
						ForeignChain::Arbitrum,
						Some(cf_chains::ForeignChainAddress::Arb(H160::from([2; 20]))),
					),
				],
				balances: vec![
					(Asset::Eth, u128::MAX),
					(Asset::Btc, 0),
					(Asset::Flip, u128::MAX / 2),
					(Asset::Usdc, 0),
					(Asset::Dot, 0),
					(Asset::ArbEth, 1),
					(Asset::ArbUsdc, 2),
				],
				earned_fees: any::AssetMap {
					eth: eth::AssetMap {
						eth: 0u32.into(),
						flip: u64::MAX.into(),
						usdc: (u64::MAX / 2 - 1).into(),
					},
					btc: btc::AssetMap { btc: 0u32.into() },
					dot: dot::AssetMap { dot: 0u32.into() },
					arb: arb::AssetMap { eth: 1u32.into(), usdc: 2u32.into() },
				},
			},
			cf_primitives::NetworkEnvironment::Mainnet,
			0,
		);

		insta::assert_display_snapshot!(serde_json::to_value(lp).unwrap());
	}

	#[test]
	fn test_validator_serialization() {
		let validator = RpcAccountInfo::validator(ValidatorInfo {
			balance: FLIPPERINOS_PER_FLIP,
			bond: FLIPPERINOS_PER_FLIP,
			last_heartbeat: 0,
			reputation_points: 0,
			keyholder_epochs: vec![123],
			is_current_authority: true,
			is_bidding: false,
			is_current_backup: false,
			is_online: true,
			is_qualified: true,
			bound_redeem_address: Some(H160::from([1; 20])),
			apy_bp: Some(100u32),
			restricted_balances: BTreeMap::from_iter(vec![(
				H160::from([1; 20]),
				FLIPPERINOS_PER_FLIP,
			)]),
		});

		insta::assert_display_snapshot!(serde_json::to_value(validator).unwrap());
	}

	#[test]
	fn test_environment_serialization() {
		let env = RpcEnvironment {
			swapping: SwappingEnvironment {
				maximum_swap_amounts: any::AssetMap {
					eth: eth::AssetMap {
						eth: Some(0u32.into()),
						flip: None,
						usdc: Some((u64::MAX / 2 - 1).into()),
					},
					btc: btc::AssetMap { btc: Some(0u32.into()) },
					dot: dot::AssetMap { dot: None },
					arb: arb::AssetMap { eth: None, usdc: Some(0u32.into()) },
				},
				network_fee_hundredth_pips: Permill::from_percent(100),
			},
			ingress_egress: IngressEgressEnvironment {
				minimum_deposit_amounts: any::AssetMap {
					eth: eth::AssetMap {
						eth: 0u32.into(),
						flip: u64::MAX.into(),
						usdc: (u64::MAX / 2 - 1).into(),
					},
					btc: btc::AssetMap { btc: 0u32.into() },
					dot: dot::AssetMap { dot: 0u32.into() },
					arb: arb::AssetMap { eth: 0u32.into(), usdc: u64::MAX.into() },
				},
				ingress_fees: any::AssetMap {
					eth: eth::AssetMap {
						eth: Some(0u32.into()),
						flip: Some(AssetAmount::MAX.into()),
						usdc: None,
					},
					btc: btc::AssetMap { btc: Some(0u32.into()) },
					dot: dot::AssetMap { dot: Some((u64::MAX / 2 - 1).into()) },
					arb: arb::AssetMap { eth: Some(0u32.into()), usdc: None },
				},
				egress_fees: any::AssetMap {
					eth: eth::AssetMap {
						eth: Some(0u32.into()),
						usdc: None,
						flip: Some(AssetAmount::MAX.into()),
					},
					btc: btc::AssetMap { btc: Some(0u32.into()) },
					dot: dot::AssetMap { dot: Some((u64::MAX / 2 - 1).into()) },
					arb: arb::AssetMap { eth: Some(0u32.into()), usdc: None },
				},
				witness_safety_margins: HashMap::from([
					(ForeignChain::Bitcoin, Some(3u64)),
					(ForeignChain::Ethereum, Some(3u64)),
					(ForeignChain::Polkadot, None),
					(ForeignChain::Arbitrum, None),
				]),
				egress_dust_limits: any::AssetMap {
					eth: eth::AssetMap {
						eth: 0u32.into(),
						usdc: (u64::MAX / 2 - 1).into(),
						flip: AssetAmount::MAX.into(),
					},
					btc: btc::AssetMap { btc: 0u32.into() },
					dot: dot::AssetMap { dot: 0u32.into() },
					arb: arb::AssetMap { eth: 0u32.into(), usdc: u64::MAX.into() },
				},
				channel_opening_fees: HashMap::from([
					(ForeignChain::Bitcoin, 0u32.into()),
					(ForeignChain::Ethereum, 1000u32.into()),
					(ForeignChain::Polkadot, 1000u32.into()),
					(ForeignChain::Arbitrum, 1000u32.into()),
				]),
			},
			funding: FundingEnvironment {
				redemption_tax: 0u32.into(),
				minimum_funding_amount: 0u32.into(),
			},
			pools: PoolsEnvironment {
				fees: HashMap::from([(
					ForeignChain::Ethereum,
					HashMap::from([(
						Asset::Flip.into(),
						Some(
							PoolInfo {
								limit_order_fee_hundredth_pips: 0,
								range_order_fee_hundredth_pips: 100,
								range_order_total_fees_earned: Default::default(),
								limit_order_total_fees_earned: Default::default(),
								range_total_swap_inputs: Default::default(),
								limit_total_swap_inputs: Default::default(),
							}
							.into(),
						),
					)]),
				)]),
			},
		};

		insta::assert_display_snapshot!(serde_json::to_value(env).unwrap());
	}
}<|MERGE_RESOLUTION|>--- conflicted
+++ resolved
@@ -46,9 +46,8 @@
 	sync::Arc,
 };
 
-<<<<<<< HEAD
 mod type_encoder;
-=======
+
 #[derive(Clone, Debug, PartialEq, Eq, Serialize, Deserialize)]
 pub struct ScheduledSwap {
 	pub swap_id: SwapId,
@@ -80,7 +79,6 @@
 		}
 	}
 }
->>>>>>> 1b17c0f7
 
 #[derive(Serialize, Deserialize, Debug, Clone, PartialEq, Eq, PartialOrd, Ord)]
 pub struct AssetWithAmount {
