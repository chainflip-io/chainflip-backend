--- conflicted
+++ resolved
@@ -72,35 +72,29 @@
 	.unwrap();
 }
 
-<<<<<<< HEAD
-// #[test]
-// fn maximum_liquidity_swap() {
-// 	let mut pool_state = PoolState::new(0, MIN_SQRT_PRICE).unwrap();
-=======
 #[cfg(feature = "slow-tests")]
 #[test]
 fn maximum_liquidity_swap() {
 	let mut pool_state = PoolState::new(0, MIN_SQRT_PRICE).unwrap();
->>>>>>> 62df34cb
 
-// 	let minted_amounts: SideMap<Amount> = (MIN_TICK..0)
-// 		.map(|lower_tick| (lower_tick, -lower_tick))
-// 		.into_iter()
-// 		.map(|(lower_tick, upper_tick)| {
-// 			pool_state
-// 				.collect_and_mint(
-// 					&LiquidityProvider::from([0; 32]),
-// 					lower_tick,
-// 					upper_tick,
-// 					MAX_TICK_GROSS_LIQUIDITY,
-// 					Result::<_, Infallible>::Ok,
-// 				)
-// 				.unwrap()
-// 				.0
-// 		})
-// 		.fold(Default::default(), |acc, x| acc + x);
+	let minted_amounts: SideMap<Amount> = (MIN_TICK..0)
+		.map(|lower_tick| (lower_tick, -lower_tick))
+		.into_iter()
+		.map(|(lower_tick, upper_tick)| {
+			pool_state
+				.collect_and_mint(
+					&LiquidityProvider::from([0; 32]),
+					lower_tick,
+					upper_tick,
+					MAX_TICK_GROSS_LIQUIDITY,
+					Result::<_, Infallible>::Ok,
+				)
+				.unwrap()
+				.0
+		})
+		.fold(Default::default(), |acc, x| acc + x);
 
-// 	let (output, _remaining) = pool_state.swap::<OneToZero>(Amount::MAX, None);
+	let (output, _remaining) = pool_state.swap::<OneToZero>(Amount::MAX, None);
 
-// 	assert!(((minted_amounts[Side::Zero] - (MAX_TICK - MIN_TICK) /* Maximum rounding down by one per
-// swap iteration */)..minted_amounts[Side::Zero]).contains(&output)); }+	assert!(((minted_amounts[Side::Zero] - (MAX_TICK - MIN_TICK) /* Maximum rounding down by one per swap iteration */)..minted_amounts[Side::Zero]).contains(&output));
+}