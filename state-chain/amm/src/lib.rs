#![cfg_attr(not(feature = "std"), no_std)]

pub mod test_utilities;
mod tests;

use codec::{Decode, Encode};
use common::{Amount, SqrtPriceQ64F96};
use scale_info::TypeInfo;

use serde::{Deserialize, Serialize};

pub mod common;
pub mod limit_orders;
pub mod range_orders;

#[derive(Clone, Debug, TypeInfo, Encode, Decode)]
#[cfg_attr(feature = "std", derive(Deserialize, Serialize))]
<<<<<<< HEAD
pub struct PoolState<LiquidityProvider: Ord> {
=======
#[cfg_attr(
	feature = "std",
	serde(bound = "LiquidityProvider: Clone + Ord + Serialize + serde::de::DeserializeOwned")
)]
pub struct PoolState<LiquidityProvider> {
>>>>>>> c98e10ca
	pub limit_orders: limit_orders::PoolState<LiquidityProvider>,
	pub range_orders: range_orders::PoolState<LiquidityProvider>,
}
impl<LiquidityProvider: Clone + Ord> PoolState<LiquidityProvider> {
	pub fn current_sqrt_price<
		SD: common::SwapDirection + limit_orders::SwapDirection + range_orders::SwapDirection,
	>(
		&mut self,
	) -> Option<SqrtPriceQ64F96> {
		match (
			self.limit_orders.current_sqrt_price::<SD>(),
			self.range_orders.current_sqrt_price::<SD>(),
		) {
			(Some(limit_order_sqrt_price), Some(range_order_sqrt_price)) =>
				if SD::sqrt_price_op_more_than(limit_order_sqrt_price, range_order_sqrt_price) {
					Some(range_order_sqrt_price)
				} else {
					Some(limit_order_sqrt_price)
				},
			(Some(limit_order_sqrt_price), None) => Some(limit_order_sqrt_price),
			(None, Some(range_order_sqrt_price)) => Some(range_order_sqrt_price),
			(None, None) => None,
		}
	}

	pub fn swap<
		SD: common::SwapDirection + limit_orders::SwapDirection + range_orders::SwapDirection,
	>(
		&mut self,
		mut amount: Amount,
		sqrt_price_limit: Option<SqrtPriceQ64F96>,
	) -> (Amount, Amount) {
		let mut total_output_amount = Amount::zero();

		while !amount.is_zero() {
			let (output_amount, remaining_amount) = match (
				self.limit_orders.current_sqrt_price::<SD>().filter(|sqrt_price| {
					sqrt_price_limit.map_or(true, |sqrt_price_limit| {
						!SD::sqrt_price_op_more_than(*sqrt_price, sqrt_price_limit)
					})
				}),
				self.range_orders.current_sqrt_price::<SD>().filter(|sqrt_price| {
					sqrt_price_limit.map_or(true, |sqrt_price_limit| {
						SD::sqrt_price_op_more_than(sqrt_price_limit, *sqrt_price)
					})
				}),
			) {
				(Some(limit_order_sqrt_price), Some(range_order_sqrt_price)) => {
					if SD::sqrt_price_op_more_than(limit_order_sqrt_price, range_order_sqrt_price) {
						self.range_orders.swap::<SD>(amount, Some(limit_order_sqrt_price))
					} else {
						// Note it is important that in the equal price case we prefer to swap limit
						// orders as if we do a swap with range_orders where the sqrt_price_limit is
						// equal to the current sqrt_price then the swap will not change the current
						// price or use any of the input amount, therefore we would loop forever

						// Also we prefer limit orders as they don't immediately incur slippage
						self.limit_orders.swap::<SD>(amount, Some(range_order_sqrt_price))
					}
				},
				(Some(_), None) => self.limit_orders.swap::<SD>(amount, sqrt_price_limit),
				(None, Some(_)) => self.range_orders.swap::<SD>(amount, sqrt_price_limit),
				(None, None) => break,
			};

			amount = remaining_amount;
			total_output_amount = total_output_amount.saturating_add(output_amount);
		}

		(total_output_amount, amount)
	}
}<|MERGE_RESOLUTION|>--- conflicted
+++ resolved
@@ -15,18 +15,15 @@
 
 #[derive(Clone, Debug, TypeInfo, Encode, Decode)]
 #[cfg_attr(feature = "std", derive(Deserialize, Serialize))]
-<<<<<<< HEAD
-pub struct PoolState<LiquidityProvider: Ord> {
-=======
 #[cfg_attr(
 	feature = "std",
 	serde(bound = "LiquidityProvider: Clone + Ord + Serialize + serde::de::DeserializeOwned")
 )]
 pub struct PoolState<LiquidityProvider> {
->>>>>>> c98e10ca
 	pub limit_orders: limit_orders::PoolState<LiquidityProvider>,
 	pub range_orders: range_orders::PoolState<LiquidityProvider>,
 }
+
 impl<LiquidityProvider: Clone + Ord> PoolState<LiquidityProvider> {
 	pub fn current_sqrt_price<
 		SD: common::SwapDirection + limit_orders::SwapDirection + range_orders::SwapDirection,
