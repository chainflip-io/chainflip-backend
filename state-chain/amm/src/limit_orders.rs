--- conflicted
+++ resolved
@@ -274,17 +274,12 @@
 }
 
 #[derive(Clone, Debug, TypeInfo, Encode, Decode)]
-<<<<<<< HEAD
-#[cfg_attr(feature = "std", derive(Deserialize, Serialize))]
-pub struct PoolState<LiquidityProvider: Ord> {
-=======
 #[cfg_attr(feature = "std", derive(Deserialize))]
 #[cfg_attr(
 	feature = "std",
 	serde(bound = "LiquidityProvider: Ord + Serialize + serde::de::DeserializeOwned")
 )]
 pub struct PoolState<LiquidityProvider> {
->>>>>>> c98e10ca
 	fee_hundredth_pips: u32,
 	next_pool_instance: u128,
 	fixed_pools: SideMap<BTreeMap<SqrtPriceQ64F96, FixedPool>>,
