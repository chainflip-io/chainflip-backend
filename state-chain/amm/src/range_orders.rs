--- conflicted
+++ resolved
@@ -176,15 +176,9 @@
 	liquidity_map: BTreeMap<Tick, TickDelta>,
 	positions: BTreeMap<(LiquidityProvider, Tick, Tick), Position>,
 	/// Total fees earned over all time
-<<<<<<< HEAD
-	pub(super) total_fees_earned: SideMap<Amount>,
+	pub(super) total_fees_earned: PoolPairsMap<Amount>,
 	/// Total of all swap inputs over all time (not including fees)
-	pub(super) total_swap_inputs: SideMap<Amount>,
-=======
-	total_fees_earned: PoolPairsMap<Amount>,
-	/// Total of all swap inputs over all time (not including fees)
-	total_swap_inputs: PoolPairsMap<Amount>,
->>>>>>> 50adebf7
+	pub(super) total_swap_inputs: PoolPairsMap<Amount>,
 	/// Total of all swap outputs over all time
 	total_swap_outputs: PoolPairsMap<Amount>,
 }
