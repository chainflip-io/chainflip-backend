//! Chainflip runtime storage migrations.
use crate::System;
use frame_support::{traits::OnRuntimeUpgrade, weights::Weight};
use sp_std::marker::PhantomData;

pub mod housekeeping;
pub mod reap_old_accounts;
<<<<<<< HEAD
pub mod solana_integration;
pub mod vanity_names;
=======
>>>>>>> c17ff86d

#[cfg(feature = "try-runtime")]
use sp_std::{vec, vec::Vec};

#[cfg(feature = "try-runtime")]
use sp_runtime::DispatchError;

/// A runtime storage migration that will only be applied if the `SPEC_VERSION` matches the
/// post-upgrade runtime's spec version.
pub struct VersionedMigration<U, const SPEC_VERSION: u32>(PhantomData<U>);

impl<U, const SPEC_VERSION: u32> OnRuntimeUpgrade for VersionedMigration<U, SPEC_VERSION>
where
	U: OnRuntimeUpgrade,
{
	fn on_runtime_upgrade() -> Weight {
		if System::runtime_version().spec_version == SPEC_VERSION {
			U::on_runtime_upgrade()
		} else {
			log::info!(
				"⏭️ Skipping storage migration for version {:?} - consider removing this from the runtime.",
				SPEC_VERSION
			);
			Weight::zero()
		}
	}

	#[cfg(feature = "try-runtime")]
	fn pre_upgrade() -> Result<Vec<u8>, DispatchError> {
		if System::runtime_version().spec_version == SPEC_VERSION {
			U::pre_upgrade()
		} else {
			Ok(vec![])
		}
	}

	#[cfg(feature = "try-runtime")]
	fn post_upgrade(state: Vec<u8>) -> Result<(), DispatchError> {
		if System::runtime_version().spec_version == SPEC_VERSION {
			U::post_upgrade(state)
		} else {
			Ok(())
		}
	}
}<|MERGE_RESOLUTION|>--- conflicted
+++ resolved
@@ -5,11 +5,7 @@
 
 pub mod housekeeping;
 pub mod reap_old_accounts;
-<<<<<<< HEAD
 pub mod solana_integration;
-pub mod vanity_names;
-=======
->>>>>>> c17ff86d
 
 #[cfg(feature = "try-runtime")]
 use sp_std::{vec, vec::Vec};
