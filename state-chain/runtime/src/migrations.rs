// Copyright 2025 Chainflip Labs GmbH
//
// Licensed under the Apache License, Version 2.0 (the "License");
// you may not use this file except in compliance with the License.
// You may obtain a copy of the License at
//
//     http://www.apache.org/licenses/LICENSE-2.0
//
// Unless required by applicable law or agreed to in writing, software
// distributed under the License is distributed on an "AS IS" BASIS,
// WITHOUT WARRANTIES OR CONDITIONS OF ANY KIND, either express or implied.
// See the License for the specific language governing permissions and
// limitations under the License.
//
// SPDX-License-Identifier: Apache-2.0

//! Chainflip runtime storage migrations.

pub mod bitcoin_elections;
pub mod generic_elections;
pub mod housekeeping;
<<<<<<< HEAD
pub mod polkadot_deprecation;
pub mod safe_mode;
=======
pub mod safe_mode;
pub mod solana_elections;
>>>>>>> 8a5e7b7c
<|MERGE_RESOLUTION|>--- conflicted
+++ resolved
@@ -19,10 +19,6 @@
 pub mod bitcoin_elections;
 pub mod generic_elections;
 pub mod housekeeping;
-<<<<<<< HEAD
 pub mod polkadot_deprecation;
 pub mod safe_mode;
-=======
-pub mod safe_mode;
-pub mod solana_elections;
->>>>>>> 8a5e7b7c
+pub mod solana_elections;