--- conflicted
+++ resolved
@@ -4,10 +4,7 @@
 use sp_std::marker::PhantomData;
 
 pub mod arbitrum_integration;
-<<<<<<< HEAD
-=======
 pub mod housekeeping;
->>>>>>> 1b17c0f7
 pub mod threshold_signature_refactor;
 
 #[cfg(feature = "try-runtime")]
