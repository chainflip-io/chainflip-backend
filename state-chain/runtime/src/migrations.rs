//! Chainflip runtime storage migrations.

pub mod housekeeping;
<<<<<<< HEAD
pub mod migrate_apicalls_to_store_signer;
pub mod move_network_fees;
=======
>>>>>>> 00cdf080
pub mod reap_old_accounts;
pub mod solana_integration;<|MERGE_RESOLUTION|>--- conflicted
+++ resolved
@@ -1,10 +1,6 @@
 //! Chainflip runtime storage migrations.
 
 pub mod housekeeping;
-<<<<<<< HEAD
 pub mod migrate_apicalls_to_store_signer;
-pub mod move_network_fees;
-=======
->>>>>>> 00cdf080
 pub mod reap_old_accounts;
 pub mod solana_integration;