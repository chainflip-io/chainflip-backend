--- conflicted
+++ resolved
@@ -1,14 +1,10 @@
 use crate::{safe_mode, Runtime};
-<<<<<<< HEAD
-use cf_chains::{arb::ArbitrumTrackedData, eth::Address, instances::SolanaInstance, ChainState};
-=======
 use cf_chains::{
-	arb::{self, ArbitrumTrackedData},
+	arb::ArbitrumTrackedData,
 	eth::Address,
-	instances::{BitcoinInstance, EthereumInstance, PolkadotInstance},
+	instances::{BitcoinInstance, EthereumInstance, PolkadotInstance, SolanaInstance},
 	ChainState,
 };
->>>>>>> 13647eec
 use cf_traits::SafeMode;
 use frame_support::{traits::OnRuntimeUpgrade, weights::Weight};
 #[cfg(feature = "try-runtime")]
@@ -84,21 +80,18 @@
 							broadcast_ethereum: old.broadcast_ethereum,
 							broadcast_bitcoin: old.broadcast_bitcoin,
 							broadcast_polkadot: old.broadcast_polkadot,
-<<<<<<< HEAD
 							broadcast_arbitrum: <pallet_cf_broadcast::PalletSafeMode<
 								ArbitrumInstance,
 							> as SafeMode>::CODE_GREEN,
 							broadcast_solana: <pallet_cf_broadcast::PalletSafeMode<
 								SolanaInstance,
 							> as SafeMode>::CODE_GREEN,
-=======
-							broadcast_arbitrum: <pallet_cf_broadcast::PalletSafeMode<ArbitrumInstance> as SafeMode>::CODE_GREEN,
 							// Set safe mode on for ingress-egress to disable boost features.
 							ingress_egress_ethereum: <pallet_cf_ingress_egress::PalletSafeMode<EthereumInstance> as SafeMode>::CODE_RED,
 							ingress_egress_bitcoin: <pallet_cf_ingress_egress::PalletSafeMode<BitcoinInstance> as SafeMode>::CODE_RED,
 							ingress_egress_polkadot: <pallet_cf_ingress_egress::PalletSafeMode<PolkadotInstance> as SafeMode>::CODE_RED,
 							ingress_egress_arbitrum: <pallet_cf_ingress_egress::PalletSafeMode<ArbitrumInstance> as SafeMode>::CODE_RED,
->>>>>>> 13647eec
+							ingress_egress_solana: <pallet_cf_ingress_egress::PalletSafeMode<SolanaInstance> as SafeMode>::CODE_RED,
 							witnesser: old.witnesser,
 						}
 				})
