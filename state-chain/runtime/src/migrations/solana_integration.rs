--- conflicted
+++ resolved
@@ -89,11 +89,7 @@
 
 		// Initialize Solana's API environment
 		// TODO: PRO-1465 Configure these variables correctly.
-<<<<<<< HEAD
-		let (sol_env, genesis_hash) =
-=======
 		let (sol_env, genesis_hash, durable_nonces_and_accounts) =
->>>>>>> 49a268e7
 			match cf_runtime_upgrade_utilities::genesis_hashes::genesis_hash::<Runtime>() {
 				cf_runtime_upgrade_utilities::genesis_hashes::BERGHAIN => (
 					SolApiEnvironment {
@@ -112,8 +108,6 @@
 						)),
 					},
 					Some(SolHash(bs58_array("5eykt4UsFv8P8NJdTREpY1vzqKqZKvdpKuc147dw2N9d"))),
-<<<<<<< HEAD
-=======
 					vec![(
 						SolAddress(hex_literal::hex!(
 							"aaaaaaaaaaaaaaaaaaaaaaaaaaaaaaaaaaaaaaaaaaaaaaaaaaaaaaaaaaaaaaaa"
@@ -122,7 +116,6 @@
 							"aaaaaaaaaaaaaaaaaaaaaaaaaaaaaaaaaaaaaaaaaaaaaaaaaaaaaaaaaaaaaaaa"
 						)),
 					)],
->>>>>>> 49a268e7
 				),
 				cf_runtime_upgrade_utilities::genesis_hashes::PERSEVERANCE => (
 					SolApiEnvironment {
@@ -141,8 +134,6 @@
 						)),
 					},
 					Some(SolHash(bs58_array("EtWTRABZaYq6iMfeYKouRu166VU2xqa1wcaWoxPkrZBG"))),
-<<<<<<< HEAD
-=======
 					vec![(
 						SolAddress(hex_literal::hex!(
 							"aaaaaaaaaaaaaaaaaaaaaaaaaaaaaaaaaaaaaaaaaaaaaaaaaaaaaaaaaaaaaaaa"
@@ -151,7 +142,6 @@
 							"aaaaaaaaaaaaaaaaaaaaaaaaaaaaaaaaaaaaaaaaaaaaaaaaaaaaaaaaaaaaaaaa"
 						)),
 					)],
->>>>>>> 49a268e7
 				),
 				cf_runtime_upgrade_utilities::genesis_hashes::SISYPHOS => (
 					SolApiEnvironment {
@@ -170,8 +160,6 @@
 						)),
 					},
 					Some(SolHash(bs58_array("EtWTRABZaYq6iMfeYKouRu166VU2xqa1wcaWoxPkrZBG"))),
-<<<<<<< HEAD
-=======
 					vec![(
 						SolAddress(hex_literal::hex!(
 							"aaaaaaaaaaaaaaaaaaaaaaaaaaaaaaaaaaaaaaaaaaaaaaaaaaaaaaaaaaaaaaaa"
@@ -180,14 +168,12 @@
 							"aaaaaaaaaaaaaaaaaaaaaaaaaaaaaaaaaaaaaaaaaaaaaaaaaaaaaaaaaaaaaaaa"
 						)),
 					)],
->>>>>>> 49a268e7
 				),
 				_ => (
 					// Assume testnet
 					SolApiEnvironment {
 						vault_program: SolAddress(bs58_array(
 							"8inHGLHXegST3EPLcpisQe9D1hDT9r7DJjS395L3yuYf",
-<<<<<<< HEAD
 						)),
 						vault_program_data_account: SolAddress(bs58_array(
 							"wxudAoEJWfe6ZFHYsDPYGGs2K3m62N3yApNxZLGyMYc",
@@ -198,25 +184,11 @@
 						token_vault_pda_account: SolAddress(bs58_array(
 							"CWxWcNZR1d5MpkvmL3HgvgohztoKyCDumuZvdPyJHK3d",
 						)),
-=======
-						)),
-						vault_program_data_account: SolAddress(bs58_array(
-							"wxudAoEJWfe6ZFHYsDPYGGs2K3m62N3yApNxZLGyMYc",
-						)),
-						usdc_token_mint_pubkey: SolAddress(bs58_array(
-							"24PNhTaNtomHhoy3fTRaMhAFCRj4uHqhZEEoWrKDbR5p",
-						)),
-						token_vault_pda_account: SolAddress(bs58_array(
-							"CWxWcNZR1d5MpkvmL3HgvgohztoKyCDumuZvdPyJHK3d",
-						)),
->>>>>>> 49a268e7
 						usdc_token_vault_ata: SolAddress(bs58_array(
 							"GgqCE4bTwMy4QWVaTRTKJqETAgim49zNrH1dL6zXaTpd",
 						)),
 					},
 					None,
-<<<<<<< HEAD
-=======
 					vec![
 						(
 							const_address("2cNMwUCF51djw2xAiiU54wz1WrU8uG4Q8Kp8nfEuwghw"),
@@ -247,18 +219,14 @@
 							const_hash("GgjtavVDxo4t5DywJPENe5aNb8U9LjHDU2qKEd3FQBRv"),
 						),
 					],
->>>>>>> 49a268e7
 				),
 			};
 
 		pallet_cf_environment::SolanaApiEnvironment::<Runtime>::put(sol_env);
 		pallet_cf_environment::SolanaGenesisHash::<Runtime>::set(genesis_hash);
-<<<<<<< HEAD
-=======
 		pallet_cf_environment::SolanaAvailableNonceAccounts::<Runtime>::set(
 			durable_nonces_and_accounts,
 		);
->>>>>>> 49a268e7
 
 		Weight::zero()
 	}
