use crate::Runtime;
use frame_support::traits::{GetStorageVersion, StorageVersion};
<<<<<<< HEAD
#[cfg(feature = "try-runtime")]
use sp_std::{collections::btree_map::BTreeMap, prelude::*};
=======
>>>>>>> 48a63e9f

pub struct Migration;

impl frame_support::traits::OnRuntimeUpgrade for Migration {
	fn on_runtime_upgrade() -> frame_support::weights::Weight {
		if <pallet_cf_validator::Pallet<Runtime> as GetStorageVersion>::on_chain_storage_version() == 0 &&
			<pallet_cf_account_roles::Pallet<Runtime> as GetStorageVersion>::on_chain_storage_version(
			) == 1
		{
			log::info!("⏫ Applying VanityNames migration.");
			// Moving the VanityNames storage item from the validators pallet to the account roles pallet.
			cf_runtime_upgrade_utilities::move_pallet_storage::<
				pallet_cf_validator::Pallet<Runtime>,
				pallet_cf_account_roles::Pallet<Runtime>,
			>(b"VanityNames");

			// Bump the version of both pallets
			StorageVersion::new(1).put::<pallet_cf_validator::Pallet<Runtime>>();
			StorageVersion::new(2).put::<pallet_cf_account_roles::Pallet<Runtime>>();
		} else {
			log::info!(
				"⏭ Skipping VanityNames migration. {:?}, {:?}",
				<pallet_cf_validator::Pallet<Runtime> as GetStorageVersion>::on_chain_storage_version(),
				<pallet_cf_account_roles::Pallet<Runtime> as GetStorageVersion>::on_chain_storage_version()
			);
		}
		Default::default()
	}

	#[cfg(feature = "try-runtime")]
	fn pre_upgrade() -> Result<sp_std::vec::Vec<u8>, sp_runtime::DispatchError> {
		use codec::Encode;
		use frame_support::migrations::VersionedPostUpgradeData;

		if <pallet_cf_validator::Pallet<Runtime> as GetStorageVersion>::on_chain_storage_version() ==
			0
		{
			// The new VanityNames item should be empty before the upgrade.
			frame_support::ensure!(
				pallet_cf_account_roles::VanityNames::<Runtime>::get().is_empty(),
				"Incorrect pre-upgrade state for pallet account roles VanityNames."
			);
			Ok(VersionedPostUpgradeData::MigrationExecuted(
				pallet_cf_validator::migrations::old::VanityNames::<Runtime>::get().encode(),
			)
			.encode())
		} else {
			Ok(VersionedPostUpgradeData::Noop.encode())
		}
	}

	#[cfg(feature = "try-runtime")]
	fn post_upgrade(
		state: sp_std::vec::Vec<u8>,
	) -> Result<(), frame_support::sp_runtime::TryRuntimeError> {
		use crate::AccountId;
		use codec::Decode;
		use frame_support::migrations::VersionedPostUpgradeData;
		use sp_std::collections::btree_map::BTreeMap;

		if let VersionedPostUpgradeData::MigrationExecuted(pre_upgrade_data) =
			<VersionedPostUpgradeData>::decode(&mut &state[..])
				.map_err(|_| "Failed to decode pre-upgrade state.")?
		{
<<<<<<< HEAD
			let pre_upgrade_vanity_names = <BTreeMap<
				crate::AccountId,
				frame_support::BoundedVec<u8, _>,
			>>::decode(&mut &pre_upgrade_data[..])
			.map_err(|_| "Failed to decode VanityNames from pre-upgrade state.")?;
=======
			let pre_upgrade_vanity_names =
				<BTreeMap<AccountId, frame_support::BoundedVec<u8, _>>>::decode(
					&mut &pre_upgrade_data[..],
				)
				.map_err(|_| "Failed to decode VanityNames from pre-upgrade state.")?;
>>>>>>> 48a63e9f

			frame_support::ensure!(
				pre_upgrade_vanity_names == pallet_cf_account_roles::VanityNames::<Runtime>::get(),
				"Pre-upgrade state does not match post-upgrade state for VanityNames."
			);
		}
		Ok(())
	}
}<|MERGE_RESOLUTION|>--- conflicted
+++ resolved
@@ -1,10 +1,5 @@
 use crate::Runtime;
 use frame_support::traits::{GetStorageVersion, StorageVersion};
-<<<<<<< HEAD
-#[cfg(feature = "try-runtime")]
-use sp_std::{collections::btree_map::BTreeMap, prelude::*};
-=======
->>>>>>> 48a63e9f
 
 pub struct Migration;
 
@@ -69,19 +64,11 @@
 			<VersionedPostUpgradeData>::decode(&mut &state[..])
 				.map_err(|_| "Failed to decode pre-upgrade state.")?
 		{
-<<<<<<< HEAD
-			let pre_upgrade_vanity_names = <BTreeMap<
-				crate::AccountId,
-				frame_support::BoundedVec<u8, _>,
-			>>::decode(&mut &pre_upgrade_data[..])
-			.map_err(|_| "Failed to decode VanityNames from pre-upgrade state.")?;
-=======
 			let pre_upgrade_vanity_names =
 				<BTreeMap<AccountId, frame_support::BoundedVec<u8, _>>>::decode(
 					&mut &pre_upgrade_data[..],
 				)
 				.map_err(|_| "Failed to decode VanityNames from pre-upgrade state.")?;
->>>>>>> 48a63e9f
 
 			frame_support::ensure!(
 				pre_upgrade_vanity_names == pallet_cf_account_roles::VanityNames::<Runtime>::get(),
