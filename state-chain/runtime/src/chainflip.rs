// Copyright 2025 Chainflip Labs GmbH
//
// Licensed under the Apache License, Version 2.0 (the "License");
// you may not use this file except in compliance with the License.
// You may obtain a copy of the License at
//
//     http://www.apache.org/licenses/LICENSE-2.0
//
// Unless required by applicable law or agreed to in writing, software
// distributed under the License is distributed on an "AS IS" BASIS,
// WITHOUT WARRANTIES OR CONDITIONS OF ANY KIND, either express or implied.
// See the License for the specific language governing permissions and
// limitations under the License.
//
// SPDX-License-Identifier: Apache-2.0

//! Configuration, utilities and helpers for the Chainflip runtime.
pub mod address_derivation;
pub mod backup_node_rewards;
pub mod boost_api;
pub mod cons_key_rotator;
pub mod decompose_recompose;
pub mod epoch_transition;
mod missed_authorship_slots;
pub mod multi_vault_activator;
mod offences;
pub mod pending_rotation_broadcasts;
mod signer_nomination;
pub mod solana_elections;
pub mod vault_swaps;

use crate::{
	impl_transaction_builder_for_evm_chain, AccountId, AccountRoles, ArbitrumChainTracking,
	ArbitrumIngressEgress, AssethubBroadcaster, AssethubChainTracking, AssethubIngressEgress,
	Authorship, BitcoinChainTracking, BitcoinIngressEgress, BitcoinThresholdSigner, BlockNumber,
	Emissions, Environment, EthereumBroadcaster, EthereumChainTracking, EthereumIngressEgress,
	Flip, FlipBalance, Hash, PolkadotBroadcaster, PolkadotChainTracking, PolkadotIngressEgress,
	PolkadotThresholdSigner, Runtime, RuntimeCall, SolanaBroadcaster, SolanaChainTrackingProvider,
	SolanaIngressEgress, SolanaThresholdSigner, System, Validator, YEAR,
};
use backup_node_rewards::calculate_backup_rewards;
use cf_chains::{
	address::{
		decode_and_validate_address_for_asset, to_encoded_address, try_from_encoded_address,
		AddressConverter, AddressError, EncodedAddress, ForeignChainAddress,
	},
	arb::api::ArbitrumApi,
	assets::any::ForeignChainAndAsset,
	btc::{
		api::{BitcoinApi, SelectedUtxosAndChangeAmount, UtxoSelectionType},
		Bitcoin, BitcoinCrypto, BitcoinFeeInfo, BitcoinTransactionData, Utxo, UtxoId,
	},
	dot::{
		api::PolkadotApi, Polkadot, PolkadotAccountId, PolkadotCrypto, PolkadotReplayProtection,
		PolkadotTransactionData, ResetProxyAccountNonce, RuntimeVersion,
	},
	eth::{
		self,
		api::{EthereumApi, StateChainGatewayAddressProvider},
		deposit_address::ETHEREUM_ETH_ADDRESS,
		Ethereum,
	},
	evm::{
		api::{EvmChainId, EvmEnvironmentProvider, EvmReplayProtection},
		EvmCrypto, Transaction,
	},
<<<<<<< HEAD
	hub::{api::AssethubApi, OutputAccountId},
=======
	instances::{ArbitrumInstance, EthereumInstance, PolkadotInstance, SolanaInstance},
>>>>>>> 1572c9f5
	sol::{
		api::{
			AllNonceAccounts, ApiEnvironment, ComputePrice, CurrentAggKey, CurrentOnChainKey,
			DurableNonce, DurableNonceAndAccount, RecoverDurableNonce, SolanaApi,
			SolanaEnvironment,
		},
		SolAddress, SolAmount, SolApiEnvironment, SolanaCrypto, SolanaTransactionData,
		NONCE_AVAILABILITY_THRESHOLD_FOR_INITIATING_TRANSFER,
	},
	AnyChain, ApiCall, Arbitrum, Assethub, CcmChannelMetadata, CcmDepositMetadata, Chain,
	ChainCrypto, ChainEnvironment, ChainState, ChannelRefundParametersDecoded, ForeignChain,
	ReplayProtectionProvider, RequiresSignatureRefresh, SetCommKeyWithAggKey, SetGovKeyWithAggKey,
	Solana, TransactionBuilder,
};
use cf_primitives::{
	chains::assets, AccountRole, Asset, AssetAmount, BasisPoints, Beneficiaries, ChannelId,
	DcaParameters,
};

use cf_traits::{
	AccountInfo, AccountRoleRegistry, BackupRewardsNotifier, BlockEmissions,
	BroadcastAnyChainGovKey, Broadcaster, Chainflip, CommKeyBroadcaster, DepositApi, EgressApi,
	EpochInfo, FetchesTransfersLimitProvider, Heartbeat, IngressEgressFeeApi, Issuance,
	KeyProvider, OnBroadcastReady, OnDeposit, QualifyNode, RewardsDistribution, RuntimeUpgrade,
	ScheduledEgressDetails,
};

use cf_chains::{btc::ScriptPubkey, instances::BitcoinInstance, sol::api::SolanaTransactionType};
use codec::{Decode, Encode};
use eth::Address as EvmAddress;
use frame_support::{
	dispatch::{DispatchErrorWithPostInfo, PostDispatchInfo},
	pallet_prelude::DispatchError,
	sp_runtime::{
		traits::{BlockNumberProvider, One, UniqueSaturatedFrom, UniqueSaturatedInto},
		FixedPointNumber, FixedU64,
	},
	traits::{Defensive, Get},
};
pub use missed_authorship_slots::MissedAuraSlots;
pub use offences::*;
use scale_info::TypeInfo;
use serde::{Deserialize, Serialize};
pub use signer_nomination::RandomSignerNomination;
use sp_core::U256;
use sp_std::prelude::*;

impl Chainflip for Runtime {
	type RuntimeCall = RuntimeCall;
	type Amount = FlipBalance;
	type ValidatorId = <Self as frame_system::Config>::AccountId;
	type EnsureWitnessed = pallet_cf_witnesser::EnsureWitnessed;
	type EnsurePrewitnessed = pallet_cf_witnesser::EnsurePrewitnessed;
	type EnsureWitnessedAtCurrentEpoch = pallet_cf_witnesser::EnsureWitnessedAtCurrentEpoch;
	type EnsureGovernance = pallet_cf_governance::EnsureGovernance;
	type EpochInfo = Validator;
	type AccountRoleRegistry = AccountRoles;
	type FundingInfo = Flip;
}

struct BackupNodeEmissions;

impl RewardsDistribution for BackupNodeEmissions {
	type Balance = FlipBalance;
	type Issuance = pallet_cf_flip::FlipIssuance<Runtime>;

	fn distribute() {
		let backup_nodes =
			Validator::highest_funded_qualified_backup_node_bids().collect::<Vec<_>>();
		if backup_nodes.is_empty() {
			return
		}

		// Distribute rewards one by one
		// N.B. This could be more optimal
		for (validator_id, reward) in calculate_backup_rewards(
			backup_nodes,
			Validator::bond(),
			<<Runtime as pallet_cf_reputation::Config>::HeartbeatBlockInterval as Get<
				BlockNumber,
			>>::get()
			.unique_saturated_into(),
			Emissions::backup_node_emission_per_block(),
			Emissions::current_authority_emission_per_block(),
			Self::Balance::unique_saturated_from(Validator::current_authority_count()),
		) {
			Flip::settle(&validator_id, Self::Issuance::mint(reward).into());
			<Emissions as BackupRewardsNotifier>::emit_event(&validator_id, reward);
		}
	}
}

pub struct ChainflipHeartbeat;

impl Heartbeat for ChainflipHeartbeat {
	type ValidatorId = AccountId;
	type BlockNumber = BlockNumber;

	fn on_heartbeat_interval() {
		<Emissions as BlockEmissions>::calculate_block_emissions();
		BackupNodeEmissions::distribute();
	}
}

/// Checks if the caller can execute free transactions
pub struct WaivedFees;

impl cf_traits::WaivedFees for WaivedFees {
	type AccountId = AccountId;
	type RuntimeCall = RuntimeCall;

	fn should_waive_fees(call: &Self::RuntimeCall, caller: &Self::AccountId) -> bool {
		if matches!(call, RuntimeCall::Governance(_)) {
			return super::Governance::members().contains(caller)
		}
		false
	}
}

/// We are willing to pay at most 2x the base fee. This is approximately the theoretical
/// limit of the rate of increase of the base fee over 6 blocks (12.5% per block).
const ETHEREUM_BASE_FEE_MULTIPLIER: FixedU64 = FixedU64::from_rational(2, 1);
/// Arbitrum has smaller variability so we are willing to pay at most 1.5x the base fee.
const ARBITRUM_BASE_FEE_MULTIPLIER: FixedU64 = FixedU64::from_rational(3, 2);

pub trait EvmPriorityFee<C: Chain> {
	fn get_priority_fee(_tracked_data: &C::TrackedData) -> Option<U256> {
		None
	}
}

impl EvmPriorityFee<Ethereum> for EthTransactionBuilder {
	fn get_priority_fee(tracked_data: &<Ethereum as Chain>::TrackedData) -> Option<U256> {
		Some(U256::from(tracked_data.priority_fee))
	}
}

impl EvmPriorityFee<Arbitrum> for ArbTransactionBuilder {
	// Setting the priority fee to zero to prevent the CFE from setting a different value
	fn get_priority_fee(_tracked_data: &<Arbitrum as Chain>::TrackedData) -> Option<U256> {
		Some(U256::from(0))
	}
}

pub struct EthTransactionBuilder;
pub struct ArbTransactionBuilder;
impl_transaction_builder_for_evm_chain!(
	Ethereum,
	EthTransactionBuilder,
	EthereumApi<EvmEnvironment>,
	EthereumChainTracking,
	ETHEREUM_BASE_FEE_MULTIPLIER
);
impl_transaction_builder_for_evm_chain!(
	Arbitrum,
	ArbTransactionBuilder,
	ArbitrumApi<EvmEnvironment>,
	ArbitrumChainTracking,
	ARBITRUM_BASE_FEE_MULTIPLIER
);

#[macro_export]
macro_rules! impl_transaction_builder_for_evm_chain {
	( $chain: ident, $transaction_builder: ident, $chain_api: ident <$env: ident>, $chain_tracking: ident, $base_fee_multiplier: expr ) => {
		impl TransactionBuilder<$chain, $chain_api<$env>> for $transaction_builder {
			fn build_transaction(
				signed_call: &$chain_api<$env>,
			) -> Transaction {
				Transaction {
					chain_id: signed_call.replay_protection().chain_id,
					contract: signed_call.replay_protection().contract_address,
					data: signed_call.chain_encoded(),
					gas_limit: Self::calculate_gas_limit(signed_call),
					..Default::default()
				}
			}

			fn refresh_unsigned_data(unsigned_tx: &mut Transaction) {
				if let Some(ChainState { tracked_data, .. }) = $chain_tracking::chain_state() {
					let max_fee_per_gas = tracked_data.max_fee_per_gas($base_fee_multiplier);
					unsigned_tx.max_fee_per_gas = Some(U256::from(max_fee_per_gas));
					unsigned_tx.max_priority_fee_per_gas = $transaction_builder::get_priority_fee(&tracked_data);
				} else {
					log::warn!("No chain data for {}. This should never happen. Please check Chain Tracking data.", $chain::NAME);
				}
			}

			fn requires_signature_refresh(
				call: &$chain_api<$env>,
				_payload: &<EvmCrypto as ChainCrypto>::Payload,
				maybe_current_on_chain_key: Option<<EvmCrypto as ChainCrypto>::AggKey>
			) -> RequiresSignatureRefresh<EvmCrypto, $chain_api<$env>> {
				maybe_current_on_chain_key.map_or(RequiresSignatureRefresh::False,
					|current_on_chain_key| if call.signer().is_some_and(|signer|current_on_chain_key != signer ) {
						RequiresSignatureRefresh::True(None)
					} else {
						RequiresSignatureRefresh::False
					}
				)
			}

			/// Calculate the gas limit for this evm chain's call. For CCM calls the gas limit is calculated from the gas budget
			/// while for regular calls the gas limit is set to None and the engines will estimate the gas required on broadcast.
			fn calculate_gas_limit(call: &$chain_api<$env>) -> Option<U256> {
				if let (Some((gas_budget, message_length, transfer_asset)), Some(native_asset)) =
					(call.ccm_transfer_data(), <$env as EvmEnvironmentProvider<$chain>>::token_address($chain::GAS_ASSET)) {
						let gas_limit = $chain_tracking::chain_state()
						.or_else(||{
							log::warn!("No chain data for {}. This should never happen. Please check Chain Tracking data.", $chain::NAME);
							None
						})?
						.tracked_data
						.calculate_ccm_gas_limit(transfer_asset ==  native_asset, gas_budget, message_length);

						Some(gas_limit.into())
				} else {
					None
				}
			}
		}
	}
}

pub struct DotTransactionBuilder;
impl TransactionBuilder<Polkadot, PolkadotApi<DotEnvironment>> for DotTransactionBuilder {
	fn build_transaction(
		signed_call: &PolkadotApi<DotEnvironment>,
	) -> <Polkadot as Chain>::Transaction {
		PolkadotTransactionData { encoded_extrinsic: signed_call.chain_encoded() }
	}

	fn refresh_unsigned_data(_unsigned_tx: &mut <Polkadot as Chain>::Transaction) {
		// TODO: For now this is a noop until we actually have dot chain tracking
	}

	fn requires_signature_refresh(
		call: &PolkadotApi<DotEnvironment>,
		payload: &<<Polkadot as Chain>::ChainCrypto as ChainCrypto>::Payload,
		_maybe_current_onchain_key: Option<<PolkadotCrypto as ChainCrypto>::AggKey>,
	) -> RequiresSignatureRefresh<PolkadotCrypto, PolkadotApi<DotEnvironment>> {
		// Current key and signature are irrelevant. The only thing that can invalidate a polkadot
		// transaction is if the payload changes due to a runtime version update.
		if &call.threshold_signature_payload() != payload {
			RequiresSignatureRefresh::True(None)
		} else {
			RequiresSignatureRefresh::False
		}
	}
}

impl TransactionBuilder<Assethub, AssethubApi<HubEnvironment>> for DotTransactionBuilder {
	fn build_transaction(
		signed_call: &AssethubApi<HubEnvironment>,
	) -> <Assethub as Chain>::Transaction {
		PolkadotTransactionData { encoded_extrinsic: signed_call.chain_encoded() }
	}

	fn refresh_unsigned_data(_unsigned_tx: &mut <Assethub as Chain>::Transaction) {
		// TODO: For now this is a noop until we actually have dot chain tracking
	}

	fn requires_signature_refresh(
		call: &AssethubApi<HubEnvironment>,
		payload: &<<Assethub as Chain>::ChainCrypto as ChainCrypto>::Payload,
		_maybe_current_onchain_key: Option<<PolkadotCrypto as ChainCrypto>::AggKey>,
	) -> RequiresSignatureRefresh<PolkadotCrypto, AssethubApi<HubEnvironment>> {
		// Current key and signature are irrelevant. The only thing that can invalidate a polkadot
		// transaction is if the payload changes due to a runtime version update.
		if &call.threshold_signature_payload() != payload {
			RequiresSignatureRefresh::True(None)
		} else {
			RequiresSignatureRefresh::False
		}
	}
}

pub struct BtcTransactionBuilder;
impl TransactionBuilder<Bitcoin, BitcoinApi<BtcEnvironment>> for BtcTransactionBuilder {
	fn build_transaction(
		signed_call: &BitcoinApi<BtcEnvironment>,
	) -> <Bitcoin as Chain>::Transaction {
		BitcoinTransactionData { encoded_transaction: signed_call.chain_encoded() }
	}

	fn refresh_unsigned_data(_unsigned_tx: &mut <Bitcoin as Chain>::Transaction) {
		// Since BTC txs are chained and the subsequent tx depends on the success of the previous
		// one, changing the BTC tx fee will mean all subsequent txs are also invalid and so
		// refreshing btc tx is not trivial. We leave it a no-op for now.
	}

	fn requires_signature_refresh(
		_call: &BitcoinApi<BtcEnvironment>,
		_payload: &<<Bitcoin as Chain>::ChainCrypto as ChainCrypto>::Payload,
		_maybe_current_onchain_key: Option<<BitcoinCrypto as ChainCrypto>::AggKey>,
	) -> RequiresSignatureRefresh<BitcoinCrypto, BitcoinApi<BtcEnvironment>> {
		// The payload for a Bitcoin transaction will never change and so it doesn't need to be
		// checked here. We also don't need to check for the signature here because even if we are
		// in the next epoch and the key has changed, the old signature for the btc tx is still
		// valid since its based on those old input UTXOs. In fact, we never have to resign btc
		// txs and the btc tx is always valid as long as the input UTXOs are valid. Therefore, we
		// don't have to check anything here and just rebroadcast.
		RequiresSignatureRefresh::False
	}
}

pub struct SolanaTransactionBuilder;
impl TransactionBuilder<Solana, SolanaApi<SolEnvironment>> for SolanaTransactionBuilder {
	fn build_transaction(
		signed_call: &SolanaApi<SolEnvironment>,
	) -> <Solana as Chain>::Transaction {
		SolanaTransactionData {
			serialized_transaction: signed_call.chain_encoded(),
			// skip_preflight when broadcasting ccm transfers to consume the nonce even if the
			// transaction reverts
			skip_preflight: matches!(
				signed_call.call_type,
				SolanaTransactionType::CcmTransfer { .. }
			),
		}
	}

	fn refresh_unsigned_data(_tx: &mut <Solana as Chain>::Transaction) {
		// It would only make sense to refresh the priority fee here but that would require
		// resigning. To not have two valid transactions we'd need to resign with the same
		// already used nonce which is unnecessarily cumbersome and not worth it. Having too
		// low fees might delay its inclusion but the transaction will remain valid.
	}

	fn calculate_gas_limit(_call: &SolanaApi<SolEnvironment>) -> Option<U256> {
		// In non-CCM broadcasts the gas_limit will be adequately set in the transaction
		// builder. In CCM broadcasts the gas_limit be set in the instruction builder.
		None
	}

	fn requires_signature_refresh(
		call: &SolanaApi<SolEnvironment>,
		_payload: &<<Solana as Chain>::ChainCrypto as ChainCrypto>::Payload,
		maybe_current_onchain_key: Option<<SolanaCrypto as ChainCrypto>::AggKey>,
	) -> RequiresSignatureRefresh<SolanaCrypto, SolanaApi<SolEnvironment>> {
		// The only reason to resign would be if the aggKey has been updated on chain (key rotation)
		// and this apicall is signed with the old key and is still pending. In this case, we need
		// to modify the apicall, by replacing the aggkey with the new key, in the key_accounts in
		// the tx's message to create a new valid threshold signing payload.
		maybe_current_onchain_key.map_or(RequiresSignatureRefresh::False, |current_on_chain_key| {
			match call.signer() {
				Some(signer) if signer != current_on_chain_key => {
					let mut modified_call = (*call).clone();
					SolanaThresholdSigner::active_epoch_key().map_or(
						RequiresSignatureRefresh::False,
						|active_epoch_key| {
							let current_aggkey = active_epoch_key.key;
							for key in modified_call.transaction.message.account_keys.iter_mut() {
								if *key == signer.into() {
									*key = current_aggkey.into()
								}
							}
							for sig in modified_call.transaction.signatures.iter_mut() {
								*sig = Default::default()
							}
							modified_call.signer = None;
							RequiresSignatureRefresh::True(Some(modified_call.clone()))
						},
					)
				},
				_ => RequiresSignatureRefresh::False,
			}
		})
	}
}

pub struct BlockAuthorRewardDistribution;

impl RewardsDistribution for BlockAuthorRewardDistribution {
	type Balance = FlipBalance;
	type Issuance = pallet_cf_flip::FlipIssuance<Runtime>;

	fn distribute() {
		let reward_amount = Emissions::current_authority_emission_per_block();
		if reward_amount != 0 {
			if let Some(current_block_author) = Authorship::author() {
				Flip::settle(&current_block_author, Self::Issuance::mint(reward_amount).into());
			} else {
				log::warn!("No block author for block {}.", System::current_block_number());
			}
		}
	}
}
pub struct RuntimeUpgradeManager;

impl RuntimeUpgrade for RuntimeUpgradeManager {
	fn do_upgrade(code: Vec<u8>) -> Result<PostDispatchInfo, DispatchErrorWithPostInfo> {
		System::set_code(frame_system::RawOrigin::Root.into(), code)
	}
}
pub struct EvmEnvironment;

impl<C: Chain<ReplayProtection = EvmReplayProtection, ReplayProtectionParams = EvmAddress>>
	ReplayProtectionProvider<C> for EvmEnvironment
where
	EvmEnvironment: EvmEnvironmentProvider<C>,
{
	fn replay_protection(
		contract_address: <C as Chain>::ReplayProtectionParams,
	) -> EvmReplayProtection {
		EvmReplayProtection {
			nonce: <Self as EvmEnvironmentProvider<C>>::next_nonce(),
			chain_id: <Self as EvmEnvironmentProvider<C>>::chain_id(),
			key_manager_address: <Self as EvmEnvironmentProvider<C>>::key_manager_address(),
			contract_address,
		}
	}
}

impl EvmEnvironmentProvider<Ethereum> for EvmEnvironment {
	fn token_address(asset: assets::eth::Asset) -> Option<EvmAddress> {
		match asset {
			assets::eth::Asset::Eth => Some(ETHEREUM_ETH_ADDRESS),
			erc20 => Environment::supported_eth_assets(erc20),
		}
	}

	fn vault_address() -> EvmAddress {
		Environment::eth_vault_address()
	}

	fn key_manager_address() -> EvmAddress {
		Environment::key_manager_address()
	}

	fn chain_id() -> cf_chains::evm::api::EvmChainId {
		Environment::ethereum_chain_id()
	}

	fn next_nonce() -> u64 {
		Environment::next_ethereum_signature_nonce()
	}
}

// state chain gateway address only exists for Ethereum and does not exist for any other Evm Chain
impl StateChainGatewayAddressProvider for EvmEnvironment {
	fn state_chain_gateway_address() -> EvmAddress {
		Environment::state_chain_gateway_address()
	}
}

impl EvmEnvironmentProvider<Arbitrum> for EvmEnvironment {
	fn token_address(asset: assets::arb::Asset) -> Option<EvmAddress> {
		match asset {
			assets::arb::Asset::ArbEth => Some(ETHEREUM_ETH_ADDRESS),
			assets::arb::Asset::ArbUsdc => Environment::supported_arb_assets(asset),
		}
	}

	fn vault_address() -> EvmAddress {
		Environment::arb_vault_address()
	}

	fn key_manager_address() -> EvmAddress {
		Environment::arb_key_manager_address()
	}

	fn chain_id() -> EvmChainId {
		Environment::arbitrum_chain_id()
	}

	fn next_nonce() -> u64 {
		Environment::next_arbitrum_signature_nonce()
	}
}

#[derive(Clone, Debug, PartialEq, Eq, Encode, Decode, TypeInfo)]
pub struct DotEnvironment;

impl ReplayProtectionProvider<Polkadot> for DotEnvironment {
	// Get the Environment values for vault_account, NetworkChoice and the next nonce for the
	// proxy_account
	fn replay_protection(reset_nonce: ResetProxyAccountNonce) -> PolkadotReplayProtection {
		PolkadotReplayProtection {
			genesis_hash: Environment::polkadot_genesis_hash(),
			// It should not be possible to get None here, since we never send
			// any transactions unless we have a vault account and associated
			// proxy.
			signer: <PolkadotThresholdSigner as KeyProvider<PolkadotCrypto>>::active_epoch_key()
				.map(|epoch_key| epoch_key.key)
				.defensive_unwrap_or_default(),
			nonce: Environment::next_polkadot_proxy_account_nonce(reset_nonce),
		}
	}
}

impl Get<RuntimeVersion> for DotEnvironment {
	fn get() -> RuntimeVersion {
		PolkadotChainTracking::chain_state().unwrap().tracked_data.runtime_version
	}
}

impl ChainEnvironment<cf_chains::dot::api::VaultAccount, PolkadotAccountId> for DotEnvironment {
	fn lookup(_: cf_chains::dot::api::VaultAccount) -> Option<PolkadotAccountId> {
		Environment::polkadot_vault_account()
	}
}

#[derive(Clone, Debug, PartialEq, Eq, Encode, Decode, TypeInfo)]
pub struct HubEnvironment;

impl ReplayProtectionProvider<Assethub> for HubEnvironment {
	// Get the Environment values for vault_account, NetworkChoice and the next nonce for the
	// proxy_account
	fn replay_protection(reset_nonce: ResetProxyAccountNonce) -> PolkadotReplayProtection {
		PolkadotReplayProtection {
			genesis_hash: Environment::assethub_genesis_hash(),
			// It should not be possible to get None here, since we never send
			// any transactions unless we have a vault account and associated
			// proxy.
			signer: <PolkadotThresholdSigner as KeyProvider<PolkadotCrypto>>::active_epoch_key()
				.map(|epoch_key| epoch_key.key)
				.defensive_unwrap_or_default(),
			nonce: Environment::next_assethub_proxy_account_nonce(reset_nonce),
		}
	}
}

impl Get<RuntimeVersion> for HubEnvironment {
	fn get() -> RuntimeVersion {
		AssethubChainTracking::chain_state().unwrap().tracked_data.runtime_version
	}
}

impl Get<OutputAccountId> for HubEnvironment {
	fn get() -> OutputAccountId {
		Environment::next_assethub_output_account_id()
	}
}

impl ChainEnvironment<cf_chains::hub::api::VaultAccount, PolkadotAccountId> for HubEnvironment {
	fn lookup(_: cf_chains::hub::api::VaultAccount) -> Option<PolkadotAccountId> {
		Environment::assethub_vault_account()
	}
}

#[derive(Clone, Debug, PartialEq, Eq, Encode, Decode, TypeInfo)]
pub struct BtcEnvironment;

impl ReplayProtectionProvider<Bitcoin> for BtcEnvironment {
	fn replay_protection(_params: ()) {}
}

impl ChainEnvironment<UtxoSelectionType, SelectedUtxosAndChangeAmount> for BtcEnvironment {
	fn lookup(utxo_selection_type: UtxoSelectionType) -> Option<SelectedUtxosAndChangeAmount> {
		Environment::select_and_take_bitcoin_utxos(utxo_selection_type)
	}
}

impl ChainEnvironment<(), cf_chains::btc::AggKey> for BtcEnvironment {
	fn lookup(_: ()) -> Option<cf_chains::btc::AggKey> {
		<BitcoinThresholdSigner as KeyProvider<BitcoinCrypto>>::active_epoch_key()
			.map(|epoch_key| epoch_key.key)
	}
}

#[derive(Clone, Debug, PartialEq, Eq, Encode, Decode, TypeInfo)]
pub struct SolEnvironment;

impl ChainEnvironment<ApiEnvironment, SolApiEnvironment> for SolEnvironment {
	fn lookup(_s: ApiEnvironment) -> Option<SolApiEnvironment> {
		Some(Environment::solana_api_environment())
	}
}

impl ChainEnvironment<CurrentAggKey, SolAddress> for SolEnvironment {
	fn lookup(_s: CurrentAggKey) -> Option<SolAddress> {
		let epoch = SolanaThresholdSigner::current_key_epoch()?;
		SolanaThresholdSigner::keys(epoch)
	}
}

impl ChainEnvironment<CurrentOnChainKey, SolAddress> for SolEnvironment {
	fn lookup(_s: CurrentOnChainKey) -> Option<SolAddress> {
		SolanaBroadcaster::current_on_chain_key()
	}
}

impl ChainEnvironment<ComputePrice, SolAmount> for SolEnvironment {
	fn lookup(_s: ComputePrice) -> Option<u64> {
		Some(SolanaChainTrackingProvider::priority_fee())
	}
}

impl ChainEnvironment<DurableNonce, DurableNonceAndAccount> for SolEnvironment {
	fn lookup(_s: DurableNonce) -> Option<DurableNonceAndAccount> {
		Environment::get_sol_nonce_and_account()
	}
}

impl ChainEnvironment<AllNonceAccounts, Vec<DurableNonceAndAccount>> for SolEnvironment {
	fn lookup(_s: AllNonceAccounts) -> Option<Vec<DurableNonceAndAccount>> {
		let nonce_accounts = Environment::get_all_sol_nonce_accounts();
		if nonce_accounts.is_empty() {
			None
		} else {
			Some(nonce_accounts)
		}
	}
}

impl RecoverDurableNonce for SolEnvironment {
	fn recover_durable_nonce(nonce_account: SolAddress) {
		Environment::recover_sol_durable_nonce(nonce_account)
	}
}

impl SolanaEnvironment for SolEnvironment {}

pub struct TokenholderGovernanceBroadcaster;

impl TokenholderGovernanceBroadcaster {
	fn broadcast_gov_key<C, B>(maybe_old_key: Option<Vec<u8>>, new_key: Vec<u8>) -> Result<(), ()>
	where
		C: Chain,
		B: Broadcaster<C>,
		<B as Broadcaster<C>>::ApiCall: cf_chains::SetGovKeyWithAggKey<C::ChainCrypto>,
	{
		let maybe_old_key = if let Some(old_key) = maybe_old_key {
			Some(Decode::decode(&mut &old_key[..]).or(Err(()))?)
		} else {
			None
		};
		let api_call = SetGovKeyWithAggKey::<C::ChainCrypto>::new_unsigned(
			maybe_old_key,
			Decode::decode(&mut &new_key[..]).or(Err(()))?,
		)?;
		B::threshold_sign_and_broadcast(api_call);
		Ok(())
	}

	fn is_govkey_compatible<C: ChainCrypto>(key: &[u8]) -> bool {
		C::GovKey::decode(&mut &key[..]).is_ok()
	}
}

impl BroadcastAnyChainGovKey for TokenholderGovernanceBroadcaster {
	fn broadcast_gov_key(
		chain: ForeignChain,
		maybe_old_key: Option<Vec<u8>>,
		new_key: Vec<u8>,
	) -> Result<(), ()> {
		match chain {
			ForeignChain::Ethereum =>
				Self::broadcast_gov_key::<Ethereum, EthereumBroadcaster>(maybe_old_key, new_key),
			ForeignChain::Polkadot =>
				Self::broadcast_gov_key::<Polkadot, PolkadotBroadcaster>(maybe_old_key, new_key),
			ForeignChain::Bitcoin => Err(()),
			ForeignChain::Arbitrum => Err(()),
			ForeignChain::Solana =>
				Self::broadcast_gov_key::<Solana, SolanaBroadcaster>(maybe_old_key, new_key),
			ForeignChain::Assethub =>
				Self::broadcast_gov_key::<Assethub, AssethubBroadcaster>(maybe_old_key, new_key),
		}
	}

	fn is_govkey_compatible(chain: ForeignChain, key: &[u8]) -> bool {
		match chain {
			ForeignChain::Ethereum =>
				Self::is_govkey_compatible::<<Ethereum as Chain>::ChainCrypto>(key),
			ForeignChain::Polkadot =>
				Self::is_govkey_compatible::<<Polkadot as Chain>::ChainCrypto>(key),
			ForeignChain::Bitcoin => false,
			ForeignChain::Arbitrum => false,
			ForeignChain::Solana =>
				Self::is_govkey_compatible::<<Solana as Chain>::ChainCrypto>(key),
			ForeignChain::Assethub =>
				Self::is_govkey_compatible::<<Assethub as Chain>::ChainCrypto>(key),
		}
	}
}

impl CommKeyBroadcaster for TokenholderGovernanceBroadcaster {
	fn broadcast(new_key: <<Ethereum as Chain>::ChainCrypto as ChainCrypto>::GovKey) {
		<EthereumBroadcaster as Broadcaster<Ethereum>>::threshold_sign_and_broadcast(
			SetCommKeyWithAggKey::<EvmCrypto>::new_unsigned(new_key),
		);
	}
}

#[macro_export]
macro_rules! impl_deposit_api_for_anychain {
	( $t: ident, $(($chain: ident, $pallet: ident)),+ ) => {
		impl DepositApi<AnyChain> for $t {
			type AccountId = <Runtime as frame_system::Config>::AccountId;
			type Amount = <Runtime as Chainflip>::Amount;

			fn request_liquidity_deposit_address(
				lp_account: Self::AccountId,
				source_asset: Asset,
				boost_fee: BasisPoints,
				refund_address: ForeignChainAddress,
			) -> Result<(ChannelId, ForeignChainAddress, <AnyChain as cf_chains::Chain>::ChainBlockNumber, FlipBalance), DispatchError> {
				match source_asset.into() {
					$(
						ForeignChainAndAsset::$chain(source_asset) =>
							$pallet::request_liquidity_deposit_address(
								lp_account,
								source_asset,
								boost_fee,
								refund_address,
							).map(|(channel, address, block_number, channel_opening_fee)| (channel, address, block_number.into(), channel_opening_fee)),
					)+
				}
			}

			fn request_swap_deposit_address(
				source_asset: Asset,
				destination_asset: Asset,
				destination_address: ForeignChainAddress,
				broker_commission: Beneficiaries<Self::AccountId>,
				broker_id: Self::AccountId,
				channel_metadata: Option<CcmChannelMetadata>,
				boost_fee: BasisPoints,
				refund_parameters: ChannelRefundParametersDecoded,
				dca_parameters: Option<DcaParameters>,
			) -> Result<(ChannelId, ForeignChainAddress, <AnyChain as cf_chains::Chain>::ChainBlockNumber, FlipBalance), DispatchError> {
				match source_asset.into() {
					$(
						ForeignChainAndAsset::$chain(source_asset) => $pallet::request_swap_deposit_address(
							source_asset,
							destination_asset,
							destination_address,
							broker_commission,
							broker_id,
							channel_metadata,
							boost_fee,
							refund_parameters,
							dca_parameters,
						).map(|(channel, address, block_number, channel_opening_fee)| (channel, address, block_number.into(), channel_opening_fee)),
					)+
				}
			}
		}
	}
}

#[macro_export]
macro_rules! impl_egress_api_for_anychain {
	( $t: ident, $(($chain: ident, $pallet: ident)),+ ) => {
		impl EgressApi<AnyChain> for $t {
			type EgressError = DispatchError;

			fn schedule_egress(
				asset: Asset,
				amount: <AnyChain as Chain>::ChainAmount,
				destination_address: <AnyChain as Chain>::ChainAccount,
				maybe_ccm_deposit_metadata: Option<CcmDepositMetadata>,
			) -> Result<ScheduledEgressDetails<AnyChain>, DispatchError> {
				match asset.into() {
					$(
						ForeignChainAndAsset::$chain(asset) => $pallet::schedule_egress(
							asset,
							amount.try_into().expect("Checked for amount compatibility"),
							destination_address
								.try_into()
								.expect("This address cast is ensured to succeed."),
							maybe_ccm_deposit_metadata,
						)
						.map(|ScheduledEgressDetails { egress_id, egress_amount, fee_withheld }| ScheduledEgressDetails { egress_id, egress_amount: egress_amount.into(), fee_withheld: fee_withheld.into() })
						.map_err(Into::into),
					)+
				}
			}
		}
	}
}

pub struct AnyChainIngressEgressHandler;
impl_deposit_api_for_anychain!(
	AnyChainIngressEgressHandler,
	(Ethereum, EthereumIngressEgress),
	(Polkadot, PolkadotIngressEgress),
	(Bitcoin, BitcoinIngressEgress),
	(Arbitrum, ArbitrumIngressEgress),
	(Solana, SolanaIngressEgress),
	(Assethub, AssethubIngressEgress)
);

impl_egress_api_for_anychain!(
	AnyChainIngressEgressHandler,
	(Ethereum, EthereumIngressEgress),
	(Polkadot, PolkadotIngressEgress),
	(Bitcoin, BitcoinIngressEgress),
	(Arbitrum, ArbitrumIngressEgress),
	(Solana, SolanaIngressEgress),
	(Assethub, AssethubIngressEgress)
);

pub struct DepositHandler;
impl OnDeposit<Ethereum> for DepositHandler {}
impl OnDeposit<Polkadot> for DepositHandler {}
impl OnDeposit<Bitcoin> for DepositHandler {
	fn on_deposit_made(utxo: Utxo) {
		Environment::add_bitcoin_utxo_to_list(utxo)
	}
}
impl OnDeposit<Arbitrum> for DepositHandler {}
impl OnDeposit<Solana> for DepositHandler {}
impl OnDeposit<Assethub> for DepositHandler {}

pub struct ChainAddressConverter;

impl AddressConverter for ChainAddressConverter {
	fn to_encoded_address(address: ForeignChainAddress) -> EncodedAddress {
		to_encoded_address(address, Environment::network_environment)
	}

	fn try_from_encoded_address(
		encoded_address: EncodedAddress,
	) -> Result<ForeignChainAddress, ()> {
		try_from_encoded_address(encoded_address, Environment::network_environment)
	}

	fn decode_and_validate_address_for_asset(
		encoded_address: EncodedAddress,
		asset: Asset,
	) -> Result<ForeignChainAddress, AddressError> {
		decode_and_validate_address_for_asset(
			encoded_address,
			asset,
			Environment::network_environment,
		)
	}
}

pub struct BroadcastReadyProvider;
impl OnBroadcastReady<Ethereum> for BroadcastReadyProvider {
	type ApiCall = EthereumApi<EvmEnvironment>;
}
impl OnBroadcastReady<Polkadot> for BroadcastReadyProvider {
	type ApiCall = PolkadotApi<DotEnvironment>;
}
impl OnBroadcastReady<Bitcoin> for BroadcastReadyProvider {
	type ApiCall = BitcoinApi<BtcEnvironment>;

	fn on_broadcast_ready(api_call: &Self::ApiCall) {
		if let BitcoinApi::BatchTransfer(batch_transfer) = api_call {
			let tx_id = batch_transfer.bitcoin_transaction.txid();
			let outputs = &batch_transfer.bitcoin_transaction.outputs;
			let btc_key = pallet_cf_threshold_signature::Pallet::<Runtime, BitcoinInstance>::keys(
				pallet_cf_threshold_signature::Pallet::<Runtime, BitcoinInstance>::current_key_epoch()
					.expect("We should always have an epoch set")).expect("We should always have a key set for the current epoch");
			for (i, output) in outputs.iter().enumerate() {
				if [
					ScriptPubkey::Taproot(btc_key.previous.unwrap_or_default()),
					ScriptPubkey::Taproot(btc_key.current),
				]
				.contains(&output.script_pubkey)
				{
					Environment::add_bitcoin_change_utxo(
						output.amount,
						UtxoId { tx_id, vout: i as u32 },
						batch_transfer.change_utxo_key,
					);
				}
			}
		}
	}
}

impl OnBroadcastReady<Arbitrum> for BroadcastReadyProvider {
	type ApiCall = ArbitrumApi<EvmEnvironment>;
}
impl OnBroadcastReady<Solana> for BroadcastReadyProvider {
	type ApiCall = SolanaApi<SolEnvironment>;
}
impl OnBroadcastReady<Assethub> for BroadcastReadyProvider {
	type ApiCall = AssethubApi<HubEnvironment>;
}

pub struct BitcoinFeeGetter;
impl cf_traits::GetBitcoinFeeInfo for BitcoinFeeGetter {
	fn bitcoin_fee_info() -> BitcoinFeeInfo {
		BitcoinChainTracking::chain_state().unwrap().tracked_data.btc_fee_info
	}
}

pub struct ValidatorRoleQualification;

impl QualifyNode<<Runtime as Chainflip>::ValidatorId> for ValidatorRoleQualification {
	fn is_qualified(id: &<Runtime as Chainflip>::ValidatorId) -> bool {
		AccountRoles::has_account_role(id, AccountRole::Validator)
	}
}

// Calculates the APY of a given account, returned in Basis Points (1 b.p. = 0.01%)
// Returns Some(APY) if the account is a Validator/backup validator.
// Otherwise returns None.
pub fn calculate_account_apy(account_id: &AccountId) -> Option<u32> {
	if pallet_cf_validator::CurrentAuthorities::<Runtime>::get().contains(account_id) {
		// Authority: reward is earned by authoring a block.
		Some(
			Emissions::current_authority_emission_per_block() * YEAR as u128 /
				pallet_cf_validator::CurrentAuthorities::<Runtime>::decode_non_dedup_len()
					.expect("Current authorities must exists and non-empty.") as u128,
		)
	} else {
		let backups_earning_rewards =
			Validator::highest_funded_qualified_backup_node_bids().collect::<Vec<_>>();
		if backups_earning_rewards.iter().any(|bid| bid.bidder_id == *account_id) {
			// Calculate backup validator reward for the current block, then scaled linearly into
			// YEAR.
			calculate_backup_rewards::<AccountId, FlipBalance>(
				backups_earning_rewards,
				Validator::bond(),
				One::one(),
				Emissions::backup_node_emission_per_block(),
				Emissions::current_authority_emission_per_block(),
				u128::from(Validator::current_authority_count()),
			)
			.into_iter()
			.find(|(id, _reward)| *id == *account_id)
			.map(|(_id, reward)| reward * YEAR as u128)
		} else {
			None
		}
	}
	.map(|reward_pa| {
		// Convert Permill to Basis Point.
		FixedU64::from_rational(reward_pa, Flip::balance(account_id))
			.checked_mul_int(10_000u32)
			.unwrap_or_default()
	})
}

#[derive(Serialize, Deserialize, Clone, PartialEq, Eq, Debug, Encode, Decode)]
pub struct BlockUpdate<Data> {
	pub block_hash: Hash,
	pub block_number: BlockNumber,
	// NOTE: Flatten requires Data types to be struct or map
	// Also flatten is incompatible with u128, so AssetAmounts needs to be String type.
	#[serde(flatten)]
	pub data: Data,
}

#[macro_export]
macro_rules! impl_ingress_egress_fee_api_for_anychain {
	( $t: ident, $(($chain: ident, $pallet: ident)),+ ) => {
		impl IngressEgressFeeApi<AnyChain> for $t {
			fn accrue_withheld_fee(asset: Asset, fee: <AnyChain as Chain>::ChainAmount) {
				match asset.into() {
					$(
						ForeignChainAndAsset::$chain(asset) => $pallet::accrue_withheld_fee(
							asset,
							fee.try_into().expect("Checked for amount compatibility"),
						),
					)+
				}
			}
		}
	}
}

pub struct IngressEgressFeeHandler;
impl_ingress_egress_fee_api_for_anychain!(
	IngressEgressFeeHandler,
	(Ethereum, EthereumIngressEgress),
	(Polkadot, PolkadotIngressEgress),
	(Bitcoin, BitcoinIngressEgress),
	(Arbitrum, ArbitrumIngressEgress),
	(Solana, SolanaIngressEgress),
	(Assethub, AssethubIngressEgress)
);

pub struct SolanaLimit;
impl FetchesTransfersLimitProvider for SolanaLimit {
	fn maybe_transfers_limit() -> Option<usize> {
		// we need to leave one nonce for the fetch tx and one nonce reserved for rotation tx since
		// rotation tx can fail to build if all nonce accounts are occupied
		Some(
			Environment::get_number_of_available_sol_nonce_accounts(false)
				.saturating_sub(NONCE_AVAILABILITY_THRESHOLD_FOR_INITIATING_TRANSFER),
		)
	}

	fn maybe_ccm_limit() -> Option<usize> {
		// Subtract one extra nonce compared to the regular transfer limit to make sure that
		// CCMs will never block regular transfers.
		Some(Self::maybe_transfers_limit()?.saturating_sub(1))
	}

	fn maybe_fetches_limit() -> Option<usize> {
		// only fetch if we have more than once nonce account available since one nonce is
		// reserved for rotations. See above
		Some(if Environment::get_number_of_available_sol_nonce_accounts(false) > 0 {
			cf_chains::sol::MAX_SOL_FETCHES_PER_TX
		} else {
			0
		})
	}
}

pub struct EvmLimit;
impl FetchesTransfersLimitProvider for EvmLimit {
	fn maybe_transfers_limit() -> Option<usize> {
		Some(50)
	}

	fn maybe_ccm_limit() -> Option<usize> {
		// For ccm calls we don't batch
		None
	}

	fn maybe_fetches_limit() -> Option<usize> {
		Some(20)
	}
}

pub struct MinimumDepositProvider;
impl cf_traits::MinimumDeposit for MinimumDepositProvider {
	fn get(asset: Asset) -> AssetAmount {
		use pallet_cf_ingress_egress::MinimumDeposit;
		match asset.into() {
			ForeignChainAndAsset::Ethereum(asset) =>
				MinimumDeposit::<Runtime, EthereumInstance>::get(asset),
			ForeignChainAndAsset::Polkadot(asset) =>
				MinimumDeposit::<Runtime, PolkadotInstance>::get(asset),
			ForeignChainAndAsset::Bitcoin(asset) =>
				MinimumDeposit::<Runtime, BitcoinInstance>::get(asset).into(),
			ForeignChainAndAsset::Arbitrum(asset) =>
				MinimumDeposit::<Runtime, ArbitrumInstance>::get(asset),
			ForeignChainAndAsset::Solana(asset) =>
				MinimumDeposit::<Runtime, SolanaInstance>::get(asset).into(),
		}
	}
}<|MERGE_RESOLUTION|>--- conflicted
+++ resolved
@@ -64,11 +64,10 @@
 		api::{EvmChainId, EvmEnvironmentProvider, EvmReplayProtection},
 		EvmCrypto, Transaction,
 	},
-<<<<<<< HEAD
 	hub::{api::AssethubApi, OutputAccountId},
-=======
-	instances::{ArbitrumInstance, EthereumInstance, PolkadotInstance, SolanaInstance},
->>>>>>> 1572c9f5
+	instances::{
+		ArbitrumInstance, AssethubInstance, EthereumInstance, PolkadotInstance, SolanaInstance,
+	},
 	sol::{
 		api::{
 			AllNonceAccounts, ApiEnvironment, ComputePrice, CurrentAggKey, CurrentOnChainKey,
@@ -1097,6 +1096,8 @@
 				MinimumDeposit::<Runtime, ArbitrumInstance>::get(asset),
 			ForeignChainAndAsset::Solana(asset) =>
 				MinimumDeposit::<Runtime, SolanaInstance>::get(asset).into(),
+			ForeignChainAndAsset::Assethub(asset) =>
+				MinimumDeposit::<Runtime, AssethubInstance>::get(asset),
 		}
 	}
 }