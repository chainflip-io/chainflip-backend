--- conflicted
+++ resolved
@@ -655,12 +655,8 @@
 				broker_id: Self::AccountId,
 				channel_metadata: Option<CcmChannelMetadata>,
 				boost_fee: BasisPoints,
-<<<<<<< HEAD
-				refund_parameters: Option<ChannelRefundParameters>,
+				refund_parameters: Option<ChannelRefundParameters<ForeignChainAddress>>,
 				dca_parameters: Option<DcaParameters>,
-=======
-				refund_parameters: Option<ChannelRefundParameters<ForeignChainAddress>>,
->>>>>>> ecf4c58e
 			) -> Result<(ChannelId, ForeignChainAddress, <AnyChain as cf_chains::Chain>::ChainBlockNumber, FlipBalance), DispatchError> {
 				match source_asset.into() {
 					$(
