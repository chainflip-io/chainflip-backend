--- conflicted
+++ resolved
@@ -1,51 +1,24 @@
 //! Configuration, utilities and helpers for the Chainflip runtime.
 pub mod chain_instances;
 mod signer_nomination;
-<<<<<<< HEAD
+use pallet_cf_flip::Surplus;
 pub use signer_nomination::RandomSignerNomination;
 
-use super::{
-	AccountId, Call, Emissions, Flip, FlipBalance, Reputation, Rewards, Runtime, Validator,
+use crate::{
+	AccountId, Auction, Authorship, BlockNumber, Call, EmergencyRotationPercentageRange, Emissions,
+	Environment, Flip, FlipBalance, HeartbeatBlockInterval, Reputation, Runtime, System, Validator,
 	Witnesser,
-};
-use crate::{
-	Auction, BlockNumber, EmergencyRotationPercentageRange, Environment, HeartbeatBlockInterval,
 };
 use cf_chains::{
 	eth::{self, api::EthereumApi},
 	ApiCall, ChainAbi, Ethereum, TransactionBuilder,
-=======
-use pallet_cf_flip::Surplus;
-pub use signer_nomination::RandomSignerNomination;
-
-use super::{
-	AccountId, Authorship, Call, Emissions, Environment, Flip, FlipBalance, Reputation, Runtime,
-	Validator, Witnesser,
-};
-use crate::{
-	Auction, BlockNumber, EmergencyRotationPercentageRange, HeartbeatBlockInterval, System,
-};
-use cf_chains::{
-	eth::{
-		self, register_claim::RegisterClaim, set_agg_key_with_agg_key::SetAggKeyWithAggKey,
-		update_flip_supply::UpdateFlipSupply, Address, ChainflipContractCall,
-	},
-	ChainCrypto, Ethereum,
->>>>>>> 62f45ef8
 };
 use cf_traits::{
 	offline_conditions::{OfflineCondition, ReputationPoints},
 	BackupValidators, BlockEmissions, BondRotation, Chainflip, ChainflipAccount,
 	ChainflipAccountStore, EmergencyRotation, EmissionsTrigger, EpochInfo, EpochTransitionHandler,
-<<<<<<< HEAD
-	Heartbeat, Issuance, NetworkState, RewardRollover, Rewarder, StakeHandler, StakeTransfer,
+	Heartbeat, Issuance, NetworkState, RewardsDistribution, StakeHandler, StakeTransfer,
 	VaultRotationHandler,
-};
-use frame_support::weights::Weight;
-use pallet_cf_auction::{HandleStakes, VaultRotationEventHandler};
-=======
-	Heartbeat, Issuance, NetworkState, RewardsDistribution, SigningContext, StakeHandler,
-	StakeTransfer, VaultRotationHandler,
 };
 use codec::{Decode, Encode};
 use frame_support::{instances::*, weights::Weight};
@@ -53,20 +26,15 @@
 use frame_support::{dispatch::DispatchErrorWithPostInfo, weights::PostDispatchInfo};
 
 use pallet_cf_auction::{HandleStakes, VaultRotationEventHandler};
-use pallet_cf_broadcast::BroadcastConfig;
-
->>>>>>> 62f45ef8
+
 use pallet_cf_validator::PercentageRange;
 use sp_runtime::{
 	helpers_128bit::multiply_by_rational,
 	traits::{AtLeast32BitUnsigned, UniqueSaturatedFrom},
 };
 use sp_std::{cmp::min, marker::PhantomData, prelude::*};
-<<<<<<< HEAD
-=======
 
 use cf_traits::RuntimeUpgrade;
->>>>>>> 62f45ef8
 
 impl Chainflip for Runtime {
 	type Call = Call;
@@ -259,111 +227,6 @@
 	}
 }
 
-<<<<<<< HEAD
-=======
-// Supported Ethereum signing operations.
-#[derive(Encode, Decode, Clone, RuntimeDebug, PartialEq, Eq)]
-pub enum EthereumSigningContext {
-	PostClaimSignature(RegisterClaim),
-	SetAggKeyWithAggKeyBroadcast(SetAggKeyWithAggKey),
-	UpdateFlipSupply(UpdateFlipSupply),
-}
-
-impl From<RegisterClaim> for EthereumSigningContext {
-	fn from(call: RegisterClaim) -> Self {
-		EthereumSigningContext::PostClaimSignature(call)
-	}
-}
-
-impl From<SetAggKeyWithAggKey> for EthereumSigningContext {
-	fn from(call: SetAggKeyWithAggKey) -> Self {
-		EthereumSigningContext::SetAggKeyWithAggKeyBroadcast(call)
-	}
-}
-
-impl From<UpdateFlipSupply> for EthereumSigningContext {
-	fn from(call: UpdateFlipSupply) -> Self {
-		EthereumSigningContext::UpdateFlipSupply(call)
-	}
-}
-
-impl SigningContext<Runtime> for EthereumSigningContext {
-	type Chain = cf_chains::Ethereum;
-	type Callback = Call;
-	type ThresholdSignatureOrigin = pallet_cf_threshold_signature::Origin<Runtime, Instance1>;
-
-	fn get_payload(&self) -> <Self::Chain as ChainCrypto>::Payload {
-		match self {
-			Self::PostClaimSignature(ref claim) => claim.signing_payload(),
-			Self::SetAggKeyWithAggKeyBroadcast(ref call) => call.signing_payload(),
-			Self::UpdateFlipSupply(ref call) => call.signing_payload(),
-		}
-	}
-
-	fn resolve_callback(
-		&self,
-		signature: <Self::Chain as ChainCrypto>::ThresholdSignature,
-	) -> Self::Callback {
-		match self {
-			Self::PostClaimSignature(claim) =>
-				pallet_cf_staking::Call::<Runtime>::post_claim_signature(
-					claim.node_id.into(),
-					signature,
-				)
-				.into(),
-			Self::SetAggKeyWithAggKeyBroadcast(call) => Call::EthereumBroadcaster(
-				pallet_cf_broadcast::Call::<_, _>::start_broadcast(contract_call_to_unsigned_tx(
-					call.clone(),
-					&signature,
-					Environment::key_manager_address().into(),
-				)),
-			),
-			Self::UpdateFlipSupply(call) =>
-				Call::EthereumBroadcaster(pallet_cf_broadcast::Call::<_, _>::start_broadcast(
-					contract_call_to_unsigned_tx(
-						call.clone(),
-						&signature,
-						Environment::stake_manager_address().into(),
-					),
-				)),
-		}
-	}
-}
-
-fn contract_call_to_unsigned_tx<C: ChainflipContractCall>(
-	call: C,
-	signature: &eth::SchnorrVerificationComponents,
-	contract_address: Address,
-) -> eth::UnsignedTransaction {
-	eth::UnsignedTransaction {
-		chain_id: Environment::ethereum_chain_id(),
-		contract: contract_address,
-		data: call.abi_encode_with_signature(signature),
-		..Default::default()
-	}
-}
-
-pub struct EthereumBroadcastConfig;
-
-impl BroadcastConfig for EthereumBroadcastConfig {
-	type Chain = Ethereum;
-	type UnsignedTransaction = eth::UnsignedTransaction;
-	type SignedTransaction = eth::RawSignedTransaction;
-	type TransactionHash = eth::TransactionHash;
-	type SignerId = eth::Address;
-
-	fn verify_transaction(
-		unsigned_tx: &Self::UnsignedTransaction,
-		signed_tx: &Self::SignedTransaction,
-		address: &Self::SignerId,
-	) -> Option<()> {
-		eth::verify_transaction(unsigned_tx, signed_tx, address)
-			.map_err(|e| log::info!("Ethereum signed transaction verification failed: {:?}.", e))
-			.ok()
-	}
-}
-
->>>>>>> 62f45ef8
 /// Checks if the caller can execute free transactions
 pub struct WaivedFees;
 
@@ -392,7 +255,6 @@
 	}
 }
 
-<<<<<<< HEAD
 pub struct EthTransactionBuilder;
 
 impl TransactionBuilder<Ethereum, EthereumApi> for EthTransactionBuilder {
@@ -418,7 +280,9 @@
 				..Default::default()
 			},
 		}
-=======
+	}
+}
+
 pub struct BlockAuthorRewardDistribution;
 
 impl RewardsDistribution for BlockAuthorRewardDistribution {
@@ -435,6 +299,5 @@
 impl RuntimeUpgrade for RuntimeUpgradeManager {
 	fn do_upgrade(code: Vec<u8>) -> Result<PostDispatchInfo, DispatchErrorWithPostInfo> {
 		System::set_code(frame_system::RawOrigin::Root.into(), code)
->>>>>>> 62f45ef8
 	}
 }