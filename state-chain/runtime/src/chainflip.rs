//! Configuration, utilities and helpers for the Chainflip runtime.
pub mod address_derivation;
pub mod backup_node_rewards;
pub mod cons_key_rotator;
pub mod decompose_recompose;
pub mod epoch_transition;
pub mod evm_vault_activator;
mod missed_authorship_slots;
mod offences;
mod signer_nomination;

use crate::{
	impl_transaction_builder_for_evm_chain, AccountId, AccountRoles, ArbitrumChainTracking,
	ArbitrumIngressEgress, Authorship, BitcoinChainTracking, BitcoinIngressEgress,
	BitcoinThresholdSigner, BlockNumber, Emissions, Environment, EthereumBroadcaster,
	EthereumChainTracking, EthereumIngressEgress, Flip, FlipBalance, Hash, PolkadotBroadcaster,
	PolkadotChainTracking, PolkadotIngressEgress, PolkadotThresholdSigner, Runtime, RuntimeCall,
	SolanaChainTracking, SolanaIngressEgress, SolanaThresholdSigner, System, Validator, YEAR,
};
use backup_node_rewards::calculate_backup_rewards;
use cf_chains::{
	address::{
		to_encoded_address, try_from_encoded_address, AddressConverter, EncodedAddress,
		ForeignChainAddress,
	},
	arb::api::ArbitrumApi,
	assets::any::ForeignChainAndAsset,
	btc::{
		api::{BitcoinApi, SelectedUtxosAndChangeAmount, UtxoSelectionType},
		Bitcoin, BitcoinCrypto, BitcoinFeeInfo, BitcoinTransactionData, UtxoId,
	},
	dot::{
		api::PolkadotApi, Polkadot, PolkadotAccountId, PolkadotCrypto, PolkadotReplayProtection,
		PolkadotTransactionData, ResetProxyAccountNonce, RuntimeVersion,
	},
	eth::{
		self,
		api::{EthereumApi, StateChainGatewayAddressProvider},
		deposit_address::ETHEREUM_ETH_ADDRESS,
		Ethereum,
	},
	evm::{
		api::{EvmChainId, EvmEnvironmentProvider, EvmReplayProtection},
		EvmCrypto, Transaction,
	},
	sol::{
		api::{
<<<<<<< HEAD
			AllNonceAccounts, ApiEnvironment, ComputePrice, CurrentAggKey, NonceAccount, SolanaApi,
			SolanaEnvironment,
		},
		SolAddress, SolAmount, SolApiEnvironment, SolHash,
=======
			AllNonceAccounts, ComputePrice, DurableNonce, DurableNonceAndAccount, SolanaApi,
			SolanaEnvAccountLookupKey, SolanaEnvironment,
		},
		SolAddress, SolAmount,
>>>>>>> 66967e57
	},
	AnyChain, ApiCall, Arbitrum, CcmChannelMetadata, CcmDepositMetadata, Chain, ChainCrypto,
	ChainEnvironment, ChainState, ChannelRefundParameters, DepositChannel, ForeignChain,
	ReplayProtectionProvider, SetCommKeyWithAggKey, SetGovKeyWithAggKey, Solana,
	TransactionBuilder,
};
use cf_primitives::{chains::assets, AccountRole, Asset, BasisPoints, Beneficiaries, ChannelId};
use cf_traits::{
	AccountInfo, AccountRoleRegistry, BackupRewardsNotifier, BlockEmissions,
	BroadcastAnyChainGovKey, Broadcaster, Chainflip, CommKeyBroadcaster, DepositApi, EgressApi,
	EpochInfo, Heartbeat, IngressEgressFeeApi, Issuance, KeyProvider, OnBroadcastReady, OnDeposit,
	QualifyNode, RewardsDistribution, RuntimeUpgrade, ScheduledEgressDetails,
};
use codec::{Decode, Encode};
use eth::Address as EvmAddress;
use frame_support::{
	dispatch::{DispatchErrorWithPostInfo, PostDispatchInfo},
	pallet_prelude::DispatchError,
	sp_runtime::{
		traits::{BlockNumberProvider, One, UniqueSaturatedFrom, UniqueSaturatedInto},
		FixedPointNumber, FixedU64,
	},
	traits::{Defensive, Get},
};
pub use missed_authorship_slots::MissedAuraSlots;
pub use offences::*;
use scale_info::TypeInfo;
use serde::{Deserialize, Serialize};
pub use signer_nomination::RandomSignerNomination;
use sp_core::U256;
use sp_std::prelude::*;

impl Chainflip for Runtime {
	type RuntimeCall = RuntimeCall;
	type Amount = FlipBalance;
	type ValidatorId = <Self as frame_system::Config>::AccountId;
	type EnsureWitnessed = pallet_cf_witnesser::EnsureWitnessed;
	type EnsurePrewitnessed = pallet_cf_witnesser::EnsurePrewitnessed;
	type EnsureWitnessedAtCurrentEpoch = pallet_cf_witnesser::EnsureWitnessedAtCurrentEpoch;
	type EnsureGovernance = pallet_cf_governance::EnsureGovernance;
	type EpochInfo = Validator;
	type AccountRoleRegistry = AccountRoles;
	type FundingInfo = Flip;
}

struct BackupNodeEmissions;

impl RewardsDistribution for BackupNodeEmissions {
	type Balance = FlipBalance;
	type Issuance = pallet_cf_flip::FlipIssuance<Runtime>;

	fn distribute() {
		let backup_nodes =
			Validator::highest_funded_qualified_backup_node_bids().collect::<Vec<_>>();
		if backup_nodes.is_empty() {
			return
		}

		// Distribute rewards one by one
		// N.B. This could be more optimal
		for (validator_id, reward) in calculate_backup_rewards(
			backup_nodes,
			Validator::bond(),
			<<Runtime as pallet_cf_reputation::Config>::HeartbeatBlockInterval as Get<
				BlockNumber,
			>>::get()
			.unique_saturated_into(),
			Emissions::backup_node_emission_per_block(),
			Emissions::current_authority_emission_per_block(),
			Self::Balance::unique_saturated_from(Validator::current_authority_count()),
		) {
			Flip::settle(&validator_id, Self::Issuance::mint(reward).into());
			<Emissions as BackupRewardsNotifier>::emit_event(&validator_id, reward);
		}
	}
}

pub struct ChainflipHeartbeat;

impl Heartbeat for ChainflipHeartbeat {
	type ValidatorId = AccountId;
	type BlockNumber = BlockNumber;

	fn on_heartbeat_interval() {
		<Emissions as BlockEmissions>::calculate_block_emissions();
		BackupNodeEmissions::distribute();
	}
}

/// Checks if the caller can execute free transactions
pub struct WaivedFees;

impl cf_traits::WaivedFees for WaivedFees {
	type AccountId = AccountId;
	type RuntimeCall = RuntimeCall;

	fn should_waive_fees(call: &Self::RuntimeCall, caller: &Self::AccountId) -> bool {
		if matches!(call, RuntimeCall::Governance(_)) {
			return super::Governance::members().contains(caller)
		}
		false
	}
}

/// We are willing to pay at most 2x the base fee. This is approximately the theoretical
/// limit of the rate of increase of the base fee over 6 blocks (12.5% per block).
const ETHEREUM_BASE_FEE_MULTIPLIER: FixedU64 = FixedU64::from_rational(2, 1);
/// Arbitrum has smaller variability so we are willing to pay at most 1.5x the base fee.
const ARBITRUM_BASE_FEE_MULTIPLIER: FixedU64 = FixedU64::from_rational(3, 2);
// We arbitrarily set the MAX_GAS_LIMIT
const ETHEREUM_MAX_GAS_LIMIT: u128 = 10_000_000;
const ARBITRUM_MAX_GAS_LIMIT: u128 = 25_000_000;

pub trait EvmPriorityFee<C: Chain> {
	fn get_priority_fee(_tracked_data: &C::TrackedData) -> Option<U256> {
		None
	}
}

impl EvmPriorityFee<Ethereum> for EthTransactionBuilder {
	fn get_priority_fee(tracked_data: &<Ethereum as Chain>::TrackedData) -> Option<U256> {
		Some(U256::from(tracked_data.priority_fee))
	}
}

impl EvmPriorityFee<Arbitrum> for ArbTransactionBuilder {
	// Setting the priority fee to zero to prevent the CFE from setting a different value
	fn get_priority_fee(_tracked_data: &<Arbitrum as Chain>::TrackedData) -> Option<U256> {
		Some(U256::from(0))
	}
}

pub struct EthTransactionBuilder;
pub struct ArbTransactionBuilder;
impl_transaction_builder_for_evm_chain!(
	Ethereum,
	EthTransactionBuilder,
	EthereumApi<EvmEnvironment>,
	EthereumChainTracking,
	ETHEREUM_BASE_FEE_MULTIPLIER,
	ETHEREUM_MAX_GAS_LIMIT
);
impl_transaction_builder_for_evm_chain!(
	Arbitrum,
	ArbTransactionBuilder,
	ArbitrumApi<EvmEnvironment>,
	ArbitrumChainTracking,
	ARBITRUM_BASE_FEE_MULTIPLIER,
	ARBITRUM_MAX_GAS_LIMIT
);

#[macro_export]
macro_rules! impl_transaction_builder_for_evm_chain {
	( $chain: ident, $transaction_builder: ident, $chain_api: ident <$env: ident>, $chain_tracking: ident, $base_fee_multiplier: expr, $max_gas_limit: expr ) => {
		impl TransactionBuilder<$chain, $chain_api<$env>> for $transaction_builder {
			fn build_transaction(
				signed_call: &$chain_api<$env>,
			) -> Transaction {
				Transaction {
					chain_id: signed_call.replay_protection().chain_id,
					contract: signed_call.replay_protection().contract_address,
					data: signed_call.chain_encoded(),
					gas_limit: Self::calculate_gas_limit(signed_call),
					..Default::default()
				}
			}

			fn refresh_unsigned_data(unsigned_tx: &mut Transaction) {
				if let Some(ChainState { tracked_data, .. }) = $chain_tracking::chain_state() {
					let max_fee_per_gas = tracked_data.max_fee_per_gas($base_fee_multiplier);
					unsigned_tx.max_fee_per_gas = Some(U256::from(max_fee_per_gas));
					unsigned_tx.max_priority_fee_per_gas = $transaction_builder::get_priority_fee(&tracked_data);
				} else {
					log::warn!("No chain data for {}. This should never happen. Please check Chain Tracking data.", $chain::NAME);
				}
			}

			fn requires_signature_refresh(
				_call: &$chain_api<$env>,
				_payload: &<EvmCrypto as ChainCrypto>::Payload,
			) -> bool {
				false
			}

			/// Calculate the gas limit for a this evm chain's call, using the current gas price.
			/// Currently for only CCM calls, the gas limit is calculated as:
			/// Gas limit = gas_budget / (multiplier * base_gas_price + priority_fee)
			/// All other calls uses a default gas limit. Multiplier=1 to avoid user overpaying for gas.
			/// The max_fee_per_gas will still have the default this evm chain's base fee multiplier applied.
			fn calculate_gas_limit(call: &$chain_api<$env>) -> Option<U256> {
				if let Some(gas_budget) = call.gas_budget() {
					let current_fee_per_gas = $chain_tracking::chain_state()
						.or_else(||{
							log::warn!("No chain data for {}. This should never happen. Please check Chain Tracking data.", $chain::NAME);
							None
						})?
						.tracked_data
						.max_fee_per_gas(One::one());
					Some(gas_budget
						.checked_div(current_fee_per_gas)
						.unwrap_or_else(||{
							log::warn!("Current gas price for {} is 0. This should never happen. Please check Chain Tracking data.", $chain::NAME);
							Default::default()
						}).min($max_gas_limit)
						.into())
				} else {
					None
				}
			}
		}
	}
}

pub struct DotTransactionBuilder;
impl TransactionBuilder<Polkadot, PolkadotApi<DotEnvironment>> for DotTransactionBuilder {
	fn build_transaction(
		signed_call: &PolkadotApi<DotEnvironment>,
	) -> <Polkadot as Chain>::Transaction {
		PolkadotTransactionData { encoded_extrinsic: signed_call.chain_encoded() }
	}

	fn refresh_unsigned_data(_unsigned_tx: &mut <Polkadot as Chain>::Transaction) {
		// TODO: For now this is a noop until we actually have dot chain tracking
	}

	fn requires_signature_refresh(
		call: &PolkadotApi<DotEnvironment>,
		payload: &<<Polkadot as Chain>::ChainCrypto as ChainCrypto>::Payload,
	) -> bool {
		// Current key and signature are irrelevant. The only thing that can invalidate a polkadot
		// transaction is if the payload changes due to a runtime version update.
		&call.threshold_signature_payload() != payload
	}
}

pub struct BtcTransactionBuilder;
impl TransactionBuilder<Bitcoin, BitcoinApi<BtcEnvironment>> for BtcTransactionBuilder {
	fn build_transaction(
		signed_call: &BitcoinApi<BtcEnvironment>,
	) -> <Bitcoin as Chain>::Transaction {
		BitcoinTransactionData { encoded_transaction: signed_call.chain_encoded() }
	}

	fn refresh_unsigned_data(_unsigned_tx: &mut <Bitcoin as Chain>::Transaction) {
		// Since BTC txs are chained and the subsequent tx depends on the success of the previous
		// one, changing the BTC tx fee will mean all subsequent txs are also invalid and so
		// refreshing btc tx is not trivial. We leave it a no-op for now.
	}

	fn requires_signature_refresh(
		_call: &BitcoinApi<BtcEnvironment>,
		_payload: &<<Bitcoin as Chain>::ChainCrypto as ChainCrypto>::Payload,
	) -> bool {
		// The payload for a Bitcoin transaction will never change and so it doesnt need to be
		// checked here. We also dont need to check for the signature here because even if we are in
		// the next epoch and the key has changed, the old signature for the btc tx is still valid
		// since its based on those old input UTXOs. In fact, we never have to resign btc txs and
		// the btc tx is always valid as long as the input UTXOs are valid. Therefore, we don't have
		// to check anything here and just rebroadcast.
		false
	}
}

pub struct SolanaTransactionBuilder;
impl TransactionBuilder<Solana, SolanaApi<SolEnvironment>> for SolanaTransactionBuilder {
	fn build_transaction(
		signed_call: &SolanaApi<SolEnvironment>,
	) -> <Solana as Chain>::Transaction {
		signed_call.transaction.clone()
	}

	fn refresh_unsigned_data(_tx: &mut <Solana as Chain>::Transaction) {
		// It would only make sense to refresh the priority fee here but that would require
		// resigning. To not have two valid transactions we'd need to resign with the same
		// already used nonce which is unnecessarily cumbersome and not worth it. Having too
		// low fees might delay its inclusion but the transaction will remain valid.
	}

	fn calculate_gas_limit(_call: &SolanaApi<SolEnvironment>) -> Option<U256> {
		// In non-CCM broadcasts the gas_limit will be adequately set in the transaction
		// builder. In CCM broadcasts the gas_limit needs to be set according to the gas_budget.
		// Implementing the logic for CCM is to be done in PRO-1479.
		None
	}

	fn requires_signature_refresh(
		_call: &SolanaApi<SolEnvironment>,
		_payload: &<<Solana as Chain>::ChainCrypto as ChainCrypto>::Payload,
	) -> bool {
		// We use Durable Nonce mechanism to avoid the 150 blocks expiry period and so
		// transactions won't expire. Then, the only reason to resign would be if the
		// payload has been updated or the aggKey has been updated (key rotation).
		// The payload won't be refreshed, as explained above, and the the broadcast
		// barrier prevents a transaction from requiring to be resigned by a new aggKey.
		false
	}
}

pub struct BlockAuthorRewardDistribution;

impl RewardsDistribution for BlockAuthorRewardDistribution {
	type Balance = FlipBalance;
	type Issuance = pallet_cf_flip::FlipIssuance<Runtime>;

	fn distribute() {
		let reward_amount = Emissions::current_authority_emission_per_block();
		if reward_amount != 0 {
			if let Some(current_block_author) = Authorship::author() {
				Flip::settle(&current_block_author, Self::Issuance::mint(reward_amount).into());
			} else {
				log::warn!("No block author for block {}.", System::current_block_number());
			}
		}
	}
}
pub struct RuntimeUpgradeManager;

impl RuntimeUpgrade for RuntimeUpgradeManager {
	fn do_upgrade(code: Vec<u8>) -> Result<PostDispatchInfo, DispatchErrorWithPostInfo> {
		System::set_code(frame_system::RawOrigin::Root.into(), code)
	}
}
pub struct EvmEnvironment;

impl<C: Chain<ReplayProtection = EvmReplayProtection, ReplayProtectionParams = EvmAddress>>
	ReplayProtectionProvider<C> for EvmEnvironment
where
	EvmEnvironment: EvmEnvironmentProvider<C>,
{
	fn replay_protection(
		contract_address: <C as Chain>::ReplayProtectionParams,
	) -> EvmReplayProtection {
		EvmReplayProtection {
			nonce: <Self as EvmEnvironmentProvider<C>>::next_nonce(),
			chain_id: <Self as EvmEnvironmentProvider<C>>::chain_id(),
			key_manager_address: <Self as EvmEnvironmentProvider<C>>::key_manager_address(),
			contract_address,
		}
	}
}

impl EvmEnvironmentProvider<Ethereum> for EvmEnvironment {
	fn token_address(asset: assets::eth::Asset) -> Option<EvmAddress> {
		match asset {
			assets::eth::Asset::Eth => Some(ETHEREUM_ETH_ADDRESS),
			erc20 => Environment::supported_eth_assets(erc20).map(Into::into),
		}
	}

	fn vault_address() -> EvmAddress {
		Environment::eth_vault_address()
	}

	fn key_manager_address() -> EvmAddress {
		Environment::key_manager_address()
	}

	fn chain_id() -> cf_chains::evm::api::EvmChainId {
		Environment::ethereum_chain_id()
	}

	fn next_nonce() -> u64 {
		Environment::next_ethereum_signature_nonce()
	}
}

// state chain gateway address only exists for Ethereum and does not exist for any other Evm Chain
impl StateChainGatewayAddressProvider for EvmEnvironment {
	fn state_chain_gateway_address() -> EvmAddress {
		Environment::state_chain_gateway_address()
	}
}

impl EvmEnvironmentProvider<Arbitrum> for EvmEnvironment {
	fn token_address(asset: assets::arb::Asset) -> Option<EvmAddress> {
		match asset {
			assets::arb::Asset::ArbEth => Some(ETHEREUM_ETH_ADDRESS),
			assets::arb::Asset::ArbUsdc => Environment::supported_arb_assets(asset).map(Into::into),
		}
	}

	fn vault_address() -> EvmAddress {
		Environment::arb_vault_address()
	}

	fn key_manager_address() -> EvmAddress {
		Environment::arb_key_manager_address()
	}

	fn chain_id() -> EvmChainId {
		Environment::arbitrum_chain_id()
	}

	fn next_nonce() -> u64 {
		Environment::next_arbitrum_signature_nonce()
	}
}

#[derive(Clone, Debug, PartialEq, Eq, Encode, Decode, TypeInfo)]
pub struct DotEnvironment;

impl ReplayProtectionProvider<Polkadot> for DotEnvironment {
	// Get the Environment values for vault_account, NetworkChoice and the next nonce for the
	// proxy_account
	fn replay_protection(reset_nonce: ResetProxyAccountNonce) -> PolkadotReplayProtection {
		PolkadotReplayProtection {
			genesis_hash: Environment::polkadot_genesis_hash(),
			// It should not be possible to get None here, since we never send
			// any transactions unless we have a vault account and associated
			// proxy.
			signer: <PolkadotThresholdSigner as KeyProvider<PolkadotCrypto>>::active_epoch_key()
				.map(|epoch_key| epoch_key.key)
				.defensive_unwrap_or_default(),
			nonce: Environment::next_polkadot_proxy_account_nonce(reset_nonce),
		}
	}
}

impl Get<RuntimeVersion> for DotEnvironment {
	fn get() -> RuntimeVersion {
		PolkadotChainTracking::chain_state().unwrap().tracked_data.runtime_version
	}
}

impl ChainEnvironment<cf_chains::dot::api::VaultAccount, PolkadotAccountId> for DotEnvironment {
	fn lookup(_: cf_chains::dot::api::VaultAccount) -> Option<PolkadotAccountId> {
		Environment::polkadot_vault_account()
	}
}

#[derive(Clone, Debug, PartialEq, Eq, Encode, Decode, TypeInfo)]
pub struct BtcEnvironment;

impl ReplayProtectionProvider<Bitcoin> for BtcEnvironment {
	fn replay_protection(_params: ()) {}
}

impl ChainEnvironment<UtxoSelectionType, SelectedUtxosAndChangeAmount> for BtcEnvironment {
	fn lookup(utxo_selection_type: UtxoSelectionType) -> Option<SelectedUtxosAndChangeAmount> {
		Environment::select_and_take_bitcoin_utxos(utxo_selection_type)
	}
}

impl ChainEnvironment<(), cf_chains::btc::AggKey> for BtcEnvironment {
	fn lookup(_: ()) -> Option<cf_chains::btc::AggKey> {
		<BitcoinThresholdSigner as KeyProvider<BitcoinCrypto>>::active_epoch_key()
			.map(|epoch_key| epoch_key.key)
	}
}

#[derive(Clone, Debug, PartialEq, Eq, Encode, Decode, TypeInfo)]
pub struct SolEnvironment;

impl ChainEnvironment<ApiEnvironment, SolApiEnvironment> for SolEnvironment {
	fn lookup(_s: ApiEnvironment) -> Option<SolApiEnvironment> {
		Some(Environment::solana_api_environment())
	}
}

impl ChainEnvironment<CurrentAggKey, SolAddress> for SolEnvironment {
	fn lookup(_s: CurrentAggKey) -> Option<SolAddress> {
		let epoch = SolanaThresholdSigner::current_key_epoch()?;
		SolanaThresholdSigner::keys(epoch)
	}
}

impl ChainEnvironment<ComputePrice, SolAmount> for SolEnvironment {
	fn lookup(_s: ComputePrice) -> Option<u64> {
		SolanaChainTracking::chain_state()
			.map(|chain_state: ChainState<Solana>| chain_state.tracked_data.priority_fee)
	}
}

<<<<<<< HEAD
impl ChainEnvironment<NonceAccount, (SolAddress, SolHash)> for SolEnvironment {
	fn lookup(_s: NonceAccount) -> Option<(SolAddress, SolHash)> {
		// TODO: PRO-1209
		None
	}
}

impl ChainEnvironment<AllNonceAccounts, Vec<(SolAddress, SolHash)>> for SolEnvironment {
	fn lookup(_s: AllNonceAccounts) -> Option<Vec<(SolAddress, SolHash)>> {
		// TODO: PRO-1209
		None
=======
impl ChainEnvironment<DurableNonce, DurableNonceAndAccount> for SolEnvironment {
	fn lookup(_s: DurableNonce) -> Option<DurableNonceAndAccount> {
		Environment::get_sol_nonce_and_account()
	}
}

impl ChainEnvironment<AllNonceAccounts, Vec<DurableNonceAndAccount>> for SolEnvironment {
	fn lookup(_s: AllNonceAccounts) -> Option<Vec<DurableNonceAndAccount>> {
		let nonce_accounts = Environment::get_all_sol_nonce_accounts();
		if nonce_accounts.is_empty() {
			None
		} else {
			Some(nonce_accounts)
		}
>>>>>>> 66967e57
	}
}

impl SolanaEnvironment for SolEnvironment {}

pub struct TokenholderGovernanceBroadcaster;

impl TokenholderGovernanceBroadcaster {
	fn broadcast_gov_key<C, B>(maybe_old_key: Option<Vec<u8>>, new_key: Vec<u8>) -> Result<(), ()>
	where
		C: Chain,
		B: Broadcaster<C>,
		<B as Broadcaster<C>>::ApiCall: cf_chains::SetGovKeyWithAggKey<C::ChainCrypto>,
	{
		let maybe_old_key = if let Some(old_key) = maybe_old_key {
			Some(Decode::decode(&mut &old_key[..]).or(Err(()))?)
		} else {
			None
		};
		let api_call = SetGovKeyWithAggKey::<C::ChainCrypto>::new_unsigned(
			maybe_old_key,
			Decode::decode(&mut &new_key[..]).or(Err(()))?,
		)?;
		B::threshold_sign_and_broadcast(api_call);
		Ok(())
	}

	fn is_govkey_compatible<C: ChainCrypto>(key: &[u8]) -> bool {
		C::GovKey::decode(&mut &key[..]).is_ok()
	}
}

impl BroadcastAnyChainGovKey for TokenholderGovernanceBroadcaster {
	fn broadcast_gov_key(
		chain: ForeignChain,
		maybe_old_key: Option<Vec<u8>>,
		new_key: Vec<u8>,
	) -> Result<(), ()> {
		match chain {
			ForeignChain::Ethereum =>
				Self::broadcast_gov_key::<Ethereum, EthereumBroadcaster>(maybe_old_key, new_key),
			ForeignChain::Polkadot =>
				Self::broadcast_gov_key::<Polkadot, PolkadotBroadcaster>(maybe_old_key, new_key),
			ForeignChain::Bitcoin => Err(()),
			ForeignChain::Arbitrum => Err(()),
			ForeignChain::Solana => todo!(),
		}
	}

	fn is_govkey_compatible(chain: ForeignChain, key: &[u8]) -> bool {
		match chain {
			ForeignChain::Ethereum =>
				Self::is_govkey_compatible::<<Ethereum as Chain>::ChainCrypto>(key),
			ForeignChain::Polkadot =>
				Self::is_govkey_compatible::<<Polkadot as Chain>::ChainCrypto>(key),
			ForeignChain::Bitcoin => false,
			ForeignChain::Arbitrum => false,
			ForeignChain::Solana => todo!(),
		}
	}
}

impl CommKeyBroadcaster for TokenholderGovernanceBroadcaster {
	fn broadcast(new_key: <<Ethereum as Chain>::ChainCrypto as ChainCrypto>::GovKey) {
		<EthereumBroadcaster as Broadcaster<Ethereum>>::threshold_sign_and_broadcast(
			SetCommKeyWithAggKey::<EvmCrypto>::new_unsigned(new_key),
		);
	}
}

#[macro_export]
macro_rules! impl_deposit_api_for_anychain {
	( $t: ident, $(($chain: ident, $pallet: ident)),+ ) => {
		impl DepositApi<AnyChain> for $t {
			type AccountId = <Runtime as frame_system::Config>::AccountId;
			type Amount = <Runtime as Chainflip>::Amount;

			fn request_liquidity_deposit_address(
				lp_account: Self::AccountId,
				source_asset: Asset,
				boost_fee: BasisPoints
			) -> Result<(ChannelId, ForeignChainAddress, <AnyChain as cf_chains::Chain>::ChainBlockNumber, FlipBalance), DispatchError> {
				match source_asset.into() {
					$(
						ForeignChainAndAsset::$chain(source_asset) =>
							$pallet::request_liquidity_deposit_address(
								lp_account,
								source_asset,
								boost_fee
							).map(|(channel, address, block_number, channel_opening_fee)| (channel, address, block_number.into(), channel_opening_fee)),
					)+
				}
			}

			fn request_swap_deposit_address(
				source_asset: Asset,
				destination_asset: Asset,
				destination_address: ForeignChainAddress,
				broker_commission: Beneficiaries<Self::AccountId>,
				broker_id: Self::AccountId,
				channel_metadata: Option<CcmChannelMetadata>,
				boost_fee: BasisPoints,
				refund_parameters: Option<ChannelRefundParameters>,
			) -> Result<(ChannelId, ForeignChainAddress, <AnyChain as cf_chains::Chain>::ChainBlockNumber, FlipBalance), DispatchError> {
				match source_asset.into() {
					$(
						ForeignChainAndAsset::$chain(source_asset) => $pallet::request_swap_deposit_address(
							source_asset,
							destination_asset,
							destination_address,
							broker_commission,
							broker_id,
							channel_metadata,
							boost_fee,
							refund_parameters,
						).map(|(channel, address, block_number, channel_opening_fee)| (channel, address, block_number.into(), channel_opening_fee)),
					)+
				}
			}
		}
	}
}

#[macro_export]
macro_rules! impl_egress_api_for_anychain {
	( $t: ident, $(($chain: ident, $pallet: ident)),+ ) => {
		impl EgressApi<AnyChain> for $t {
			type EgressError = DispatchError;

			fn schedule_egress(
				asset: Asset,
				amount: <AnyChain as Chain>::ChainAmount,
				destination_address: <AnyChain as Chain>::ChainAccount,
				maybe_ccm_with_gas_budget: Option<(CcmDepositMetadata, <AnyChain as Chain>::ChainAmount)>,
			) -> Result<ScheduledEgressDetails<AnyChain>, DispatchError> {
				match asset.into() {
					$(
						ForeignChainAndAsset::$chain(asset) => $pallet::schedule_egress(
							asset,
							amount.try_into().expect("Checked for amount compatibility"),
							destination_address
								.try_into()
								.expect("This address cast is ensured to succeed."),
								maybe_ccm_with_gas_budget.map(|(metadata, gas_budget)| (metadata, gas_budget.try_into().expect("Chain's Amount must be compatible with u128."))),
						)
						.map(|ScheduledEgressDetails { egress_id, egress_amount, fee_withheld }| ScheduledEgressDetails { egress_id, egress_amount: egress_amount.into(), fee_withheld: fee_withheld.into() })
						.map_err(Into::into),
					)+
				}
			}
		}
	}
}

pub struct AnyChainIngressEgressHandler;
impl_deposit_api_for_anychain!(
	AnyChainIngressEgressHandler,
	(Ethereum, EthereumIngressEgress),
	(Polkadot, PolkadotIngressEgress),
	(Bitcoin, BitcoinIngressEgress),
	(Arbitrum, ArbitrumIngressEgress),
	(Solana, SolanaIngressEgress)
);

impl_egress_api_for_anychain!(
	AnyChainIngressEgressHandler,
	(Ethereum, EthereumIngressEgress),
	(Polkadot, PolkadotIngressEgress),
	(Bitcoin, BitcoinIngressEgress),
	(Arbitrum, ArbitrumIngressEgress),
	(Solana, SolanaIngressEgress)
);

pub struct DepositHandler;
impl OnDeposit<Ethereum> for DepositHandler {}
impl OnDeposit<Polkadot> for DepositHandler {}
impl OnDeposit<Bitcoin> for DepositHandler {
	fn on_deposit_made(
		utxo_id: <Bitcoin as Chain>::DepositDetails,
		amount: <Bitcoin as Chain>::ChainAmount,
		channel: &DepositChannel<Bitcoin>,
	) {
		Environment::add_bitcoin_utxo_to_list(amount, utxo_id, channel.state.clone())
	}
}
impl OnDeposit<Arbitrum> for DepositHandler {}
impl OnDeposit<Solana> for DepositHandler {}

pub struct ChainAddressConverter;

impl AddressConverter for ChainAddressConverter {
	fn to_encoded_address(address: ForeignChainAddress) -> EncodedAddress {
		to_encoded_address(address, Environment::network_environment)
	}

	fn try_from_encoded_address(
		encoded_address: EncodedAddress,
	) -> Result<ForeignChainAddress, ()> {
		try_from_encoded_address(encoded_address, Environment::network_environment)
	}
}

pub struct BroadcastReadyProvider;
impl OnBroadcastReady<Ethereum> for BroadcastReadyProvider {
	type ApiCall = EthereumApi<EvmEnvironment>;
}
impl OnBroadcastReady<Polkadot> for BroadcastReadyProvider {
	type ApiCall = PolkadotApi<DotEnvironment>;
}
impl OnBroadcastReady<Bitcoin> for BroadcastReadyProvider {
	type ApiCall = BitcoinApi<BtcEnvironment>;

	fn on_broadcast_ready(api_call: &Self::ApiCall) {
		match api_call {
			BitcoinApi::BatchTransfer(batch_transfer) => {
				let tx_id = batch_transfer.bitcoin_transaction.txid();
				let outputs = batch_transfer.bitcoin_transaction.outputs.clone();
				let output_len = outputs.len();
				let vout = output_len - 1;
				let change_output = outputs.get(vout).unwrap();
				Environment::add_bitcoin_change_utxo(
					change_output.amount,
					UtxoId { tx_id, vout: vout as u32 },
					batch_transfer.change_utxo_key,
				);
			},
			_ => unreachable!(),
		}
	}
}

impl OnBroadcastReady<Arbitrum> for BroadcastReadyProvider {
	type ApiCall = ArbitrumApi<EvmEnvironment>;
}
impl OnBroadcastReady<Solana> for BroadcastReadyProvider {
	type ApiCall = SolanaApi<SolEnvironment>;
}

pub struct BitcoinFeeGetter;
impl cf_traits::GetBitcoinFeeInfo for BitcoinFeeGetter {
	fn bitcoin_fee_info() -> BitcoinFeeInfo {
		BitcoinChainTracking::chain_state().unwrap().tracked_data.btc_fee_info
	}
}

pub struct ValidatorRoleQualification;

impl QualifyNode<<Runtime as Chainflip>::ValidatorId> for ValidatorRoleQualification {
	fn is_qualified(id: &<Runtime as Chainflip>::ValidatorId) -> bool {
		AccountRoles::has_account_role(id, AccountRole::Validator)
	}
}

// Calculates the APY of a given account, returned in Basis Points (1 b.p. = 0.01%)
// Returns Some(APY) if the account is a Validator/backup validator.
// Otherwise returns None.
pub fn calculate_account_apy(account_id: &AccountId) -> Option<u32> {
	if pallet_cf_validator::CurrentAuthorities::<Runtime>::get().contains(account_id) {
		// Authority: reward is earned by authoring a block.
		Some(
			Emissions::current_authority_emission_per_block() * YEAR as u128 /
				pallet_cf_validator::CurrentAuthorities::<Runtime>::decode_non_dedup_len()
					.expect("Current authorities must exists and non-empty.") as u128,
		)
	} else {
		let backups_earning_rewards =
			Validator::highest_funded_qualified_backup_node_bids().collect::<Vec<_>>();
		if backups_earning_rewards.iter().any(|bid| bid.bidder_id == *account_id) {
			// Calculate backup validator reward for the current block, then scaled linearly into
			// YEAR.
			calculate_backup_rewards::<AccountId, FlipBalance>(
				backups_earning_rewards,
				Validator::bond(),
				One::one(),
				Emissions::backup_node_emission_per_block(),
				Emissions::current_authority_emission_per_block(),
				u128::from(Validator::current_authority_count()),
			)
			.into_iter()
			.find(|(id, _reward)| *id == *account_id)
			.map(|(_id, reward)| reward * YEAR as u128)
		} else {
			None
		}
	}
	.map(|reward_pa| {
		// Convert Permill to Basis Point.
		FixedU64::from_rational(reward_pa, Flip::balance(account_id))
			.checked_mul_int(10_000u32)
			.unwrap_or_default()
	})
}

#[derive(Serialize, Deserialize, Clone, PartialEq, Eq, Debug, Encode, Decode)]
pub struct BlockUpdate<Data> {
	pub block_hash: Hash,
	pub block_number: BlockNumber,
	// NOTE: Flatten requires Data types to be struct or map
	// Also flatten is incompatible with u128, so AssetAmounts needs to be String type.
	#[serde(flatten)]
	pub data: Data,
}

#[macro_export]
macro_rules! impl_ingress_egress_fee_api_for_anychain {
	( $t: ident, $(($chain: ident, $pallet: ident)),+ ) => {
		impl IngressEgressFeeApi<AnyChain> for $t {
			fn accrue_withheld_fee(asset: Asset, fee: <AnyChain as Chain>::ChainAmount) {
				match asset.into() {
					$(
						ForeignChainAndAsset::$chain(asset) => $pallet::accrue_withheld_fee(
							asset,
							fee.try_into().expect("Checked for amount compatibility"),
						),
					)+
				}
			}
		}
	}
}

pub struct IngressEgressFeeHandler;
impl_ingress_egress_fee_api_for_anychain!(
	IngressEgressFeeHandler,
	(Ethereum, EthereumIngressEgress),
	(Polkadot, PolkadotIngressEgress),
	(Bitcoin, BitcoinIngressEgress),
	(Arbitrum, ArbitrumIngressEgress),
	(Solana, SolanaIngressEgress)
);<|MERGE_RESOLUTION|>--- conflicted
+++ resolved
@@ -45,17 +45,10 @@
 	},
 	sol::{
 		api::{
-<<<<<<< HEAD
-			AllNonceAccounts, ApiEnvironment, ComputePrice, CurrentAggKey, NonceAccount, SolanaApi,
-			SolanaEnvironment,
+			AllNonceAccounts, ApiEnvironment, ComputePrice, CurrentAggKey, DurableNonce,
+			DurableNonceAndAccount, SolanaApi, SolanaEnvironment,
 		},
-		SolAddress, SolAmount, SolApiEnvironment, SolHash,
-=======
-			AllNonceAccounts, ComputePrice, DurableNonce, DurableNonceAndAccount, SolanaApi,
-			SolanaEnvAccountLookupKey, SolanaEnvironment,
-		},
-		SolAddress, SolAmount,
->>>>>>> 66967e57
+		SolAddress, SolAmount, SolApiEnvironment,
 	},
 	AnyChain, ApiCall, Arbitrum, CcmChannelMetadata, CcmDepositMetadata, Chain, ChainCrypto,
 	ChainEnvironment, ChainState, ChannelRefundParameters, DepositChannel, ForeignChain,
@@ -529,19 +522,6 @@
 	}
 }
 
-<<<<<<< HEAD
-impl ChainEnvironment<NonceAccount, (SolAddress, SolHash)> for SolEnvironment {
-	fn lookup(_s: NonceAccount) -> Option<(SolAddress, SolHash)> {
-		// TODO: PRO-1209
-		None
-	}
-}
-
-impl ChainEnvironment<AllNonceAccounts, Vec<(SolAddress, SolHash)>> for SolEnvironment {
-	fn lookup(_s: AllNonceAccounts) -> Option<Vec<(SolAddress, SolHash)>> {
-		// TODO: PRO-1209
-		None
-=======
 impl ChainEnvironment<DurableNonce, DurableNonceAndAccount> for SolEnvironment {
 	fn lookup(_s: DurableNonce) -> Option<DurableNonceAndAccount> {
 		Environment::get_sol_nonce_and_account()
@@ -556,7 +536,6 @@
 		} else {
 			Some(nonce_accounts)
 		}
->>>>>>> 66967e57
 	}
 }
 
