--- conflicted
+++ resolved
@@ -9,12 +9,7 @@
 
 use crate::{
 	AccountId, Auction, Authorship, BlockNumber, Call, EmergencyRotationPercentageRange, Emissions,
-<<<<<<< HEAD
-	Environment, Flip, FlipBalance, HeartbeatBlockInterval, Online, Reputation, Runtime, System,
-	Validator, Witnesser,
-=======
 	Environment, Flip, FlipBalance, HeartbeatBlockInterval, Reputation, Runtime, System, Validator,
->>>>>>> 68bd9828
 };
 use cf_chains::{
 	eth::{self, api::EthereumApi},
@@ -22,13 +17,8 @@
 };
 use cf_traits::{
 	offence_reporting::{Offence, ReputationPoints},
-<<<<<<< HEAD
-	BackupValidators, Chainflip, EmergencyRotation, EpochInfo, EpochTransitionHandler, Heartbeat,
-	Issuance, NetworkState, RewardsDistribution, StakeHandler, StakeTransfer,
-=======
 	BackupValidators, Chainflip, EmergencyRotation, EpochInfo, Heartbeat, Issuance, NetworkState,
 	RewardsDistribution, StakeHandler, StakeTransfer,
->>>>>>> 68bd9828
 };
 use frame_support::weights::Weight;
 
@@ -54,28 +44,6 @@
 	type EpochInfo = Validator;
 }
 
-<<<<<<< HEAD
-pub struct ChainflipEpochTransitions;
-
-impl EpochTransitionHandler for ChainflipEpochTransitions {
-	type ValidatorId = AccountId;
-	type Amount = FlipBalance;
-
-	fn on_new_epoch(
-		old_validators: &[Self::ValidatorId],
-		new_validators: &[Self::ValidatorId],
-		new_bond: Self::Amount,
-	) {
-		<Emissions as EpochTransitionHandler>::on_new_epoch(old_validators, new_validators, ());
-		<Flip as EpochTransitionHandler>::on_new_epoch(old_validators, new_validators, new_bond);
-		<Witnesser as EpochTransitionHandler>::on_new_epoch(old_validators, new_validators, ());
-		<Validator as EpochTransitionHandler>::on_new_epoch(old_validators, new_validators, ());
-		<Online as EpochTransitionHandler>::on_new_epoch(old_validators, new_validators, ());
-	}
-}
-
-=======
->>>>>>> 68bd9828
 pub struct ChainflipStakeHandler;
 impl StakeHandler for ChainflipStakeHandler {
 	type ValidatorId = AccountId;
