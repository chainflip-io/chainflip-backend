//! Configuration, utilities and helpers for the Chainflip runtime.
pub mod address_derivation;
mod backup_node_rewards;
pub mod chain_instances;
pub mod decompose_recompose;
pub mod epoch_transition;
mod missed_authorship_slots;
mod offences;
pub use offences::*;
mod signer_nomination;
pub use missed_authorship_slots::MissedAuraSlots;
pub use signer_nomination::RandomSignerNomination;
use sp_core::U256;

use crate::{
	AccountId, Authorship, BlockNumber, Call, EmergencyRotationPercentageRange, Emissions,
	Environment, EthereumInstance, Flip, FlipBalance, Reputation, Runtime, System, Validator,
};
#[cfg(feature = "ibiza")]
use cf_chains::dot::{
	api::PolkadotApi, CurrentVaultAndProxy, Polkadot, PolkadotReplayProtection,
	PolkadotTransactionData,
};
use cf_chains::{
	eth::{
		self,
		api::{EthereumApi, EthereumReplayProtection},
		Ethereum,
	},
	ApiCall, ChainAbi, TransactionBuilder,
};
use cf_traits::{
	ApiCallDataProvider, BlockEmissions, Chainflip, EmergencyRotation, EpochInfo,
	EthEnvironmentProvider, Heartbeat, Issuance, NetworkState, ReplayProtectionProvider,
	RewardsDistribution, RuntimeUpgrade,
};
use frame_support::traits::Get;
use pallet_cf_chain_tracking::ChainState;

use frame_support::{dispatch::DispatchErrorWithPostInfo, weights::PostDispatchInfo};

use pallet_cf_validator::PercentageRange;
use sp_runtime::traits::{UniqueSaturatedFrom, UniqueSaturatedInto};
use sp_std::prelude::*;

use backup_node_rewards::calculate_backup_rewards;

impl Chainflip for Runtime {
	type Call = Call;
	type Amount = FlipBalance;
	type ValidatorId = <Self as frame_system::Config>::AccountId;
	type KeyId = Vec<u8>;
	type EnsureWitnessed = pallet_cf_witnesser::EnsureWitnessed;
	type EnsureWitnessedAtCurrentEpoch = pallet_cf_witnesser::EnsureWitnessedAtCurrentEpoch;
	type EpochInfo = Validator;
	type SystemState = pallet_cf_environment::SystemStateProvider<Runtime>;
}

struct BackupNodeEmissions;

impl RewardsDistribution for BackupNodeEmissions {
	type Balance = FlipBalance;
	type Issuance = pallet_cf_flip::FlipIssuance<Runtime>;

	fn distribute() {
		let backup_nodes =
			Validator::highest_staked_qualified_backup_node_bids().collect::<Vec<_>>();
		if backup_nodes.is_empty() {
			return
		}

		// Distribute rewards one by one
		// N.B. This could be more optimal
		for (validator_id, reward) in calculate_backup_rewards(
			backup_nodes,
			Validator::bond(),
			<<Runtime as pallet_cf_reputation::Config>::HeartbeatBlockInterval as Get<
				BlockNumber,
			>>::get()
			.unique_saturated_into(),
			Emissions::backup_node_emission_per_block(),
			Emissions::current_authority_emission_per_block(),
			Self::Balance::unique_saturated_from(Validator::current_authority_count()),
		) {
			Flip::settle(&validator_id, Self::Issuance::mint(reward).into());
		}
	}
}

pub struct ChainflipHeartbeat;

impl Heartbeat for ChainflipHeartbeat {
	type ValidatorId = AccountId;
	type BlockNumber = BlockNumber;

	fn on_heartbeat_interval(network_state: NetworkState<Self::ValidatorId>) {
		<Emissions as BlockEmissions>::calculate_block_emissions();

		// Reputation depends on heartbeats
		Reputation::penalise_offline_authorities(network_state.offline.clone());

		BackupNodeEmissions::distribute();

		// Check the state of the network and if we are within the emergency rotation range
		// then issue an emergency rotation request
		let PercentageRange { top, bottom } = EmergencyRotationPercentageRange::get();
		let percent_online = network_state.percentage_online() as u8;
		if percent_online >= bottom && percent_online <= top {
			<Validator as EmergencyRotation>::request_emergency_rotation();
		}
	}
}

/// Checks if the caller can execute free transactions
pub struct WaivedFees;

impl cf_traits::WaivedFees for WaivedFees {
	type AccountId = AccountId;
	type Call = Call;

	fn should_waive_fees(call: &Self::Call, caller: &Self::AccountId) -> bool {
		if matches!(call, Call::Governance(_)) {
			return super::Governance::members().contains(caller)
		}
		false
	}
}

pub struct EthTransactionBuilder;

impl TransactionBuilder<Ethereum, EthereumApi> for EthTransactionBuilder {
	fn build_transaction(signed_call: &EthereumApi) -> <Ethereum as ChainAbi>::Transaction {
		eth::Transaction {
			chain_id: Environment::ethereum_chain_id(),
			contract: match signed_call {
				EthereumApi::SetAggKeyWithAggKey(_) => Environment::key_manager_address().into(),
				EthereumApi::RegisterClaim(_) => Environment::stake_manager_address().into(),
				EthereumApi::UpdateFlipSupply(_) => Environment::flip_token_address().into(),
				EthereumApi::SetGovKeyWithAggKey(_) => Environment::key_manager_address().into(),
				EthereumApi::SetCommKeyWithAggKey(_) => Environment::key_manager_address().into(),
				EthereumApi::AllBatch(_) => Environment::eth_vault_address().into(),
			},
			data: signed_call.chain_encoded(),
			..Default::default()
		}
	}

	fn refresh_unsigned_transaction(unsigned_tx: &mut <Ethereum as ChainAbi>::Transaction) {
		if let Some(chain_state) = ChainState::<Runtime, EthereumInstance>::get() {
			// double the last block's base fee. This way we know it'll be selectable for at least 6
			// blocks (12.5% increase on each block)
			let max_fee_per_gas =
				chain_state.base_fee.saturating_mul(2).saturating_add(chain_state.priority_fee);
			unsigned_tx.max_fee_per_gas = Some(U256::from(max_fee_per_gas));
			unsigned_tx.max_priority_fee_per_gas = Some(U256::from(chain_state.priority_fee));
		}
		// if we don't have ChainState, we leave it unmodified
	}
}

#[cfg(feature = "ibiza")]
pub struct DotTransactionBuilder;
#[cfg(feature = "ibiza")]
impl TransactionBuilder<Polkadot, PolkadotApi> for DotTransactionBuilder {
<<<<<<< HEAD
	fn build_transaction(signed_call: &PolkadotApi) -> <Polkadot as ChainAbi>::Transaction {
		PolkadotTransactionData {
			chain: NetworkChoice::PolkadotMainnet,
			encoded_extrinsic: signed_call.chain_encoded(),
		}
=======
	fn build_transaction(signed_call: &PolkadotApi) -> <Polkadot as ChainAbi>::UnsignedTransaction {
		PolkadotTransactionData { encoded_extrinsic: signed_call.chain_encoded() }
>>>>>>> 922f8c79
	}

	fn refresh_unsigned_transaction(_unsigned_tx: &mut <Polkadot as ChainAbi>::Transaction) {
		todo!();
	}
}

pub struct BlockAuthorRewardDistribution;

impl RewardsDistribution for BlockAuthorRewardDistribution {
	type Balance = FlipBalance;
	type Issuance = pallet_cf_flip::FlipIssuance<Runtime>;

	fn distribute() {
		let reward_amount = Emissions::current_authority_emission_per_block();
		if reward_amount != 0 {
			// TODO: Check if it's ok to panic here.
			let current_block_author =
				Authorship::author().expect("A block without an author is invalid.");
			Flip::settle_imbalance(&current_block_author, Self::Issuance::mint(reward_amount));
		}
	}
}
pub struct RuntimeUpgradeManager;

impl RuntimeUpgrade for RuntimeUpgradeManager {
	fn do_upgrade(code: Vec<u8>) -> Result<PostDispatchInfo, DispatchErrorWithPostInfo> {
		System::set_code(frame_system::RawOrigin::Root.into(), code)
	}
}

pub struct EthApiCallDataProvider;

impl ReplayProtectionProvider<Ethereum> for EthApiCallDataProvider {
	// Get the Environment values for key_manager_address and chain_id, then use
	// the next global signature nonce
	fn replay_protection() -> EthereumReplayProtection {
		EthereumReplayProtection {
			key_manager_address: Environment::key_manager_address(),
			chain_id: Environment::ethereum_chain_id(),
			nonce: Environment::next_global_signature_nonce(),
		}
	}
}

impl ApiCallDataProvider<Ethereum> for EthApiCallDataProvider {
	fn chain_extra_data() -> <Ethereum as ChainAbi>::ApiCallExtraData {}
}

#[cfg(feature = "ibiza")]
pub struct DotApiCallDataProvider;
#[cfg(feature = "ibiza")]
impl ReplayProtectionProvider<Polkadot> for DotApiCallDataProvider {
	// Get the Environment values for vault_account, NetworkChoice and the next nonce for the
	// proxy_account
	fn replay_protection() -> PolkadotReplayProtection {
		PolkadotReplayProtection::new(
			Environment::next_polkadot_proxy_account_nonce(),
			0,
			Environment::get_polkadot_network_config(),
		) //Todo: Instead
		 // of 0, tip needs
		 // to be set here
	}
}
#[cfg(feature = "ibiza")]
impl ApiCallDataProvider<Polkadot> for DotApiCallDataProvider {
	// Get the current vault_account and proxy_account ids.
	fn chain_extra_data() -> <Polkadot as ChainAbi>::ApiCallExtraData {
		CurrentVaultAndProxy {
			vault_account: Environment::get_vault_account(),
			proxy_account: Environment::get_current_proxy_account(),
		}
	}
}<|MERGE_RESOLUTION|>--- conflicted
+++ resolved
@@ -162,16 +162,8 @@
 pub struct DotTransactionBuilder;
 #[cfg(feature = "ibiza")]
 impl TransactionBuilder<Polkadot, PolkadotApi> for DotTransactionBuilder {
-<<<<<<< HEAD
-	fn build_transaction(signed_call: &PolkadotApi) -> <Polkadot as ChainAbi>::Transaction {
-		PolkadotTransactionData {
-			chain: NetworkChoice::PolkadotMainnet,
-			encoded_extrinsic: signed_call.chain_encoded(),
-		}
-=======
 	fn build_transaction(signed_call: &PolkadotApi) -> <Polkadot as ChainAbi>::UnsignedTransaction {
 		PolkadotTransactionData { encoded_extrinsic: signed_call.chain_encoded() }
->>>>>>> 922f8c79
 	}
 
 	fn refresh_unsigned_transaction(_unsigned_tx: &mut <Polkadot as ChainAbi>::Transaction) {
