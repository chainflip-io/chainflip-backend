//! Configuration, utilities and helpers for the Chainflip runtime.
pub mod address_derivation;
pub mod backup_node_rewards;
pub mod boost_api;
pub mod cons_key_rotator;
pub mod decompose_recompose;
pub mod epoch_transition;
pub mod evm_vault_activator;
mod missed_authorship_slots;
mod offences;
mod signer_nomination;

use crate::{
	impl_transaction_builder_for_evm_chain, AccountId, AccountRoles, ArbitrumChainTracking,
	ArbitrumIngressEgress, Authorship, BitcoinChainTracking, BitcoinIngressEgress,
	BitcoinThresholdSigner, BlockNumber, Emissions, Environment, EthereumBroadcaster,
	EthereumChainTracking, EthereumIngressEgress, Flip, FlipBalance, Hash, PolkadotBroadcaster,
	PolkadotChainTracking, PolkadotIngressEgress, PolkadotThresholdSigner, Runtime, RuntimeCall,
	SolanaChainTracking, SolanaIngressEgress, SolanaThresholdSigner, System, Validator, YEAR,
};
use backup_node_rewards::calculate_backup_rewards;
use cf_chains::{
	address::{
		to_encoded_address, try_from_encoded_address, AddressConverter, EncodedAddress,
		ForeignChainAddress,
	},
	arb::api::ArbitrumApi,
	assets::any::ForeignChainAndAsset,
	btc::{
		api::{BitcoinApi, SelectedUtxosAndChangeAmount, UtxoSelectionType},
		Bitcoin, BitcoinCrypto, BitcoinFeeInfo, BitcoinTransactionData, UtxoId,
	},
	dot::{
		api::PolkadotApi, Polkadot, PolkadotAccountId, PolkadotCrypto, PolkadotReplayProtection,
		PolkadotTransactionData, ResetProxyAccountNonce, RuntimeVersion,
	},
	eth::{
		self,
		api::{EthereumApi, StateChainGatewayAddressProvider},
		deposit_address::ETHEREUM_ETH_ADDRESS,
		Ethereum,
	},
	evm::{
		api::{EvmChainId, EvmEnvironmentProvider, EvmReplayProtection},
		EvmCrypto, Transaction,
	},
<<<<<<< HEAD
	sol::{
		api::{
			AllNonceAccounts, ApiEnvironment, ComputePrice, CurrentAggKey, DurableNonce,
			DurableNonceAndAccount, SolanaApi, SolanaEnvironment,
		},
		SolAddress, SolAmount, SolApiEnvironment,
	},
=======
	sol::{api::SolanaApi, SolanaCrypto},
>>>>>>> 8153b0de
	AnyChain, ApiCall, Arbitrum, CcmChannelMetadata, CcmDepositMetadata, Chain, ChainCrypto,
	ChainEnvironment, ChainState, ChannelRefundParameters, DepositChannel, ForeignChain,
	ReplayProtectionProvider, SetCommKeyWithAggKey, SetGovKeyWithAggKey, Solana,
	TransactionBuilder,
};
use cf_primitives::{chains::assets, AccountRole, Asset, BasisPoints, Beneficiaries, ChannelId};
use cf_traits::{
	AccountInfo, AccountRoleRegistry, BackupRewardsNotifier, BlockEmissions,
	BroadcastAnyChainGovKey, Broadcaster, Chainflip, CommKeyBroadcaster, DepositApi, EgressApi,
	EpochInfo, FetchesTransfersLimitProvider, Heartbeat, IngressEgressFeeApi, Issuance,
	KeyProvider, OnBroadcastReady, OnDeposit, QualifyNode, RewardsDistribution, RuntimeUpgrade,
	ScheduledEgressDetails,
};

use codec::{Decode, Encode};
use eth::Address as EvmAddress;
use frame_support::{
	dispatch::{DispatchErrorWithPostInfo, PostDispatchInfo},
	pallet_prelude::DispatchError,
	sp_runtime::{
		traits::{BlockNumberProvider, One, UniqueSaturatedFrom, UniqueSaturatedInto},
		FixedPointNumber, FixedU64,
	},
	traits::{Defensive, Get},
};
pub use missed_authorship_slots::MissedAuraSlots;
pub use offences::*;
use scale_info::TypeInfo;
use serde::{Deserialize, Serialize};
pub use signer_nomination::RandomSignerNomination;
use sp_core::U256;
use sp_std::prelude::*;

impl Chainflip for Runtime {
	type RuntimeCall = RuntimeCall;
	type Amount = FlipBalance;
	type ValidatorId = <Self as frame_system::Config>::AccountId;
	type EnsureWitnessed = pallet_cf_witnesser::EnsureWitnessed;
	type EnsurePrewitnessed = pallet_cf_witnesser::EnsurePrewitnessed;
	type EnsureWitnessedAtCurrentEpoch = pallet_cf_witnesser::EnsureWitnessedAtCurrentEpoch;
	type EnsureGovernance = pallet_cf_governance::EnsureGovernance;
	type EpochInfo = Validator;
	type AccountRoleRegistry = AccountRoles;
	type FundingInfo = Flip;
}

struct BackupNodeEmissions;

impl RewardsDistribution for BackupNodeEmissions {
	type Balance = FlipBalance;
	type Issuance = pallet_cf_flip::FlipIssuance<Runtime>;

	fn distribute() {
		let backup_nodes =
			Validator::highest_funded_qualified_backup_node_bids().collect::<Vec<_>>();
		if backup_nodes.is_empty() {
			return
		}

		// Distribute rewards one by one
		// N.B. This could be more optimal
		for (validator_id, reward) in calculate_backup_rewards(
			backup_nodes,
			Validator::bond(),
			<<Runtime as pallet_cf_reputation::Config>::HeartbeatBlockInterval as Get<
				BlockNumber,
			>>::get()
			.unique_saturated_into(),
			Emissions::backup_node_emission_per_block(),
			Emissions::current_authority_emission_per_block(),
			Self::Balance::unique_saturated_from(Validator::current_authority_count()),
		) {
			Flip::settle(&validator_id, Self::Issuance::mint(reward).into());
			<Emissions as BackupRewardsNotifier>::emit_event(&validator_id, reward);
		}
	}
}

pub struct ChainflipHeartbeat;

impl Heartbeat for ChainflipHeartbeat {
	type ValidatorId = AccountId;
	type BlockNumber = BlockNumber;

	fn on_heartbeat_interval() {
		<Emissions as BlockEmissions>::calculate_block_emissions();
		BackupNodeEmissions::distribute();
	}
}

/// Checks if the caller can execute free transactions
pub struct WaivedFees;

impl cf_traits::WaivedFees for WaivedFees {
	type AccountId = AccountId;
	type RuntimeCall = RuntimeCall;

	fn should_waive_fees(call: &Self::RuntimeCall, caller: &Self::AccountId) -> bool {
		if matches!(call, RuntimeCall::Governance(_)) {
			return super::Governance::members().contains(caller)
		}
		false
	}
}

/// We are willing to pay at most 2x the base fee. This is approximately the theoretical
/// limit of the rate of increase of the base fee over 6 blocks (12.5% per block).
const ETHEREUM_BASE_FEE_MULTIPLIER: FixedU64 = FixedU64::from_rational(2, 1);
/// Arbitrum has smaller variability so we are willing to pay at most 1.5x the base fee.
const ARBITRUM_BASE_FEE_MULTIPLIER: FixedU64 = FixedU64::from_rational(3, 2);
// We arbitrarily set the MAX_GAS_LIMIT
const ETHEREUM_MAX_GAS_LIMIT: u128 = 10_000_000;
const ARBITRUM_MAX_GAS_LIMIT: u128 = 25_000_000;

pub trait EvmPriorityFee<C: Chain> {
	fn get_priority_fee(_tracked_data: &C::TrackedData) -> Option<U256> {
		None
	}
}

impl EvmPriorityFee<Ethereum> for EthTransactionBuilder {
	fn get_priority_fee(tracked_data: &<Ethereum as Chain>::TrackedData) -> Option<U256> {
		Some(U256::from(tracked_data.priority_fee))
	}
}

impl EvmPriorityFee<Arbitrum> for ArbTransactionBuilder {
	// Setting the priority fee to zero to prevent the CFE from setting a different value
	fn get_priority_fee(_tracked_data: &<Arbitrum as Chain>::TrackedData) -> Option<U256> {
		Some(U256::from(0))
	}
}

pub struct EthTransactionBuilder;
pub struct ArbTransactionBuilder;
impl_transaction_builder_for_evm_chain!(
	Ethereum,
	EthTransactionBuilder,
	EthereumApi<EvmEnvironment>,
	EthereumChainTracking,
	ETHEREUM_BASE_FEE_MULTIPLIER,
	ETHEREUM_MAX_GAS_LIMIT
);
impl_transaction_builder_for_evm_chain!(
	Arbitrum,
	ArbTransactionBuilder,
	ArbitrumApi<EvmEnvironment>,
	ArbitrumChainTracking,
	ARBITRUM_BASE_FEE_MULTIPLIER,
	ARBITRUM_MAX_GAS_LIMIT
);

#[macro_export]
macro_rules! impl_transaction_builder_for_evm_chain {
	( $chain: ident, $transaction_builder: ident, $chain_api: ident <$env: ident>, $chain_tracking: ident, $base_fee_multiplier: expr, $max_gas_limit: expr ) => {
		impl TransactionBuilder<$chain, $chain_api<$env>> for $transaction_builder {
			fn build_transaction(
				signed_call: &$chain_api<$env>,
			) -> Transaction {
				Transaction {
					chain_id: signed_call.replay_protection().chain_id,
					contract: signed_call.replay_protection().contract_address,
					data: signed_call.chain_encoded(),
					gas_limit: Self::calculate_gas_limit(signed_call),
					..Default::default()
				}
			}

			fn refresh_unsigned_data(unsigned_tx: &mut Transaction) {
				if let Some(ChainState { tracked_data, .. }) = $chain_tracking::chain_state() {
					let max_fee_per_gas = tracked_data.max_fee_per_gas($base_fee_multiplier);
					unsigned_tx.max_fee_per_gas = Some(U256::from(max_fee_per_gas));
					unsigned_tx.max_priority_fee_per_gas = $transaction_builder::get_priority_fee(&tracked_data);
				} else {
					log::warn!("No chain data for {}. This should never happen. Please check Chain Tracking data.", $chain::NAME);
				}
			}

			fn requires_signature_refresh(
				call: &$chain_api<$env>,
				_payload: &<EvmCrypto as ChainCrypto>::Payload,
				maybe_current_on_chain_key: Option<<EvmCrypto as ChainCrypto>::AggKey>
			) -> bool {
				maybe_current_on_chain_key.map_or(false, |current_on_chain_key| call.signer().is_some_and(|signer|current_on_chain_key != signer ))
			}

			/// Calculate the gas limit for a this evm chain's call, using the current gas price.
			/// Currently for only CCM calls, the gas limit is calculated as:
			/// Gas limit = gas_budget / (multiplier * base_gas_price + priority_fee)
			/// All other calls uses a default gas limit. Multiplier=1 to avoid user overpaying for gas.
			/// The max_fee_per_gas will still have the default this evm chain's base fee multiplier applied.
			fn calculate_gas_limit(call: &$chain_api<$env>) -> Option<U256> {
				if let Some(gas_budget) = call.gas_budget() {
					let current_fee_per_gas = $chain_tracking::chain_state()
						.or_else(||{
							log::warn!("No chain data for {}. This should never happen. Please check Chain Tracking data.", $chain::NAME);
							None
						})?
						.tracked_data
						.max_fee_per_gas(One::one());
					Some(gas_budget
						.checked_div(current_fee_per_gas)
						.unwrap_or_else(||{
							log::warn!("Current gas price for {} is 0. This should never happen. Please check Chain Tracking data.", $chain::NAME);
							Default::default()
						}).min($max_gas_limit)
						.into())
				} else {
					None
				}
			}
		}
	}
}

pub struct DotTransactionBuilder;
impl TransactionBuilder<Polkadot, PolkadotApi<DotEnvironment>> for DotTransactionBuilder {
	fn build_transaction(
		signed_call: &PolkadotApi<DotEnvironment>,
	) -> <Polkadot as Chain>::Transaction {
		PolkadotTransactionData { encoded_extrinsic: signed_call.chain_encoded() }
	}

	fn refresh_unsigned_data(_unsigned_tx: &mut <Polkadot as Chain>::Transaction) {
		// TODO: For now this is a noop until we actually have dot chain tracking
	}

	fn requires_signature_refresh(
		call: &PolkadotApi<DotEnvironment>,
		payload: &<<Polkadot as Chain>::ChainCrypto as ChainCrypto>::Payload,
		_maybe_current_onchain_key: Option<<PolkadotCrypto as ChainCrypto>::AggKey>,
	) -> bool {
		// Current key and signature are irrelevant. The only thing that can invalidate a polkadot
		// transaction is if the payload changes due to a runtime version update.
		&call.threshold_signature_payload() != payload
	}
}

pub struct BtcTransactionBuilder;
impl TransactionBuilder<Bitcoin, BitcoinApi<BtcEnvironment>> for BtcTransactionBuilder {
	fn build_transaction(
		signed_call: &BitcoinApi<BtcEnvironment>,
	) -> <Bitcoin as Chain>::Transaction {
		BitcoinTransactionData { encoded_transaction: signed_call.chain_encoded() }
	}

	fn refresh_unsigned_data(_unsigned_tx: &mut <Bitcoin as Chain>::Transaction) {
		// Since BTC txs are chained and the subsequent tx depends on the success of the previous
		// one, changing the BTC tx fee will mean all subsequent txs are also invalid and so
		// refreshing btc tx is not trivial. We leave it a no-op for now.
	}

	fn requires_signature_refresh(
		_call: &BitcoinApi<BtcEnvironment>,
		_payload: &<<Bitcoin as Chain>::ChainCrypto as ChainCrypto>::Payload,
		_maybe_current_onchain_key: Option<<BitcoinCrypto as ChainCrypto>::AggKey>,
	) -> bool {
		// The payload for a Bitcoin transaction will never change and so it doesnt need to be
		// checked here. We also dont need to check for the signature here because even if we are in
		// the next epoch and the key has changed, the old signature for the btc tx is still valid
		// since its based on those old input UTXOs. In fact, we never have to resign btc txs and
		// the btc tx is always valid as long as the input UTXOs are valid. Therefore, we don't have
		// to check anything here and just rebroadcast.
		false
	}
}

pub struct SolanaTransactionBuilder;
impl TransactionBuilder<Solana, SolanaApi<SolEnvironment>> for SolanaTransactionBuilder {
	fn build_transaction(
		signed_call: &SolanaApi<SolEnvironment>,
	) -> <Solana as Chain>::Transaction {
		signed_call.transaction.clone()
	}

	fn refresh_unsigned_data(_tx: &mut <Solana as Chain>::Transaction) {
		// It would only make sense to refresh the priority fee here but that would require
		// resigning. To not have two valid transactions we'd need to resign with the same
		// already used nonce which is unnecessarily cumbersome and not worth it. Having too
		// low fees might delay its inclusion but the transaction will remain valid.
	}

	fn calculate_gas_limit(_call: &SolanaApi<SolEnvironment>) -> Option<U256> {
		// In non-CCM broadcasts the gas_limit will be adequately set in the transaction
		// builder. In CCM broadcasts the gas_limit be set in the instruction builder.
		None
	}

	fn requires_signature_refresh(
		_call: &SolanaApi<SolEnvironment>,
		_payload: &<<Solana as Chain>::ChainCrypto as ChainCrypto>::Payload,
		_maybe_current_onchain_key: Option<<SolanaCrypto as ChainCrypto>::AggKey>,
	) -> bool {
		// We use Durable Nonce mechanism to avoid the 150 blocks expiry period and so
		// transactions won't expire. Then, the only reason to resign would be if the
		// payload has been updated or the aggKey has been updated (key rotation).
		// The payload won't be refreshed, as explained above, and the the broadcast
		// barrier prevents a transaction from requiring to be resigned by a new aggKey.
		false
	}
}

pub struct BlockAuthorRewardDistribution;

impl RewardsDistribution for BlockAuthorRewardDistribution {
	type Balance = FlipBalance;
	type Issuance = pallet_cf_flip::FlipIssuance<Runtime>;

	fn distribute() {
		let reward_amount = Emissions::current_authority_emission_per_block();
		if reward_amount != 0 {
			if let Some(current_block_author) = Authorship::author() {
				Flip::settle(&current_block_author, Self::Issuance::mint(reward_amount).into());
			} else {
				log::warn!("No block author for block {}.", System::current_block_number());
			}
		}
	}
}
pub struct RuntimeUpgradeManager;

impl RuntimeUpgrade for RuntimeUpgradeManager {
	fn do_upgrade(code: Vec<u8>) -> Result<PostDispatchInfo, DispatchErrorWithPostInfo> {
		System::set_code(frame_system::RawOrigin::Root.into(), code)
	}
}
pub struct EvmEnvironment;

impl<C: Chain<ReplayProtection = EvmReplayProtection, ReplayProtectionParams = EvmAddress>>
	ReplayProtectionProvider<C> for EvmEnvironment
where
	EvmEnvironment: EvmEnvironmentProvider<C>,
{
	fn replay_protection(
		contract_address: <C as Chain>::ReplayProtectionParams,
	) -> EvmReplayProtection {
		EvmReplayProtection {
			nonce: <Self as EvmEnvironmentProvider<C>>::next_nonce(),
			chain_id: <Self as EvmEnvironmentProvider<C>>::chain_id(),
			key_manager_address: <Self as EvmEnvironmentProvider<C>>::key_manager_address(),
			contract_address,
		}
	}
}

impl EvmEnvironmentProvider<Ethereum> for EvmEnvironment {
	fn token_address(asset: assets::eth::Asset) -> Option<EvmAddress> {
		match asset {
			assets::eth::Asset::Eth => Some(ETHEREUM_ETH_ADDRESS),
			erc20 => Environment::supported_eth_assets(erc20).map(Into::into),
		}
	}

	fn vault_address() -> EvmAddress {
		Environment::eth_vault_address()
	}

	fn key_manager_address() -> EvmAddress {
		Environment::key_manager_address()
	}

	fn chain_id() -> cf_chains::evm::api::EvmChainId {
		Environment::ethereum_chain_id()
	}

	fn next_nonce() -> u64 {
		Environment::next_ethereum_signature_nonce()
	}
}

// state chain gateway address only exists for Ethereum and does not exist for any other Evm Chain
impl StateChainGatewayAddressProvider for EvmEnvironment {
	fn state_chain_gateway_address() -> EvmAddress {
		Environment::state_chain_gateway_address()
	}
}

impl EvmEnvironmentProvider<Arbitrum> for EvmEnvironment {
	fn token_address(asset: assets::arb::Asset) -> Option<EvmAddress> {
		match asset {
			assets::arb::Asset::ArbEth => Some(ETHEREUM_ETH_ADDRESS),
			assets::arb::Asset::ArbUsdc => Environment::supported_arb_assets(asset).map(Into::into),
		}
	}

	fn vault_address() -> EvmAddress {
		Environment::arb_vault_address()
	}

	fn key_manager_address() -> EvmAddress {
		Environment::arb_key_manager_address()
	}

	fn chain_id() -> EvmChainId {
		Environment::arbitrum_chain_id()
	}

	fn next_nonce() -> u64 {
		Environment::next_arbitrum_signature_nonce()
	}
}

#[derive(Clone, Debug, PartialEq, Eq, Encode, Decode, TypeInfo)]
pub struct DotEnvironment;

impl ReplayProtectionProvider<Polkadot> for DotEnvironment {
	// Get the Environment values for vault_account, NetworkChoice and the next nonce for the
	// proxy_account
	fn replay_protection(reset_nonce: ResetProxyAccountNonce) -> PolkadotReplayProtection {
		PolkadotReplayProtection {
			genesis_hash: Environment::polkadot_genesis_hash(),
			// It should not be possible to get None here, since we never send
			// any transactions unless we have a vault account and associated
			// proxy.
			signer: <PolkadotThresholdSigner as KeyProvider<PolkadotCrypto>>::active_epoch_key()
				.map(|epoch_key| epoch_key.key)
				.defensive_unwrap_or_default(),
			nonce: Environment::next_polkadot_proxy_account_nonce(reset_nonce),
		}
	}
}

impl Get<RuntimeVersion> for DotEnvironment {
	fn get() -> RuntimeVersion {
		PolkadotChainTracking::chain_state().unwrap().tracked_data.runtime_version
	}
}

impl ChainEnvironment<cf_chains::dot::api::VaultAccount, PolkadotAccountId> for DotEnvironment {
	fn lookup(_: cf_chains::dot::api::VaultAccount) -> Option<PolkadotAccountId> {
		Environment::polkadot_vault_account()
	}
}

#[derive(Clone, Debug, PartialEq, Eq, Encode, Decode, TypeInfo)]
pub struct BtcEnvironment;

impl ReplayProtectionProvider<Bitcoin> for BtcEnvironment {
	fn replay_protection(_params: ()) {}
}

impl ChainEnvironment<UtxoSelectionType, SelectedUtxosAndChangeAmount> for BtcEnvironment {
	fn lookup(utxo_selection_type: UtxoSelectionType) -> Option<SelectedUtxosAndChangeAmount> {
		Environment::select_and_take_bitcoin_utxos(utxo_selection_type)
	}
}

impl ChainEnvironment<(), cf_chains::btc::AggKey> for BtcEnvironment {
	fn lookup(_: ()) -> Option<cf_chains::btc::AggKey> {
		<BitcoinThresholdSigner as KeyProvider<BitcoinCrypto>>::active_epoch_key()
			.map(|epoch_key| epoch_key.key)
	}
}

#[derive(Clone, Debug, PartialEq, Eq, Encode, Decode, TypeInfo)]
pub struct SolEnvironment;

impl ChainEnvironment<ApiEnvironment, SolApiEnvironment> for SolEnvironment {
	fn lookup(_s: ApiEnvironment) -> Option<SolApiEnvironment> {
		Some(Environment::solana_api_environment())
	}
}

impl ChainEnvironment<CurrentAggKey, SolAddress> for SolEnvironment {
	fn lookup(_s: CurrentAggKey) -> Option<SolAddress> {
		let epoch = SolanaThresholdSigner::current_key_epoch()?;
		SolanaThresholdSigner::keys(epoch)
	}
}

impl ChainEnvironment<ComputePrice, SolAmount> for SolEnvironment {
	fn lookup(_s: ComputePrice) -> Option<u64> {
		SolanaChainTracking::chain_state()
			.map(|chain_state: ChainState<Solana>| chain_state.tracked_data.priority_fee)
	}
}

impl ChainEnvironment<DurableNonce, DurableNonceAndAccount> for SolEnvironment {
	fn lookup(_s: DurableNonce) -> Option<DurableNonceAndAccount> {
		Environment::get_sol_nonce_and_account()
	}
}

impl ChainEnvironment<AllNonceAccounts, Vec<DurableNonceAndAccount>> for SolEnvironment {
	fn lookup(_s: AllNonceAccounts) -> Option<Vec<DurableNonceAndAccount>> {
		let nonce_accounts = Environment::get_all_sol_nonce_accounts();
		if nonce_accounts.is_empty() {
			None
		} else {
			Some(nonce_accounts)
		}
	}
}

impl SolanaEnvironment for SolEnvironment {}

pub struct TokenholderGovernanceBroadcaster;

impl TokenholderGovernanceBroadcaster {
	fn broadcast_gov_key<C, B>(maybe_old_key: Option<Vec<u8>>, new_key: Vec<u8>) -> Result<(), ()>
	where
		C: Chain,
		B: Broadcaster<C>,
		<B as Broadcaster<C>>::ApiCall: cf_chains::SetGovKeyWithAggKey<C::ChainCrypto>,
	{
		let maybe_old_key = if let Some(old_key) = maybe_old_key {
			Some(Decode::decode(&mut &old_key[..]).or(Err(()))?)
		} else {
			None
		};
		let api_call = SetGovKeyWithAggKey::<C::ChainCrypto>::new_unsigned(
			maybe_old_key,
			Decode::decode(&mut &new_key[..]).or(Err(()))?,
		)?;
		B::threshold_sign_and_broadcast(api_call);
		Ok(())
	}

	fn is_govkey_compatible<C: ChainCrypto>(key: &[u8]) -> bool {
		C::GovKey::decode(&mut &key[..]).is_ok()
	}
}

impl BroadcastAnyChainGovKey for TokenholderGovernanceBroadcaster {
	fn broadcast_gov_key(
		chain: ForeignChain,
		maybe_old_key: Option<Vec<u8>>,
		new_key: Vec<u8>,
	) -> Result<(), ()> {
		match chain {
			ForeignChain::Ethereum =>
				Self::broadcast_gov_key::<Ethereum, EthereumBroadcaster>(maybe_old_key, new_key),
			ForeignChain::Polkadot =>
				Self::broadcast_gov_key::<Polkadot, PolkadotBroadcaster>(maybe_old_key, new_key),
			ForeignChain::Bitcoin => Err(()),
			ForeignChain::Arbitrum => Err(()),
			ForeignChain::Solana => todo!(),
		}
	}

	fn is_govkey_compatible(chain: ForeignChain, key: &[u8]) -> bool {
		match chain {
			ForeignChain::Ethereum =>
				Self::is_govkey_compatible::<<Ethereum as Chain>::ChainCrypto>(key),
			ForeignChain::Polkadot =>
				Self::is_govkey_compatible::<<Polkadot as Chain>::ChainCrypto>(key),
			ForeignChain::Bitcoin => false,
			ForeignChain::Arbitrum => false,
			ForeignChain::Solana => todo!(),
		}
	}
}

impl CommKeyBroadcaster for TokenholderGovernanceBroadcaster {
	fn broadcast(new_key: <<Ethereum as Chain>::ChainCrypto as ChainCrypto>::GovKey) {
		<EthereumBroadcaster as Broadcaster<Ethereum>>::threshold_sign_and_broadcast(
			SetCommKeyWithAggKey::<EvmCrypto>::new_unsigned(new_key),
		);
	}
}

#[macro_export]
macro_rules! impl_deposit_api_for_anychain {
	( $t: ident, $(($chain: ident, $pallet: ident)),+ ) => {
		impl DepositApi<AnyChain> for $t {
			type AccountId = <Runtime as frame_system::Config>::AccountId;
			type Amount = <Runtime as Chainflip>::Amount;

			fn request_liquidity_deposit_address(
				lp_account: Self::AccountId,
				source_asset: Asset,
				boost_fee: BasisPoints
			) -> Result<(ChannelId, ForeignChainAddress, <AnyChain as cf_chains::Chain>::ChainBlockNumber, FlipBalance), DispatchError> {
				match source_asset.into() {
					$(
						ForeignChainAndAsset::$chain(source_asset) =>
							$pallet::request_liquidity_deposit_address(
								lp_account,
								source_asset,
								boost_fee
							).map(|(channel, address, block_number, channel_opening_fee)| (channel, address, block_number.into(), channel_opening_fee)),
					)+
				}
			}

			fn request_swap_deposit_address(
				source_asset: Asset,
				destination_asset: Asset,
				destination_address: ForeignChainAddress,
				broker_commission: Beneficiaries<Self::AccountId>,
				broker_id: Self::AccountId,
				channel_metadata: Option<CcmChannelMetadata>,
				boost_fee: BasisPoints,
				refund_parameters: Option<ChannelRefundParameters>,
			) -> Result<(ChannelId, ForeignChainAddress, <AnyChain as cf_chains::Chain>::ChainBlockNumber, FlipBalance), DispatchError> {
				match source_asset.into() {
					$(
						ForeignChainAndAsset::$chain(source_asset) => $pallet::request_swap_deposit_address(
							source_asset,
							destination_asset,
							destination_address,
							broker_commission,
							broker_id,
							channel_metadata,
							boost_fee,
							refund_parameters,
						).map(|(channel, address, block_number, channel_opening_fee)| (channel, address, block_number.into(), channel_opening_fee)),
					)+
				}
			}
		}
	}
}

#[macro_export]
macro_rules! impl_egress_api_for_anychain {
	( $t: ident, $(($chain: ident, $pallet: ident)),+ ) => {
		impl EgressApi<AnyChain> for $t {
			type EgressError = DispatchError;

			fn schedule_egress(
				asset: Asset,
				amount: <AnyChain as Chain>::ChainAmount,
				destination_address: <AnyChain as Chain>::ChainAccount,
				maybe_ccm_with_gas_budget: Option<(CcmDepositMetadata, <AnyChain as Chain>::ChainAmount)>,
			) -> Result<ScheduledEgressDetails<AnyChain>, DispatchError> {
				match asset.into() {
					$(
						ForeignChainAndAsset::$chain(asset) => $pallet::schedule_egress(
							asset,
							amount.try_into().expect("Checked for amount compatibility"),
							destination_address
								.try_into()
								.expect("This address cast is ensured to succeed."),
								maybe_ccm_with_gas_budget.map(|(metadata, gas_budget)| (metadata, gas_budget.try_into().expect("Chain's Amount must be compatible with u128."))),
						)
						.map(|ScheduledEgressDetails { egress_id, egress_amount, fee_withheld }| ScheduledEgressDetails { egress_id, egress_amount: egress_amount.into(), fee_withheld: fee_withheld.into() })
						.map_err(Into::into),
					)+
				}
			}
		}
	}
}

pub struct AnyChainIngressEgressHandler;
impl_deposit_api_for_anychain!(
	AnyChainIngressEgressHandler,
	(Ethereum, EthereumIngressEgress),
	(Polkadot, PolkadotIngressEgress),
	(Bitcoin, BitcoinIngressEgress),
	(Arbitrum, ArbitrumIngressEgress),
	(Solana, SolanaIngressEgress)
);

impl_egress_api_for_anychain!(
	AnyChainIngressEgressHandler,
	(Ethereum, EthereumIngressEgress),
	(Polkadot, PolkadotIngressEgress),
	(Bitcoin, BitcoinIngressEgress),
	(Arbitrum, ArbitrumIngressEgress),
	(Solana, SolanaIngressEgress)
);

pub struct DepositHandler;
impl OnDeposit<Ethereum> for DepositHandler {}
impl OnDeposit<Polkadot> for DepositHandler {}
impl OnDeposit<Bitcoin> for DepositHandler {
	fn on_deposit_made(
		utxo_id: <Bitcoin as Chain>::DepositDetails,
		amount: <Bitcoin as Chain>::ChainAmount,
		channel: &DepositChannel<Bitcoin>,
	) {
		Environment::add_bitcoin_utxo_to_list(amount, utxo_id, channel.state.clone())
	}
}
impl OnDeposit<Arbitrum> for DepositHandler {}
impl OnDeposit<Solana> for DepositHandler {}

pub struct ChainAddressConverter;

impl AddressConverter for ChainAddressConverter {
	fn to_encoded_address(address: ForeignChainAddress) -> EncodedAddress {
		to_encoded_address(address, Environment::network_environment)
	}

	fn try_from_encoded_address(
		encoded_address: EncodedAddress,
	) -> Result<ForeignChainAddress, ()> {
		try_from_encoded_address(encoded_address, Environment::network_environment)
	}
}

pub struct BroadcastReadyProvider;
impl OnBroadcastReady<Ethereum> for BroadcastReadyProvider {
	type ApiCall = EthereumApi<EvmEnvironment>;
}
impl OnBroadcastReady<Polkadot> for BroadcastReadyProvider {
	type ApiCall = PolkadotApi<DotEnvironment>;
}
impl OnBroadcastReady<Bitcoin> for BroadcastReadyProvider {
	type ApiCall = BitcoinApi<BtcEnvironment>;

	fn on_broadcast_ready(api_call: &Self::ApiCall) {
		match api_call {
			BitcoinApi::BatchTransfer(batch_transfer) => {
				let tx_id = batch_transfer.bitcoin_transaction.txid();
				let outputs = batch_transfer.bitcoin_transaction.outputs.clone();
				let output_len = outputs.len();
				let vout = output_len - 1;
				let change_output = outputs.get(vout).unwrap();
				Environment::add_bitcoin_change_utxo(
					change_output.amount,
					UtxoId { tx_id, vout: vout as u32 },
					batch_transfer.change_utxo_key,
				);
			},
			_ => unreachable!(),
		}
	}
}

impl OnBroadcastReady<Arbitrum> for BroadcastReadyProvider {
	type ApiCall = ArbitrumApi<EvmEnvironment>;
}
impl OnBroadcastReady<Solana> for BroadcastReadyProvider {
	type ApiCall = SolanaApi<SolEnvironment>;
}

pub struct BitcoinFeeGetter;
impl cf_traits::GetBitcoinFeeInfo for BitcoinFeeGetter {
	fn bitcoin_fee_info() -> BitcoinFeeInfo {
		BitcoinChainTracking::chain_state().unwrap().tracked_data.btc_fee_info
	}
}

pub struct ValidatorRoleQualification;

impl QualifyNode<<Runtime as Chainflip>::ValidatorId> for ValidatorRoleQualification {
	fn is_qualified(id: &<Runtime as Chainflip>::ValidatorId) -> bool {
		AccountRoles::has_account_role(id, AccountRole::Validator)
	}
}

// Calculates the APY of a given account, returned in Basis Points (1 b.p. = 0.01%)
// Returns Some(APY) if the account is a Validator/backup validator.
// Otherwise returns None.
pub fn calculate_account_apy(account_id: &AccountId) -> Option<u32> {
	if pallet_cf_validator::CurrentAuthorities::<Runtime>::get().contains(account_id) {
		// Authority: reward is earned by authoring a block.
		Some(
			Emissions::current_authority_emission_per_block() * YEAR as u128 /
				pallet_cf_validator::CurrentAuthorities::<Runtime>::decode_non_dedup_len()
					.expect("Current authorities must exists and non-empty.") as u128,
		)
	} else {
		let backups_earning_rewards =
			Validator::highest_funded_qualified_backup_node_bids().collect::<Vec<_>>();
		if backups_earning_rewards.iter().any(|bid| bid.bidder_id == *account_id) {
			// Calculate backup validator reward for the current block, then scaled linearly into
			// YEAR.
			calculate_backup_rewards::<AccountId, FlipBalance>(
				backups_earning_rewards,
				Validator::bond(),
				One::one(),
				Emissions::backup_node_emission_per_block(),
				Emissions::current_authority_emission_per_block(),
				u128::from(Validator::current_authority_count()),
			)
			.into_iter()
			.find(|(id, _reward)| *id == *account_id)
			.map(|(_id, reward)| reward * YEAR as u128)
		} else {
			None
		}
	}
	.map(|reward_pa| {
		// Convert Permill to Basis Point.
		FixedU64::from_rational(reward_pa, Flip::balance(account_id))
			.checked_mul_int(10_000u32)
			.unwrap_or_default()
	})
}

#[derive(Serialize, Deserialize, Clone, PartialEq, Eq, Debug, Encode, Decode)]
pub struct BlockUpdate<Data> {
	pub block_hash: Hash,
	pub block_number: BlockNumber,
	// NOTE: Flatten requires Data types to be struct or map
	// Also flatten is incompatible with u128, so AssetAmounts needs to be String type.
	#[serde(flatten)]
	pub data: Data,
}

#[macro_export]
macro_rules! impl_ingress_egress_fee_api_for_anychain {
	( $t: ident, $(($chain: ident, $pallet: ident)),+ ) => {
		impl IngressEgressFeeApi<AnyChain> for $t {
			fn accrue_withheld_fee(asset: Asset, fee: <AnyChain as Chain>::ChainAmount) {
				match asset.into() {
					$(
						ForeignChainAndAsset::$chain(asset) => $pallet::accrue_withheld_fee(
							asset,
							fee.try_into().expect("Checked for amount compatibility"),
						),
					)+
				}
			}
		}
	}
}

pub struct IngressEgressFeeHandler;
impl_ingress_egress_fee_api_for_anychain!(
	IngressEgressFeeHandler,
	(Ethereum, EthereumIngressEgress),
	(Polkadot, PolkadotIngressEgress),
	(Bitcoin, BitcoinIngressEgress),
	(Arbitrum, ArbitrumIngressEgress),
	(Solana, SolanaIngressEgress)
);

pub struct SolanaLimit;
impl FetchesTransfersLimitProvider for SolanaLimit {
	fn maybe_transfers_limit() -> Option<usize> {
		// we need to leave one nonce for the fetch tx and one nonce reserved for rotation tx since
		// rotation tx can fail to build if all nonce accounts are occupied
		Some(Environment::get_number_of_available_sol_nonce_accounts().saturating_sub(2))
	}

	fn maybe_fetches_limit() -> Option<usize> {
		// only fetch if we have more than once nonce account available since one nonce nonce is
		// reserved for rotations. See above
		Some(if Environment::get_number_of_available_sol_nonce_accounts() > 1 {
			cf_chains::sol::MAX_SOL_FETCHES_PER_TX
		} else {
			0
		})
	}
}<|MERGE_RESOLUTION|>--- conflicted
+++ resolved
@@ -44,17 +44,13 @@
 		api::{EvmChainId, EvmEnvironmentProvider, EvmReplayProtection},
 		EvmCrypto, Transaction,
 	},
-<<<<<<< HEAD
 	sol::{
 		api::{
 			AllNonceAccounts, ApiEnvironment, ComputePrice, CurrentAggKey, DurableNonce,
 			DurableNonceAndAccount, SolanaApi, SolanaEnvironment,
 		},
-		SolAddress, SolAmount, SolApiEnvironment,
+		SolAddress, SolAmount, SolApiEnvironment, SolanaCrypto,
 	},
-=======
-	sol::{api::SolanaApi, SolanaCrypto},
->>>>>>> 8153b0de
 	AnyChain, ApiCall, Arbitrum, CcmChannelMetadata, CcmDepositMetadata, Chain, ChainCrypto,
 	ChainEnvironment, ChainState, ChannelRefundParameters, DepositChannel, ForeignChain,
 	ReplayProtectionProvider, SetCommKeyWithAggKey, SetGovKeyWithAggKey, Solana,
