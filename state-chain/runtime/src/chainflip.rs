//! Configuration, utilities and helpers for the Chainflip runtime.
pub mod address_derivation;
pub mod all_vaults_rotator;
pub mod backup_node_rewards;
pub mod chain_instances;
pub mod decompose_recompose;
pub mod epoch_transition;
mod missed_authorship_slots;
mod offences;
mod signer_nomination;
use crate::{
<<<<<<< HEAD
	AccountId, AccountRoles, Authorship, BitcoinChainTracking, BitcoinIngressEgress,
	BitcoinThresholdSigner, BlockNumber, Emissions, Environment, EthereumBroadcaster,
	EthereumChainTracking, EthereumIngressEgress, Flip, FlipBalance, PolkadotBroadcaster,
	PolkadotChainTracking, PolkadotIngressEgress, Runtime, RuntimeCall, System, Validator, YEAR,
=======
	AccountId, AccountRoles, Authorship, BitcoinChainTracking, BitcoinIngressEgress, BitcoinVault,
	BlockNumber, Emissions, Environment, EthereumBroadcaster, EthereumChainTracking,
	EthereumIngressEgress, Flip, FlipBalance, PolkadotBroadcaster, PolkadotChainTracking,
	PolkadotIngressEgress, PolkadotVault, Runtime, RuntimeCall, System, Validator, YEAR,
>>>>>>> ebf41b20
};
use backup_node_rewards::calculate_backup_rewards;
use cf_chains::{
	address::{
		to_encoded_address, try_from_encoded_address, AddressConverter, EncodedAddress,
		ForeignChainAddress,
	},
	btc::{
		api::{BitcoinApi, SelectedUtxosAndChangeAmount, UtxoSelectionType},
		Bitcoin, BitcoinCrypto, BitcoinFeeInfo, BitcoinTransactionData, UtxoId,
	},
	dot::{
		api::PolkadotApi, Polkadot, PolkadotAccountId, PolkadotCrypto, PolkadotReplayProtection,
		PolkadotTransactionData, ResetProxyAccountNonce, RuntimeVersion,
	},
	eth::{
		self,
		api::{EthereumApi, EthereumContract},
		deposit_address::ETHEREUM_ETH_ADDRESS,
		Ethereum,
	},
	evm::{
		api::{EthEnvironmentProvider, EvmReplayProtection},
		EvmCrypto, Transaction,
	},
	AnyChain, ApiCall, CcmChannelMetadata, CcmDepositMetadata, Chain, ChainCrypto,
	ChainEnvironment, ChainState, DepositChannel, ForeignChain, ReplayProtectionProvider,
	SetCommKeyWithAggKey, SetGovKeyWithAggKey, TransactionBuilder,
};
use cf_primitives::{chains::assets, AccountRole, Asset, BasisPoints, ChannelId, EgressId};
use cf_traits::{
	AccountInfo, AccountRoleRegistry, BlockEmissions, BroadcastAnyChainGovKey, Broadcaster,
	Chainflip, CommKeyBroadcaster, DepositApi, DepositHandler, EgressApi, EpochInfo, Heartbeat,
	Issuance, KeyProvider, OnBroadcastReady, QualifyNode, RewardsDistribution, RuntimeUpgrade,
};
use codec::{Decode, Encode};
use frame_support::{
	dispatch::{DispatchErrorWithPostInfo, PostDispatchInfo},
	pallet_prelude::DispatchError,
	sp_runtime::{
		traits::{BlockNumberProvider, One, UniqueSaturatedFrom, UniqueSaturatedInto},
		FixedPointNumber, FixedU64,
	},
	traits::{Defensive, Get},
};
pub use missed_authorship_slots::MissedAuraSlots;
pub use offences::*;
use scale_info::TypeInfo;
pub use signer_nomination::RandomSignerNomination;
use sp_core::U256;
use sp_std::prelude::*;

impl Chainflip for Runtime {
	type RuntimeCall = RuntimeCall;
	type Amount = FlipBalance;
	type ValidatorId = <Self as frame_system::Config>::AccountId;
	type EnsureWitnessed = pallet_cf_witnesser::EnsureWitnessed;
	type EnsureWitnessedAtCurrentEpoch = pallet_cf_witnesser::EnsureWitnessedAtCurrentEpoch;
	type EnsureGovernance = pallet_cf_governance::EnsureGovernance;
	type EpochInfo = Validator;
	type AccountRoleRegistry = AccountRoles;
	type FundingInfo = Flip;
}

struct BackupNodeEmissions;

impl RewardsDistribution for BackupNodeEmissions {
	type Balance = FlipBalance;
	type Issuance = pallet_cf_flip::FlipIssuance<Runtime>;

	fn distribute() {
		let backup_nodes =
			Validator::highest_funded_qualified_backup_node_bids().collect::<Vec<_>>();
		if backup_nodes.is_empty() {
			return
		}

		// Distribute rewards one by one
		// N.B. This could be more optimal
		for (validator_id, reward) in calculate_backup_rewards(
			backup_nodes,
			Validator::bond(),
			<<Runtime as pallet_cf_reputation::Config>::HeartbeatBlockInterval as Get<
				BlockNumber,
			>>::get()
			.unique_saturated_into(),
			Emissions::backup_node_emission_per_block(),
			Emissions::current_authority_emission_per_block(),
			Self::Balance::unique_saturated_from(Validator::current_authority_count()),
		) {
			Flip::settle(&validator_id, Self::Issuance::mint(reward).into());
		}
	}
}

pub struct ChainflipHeartbeat;

impl Heartbeat for ChainflipHeartbeat {
	type ValidatorId = AccountId;
	type BlockNumber = BlockNumber;

	fn on_heartbeat_interval() {
		<Emissions as BlockEmissions>::calculate_block_emissions();
		BackupNodeEmissions::distribute();
	}
}

/// Checks if the caller can execute free transactions
pub struct WaivedFees;

impl cf_traits::WaivedFees for WaivedFees {
	type AccountId = AccountId;
	type RuntimeCall = RuntimeCall;

	fn should_waive_fees(call: &Self::RuntimeCall, caller: &Self::AccountId) -> bool {
		if matches!(call, RuntimeCall::Governance(_)) {
			return super::Governance::members().contains(caller)
		}
		false
	}
}

/// We are willing to pay at most 2x the base fee. This is approximately the theoretical
/// limit of the rate of increase of the base fee over 6 blocks (12.5% per block).
const ETHEREUM_BASE_FEE_MULTIPLIER: FixedU64 = FixedU64::from_rational(2, 1);
// We arbitrarily set the MAX_GAS_LIMIT we are willing broadcast to 10M.
const ETHEREUM_MAX_GAS_LIMIT: u128 = 10_000_000;

pub struct EthTransactionBuilder;

impl TransactionBuilder<Ethereum, EthereumApi<EthEnvironment>> for EthTransactionBuilder {
	fn build_transaction(
		signed_call: &EthereumApi<EthEnvironment>,
	) -> <Ethereum as Chain>::Transaction {
		Transaction {
			chain_id: signed_call.replay_protection().chain_id,
			contract: signed_call.replay_protection().contract_address,
			data: signed_call.chain_encoded(),
			gas_limit: Self::calculate_gas_limit(signed_call),
			..Default::default()
		}
	}

	fn refresh_unsigned_data(unsigned_tx: &mut <Ethereum as Chain>::Transaction) {
		if let Some(ChainState { tracked_data, .. }) = EthereumChainTracking::chain_state() {
			let max_fee_per_gas = tracked_data.max_fee_per_gas(ETHEREUM_BASE_FEE_MULTIPLIER);
			unsigned_tx.max_fee_per_gas = Some(U256::from(max_fee_per_gas));
			unsigned_tx.max_priority_fee_per_gas = Some(U256::from(tracked_data.priority_fee));
		} else {
			log::warn!("No chain data for Ethereum. This should never happen. Please check Chain Tracking data.");
		}
	}

	fn requires_signature_refresh(
		_call: &EthereumApi<EthEnvironment>,
		_payload: &<<Ethereum as Chain>::ChainCrypto as ChainCrypto>::Payload,
	) -> bool {
		false
	}

	/// Calculate the gas limit for a Ethereum call, using the current gas price.
	/// Currently for only CCM calls, the gas limit is calculated as:
	/// Gas limit = gas_budget / (multiplier * base_gas_price + priority_fee)
	/// All other calls uses a default gas limit. Multiplier=1 to avoid user overpaying for gas.
	/// The max_fee_per_gas will still have the default ethereum base fee multiplier applied.
	fn calculate_gas_limit(call: &EthereumApi<EthEnvironment>) -> Option<U256> {
		if let Some(gas_budget) = call.gas_budget() {
			let current_fee_per_gas = EthereumChainTracking::chain_state()
				.or_else(||{
					log::warn!("No chain data for Ethereum. This should never happen. Please check Chain Tracking data.");
					None
				})?
				.tracked_data
				.max_fee_per_gas(One::one());
			Some(gas_budget
				.checked_div(current_fee_per_gas)
				.unwrap_or_else(||{
					log::warn!("Current gas price for Ethereum is 0. This should never happen. Please check Chain Tracking data.");
					Default::default()
				}).min(ETHEREUM_MAX_GAS_LIMIT)
				.into())
		} else {
			None
		}
	}
}

pub struct DotTransactionBuilder;
impl TransactionBuilder<Polkadot, PolkadotApi<DotEnvironment>> for DotTransactionBuilder {
	fn build_transaction(
		signed_call: &PolkadotApi<DotEnvironment>,
	) -> <Polkadot as Chain>::Transaction {
		PolkadotTransactionData { encoded_extrinsic: signed_call.chain_encoded() }
	}

	fn refresh_unsigned_data(_unsigned_tx: &mut <Polkadot as Chain>::Transaction) {
		// TODO: For now this is a noop until we actually have dot chain tracking
	}

	fn requires_signature_refresh(
		call: &PolkadotApi<DotEnvironment>,
		payload: &<<Polkadot as Chain>::ChainCrypto as ChainCrypto>::Payload,
	) -> bool {
		// Current key and signature are irrelevant. The only thing that can invalidate a polkadot
		// transaction is if the payload changes due to a runtime version update.
		&call.threshold_signature_payload() != payload
	}
}

pub struct BtcTransactionBuilder;
impl TransactionBuilder<Bitcoin, BitcoinApi<BtcEnvironment>> for BtcTransactionBuilder {
	fn build_transaction(
		signed_call: &BitcoinApi<BtcEnvironment>,
	) -> <Bitcoin as Chain>::Transaction {
		BitcoinTransactionData { encoded_transaction: signed_call.chain_encoded() }
	}

	fn refresh_unsigned_data(_unsigned_tx: &mut <Bitcoin as Chain>::Transaction) {
		// Since BTC txs are chained and the subsequent tx depends on the success of the previous
		// one, changing the BTC tx fee will mean all subsequent txs are also invalid and so
		// refreshing btc tx is not trivial. We leave it a no-op for now.
	}

	fn requires_signature_refresh(
		_call: &BitcoinApi<BtcEnvironment>,
		_payload: &<<Bitcoin as Chain>::ChainCrypto as ChainCrypto>::Payload,
	) -> bool {
		// The payload for a Bitcoin transaction will never change and so it doesnt need to be
		// checked here. We also dont need to check for the signature here because even if we are in
		// the next epoch and the key has changed, the old signature for the btc tx is still valid
		// since its based on those old input UTXOs. In fact, we never have to resign btc txs and
		// the btc tx is always valid as long as the input UTXOs are valid. Therefore, we don't have
		// to check anything here and just rebroadcast.
		false
	}
}

pub struct BlockAuthorRewardDistribution;

impl RewardsDistribution for BlockAuthorRewardDistribution {
	type Balance = FlipBalance;
	type Issuance = pallet_cf_flip::FlipIssuance<Runtime>;

	fn distribute() {
		let reward_amount = Emissions::current_authority_emission_per_block();
		if reward_amount != 0 {
			if let Some(current_block_author) = Authorship::author() {
				Flip::settle(&current_block_author, Self::Issuance::mint(reward_amount).into());
			} else {
				log::warn!("No block author for block {}.", System::current_block_number());
			}
		}
	}
}
pub struct RuntimeUpgradeManager;

impl RuntimeUpgrade for RuntimeUpgradeManager {
	fn do_upgrade(code: Vec<u8>) -> Result<PostDispatchInfo, DispatchErrorWithPostInfo> {
		System::set_code(frame_system::RawOrigin::Root.into(), code)
	}
}
pub struct EthEnvironment;

impl ReplayProtectionProvider<Ethereum> for EthEnvironment {
	fn replay_protection(contract_address: eth::Address) -> EvmReplayProtection {
		EvmReplayProtection {
			nonce: Self::next_nonce(),
			chain_id: Self::chain_id(),
			key_manager_address: Self::key_manager_address(),
			contract_address,
		}
	}
}

impl EthEnvironmentProvider for EthEnvironment {
	fn token_address(asset: assets::eth::Asset) -> Option<eth::Address> {
		match asset {
			assets::eth::Asset::Eth => Some(ETHEREUM_ETH_ADDRESS),
			erc20 => Environment::supported_eth_assets(erc20).map(Into::into),
		}
	}

	fn contract_address(contract: EthereumContract) -> eth::Address {
		match contract {
			EthereumContract::StateChainGateway => Environment::state_chain_gateway_address(),
			EthereumContract::KeyManager => Environment::key_manager_address(),
			EthereumContract::Vault => Environment::eth_vault_address(),
		}
	}

	fn chain_id() -> cf_chains::evm::api::EvmChainId {
		Environment::ethereum_chain_id()
	}

	fn next_nonce() -> u64 {
		Environment::next_ethereum_signature_nonce()
	}
}

#[derive(Clone, Debug, PartialEq, Eq, Encode, Decode, TypeInfo)]
pub struct DotEnvironment;

impl ReplayProtectionProvider<Polkadot> for DotEnvironment {
	// Get the Environment values for vault_account, NetworkChoice and the next nonce for the
	// proxy_account
	fn replay_protection(reset_nonce: ResetProxyAccountNonce) -> PolkadotReplayProtection {
		PolkadotReplayProtection {
			genesis_hash: Environment::polkadot_genesis_hash(),
			// It should not be possible to get None here, since we never send
			// any transactions unless we have a vault account and associated
			// proxy.
			signer: <PolkadotVault as KeyProvider<PolkadotCrypto>>::active_epoch_key()
				.map(|epoch_key| epoch_key.key)
				.defensive_unwrap_or_default(),
			nonce: Environment::next_polkadot_proxy_account_nonce(reset_nonce),
		}
	}
}

impl Get<RuntimeVersion> for DotEnvironment {
	fn get() -> RuntimeVersion {
		PolkadotChainTracking::chain_state().unwrap().tracked_data.runtime_version
	}
}

<<<<<<< HEAD
impl ChainEnvironment<cf_chains::dot::api::SystemAccounts, PolkadotAccountId> for DotEnvironment {
	fn lookup(query: cf_chains::dot::api::SystemAccounts) -> Option<PolkadotAccountId> {
		use crate::PolkadotThresholdSigner;
		match query {
			cf_chains::dot::api::SystemAccounts::Proxy =>
				<PolkadotThresholdSigner as KeyProvider<PolkadotCrypto>>::active_epoch_key()
					.map(|epoch_key| epoch_key.key),
			cf_chains::dot::api::SystemAccounts::Vault => Environment::polkadot_vault_account(),
		}
=======
impl ChainEnvironment<cf_chains::dot::api::VaultAccount, PolkadotAccountId> for DotEnvironment {
	fn lookup(_: cf_chains::dot::api::VaultAccount) -> Option<PolkadotAccountId> {
		Environment::polkadot_vault_account()
>>>>>>> ebf41b20
	}
}

#[derive(Clone, Debug, PartialEq, Eq, Encode, Decode, TypeInfo)]
pub struct BtcEnvironment;

impl ReplayProtectionProvider<Bitcoin> for BtcEnvironment {
	fn replay_protection(_params: ()) {}
}

impl ChainEnvironment<UtxoSelectionType, SelectedUtxosAndChangeAmount> for BtcEnvironment {
	fn lookup(utxo_selection_type: UtxoSelectionType) -> Option<SelectedUtxosAndChangeAmount> {
		Environment::select_and_take_bitcoin_utxos(utxo_selection_type)
	}
}

impl ChainEnvironment<(), cf_chains::btc::AggKey> for BtcEnvironment {
	fn lookup(_: ()) -> Option<cf_chains::btc::AggKey> {
		<BitcoinThresholdSigner as KeyProvider<BitcoinCrypto>>::active_epoch_key()
			.map(|epoch_key| epoch_key.key)
	}
}

pub struct TokenholderGovernanceBroadcaster;

impl TokenholderGovernanceBroadcaster {
	fn broadcast_gov_key<C, B>(maybe_old_key: Option<Vec<u8>>, new_key: Vec<u8>) -> Result<(), ()>
	where
		C: Chain,
		B: Broadcaster<C>,
		<B as Broadcaster<C>>::ApiCall: cf_chains::SetGovKeyWithAggKey<C::ChainCrypto>,
	{
		let maybe_old_key = if let Some(old_key) = maybe_old_key {
			Some(Decode::decode(&mut &old_key[..]).or(Err(()))?)
		} else {
			None
		};
		let api_call = SetGovKeyWithAggKey::<C::ChainCrypto>::new_unsigned(
			maybe_old_key,
			Decode::decode(&mut &new_key[..]).or(Err(()))?,
		)?;
		B::threshold_sign_and_broadcast(api_call);
		Ok(())
	}

	fn is_govkey_compatible<C: ChainCrypto>(key: &[u8]) -> bool {
		C::GovKey::decode(&mut &key[..]).is_ok()
	}
}

impl BroadcastAnyChainGovKey for TokenholderGovernanceBroadcaster {
	fn broadcast_gov_key(
		chain: ForeignChain,
		maybe_old_key: Option<Vec<u8>>,
		new_key: Vec<u8>,
	) -> Result<(), ()> {
		match chain {
			ForeignChain::Ethereum =>
				Self::broadcast_gov_key::<Ethereum, EthereumBroadcaster>(maybe_old_key, new_key),
			ForeignChain::Polkadot =>
				Self::broadcast_gov_key::<Polkadot, PolkadotBroadcaster>(maybe_old_key, new_key),
			ForeignChain::Bitcoin => Err(()),
		}
	}

	fn is_govkey_compatible(chain: ForeignChain, key: &[u8]) -> bool {
		match chain {
			ForeignChain::Ethereum =>
				Self::is_govkey_compatible::<<Ethereum as Chain>::ChainCrypto>(key),
			ForeignChain::Polkadot =>
				Self::is_govkey_compatible::<<Polkadot as Chain>::ChainCrypto>(key),
			ForeignChain::Bitcoin => false,
		}
	}
}

impl CommKeyBroadcaster for TokenholderGovernanceBroadcaster {
	fn broadcast(new_key: <<Ethereum as Chain>::ChainCrypto as ChainCrypto>::GovKey) {
		<EthereumBroadcaster as Broadcaster<Ethereum>>::threshold_sign_and_broadcast(
			SetCommKeyWithAggKey::<EvmCrypto>::new_unsigned(new_key),
		);
	}
}

#[macro_export]
macro_rules! impl_deposit_api_for_anychain {
	( $t: ident, $(($chain: ident, $pallet: ident)),+ ) => {
		impl DepositApi<AnyChain> for $t {
			type AccountId = <Runtime as frame_system::Config>::AccountId;

			fn request_liquidity_deposit_address(
				lp_account: Self::AccountId,
				source_asset: Asset,
			) -> Result<(ChannelId, ForeignChainAddress, <AnyChain as cf_chains::Chain>::ChainBlockNumber), DispatchError> {
				match source_asset.into() {
					$(
						ForeignChain::$chain =>
							$pallet::request_liquidity_deposit_address(
								lp_account,
								source_asset.try_into().unwrap(),
							).map(|(channel, address, block_number)| (channel, address, block_number.into())),
					)+
				}
			}

			fn request_swap_deposit_address(
				source_asset: Asset,
				destination_asset: Asset,
				destination_address: ForeignChainAddress,
				broker_commission_bps: BasisPoints,
				broker_id: Self::AccountId,
				channel_metadata: Option<CcmChannelMetadata>,
			) -> Result<(ChannelId, ForeignChainAddress, <AnyChain as cf_chains::Chain>::ChainBlockNumber), DispatchError> {
				match source_asset.into() {
					$(
						ForeignChain::$chain => $pallet::request_swap_deposit_address(
							source_asset.try_into().unwrap(),
							destination_asset,
							destination_address,
							broker_commission_bps,
							broker_id,
							channel_metadata,
						).map(|(channel, address, block_number)| (channel, address, block_number.into())),
					)+
				}
			}
		}
	}
}

#[macro_export]
macro_rules! impl_egress_api_for_anychain {
	( $t: ident, $(($chain: ident, $pallet: ident)),+ ) => {
		impl EgressApi<AnyChain> for $t {
			fn schedule_egress(
				asset: Asset,
				amount: <AnyChain as Chain>::ChainAmount,
				destination_address: <AnyChain as Chain>::ChainAccount,
				maybe_ccm_with_gas_budget: Option<(CcmDepositMetadata, <AnyChain as Chain>::ChainAmount)>,
			) -> EgressId {
				match asset.into() {
					$(
						ForeignChain::$chain => $pallet::schedule_egress(
							asset.try_into().expect("Checked for asset compatibility"),
							amount.try_into().expect("Checked for amount compatibility"),
							destination_address
								.try_into()
								.expect("This address cast is ensured to succeed."),
								maybe_ccm_with_gas_budget.map(|(metadata, gas_budget)| (metadata, gas_budget.try_into().expect("Chain's Amount must be compatible with u128."))),
						),

					)+
				}
			}
		}
	}
}

pub struct AnyChainIngressEgressHandler;
impl_deposit_api_for_anychain!(
	AnyChainIngressEgressHandler,
	(Ethereum, EthereumIngressEgress),
	(Polkadot, PolkadotIngressEgress),
	(Bitcoin, BitcoinIngressEgress)
);

impl_egress_api_for_anychain!(
	AnyChainIngressEgressHandler,
	(Ethereum, EthereumIngressEgress),
	(Polkadot, PolkadotIngressEgress),
	(Bitcoin, BitcoinIngressEgress)
);

pub struct EthDepositHandler;
impl DepositHandler<Ethereum> for EthDepositHandler {}

pub struct DotDepositHandler;
impl DepositHandler<Polkadot> for DotDepositHandler {}

pub struct BtcDepositHandler;
impl DepositHandler<Bitcoin> for BtcDepositHandler {
	fn on_deposit_made(
		utxo_id: <Bitcoin as Chain>::DepositDetails,
		amount: <Bitcoin as Chain>::ChainAmount,
		channel: DepositChannel<Bitcoin>,
	) {
		Environment::add_bitcoin_utxo_to_list(amount, utxo_id, channel.state)
	}
}

pub struct ChainAddressConverter;

impl AddressConverter for ChainAddressConverter {
	fn to_encoded_address(address: ForeignChainAddress) -> EncodedAddress {
		to_encoded_address(address, Environment::network_environment)
	}

	fn try_from_encoded_address(
		encoded_address: EncodedAddress,
	) -> Result<ForeignChainAddress, ()> {
		try_from_encoded_address(encoded_address, Environment::network_environment)
	}
}

pub struct BroadcastReadyProvider;
impl OnBroadcastReady<Ethereum> for BroadcastReadyProvider {
	type ApiCall = EthereumApi<EthEnvironment>;
}
impl OnBroadcastReady<Polkadot> for BroadcastReadyProvider {
	type ApiCall = PolkadotApi<DotEnvironment>;
}
impl OnBroadcastReady<Bitcoin> for BroadcastReadyProvider {
	type ApiCall = BitcoinApi<BtcEnvironment>;

	fn on_broadcast_ready(api_call: &Self::ApiCall) {
		match api_call {
			BitcoinApi::BatchTransfer(batch_transfer) => {
				let tx_id = batch_transfer.bitcoin_transaction.txid();
				let outputs = batch_transfer.bitcoin_transaction.outputs.clone();
				let output_len = outputs.len();
				let vout = output_len - 1;
				let change_output = outputs.get(vout).unwrap();
				Environment::add_bitcoin_change_utxo(
					change_output.amount,
					UtxoId { tx_id, vout: vout as u32 },
					batch_transfer.change_utxo_key,
				);
			},
			_ => unreachable!(),
		}
	}
}

pub struct BitcoinFeeGetter;
impl cf_traits::GetBitcoinFeeInfo for BitcoinFeeGetter {
	fn bitcoin_fee_info() -> BitcoinFeeInfo {
		BitcoinChainTracking::chain_state().unwrap().tracked_data.btc_fee_info
	}
}

pub struct ValidatorRoleQualification;

impl QualifyNode<<Runtime as Chainflip>::ValidatorId> for ValidatorRoleQualification {
	fn is_qualified(id: &<Runtime as Chainflip>::ValidatorId) -> bool {
		AccountRoles::has_account_role(id, AccountRole::Validator)
	}
}

// Calculates the APY of a given account, returned in Basis Points (1 b.p. = 0.01%)
// Returns Some(APY) if the account is a Validator/backup validator.
// Otherwise returns None.
pub fn calculate_account_apy(account_id: &AccountId) -> Option<u32> {
	if pallet_cf_validator::CurrentAuthorities::<Runtime>::get().contains(account_id) {
		// Authority: reward is earned by authoring a block.
		Some(
			Emissions::current_authority_emission_per_block() * YEAR as u128 /
				pallet_cf_validator::CurrentAuthorities::<Runtime>::decode_len()
					.expect("Current authorities must exists and non-empty.") as u128,
		)
	} else {
		let backups_earning_rewards =
			Validator::highest_funded_qualified_backup_node_bids().collect::<Vec<_>>();
		if backups_earning_rewards.iter().any(|bid| bid.bidder_id == *account_id) {
			// Calculate backup validator reward for the current block, then scaled linearly into
			// YEAR.
			calculate_backup_rewards::<AccountId, FlipBalance>(
				backups_earning_rewards,
				Validator::bond(),
				One::one(),
				Emissions::backup_node_emission_per_block(),
				Emissions::current_authority_emission_per_block(),
				u128::from(Validator::current_authority_count()),
			)
			.into_iter()
			.find(|(id, _reward)| *id == *account_id)
			.map(|(_id, reward)| reward * YEAR as u128)
		} else {
			None
		}
	}
	.map(|reward_pa| {
		// Convert Permill to Basis Point.
		FixedU64::from_rational(reward_pa, Flip::balance(account_id))
			.checked_mul_int(10_000u32)
			.unwrap_or_default()
	})
}<|MERGE_RESOLUTION|>--- conflicted
+++ resolved
@@ -9,17 +9,11 @@
 mod offences;
 mod signer_nomination;
 use crate::{
-<<<<<<< HEAD
 	AccountId, AccountRoles, Authorship, BitcoinChainTracking, BitcoinIngressEgress,
 	BitcoinThresholdSigner, BlockNumber, Emissions, Environment, EthereumBroadcaster,
 	EthereumChainTracking, EthereumIngressEgress, Flip, FlipBalance, PolkadotBroadcaster,
-	PolkadotChainTracking, PolkadotIngressEgress, Runtime, RuntimeCall, System, Validator, YEAR,
-=======
-	AccountId, AccountRoles, Authorship, BitcoinChainTracking, BitcoinIngressEgress, BitcoinVault,
-	BlockNumber, Emissions, Environment, EthereumBroadcaster, EthereumChainTracking,
-	EthereumIngressEgress, Flip, FlipBalance, PolkadotBroadcaster, PolkadotChainTracking,
-	PolkadotIngressEgress, PolkadotVault, Runtime, RuntimeCall, System, Validator, YEAR,
->>>>>>> ebf41b20
+	PolkadotChainTracking, PolkadotIngressEgress, PolkadotThresholdSigner, Runtime, RuntimeCall,
+	System, Validator, YEAR,
 };
 use backup_node_rewards::calculate_backup_rewards;
 use cf_chains::{
@@ -331,7 +325,7 @@
 			// It should not be possible to get None here, since we never send
 			// any transactions unless we have a vault account and associated
 			// proxy.
-			signer: <PolkadotVault as KeyProvider<PolkadotCrypto>>::active_epoch_key()
+			signer: <PolkadotThresholdSigner as KeyProvider<PolkadotCrypto>>::active_epoch_key()
 				.map(|epoch_key| epoch_key.key)
 				.defensive_unwrap_or_default(),
 			nonce: Environment::next_polkadot_proxy_account_nonce(reset_nonce),
@@ -345,21 +339,9 @@
 	}
 }
 
-<<<<<<< HEAD
-impl ChainEnvironment<cf_chains::dot::api::SystemAccounts, PolkadotAccountId> for DotEnvironment {
-	fn lookup(query: cf_chains::dot::api::SystemAccounts) -> Option<PolkadotAccountId> {
-		use crate::PolkadotThresholdSigner;
-		match query {
-			cf_chains::dot::api::SystemAccounts::Proxy =>
-				<PolkadotThresholdSigner as KeyProvider<PolkadotCrypto>>::active_epoch_key()
-					.map(|epoch_key| epoch_key.key),
-			cf_chains::dot::api::SystemAccounts::Vault => Environment::polkadot_vault_account(),
-		}
-=======
 impl ChainEnvironment<cf_chains::dot::api::VaultAccount, PolkadotAccountId> for DotEnvironment {
 	fn lookup(_: cf_chains::dot::api::VaultAccount) -> Option<PolkadotAccountId> {
 		Environment::polkadot_vault_account()
->>>>>>> ebf41b20
 	}
 }
 
