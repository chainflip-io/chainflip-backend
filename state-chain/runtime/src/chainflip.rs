--- conflicted
+++ resolved
@@ -17,24 +17,13 @@
 	offline_conditions::{OfflineCondition, ReputationPoints},
 	BackupValidators, BlockEmissions, BondRotation, Chainflip, ChainflipAccount,
 	ChainflipAccountStore, EmergencyRotation, EmissionsTrigger, EpochInfo, EpochTransitionHandler,
-<<<<<<< HEAD
 	Heartbeat, Issuance, NetworkState, RewardsDistribution, StakeHandler, StakeTransfer,
-	VaultRotationHandler,
-=======
-	Heartbeat, Issuance, NetworkState, RewardsDistribution, SigningContext, StakeHandler,
-	StakeTransfer,
->>>>>>> 9770711c
 };
 use frame_support::weights::Weight;
 
 use frame_support::{dispatch::DispatchErrorWithPostInfo, weights::PostDispatchInfo};
 
-<<<<<<< HEAD
-use pallet_cf_auction::{HandleStakes, VaultRotationEventHandler};
-=======
 use pallet_cf_auction::HandleStakes;
-use pallet_cf_broadcast::BroadcastConfig;
->>>>>>> 9770711c
 
 use pallet_cf_validator::PercentageRange;
 use sp_runtime::{
@@ -227,114 +216,6 @@
 	}
 }
 
-<<<<<<< HEAD
-=======
-// Supported Ethereum signing operations.
-#[derive(Encode, Decode, Clone, RuntimeDebug, PartialEq, Eq)]
-pub enum EthereumSigningContext {
-	PostClaimSignature(RegisterClaim),
-	SetAggKeyWithAggKeyBroadcast(SetAggKeyWithAggKey),
-	UpdateFlipSupply(UpdateFlipSupply),
-}
-
-impl From<RegisterClaim> for EthereumSigningContext {
-	fn from(call: RegisterClaim) -> Self {
-		EthereumSigningContext::PostClaimSignature(call)
-	}
-}
-
-impl From<SetAggKeyWithAggKey> for EthereumSigningContext {
-	fn from(call: SetAggKeyWithAggKey) -> Self {
-		EthereumSigningContext::SetAggKeyWithAggKeyBroadcast(call)
-	}
-}
-
-impl From<UpdateFlipSupply> for EthereumSigningContext {
-	fn from(call: UpdateFlipSupply) -> Self {
-		EthereumSigningContext::UpdateFlipSupply(call)
-	}
-}
-
-impl SigningContext<Runtime> for EthereumSigningContext {
-	type Chain = cf_chains::Ethereum;
-	type Callback = Call;
-	type ThresholdSignatureOrigin = pallet_cf_threshold_signature::Origin<Runtime, Instance1>;
-
-	fn get_payload(&self) -> <Self::Chain as ChainCrypto>::Payload {
-		match self {
-			Self::PostClaimSignature(ref claim) => claim.signing_payload(),
-			Self::SetAggKeyWithAggKeyBroadcast(ref call) => call.signing_payload(),
-			Self::UpdateFlipSupply(ref call) => call.signing_payload(),
-		}
-	}
-
-	fn resolve_callback(
-		&self,
-		signature: <Self::Chain as ChainCrypto>::ThresholdSignature,
-	) -> Self::Callback {
-		match self {
-			Self::PostClaimSignature(claim) =>
-				pallet_cf_staking::Call::<Runtime>::post_claim_signature(
-					claim.node_id.into(),
-					signature,
-				)
-				.into(),
-			Self::SetAggKeyWithAggKeyBroadcast(call) =>
-				Call::EthereumBroadcaster(pallet_cf_broadcast::Call::<_, _>::start_broadcast(
-					self.get_payload(),
-					contract_call_to_unsigned_tx(
-						call.clone(),
-						&signature,
-						Environment::key_manager_address().into(),
-					),
-				)),
-			Self::UpdateFlipSupply(call) =>
-				Call::EthereumBroadcaster(pallet_cf_broadcast::Call::<_, _>::start_broadcast(
-					self.get_payload(),
-					contract_call_to_unsigned_tx(
-						call.clone(),
-						&signature,
-						Environment::stake_manager_address().into(),
-					),
-				)),
-		}
-	}
-}
-
-fn contract_call_to_unsigned_tx<C: ChainflipContractCall>(
-	call: C,
-	signature: &eth::SchnorrVerificationComponents,
-	contract_address: Address,
-) -> eth::UnsignedTransaction {
-	eth::UnsignedTransaction {
-		chain_id: Environment::ethereum_chain_id(),
-		contract: contract_address,
-		data: call.abi_encode_with_signature(signature),
-		..Default::default()
-	}
-}
-
-pub struct EthereumBroadcastConfig;
-
-impl BroadcastConfig for EthereumBroadcastConfig {
-	type Chain = Ethereum;
-	type UnsignedTransaction = eth::UnsignedTransaction;
-	type SignedTransaction = eth::RawSignedTransaction;
-	type TransactionHash = eth::TransactionHash;
-	type SignerId = eth::Address;
-
-	fn verify_transaction(
-		unsigned_tx: &Self::UnsignedTransaction,
-		signed_tx: &Self::SignedTransaction,
-		address: &Self::SignerId,
-	) -> Option<()> {
-		eth::verify_transaction(unsigned_tx, signed_tx, address)
-			.map_err(|e| log::info!("Ethereum signed transaction verification failed: {:?}.", e))
-			.ok()
-	}
-}
-
->>>>>>> 9770711c
 /// Checks if the caller can execute free transactions
 pub struct WaivedFees;
 
