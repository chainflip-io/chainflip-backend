--- conflicted
+++ resolved
@@ -128,21 +128,9 @@
 				EthereumApi::SetAggKeyWithAggKey(_) => Environment::key_manager_address().into(),
 				EthereumApi::RegisterClaim(_) => Environment::stake_manager_address().into(),
 				EthereumApi::UpdateFlipSupply(_) => Environment::flip_token_address().into(),
+				EthereumApi::SetGovKeyWithAggKey(_) => Environment::key_manager_address().into(),
+				EthereumApi::SetCommKeyWithAggKey(_) => Environment::key_manager_address().into(),
 			},
-<<<<<<< HEAD
-			EthereumApi::SetGovKeyWithAggKey(_) => eth::UnsignedTransaction {
-				chain_id: Environment::ethereum_chain_id(),
-				contract: Environment::key_manager_address().into(),
-				data,
-				..Default::default()
-			},
-			EthereumApi::SetCommKeyWithAggKey(_) => eth::UnsignedTransaction {
-				chain_id: Environment::ethereum_chain_id(),
-				contract: Environment::key_manager_address().into(),
-				data,
-				..Default::default()
-			},
-=======
 			data: signed_call.abi_encoded(),
 			..Default::default()
 		}
@@ -155,7 +143,6 @@
 			let max_fee_per_gas = chain_state.base_fee * 2 + chain_state.priority_fee;
 			unsigned_tx.max_fee_per_gas = Some(U256::from(max_fee_per_gas));
 			unsigned_tx.max_priority_fee_per_gas = Some(U256::from(chain_state.priority_fee));
->>>>>>> 3cee6a2c
 		}
 		// if we don't have ChainState, we leave it unmodified
 	}
