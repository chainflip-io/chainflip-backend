//! Configuration, utilities and helpers for the Chainflip runtime.
pub mod address_derivation;
pub mod all_vaults_rotator;
mod backup_node_rewards;
pub mod chain_instances;
pub mod decompose_recompose;
pub mod epoch_transition;
mod missed_authorship_slots;
mod offences;
mod signer_nomination;
use crate::{
	AccountId, Authorship, BitcoinIngressEgress, BitcoinVault, BlockNumber,
	EmergencyRotationPercentageRange, Emissions, Environment, EthereumBroadcaster,
	EthereumChainTracking, EthereumIngressEgress, Flip, FlipBalance, PolkadotBroadcaster,
	PolkadotIngressEgress, Reputation, Runtime, RuntimeCall, System, Validator,
};

use cf_chains::{
	address::{AddressConverter, EncodedAddress, ForeignChainAddress},
	btc::{
		api::{BitcoinApi, SelectedUtxos},
		ingress_address::derive_btc_ingress_address_from_script,
		scriptpubkey_from_address, Bitcoin, BitcoinTransactionData, BtcAmount,
	},
	dot::{
		api::PolkadotApi, Polkadot, PolkadotAccountId, PolkadotReplayProtection,
		PolkadotTransactionData, RuntimeVersion,
	},
	eth::{
		self,
		api::{EthereumApi, EthereumReplayProtection},
		Ethereum,
	},
	AnyChain, ApiCall, CcmIngressMetadata, Chain, ChainAbi, ChainCrypto, ChainEnvironment,
	ForeignChain, ReplayProtectionProvider, SetCommKeyWithAggKey, SetGovKeyWithAggKey,
	TransactionBuilder,
};
use cf_primitives::{chains::assets, Asset, BasisPoints, EgressId, IntentId, ETHEREUM_ETH_ADDRESS};
use cf_traits::{
	BlockEmissions, BroadcastAnyChainGovKey, Broadcaster, Chainflip, CommKeyBroadcaster, EgressApi,
	EmergencyRotation, EpochInfo, EthEnvironmentProvider, Heartbeat, IngressApi, IngressHandler,
	Issuance, KeyProvider, NetworkState, RewardsDistribution, RuntimeUpgrade,
	VaultTransitionHandler,
};
use codec::{Decode, Encode};
use ethabi::Address as EthAbiAddress;
use frame_support::{
	dispatch::{DispatchError, DispatchErrorWithPostInfo, PostDispatchInfo},
	traits::Get,
};
pub use missed_authorship_slots::MissedAuraSlots;
pub use offences::*;
use pallet_cf_validator::PercentageRange;
use scale_info::TypeInfo;
pub use signer_nomination::RandomSignerNomination;
use sp_core::U256;
use sp_runtime::traits::{BlockNumberProvider, UniqueSaturatedFrom, UniqueSaturatedInto};
use sp_std::prelude::*;

use backup_node_rewards::calculate_backup_rewards;

impl Chainflip for Runtime {
	type RuntimeCall = RuntimeCall;
	type Amount = FlipBalance;
	type ValidatorId = <Self as frame_system::Config>::AccountId;
	type EnsureWitnessed = pallet_cf_witnesser::EnsureWitnessed;
	type EnsureWitnessedAtCurrentEpoch = pallet_cf_witnesser::EnsureWitnessedAtCurrentEpoch;
	type EpochInfo = Validator;
	type SystemState = pallet_cf_environment::SystemStateProvider<Runtime>;
}

struct BackupNodeEmissions;

impl RewardsDistribution for BackupNodeEmissions {
	type Balance = FlipBalance;
	type Issuance = pallet_cf_flip::FlipIssuance<Runtime>;

	fn distribute() {
		let backup_nodes =
			Validator::highest_staked_qualified_backup_node_bids().collect::<Vec<_>>();
		if backup_nodes.is_empty() {
			return
		}

		// Distribute rewards one by one
		// N.B. This could be more optimal
		for (validator_id, reward) in calculate_backup_rewards(
			backup_nodes,
			Validator::bond(),
			<<Runtime as pallet_cf_reputation::Config>::HeartbeatBlockInterval as Get<
				BlockNumber,
			>>::get()
			.unique_saturated_into(),
			Emissions::backup_node_emission_per_block(),
			Emissions::current_authority_emission_per_block(),
			Self::Balance::unique_saturated_from(Validator::current_authority_count()),
		) {
			Flip::settle(&validator_id, Self::Issuance::mint(reward).into());
		}
	}
}

pub struct ChainflipHeartbeat;

impl Heartbeat for ChainflipHeartbeat {
	type ValidatorId = AccountId;
	type BlockNumber = BlockNumber;

	fn on_heartbeat_interval(network_state: NetworkState<Self::ValidatorId>) {
		<Emissions as BlockEmissions>::calculate_block_emissions();

		// Reputation depends on heartbeats
		Reputation::penalise_offline_authorities(network_state.offline.clone());

		BackupNodeEmissions::distribute();

		// Check the state of the network and if we are within the emergency rotation range
		// then issue an emergency rotation request
		let PercentageRange { top, bottom } = EmergencyRotationPercentageRange::get();
		let percent_online = network_state.percentage_online() as u8;
		if percent_online >= bottom && percent_online <= top {
			<Validator as EmergencyRotation>::request_emergency_rotation();
		}
	}
}

/// Checks if the caller can execute free transactions
pub struct WaivedFees;

impl cf_traits::WaivedFees for WaivedFees {
	type AccountId = AccountId;
	type RuntimeCall = RuntimeCall;

	fn should_waive_fees(call: &Self::RuntimeCall, caller: &Self::AccountId) -> bool {
		if matches!(call, RuntimeCall::Governance(_)) {
			return super::Governance::members().contains(caller)
		}
		false
	}
}

pub struct EthTransactionBuilder;

impl TransactionBuilder<Ethereum, EthereumApi<EthEnvironment>> for EthTransactionBuilder {
	fn build_transaction(
		signed_call: &EthereumApi<EthEnvironment>,
	) -> <Ethereum as ChainAbi>::Transaction {
		eth::Transaction {
			chain_id: Environment::ethereum_chain_id(),
			contract: match signed_call {
				EthereumApi::SetAggKeyWithAggKey(_) => Environment::key_manager_address().into(),
				EthereumApi::RegisterClaim(_) => Environment::stake_manager_address().into(),
				EthereumApi::UpdateFlipSupply(_) => Environment::token_address(Asset::Flip)
					.expect("FLIP token address should exist")
					.into(),
				EthereumApi::SetGovKeyWithAggKey(_) => Environment::key_manager_address().into(),
				EthereumApi::SetCommKeyWithAggKey(_) => Environment::key_manager_address().into(),
				EthereumApi::AllBatch(_) => Environment::eth_vault_address().into(),
				EthereumApi::ExecutexSwapAndCall(_) => Environment::eth_vault_address().into(),
				EthereumApi::_Phantom(..) => unreachable!(),
			},
			data: signed_call.chain_encoded(),
			..Default::default()
		}
	}

	fn refresh_unsigned_data(unsigned_tx: &mut <Ethereum as ChainAbi>::Transaction) {
		if let Some(chain_state) = EthereumChainTracking::chain_state() {
			// double the last block's base fee. This way we know it'll be selectable for at least 6
			// blocks (12.5% increase on each block)
			let max_fee_per_gas =
				chain_state.base_fee.saturating_mul(2).saturating_add(chain_state.priority_fee);
			unsigned_tx.max_fee_per_gas = Some(U256::from(max_fee_per_gas));
			unsigned_tx.max_priority_fee_per_gas = Some(U256::from(chain_state.priority_fee));
		}
		// if we don't have ChainState, we leave it unmodified
	}

	fn is_valid_for_rebroadcast(
		_call: &EthereumApi<EthEnvironment>,
		_payload: &<Ethereum as ChainCrypto>::Payload,
	) -> bool {
		// Nothing to validate for Ethereum
		true
	}
}

pub struct DotTransactionBuilder;
impl TransactionBuilder<Polkadot, PolkadotApi<DotEnvironment>> for DotTransactionBuilder {
	fn build_transaction(
		signed_call: &PolkadotApi<DotEnvironment>,
	) -> <Polkadot as ChainAbi>::Transaction {
		PolkadotTransactionData { encoded_extrinsic: signed_call.chain_encoded() }
	}

	fn refresh_unsigned_data(_unsigned_tx: &mut <Polkadot as ChainAbi>::Transaction) {
		// TODO: For now this is a noop until we actually have dot chain tracking
	}

	fn is_valid_for_rebroadcast(
		call: &PolkadotApi<DotEnvironment>,
		payload: &<Polkadot as ChainCrypto>::Payload,
	) -> bool {
		&call.threshold_signature_payload() == payload
	}
}

pub struct BtcTransactionBuilder;
impl TransactionBuilder<Bitcoin, BitcoinApi<BtcEnvironment>> for BtcTransactionBuilder {
	fn build_transaction(
		signed_call: &BitcoinApi<BtcEnvironment>,
	) -> <Bitcoin as ChainAbi>::Transaction {
		BitcoinTransactionData { encoded_transaction: signed_call.chain_encoded() }
	}

	fn refresh_unsigned_data(_unsigned_tx: &mut <Bitcoin as ChainAbi>::Transaction) {
		// We might need to restructure the tx depending on the current fee per utxo. no-op until we
		// have chain tracking
	}

	fn is_valid_for_rebroadcast(
		_call: &BitcoinApi<BtcEnvironment>,
		_payload: &<Bitcoin as ChainCrypto>::Payload,
	) -> bool {
		// Todo: The transaction wont be valid for rebroadcast as soon as we transition to new epoch
		// since the input utxo set will change and the whole apicall would be invalid. This case
		// will be handled later
		true
	}
}

pub struct BlockAuthorRewardDistribution;

impl RewardsDistribution for BlockAuthorRewardDistribution {
	type Balance = FlipBalance;
	type Issuance = pallet_cf_flip::FlipIssuance<Runtime>;

	fn distribute() {
		let reward_amount = Emissions::current_authority_emission_per_block();
		if reward_amount != 0 {
			if let Some(current_block_author) = Authorship::author() {
				Flip::settle(&current_block_author, Self::Issuance::mint(reward_amount).into());
			} else {
				log::warn!("No block author for block {}.", System::current_block_number());
			}
		}
	}
}
pub struct RuntimeUpgradeManager;

impl RuntimeUpgrade for RuntimeUpgradeManager {
	fn do_upgrade(code: Vec<u8>) -> Result<PostDispatchInfo, DispatchErrorWithPostInfo> {
		System::set_code(frame_system::RawOrigin::Root.into(), code)
	}
}
pub struct EthEnvironment;

impl ReplayProtectionProvider<Ethereum> for EthEnvironment {
	// Get the Environment values for key_manager_address and chain_id, then use
	// the next global signature nonce
	fn replay_protection() -> EthereumReplayProtection {
		EthereumReplayProtection {
			key_manager_address: Environment::key_manager_address(),
			chain_id: Environment::ethereum_chain_id(),
			nonce: Environment::next_ethereum_signature_nonce(),
		}
	}
}

impl ChainEnvironment<assets::eth::Asset, EthAbiAddress> for EthEnvironment {
	fn lookup(asset: assets::eth::Asset) -> Option<EthAbiAddress> {
		Some(match asset {
			assets::eth::Asset::Eth => ETHEREUM_ETH_ADDRESS.into(),
			erc20 => Environment::token_address(erc20.into())?.into(),
		})
	}
}

#[derive(Clone, Debug, PartialEq, Eq, Encode, Decode, TypeInfo)]
pub struct DotEnvironment;

impl ReplayProtectionProvider<Polkadot> for DotEnvironment {
	// Get the Environment values for vault_account, NetworkChoice and the next nonce for the
	// proxy_account
	fn replay_protection() -> PolkadotReplayProtection {
		PolkadotReplayProtection {
			genesis_hash: Environment::polkadot_genesis_hash(),
			nonce: Environment::next_polkadot_proxy_account_nonce(),
		}
	}
}

impl Get<RuntimeVersion> for DotEnvironment {
	fn get() -> RuntimeVersion {
		Environment::polkadot_runtime_version()
	}
}

impl ChainEnvironment<cf_chains::dot::api::SystemAccounts, PolkadotAccountId> for DotEnvironment {
	fn lookup(query: cf_chains::dot::api::SystemAccounts) -> Option<PolkadotAccountId> {
		use crate::PolkadotVault;
		match query {
			cf_chains::dot::api::SystemAccounts::Proxy =>
				<PolkadotVault as KeyProvider<Polkadot>>::current_epoch_key()
					.map(|epoch_key| epoch_key.key.0.into()),
			cf_chains::dot::api::SystemAccounts::Vault => Environment::polkadot_vault_account(),
		}
	}
}

#[derive(Clone, Debug, PartialEq, Eq, Encode, Decode, TypeInfo)]
pub struct BtcEnvironment;

impl ReplayProtectionProvider<Bitcoin> for BtcEnvironment {
	// TODO: Implement replay protection for Bitcoin.
	fn replay_protection() {}
}

impl ChainEnvironment<BtcAmount, SelectedUtxos> for BtcEnvironment {
	fn lookup(output_amount: BtcAmount) -> Option<SelectedUtxos> {
		Environment::select_and_take_bitcoin_utxos(output_amount)
	}
}

<<<<<<< HEAD
impl ChainEnvironment<(), cf_chains::btc::AggKey> for BtcEnvironment {
	fn lookup(_: ()) -> Option<cf_chains::btc::AggKey> {
		match <BitcoinVault as KeyProvider<Bitcoin>>::current_epoch_key() {
			EpochKey { key, key_state, .. } if key_state == KeyState::Active => Some(key),
			_ => None,
		}
=======
impl ChainEnvironment<(), BitcoinNetwork> for BtcEnvironment {
	fn lookup(_: ()) -> Option<BitcoinNetwork> {
		Some(Environment::bitcoin_network())
	}
}

impl ChainEnvironment<(), cf_chains::btc::AggKey> for BtcEnvironment {
	fn lookup(_: ()) -> Option<cf_chains::btc::AggKey> {
		use crate::BitcoinVault;
		<BitcoinVault as KeyProvider<Bitcoin>>::current_epoch_key().map(|epoch_key| epoch_key.key)
>>>>>>> 440a5d37
	}
}

pub struct EthVaultTransitionHandler;
impl VaultTransitionHandler<Ethereum> for EthVaultTransitionHandler {}

pub struct DotVaultTransitionHandler;
impl VaultTransitionHandler<Polkadot> for DotVaultTransitionHandler {
	fn on_new_vault() {
		Environment::reset_polkadot_proxy_account_nonce();
	}
}
pub struct BtcVaultTransitionHandler;
impl VaultTransitionHandler<Bitcoin> for BtcVaultTransitionHandler {}

pub struct TokenholderGovernanceBroadcaster;

impl TokenholderGovernanceBroadcaster {
	fn broadcast_gov_key<C, B>(maybe_old_key: Option<Vec<u8>>, new_key: Vec<u8>) -> Result<(), ()>
	where
		C: ChainAbi,
		B: Broadcaster<C>,
		<B as Broadcaster<C>>::ApiCall: cf_chains::SetGovKeyWithAggKey<C>,
	{
		let maybe_old_key = if let Some(old_key) = maybe_old_key {
			Some(Decode::decode(&mut &old_key[..]).or(Err(()))?)
		} else {
			None
		};
		let api_call = SetGovKeyWithAggKey::<C>::new_unsigned(
			maybe_old_key,
			Decode::decode(&mut &new_key[..]).or(Err(()))?,
		)?;
		B::threshold_sign_and_broadcast(api_call);
		Ok(())
	}

	fn is_govkey_compatible<C: ChainCrypto>(key: &[u8]) -> bool {
		C::GovKey::decode(&mut &key[..]).is_ok()
	}
}

impl BroadcastAnyChainGovKey for TokenholderGovernanceBroadcaster {
	fn broadcast_gov_key(
		chain: ForeignChain,
		maybe_old_key: Option<Vec<u8>>,
		new_key: Vec<u8>,
	) -> Result<(), ()> {
		match chain {
			ForeignChain::Ethereum =>
				Self::broadcast_gov_key::<Ethereum, EthereumBroadcaster>(maybe_old_key, new_key),
			ForeignChain::Polkadot =>
				Self::broadcast_gov_key::<Polkadot, PolkadotBroadcaster>(maybe_old_key, new_key),
			ForeignChain::Bitcoin => todo!("Bitcoin govkey broadcast"),
		}
	}

	fn is_govkey_compatible(chain: ForeignChain, key: &[u8]) -> bool {
		match chain {
			ForeignChain::Ethereum => Self::is_govkey_compatible::<Ethereum>(key),
			ForeignChain::Polkadot => Self::is_govkey_compatible::<Polkadot>(key),
			ForeignChain::Bitcoin => todo!("Bitcoin govkey compatibility"),
		}
	}
}

impl CommKeyBroadcaster for TokenholderGovernanceBroadcaster {
	fn broadcast(new_key: <Ethereum as ChainCrypto>::GovKey) {
		EthereumBroadcaster::threshold_sign_and_broadcast(
			SetCommKeyWithAggKey::<Ethereum>::new_unsigned(new_key),
			None::<RuntimeCall>,
		);
	}
}

#[macro_export]
macro_rules! impl_ingress_api_for_anychain {
	( $anychain: ident, $(($chain: ident, $ingress_egress: ident)),+ ) => {
		impl IngressApi<AnyChain> for $anychain {
			type AccountId = <Runtime as frame_system::Config>::AccountId;

			fn register_liquidity_ingress_intent(
				lp_account: Self::AccountId,
				ingress_asset: Asset,
			) -> Result<(IntentId, ForeignChainAddress), DispatchError> {
				match ingress_asset.into() {
					$(
						ForeignChain::$chain =>
							$ingress_egress::register_liquidity_ingress_intent(
								lp_account,
								ingress_asset.try_into().unwrap(),
							),
					)+
				}
			}

			fn register_swap_intent(
				ingress_asset: Asset,
				egress_asset: Asset,
				egress_address: ForeignChainAddress,
				relayer_commission_bps: BasisPoints,
				relayer_id: Self::AccountId,
				message_metadata: Option<CcmIngressMetadata>,
			) -> Result<(IntentId, ForeignChainAddress), DispatchError> {
				match ingress_asset.into() {
					$(
						ForeignChain::$chain => $ingress_egress::register_swap_intent(
							ingress_asset.try_into().unwrap(),
							egress_asset,
							egress_address,
							relayer_commission_bps,
							relayer_id,
							message_metadata,
						),
					)+
				}
			}

			fn expire_intent(chain: ForeignChain, intent_id: IntentId, address: ForeignChainAddress) {
				match chain {
					$(
						ForeignChain::$chain => {
							$ingress_egress::expire_intent(intent_id, address.try_into().expect("Checked for address compatibility"));
						},
					)+
				}
			}
		}
	}
}

#[macro_export]
macro_rules! impl_egress_api_for_anychain {
	( $anychain: ident, $(($chain: ident, $ingress_egress: ident)),+ ) => {
		impl EgressApi<AnyChain> for $anychain {
			fn schedule_egress(
				asset: Asset,
				amount: <AnyChain as Chain>::ChainAmount,
				egress_address: <AnyChain as Chain>::ChainAccount,
				maybe_message: Option<CcmIngressMetadata>,
			) -> EgressId {
				match asset.into() {
					$(
						ForeignChain::$chain => $ingress_egress::schedule_egress(
							asset.try_into().expect("Checked for asset compatibility"),
							amount.try_into().expect("Checked for amount compatibility"),
							egress_address
								.try_into()
								.expect("This address cast is ensured to succeed."),
							maybe_message,
						),

					)+
				}
			}
		}
	}
}

// impl ingress and egress any for AnyChain.
pub struct AnyChainIngressEgressHandler;
impl_ingress_api_for_anychain!(
	AnyChainIngressEgressHandler,
	(Ethereum, EthereumIngressEgress),
	(Polkadot, PolkadotIngressEgress),
	(Bitcoin, BitcoinIngressEgress)
);
impl_egress_api_for_anychain!(
	AnyChainIngressEgressHandler,
	(Ethereum, EthereumIngressEgress),
	(Polkadot, PolkadotIngressEgress),
	(Bitcoin, BitcoinIngressEgress)
);

pub struct EthIngressHandler;
impl IngressHandler<Ethereum> for EthIngressHandler {}

pub struct DotIngressHandler;
impl IngressHandler<Polkadot> for DotIngressHandler {}

pub struct BtcIngressHandler;
impl IngressHandler<Bitcoin> for BtcIngressHandler {
	fn on_ingress_completed(
		utxo_id: <Bitcoin as ChainCrypto>::TransactionId,
		amount: <Bitcoin as Chain>::ChainAmount,
		address: <Bitcoin as Chain>::ChainAccount,
		_asset: <Bitcoin as Chain>::ChainAsset,
	) {
		Environment::add_bitcoin_utxo_to_list(amount, utxo_id, address)
	}

	fn on_ingress_initiated(
		ingress_script: <Bitcoin as Chain>::ChainAccount,
		salt: IntentId,
	) -> Result<(), DispatchError> {
		Environment::add_details_for_btc_ingress_script(
			ingress_script,
			salt.try_into().expect("The salt/intent_id is not expected to exceed u32 max"), /* Todo: Confirm
			                                                                                 * this assumption.
			                                                                                 * Consider this in
			                                                                                 * conjunction with
			                                                                                 * #2354 */
			BitcoinVault::vaults(Validator::epoch_index())
				.ok_or(DispatchError::Other("No vault for epoch"))?
				.public_key
				.pubkey_x,
		);
		Ok(())
	}
}

pub struct ChainAddressConverter;
impl AddressConverter for ChainAddressConverter {
	fn try_to_encoded_address(
		address: ForeignChainAddress,
	) -> Result<EncodedAddress, DispatchError> {
		match address {
			ForeignChainAddress::Eth(address) => Ok(EncodedAddress::Eth(address)),
			ForeignChainAddress::Dot(address) => Ok(EncodedAddress::Dot(address)),
			ForeignChainAddress::Btc(address) => Ok(EncodedAddress::Btc(
				derive_btc_ingress_address_from_script(
					address.into(),
					Environment::bitcoin_network(),
				)
				.bytes()
				.collect::<Vec<u8>>(),
			)),
		}
	}

	fn try_from_encoded_address(
		encoded_address: EncodedAddress,
	) -> Result<ForeignChainAddress, ()> {
		match encoded_address {
			EncodedAddress::Eth(address_bytes) =>
				Ok(ForeignChainAddress::Eth(address_bytes)),
			EncodedAddress::Dot(address_bytes) =>
				Ok(ForeignChainAddress::Dot(address_bytes)),
			EncodedAddress::Btc(address_bytes) => Ok(ForeignChainAddress::Btc(
				scriptpubkey_from_address(
					sp_std::str::from_utf8(&address_bytes[..]).map_err(|_| ())?,
					Environment::bitcoin_network(),
				)
				.map_err(|_| ())?
				.try_into()
				.expect("bitcoin scripts constructed from supported addresses should not exceed 128 bytes"),
			)),
		}
	}
}<|MERGE_RESOLUTION|>--- conflicted
+++ resolved
@@ -322,25 +322,9 @@
 	}
 }
 
-<<<<<<< HEAD
 impl ChainEnvironment<(), cf_chains::btc::AggKey> for BtcEnvironment {
 	fn lookup(_: ()) -> Option<cf_chains::btc::AggKey> {
-		match <BitcoinVault as KeyProvider<Bitcoin>>::current_epoch_key() {
-			EpochKey { key, key_state, .. } if key_state == KeyState::Active => Some(key),
-			_ => None,
-		}
-=======
-impl ChainEnvironment<(), BitcoinNetwork> for BtcEnvironment {
-	fn lookup(_: ()) -> Option<BitcoinNetwork> {
-		Some(Environment::bitcoin_network())
-	}
-}
-
-impl ChainEnvironment<(), cf_chains::btc::AggKey> for BtcEnvironment {
-	fn lookup(_: ()) -> Option<cf_chains::btc::AggKey> {
-		use crate::BitcoinVault;
 		<BitcoinVault as KeyProvider<Bitcoin>>::current_epoch_key().map(|epoch_key| epoch_key.key)
->>>>>>> 440a5d37
 	}
 }
 
