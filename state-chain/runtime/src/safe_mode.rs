//! For filtering runtime calls and other related utilities.

use crate::{Runtime, RuntimeCall};
use cf_traits::{impl_runtime_safe_mode, CallDispatchFilter};
use codec::{Decode, Encode, MaxEncodedLen};
use frame_support::instances::*;
use scale_info::TypeInfo;

impl_runtime_safe_mode! {
	RuntimeSafeMode,
	pallet_cf_environment::RuntimeSafeMode<Runtime>,
	emissions: pallet_cf_emissions::PalletSafeMode,
	funding: pallet_cf_funding::PalletSafeMode,
	swapping: pallet_cf_swapping::PalletSafeMode,
	liquidity_provider: pallet_cf_lp::PalletSafeMode,
	validator: pallet_cf_validator::PalletSafeMode,
	pools: pallet_cf_pools::PalletSafeMode,
	reputation: pallet_cf_reputation::PalletSafeMode,
	threshold_signature_evm: pallet_cf_threshold_signature::PalletSafeMode<Instance16>,
	threshold_signature_bitcoin: pallet_cf_threshold_signature::PalletSafeMode<Instance3>,
	threshold_signature_polkadot: pallet_cf_threshold_signature::PalletSafeMode<Instance2>,
	threshold_signature_solana: pallet_cf_threshold_signature::PalletSafeMode<Instance5>,
	broadcast_ethereum: pallet_cf_broadcast::PalletSafeMode<Instance1>,
	broadcast_bitcoin: pallet_cf_broadcast::PalletSafeMode<Instance3>,
	broadcast_polkadot: pallet_cf_broadcast::PalletSafeMode<Instance2>,
	broadcast_arbitrum: pallet_cf_broadcast::PalletSafeMode<Instance4>,
	broadcast_solana: pallet_cf_broadcast::PalletSafeMode<Instance5>,
	witnesser: pallet_cf_witnesser::PalletSafeMode<WitnesserCallPermission>,
	ingress_egress_ethereum: pallet_cf_ingress_egress::PalletSafeMode<Instance1>,
	ingress_egress_bitcoin: pallet_cf_ingress_egress::PalletSafeMode<Instance3>,
	ingress_egress_polkadot: pallet_cf_ingress_egress::PalletSafeMode<Instance2>,
	ingress_egress_arbitrum: pallet_cf_ingress_egress::PalletSafeMode<Instance4>,
	ingress_egress_solana: pallet_cf_ingress_egress::PalletSafeMode<Instance5>,
}

/// Contains permissions for different Runtime calls.
/// This is done through the SafeMode::CodeAmber of the Witnesser pallet.
/// Only calls allowed here can be dispatched with Witnesser origin.
#[derive(
	Encode,
	Decode,
	MaxEncodedLen,
	TypeInfo,
	Default,
	Copy,
	Clone,
	PartialEq,
	Eq,
	frame_support::pallet_prelude::RuntimeDebug,
)]
pub struct WitnesserCallPermission {
	// Non-instantiable pallets
	pub governance: bool,
	pub funding: bool,
	pub swapping: bool,

	// Ethereum pallets
	pub ethereum_broadcast: bool,
	pub ethereum_chain_tracking: bool,
	pub ethereum_ingress_egress: bool,
	pub ethereum_vault: bool,

	// Polkadot pallets
	pub polkadot_broadcast: bool,
	pub polkadot_chain_tracking: bool,
	pub polkadot_ingress_egress: bool,
	pub polkadot_vault: bool,

	// Bitcoin pallets
	pub bitcoin_broadcast: bool,
	pub bitcoin_chain_tracking: bool,
	pub bitcoin_ingress_egress: bool,
	pub bitcoin_vault: bool,

<<<<<<< HEAD
	// Solana pallets
	pub solana_broadcast: bool,
	pub solana_chain_tracking: bool,
	pub solana_ingress_egress: bool,
	pub solana_vault: bool,
=======
	// Arbitrum pallets
	pub arbitrum_broadcast: bool,
	pub arbitrum_chain_tracking: bool,
	pub arbitrum_ingress_egress: bool,
	pub arbitrum_vault: bool,
>>>>>>> 4c52b532
}

impl WitnesserCallPermission {
	pub fn allow_all() -> Self {
		WitnesserCallPermission {
			governance: true,
			funding: true,
			swapping: true,
			ethereum_broadcast: true,
			ethereum_chain_tracking: true,
			ethereum_ingress_egress: true,
			ethereum_vault: true,
			polkadot_broadcast: true,
			polkadot_chain_tracking: true,
			polkadot_ingress_egress: true,
			polkadot_vault: true,
			bitcoin_broadcast: true,
			bitcoin_chain_tracking: true,
			bitcoin_ingress_egress: true,
			bitcoin_vault: true,
<<<<<<< HEAD
			solana_broadcast: true,
			solana_chain_tracking: true,
			solana_ingress_egress: true,
			solana_vault: true,
=======
			arbitrum_broadcast: true,
			arbitrum_chain_tracking: true,
			arbitrum_ingress_egress: true,
			arbitrum_vault: true,
>>>>>>> 4c52b532
		}
	}
}

impl CallDispatchFilter<RuntimeCall> for WitnesserCallPermission {
	fn should_dispatch(&self, call: &RuntimeCall) -> bool {
		match call {
			RuntimeCall::Governance(..) => self.governance,
			RuntimeCall::Funding(..) => self.funding,
			RuntimeCall::Swapping(..) => self.swapping,

			RuntimeCall::EthereumBroadcaster(..) => self.ethereum_broadcast,
			RuntimeCall::EthereumChainTracking(..) => self.ethereum_chain_tracking,
			RuntimeCall::EthereumIngressEgress(..) => self.ethereum_ingress_egress,
			RuntimeCall::EthereumVault(..) => self.ethereum_vault,

			RuntimeCall::PolkadotBroadcaster(..) => self.polkadot_broadcast,
			RuntimeCall::PolkadotChainTracking(..) => self.polkadot_chain_tracking,
			RuntimeCall::PolkadotIngressEgress(..) => self.polkadot_ingress_egress,
			RuntimeCall::PolkadotVault(..) => self.polkadot_vault,

			RuntimeCall::BitcoinBroadcaster(..) => self.bitcoin_broadcast,
			RuntimeCall::BitcoinChainTracking(..) => self.bitcoin_chain_tracking,
			RuntimeCall::BitcoinIngressEgress(..) => self.bitcoin_ingress_egress,
			RuntimeCall::BitcoinVault(..) => self.bitcoin_vault,

<<<<<<< HEAD
			RuntimeCall::SolanaBroadcaster(..) => self.solana_broadcast,
			RuntimeCall::SolanaChainTracking(..) => self.solana_chain_tracking,
			RuntimeCall::SolanaIngressEgress(..) => self.solana_ingress_egress,
			RuntimeCall::SolanaVault(..) => self.solana_vault,
=======
			RuntimeCall::ArbitrumBroadcaster(..) => self.arbitrum_broadcast,
			RuntimeCall::ArbitrumChainTracking(..) => self.arbitrum_chain_tracking,
			RuntimeCall::ArbitrumIngressEgress(..) => self.arbitrum_ingress_egress,
			RuntimeCall::ArbitrumVault(..) => self.arbitrum_vault,
>>>>>>> 4c52b532

			_ => {
				cf_runtime_utilities::log_or_panic!(
					"All witnesser calls must be controllable through `WitnesserCallPermission`. Call: {:?}",
					call
				);
				#[allow(unreachable_code)]
				false
			},
		}
	}
}<|MERGE_RESOLUTION|>--- conflicted
+++ resolved
@@ -72,19 +72,17 @@
 	pub bitcoin_ingress_egress: bool,
 	pub bitcoin_vault: bool,
 
-<<<<<<< HEAD
+	// Arbitrum pallets
+	pub arbitrum_broadcast: bool,
+	pub arbitrum_chain_tracking: bool,
+	pub arbitrum_ingress_egress: bool,
+	pub arbitrum_vault: bool,
+
 	// Solana pallets
 	pub solana_broadcast: bool,
 	pub solana_chain_tracking: bool,
 	pub solana_ingress_egress: bool,
 	pub solana_vault: bool,
-=======
-	// Arbitrum pallets
-	pub arbitrum_broadcast: bool,
-	pub arbitrum_chain_tracking: bool,
-	pub arbitrum_ingress_egress: bool,
-	pub arbitrum_vault: bool,
->>>>>>> 4c52b532
 }
 
 impl WitnesserCallPermission {
@@ -105,17 +103,14 @@
 			bitcoin_chain_tracking: true,
 			bitcoin_ingress_egress: true,
 			bitcoin_vault: true,
-<<<<<<< HEAD
+			arbitrum_broadcast: true,
+			arbitrum_chain_tracking: true,
+			arbitrum_ingress_egress: true,
+			arbitrum_vault: true,
 			solana_broadcast: true,
 			solana_chain_tracking: true,
 			solana_ingress_egress: true,
 			solana_vault: true,
-=======
-			arbitrum_broadcast: true,
-			arbitrum_chain_tracking: true,
-			arbitrum_ingress_egress: true,
-			arbitrum_vault: true,
->>>>>>> 4c52b532
 		}
 	}
 }
@@ -142,17 +137,15 @@
 			RuntimeCall::BitcoinIngressEgress(..) => self.bitcoin_ingress_egress,
 			RuntimeCall::BitcoinVault(..) => self.bitcoin_vault,
 
-<<<<<<< HEAD
+			RuntimeCall::ArbitrumBroadcaster(..) => self.arbitrum_broadcast,
+			RuntimeCall::ArbitrumChainTracking(..) => self.arbitrum_chain_tracking,
+			RuntimeCall::ArbitrumIngressEgress(..) => self.arbitrum_ingress_egress,
+			RuntimeCall::ArbitrumVault(..) => self.arbitrum_vault,
+
 			RuntimeCall::SolanaBroadcaster(..) => self.solana_broadcast,
 			RuntimeCall::SolanaChainTracking(..) => self.solana_chain_tracking,
 			RuntimeCall::SolanaIngressEgress(..) => self.solana_ingress_egress,
 			RuntimeCall::SolanaVault(..) => self.solana_vault,
-=======
-			RuntimeCall::ArbitrumBroadcaster(..) => self.arbitrum_broadcast,
-			RuntimeCall::ArbitrumChainTracking(..) => self.arbitrum_chain_tracking,
-			RuntimeCall::ArbitrumIngressEgress(..) => self.arbitrum_ingress_egress,
-			RuntimeCall::ArbitrumVault(..) => self.arbitrum_vault,
->>>>>>> 4c52b532
 
 			_ => {
 				cf_runtime_utilities::log_or_panic!(
