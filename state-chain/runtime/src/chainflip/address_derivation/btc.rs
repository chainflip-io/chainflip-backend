use super::AddressDerivation;
use crate::BitcoinThresholdSigner;
use cf_chains::{
	address::{AddressDerivationApi, AddressDerivationError},
	btc::deposit_address::DepositAddress,
	Bitcoin, Chain,
};
use cf_primitives::ChannelId;
use cf_traits::KeyProvider;

impl AddressDerivationApi<Bitcoin> for AddressDerivation {
	fn generate_address(
		source_asset: <Bitcoin as Chain>::ChainAsset,
		channel_id: ChannelId,
	) -> Result<<Bitcoin as Chain>::ChainAccount, AddressDerivationError> {
		<Self as AddressDerivationApi<Bitcoin>>::generate_address_and_state(
			source_asset,
			channel_id,
		)
		.map(|(address, _)| address)
	}

	fn generate_address_and_state(
		_source_asset: <Bitcoin as Chain>::ChainAsset,
		channel_id: ChannelId,
	) -> Result<
		(<Bitcoin as Chain>::ChainAccount, <Bitcoin as Chain>::DepositChannelState),
		AddressDerivationError,
	> {
		let channel_id: u32 = channel_id
			.try_into()
			.map_err(|_| AddressDerivationError::BitcoinChannelIdTooLarge)?;

		let channel_state = DepositAddress::new(
			// TODO: The key should be passed as an argument (or maybe KeyProvider type arg).
<<<<<<< HEAD
			BitcoinThresholdSigner::active_epoch_key()
				.ok_or(DispatchError::Other("No vault for epoch"))?
=======
			BitcoinVault::active_epoch_key()
				.ok_or(AddressDerivationError::MissingBitcoinVault)?
>>>>>>> ebf41b20
				.key
				.current,
			channel_id,
		);

		Ok((channel_state.script_pubkey(), channel_state))
	}
}

#[test]
fn test_address_generation() {
	use crate::Runtime;
	use cf_chains::Bitcoin;
	use cf_primitives::chains::assets::btc;
	use cf_utilities::assert_ok;
	use pallet_cf_threshold_signature::{CurrentVaultEpochAndState, VaultEpochAndState, VaultKeys};
	use pallet_cf_validator::CurrentEpoch;
<<<<<<< HEAD
=======
	use pallet_cf_vaults::{CurrentVaultEpoch, Vault, Vaults};
>>>>>>> ebf41b20

	sp_io::TestExternalities::new_empty().execute_with(|| {
		CurrentEpoch::<Runtime>::set(1);
		VaultKeys::<Runtime, crate::BitcoinInstance>::insert(
			1,
			cf_chains::btc::AggKey {
				previous: None,
				current: hex_literal::hex!(
					"9fe94d03955ff4cc5dec97fa5f0dc564ae5ab63012e76dbe84c87c1c83460b48"
				),
			},
		);
		CurrentVaultEpoch::<Runtime, crate::BitcoinInstance>::put(1);
		assert_ok!(<AddressDerivation as AddressDerivationApi<Bitcoin>>::generate_address(
			btc::Asset::Btc,
			1
		));
	});
}<|MERGE_RESOLUTION|>--- conflicted
+++ resolved
@@ -33,13 +33,8 @@
 
 		let channel_state = DepositAddress::new(
 			// TODO: The key should be passed as an argument (or maybe KeyProvider type arg).
-<<<<<<< HEAD
 			BitcoinThresholdSigner::active_epoch_key()
-				.ok_or(DispatchError::Other("No vault for epoch"))?
-=======
-			BitcoinVault::active_epoch_key()
 				.ok_or(AddressDerivationError::MissingBitcoinVault)?
->>>>>>> ebf41b20
 				.key
 				.current,
 			channel_id,
@@ -55,12 +50,8 @@
 	use cf_chains::Bitcoin;
 	use cf_primitives::chains::assets::btc;
 	use cf_utilities::assert_ok;
-	use pallet_cf_threshold_signature::{CurrentVaultEpochAndState, VaultEpochAndState, VaultKeys};
+	use pallet_cf_threshold_signature::{CurrentVaultEpoch, VaultKeys};
 	use pallet_cf_validator::CurrentEpoch;
-<<<<<<< HEAD
-=======
-	use pallet_cf_vaults::{CurrentVaultEpoch, Vault, Vaults};
->>>>>>> ebf41b20
 
 	sp_io::TestExternalities::new_empty().execute_with(|| {
 		CurrentEpoch::<Runtime>::set(1);
