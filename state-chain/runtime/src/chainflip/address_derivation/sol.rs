--- conflicted
+++ resolved
@@ -1,14 +1,10 @@
 use cf_chains::{
-<<<<<<< HEAD
 	address::AddressDerivationApi, sol::sol_tx_core::address_derivation::derive_deposit_channel,
 	Solana,
-=======
-	address::AddressDerivationApi, assets::sol::Asset, sol::DerivedAddressBuilder, Solana,
->>>>>>> 313b8063
 };
 
 use super::AddressDerivation;
-use crate::{chainflip::SolEnvironment, Environment};
+use crate::Environment;
 
 impl AddressDerivationApi<Solana> for AddressDerivation {
 	fn generate_address(
@@ -33,20 +29,8 @@
 		cf_chains::address::AddressDerivationError,
 	> {
 		let vault_address = Environment::sol_vault_address();
-<<<<<<< HEAD
-		derive_deposit_channel::<SolEnvironment>(channel_id, source_asset, vault_address)
+		derive_deposit_channel(channel_id, source_asset, vault_address)
 			.map(|deposit_channel| (deposit_channel.address, deposit_channel.state))
 			.map_err(cf_chains::address::AddressDerivationError::SolanaDerivationError)
-=======
-		match source_asset {
-			Asset::Sol => {
-				let seed = channel_id.to_le_bytes();
-				let (pda, bump) = DerivedAddressBuilder::from_address(vault_address)?
-					.chain_seed(seed)?
-					.finish()?;
-				Ok((pda, bump))
-			},
-		}
->>>>>>> 313b8063
 	}
 }