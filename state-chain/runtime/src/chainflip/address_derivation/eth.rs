use crate::{Environment, EthEnvironment};
use cf_chains::{eth::deposit_address::get_create_2_address, Chain, ChainEnvironment, Ethereum};
use cf_primitives::{chains::assets::eth, ChannelId};
use cf_traits::AddressDerivationApi;
use sp_runtime::DispatchError;

use super::AddressDerivation;

impl AddressDerivationApi<Ethereum> for AddressDerivation {
	fn generate_address(
		source_asset: eth::Asset,
		channel_id: ChannelId,
	) -> Result<<Ethereum as Chain>::ChainAccount, DispatchError> {
		Ok(get_create_2_address(
<<<<<<< HEAD
			Environment::eth_vault_address(),
			Some(
				EthEnvironment::lookup(ingress_asset)
					.expect("ERC20 asset to be supported!")
					.to_fixed_bytes(),
			),
			intent_id,
=======
			source_asset,
			Environment::eth_vault_address(),
			match source_asset {
				eth::Asset::Eth => None,
				_ => Some(
					EthEnvironment::lookup(source_asset)
						.expect("ERC20 asset to be supported!")
						.to_fixed_bytes()
						.to_vec(),
				),
			},
			channel_id,
>>>>>>> 4a0d69aa
		)
		.into())
	}
}

#[test]
fn test_address_generation() {
	use crate::Runtime;
	use cf_chains::Ethereum;
	use cf_primitives::Asset;
	use pallet_cf_environment::EthereumSupportedAssets;

	frame_support::sp_io::TestExternalities::new_empty().execute_with(|| {
		// Expect address generation to be successfully for native ETH
		assert!(<AddressDerivation as AddressDerivationApi<Ethereum>>::generate_address(
			eth::Asset::Eth,
			1
		)
		.is_ok());
		// The genesis build is not running, so we have to add it manually
		EthereumSupportedAssets::<Runtime>::insert(Asset::Flip, [0; 20]);
		// Expect address generation to be successfully for ERC20 Flip token
		assert!(<AddressDerivation as AddressDerivationApi<Ethereum>>::generate_address(
			eth::Asset::Flip,
			1
		)
		.is_ok());

		// Address derivation for Dot is currently unimplemented.
		// Expect address generation to return an error for unsupported assets. Because we are
		// running a test gainst ETH the DOT asset will be always unsupported.
		// assert!(AddressDerivation::generate_address(Asset::Dot, 1).is_err());
	});
}<|MERGE_RESOLUTION|>--- conflicted
+++ resolved
@@ -12,28 +12,13 @@
 		channel_id: ChannelId,
 	) -> Result<<Ethereum as Chain>::ChainAccount, DispatchError> {
 		Ok(get_create_2_address(
-<<<<<<< HEAD
 			Environment::eth_vault_address(),
 			Some(
-				EthEnvironment::lookup(ingress_asset)
+				EthEnvironment::lookup(source_asset)
 					.expect("ERC20 asset to be supported!")
 					.to_fixed_bytes(),
 			),
-			intent_id,
-=======
-			source_asset,
-			Environment::eth_vault_address(),
-			match source_asset {
-				eth::Asset::Eth => None,
-				_ => Some(
-					EthEnvironment::lookup(source_asset)
-						.expect("ERC20 asset to be supported!")
-						.to_fixed_bytes()
-						.to_vec(),
-				),
-			},
 			channel_id,
->>>>>>> 4a0d69aa
 		)
 		.into())
 	}
