<<<<<<< HEAD
use cf_traits::EpochTransitionHandler;

use crate::{AccountId, Emissions, Online, Witnesser};
=======
use cf_traits::{
	BlockEmissions, Chainflip, ChainflipAccount, ChainflipAccountStore, EmissionsTrigger,
	EpochInfo, EpochTransitionHandler, FlipBalance,
};
use sp_std::marker::PhantomData;

use crate::{AccountId, Emissions, Reputation, Runtime, Validator, Witnesser};
>>>>>>> 0c63146c

pub struct ChainflipEpochTransitions;

impl EpochTransitionHandler for ChainflipEpochTransitions {
	type ValidatorId = AccountId;
<<<<<<< HEAD
=======
	type Amount = FlipBalance;

	fn on_new_epoch(
		old_validators: &[Self::ValidatorId],
		new_validators: &[Self::ValidatorId],
		new_bond: Self::Amount,
	) {
		// Calculate block emissions on every epoch
		<Emissions as BlockEmissions>::calculate_block_emissions();
		// Process any outstanding emissions.
		<Emissions as EmissionsTrigger>::trigger_emissions();
		// Update the list of validators in the witnesser.
		<Witnesser as EpochTransitionHandler>::on_new_epoch(
			old_validators,
			new_validators,
			new_bond,
		);

		<AccountStateManager<Runtime> as EpochTransitionHandler>::on_new_epoch(
			old_validators,
			new_validators,
			new_bond,
		);

		<Reputation as EpochTransitionHandler>::on_new_epoch(
			old_validators,
			new_validators,
			new_bond,
		);
	}
}

pub struct AccountStateManager<T>(PhantomData<T>);

impl<T: Chainflip> EpochTransitionHandler for AccountStateManager<T> {
	type ValidatorId = AccountId;
	type Amount = T::Amount;
>>>>>>> 0c63146c

	fn on_new_epoch(old_validators: &[Self::ValidatorId], new_validators: &[Self::ValidatorId]) {
		<Emissions as EpochTransitionHandler>::on_new_epoch(old_validators, new_validators);
		<Witnesser as EpochTransitionHandler>::on_new_epoch(old_validators, new_validators);
		<Online as EpochTransitionHandler>::on_new_epoch(old_validators, new_validators);
	}
}<|MERGE_RESOLUTION|>--- conflicted
+++ resolved
@@ -1,65 +1,16 @@
-<<<<<<< HEAD
 use cf_traits::EpochTransitionHandler;
 
-use crate::{AccountId, Emissions, Online, Witnesser};
-=======
-use cf_traits::{
-	BlockEmissions, Chainflip, ChainflipAccount, ChainflipAccountStore, EmissionsTrigger,
-	EpochInfo, EpochTransitionHandler, FlipBalance,
-};
-use sp_std::marker::PhantomData;
-
-use crate::{AccountId, Emissions, Reputation, Runtime, Validator, Witnesser};
->>>>>>> 0c63146c
+use crate::{AccountId, Emissions, EthereumVault, Reputation, Witnesser};
 
 pub struct ChainflipEpochTransitions;
 
 impl EpochTransitionHandler for ChainflipEpochTransitions {
 	type ValidatorId = AccountId;
-<<<<<<< HEAD
-=======
-	type Amount = FlipBalance;
-
-	fn on_new_epoch(
-		old_validators: &[Self::ValidatorId],
-		new_validators: &[Self::ValidatorId],
-		new_bond: Self::Amount,
-	) {
-		// Calculate block emissions on every epoch
-		<Emissions as BlockEmissions>::calculate_block_emissions();
-		// Process any outstanding emissions.
-		<Emissions as EmissionsTrigger>::trigger_emissions();
-		// Update the list of validators in the witnesser.
-		<Witnesser as EpochTransitionHandler>::on_new_epoch(
-			old_validators,
-			new_validators,
-			new_bond,
-		);
-
-		<AccountStateManager<Runtime> as EpochTransitionHandler>::on_new_epoch(
-			old_validators,
-			new_validators,
-			new_bond,
-		);
-
-		<Reputation as EpochTransitionHandler>::on_new_epoch(
-			old_validators,
-			new_validators,
-			new_bond,
-		);
-	}
-}
-
-pub struct AccountStateManager<T>(PhantomData<T>);
-
-impl<T: Chainflip> EpochTransitionHandler for AccountStateManager<T> {
-	type ValidatorId = AccountId;
-	type Amount = T::Amount;
->>>>>>> 0c63146c
 
 	fn on_new_epoch(old_validators: &[Self::ValidatorId], new_validators: &[Self::ValidatorId]) {
 		<Emissions as EpochTransitionHandler>::on_new_epoch(old_validators, new_validators);
 		<Witnesser as EpochTransitionHandler>::on_new_epoch(old_validators, new_validators);
-		<Online as EpochTransitionHandler>::on_new_epoch(old_validators, new_validators);
+		<Reputation as EpochTransitionHandler>::on_new_epoch(old_validators, new_validators);
+		<EthereumVault as EpochTransitionHandler>::on_new_epoch(old_validators, new_validators);
 	}
 }