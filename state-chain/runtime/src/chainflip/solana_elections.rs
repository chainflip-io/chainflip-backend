use crate::{
	Environment, Offence, Reputation, Runtime, SolanaBroadcaster, SolanaChainTracking,
	SolanaIngressEgress, SolanaThresholdSigner,
};
use cf_chains::{
	address::EncodedAddress,
	assets::{any::Asset, sol::Asset as SolAsset},
	instances::ChainInstanceAlias,
	sol::{
		api::{
			SolanaApi, SolanaTransactionBuildingError, SolanaTransactionType,
			VaultSwapAccountAndSender,
		},
		SolAddress, SolAmount, SolHash, SolSignature, SolTrackedData, SolanaCrypto,
	},
	CcmDepositMetadata, Chain, CloseSolanaVaultSwapAccounts, FeeEstimationApi, ForeignChain,
	Solana,
};
use cf_primitives::TransactionHash;
use cf_runtime_utilities::log_or_panic;
use cf_traits::{
	offence_reporting::OffenceReporter, AdjustedFeeEstimationApi, Broadcaster, Chainflip,
	ElectionEgressWitnesser, GetBlockHeight, IngressSource, SolanaNonceWatch,
};
use codec::{Decode, Encode};
use frame_system::pallet_prelude::BlockNumberFor;
use pallet_cf_elections::{
	electoral_system::{ElectoralReadAccess, ElectoralSystem},
	electoral_systems::{
		self,
		composite::{tuple_7_impls::Hooks, Composite, Translator},
		egress_success::OnEgressSuccess,
		liveness::OnCheckComplete,
		monotonic_change::OnChangeHook,
		monotonic_median::MedianChangeHook,
		solana_swap_accounts_tracking::SolanaVaultSwapAccountsHook,
	},
	CorruptStorageError, ElectionIdentifier, InitialState, InitialStateOf,
};
use scale_info::TypeInfo;
use serde::{Deserialize, Serialize};
use sp_runtime::{traits::BlockNumberProvider, DispatchResult, FixedPointNumber, FixedU128};
use sp_std::{collections::btree_set::BTreeSet, vec::Vec};

#[cfg(feature = "runtime-benchmarks")]
use cf_chains::benchmarking_value::BenchmarkValue;
use sol_prim::SlotNumber;

use super::SolEnvironment;

type Instance = <Solana as ChainInstanceAlias>::Instance;

pub type SolanaElectoralSystem = Composite<
	(
		SolanaBlockHeightTracking,
		SolanaFeeTracking,
		SolanaIngressTracking,
		SolanaNonceTracking,
		SolanaEgressWitnessing,
		SolanaVaultSwapTracking,
		SolanaLiveness,
	),
	<Runtime as Chainflip>::ValidatorId,
	SolanaElectionHooks,
>;

pub mod old {
	use super::*;
	use crate::Weight;
	use bitvec::prelude::*;
	use cf_primitives::EpochIndex;
	use frame_support::{
		pallet_prelude::{OptionQuery, StorageDoubleMap},
		traits::{OnRuntimeUpgrade, StorageInstance},
		Identity, Twox64Concat,
	};
	use pallet_cf_elections::{
		electoral_system::ElectionIdentifierOf, vote_storage::VoteStorage, ConsensusHistory,
		SharedDataHash, UniqueMonotonicIdentifier,
	};

	pub type SolanaNonceTrackingOld = pallet_cf_elections::migrations::change_old::Change<
		SolAddress,
		SolHash,
		(),
		SolanaNonceTrackingHook,
		<Runtime as Chainflip>::ValidatorId,
	>;
	pub type SolanaElectoralSystem = Composite<
		(
			SolanaBlockHeightTracking,
			SolanaFeeTracking,
			SolanaIngressTracking,
			SolanaNonceTrackingOld,
			SolanaEgressWitnessing,
			SolanaVaultSwapTracking,
			SolanaLiveness,
		),
		<Runtime as Chainflip>::ValidatorId,
		SolanaElectionHooksOld,
	>;
	pub struct SolanaElectionHooksOld;
	impl
		Hooks<
			SolanaBlockHeightTracking,
			SolanaFeeTracking,
			SolanaIngressTracking,
			SolanaNonceTrackingOld,
			SolanaEgressWitnessing,
			SolanaVaultSwapTracking,
			SolanaLiveness,
		> for SolanaElectionHooksOld
	{
		type OnFinalizeContext = ();
		type OnFinalizeReturn = ();

		fn on_finalize<
			GenericElectoralAccess,
			BlockHeightTranslator: Translator<GenericElectoralAccess, ElectoralSystem = SolanaBlockHeightTracking>,
			FeeTranslator: Translator<GenericElectoralAccess, ElectoralSystem = SolanaFeeTracking>,
			IngressTranslator: Translator<GenericElectoralAccess, ElectoralSystem = SolanaIngressTracking>,
			OldNonceTrackingTranslator: Translator<GenericElectoralAccess, ElectoralSystem = old::SolanaNonceTrackingOld>,
			EgressWitnessingTranslator: Translator<GenericElectoralAccess, ElectoralSystem = SolanaEgressWitnessing>,
			VaultSwapTranslator: Translator<GenericElectoralAccess, ElectoralSystem = SolanaVaultSwapTracking>,
			LivenessTranslator: Translator<GenericElectoralAccess, ElectoralSystem = SolanaLiveness>,
		>(
			generic_electoral_access: &mut GenericElectoralAccess,
			(
				block_height_translator,
				fee_translator,
				ingress_translator,
				old_nonce_translator,
				egress_witnessing_translator,
				vault_swap_translator,
				liveness_translator,
			): (
				BlockHeightTranslator,
				FeeTranslator,
				IngressTranslator,
				OldNonceTrackingTranslator,
				EgressWitnessingTranslator,
				VaultSwapTranslator,
				LivenessTranslator,
			),
			(
				block_height_identifiers,
				fee_identifiers,
				ingress_identifiers,
				old_nonce_identifiers,
				egress_witnessing_identifiers,
				vault_swap_identifiers,
				liveness_identifiers,
			): (
				Vec<
					ElectionIdentifier<
						<SolanaBlockHeightTracking as ElectoralSystem>::ElectionIdentifierExtra,
					>,
				>,
				Vec<
					ElectionIdentifier<
						<SolanaFeeTracking as ElectoralSystem>::ElectionIdentifierExtra,
					>,
				>,
				Vec<
					ElectionIdentifier<
						<SolanaIngressTracking as ElectoralSystem>::ElectionIdentifierExtra,
					>,
				>,
				Vec<
					ElectionIdentifier<
						<old::SolanaNonceTrackingOld as ElectoralSystem>::ElectionIdentifierExtra,
					>,
				>,
				Vec<
					ElectionIdentifier<
						<SolanaEgressWitnessing as ElectoralSystem>::ElectionIdentifierExtra,
					>,
				>,
				Vec<
					ElectionIdentifier<
						<SolanaVaultSwapTracking as ElectoralSystem>::ElectionIdentifierExtra,
					>,
				>,
				Vec<
					ElectionIdentifier<
						<SolanaLiveness as ElectoralSystem>::ElectionIdentifierExtra,
					>,
				>,
			),
			_context: &Self::OnFinalizeContext,
		) -> Result<Self::OnFinalizeReturn, CorruptStorageError> {
			let block_height = SolanaBlockHeightTracking::on_finalize(
				&mut block_height_translator.translate_electoral_access(generic_electoral_access),
				block_height_identifiers,
				&(),
			)?;
			SolanaLiveness::on_finalize(
				&mut liveness_translator.translate_electoral_access(generic_electoral_access),
				liveness_identifiers,
				&(crate::System::block_number(), block_height),
			)?;
			SolanaFeeTracking::on_finalize(
				&mut fee_translator.translate_electoral_access(generic_electoral_access),
				fee_identifiers,
				&(),
			)?;
			SolanaEgressWitnessing::on_finalize(
				&mut egress_witnessing_translator
					.translate_electoral_access(generic_electoral_access),
				egress_witnessing_identifiers,
				&(),
			)?;
			SolanaIngressTracking::on_finalize(
				&mut ingress_translator.translate_electoral_access(generic_electoral_access),
				ingress_identifiers,
				&block_height,
			)?;
			old::SolanaNonceTrackingOld::on_finalize(
				&mut old_nonce_translator.translate_electoral_access(generic_electoral_access),
				old_nonce_identifiers,
				&(),
			)?;
			SolanaVaultSwapTracking::on_finalize(
				&mut vault_swap_translator.translate_electoral_access(generic_electoral_access),
				vault_swap_identifiers,
				&crate::System::current_block_number(),
			)?;
			Ok(())
		}
	}
	#[derive(Encode, Decode, TypeInfo, Clone)]
	struct ElectionBitmapComponents {
		epoch: EpochIndex,
		#[allow(clippy::type_complexity)]
		bitmaps: Vec<(
			<<SolanaElectoralSystem as ElectoralSystem>::Vote as VoteStorage>::BitmapComponent,
			BitVec<u8, bitvec::order::Lsb0>,
		)>, //sp_core::H256, BitVec<u8, bitvec::order::Lsb0>)>,
	}
	#[derive(PartialEq, Eq, Clone, Debug, Encode, Decode, TypeInfo, Default)]
	pub struct ReferenceDetails {
		pub count: u32,
		pub created: u32,
		pub expires: u32,
	}
	pub struct Migration;
	impl OnRuntimeUpgrade for Migration {
		#[cfg(feature = "try-runtime")]
		fn pre_upgrade() -> Result<Vec<u8>, sp_runtime::DispatchError> {
			let election_identifiers = frame_support::migration::storage_key_iter::<
				ElectionIdentifierOf<old::SolanaElectoralSystem>,
				<old::SolanaElectoralSystem as ElectoralSystem>::ElectionProperties,
				Twox64Concat
			>(b"SolanaElections", b"ElectionProperties")
				.filter(|(_, value)| {
					matches!(value, pallet_cf_elections::electoral_systems::composite::tuple_7_impls::CompositeElectionProperties::D(_))
				})
				.map(|(key, value)| {
					log::info!("Old {:?}: {:?}",key, value);
					key
				})
				.collect::<Vec<ElectionIdentifierOf<old::SolanaElectoralSystem>>>();
			log::info!("Number of elections: {:?}", election_identifiers.len());
			Ok((election_identifiers.len() as u32).encode())
		}
		#[cfg(feature = "try-runtime")]
		fn post_upgrade(state: Vec<u8>) -> Result<(), sp_runtime::DispatchError> {
			let previous_number_election = u32::decode(&mut &state[..]).unwrap();
			log::info!("Post upgrade number of election old state: {:?}", previous_number_election);
			log::info!(
				"Post upgrade number of unavailable nonces: {:?}",
				pallet_cf_environment::SolanaUnavailableNonceAccounts::<Runtime>::iter_keys()
					.collect::<Vec<_>>()
					.len() as u32
			);

			assert!(
				previous_number_election ==
					pallet_cf_environment::SolanaUnavailableNonceAccounts::<Runtime>::iter_keys()
						.collect::<Vec<_>>()
						.len() as u32
			);
			let election_identifiers = frame_support::migration::storage_key_iter::<
				ElectionIdentifierOf<super::SolanaElectoralSystem>,
				<super::SolanaElectoralSystem as ElectoralSystem>::ElectionProperties,
				Twox64Concat
			>(b"SolanaElections", b"ElectionProperties")
				.filter(|(_, value)| {
					matches!(value, pallet_cf_elections::electoral_systems::composite::tuple_7_impls::CompositeElectionProperties::D(_))
				})
				.map(|(key, _)| {
					key
				})
				.collect::<Vec<ElectionIdentifierOf<super::SolanaElectoralSystem>>>();
			log::info!("Post upgrade number of elections: {:?}", election_identifiers.len() as u32);
			assert!(previous_number_election == election_identifiers.len() as u32);

			Ok(())
		}
		fn on_runtime_upgrade() -> frame_support::weights::Weight {
			let election_identifiers = frame_support::migration::storage_key_iter::<
				ElectionIdentifierOf<old::SolanaElectoralSystem>,
				<old::SolanaElectoralSystem as ElectoralSystem>::ElectionProperties,
				Twox64Concat
			>(b"SolanaElections", b"ElectionProperties")
				.filter(|(_, value)| {
					matches!(value, pallet_cf_elections::electoral_systems::composite::tuple_7_impls::CompositeElectionProperties::D(_))
				})
				.map(|(key, value)| {
					log::info!("During Upgrade {:?}: {:?}",key, value);
					key
				})
				.collect::<Vec<ElectionIdentifierOf<old::SolanaElectoralSystem>>>();

			for election_identifier in election_identifiers {
				//Removing BitmapComponents
				let bitmap = frame_support::storage::migration::take_storage_item::<
					_,
					ElectionBitmapComponents,
					Twox64Concat,
				>(
					b"SolanaElections",
					b"BitmapComponents",
					election_identifier.unique_monotonic(),
				);
				if bitmap.is_some() {
					log::info!("Bitmap {:?}", bitmap.clone().unwrap().bitmaps);
					//If they have some data, remove the SharedDataRederenceCount as well
					for (bitmap_component, _) in bitmap.unwrap().bitmaps {
						<<SolanaElectoralSystem as ElectoralSystem>::Vote as VoteStorage>::visit_shared_data_references_in_bitmap_component(
							&bitmap_component,
							|shared_data_hash| {
								struct StoragePrefix;
								impl StorageInstance for StoragePrefix{
									const STORAGE_PREFIX: &'static str = "SharedDataReferenceCount";
									fn pallet_prefix() -> &'static str {
										"SolanaElections"
									}
								}
								let hashed_key_and_prefix = StorageDoubleMap::<
									StoragePrefix,
									Identity,
									SharedDataHash,
									Twox64Concat,
									UniqueMonotonicIdentifier,
									(),
									OptionQuery,
								>::hashed_key_for(shared_data_hash, election_identifier.unique_monotonic());
								let reference: core::option::Option<ReferenceDetails> = frame_support::storage::unhashed::take::<ReferenceDetails>(&hashed_key_and_prefix);
								log::info!("References {:?}", reference);
								let shared_data =
									frame_support::storage::migration::take_storage_item::<
										_,
										<<old::SolanaElectoralSystem as ElectoralSystem>::Vote as VoteStorage>::SharedData,
										Identity,
									>(b"SolanaElections", b"SharedData", shared_data_hash);
								log::info!("SharedData {:?}", shared_data);
							}
						);
					}
				}
				let properties =
					frame_support::storage::migration::take_storage_item::<
						_,
						<old::SolanaElectoralSystem as ElectoralSystem>::ElectionProperties,
						Twox64Concat,
					>(b"SolanaElections", b"ElectionProperties", election_identifier);
				log::info!("Properties {:?}", properties);

				let consensus_history = frame_support::storage::migration::take_storage_item::<
					_,
					ConsensusHistory<<old::SolanaElectoralSystem as ElectoralSystem>::Consensus>,
					Twox64Concat,
				>(
					b"SolanaElections",
					b"ElectionConsensusHistory",
					election_identifier.unique_monotonic(),
				);
				log::info!("Consensus history {:?}", consensus_history);

				let settings = frame_support::storage::migration::take_storage_item::<
					_,
					<old::SolanaElectoralSystem as ElectoralSystem>::ElectoralSettings,
					Twox64Concat,
				>(
					b"SolanaElections",
					b"ElectoralSettings",
					election_identifier.unique_monotonic(),
				);
				log::info!("Settings {:?}", settings);

				let consensus_history_uptodate =
					frame_support::storage::migration::take_storage_item::<
						_,
						EpochIndex,
						Twox64Concat,
					>(
						b"SolanaElections",
						b"ElectionConsensusHistoryUpToDate",
						election_identifier.unique_monotonic(),
					);
				log::info!("Consensus history up to date {:?}", consensus_history_uptodate);
			}
			for (key, value) in
				pallet_cf_environment::SolanaUnavailableNonceAccounts::<Runtime>::iter()
			{
				log::info!("Creating a new election for nonce: {:?}, {:?}", key, value);
				let _ = SolanaNonceTrackingTrigger::watch_for_nonce_change(key, value);
			}
			Weight::zero()
		}
	}
}
const LIVENESS_CHECK_DURATION: BlockNumberFor<Runtime> = 10;

/// Creates an initial state to initialize the pallet with.
pub fn initial_state(
	priority_fee: SolAmount,
	vault_program: SolAddress,
	usdc_token_mint_pubkey: SolAddress,
	swap_endpoint_data_account_address: SolAddress,
) -> InitialStateOf<Runtime, Instance> {
	InitialState {
		unsynchronised_state: (
			// The initial chaintracking value does not matter, as we don't care about the vault
			// start blocks.
			Default::default(),
			priority_fee,
			(),
			(),
			(),
			0,
			(),
		),
		unsynchronised_settings: (
			(),
			SolanaFeeUnsynchronisedSettings { fee_multiplier: FixedU128::from_u32(1u32) },
			(),
			(),
			(),
			(),
			(),
		),
		settings: (
			(),
			(),
			SolanaIngressSettings { vault_program, usdc_token_mint_pubkey },
			(),
			(),
			SolanaVaultSwapsSettings { swap_endpoint_data_account_address, usdc_token_mint_pubkey },
			LIVENESS_CHECK_DURATION,
		),
	}
}

pub type SolanaBlockHeightTracking = electoral_systems::monotonic_median::MonotonicMedian<
	<Solana as Chain>::ChainBlockNumber,
	(),
	SolanaBlockHeightTrackingHook,
	<Runtime as Chainflip>::ValidatorId,
>;
pub type SolanaFeeTracking = electoral_systems::unsafe_median::UnsafeMedian<
	<Solana as Chain>::ChainAmount,
	SolanaFeeUnsynchronisedSettings,
	(),
	<Runtime as Chainflip>::ValidatorId,
>;
pub type SolanaIngressTracking =
	electoral_systems::blockchain::delta_based_ingress::DeltaBasedIngress<
		pallet_cf_ingress_egress::Pallet<Runtime, Instance>,
		SolanaIngressSettings,
		<Runtime as Chainflip>::ValidatorId,
	>;

pub type SolanaNonceTracking = electoral_systems::monotonic_change::MonotonicChange<
	SolAddress,
	SolHash,
	SlotNumber,
	(),
	SolanaNonceTrackingHook,
	<Runtime as Chainflip>::ValidatorId,
>;

pub type SolanaEgressWitnessing = electoral_systems::egress_success::EgressSuccess<
	SolSignature,
	TransactionSuccessDetails,
	(),
	SolanaEgressWitnessingHook,
	<Runtime as Chainflip>::ValidatorId,
>;

pub type SolanaVaultSwapTracking =
	electoral_systems::solana_swap_accounts_tracking::SolanaVaultSwapAccounts<
		VaultSwapAccountAndSender,
		SolanaVaultSwapDetails,
		BlockNumberFor<Runtime>,
		SolanaVaultSwapsSettings,
		SolanaVaultSwapsHandler,
		<Runtime as Chainflip>::ValidatorId,
		SolanaTransactionBuildingError,
	>;
pub type SolanaLiveness = electoral_systems::liveness::Liveness<
	<Solana as Chain>::ChainBlockNumber,
	SolHash,
	cf_primitives::BlockNumber,
	OnCheckCompleteHook,
	<Runtime as Chainflip>::ValidatorId,
>;

pub struct OnCheckCompleteHook;

impl OnCheckComplete<<Runtime as Chainflip>::ValidatorId> for OnCheckCompleteHook {
	fn on_check_complete(validator_ids: BTreeSet<<Runtime as Chainflip>::ValidatorId>) {
		Reputation::report_many(Offence::FailedLivenessCheck(ForeignChain::Solana), validator_ids);
	}
}

#[derive(Debug, Clone, PartialEq, Eq, PartialOrd, Ord, Encode, Decode, TypeInfo)]
pub struct TransactionSuccessDetails {
	pub tx_fee: u64,
	// It is possible for a contract call to be reverted due to contract's internal error.
	// This field is set to `true` if the contract call executed successfully without error.
	pub transaction_successful: bool,
}

pub struct SolanaEgressWitnessingHook;

impl OnEgressSuccess<SolSignature, TransactionSuccessDetails> for SolanaEgressWitnessingHook {
	fn on_egress_success(
		signature: SolSignature,
		TransactionSuccessDetails { tx_fee, transaction_successful }: TransactionSuccessDetails,
	) {
		use cf_traits::KeyProvider;
		if !transaction_successful {
			// On CCM failure, we need to refund the user using their fallback info.
			if let Some((broadcast_id, ccm_tx)) =
				SolanaBroadcaster::pending_api_call_from_out_id(signature)
			{
				// Only Ccm calls support fallback.
				if let SolanaTransactionType::CcmTransfer { fallback } = ccm_tx.call_type {
					SolanaIngressEgress::do_ccm_fallback(broadcast_id, fallback);
				}
			} else {
				log::error!("Ccm fallback failed: Reported Solana contract call revert, but the ApiCall does not exist in storage. Tx_out_id: : {:?}", signature);
			}
		}

		if let Err(err) = SolanaBroadcaster::egress_success(
			pallet_cf_witnesser::RawOrigin::CurrentEpochWitnessThreshold.into(),
			signature,
			// Assign any owed fees to the current key.
			SolanaThresholdSigner::active_epoch_key().map(|e| e.key).unwrap_or_default(),
			tx_fee,
			(),
			signature,
		) {
			log::error!(
				"Failed to execute egress success: TxOutId: {:?}, Error: {:?}",
				signature,
				err
			)
		}
	}
}

pub struct SolanaNonceTrackingHook;

impl OnChangeHook<SolAddress, SolHash> for SolanaNonceTrackingHook {
	fn on_change(nonce_account: SolAddress, durable_nonce: SolHash) {
		Environment::update_sol_nonce(nonce_account, durable_nonce);
	}
}

pub struct SolanaBlockHeightTrackingHook;

impl MedianChangeHook<<Solana as Chain>::ChainBlockNumber> for SolanaBlockHeightTrackingHook {
	fn on_change(block_height: <Solana as Chain>::ChainBlockNumber) {
		if let Err(err) = SolanaChainTracking::inner_update_chain_state(cf_chains::ChainState {
			block_height,
			tracked_data: SolTrackedData {
				priority_fee: SolanaChainTrackingProvider::priority_fee().unwrap_or_default(),
			},
		}) {
			log::error!("Failed to update chain state: {:?}", err);
		}
	}
}

pub struct SolanaElectionHooks;

impl
	Hooks<
		SolanaBlockHeightTracking,
		SolanaFeeTracking,
		SolanaIngressTracking,
		SolanaNonceTracking,
		SolanaEgressWitnessing,
		SolanaVaultSwapTracking,
		SolanaLiveness,
	> for SolanaElectionHooks
{
	type OnFinalizeContext = ();
	type OnFinalizeReturn = ();

	fn on_finalize<
		GenericElectoralAccess,
		BlockHeightTranslator: Translator<GenericElectoralAccess, ElectoralSystem = SolanaBlockHeightTracking>,
		FeeTranslator: Translator<GenericElectoralAccess, ElectoralSystem = SolanaFeeTracking>,
		IngressTranslator: Translator<GenericElectoralAccess, ElectoralSystem = SolanaIngressTracking>,
		NonceTrackingTranslator: Translator<GenericElectoralAccess, ElectoralSystem = SolanaNonceTracking>,
		EgressWitnessingTranslator: Translator<GenericElectoralAccess, ElectoralSystem = SolanaEgressWitnessing>,
		VaultSwapTranslator: Translator<GenericElectoralAccess, ElectoralSystem = SolanaVaultSwapTracking>,
		LivenessTranslator: Translator<GenericElectoralAccess, ElectoralSystem = SolanaLiveness>,
	>(
		generic_electoral_access: &mut GenericElectoralAccess,
		(
			block_height_translator,
			fee_translator,
			ingress_translator,
			nonce_tracking_translator,
			egress_witnessing_translator,
			vault_swap_translator,
			liveness_translator,
		): (
			BlockHeightTranslator,
			FeeTranslator,
			IngressTranslator,
			NonceTrackingTranslator,
			EgressWitnessingTranslator,
			VaultSwapTranslator,
			LivenessTranslator,
		),
		(
			block_height_identifiers,
			fee_identifiers,
			ingress_identifiers,
			nonce_tracking_identifiers,
			egress_witnessing_identifiers,
			vault_swap_identifiers,
			liveness_identifiers,
		): (
			Vec<
				ElectionIdentifier<
					<SolanaBlockHeightTracking as ElectoralSystem>::ElectionIdentifierExtra,
				>,
			>,
			Vec<
				ElectionIdentifier<<SolanaFeeTracking as ElectoralSystem>::ElectionIdentifierExtra>,
			>,
			Vec<
				ElectionIdentifier<
					<SolanaIngressTracking as ElectoralSystem>::ElectionIdentifierExtra,
				>,
			>,
			Vec<
				ElectionIdentifier<
					<SolanaNonceTracking as ElectoralSystem>::ElectionIdentifierExtra,
				>,
			>,
			Vec<
				ElectionIdentifier<
					<SolanaEgressWitnessing as ElectoralSystem>::ElectionIdentifierExtra,
				>,
			>,
			Vec<
				ElectionIdentifier<
					<SolanaVaultSwapTracking as ElectoralSystem>::ElectionIdentifierExtra,
				>,
			>,
			Vec<ElectionIdentifier<<SolanaLiveness as ElectoralSystem>::ElectionIdentifierExtra>>,
		),
		_context: &Self::OnFinalizeContext,
	) -> Result<Self::OnFinalizeReturn, CorruptStorageError> {
		let block_height = SolanaBlockHeightTracking::on_finalize(
			&mut block_height_translator.translate_electoral_access(generic_electoral_access),
			block_height_identifiers,
			&(),
		)?;
		SolanaLiveness::on_finalize(
			&mut liveness_translator.translate_electoral_access(generic_electoral_access),
			liveness_identifiers,
			&(crate::System::block_number(), block_height),
		)?;
		SolanaFeeTracking::on_finalize(
			&mut fee_translator.translate_electoral_access(generic_electoral_access),
			fee_identifiers,
			&(),
		)?;
		SolanaNonceTracking::on_finalize(
			&mut nonce_tracking_translator.translate_electoral_access(generic_electoral_access),
			nonce_tracking_identifiers,
			&(),
		)?;
		SolanaEgressWitnessing::on_finalize(
			&mut egress_witnessing_translator.translate_electoral_access(generic_electoral_access),
			egress_witnessing_identifiers,
			&(),
		)?;
		SolanaIngressTracking::on_finalize(
			&mut ingress_translator.translate_electoral_access(generic_electoral_access),
			ingress_identifiers,
			&block_height,
		)?;
		SolanaVaultSwapTracking::on_finalize(
			&mut vault_swap_translator.translate_electoral_access(generic_electoral_access),
			vault_swap_identifiers,
			&crate::System::current_block_number(),
		)?;
		Ok(())
	}
}

#[derive(Debug, Clone, PartialEq, Eq, Encode, Decode, TypeInfo, Deserialize, Serialize)]
pub struct SolanaFeeUnsynchronisedSettings {
	pub fee_multiplier: FixedU128,
}

#[cfg(feature = "runtime-benchmarks")]
impl BenchmarkValue for SolanaFeeUnsynchronisedSettings {
	fn benchmark_value() -> Self {
		Self { fee_multiplier: 1u128.into() }
	}
}

#[derive(Debug, Clone, PartialEq, Eq, Encode, Decode, TypeInfo, Deserialize, Serialize)]
pub struct SolanaIngressSettings {
	pub vault_program: SolAddress,
	pub usdc_token_mint_pubkey: SolAddress,
}

#[cfg(feature = "runtime-benchmarks")]
impl BenchmarkValue for SolanaIngressSettings {
	fn benchmark_value() -> Self {
		Self {
			vault_program: SolAddress([0xf0; 32]),
			usdc_token_mint_pubkey: SolAddress([0xf1; 32]),
		}
	}
}

pub struct SolanaChainTrackingProvider;
impl GetBlockHeight<Solana> for SolanaChainTrackingProvider {
	fn get_block_height() -> <Solana as Chain>::ChainBlockNumber {
		pallet_cf_elections::Pallet::<Runtime, Instance>::with_electoral_access(
			|electoral_access| {
				SolanaElectoralSystem::with_access_translators(|access_translators| {
					let (access_translator, ..) = &access_translators;
					access_translator
						.translate_electoral_access(electoral_access)
						.unsynchronised_state()
				})
			},
		)
		.unwrap_or_else(|err| {
			log_or_panic!("Failed to obtain Solana block height: '{err:?}'.");
			// We use default in error case as it is preferable to panicking, and in
			// solana's case having lower than true chain tracking is not a problem
			// as the engines do not use the vault start block numbers to "go back".
			Default::default()
		})
	}
}
impl SolanaChainTrackingProvider {
	pub fn priority_fee() -> Option<<Solana as Chain>::ChainAmount> {
		pallet_cf_elections::Pallet::<Runtime, Instance>::with_electoral_access(
			|electoral_access| {
				SolanaElectoralSystem::with_access_translators(|access_translators| {
					let (_, access_translator, ..) = &access_translators;
					let electoral_access =
						access_translator.translate_electoral_access(electoral_access);
					electoral_access.unsynchronised_state()
				})
			},
		)
		.ok()
	}

	fn with_tracked_data_then_apply_fee_multiplier<
		F: FnOnce(SolTrackedData) -> <Solana as Chain>::ChainAmount,
	>(
		f: F,
	) -> <Solana as Chain>::ChainAmount {
		pallet_cf_elections::Pallet::<Runtime, Instance>::with_electoral_access(
			|electoral_access| {
				SolanaElectoralSystem::with_access_translators(|access_translators| {
					let (_, access_translator, ..) = &access_translators;
					let electoral_access =
						access_translator.translate_electoral_access(electoral_access);
					Ok(electoral_access
						.unsynchronised_settings()?
						.fee_multiplier
						.saturating_mul_int(f(SolTrackedData {
							priority_fee: electoral_access.unsynchronised_state()?,
						})))
				})
			},
		)
		.unwrap_or_else(|err| {
			log_or_panic!("Failed to obtain Solana fee: '{err:?}'.");
			Default::default()
		})
	}
}
impl AdjustedFeeEstimationApi<Solana> for SolanaChainTrackingProvider {
	fn estimate_ingress_fee(
		asset: <Solana as Chain>::ChainAsset,
	) -> <Solana as Chain>::ChainAmount {
		Self::with_tracked_data_then_apply_fee_multiplier(|tracked_data| {
			tracked_data.estimate_ingress_fee(asset)
		})
	}

	fn estimate_egress_fee(asset: <Solana as Chain>::ChainAsset) -> <Solana as Chain>::ChainAmount {
		Self::with_tracked_data_then_apply_fee_multiplier(|tracked_data| {
			tracked_data.estimate_egress_fee(asset)
		})
	}
}

pub struct SolanaIngress;
impl IngressSource for SolanaIngress {
	type Chain = Solana;

	fn open_channel(
		channel: <Self::Chain as Chain>::ChainAccount,
		asset: <Self::Chain as Chain>::ChainAsset,
		close_block: <Self::Chain as Chain>::ChainBlockNumber,
	) -> DispatchResult {
		pallet_cf_elections::Pallet::<Runtime, Instance>::with_electoral_access_and_identifiers(
			|electoral_access, election_identifiers| {
				SolanaElectoralSystem::with_identifiers(
					election_identifiers,
					|election_identifiers| {
						SolanaElectoralSystem::with_access_translators(|access_translators| {
							let (_, _, access_translator, ..) = &access_translators;
							let (_, _, election_identifiers, ..) = election_identifiers;
							SolanaIngressTracking::open_channel(
								election_identifiers,
								&mut access_translator.translate_electoral_access(electoral_access),
								channel,
								asset,
								close_block,
							)
						})
					},
				)
			},
		)
	}
}

pub struct SolanaNonceTrackingTrigger;

impl SolanaNonceWatch for SolanaNonceTrackingTrigger {
	fn watch_for_nonce_change(
		nonce_account: SolAddress,
		previous_nonce_value: SolHash,
	) -> DispatchResult {
		pallet_cf_elections::Pallet::<Runtime, Instance>::with_electoral_access(
			|electoral_access| {
				SolanaElectoralSystem::with_access_translators(|access_translators| {
					let (_, _, _, access_translator, ..) = &access_translators;
					let mut electoral_access =
						access_translator.translate_electoral_access(electoral_access);
					SolanaNonceTracking::watch_for_change(
						&mut electoral_access,
						nonce_account,
						previous_nonce_value,
					)
				})
			},
		)
	}
}

pub struct SolanaEgressWitnessingTrigger;

impl ElectionEgressWitnesser for SolanaEgressWitnessingTrigger {
	type Chain = SolanaCrypto;

	fn watch_for_egress_success(signature: SolSignature) -> DispatchResult {
		pallet_cf_elections::Pallet::<Runtime, Instance>::with_electoral_access(
			|electoral_access| {
				SolanaElectoralSystem::with_access_translators(|access_translators| {
					let (_, _, _, _, access_translator, ..) = &access_translators;
					let mut electoral_access =
						access_translator.translate_electoral_access(electoral_access);

					SolanaEgressWitnessing::watch_for_egress(&mut electoral_access, signature)
				})
			},
		)
	}
}

#[derive(
	Clone, PartialEq, Eq, Debug, Serialize, Deserialize, TypeInfo, Encode, Decode, PartialOrd, Ord,
)]
pub struct SolanaVaultSwapDetails {
	pub from: SolAsset,
	pub to: Asset,
	pub deposit_amount: SolAmount,
	pub destination_address: EncodedAddress,
	pub deposit_metadata: Option<CcmDepositMetadata>,
	// TODO: These two will potentially be a TransactionId type
	pub swap_account: SolAddress,
	pub creation_slot: u64,
}
pub struct SolanaVaultSwapsHandler;

impl
	SolanaVaultSwapAccountsHook<
		VaultSwapAccountAndSender,
		SolanaVaultSwapDetails,
		SolanaTransactionBuildingError,
	> for SolanaVaultSwapsHandler
{
	fn initiate_vault_swap(swap_details: SolanaVaultSwapDetails) {
		SolanaIngressEgress::process_vault_swap_request(
			swap_details.from.into(),
			swap_details.deposit_amount,
			swap_details.to,
			swap_details.destination_address,
<<<<<<< HEAD
			swap_details.deposit_metadata,
			Default::default(), // todo
			Default::default(),
			Default::default(),
			Default::default(),
			Default::default(),
			Default::default(),
=======
			Default::default(), // TODO
			swap_details.tx_hash,
			Default::default(), // TODO
			Default::default(), // TODO
			Default::default(), // TODO
			Default::default(), // TODO
			Default::default(), // TODO
>>>>>>> eb7146c3
		);
	}

	fn close_accounts(
		accounts: Vec<VaultSwapAccountAndSender>,
	) -> Result<(), SolanaTransactionBuildingError> {
		<SolanaApi<SolEnvironment> as CloseSolanaVaultSwapAccounts>::new_unsigned(accounts).map(
			|apicall| {
				let _ = <SolanaBroadcaster as Broadcaster<Solana>>::threshold_sign_and_broadcast(
					apicall,
				);
			},
		)
	}

	fn get_number_of_available_sol_nonce_accounts() -> usize {
		Environment::get_number_of_available_sol_nonce_accounts()
	}
}

#[derive(
	Clone, PartialEq, Eq, Debug, Serialize, Deserialize, TypeInfo, Encode, Decode, PartialOrd, Ord,
)]
pub struct SolanaVaultSwapsSettings {
	pub swap_endpoint_data_account_address: SolAddress,
	pub usdc_token_mint_pubkey: SolAddress,
}

#[cfg(feature = "runtime-benchmarks")]
impl BenchmarkValue for SolanaVaultSwapsSettings {
	fn benchmark_value() -> Self {
		Self {
			swap_endpoint_data_account_address: BenchmarkValue::benchmark_value(),
			usdc_token_mint_pubkey: BenchmarkValue::benchmark_value(),
		}
	}
}<|MERGE_RESOLUTION|>--- conflicted
+++ resolved
@@ -921,23 +921,13 @@
 			swap_details.deposit_amount,
 			swap_details.to,
 			swap_details.destination_address,
-<<<<<<< HEAD
 			swap_details.deposit_metadata,
-			Default::default(), // todo
-			Default::default(),
-			Default::default(),
-			Default::default(),
-			Default::default(),
-			Default::default(),
-=======
-			Default::default(), // TODO
-			swap_details.tx_hash,
 			Default::default(), // TODO
 			Default::default(), // TODO
 			Default::default(), // TODO
 			Default::default(), // TODO
 			Default::default(), // TODO
->>>>>>> eb7146c3
+			Default::default(), // TODO
 		);
 	}
 
