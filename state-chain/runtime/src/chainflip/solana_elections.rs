--- conflicted
+++ resolved
@@ -1,50 +1,33 @@
 use crate::{
-	Environment, Offence, Reputation, Runtime, SolanaBroadcaster, SolanaChainTracking,
-	SolanaIngressEgress, SolanaThresholdSigner,
+	Environment, Offence, Reputation, Runtime, RuntimeOrigin, SolanaBroadcaster,
+	SolanaChainTracking, SolanaIngressEgress, SolanaThresholdSigner,
 };
 use cf_chains::{
+	address::EncodedAddress,
+	assets::{any::Asset, sol::Asset as SolAsset},
 	instances::ChainInstanceAlias,
 	sol::{
-<<<<<<< HEAD
-		api::{SolanaApi, SolanaTransactionBuildingError},
+		api::{
+			ContractSwapAccountAndSender, SolanaApi, SolanaTransactionBuildingError,
+			SolanaTransactionType,
+		},
 		SolAddress, SolAmount, SolHash, SolSignature, SolTrackedData, SolanaCrypto,
 	},
-	Chain, FeeEstimationApi, Solana,
+	Chain, CloseSolanaVaultSwapAccounts, FeeEstimationApi, ForeignChain, Solana,
 };
+use cf_primitives::TransactionHash;
 use cf_runtime_utilities::log_or_panic;
 use cf_traits::{
-	AdjustedFeeEstimationApi, Broadcaster, Chainflip, ElectionEgressWitnesser, GetBlockHeight,
-	IngressSource, SolanaNonceWatch,
-=======
-		api::SolanaTransactionType, SolAddress, SolAmount, SolHash, SolSignature, SolTrackedData,
-		SolanaCrypto,
-	},
-	Chain, FeeEstimationApi, ForeignChain, Solana,
+	offence_reporting::OffenceReporter, AdjustedFeeEstimationApi, Broadcaster, Chainflip,
+	ElectionEgressWitnesser, GetBlockHeight, IngressSource, SolanaNonceWatch,
 };
-use cf_runtime_utilities::log_or_panic;
-use cf_traits::{
-	offence_reporting::OffenceReporter, AdjustedFeeEstimationApi, Chainflip,
-	ElectionEgressWitnesser, GetBlockHeight, IngressSource, SolanaNonceWatch,
->>>>>>> f8d38212
-};
-
-use crate::{RuntimeOrigin, SolanaIngressEgress};
-use cf_chains::{
-	address::EncodedAddress, assets::any::Asset, sol::api::ContractSwapAccountAndSender,
-	CloseSolanaVaultSwapAccounts,
-};
-use cf_primitives::{AssetAmount, TransactionHash};
 use codec::{Decode, Encode};
 use frame_system::pallet_prelude::BlockNumberFor;
 use pallet_cf_elections::{
 	electoral_system::{ElectoralReadAccess, ElectoralSystem},
 	electoral_systems::{
 		self,
-<<<<<<< HEAD
-		change::OnChangeHook,
-=======
->>>>>>> f8d38212
-		composite::{tuple_6_impls::Hooks, Composite, Translator},
+		composite::{tuple_7_impls::Hooks, Composite, Translator},
 		egress_success::OnEgressSuccess,
 		liveness::OnCheckComplete,
 		monotonic_change::OnChangeHook,
@@ -55,7 +38,7 @@
 };
 use scale_info::TypeInfo;
 use serde::{Deserialize, Serialize};
-use sp_runtime::{DispatchResult, FixedPointNumber, FixedU128};
+use sp_runtime::{traits::BlockNumberProvider, DispatchResult, FixedPointNumber, FixedU128};
 use sp_std::{collections::btree_set::BTreeSet, vec::Vec};
 
 #[cfg(feature = "runtime-benchmarks")]
@@ -73,11 +56,8 @@
 		SolanaIngressTracking,
 		SolanaNonceTracking,
 		SolanaEgressWitnessing,
-<<<<<<< HEAD
 		SolanaVaultSwapTracking,
-=======
 		SolanaLiveness,
->>>>>>> f8d38212
 	),
 	<Runtime as Chainflip>::ValidatorId,
 	SolanaElectionHooks,
@@ -112,6 +92,7 @@
 			SolanaIngressTracking,
 			SolanaNonceTrackingOld,
 			SolanaEgressWitnessing,
+			SolanaVaultSwapTracking,
 			SolanaLiveness,
 		),
 		<Runtime as Chainflip>::ValidatorId,
@@ -125,6 +106,7 @@
 			SolanaIngressTracking,
 			SolanaNonceTrackingOld,
 			SolanaEgressWitnessing,
+			SolanaVaultSwapTracking,
 			SolanaLiveness,
 		> for SolanaElectionHooksOld
 	{
@@ -138,6 +120,7 @@
 			IngressTranslator: Translator<GenericElectoralAccess, ElectoralSystem = SolanaIngressTracking>,
 			OldNonceTrackingTranslator: Translator<GenericElectoralAccess, ElectoralSystem = old::SolanaNonceTrackingOld>,
 			EgressWitnessingTranslator: Translator<GenericElectoralAccess, ElectoralSystem = SolanaEgressWitnessing>,
+			VaultSwapTranslator: Translator<GenericElectoralAccess, ElectoralSystem = SolanaVaultSwapTracking>,
 			LivenessTranslator: Translator<GenericElectoralAccess, ElectoralSystem = SolanaLiveness>,
 		>(
 			generic_electoral_access: &mut GenericElectoralAccess,
@@ -147,6 +130,7 @@
 				ingress_translator,
 				old_nonce_translator,
 				egress_witnessing_translator,
+				vault_swap_translator,
 				liveness_translator,
 			): (
 				BlockHeightTranslator,
@@ -154,6 +138,7 @@
 				IngressTranslator,
 				OldNonceTrackingTranslator,
 				EgressWitnessingTranslator,
+				VaultSwapTranslator,
 				LivenessTranslator,
 			),
 			(
@@ -162,6 +147,7 @@
 				ingress_identifiers,
 				old_nonce_identifiers,
 				egress_witnessing_identifiers,
+				vault_swap_identifiers,
 				liveness_identifiers,
 			): (
 				Vec<
@@ -187,6 +173,11 @@
 				Vec<
 					ElectionIdentifier<
 						<SolanaEgressWitnessing as ElectoralSystem>::ElectionIdentifierExtra,
+					>,
+				>,
+				Vec<
+					ElectionIdentifier<
+						<SolanaVaultSwapTracking as ElectoralSystem>::ElectionIdentifierExtra,
 					>,
 				>,
 				Vec<
@@ -228,6 +219,11 @@
 				old_nonce_identifiers,
 				&(),
 			)?;
+			SolanaVaultSwapTracking::on_finalize(
+				&mut vault_swap_translator.translate_electoral_access(generic_electoral_access),
+				vault_swap_identifiers,
+				&crate::System::current_block_number(),
+			)?;
 			Ok(())
 		}
 	}
@@ -256,7 +252,7 @@
 				Twox64Concat
 			>(b"SolanaElections", b"ElectionProperties")
 				.filter(|(_, value)| {
-					matches!(value, pallet_cf_elections::electoral_systems::composite::tuple_6_impls::CompositeElectionProperties::D(_))
+					matches!(value, pallet_cf_elections::electoral_systems::composite::tuple_7_impls::CompositeElectionProperties::D(_))
 				})
 				.map(|(key, value)| {
 					log::info!("Old {:?}: {:?}",key, value);
@@ -289,7 +285,7 @@
 				Twox64Concat
 			>(b"SolanaElections", b"ElectionProperties")
 				.filter(|(_, value)| {
-					matches!(value, pallet_cf_elections::electoral_systems::composite::tuple_6_impls::CompositeElectionProperties::D(_))
+					matches!(value, pallet_cf_elections::electoral_systems::composite::tuple_7_impls::CompositeElectionProperties::D(_))
 				})
 				.map(|(key, _)| {
 					key
@@ -307,7 +303,7 @@
 				Twox64Concat
 			>(b"SolanaElections", b"ElectionProperties")
 				.filter(|(_, value)| {
-					matches!(value, pallet_cf_elections::electoral_systems::composite::tuple_6_impls::CompositeElectionProperties::D(_))
+					matches!(value, pallet_cf_elections::electoral_systems::composite::tuple_7_impls::CompositeElectionProperties::D(_))
 				})
 				.map(|(key, value)| {
 					log::info!("During Upgrade {:?}: {:?}",key, value);
@@ -432,11 +428,8 @@
 			(),
 			(),
 			(),
-<<<<<<< HEAD
 			0,
-=======
-			(),
->>>>>>> f8d38212
+			(),
 		),
 		unsynchronised_settings: (
 			(),
@@ -445,6 +438,7 @@
 			(),
 			(),
 			(),
+			(),
 		),
 		settings: (
 			(),
@@ -452,11 +446,8 @@
 			SolanaIngressSettings { vault_program, usdc_token_mint_pubkey },
 			(),
 			(),
-<<<<<<< HEAD
 			SolanaVaultSwapsSettings { swap_endpoint_data_account_address, usdc_token_mint_pubkey },
-=======
 			LIVENESS_CHECK_DURATION,
->>>>>>> f8d38212
 		),
 	}
 }
@@ -497,7 +488,6 @@
 	<Runtime as Chainflip>::ValidatorId,
 >;
 
-<<<<<<< HEAD
 pub type SolanaVaultSwapTracking =
 	electoral_systems::solana_swap_accounts_tracking::SolanaVaultSwapAccounts<
 		ContractSwapAccountAndSender,
@@ -508,7 +498,6 @@
 		<Runtime as Chainflip>::ValidatorId,
 		SolanaTransactionBuildingError,
 	>;
-=======
 pub type SolanaLiveness = electoral_systems::liveness::Liveness<
 	<Solana as Chain>::ChainBlockNumber,
 	SolHash,
@@ -524,7 +513,6 @@
 		Reputation::report_many(Offence::FailedLivenessCheck(ForeignChain::Solana), validator_ids);
 	}
 }
->>>>>>> f8d38212
 
 #[derive(Debug, Clone, PartialEq, Eq, PartialOrd, Ord, Encode, Decode, TypeInfo)]
 pub struct TransactionSuccessDetails {
@@ -606,11 +594,8 @@
 		SolanaIngressTracking,
 		SolanaNonceTracking,
 		SolanaEgressWitnessing,
-<<<<<<< HEAD
 		SolanaVaultSwapTracking,
-=======
 		SolanaLiveness,
->>>>>>> f8d38212
 	> for SolanaElectionHooks
 {
 	type OnFinalizeContext = BlockNumberFor<Runtime>;
@@ -623,11 +608,8 @@
 		IngressTranslator: Translator<GenericElectoralAccess, ElectoralSystem = SolanaIngressTracking>,
 		NonceTrackingTranslator: Translator<GenericElectoralAccess, ElectoralSystem = SolanaNonceTracking>,
 		EgressWitnessingTranslator: Translator<GenericElectoralAccess, ElectoralSystem = SolanaEgressWitnessing>,
-<<<<<<< HEAD
 		VaultSwapTranslator: Translator<GenericElectoralAccess, ElectoralSystem = SolanaVaultSwapTracking>,
-=======
 		LivenessTranslator: Translator<GenericElectoralAccess, ElectoralSystem = SolanaLiveness>,
->>>>>>> f8d38212
 	>(
 		generic_electoral_access: &mut GenericElectoralAccess,
 		(
@@ -636,22 +618,16 @@
 			ingress_translator,
 			nonce_tracking_translator,
 			egress_witnessing_translator,
-<<<<<<< HEAD
 			vault_swap_translator,
-=======
 			liveness_translator,
->>>>>>> f8d38212
 		): (
 			BlockHeightTranslator,
 			FeeTranslator,
 			IngressTranslator,
 			NonceTrackingTranslator,
 			EgressWitnessingTranslator,
-<<<<<<< HEAD
 			VaultSwapTranslator,
-=======
 			LivenessTranslator,
->>>>>>> f8d38212
 		),
 		(
 			block_height_identifiers,
@@ -659,11 +635,8 @@
 			ingress_identifiers,
 			nonce_tracking_identifiers,
 			egress_witnessing_identifiers,
-<<<<<<< HEAD
 			vault_swap_identifiers,
-=======
 			liveness_identifiers,
->>>>>>> f8d38212
 		): (
 			Vec<
 				ElectionIdentifier<
@@ -688,15 +661,12 @@
 					<SolanaEgressWitnessing as ElectoralSystem>::ElectionIdentifierExtra,
 				>,
 			>,
-<<<<<<< HEAD
 			Vec<
 				ElectionIdentifier<
 					<SolanaVaultSwapTracking as ElectoralSystem>::ElectionIdentifierExtra,
 				>,
 			>,
-=======
 			Vec<ElectionIdentifier<<SolanaLiveness as ElectoralSystem>::ElectionIdentifierExtra>>,
->>>>>>> f8d38212
 		),
 		context: &Self::OnFinalizeContext,
 	) -> Result<Self::OnFinalizeReturn, CorruptStorageError> {
@@ -926,9 +896,9 @@
 	Clone, PartialEq, Eq, Debug, Serialize, Deserialize, TypeInfo, Encode, Decode, PartialOrd, Ord,
 )]
 pub struct SolanaVaultSwapDetails {
-	pub from: Asset,
+	pub from: SolAsset,
 	pub to: Asset,
-	pub deposit_amount: AssetAmount,
+	pub deposit_amount: SolAmount,
 	pub destination_address: EncodedAddress,
 	pub tx_hash: TransactionHash,
 }
@@ -944,11 +914,17 @@
 	fn initiate_vault_swap(swap_details: SolanaVaultSwapDetails) {
 		let _ = SolanaIngressEgress::contract_swap_request(
 			RuntimeOrigin::root(),
-			swap_details.from,
+			swap_details.from.into(),
 			swap_details.to,
 			swap_details.deposit_amount,
 			swap_details.destination_address,
+			Default::default(),
 			swap_details.tx_hash,
+			Default::default(),
+			Default::default(),
+			Default::default(),
+			Default::default(),
+			Default::default(),
 		);
 	}
 
