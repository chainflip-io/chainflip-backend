use sp_api::decl_runtime_apis;

decl_runtime_apis!(
	/// Definition for all runtime API interfaces.
	pub trait CustomRuntimeApi {
		/// Returns true if the current phase is the auction phase.
		fn cf_is_auction_phase() -> bool;
		fn cf_eth_flip_token_address() -> [u8; 20];
		fn cf_eth_stake_manager_address() -> [u8; 20];
		fn cf_eth_key_manager_address() -> [u8; 20];
		fn cf_eth_chain_id() -> u64;
<<<<<<< HEAD
		/// Returns the Auction params in the form [min_set_size, max_set_size]
		fn cf_auction_parameters() -> (u32, u32);
		fn cf_min_stake() -> u64;
=======
		fn cf_current_epoch() -> u32;
		fn cf_current_epoch_started_at() -> u32;
		fn cf_authority_emission_per_block() -> u64;
		fn cf_backup_emission_per_block() -> u64;
>>>>>>> b1991323
	}
);<|MERGE_RESOLUTION|>--- conflicted
+++ resolved
@@ -9,15 +9,12 @@
 		fn cf_eth_stake_manager_address() -> [u8; 20];
 		fn cf_eth_key_manager_address() -> [u8; 20];
 		fn cf_eth_chain_id() -> u64;
-<<<<<<< HEAD
 		/// Returns the Auction params in the form [min_set_size, max_set_size]
 		fn cf_auction_parameters() -> (u32, u32);
 		fn cf_min_stake() -> u64;
-=======
 		fn cf_current_epoch() -> u32;
 		fn cf_current_epoch_started_at() -> u32;
 		fn cf_authority_emission_per_block() -> u64;
 		fn cf_backup_emission_per_block() -> u64;
->>>>>>> b1991323
 	}
 );