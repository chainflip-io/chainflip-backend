use crate::chainflip::Offence;
use cf_amm::{
	common::{Amount, Price, Tick},
	range_orders::Liquidity,
};
use cf_chains::{
	btc::BitcoinNetwork, dot::PolkadotHash, eth::Address as EthereumAddress, ForeignChainAddress,
};
use cf_primitives::{
	AccountRole, Asset, AssetAmount, EpochIndex, ForeignChain, SemVer, SwapOutput,
};
use codec::{Decode, Encode};
use core::ops::Range;
use frame_support::sp_runtime::AccountId32;
use pallet_cf_governance::GovCallHash;
use pallet_cf_pools::{AssetsMap, PoolInfo, PoolLiquidity, PoolOrders, UnidirectionalPoolDepth};
use scale_info::TypeInfo;
use serde::{Deserialize, Serialize};
use sp_api::decl_runtime_apis;
use sp_runtime::DispatchError;
use sp_std::{collections::btree_map::BTreeMap, vec::Vec};

type VanityName = Vec<u8>;

#[derive(PartialEq, Eq, Clone, Encode, Decode, Copy, TypeInfo, Serialize, Deserialize)]
pub enum BackupOrPassive {
	Backup,
	Passive,
}

// TEMP: so frontend doesn't break after removal of passive from backend
#[derive(PartialEq, Eq, Clone, Encode, Decode, Copy, TypeInfo, Serialize, Deserialize)]
pub enum ChainflipAccountStateWithPassive {
	CurrentAuthority,
	BackupOrPassive(BackupOrPassive),
}

#[derive(Encode, Decode, Eq, PartialEq, TypeInfo, Serialize, Deserialize)]
pub struct RuntimeApiAccountInfoV2 {
	pub balance: u128,
	pub bond: u128,
	pub last_heartbeat: u32, // can *maybe* remove this - check with Andrew
	pub online_credits: u32,
	pub reputation_points: i32,
	pub keyholder_epochs: Vec<EpochIndex>,
	pub is_current_authority: bool,
	pub is_current_backup: bool,
	pub is_qualified: bool,
	pub is_online: bool,
	pub is_bidding: bool,
	pub bound_redeem_address: Option<EthereumAddress>,
<<<<<<< HEAD
	pub apy_bp: Option<u32>, // APY for validator/back only. In Basis points.
=======
	pub restricted_balances: BTreeMap<EthereumAddress, u128>,
>>>>>>> 390e3d19
}

#[derive(Encode, Decode, Eq, PartialEq, TypeInfo)]
pub struct RuntimeApiPenalty {
	pub reputation_points: i32,
	pub suspension_duration_blocks: u32,
}

#[derive(Encode, Decode, Eq, PartialEq, TypeInfo)]
pub struct AuctionState {
	pub blocks_per_epoch: u32,
	pub current_epoch_started_at: u32,
	pub redemption_period_as_percentage: u8,
	pub min_funding: u128,
	pub auction_size_range: (u32, u32),
}

#[derive(Encode, Decode, Eq, PartialEq, TypeInfo)]
pub struct Environment {
	pub bitcoin_network: BitcoinNetwork,
	pub ethereum_chain_id: cf_chains::evm::api::EvmChainId,
	pub polkadot_genesis_hash: PolkadotHash,
}

#[derive(Encode, Decode, Eq, PartialEq, TypeInfo)]
pub struct LiquidityProviderInfo {
	pub refund_addresses: Vec<(ForeignChain, Option<ForeignChainAddress>)>,
	pub balances: Vec<(Asset, AssetAmount)>,
}

decl_runtime_apis!(
	/// Definition for all runtime API interfaces.
	pub trait CustomRuntimeApi {
		/// Returns true if the current phase is the auction phase.
		fn cf_is_auction_phase() -> bool;
		fn cf_eth_flip_token_address() -> EthereumAddress;
		fn cf_eth_state_chain_gateway_address() -> EthereumAddress;
		fn cf_eth_key_manager_address() -> EthereumAddress;
		fn cf_eth_chain_id() -> u64;
		/// Returns the eth vault in the form [agg_key, active_from_eth_block]
		fn cf_eth_vault() -> ([u8; 33], u32);
		/// Returns the Auction params in the form [min_set_size, max_set_size]
		fn cf_auction_parameters() -> (u32, u32);
		fn cf_min_funding() -> u128;
		fn cf_current_epoch() -> u32;
		fn cf_current_compatibility_version() -> SemVer;
		fn cf_epoch_duration() -> u32;
		fn cf_current_epoch_started_at() -> u32;
		fn cf_authority_emission_per_block() -> u128;
		fn cf_backup_emission_per_block() -> u128;
		/// Returns the flip supply in the form [total_issuance, offchain_funds]
		fn cf_flip_supply() -> (u128, u128);
		fn cf_accounts() -> Vec<(AccountId32, VanityName)>;
		fn cf_account_info_v2(account_id: AccountId32) -> RuntimeApiAccountInfoV2;
		fn cf_penalties() -> Vec<(Offence, RuntimeApiPenalty)>;
		fn cf_suspensions() -> Vec<(Offence, Vec<(u32, AccountId32)>)>;
		fn cf_generate_gov_key_call_hash(call: Vec<u8>) -> GovCallHash;
		fn cf_auction_state() -> AuctionState;
		fn cf_pool_price(from: Asset, to: Asset) -> Option<Price>;
		fn cf_pool_simulate_swap(from: Asset, to: Asset, amount: AssetAmount)
			-> Option<SwapOutput>;
		fn cf_pool_info(base_asset: Asset, pair_asset: Asset) -> Option<PoolInfo>;
		fn cf_pool_depth(
			base_asset: Asset,
			pair_asset: Asset,
			tick_range: Range<cf_amm::common::Tick>,
		) -> Option<Result<AssetsMap<UnidirectionalPoolDepth>, DispatchError>>;
		fn cf_pool_liquidity(base_asset: Asset, pair_asset: Asset) -> Option<PoolLiquidity>;
		fn cf_required_asset_ratio_for_range_order(
			base_asset: Asset,
			pair_asset: Asset,
			tick_range: Range<cf_amm::common::Tick>,
		) -> Option<Result<AssetsMap<Amount>, DispatchError>>;
		fn cf_pool_orders(base: Asset, pair: Asset, lp: AccountId32) -> Option<PoolOrders>;
		fn cf_pool_range_order_liquidity_value(
			base_asset: Asset,
			pair_asset: Asset,
			tick_range: Range<Tick>,
			liquidity: Liquidity,
		) -> Option<Result<AssetsMap<Amount>, DispatchError>>;
		fn cf_environment() -> Environment;
		fn cf_min_swap_amount(asset: Asset) -> AssetAmount;
		fn cf_prewitness_swaps(from: Asset, to: Asset) -> Option<Vec<AssetAmount>>;
		fn cf_liquidity_provider_info(account_id: AccountId32) -> Option<LiquidityProviderInfo>;
		fn cf_account_role(account_id: AccountId32) -> Option<AccountRole>;
	}
);<|MERGE_RESOLUTION|>--- conflicted
+++ resolved
@@ -49,11 +49,8 @@
 	pub is_online: bool,
 	pub is_bidding: bool,
 	pub bound_redeem_address: Option<EthereumAddress>,
-<<<<<<< HEAD
 	pub apy_bp: Option<u32>, // APY for validator/back only. In Basis points.
-=======
 	pub restricted_balances: BTreeMap<EthereumAddress, u128>,
->>>>>>> 390e3d19
 }
 
 #[derive(Encode, Decode, Eq, PartialEq, TypeInfo)]
