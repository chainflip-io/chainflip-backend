--- conflicted
+++ resolved
@@ -9,12 +9,9 @@
 		fn cf_eth_stake_manager_address() -> [u8; 20];
 		fn cf_eth_key_manager_address() -> [u8; 20];
 		fn cf_eth_chain_id() -> u64;
-<<<<<<< HEAD
 		fn cf_epoch_index() -> u32;
 		fn cf_current_epoch_started_at() -> u32;
-=======
 		fn cf_authority_emission_per_block() -> u64;
 		fn cf_backup_emission_per_block() -> u64;
->>>>>>> 5915f6bb
 	}
 );