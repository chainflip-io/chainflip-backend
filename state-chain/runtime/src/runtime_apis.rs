use crate::{chainflip::Offence, Runtime, RuntimeSafeMode};
use cf_amm::{
	common::{PoolPairsMap, Side},
	math::{Amount, Tick},
	range_orders::Liquidity,
};
use cf_chains::{
	self, address::EncodedAddress, assets::any::AssetMap, eth::Address as EthereumAddress,
	sol::SolInstructionRpc, CcmChannelMetadata, Chain, ChainCrypto, ForeignChainAddress,
	VaultSwapExtraParametersEncoded,
};
use cf_primitives::{
	AccountRole, AffiliateShortId, Affiliates, Asset, AssetAmount, BasisPoints, BlockNumber,
	BroadcastId, DcaParameters, EpochIndex, FlipBalance, ForeignChain, GasAmount,
	NetworkEnvironment, PrewitnessedDepositId, SemVer,
};
use cf_traits::SwapLimits;
use codec::{Decode, Encode};
use core::{ops::Range, str};
use frame_support::sp_runtime::AccountId32;
use pallet_cf_governance::GovCallHash;
pub use pallet_cf_ingress_egress::OwedAmount;
use pallet_cf_pools::{
	AskBidMap, PoolInfo, PoolLiquidity, PoolOrderbook, PoolOrders, PoolPriceV1, PoolPriceV2,
	UnidirectionalPoolDepth,
};
use pallet_cf_swapping::SwapLegInfo;
use pallet_cf_witnesser::CallHash;
use scale_info::{prelude::string::String, TypeInfo};
use serde::{Deserialize, Serialize};
use sp_api::decl_runtime_apis;
use sp_runtime::{DispatchError, Percent};
use sp_std::{
	collections::{btree_map::BTreeMap, btree_set::BTreeSet},
	vec::Vec,
};

type VanityName = Vec<u8>;

#[derive(PartialEq, Eq, Clone, Encode, Decode, TypeInfo, Serialize, Deserialize)]
#[serde(tag = "chain")]
pub enum VaultSwapDetails<BtcAddress> {
	Bitcoin {
		#[serde(with = "sp_core::bytes")]
		nulldata_payload: Vec<u8>,
		deposit_address: BtcAddress,
		/// Payload expiry time, expressed as timestamp since the UNIX_EPOCH in milliseconds
		expires_at: u64,
	},
	Ethereum {
		#[serde(flatten)]
		details: EvmVaultSwapDetails,
	},
	Arbitrum {
		#[serde(flatten)]
		details: EvmVaultSwapDetails,
	},
	Solana {
		#[serde(flatten)]
		instruction: SolInstructionRpc,
	},
}

#[derive(PartialEq, Eq, Clone, Encode, Decode, TypeInfo, Serialize, Deserialize)]
pub struct EvmVaultSwapDetails {
	#[serde(with = "sp_core::bytes")]
	pub calldata: Vec<u8>, // The encoded calldata payload including function selector
	pub value: sp_core::U256, // The ETH amount, or 0 for ERC-20 tokens
	pub to: sp_core::H160,    // The vault address for either Ethereum or Arbitrum
}

impl<BtcAddress> VaultSwapDetails<BtcAddress> {
	pub fn ethereum(details: EvmVaultSwapDetails) -> Self {
		VaultSwapDetails::Ethereum { details }
	}

	pub fn arbitrum(details: EvmVaultSwapDetails) -> Self {
		VaultSwapDetails::Arbitrum { details }
	}

	pub fn map_btc_address<F, T>(self, f: F) -> VaultSwapDetails<T>
	where
		F: FnOnce(BtcAddress) -> T,
	{
		match self {
<<<<<<< HEAD
			VaultSwapDetails::Bitcoin { nulldata_payload, deposit_address } =>
				VaultSwapDetails::Bitcoin { nulldata_payload, deposit_address: f(deposit_address) },
			_ => panic!("Expected Bitcoin variant"),
=======
			VaultSwapDetails::Bitcoin { nulldata_payload, deposit_address, expires_at } =>
				VaultSwapDetails::Bitcoin {
					nulldata_payload,
					deposit_address: f(deposit_address),
					expires_at,
				},
			VaultSwapDetails::Solana { instruction } => VaultSwapDetails::Solana { instruction },
>>>>>>> f87ff1cb
		}
	}
}

#[derive(PartialEq, Eq, Clone, Encode, Decode, Copy, TypeInfo, Serialize, Deserialize)]
pub enum BackupOrPassive {
	Backup,
	Passive,
}

// TEMP: so frontend doesn't break after removal of passive from backend
#[derive(PartialEq, Eq, Clone, Encode, Decode, Copy, TypeInfo, Serialize, Deserialize)]
pub enum ChainflipAccountStateWithPassive {
	CurrentAuthority,
	BackupOrPassive(BackupOrPassive),
}

#[derive(Encode, Decode, Eq, PartialEq, TypeInfo, Serialize, Deserialize)]
pub struct ValidatorInfo {
	pub balance: u128,
	pub bond: u128,
	pub last_heartbeat: u32, // can *maybe* remove this - check with Andrew
	pub reputation_points: i32,
	pub keyholder_epochs: Vec<EpochIndex>,
	pub is_current_authority: bool,
	pub is_current_backup: bool,
	pub is_qualified: bool,
	pub is_online: bool,
	pub is_bidding: bool,
	pub bound_redeem_address: Option<EthereumAddress>,
	pub apy_bp: Option<u32>, // APY for validator/back only. In Basis points.
	pub restricted_balances: BTreeMap<EthereumAddress, u128>,
}

#[derive(Encode, Decode, Eq, PartialEq, TypeInfo, Clone)]
#[cfg_attr(feature = "std", derive(Serialize, Deserialize))]
pub struct BoostPoolDepth {
	#[cfg_attr(feature = "std", serde(flatten))]
	pub asset: Asset,
	pub tier: u16,
	#[cfg_attr(feature = "std", serde(serialize_with = "serialize_as_hex"))]
	pub available_amount: AssetAmount,
}

#[derive(Encode, Decode, TypeInfo)]
pub enum SimulateSwapAdditionalOrder {
	LimitOrder {
		base_asset: Asset,
		quote_asset: Asset,
		side: Side,
		tick: Tick,
		sell_amount: AssetAmount,
	},
}

#[cfg(feature = "std")]
fn serialize_as_hex<S>(amount: &AssetAmount, s: S) -> Result<S::Ok, S::Error>
where
	S: serde::Serializer,
{
	sp_core::U256::from(*amount).serialize(s)
}

#[derive(Encode, Decode, Eq, PartialEq, TypeInfo)]
pub struct BoostPoolDetails {
	pub available_amounts: BTreeMap<AccountId32, AssetAmount>,
	pub pending_boosts:
		BTreeMap<PrewitnessedDepositId, BTreeMap<AccountId32, OwedAmount<AssetAmount>>>,
	pub pending_withdrawals: BTreeMap<AccountId32, BTreeSet<PrewitnessedDepositId>>,
	pub network_fee_deduction_percent: Percent,
}

#[derive(Encode, Decode, Eq, PartialEq, TypeInfo)]
pub struct RuntimeApiPenalty {
	pub reputation_points: i32,
	pub suspension_duration_blocks: u32,
}

#[derive(Encode, Decode, Eq, PartialEq, TypeInfo)]
pub struct AuctionState {
	pub blocks_per_epoch: u32,
	pub current_epoch_started_at: u32,
	pub redemption_period_as_percentage: u8,
	pub min_funding: u128,
	pub auction_size_range: (u32, u32),
	pub min_active_bid: Option<u128>,
}

#[derive(Encode, Decode, Eq, PartialEq, TypeInfo)]
pub struct LiquidityProviderBoostPoolInfo {
	pub fee_tier: u16,
	pub total_balance: AssetAmount,
	pub available_balance: AssetAmount,
	pub in_use_balance: AssetAmount,
	pub is_withdrawing: bool,
}

#[derive(Encode, Decode, Eq, PartialEq, TypeInfo)]
pub struct LiquidityProviderInfo {
	pub refund_addresses: Vec<(ForeignChain, Option<ForeignChainAddress>)>,
	pub balances: Vec<(Asset, AssetAmount)>,
	pub earned_fees: AssetMap<AssetAmount>,
	pub boost_balances: AssetMap<Vec<LiquidityProviderBoostPoolInfo>>,
}

#[derive(Encode, Decode, Eq, PartialEq, TypeInfo)]
pub struct BrokerInfo {
	pub earned_fees: Vec<(Asset, AssetAmount)>,
	pub btc_vault_deposit_address: Option<String>,
	pub affiliates: Vec<(AffiliateShortId, AccountId32)>,
}

#[derive(Encode, Decode, Eq, PartialEq, TypeInfo, Serialize, Deserialize)]
pub struct CcmData {
	pub gas_budget: GasAmount,
	pub message_length: u32,
}

#[derive(Encode, Decode, Eq, PartialEq, Ord, PartialOrd, TypeInfo, Serialize, Deserialize)]
pub enum FeeTypes {
	Network,
	Ingress,
	Egress,
}

/// Struct that represents the estimated output of a Swap.
#[derive(Encode, Decode, TypeInfo)]
pub struct SimulatedSwapInformation {
	pub intermediary: Option<AssetAmount>,
	pub output: AssetAmount,
	pub network_fee: AssetAmount,
	pub ingress_fee: AssetAmount,
	pub egress_fee: AssetAmount,
	pub broker_fee: AssetAmount,
}

#[derive(Debug, Decode, Encode, TypeInfo)]
pub enum DispatchErrorWithMessage {
	Module(Vec<u8>),
	RawMessage(Vec<u8>),
	Other(DispatchError),
}
impl<E: Into<DispatchError>> From<E> for DispatchErrorWithMessage {
	fn from(error: E) -> Self {
		match error.into() {
			DispatchError::Module(sp_runtime::ModuleError { message: Some(message), .. }) =>
				DispatchErrorWithMessage::Module(message.as_bytes().to_vec()),
			DispatchError::Other(message) =>
				DispatchErrorWithMessage::RawMessage(message.as_bytes().to_vec()),
			error => DispatchErrorWithMessage::Other(error),
		}
	}
}

#[cfg(feature = "std")]
impl core::fmt::Display for DispatchErrorWithMessage {
	fn fmt(&self, f: &mut core::fmt::Formatter<'_>) -> Result<(), core::fmt::Error> {
		match self {
			DispatchErrorWithMessage::Module(message) |
			DispatchErrorWithMessage::RawMessage(message) => write!(
				f,
				"{}",
				str::from_utf8(message).unwrap_or("<Error message is not valid UTF-8>")
			),
			DispatchErrorWithMessage::Other(error) => write!(f, "{:?}", error),
		}
	}
}
#[cfg(feature = "std")]
impl std::error::Error for DispatchErrorWithMessage {}

#[derive(Serialize, Deserialize, Encode, Decode, Eq, PartialEq, TypeInfo, Debug, Clone)]
pub struct FailingWitnessValidators {
	pub failing_count: u32,
	pub validators: Vec<(cf_primitives::AccountId, String, bool)>,
}

type ChainAccountFor<C> = <C as Chain>::ChainAccount;

#[derive(Serialize, Deserialize, Encode, Decode, Eq, PartialEq, TypeInfo, Debug, Clone)]
pub struct ChainAccounts {
	pub btc_chain_accounts: Vec<ChainAccountFor<cf_chains::Bitcoin>>,
}

#[derive(Serialize, Deserialize, Encode, Decode, Eq, PartialEq, TypeInfo, Debug, Clone)]
pub enum TransactionScreeningEvent<TxId> {
	TransactionRejectionRequestReceived {
		account_id: <Runtime as frame_system::Config>::AccountId,
		tx_id: TxId,
	},

	TransactionRejectionRequestExpired {
		account_id: <Runtime as frame_system::Config>::AccountId,
		tx_id: TxId,
	},

	TransactionRejectedByBroker {
		refund_broadcast_id: BroadcastId,
		tx_id: TxId,
	},
}

type BrokerRejectionEventFor<C> =
	TransactionScreeningEvent<<<C as Chain>::ChainCrypto as ChainCrypto>::TransactionInId>;

#[derive(Serialize, Deserialize, Encode, Decode, Eq, PartialEq, TypeInfo, Debug, Clone)]
pub struct TransactionScreeningEvents {
	pub btc_events: Vec<BrokerRejectionEventFor<cf_chains::Bitcoin>>,
}

// READ THIS BEFORE UPDATING THIS TRAIT:
//
// ## When changing an existing method:
//  - Bump the api_version of the trait, for example from #[api_version(2)] to #[api_version(3)].
//  - Annotate the old method with #[changed_in($VERSION)] where $VERSION is the *new* api_version,
//    for example #[changed_in(3)].
//  - Handle the old method in the custom rpc implementation using runtime_api().api_version().
//
// ## When adding a new method:
//  - Bump the api_version of the trait, for example from #[api_version(2)] to #[api_version(3)].
//  - Create a dummy method with the same name, but no args and no return value.
//  - Annotate the dummy method with #[changed_in($VERSION)] where $VERSION is the *new*
//    api_version.
//  - Handle the dummy method gracefully in the custom rpc implementation using
//    runtime_api().api_version().
decl_runtime_apis!(
	#[api_version(3)]
	pub trait CustomRuntimeApi {
		/// Returns true if the current phase is the auction phase.
		fn cf_is_auction_phase() -> bool;
		fn cf_eth_flip_token_address() -> EthereumAddress;
		fn cf_eth_state_chain_gateway_address() -> EthereumAddress;
		fn cf_eth_key_manager_address() -> EthereumAddress;
		fn cf_eth_chain_id() -> u64;
		/// Returns the eth vault in the form [agg_key, active_from_eth_block]
		fn cf_eth_vault() -> ([u8; 33], u32);
		/// Returns the Auction params in the form [min_set_size, max_set_size]
		fn cf_auction_parameters() -> (u32, u32);
		fn cf_min_funding() -> u128;
		fn cf_current_epoch() -> u32;
		#[deprecated(note = "Use direct storage access of `CurrentReleaseVersion` instead.")]
		fn cf_current_compatibility_version() -> SemVer;
		fn cf_epoch_duration() -> u32;
		fn cf_current_epoch_started_at() -> u32;
		fn cf_authority_emission_per_block() -> u128;
		fn cf_backup_emission_per_block() -> u128;
		/// Returns the flip supply in the form [total_issuance, offchain_funds]
		fn cf_flip_supply() -> (u128, u128);
		fn cf_accounts() -> Vec<(AccountId32, VanityName)>;
		fn cf_account_flip_balance(account_id: &AccountId32) -> u128;
		fn cf_validator_info(account_id: &AccountId32) -> ValidatorInfo;
		fn cf_penalties() -> Vec<(Offence, RuntimeApiPenalty)>;
		fn cf_suspensions() -> Vec<(Offence, Vec<(u32, AccountId32)>)>;
		fn cf_generate_gov_key_call_hash(call: Vec<u8>) -> GovCallHash;
		fn cf_auction_state() -> AuctionState;
		fn cf_pool_price(from: Asset, to: Asset) -> Option<PoolPriceV1>;
		fn cf_pool_price_v2(
			base_asset: Asset,
			quote_asset: Asset,
		) -> Result<PoolPriceV2, DispatchErrorWithMessage>;
		#[changed_in(3)]
		fn cf_pool_simulate_swap(
			from: Asset,
			to: Asset,
			amount: AssetAmount,
			broker_commission: BasisPoints,
			dca_parameters: Option<DcaParameters>,
			additional_limit_orders: Option<Vec<SimulateSwapAdditionalOrder>>,
		) -> Result<SimulatedSwapInformation, DispatchErrorWithMessage>;
		fn cf_pool_simulate_swap(
			from: Asset,
			to: Asset,
			amount: AssetAmount,
			broker_commission: BasisPoints,
			dca_parameters: Option<DcaParameters>,
			ccm_data: Option<CcmData>,
			exclude_fees: BTreeSet<FeeTypes>,
			additional_limit_orders: Option<Vec<SimulateSwapAdditionalOrder>>,
		) -> Result<SimulatedSwapInformation, DispatchErrorWithMessage>;
		fn cf_pool_info(
			base_asset: Asset,
			quote_asset: Asset,
		) -> Result<PoolInfo, DispatchErrorWithMessage>;
		fn cf_pool_depth(
			base_asset: Asset,
			quote_asset: Asset,
			tick_range: Range<cf_amm::math::Tick>,
		) -> Result<AskBidMap<UnidirectionalPoolDepth>, DispatchErrorWithMessage>;
		fn cf_pool_liquidity(
			base_asset: Asset,
			quote_asset: Asset,
		) -> Result<PoolLiquidity, DispatchErrorWithMessage>;
		fn cf_required_asset_ratio_for_range_order(
			base_asset: Asset,
			quote_asset: Asset,
			tick_range: Range<cf_amm::math::Tick>,
		) -> Result<PoolPairsMap<Amount>, DispatchErrorWithMessage>;
		fn cf_pool_orderbook(
			base_asset: Asset,
			quote_asset: Asset,
			orders: u32,
		) -> Result<PoolOrderbook, DispatchErrorWithMessage>;
		fn cf_pool_orders(
			base_asset: Asset,
			quote_asset: Asset,
			lp: Option<AccountId32>,
			filled_orders: bool,
		) -> Result<PoolOrders<Runtime>, DispatchErrorWithMessage>;
		fn cf_pool_range_order_liquidity_value(
			base_asset: Asset,
			quote_asset: Asset,
			tick_range: Range<Tick>,
			liquidity: Liquidity,
		) -> Result<PoolPairsMap<Amount>, DispatchErrorWithMessage>;

		fn cf_max_swap_amount(asset: Asset) -> Option<AssetAmount>;
		fn cf_min_deposit_amount(asset: Asset) -> AssetAmount;
		fn cf_egress_dust_limit(asset: Asset) -> AssetAmount;
		fn cf_prewitness_swaps(
			base_asset: Asset,
			quote_asset: Asset,
			side: Side,
		) -> Vec<AssetAmount>;
		fn cf_scheduled_swaps(
			base_asset: Asset,
			quote_asset: Asset,
		) -> Vec<(SwapLegInfo, BlockNumber)>;
		fn cf_liquidity_provider_info(account_id: AccountId32) -> LiquidityProviderInfo;
		fn cf_broker_info(account_id: AccountId32) -> BrokerInfo;
		fn cf_account_role(account_id: AccountId32) -> Option<AccountRole>;
		fn cf_free_balances(account_id: AccountId32) -> AssetMap<AssetAmount>;
		fn cf_lp_total_balances(account_id: AccountId32) -> AssetMap<AssetAmount>;
		fn cf_redemption_tax() -> AssetAmount;
		fn cf_network_environment() -> NetworkEnvironment;
		fn cf_failed_call_ethereum(
			broadcast_id: BroadcastId,
		) -> Option<<cf_chains::Ethereum as Chain>::Transaction>;
		fn cf_failed_call_arbitrum(
			broadcast_id: BroadcastId,
		) -> Option<<cf_chains::Arbitrum as Chain>::Transaction>;
		fn cf_ingress_fee(asset: Asset) -> Option<AssetAmount>;
		fn cf_egress_fee(asset: Asset) -> Option<AssetAmount>;
		fn cf_witness_count(
			hash: CallHash,
			epoch_index: Option<EpochIndex>,
		) -> Option<FailingWitnessValidators>;
		fn cf_witness_safety_margin(chain: ForeignChain) -> Option<u64>;
		fn cf_channel_opening_fee(chain: ForeignChain) -> FlipBalance;
		fn cf_boost_pools_depth() -> Vec<BoostPoolDepth>;
		fn cf_boost_pool_details(asset: Asset) -> BTreeMap<u16, BoostPoolDetails>;
		fn cf_safe_mode_statuses() -> RuntimeSafeMode;
		fn cf_pools() -> Vec<PoolPairsMap<Asset>>;
		fn cf_swap_retry_delay_blocks() -> u32;
		fn cf_swap_limits() -> SwapLimits;
		fn cf_lp_events() -> Vec<pallet_cf_pools::Event<Runtime>>;
		fn cf_minimum_chunk_size(asset: Asset) -> AssetAmount;
		fn cf_validate_dca_params(
			number_of_chunks: u32,
			chunk_interval: u32,
		) -> Result<(), DispatchErrorWithMessage>;
		fn cf_validate_refund_params(
			retry_duration: BlockNumber,
		) -> Result<(), DispatchErrorWithMessage>;
		fn cf_get_vault_swap_details(
			broker: AccountId32,
			source_asset: Asset,
			destination_asset: Asset,
			destination_address: EncodedAddress,
			broker_commission: BasisPoints,
			extra_parameters: VaultSwapExtraParametersEncoded,
			channel_metadata: Option<CcmChannelMetadata>,
			boost_fee: BasisPoints,
			affiliate_fees: Affiliates<AccountId32>,
			dca_parameters: Option<DcaParameters>,
		) -> Result<VaultSwapDetails<String>, DispatchErrorWithMessage>;
		fn cf_get_open_deposit_channels(account_id: Option<AccountId32>) -> ChainAccounts;
		fn cf_transaction_screening_events() -> TransactionScreeningEvents;
		fn cf_get_affiliates(broker: AccountId32) -> Vec<(AffiliateShortId, AccountId32)>;
	}
);

decl_runtime_apis!(
	pub trait ElectoralRuntimeApi<Instance: 'static> {
		/// Returns SCALE encoded `Option<ElectoralDataFor<state_chain_runtime::Runtime,
		/// Instance>>`
		fn cf_electoral_data(account_id: AccountId32) -> Vec<u8>;

		/// Returns SCALE encoded `BTreeSet<ElectionIdentifierOf<<state_chain_runtime::Runtime as
		/// pallet_cf_elections::Config<Instance>>::ElectoralSystem>>`
		fn cf_filter_votes(account_id: AccountId32, proposed_votes: Vec<u8>) -> Vec<u8>;
	}
);<|MERGE_RESOLUTION|>--- conflicted
+++ resolved
@@ -83,11 +83,6 @@
 		F: FnOnce(BtcAddress) -> T,
 	{
 		match self {
-<<<<<<< HEAD
-			VaultSwapDetails::Bitcoin { nulldata_payload, deposit_address } =>
-				VaultSwapDetails::Bitcoin { nulldata_payload, deposit_address: f(deposit_address) },
-			_ => panic!("Expected Bitcoin variant"),
-=======
 			VaultSwapDetails::Bitcoin { nulldata_payload, deposit_address, expires_at } =>
 				VaultSwapDetails::Bitcoin {
 					nulldata_payload,
@@ -95,7 +90,8 @@
 					expires_at,
 				},
 			VaultSwapDetails::Solana { instruction } => VaultSwapDetails::Solana { instruction },
->>>>>>> f87ff1cb
+			VaultSwapDetails::Ethereum { details } => VaultSwapDetails::Ethereum { details },
+			VaultSwapDetails::Arbitrum { details } => VaultSwapDetails::Arbitrum { details },
 		}
 	}
 }
