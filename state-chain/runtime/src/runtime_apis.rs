--- conflicted
+++ resolved
@@ -4,12 +4,8 @@
 	range_orders::Liquidity,
 };
 use cf_chains::{
-<<<<<<< HEAD
-	address::EncodedAddress, assets::any::AssetMap, eth::Address as EthereumAddress, Chain,
-=======
-	self, assets::any::AssetMap, eth::Address as EthereumAddress, Chain, ChainCrypto,
->>>>>>> 9842deac
-	ForeignChainAddress,
+	self, address::EncodedAddress, assets::any::AssetMap, eth::Address as EthereumAddress, Chain,
+	ChainCrypto, ForeignChainAddress,
 };
 use cf_primitives::{
 	AccountRole, Affiliates, Asset, AssetAmount, BasisPoints, BlockNumber, BroadcastId,
@@ -356,7 +352,6 @@
 			chunk_interval: u32,
 		) -> Result<(), DispatchErrorWithMessage>;
 		fn cf_validate_refund_params(retry_duration: u32) -> Result<(), DispatchErrorWithMessage>;
-<<<<<<< HEAD
 		fn cf_get_vault_swap_details(
 			broker: AccountId32,
 			source_asset: Asset,
@@ -369,10 +364,8 @@
 			affiliate_fees: Option<Affiliates<AccountId32>>,
 			dca_parameters: Option<DcaParameters>,
 		) -> Result<VaultSwapDetails, DispatchErrorWithMessage>;
-=======
 		fn cf_get_open_deposit_channels(account_id: Option<AccountId32>) -> ChainAccounts;
 		fn cf_tainted_transaction_events() -> TaintedTransactionEvents;
->>>>>>> 9842deac
 	}
 );
 
