// Copyright 2025 Chainflip Labs GmbH
//
// Licensed under the Apache License, Version 2.0 (the "License");
// you may not use this file except in compliance with the License.
// You may obtain a copy of the License at
//
//     http://www.apache.org/licenses/LICENSE-2.0
//
// Unless required by applicable law or agreed to in writing, software
// distributed under the License is distributed on an "AS IS" BASIS,
// WITHOUT WARRANTIES OR CONDITIONS OF ANY KIND, either express or implied.
// See the License for the specific language governing permissions and
// limitations under the License.
//
// SPDX-License-Identifier: Apache-2.0

use crate::{chainflip::Offence, Runtime, RuntimeSafeMode};
use pallet_cf_elections::electoral_systems::oracle_price::chainlink::OraclePrice;

use cf_amm::{
	common::{PoolPairsMap, Side},
	math::{Amount, Tick},
	range_orders::Liquidity,
};
use cf_chains::{
	self, address::EncodedAddress, assets::any::AssetMap, eth::Address as EthereumAddress,
	sol::SolInstructionRpc, CcmChannelMetadataUnchecked, Chain, ChainCrypto,
	ChannelRefundParametersUncheckedEncoded, ForeignChainAddress, VaultSwapExtraParametersEncoded,
	VaultSwapInputEncoded,
};
use cf_primitives::{
	AccountRole, Affiliates, Asset, AssetAmount, BasisPoints, BlockNumber, BroadcastId, ChannelId,
	DcaParameters, EpochIndex, FlipBalance, ForeignChain, GasAmount, NetworkEnvironment, SemVer,
};
use cf_traits::SwapLimits;
use codec::{Decode, Encode};
use core::{ops::Range, str};
use frame_support::sp_runtime::AccountId32;
use pallet_cf_elections::electoral_systems::oracle_price::price::PriceAsset;
use pallet_cf_governance::GovCallHash;
pub use pallet_cf_ingress_egress::ChannelAction;
pub use pallet_cf_lending_pools::{BoostPoolDetails, RpcLendingPool, RpcLoanAccount};
use pallet_cf_pools::{
	AskBidMap, PoolInfo, PoolLiquidity, PoolOrderbook, PoolOrders, PoolPriceV1, PoolPriceV2,
	UnidirectionalPoolDepth,
};
use pallet_cf_swapping::{AffiliateDetails, FeeRateAndMinimum, SwapLegInfo};
use pallet_cf_trading_strategy::TradingStrategy;
use pallet_cf_validator::OperatorSettings;
use pallet_cf_witnesser::CallHash;
use scale_info::{prelude::string::String, TypeInfo};
use serde::{Deserialize, Serialize};
use sp_api::decl_runtime_apis;
use sp_runtime::{DispatchError, Permill};
use sp_std::{
	collections::{btree_map::BTreeMap, btree_set::BTreeSet},
	vec::Vec,
};

#[derive(PartialEq, Eq, Encode, Decode, Clone, TypeInfo, Serialize, Deserialize)]
pub struct LendingPosition<Amount> {
	#[serde(flatten)]
	pub asset: Asset,
	// Total amount owed to the lender
	pub total_amount: Amount,
	// Total amount available to the lender (equals total_amount if the pool has enough liquidity)
	pub available_amount: Amount,
}

type VanityName = Vec<u8>;

#[derive(PartialEq, Eq, Clone, Encode, Decode, TypeInfo, Serialize, Deserialize)]
#[serde(tag = "chain")]
pub enum VaultSwapDetails<BtcAddress> {
	Bitcoin {
		#[serde(with = "sp_core::bytes")]
		nulldata_payload: Vec<u8>,
		deposit_address: BtcAddress,
	},
	Ethereum {
		#[serde(flatten)]
		details: EvmCallDetails,
	},
	Arbitrum {
		#[serde(flatten)]
		details: EvmCallDetails,
	},
	Solana {
		#[serde(flatten)]
		instruction: SolInstructionRpc,
	},
}

#[derive(PartialEq, Eq, Clone, Encode, Decode, TypeInfo, Serialize, Deserialize)]
pub struct EvmCallDetails {
	/// The encoded calldata payload including function selector.
	#[serde(with = "sp_core::bytes")]
	pub calldata: Vec<u8>,
	/// The ETH/ArbETH amount. Always 0 for ERC-20 tokens.
	pub value: sp_core::U256,
	/// The vault address for either Ethereum or Arbitrum.
	pub to: sp_core::H160,
	/// The address of the source token that requires user approval for the swap to succeed, if
	/// any.
	#[serde(skip_serializing_if = "Option::is_none")]
	pub source_token_address: Option<sp_core::H160>,
}

impl<BtcAddress> VaultSwapDetails<BtcAddress> {
	pub fn ethereum(details: EvmCallDetails) -> Self {
		VaultSwapDetails::Ethereum { details }
	}

	pub fn arbitrum(details: EvmCallDetails) -> Self {
		VaultSwapDetails::Arbitrum { details }
	}

	pub fn map_btc_address<F, T>(self, f: F) -> VaultSwapDetails<T>
	where
		F: FnOnce(BtcAddress) -> T,
	{
		match self {
			VaultSwapDetails::Bitcoin { nulldata_payload, deposit_address } =>
				VaultSwapDetails::Bitcoin { nulldata_payload, deposit_address: f(deposit_address) },
			VaultSwapDetails::Solana { instruction } => VaultSwapDetails::Solana { instruction },
			VaultSwapDetails::Ethereum { details } => VaultSwapDetails::Ethereum { details },
			VaultSwapDetails::Arbitrum { details } => VaultSwapDetails::Arbitrum { details },
		}
	}
}

#[derive(Encode, Decode, Eq, PartialEq, TypeInfo, Serialize, Deserialize)]
pub struct ValidatorInfo {
	pub balance: AssetAmount,
	pub bond: AssetAmount,
	pub last_heartbeat: u32, // can *maybe* remove this - check with Andrew
	pub reputation_points: i32,
	pub keyholder_epochs: Vec<EpochIndex>,
	pub is_current_authority: bool,
	#[deprecated]
	pub is_current_backup: bool,
	pub is_qualified: bool,
	pub is_online: bool,
	pub is_bidding: bool,
	pub bound_redeem_address: Option<EthereumAddress>,
	pub apy_bp: Option<u32>, // APY for validator/back only. In Basis points.
	pub restricted_balances: BTreeMap<EthereumAddress, AssetAmount>,
	pub estimated_redeemable_balance: AssetAmount,
	pub operator: Option<AccountId32>,
}

#[derive(Encode, Decode, Eq, PartialEq, TypeInfo, Clone)]
#[cfg_attr(feature = "std", derive(Serialize, Deserialize))]
pub struct OperatorInfo<Amount> {
	pub managed_validators: BTreeMap<AccountId32, Amount>,
	pub settings: OperatorSettings,
	#[cfg_attr(feature = "std", serde(skip_serializing_if = "Vec::is_empty"))]
	pub allowed: Vec<AccountId32>,
	#[cfg_attr(feature = "std", serde(skip_serializing_if = "Vec::is_empty"))]
	pub blocked: Vec<AccountId32>,
	pub delegators: BTreeMap<AccountId32, Amount>,
	pub flip_balance: Amount,
}

impl<A> OperatorInfo<A> {
	pub fn map_amounts<F, B>(self, f: F) -> OperatorInfo<B>
	where
		F: Fn(A) -> B,
	{
		OperatorInfo {
			managed_validators: self
				.managed_validators
				.into_iter()
				.map(|(k, v)| (k, f(v)))
				.collect(),
			settings: self.settings,
			allowed: self.allowed,
			blocked: self.blocked,
			delegators: self.delegators.into_iter().map(|(k, v)| (k, f(v))).collect(),
			flip_balance: f(self.flip_balance),
		}
	}
}

#[derive(Encode, Decode, Eq, PartialEq, TypeInfo, Clone)]
#[cfg_attr(feature = "std", derive(Serialize, Deserialize))]
pub struct BoostPoolDepth {
	#[cfg_attr(feature = "std", serde(flatten))]
	pub asset: Asset,
	pub tier: u16,
	#[cfg_attr(feature = "std", serde(serialize_with = "serialize_as_hex"))]
	pub available_amount: AssetAmount,
}

#[derive(Encode, Decode, TypeInfo)]
pub enum SimulateSwapAdditionalOrder {
	LimitOrder {
		base_asset: Asset,
		quote_asset: Asset,
		side: Side,
		tick: Tick,
		sell_amount: AssetAmount,
	},
}

#[cfg(feature = "std")]
fn serialize_as_hex<S>(amount: &AssetAmount, s: S) -> Result<S::Ok, S::Error>
where
	S: serde::Serializer,
{
	sp_core::U256::from(*amount).serialize(s)
}

#[derive(Encode, Decode, Eq, PartialEq, TypeInfo)]
pub struct RuntimeApiPenalty {
	pub reputation_points: i32,
	pub suspension_duration_blocks: u32,
}

mod old {
	use super::*;

	#[deprecated(note = "Use the new AuctionState struct instead. Remove this after 1.10 release.")]
	#[derive(Encode, Decode, Eq, PartialEq, TypeInfo)]
	pub struct AuctionState {
		pub epoch_duration: u32,
		pub current_epoch_started_at: u32,
		pub redemption_period_as_percentage: u8,
		pub min_funding: u128,
		pub auction_size_range: (u32, u32),
		pub min_active_bid: Option<u128>,
	}
}

impl From<old::AuctionState> for AuctionState {
	#[allow(deprecated)]
	fn from(old: old::AuctionState) -> Self {
		AuctionState {
			epoch_duration: old.epoch_duration,
			current_epoch_started_at: old.current_epoch_started_at,
			redemption_period_as_percentage: old.redemption_period_as_percentage,
			min_funding: old.min_funding,
			min_bid: 0, // min_bid was added in version 5
			auction_size_range: old.auction_size_range,
			min_active_bid: old.min_active_bid,
		}
	}
}

#[derive(Encode, Decode, Eq, PartialEq, TypeInfo)]
pub struct AuctionState {
	pub epoch_duration: u32,
	pub current_epoch_started_at: u32,
	pub redemption_period_as_percentage: u8,
	pub min_funding: u128,
	pub min_bid: u128,
	pub auction_size_range: (u32, u32),
	pub min_active_bid: Option<u128>,
}

#[derive(Encode, Decode, Eq, PartialEq, TypeInfo)]
pub struct LiquidityProviderBoostPoolInfo {
	pub fee_tier: u16,
	pub total_balance: AssetAmount,
	pub available_balance: AssetAmount,
	pub in_use_balance: AssetAmount,
	pub is_withdrawing: bool,
}

#[derive(Encode, Decode, Eq, PartialEq, TypeInfo)]
pub struct LiquidityProviderInfo {
	pub refund_addresses: Vec<(ForeignChain, Option<ForeignChainAddress>)>,
	pub balances: Vec<(Asset, AssetAmount)>,
	pub earned_fees: AssetMap<AssetAmount>,
	pub boost_balances: AssetMap<Vec<LiquidityProviderBoostPoolInfo>>,
	pub lending_positions: Vec<LendingPosition<AssetAmount>>,
	pub collateral_balances: Vec<(Asset, AssetAmount)>,
}

#[derive(Encode, Decode, TypeInfo, Default)]
pub struct BrokerInfo {
	pub earned_fees: Vec<(Asset, AssetAmount)>,
	pub btc_vault_deposit_address: Option<String>,
	pub affiliates: Vec<(AccountId32, AffiliateDetails)>,
	pub bond: AssetAmount,
}

#[derive(Encode, Decode, Eq, PartialEq, TypeInfo)]
pub struct BrokerInfoLegacy {
	pub earned_fees: Vec<(Asset, AssetAmount)>,
}

impl From<BrokerInfoLegacy> for BrokerInfo {
	fn from(legacy: BrokerInfoLegacy) -> Self {
		BrokerInfo { earned_fees: legacy.earned_fees, ..Default::default() }
	}
}

#[derive(Encode, Decode, Eq, PartialEq, TypeInfo, Serialize, Deserialize)]
pub struct CcmData {
	pub gas_budget: GasAmount,
	pub message_length: u32,
}

#[derive(Encode, Decode, Eq, PartialEq, Ord, PartialOrd, TypeInfo, Serialize, Deserialize)]
pub enum FeeTypes {
	Network,
	IngressDepositChannel,
	Egress,
	IngressVaultSwap,
}

/// Struct that represents the estimated output of a Swap.
#[derive(Encode, Decode, TypeInfo)]
pub struct SimulatedSwapInformation {
	pub intermediary: Option<AssetAmount>,
	pub output: AssetAmount,
	pub network_fee: AssetAmount,
	pub ingress_fee: AssetAmount,
	pub egress_fee: AssetAmount,
	pub broker_fee: AssetAmount,
}

#[derive(Debug, Decode, Encode, TypeInfo)]
pub enum DispatchErrorWithMessage {
	Module(Vec<u8>),
	RawMessage(Vec<u8>),
	Other(DispatchError),
}
impl<E: Into<DispatchError>> From<E> for DispatchErrorWithMessage {
	fn from(error: E) -> Self {
		match error.into() {
			DispatchError::Module(sp_runtime::ModuleError { message: Some(message), .. }) =>
				DispatchErrorWithMessage::Module(message.as_bytes().to_vec()),
			DispatchError::Other(message) =>
				DispatchErrorWithMessage::RawMessage(message.as_bytes().to_vec()),
			error => DispatchErrorWithMessage::Other(error),
		}
	}
}

#[cfg(feature = "std")]
impl core::fmt::Display for DispatchErrorWithMessage {
	fn fmt(&self, f: &mut core::fmt::Formatter<'_>) -> Result<(), core::fmt::Error> {
		match self {
			DispatchErrorWithMessage::Module(message) |
			DispatchErrorWithMessage::RawMessage(message) => write!(
				f,
				"{}",
				str::from_utf8(message).unwrap_or("<Error message is not valid UTF-8>")
			),
			DispatchErrorWithMessage::Other(error) => write!(f, "{:?}", error),
		}
	}
}
#[cfg(feature = "std")]
impl std::error::Error for DispatchErrorWithMessage {}

#[derive(Serialize, Deserialize, Encode, Decode, Eq, PartialEq, TypeInfo, Debug, Clone)]
pub struct FailingWitnessValidators {
	pub failing_count: u32,
	pub validators: Vec<(cf_primitives::AccountId, String, bool)>,
}

#[derive(Serialize, Deserialize, Encode, Decode, Eq, PartialEq, TypeInfo, Debug, Clone)]
pub struct ChainAccounts {
	pub chain_accounts: Vec<EncodedAddress>,
}

#[derive(
	Serialize,
	Deserialize,
	Encode,
	Decode,
	Eq,
	PartialEq,
	TypeInfo,
	Debug,
	Clone,
	Copy,
	PartialOrd,
	Ord,
)]
pub enum ChannelActionType {
	Swap,
	LiquidityProvision,
	Refund,
}

impl<AccountId, C: Chain> From<ChannelAction<AccountId, C>> for ChannelActionType {
	fn from(action: ChannelAction<AccountId, C>) -> Self {
		match action {
			ChannelAction::Swap { .. } => ChannelActionType::Swap,
			ChannelAction::LiquidityProvision { .. } => ChannelActionType::LiquidityProvision,
			ChannelAction::Refund { .. } => ChannelActionType::Refund,
		}
	}
}

pub type OpenedDepositChannels = (AccountId32, ChannelActionType, ChainAccounts);

#[derive(Serialize, Deserialize, Encode, Decode, Eq, PartialEq, TypeInfo, Debug, Clone)]
pub enum TransactionScreeningEvent<TxId> {
	TransactionRejectionRequestReceived {
		account_id: <Runtime as frame_system::Config>::AccountId,
		tx_id: TxId,
	},

	TransactionRejectionRequestExpired {
		account_id: <Runtime as frame_system::Config>::AccountId,
		tx_id: TxId,
	},

	TransactionRejectedByBroker {
		refund_broadcast_id: BroadcastId,
		tx_id: TxId,
	},
}

pub type BrokerRejectionEventFor<C> =
	TransactionScreeningEvent<<<C as Chain>::ChainCrypto as ChainCrypto>::TransactionInId>;

#[derive(Serialize, Deserialize, Encode, Decode, Eq, PartialEq, TypeInfo, Debug, Clone)]
pub struct TransactionScreeningEvents {
	pub btc_events: Vec<BrokerRejectionEventFor<cf_chains::Bitcoin>>,
	pub eth_events: Vec<BrokerRejectionEventFor<cf_chains::Ethereum>>,
	pub arb_events: Vec<BrokerRejectionEventFor<cf_chains::Arbitrum>>,
}

#[derive(Encode, Decode, TypeInfo, Serialize, Deserialize, Clone)]
pub struct VaultAddresses {
	pub ethereum: EncodedAddress,
	pub arbitrum: EncodedAddress,
	pub bitcoin: Vec<(AccountId32, EncodedAddress)>,
}

#[derive(Encode, Decode, TypeInfo, Serialize, Deserialize, Clone)]
pub struct TradingStrategyInfo<Amount> {
	pub lp_id: AccountId32,
	pub strategy_id: AccountId32,
	pub strategy: TradingStrategy,
	pub balance: Vec<(Asset, Amount)>,
}

#[derive(Encode, Decode, TypeInfo, Serialize, Deserialize, Clone)]
pub struct TradingStrategyLimits {
	pub minimum_deployment_amount: AssetMap<Option<AssetAmount>>,
	pub minimum_added_funds_amount: AssetMap<Option<AssetAmount>>,
}

#[derive(Encode, Decode, TypeInfo, Serialize, Deserialize, Clone)]
pub struct NetworkFeeDetails {
	pub standard_rate_and_minimum: FeeRateAndMinimum,
	pub rates: AssetMap<Permill>,
}

#[derive(Encode, Decode, TypeInfo, Serialize, Deserialize, Clone)]
pub struct NetworkFees {
	pub regular_network_fee: NetworkFeeDetails,
	pub internal_swap_network_fee: NetworkFeeDetails,
}

// READ THIS BEFORE UPDATING THIS TRAIT:
//
// ## When changing an existing method:
//  - Bump the api_version of the trait, for example from #[api_version(2)] to #[api_version(3)].
//  - Annotate the old method with #[changed_in($VERSION)] where $VERSION is the *new* api_version,
//    for example #[changed_in(3)].
//  - Handle the old method in the custom rpc implementation using runtime_api().api_version().
//
// ## When adding a new method:
//  - Bump the api_version of the trait, for example from #[api_version(2)] to #[api_version(3)].
//  - Create a dummy method with the same name, but no args and no return value.
//  - Annotate the dummy method with #[changed_in($VERSION)] where $VERSION is the *new*
//    api_version.
//  - Handle the dummy method gracefully in the custom rpc implementation using
//    runtime_api().api_version().
decl_runtime_apis!(
	#[api_version(6)]
	pub trait CustomRuntimeApi {
		/// Returns true if the current phase is the auction phase.
		fn cf_is_auction_phase() -> bool;
		fn cf_eth_flip_token_address() -> EthereumAddress;
		fn cf_eth_state_chain_gateway_address() -> EthereumAddress;
		fn cf_eth_key_manager_address() -> EthereumAddress;
		fn cf_eth_chain_id() -> u64;
		/// Returns the eth vault in the form [agg_key, active_from_eth_block]
		fn cf_eth_vault() -> ([u8; 33], u32);
		/// Returns the Auction params in the form [min_set_size, max_set_size]
		fn cf_auction_parameters() -> (u32, u32);
		fn cf_min_funding() -> u128;
		fn cf_current_epoch() -> u32;
		#[deprecated(note = "Use direct storage access of `CurrentReleaseVersion` instead.")]
		fn cf_current_compatibility_version() -> SemVer;
		fn cf_epoch_duration() -> u32;
		fn cf_current_epoch_started_at() -> u32;
		fn cf_authority_emission_per_block() -> u128;
		#[deprecated(note = "The notion of backup nodes is no longer used.")]
		fn cf_backup_emission_per_block() -> u128;
		/// Returns the flip supply in the form [total_issuance, offchain_funds]
		fn cf_flip_supply() -> (u128, u128);
		fn cf_accounts() -> Vec<(AccountId32, VanityName)>;
		fn cf_account_flip_balance(account_id: &AccountId32) -> u128;
		fn cf_validator_info(account_id: &AccountId32) -> ValidatorInfo;
		fn cf_operator_info(account_id: &AccountId32) -> OperatorInfo<FlipBalance>;
		fn cf_penalties() -> Vec<(Offence, RuntimeApiPenalty)>;
		fn cf_suspensions() -> Vec<(Offence, Vec<(u32, AccountId32)>)>;
		fn cf_generate_gov_key_call_hash(call: Vec<u8>) -> GovCallHash;
		#[changed_in(5)]
		fn cf_auction_state() -> old::AuctionState;
		fn cf_auction_state() -> AuctionState;
		fn cf_pool_price(from: Asset, to: Asset) -> Option<PoolPriceV1>;
		fn cf_pool_price_v2(
			base_asset: Asset,
			quote_asset: Asset,
		) -> Result<PoolPriceV2, DispatchErrorWithMessage>;
		#[changed_in(3)]
		fn cf_pool_simulate_swap(
			from: Asset,
			to: Asset,
			amount: AssetAmount,
			broker_commission: BasisPoints,
			dca_parameters: Option<DcaParameters>,
			additional_limit_orders: Option<Vec<SimulateSwapAdditionalOrder>>,
		) -> Result<SimulatedSwapInformation, DispatchErrorWithMessage>;
		fn cf_pool_simulate_swap(
			from: Asset,
			to: Asset,
			amount: AssetAmount,
			broker_commission: BasisPoints,
			dca_parameters: Option<DcaParameters>,
			ccm_data: Option<CcmData>,
			exclude_fees: BTreeSet<FeeTypes>,
			additional_limit_orders: Option<Vec<SimulateSwapAdditionalOrder>>,
			is_internal: Option<bool>,
		) -> Result<SimulatedSwapInformation, DispatchErrorWithMessage>;
		fn cf_pool_info(
			base_asset: Asset,
			quote_asset: Asset,
		) -> Result<PoolInfo, DispatchErrorWithMessage>;
		fn cf_pool_depth(
			base_asset: Asset,
			quote_asset: Asset,
			tick_range: Range<cf_amm::math::Tick>,
		) -> Result<AskBidMap<UnidirectionalPoolDepth>, DispatchErrorWithMessage>;
		fn cf_pool_liquidity(
			base_asset: Asset,
			quote_asset: Asset,
		) -> Result<PoolLiquidity, DispatchErrorWithMessage>;
		fn cf_required_asset_ratio_for_range_order(
			base_asset: Asset,
			quote_asset: Asset,
			tick_range: Range<cf_amm::math::Tick>,
		) -> Result<PoolPairsMap<Amount>, DispatchErrorWithMessage>;
		fn cf_pool_orderbook(
			base_asset: Asset,
			quote_asset: Asset,
			orders: u32,
		) -> Result<PoolOrderbook, DispatchErrorWithMessage>;
		fn cf_pool_orders(
			base_asset: Asset,
			quote_asset: Asset,
			lp: Option<AccountId32>,
			filled_orders: bool,
		) -> Result<PoolOrders<Runtime>, DispatchErrorWithMessage>;
		fn cf_pool_range_order_liquidity_value(
			base_asset: Asset,
			quote_asset: Asset,
			tick_range: Range<Tick>,
			liquidity: Liquidity,
		) -> Result<PoolPairsMap<Amount>, DispatchErrorWithMessage>;

		fn cf_max_swap_amount(asset: Asset) -> Option<AssetAmount>;
		fn cf_min_deposit_amount(asset: Asset) -> AssetAmount;
		fn cf_egress_dust_limit(asset: Asset) -> AssetAmount;
		fn cf_scheduled_swaps(
			base_asset: Asset,
			quote_asset: Asset,
		) -> Vec<(SwapLegInfo, BlockNumber)>;
		fn cf_liquidity_provider_info(account_id: AccountId32) -> LiquidityProviderInfo;
		#[changed_in(3)]
		fn cf_broker_info(account_id: AccountId32) -> BrokerInfoLegacy;
		fn cf_broker_info(account_id: AccountId32) -> BrokerInfo;
		fn cf_account_role(account_id: AccountId32) -> Option<AccountRole>;
		fn cf_free_balances(account_id: AccountId32) -> AssetMap<AssetAmount>;
		fn cf_lp_total_balances(account_id: AccountId32) -> AssetMap<AssetAmount>;
		fn cf_redemption_tax() -> AssetAmount;
		fn cf_network_environment() -> NetworkEnvironment;
		fn cf_failed_call_ethereum(
			broadcast_id: BroadcastId,
		) -> Option<<cf_chains::Ethereum as Chain>::Transaction>;
		fn cf_failed_call_arbitrum(
			broadcast_id: BroadcastId,
		) -> Option<<cf_chains::Arbitrum as Chain>::Transaction>;
		fn cf_ingress_fee(asset: Asset) -> Option<AssetAmount>;
		fn cf_egress_fee(asset: Asset) -> Option<AssetAmount>;
		fn cf_witness_count(
			hash: CallHash,
			epoch_index: Option<EpochIndex>,
		) -> Option<FailingWitnessValidators>;
		fn cf_witness_safety_margin(chain: ForeignChain) -> Option<u64>;
		fn cf_channel_opening_fee(chain: ForeignChain) -> FlipBalance;
		fn cf_boost_pools_depth() -> Vec<BoostPoolDepth>;
		fn cf_boost_pool_details(asset: Asset) -> BTreeMap<u16, BoostPoolDetails<AccountId32>>;
		fn cf_safe_mode_statuses() -> RuntimeSafeMode;
		fn cf_pools() -> Vec<PoolPairsMap<Asset>>;
		fn cf_swap_retry_delay_blocks() -> u32;
		fn cf_swap_limits() -> SwapLimits;
		fn cf_lp_events() -> Vec<pallet_cf_pools::Event<Runtime>>;
		fn cf_minimum_chunk_size(asset: Asset) -> AssetAmount;
		fn cf_validate_dca_params(
			number_of_chunks: u32,
			chunk_interval: u32,
		) -> Result<(), DispatchErrorWithMessage>;
		fn cf_validate_refund_params(
			input_asset: Asset,
			output_asset: Asset,
			retry_duration: BlockNumber,
			max_oracle_price_slippage: Option<BasisPoints>,
		) -> Result<(), DispatchErrorWithMessage>;
		fn cf_request_swap_parameter_encoding(
			broker: AccountId32,
			source_asset: Asset,
			destination_asset: Asset,
			destination_address: EncodedAddress,
			broker_commission: BasisPoints,
			extra_parameters: VaultSwapExtraParametersEncoded,
			channel_metadata: Option<CcmChannelMetadataUnchecked>,
			boost_fee: BasisPoints,
			affiliate_fees: Affiliates<AccountId32>,
			dca_parameters: Option<DcaParameters>,
		) -> Result<VaultSwapDetails<String>, DispatchErrorWithMessage>;
		fn cf_decode_vault_swap_parameter(
			broker: AccountId32,
			vault_swap: VaultSwapDetails<String>,
		) -> Result<VaultSwapInputEncoded, DispatchErrorWithMessage>;
		fn cf_encode_cf_parameters(
			broker: AccountId32,
			source_asset: Asset,
			destination_address: EncodedAddress,
			destination_asset: Asset,
			refund_parameters: ChannelRefundParametersUncheckedEncoded,
			dca_parameters: Option<DcaParameters>,
			boost_fee: BasisPoints,
			broker_commission: BasisPoints,
			affiliate_fees: Affiliates<AccountId32>,
			channel_metadata: Option<CcmChannelMetadataUnchecked>,
		) -> Result<Vec<u8>, DispatchErrorWithMessage>;
		fn cf_get_open_deposit_channels(account_id: Option<AccountId32>) -> ChainAccounts;
		fn cf_get_preallocated_deposit_channels(
			account_id: AccountId32,
			chain: ForeignChain,
		) -> Vec<ChannelId>;
		fn cf_transaction_screening_events() -> TransactionScreeningEvents;
		fn cf_affiliate_details(
			broker: AccountId32,
			affiliate: Option<AccountId32>,
		) -> Vec<(AccountId32, AffiliateDetails)>;
		fn cf_vault_addresses() -> VaultAddresses;
		fn cf_all_open_deposit_channels() -> Vec<OpenedDepositChannels>;
		fn cf_get_trading_strategies(
			lp_id: Option<AccountId32>,
		) -> Vec<TradingStrategyInfo<AssetAmount>>;
		fn cf_trading_strategy_limits() -> TradingStrategyLimits;
		fn cf_network_fees() -> NetworkFees;
		fn cf_oracle_prices(
			base_and_quote_asset: Option<(PriceAsset, PriceAsset)>,
		) -> Vec<OraclePrice>;
<<<<<<< HEAD
		fn cf_lending_pools(asset: Option<Asset>) -> Vec<RpcLendingPool<AssetAmount>>;
		fn cf_loan_accounts(
			borrower_id: Option<AccountId32>,
		) -> Vec<RpcLoanAccount<AccountId32, AssetAmount>>;
=======
		fn cf_evm_calldata(
			caller: EthereumAddress,
			call: crate::chainflip::ethereum_sc_calls::EthereumSCApi<FlipBalance>,
		) -> Result<EvmCallDetails, DispatchErrorWithMessage>;
		#[changed_in(6)]
		fn cf_evm_calldata();
>>>>>>> 485cded5
	}
);

decl_runtime_apis!(
	/// Versioning of runtime apis is explained here:
	/// https://docs.rs/sp-api/latest/sp_api/macro.decl_runtime_apis.html
	/// Of course it doesn't explain everything, e.g. there's a very useful
	/// `#[renamed($OLD_NAME, $VERSION)]` attribute which will handle renaming
	/// of apis automatically.
	#[api_version(2)]
	pub trait ElectoralRuntimeApi {
		/// Returns SCALE encoded `Option<ElectoralDataFor<state_chain_runtime::Runtime,
		/// Instance>>`
		#[renamed("cf_electoral_data", 2)]
		fn cf_solana_electoral_data(account_id: AccountId32) -> Vec<u8>;

		/// Returns SCALE encoded `BTreeSet<ElectionIdentifierOf<<state_chain_runtime::Runtime as
		/// pallet_cf_elections::Config<Instance>>::ElectoralSystem>>`
		#[renamed("cf_filter_votes", 2)]
		fn cf_solana_filter_votes(account_id: AccountId32, proposed_votes: Vec<u8>) -> Vec<u8>;

		fn cf_bitcoin_electoral_data(account_id: AccountId32) -> Vec<u8>;

		fn cf_bitcoin_filter_votes(account_id: AccountId32, proposed_votes: Vec<u8>) -> Vec<u8>;

		fn cf_generic_electoral_data(account_id: AccountId32) -> Vec<u8>;

		fn cf_generic_filter_votes(account_id: AccountId32, proposed_votes: Vec<u8>) -> Vec<u8>;
	}
);<|MERGE_RESOLUTION|>--- conflicted
+++ resolved
@@ -666,19 +666,16 @@
 		fn cf_oracle_prices(
 			base_and_quote_asset: Option<(PriceAsset, PriceAsset)>,
 		) -> Vec<OraclePrice>;
-<<<<<<< HEAD
 		fn cf_lending_pools(asset: Option<Asset>) -> Vec<RpcLendingPool<AssetAmount>>;
 		fn cf_loan_accounts(
 			borrower_id: Option<AccountId32>,
 		) -> Vec<RpcLoanAccount<AccountId32, AssetAmount>>;
-=======
 		fn cf_evm_calldata(
 			caller: EthereumAddress,
 			call: crate::chainflip::ethereum_sc_calls::EthereumSCApi<FlipBalance>,
 		) -> Result<EvmCallDetails, DispatchErrorWithMessage>;
 		#[changed_in(6)]
 		fn cf_evm_calldata();
->>>>>>> 485cded5
 	}
 );
 
