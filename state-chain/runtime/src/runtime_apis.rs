--- conflicted
+++ resolved
@@ -111,11 +111,7 @@
 		fn cf_pool_simulate_swap(from: Asset, to: Asset, amount: AssetAmount)
 			-> Option<SwapOutput>;
 		fn cf_environment() -> Environment;
-<<<<<<< HEAD
 		fn cf_get_pool(asset: Asset) -> Option<pallet_cf_pools::Pool<AccountId32>>;
-=======
-		fn cf_get_pools(asset: Asset) -> Option<pallet_cf_pools::Pool<AccountId32>>;
 		fn cf_min_swap_amount(asset: Asset) -> AssetAmount;
->>>>>>> 312e1fb5
 	}
 );