--- conflicted
+++ resolved
@@ -5,12 +5,7 @@
 pub mod constants;
 #[cfg(test)]
 mod tests;
-<<<<<<< HEAD
 use cf_chains::{eth, Ethereum};
-use core::time::Duration;
-=======
-use cf_chains::Ethereum;
->>>>>>> 62f45ef8
 pub use frame_support::{
 	construct_runtime, debug, parameter_types,
 	traits::{KeyOwnerProofSystem, Randomness, StorageInfo},
@@ -46,11 +41,7 @@
 use sp_version::NativeVersion;
 use sp_version::RuntimeVersion;
 
-<<<<<<< HEAD
-use cf_traits::ChainflipAccountData;
-=======
 use cf_traits::{offline_conditions::ReputationPoints, ChainflipAccountData};
->>>>>>> 62f45ef8
 pub use cf_traits::{BlockNumber, FlipBalance};
 pub use chainflip::chain_instances::*;
 use chainflip::{
@@ -179,11 +170,8 @@
 impl pallet_cf_vaults::Config<EthereumInstance> for Runtime {
 	type Event = Event;
 	type Chain = Ethereum;
-<<<<<<< HEAD
 	type ApiCall = eth::api::EthereumApi;
 	type Broadcaster = EthereumBroadcaster;
-=======
->>>>>>> 62f45ef8
 	type RotationHandler = ChainflipVaultRotationHandler;
 	type OfflineReporter = Reputation;
 	type WeightInfo = pallet_cf_vaults::weights::PalletWeight<Runtime>;
@@ -372,10 +360,6 @@
 	type Balance = FlipBalance;
 	type Flip = Flip;
 	type NonceProvider = EthereumVault;
-<<<<<<< HEAD
-=======
-	type SigningContext = chainflip::EthereumSigningContext;
->>>>>>> 62f45ef8
 	type ThresholdSigner = EthereumThresholdSigner;
 	type EnsureThresholdSigned =
 		pallet_cf_threshold_signature::EnsureThresholdSigned<Self, Instance1>;
@@ -401,17 +385,10 @@
 	type FlipBalance = FlipBalance;
 	type Surplus = pallet_cf_flip::Surplus<Runtime>;
 	type Issuance = pallet_cf_flip::FlipIssuance<Runtime>;
-<<<<<<< HEAD
-	type RewardsDistribution = pallet_cf_rewards::OnDemandRewardsDistribution<Runtime>;
+	type RewardsDistribution = chainflip::BlockAuthorRewardDistribution;
 	type UpdateFlipSupply = eth::api::EthereumApi;
 	type BlocksPerDay = BlocksPerDay;
 	type NonceProvider = EthereumVault;
-=======
-	type RewardsDistribution = chainflip::BlockAuthorRewardDistribution;
-	type BlocksPerDay = BlocksPerDay;
-	type NonceProvider = EthereumVault;
-	type SigningContext = chainflip::EthereumSigningContext;
->>>>>>> 62f45ef8
 	type ThresholdSigner = EthereumThresholdSigner;
 	type WeightInfo = pallet_cf_emissions::weights::PalletWeight<Runtime>;
 }
@@ -472,10 +449,6 @@
 	type ThresholdCallable = Call;
 	type SignerNomination = chainflip::RandomSignerNomination;
 	type TargetChain = cf_chains::Ethereum;
-<<<<<<< HEAD
-=======
-	type SigningContext = chainflip::EthereumSigningContext;
->>>>>>> 62f45ef8
 	type KeyProvider = EthereumVault;
 	type OfflineReporter = Reputation;
 	type ThresholdFailureTimeout = ThresholdFailureTimeout;
@@ -722,10 +695,6 @@
 			list_benchmark!(list, extra, pallet_cf_online, Online);
 			list_benchmark!(list, extra, pallet_cf_emissions, Emissions);
 			list_benchmark!(list, extra, pallet_cf_reputation, Reputation);
-<<<<<<< HEAD
-			list_benchmark!(list, extra, pallet_cf_rewards, Rewards);
-=======
->>>>>>> 62f45ef8
 			list_benchmark!(list, extra, pallet_cf_vaults, EthereumVault);
 			list_benchmark!(list, extra, pallet_cf_witnesser, Witnesser);
 			list_benchmark!(list, extra, pallet_cf_broadcast, EthereumBroadcaster);
