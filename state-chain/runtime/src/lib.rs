#![cfg_attr(not(feature = "std"), no_std)]
#![recursion_limit = "256"]
pub mod chainflip;
pub mod constants;
pub mod migrations;
pub mod monitoring_apis;
pub mod runtime_apis;
pub mod safe_mode;
#[cfg(feature = "std")]
pub mod test_runner;
mod weights;
use crate::{
	chainflip::{
		address_derivation::btc::derive_btc_vault_deposit_address,
		calculate_account_apy,
		solana_elections::{
			SolanaChainTrackingProvider, SolanaEgressWitnessingTrigger, SolanaIngress,
			SolanaNonceTrackingTrigger,
		},
		Offence,
	},
	migrations::solana_transaction_data_migration::NoopUpgrade,
	monitoring_apis::{
		ActivateKeysBroadcastIds, AuthoritiesInfo, BtcUtxos, EpochState, ExternalChainsBlockHeight,
		FeeImbalance, FlipSupply, LastRuntimeUpgradeInfo, MonitoringDataV2, OpenDepositChannels,
		PendingBroadcasts, PendingTssCeremonies, RedemptionsInfo, SolanaNonces,
	},
	runtime_apis::{
		runtime_decl_for_custom_runtime_api::CustomRuntimeApi, AuctionState, BoostPoolDepth,
		BoostPoolDetails, BrokerInfo, CcmData, DispatchErrorWithMessage, FailingWitnessValidators,
		FeeTypes, LiquidityProviderBoostPoolInfo, LiquidityProviderInfo, RuntimeApiPenalty,
		SimulateSwapAdditionalOrder, SimulatedSwapInformation, TransactionScreeningEvents,
		ValidatorInfo, VaultSwapDetails,
	},
};
use cf_amm::{
	common::{PoolPairsMap, Side},
	math::{Amount, Tick},
	range_orders::Liquidity,
};
pub use cf_chains::instances::{
	ArbitrumInstance, BitcoinInstance, EthereumInstance, EvmInstance, PolkadotInstance,
	SolanaInstance,
};
use cf_chains::{
	address::{AddressConverter, EncodedAddress},
	arb::api::ArbitrumApi,
	assets::any::{AssetMap, ForeignChainAndAsset},
	btc::{
		api::BitcoinApi,
		vault_swap_encoding::{
			encode_swap_params_in_nulldata_payload, SharedCfParameters, UtxoEncodedData,
		},
		BitcoinCrypto, BitcoinRetryPolicy, ScriptPubkey,
	},
	dot::{self, PolkadotAccountId, PolkadotCrypto},
	eth::{self, api::EthereumApi, Address as EthereumAddress, Ethereum},
	evm::EvmCrypto,
	sol::{SolAddress, SolanaCrypto},
	Arbitrum, Bitcoin, DefaultRetryPolicy, ForeignChain, Polkadot, Solana, TransactionBuilder,
};
use cf_primitives::{
	AffiliateAndFee, AffiliateShortId, Affiliates, BasisPoints, Beneficiary, BroadcastId,
	DcaParameters, EpochIndex, NetworkEnvironment, STABLE_ASSET, SWAP_DELAY_BLOCKS,
};
use cf_traits::{
	AdjustedFeeEstimationApi, AffiliateRegistry, AssetConverter, BalanceApi,
	DummyEgressSuccessWitnesser, DummyIngressSource, EpochKey, GetBlockHeight, KeyProvider,
	NoLimit, SwapLimits, SwapLimitsProvider,
};
use codec::{alloc::string::ToString, Decode, Encode};
use core::ops::Range;
use frame_support::{derive_impl, instances::*, migrations::VersionedMigration};
pub use frame_system::Call as SystemCall;
use pallet_cf_governance::GovCallHash;
use pallet_cf_ingress_egress::{
	ChannelAction, DepositWitness, IngressOrEgress, OwedAmount, TargetChainAsset,
};
use pallet_cf_pools::{
	AskBidMap, AssetPair, HistoricalEarnedFees, OrderId, PoolLiquidity, PoolOrderbook, PoolPriceV1,
	PoolPriceV2, UnidirectionalPoolDepth,
};
use pallet_cf_swapping::{BatchExecutionError, BrokerPrivateBtcChannels, FeeType, Swap};
use runtime_apis::ChainAccounts;

use crate::{chainflip::EvmLimit, runtime_apis::TransactionScreeningEvent};

use pallet_cf_reputation::{ExclusionList, HeartbeatQualification, ReputationPointsQualification};
use pallet_cf_swapping::SwapLegInfo;
use pallet_cf_validator::SetSizeMaximisingAuctionResolver;
use pallet_transaction_payment::{ConstFeeMultiplier, Multiplier};
use scale_info::prelude::string::String;
use sp_std::collections::{btree_map::BTreeMap, btree_set::BTreeSet};

pub use frame_support::{
	debug, parameter_types,
	traits::{
		ConstBool, ConstU128, ConstU16, ConstU32, ConstU64, ConstU8, Get, KeyOwnerProofSystem,
		Randomness, StorageInfo,
	},
	weights::{
		constants::{
			BlockExecutionWeight, ExtrinsicBaseWeight, ParityDbWeight as DbWeight,
			WEIGHT_REF_TIME_PER_SECOND,
		},
		ConstantMultiplier, IdentityFee, Weight,
	},
	StorageValue,
};
use frame_system::offchain::SendTransactionTypes;
use pallet_cf_funding::MinimumFunding;
use pallet_cf_pools::{PoolInfo, PoolOrders};
use pallet_grandpa::AuthorityId as GrandpaId;
use pallet_session::historical as session_historical;
pub use pallet_timestamp::Call as TimestampCall;
use sp_api::impl_runtime_apis;
use sp_consensus_aura::sr25519::AuthorityId as AuraId;
use sp_core::{crypto::KeyTypeId, OpaqueMetadata};
use sp_runtime::{
	traits::{
		BlakeTwo256, Block as BlockT, ConvertInto, IdentifyAccount, NumberFor, One, OpaqueKeys,
		Saturating, UniqueSaturatedInto, Verify,
	},
	BoundedVec,
};

use frame_support::genesis_builder_helper::build_state;
#[cfg(any(feature = "std", test))]
pub use sp_runtime::BuildStorage;
use sp_runtime::{
	create_runtime_str, generic, impl_opaque_keys,
	transaction_validity::{TransactionSource, TransactionValidity},
	ApplyExtrinsicResult, DispatchError, MultiSignature,
};
pub use sp_runtime::{Perbill, Permill};
use sp_std::prelude::*;
#[cfg(feature = "std")]
use sp_version::NativeVersion;
use sp_version::RuntimeVersion;

pub use cf_primitives::{
	chains::assets::any, AccountRole, Asset, AssetAmount, BlockNumber, FlipBalance, SemVer,
	SwapOutput,
};
pub use cf_traits::{
	AccountInfo, BoostApi, Chainflip, EpochInfo, PoolApi, QualifyNode, SessionKeysRegistered,
	SwappingApi,
};
// Required for genesis config.
pub use pallet_cf_validator::SetSizeParameters;

use chainflip::{
	boost_api::IngressEgressBoostApi, epoch_transition::ChainflipEpochTransitions,
	evm_vault_activator::EvmVaultActivator, BroadcastReadyProvider, BtcEnvironment,
	ChainAddressConverter, ChainflipHeartbeat, DotEnvironment, EvmEnvironment, SolEnvironment,
	SolanaLimit, TokenholderGovernanceBroadcaster,
};
use safe_mode::{RuntimeSafeMode, WitnesserCallPermission};

use constants::common::*;
use pallet_cf_flip::{Bonder, FlipSlasher};
pub use pallet_transaction_payment::ChargeTransactionPayment;

// Make the WASM binary available.
#[cfg(feature = "std")]
include!(concat!(env!("OUT_DIR"), "/wasm_binary.rs"));

/// Alias to 512-bit hash when used in the context of a transaction signature on the chain.
pub type Signature = MultiSignature;

/// Some way of identifying an account on the chain. We intentionally make it equivalent
/// to the public key of our transaction signing scheme.
pub type AccountId = <<Signature as Verify>::Signer as IdentifyAccount>::AccountId;

/// Nonce of a transaction in the chain.
pub type Nonce = u32;

/// Balance of an account.
pub type Balance = u128;

/// A hash of some data used by the chain.
pub type Hash = sp_core::H256;

/// Opaque types. These are used by the CLI to instantiate machinery that don't need to know
/// the specifics of the runtime. They can then be made to be agnostic over specific formats
/// of data like extrinsics, allowing for them to continue syncing the network through upgrades
/// to even the core data structures.
pub mod opaque {
	pub use sp_runtime::OpaqueExtrinsic as UncheckedExtrinsic;

	use super::*;

	/// Opaque block header type.
	pub type Header = generic::Header<BlockNumber, BlakeTwo256>;
	/// Opaque block type.
	pub type Block = generic::Block<Header, UncheckedExtrinsic>;
	/// Opaque block identifier type.
	pub type BlockId = generic::BlockId<Block>;

	impl_opaque_keys! {
		pub struct SessionKeys {
			pub aura: Aura,
			pub grandpa: Grandpa,
		}
	}
}
// To learn more about runtime versioning and what each of the following value means:
//   https://docs.substrate.io/v3/runtime/upgrades#runtime-versioning
#[sp_version::runtime_version]
pub const VERSION: RuntimeVersion = RuntimeVersion {
	spec_name: create_runtime_str!("chainflip-node"),
	impl_name: create_runtime_str!("chainflip-node"),
	authoring_version: 1,
	spec_version: 180,
	impl_version: 1,
	apis: RUNTIME_API_VERSIONS,
	transaction_version: 13,
	state_version: 1,
};

/// The version information used to identify this runtime when compiled natively.
#[cfg(feature = "std")]
pub fn native_version() -> NativeVersion {
	NativeVersion { runtime_version: VERSION, can_author_with: Default::default() }
}

impl pallet_cf_validator::Config for Runtime {
	type RuntimeEvent = RuntimeEvent;
	type Offence = chainflip::Offence;
	type EpochTransitionHandler = ChainflipEpochTransitions;
	type ValidatorWeightInfo = pallet_cf_validator::weights::PalletWeight<Runtime>;
	type KeyRotator = cons_key_rotator!(
		EvmThresholdSigner,
		PolkadotThresholdSigner,
		BitcoinThresholdSigner,
		SolanaThresholdSigner
	);
	type RotationBroadcastsPending = cons_rotation_broadcasts_pending!(
		EthereumBroadcaster,
		PolkadotBroadcaster,
		BitcoinBroadcaster,
		ArbitrumBroadcaster,
		SolanaBroadcaster
	);
	type MissedAuthorshipSlots = chainflip::MissedAuraSlots;
	type KeygenQualification = (
		HeartbeatQualification<Self>,
		(
			ExclusionList<Self, chainflip::KeygenExclusionOffences>,
			(
				pallet_cf_validator::PeerMapping<Self>,
				(
					SessionKeysRegistered<Self, pallet_session::Pallet<Self>>,
					(
						chainflip::ValidatorRoleQualification,
						(
							pallet_cf_validator::QualifyByCfeVersion<Self>,
							ReputationPointsQualification<Self>,
						),
					),
				),
			),
		),
	);
	type OffenceReporter = Reputation;
	type Bonder = Bonder<Runtime>;
	type SafeMode = RuntimeSafeMode;
	type ReputationResetter = Reputation;
	type CfePeerRegistration = CfeInterface;
}

parameter_types! {
	pub CurrentReleaseVersion: SemVer = SemVer {
		major: env!("CARGO_PKG_VERSION_MAJOR").parse::<u8>().expect("Cargo version must be set"),
		minor: env!("CARGO_PKG_VERSION_MINOR").parse::<u8>().expect("Cargo version must be set"),
		patch: env!("CARGO_PKG_VERSION_PATCH").parse::<u8>().expect("Cargo version must be set"),
	};
}

impl pallet_cf_environment::Config for Runtime {
	type RuntimeEvent = RuntimeEvent;
	type PolkadotVaultKeyWitnessedHandler = PolkadotVault;
	type BitcoinVaultKeyWitnessedHandler = BitcoinVault;
	type ArbitrumVaultKeyWitnessedHandler = ArbitrumVault;
	type SolanaVaultKeyWitnessedHandler = SolanaVault;
	type SolanaNonceWatch = SolanaNonceTrackingTrigger;
	type BitcoinFeeInfo = chainflip::BitcoinFeeGetter;
	type BitcoinKeyProvider = BitcoinThresholdSigner;
	type RuntimeSafeMode = RuntimeSafeMode;
	type CurrentReleaseVersion = CurrentReleaseVersion;
	type WeightInfo = pallet_cf_environment::weights::PalletWeight<Runtime>;
}

parameter_types! {
	pub const NetworkFee: Permill = Permill::from_perthousand(1);
}

impl pallet_cf_swapping::Config for Runtime {
	type RuntimeEvent = RuntimeEvent;
	type DepositHandler = chainflip::AnyChainIngressEgressHandler;
	type EgressHandler = chainflip::AnyChainIngressEgressHandler;
	type SwappingApi = LiquidityPools;
	type AddressConverter = ChainAddressConverter;
	type SafeMode = RuntimeSafeMode;
	type WeightInfo = pallet_cf_swapping::weights::PalletWeight<Runtime>;
	#[cfg(feature = "runtime-benchmarks")]
	type FeePayment = Flip;
	type IngressEgressFeeHandler = chainflip::IngressEgressFeeHandler;
	type CcmValidityChecker = cf_chains::ccm_checker::CcmValidityChecker;
	type NetworkFee = NetworkFee;
	type BalanceApi = AssetBalances;
	type ChannelIdAllocator = BitcoinIngressEgress;
	type Bonder = Bonder<Runtime>;
}

impl pallet_cf_vaults::Config<Instance1> for Runtime {
	type RuntimeEvent = RuntimeEvent;
	type Chain = Ethereum;
	type SetAggKeyWithAggKey = eth::api::EthereumApi<EvmEnvironment>;
	type Broadcaster = EthereumBroadcaster;
	type WeightInfo = pallet_cf_vaults::weights::PalletWeight<Runtime>;
	type ChainTracking = EthereumChainTracking;
	type SafeMode = RuntimeSafeMode;
	type CfeMultisigRequest = CfeInterface;
}

impl pallet_cf_vaults::Config<Instance2> for Runtime {
	type RuntimeEvent = RuntimeEvent;
	type Chain = Polkadot;
	type SetAggKeyWithAggKey = dot::api::PolkadotApi<DotEnvironment>;
	type Broadcaster = PolkadotBroadcaster;
	type WeightInfo = pallet_cf_vaults::weights::PalletWeight<Runtime>;
	type ChainTracking = PolkadotChainTracking;
	type SafeMode = RuntimeSafeMode;
	type CfeMultisigRequest = CfeInterface;
}

impl pallet_cf_vaults::Config<Instance3> for Runtime {
	type RuntimeEvent = RuntimeEvent;
	type Chain = Bitcoin;
	type SetAggKeyWithAggKey = cf_chains::btc::api::BitcoinApi<BtcEnvironment>;
	type Broadcaster = BitcoinBroadcaster;
	type WeightInfo = pallet_cf_vaults::weights::PalletWeight<Runtime>;
	type ChainTracking = BitcoinChainTracking;
	type SafeMode = RuntimeSafeMode;
	type CfeMultisigRequest = CfeInterface;
}

impl pallet_cf_vaults::Config<Instance4> for Runtime {
	type RuntimeEvent = RuntimeEvent;
	type Chain = Arbitrum;
	type SetAggKeyWithAggKey = cf_chains::arb::api::ArbitrumApi<EvmEnvironment>;
	type Broadcaster = ArbitrumBroadcaster;
	type WeightInfo = pallet_cf_vaults::weights::PalletWeight<Runtime>;
	type ChainTracking = ArbitrumChainTracking;
	type SafeMode = RuntimeSafeMode;
	type CfeMultisigRequest = CfeInterface;
}

impl pallet_cf_vaults::Config<Instance5> for Runtime {
	type RuntimeEvent = RuntimeEvent;
	type Chain = Solana;
	type SetAggKeyWithAggKey = cf_chains::sol::api::SolanaApi<SolEnvironment>;
	type Broadcaster = SolanaBroadcaster;
	type WeightInfo = pallet_cf_vaults::weights::PalletWeight<Runtime>;
	type ChainTracking = SolanaChainTrackingProvider;
	type SafeMode = RuntimeSafeMode;
	type CfeMultisigRequest = CfeInterface;
}

use chainflip::address_derivation::AddressDerivation;

impl pallet_cf_ingress_egress::Config<Instance1> for Runtime {
	type RuntimeEvent = RuntimeEvent;
	type RuntimeCall = RuntimeCall;
	const MANAGE_CHANNEL_LIFETIME: bool = true;
	type IngressSource = DummyIngressSource<Ethereum>;
	type TargetChain = Ethereum;
	type AddressDerivation = AddressDerivation;
	type AddressConverter = ChainAddressConverter;
	type Balance = AssetBalances;
	type PoolApi = LiquidityPools;
	type ChainApiCall = eth::api::EthereumApi<EvmEnvironment>;
	type Broadcaster = EthereumBroadcaster;
	type DepositHandler = chainflip::DepositHandler;
	type ChainTracking = EthereumChainTracking;
	type WeightInfo = pallet_cf_ingress_egress::weights::PalletWeight<Runtime>;
	type NetworkEnvironment = Environment;
	type AssetConverter = Swapping;
	type FeePayment = Flip;
	type SwapRequestHandler = Swapping;
	type AssetWithholding = AssetBalances;
	type FetchesTransfersLimitProvider = EvmLimit;
	type SafeMode = RuntimeSafeMode;
	type SwapLimitsProvider = Swapping;
	type CcmValidityChecker = cf_chains::ccm_checker::CcmValidityChecker;
	type AffiliateRegistry = Swapping;
	type AllowTransactionReports = ConstBool<false>;
}

impl pallet_cf_ingress_egress::Config<Instance2> for Runtime {
	type RuntimeEvent = RuntimeEvent;
	type RuntimeCall = RuntimeCall;
	const MANAGE_CHANNEL_LIFETIME: bool = true;
	type IngressSource = DummyIngressSource<Polkadot>;
	type TargetChain = Polkadot;
	type AddressDerivation = AddressDerivation;
	type AddressConverter = ChainAddressConverter;
	type Balance = AssetBalances;
	type PoolApi = LiquidityPools;
	type ChainApiCall = dot::api::PolkadotApi<chainflip::DotEnvironment>;
	type Broadcaster = PolkadotBroadcaster;
	type WeightInfo = pallet_cf_ingress_egress::weights::PalletWeight<Runtime>;
	type DepositHandler = chainflip::DepositHandler;
	type ChainTracking = PolkadotChainTracking;
	type NetworkEnvironment = Environment;
	type AssetConverter = Swapping;
	type FeePayment = Flip;
	type SwapRequestHandler = Swapping;
	type AssetWithholding = AssetBalances;
	type FetchesTransfersLimitProvider = NoLimit;
	type SafeMode = RuntimeSafeMode;
	type SwapLimitsProvider = Swapping;
	type CcmValidityChecker = cf_chains::ccm_checker::CcmValidityChecker;
	type AffiliateRegistry = Swapping;
	type AllowTransactionReports = ConstBool<false>;
}

impl pallet_cf_ingress_egress::Config<Instance3> for Runtime {
	type RuntimeEvent = RuntimeEvent;
	type RuntimeCall = RuntimeCall;
	const MANAGE_CHANNEL_LIFETIME: bool = true;
	type IngressSource = DummyIngressSource<Bitcoin>;
	type TargetChain = Bitcoin;
	type AddressDerivation = AddressDerivation;
	type AddressConverter = ChainAddressConverter;
	type Balance = AssetBalances;
	type PoolApi = LiquidityPools;
	type ChainApiCall = cf_chains::btc::api::BitcoinApi<chainflip::BtcEnvironment>;
	type Broadcaster = BitcoinBroadcaster;
	type WeightInfo = pallet_cf_ingress_egress::weights::PalletWeight<Runtime>;
	type DepositHandler = chainflip::DepositHandler;
	type ChainTracking = BitcoinChainTracking;
	type NetworkEnvironment = Environment;
	type AssetConverter = Swapping;
	type FeePayment = Flip;
	type SwapRequestHandler = Swapping;
	type AssetWithholding = AssetBalances;
	type FetchesTransfersLimitProvider = NoLimit;
	type SafeMode = RuntimeSafeMode;
	type SwapLimitsProvider = Swapping;
	type CcmValidityChecker = cf_chains::ccm_checker::CcmValidityChecker;
	type AffiliateRegistry = Swapping;
	type AllowTransactionReports = ConstBool<true>;
}

impl pallet_cf_ingress_egress::Config<Instance4> for Runtime {
	type RuntimeEvent = RuntimeEvent;
	type RuntimeCall = RuntimeCall;
	const MANAGE_CHANNEL_LIFETIME: bool = true;
	type IngressSource = DummyIngressSource<Arbitrum>;
	type TargetChain = Arbitrum;
	type AddressDerivation = AddressDerivation;
	type AddressConverter = ChainAddressConverter;
	type Balance = AssetBalances;
	type PoolApi = LiquidityPools;
	type ChainApiCall = ArbitrumApi<EvmEnvironment>;
	type Broadcaster = ArbitrumBroadcaster;
	type DepositHandler = chainflip::DepositHandler;
	type ChainTracking = ArbitrumChainTracking;
	type WeightInfo = pallet_cf_ingress_egress::weights::PalletWeight<Runtime>;
	type NetworkEnvironment = Environment;
	type AssetConverter = Swapping;
	type FeePayment = Flip;
	type SwapRequestHandler = Swapping;
	type AssetWithholding = AssetBalances;
	type FetchesTransfersLimitProvider = EvmLimit;
	type SafeMode = RuntimeSafeMode;
	type SwapLimitsProvider = Swapping;
	type CcmValidityChecker = cf_chains::ccm_checker::CcmValidityChecker;
	type AffiliateRegistry = Swapping;
	type AllowTransactionReports = ConstBool<false>;
}

impl pallet_cf_ingress_egress::Config<Instance5> for Runtime {
	type RuntimeEvent = RuntimeEvent;
	type RuntimeCall = RuntimeCall;
	const MANAGE_CHANNEL_LIFETIME: bool = false;
	type IngressSource = SolanaIngress;
	type TargetChain = Solana;
	type AddressDerivation = AddressDerivation;
	type AddressConverter = ChainAddressConverter;
	type Balance = AssetBalances;
	type PoolApi = LiquidityPools;
	type ChainApiCall = cf_chains::sol::api::SolanaApi<SolEnvironment>;
	type Broadcaster = SolanaBroadcaster;
	type WeightInfo = pallet_cf_ingress_egress::weights::PalletWeight<Runtime>;
	type DepositHandler = chainflip::DepositHandler;
	type ChainTracking = SolanaChainTrackingProvider;
	type NetworkEnvironment = Environment;
	type AssetConverter = Swapping;
	type FeePayment = Flip;
	type SwapRequestHandler = Swapping;
	type AssetWithholding = AssetBalances;
	type FetchesTransfersLimitProvider = SolanaLimit;
	type SafeMode = RuntimeSafeMode;
	type SwapLimitsProvider = Swapping;
	type CcmValidityChecker = cf_chains::ccm_checker::CcmValidityChecker;
	type AffiliateRegistry = Swapping;
	type AllowTransactionReports = ConstBool<false>;
}

impl pallet_cf_pools::Config for Runtime {
	type RuntimeEvent = RuntimeEvent;
	type LpBalance = AssetBalances;
	type LpRegistrationApi = LiquidityProvider;
	type SwapRequestHandler = Swapping;
	type SafeMode = RuntimeSafeMode;
	type WeightInfo = ();
}

impl pallet_cf_lp::Config for Runtime {
	type RuntimeEvent = RuntimeEvent;
	type DepositHandler = chainflip::AnyChainIngressEgressHandler;
	type EgressHandler = chainflip::AnyChainIngressEgressHandler;
	type AddressConverter = ChainAddressConverter;
	type SafeMode = RuntimeSafeMode;
	type PoolApi = LiquidityPools;
	type BalanceApi = AssetBalances;
	type BoostApi = IngressEgressBoostApi;
	type WeightInfo = pallet_cf_lp::weights::PalletWeight<Runtime>;
	#[cfg(feature = "runtime-benchmarks")]
	type FeePayment = Flip;
	type MigrationHelper = LiquidityPools;
}

impl pallet_cf_account_roles::Config for Runtime {
	type RuntimeEvent = RuntimeEvent;
	type EnsureGovernance = pallet_cf_governance::EnsureGovernance;
	type WeightInfo = ();
}

impl<LocalCall> SendTransactionTypes<LocalCall> for Runtime
where
	RuntimeCall: From<LocalCall>,
{
	type Extrinsic = UncheckedExtrinsic;
	type OverarchingCall = RuntimeCall;
}

impl pallet_session::Config for Runtime {
	type SessionHandler = <opaque::SessionKeys as OpaqueKeys>::KeyTypeIdProviders;
	type ShouldEndSession = Validator;
	type SessionManager = Validator;
	type RuntimeEvent = RuntimeEvent;
	type Keys = opaque::SessionKeys;
	type NextSessionRotation = Validator;
	type ValidatorId = <Self as frame_system::Config>::AccountId;
	type ValidatorIdOf = ConvertInto;
	type WeightInfo = weights::pallet_session::SubstrateWeight<Runtime>;
}

impl pallet_session::historical::Config for Runtime {
	type FullIdentification = ();
	type FullIdentificationOf = ();
}

const NORMAL_DISPATCH_RATIO: Perbill = Perbill::from_percent(50);

parameter_types! {
	pub const Version: RuntimeVersion = VERSION;
	pub const BlockHashCount: BlockNumber = 2400;
	/// We allow for 2 seconds of compute with a 6 second average block time.
	pub BlockWeights: frame_system::limits::BlockWeights =
		frame_system::limits::BlockWeights::with_sensible_defaults(
			Weight::from_parts(2u64 * WEIGHT_REF_TIME_PER_SECOND, u64::MAX),
			NORMAL_DISPATCH_RATIO,
		);
	pub BlockLength: frame_system::limits::BlockLength = frame_system::limits::BlockLength
		::max_with_normal_ratio(5 * 1024 * 1024, NORMAL_DISPATCH_RATIO);
}

// Configure FRAME pallets to include in runtime.
#[derive_impl(frame_system::config_preludes::SolochainDefaultConfig)]
impl frame_system::Config for Runtime {
	/// The block type for the runtime.
	type Block = Block;
	/// Block & extrinsics weights: base values and limits.
	type BlockWeights = BlockWeights;
	/// The maximum length of a block (in bytes).
	type BlockLength = BlockLength;
	/// The hashing algorithm used.
	type Hashing = BlakeTwo256;
	/// Maximum number of block number to block hash mappings to keep (oldest pruned first).
	type BlockHashCount = BlockHashCount;
	/// The weight of database operations that the runtime can invoke.
	type DbWeight = DbWeight;
	/// Version of the runtime.
	type Version = Version;
	/// What to do if a new account is created.
	type OnNewAccount = AccountRoles;
	/// What to do if an account is fully reaped from the system.
	type OnKilledAccount = (
		pallet_cf_flip::BurnFlipAccount<Self>,
		GrandpaOffenceReporter<Self>,
		Funding,
		AccountRoles,
		Reputation,
		pallet_cf_pools::DeleteHistoricalEarnedFees<Self>,
		pallet_cf_asset_balances::DeleteAccount<Self>,
	);
	/// The data to be stored in an account.
	type AccountData = ();
	/// Weight information for the extrinsics of this pallet.
	type SystemWeightInfo = weights::frame_system::SubstrateWeight<Runtime>;
	/// This is used as an identifier of the chain.
	type SS58Prefix = ConstU16<CHAINFLIP_SS58_PREFIX>;

	/// We don't use RuntimeTask.
	type RuntimeTask = ();
}

impl frame_system::offchain::SigningTypes for Runtime {
	type Public = <Signature as Verify>::Signer;
	type Signature = Signature;
}

impl pallet_aura::Config for Runtime {
	type AuthorityId = AuraId;
	type DisabledValidators = ();
	type MaxAuthorities = ConstU32<MAX_AUTHORITIES>;
	type AllowMultipleBlocksPerSlot = ConstBool<false>;
	type SlotDuration = ConstU64<SLOT_DURATION>;
}

parameter_types! {
	pub storage BlocksPerEpoch: u64 = Validator::blocks_per_epoch().into();
}

type KeyOwnerIdentification<T, Id> =
	<T as KeyOwnerProofSystem<(KeyTypeId, Id)>>::IdentificationTuple;
type GrandpaOffenceReporter<T> = pallet_cf_reputation::ChainflipOffenceReportingAdapter<
	T,
	pallet_grandpa::EquivocationOffence<KeyOwnerIdentification<Historical, GrandpaId>>,
	<T as pallet_session::historical::Config>::FullIdentification,
>;

impl pallet_grandpa::Config for Runtime {
	type RuntimeEvent = RuntimeEvent;
	type WeightInfo = ();
	type MaxAuthorities = ConstU32<MAX_AUTHORITIES>;
	// Note: We don't use nomination.
	type MaxNominators = ConstU32<0>;

	type MaxSetIdSessionEntries = ConstU64<8>;
	type KeyOwnerProof = sp_session::MembershipProof;
	type EquivocationReportSystem = pallet_grandpa::EquivocationReportSystem<
		Self,
		GrandpaOffenceReporter<Self>,
		Historical,
		ConstU64<14400>,
	>;
}

impl pallet_timestamp::Config for Runtime {
	/// A timestamp: milliseconds since the unix epoch.
	type Moment = u64;
	type OnTimestampSet = Aura;
	type MinimumPeriod = ConstU64<{ SLOT_DURATION / 2 }>;
	type WeightInfo = weights::pallet_timestamp::SubstrateWeight<Runtime>;
}

impl pallet_authorship::Config for Runtime {
	type FindAuthor = pallet_session::FindAccountFromAuthorIndex<Self, Aura>;
	type EventHandler = ();
}

impl pallet_cf_flip::Config for Runtime {
	type RuntimeEvent = RuntimeEvent;
	type Balance = FlipBalance;
	type BlocksPerDay = ConstU32<DAYS>;
	type OnAccountFunded = pallet_cf_validator::UpdateBackupMapping<Self>;
	type WeightInfo = pallet_cf_flip::weights::PalletWeight<Runtime>;
	type WaivedFees = chainflip::WaivedFees;
}

impl pallet_cf_witnesser::Config for Runtime {
	type RuntimeEvent = RuntimeEvent;
	type RuntimeOrigin = RuntimeOrigin;
	type RuntimeCall = RuntimeCall;
	type SafeMode = RuntimeSafeMode;
	type CallDispatchPermission = WitnesserCallPermission;
	type Offence = chainflip::Offence;
	type OffenceReporter = Reputation;
	type LateWitnessGracePeriod = ConstU32<LATE_WITNESS_GRACE_PERIOD>;
	type WeightInfo = pallet_cf_witnesser::weights::PalletWeight<Runtime>;
}

impl pallet_cf_funding::Config for Runtime {
	type RuntimeEvent = RuntimeEvent;
	type ThresholdCallable = RuntimeCall;
	type FunderId = AccountId;
	type Flip = Flip;
	type Broadcaster = EthereumBroadcaster;
	type EnsureThresholdSigned =
		pallet_cf_threshold_signature::EnsureThresholdSigned<Self, EvmInstance>;
	type RegisterRedemption = EthereumApi<EvmEnvironment>;
	type TimeSource = Timestamp;
	type RedemptionChecker = Validator;
	type SafeMode = RuntimeSafeMode;
	type WeightInfo = pallet_cf_funding::weights::PalletWeight<Runtime>;
}

impl pallet_cf_tokenholder_governance::Config for Runtime {
	type RuntimeEvent = RuntimeEvent;
	type FeePayment = Flip;
	type WeightInfo = pallet_cf_tokenholder_governance::weights::PalletWeight<Runtime>;
	type VotingPeriod = ConstU32<{ 14 * DAYS }>;
	type AnyChainGovKeyBroadcaster = TokenholderGovernanceBroadcaster;
	type CommKeyBroadcaster = TokenholderGovernanceBroadcaster;
	type ProposalFee = ConstU128<{ 1_000 * FLIPPERINOS_PER_FLIP }>;
	type EnactmentDelay = ConstU32<{ 7 * DAYS }>;
}

impl pallet_cf_governance::Config for Runtime {
	type RuntimeOrigin = RuntimeOrigin;
	type RuntimeCall = RuntimeCall;
	type RuntimeEvent = RuntimeEvent;
	type TimeSource = Timestamp;
	type WeightInfo = pallet_cf_governance::weights::PalletWeight<Runtime>;
	type UpgradeCondition = (
		pallet_cf_validator::NotDuringRotation<Runtime>,
		(pallet_cf_swapping::NoPendingSwaps<Runtime>, pallet_cf_environment::NoUsedNonce<Runtime>),
	);
	type RuntimeUpgrade = chainflip::RuntimeUpgradeManager;
	type CompatibleCfeVersions = Environment;
	type AuthoritiesCfeVersions = Validator;
}

impl pallet_cf_emissions::Config for Runtime {
	type RuntimeEvent = RuntimeEvent;
	type HostChain = Ethereum;
	type FlipBalance = FlipBalance;
	type ApiCall = eth::api::EthereumApi<EvmEnvironment>;
	type Broadcaster = EthereumBroadcaster;
	type Surplus = pallet_cf_flip::Surplus<Runtime>;
	type Issuance = pallet_cf_flip::FlipIssuance<Runtime>;
	type RewardsDistribution = chainflip::BlockAuthorRewardDistribution;
	type CompoundingInterval = ConstU32<COMPOUNDING_INTERVAL>;
	type EthEnvironment = EvmEnvironment;
	type FlipToBurn = Swapping;
	type EgressHandler = pallet_cf_ingress_egress::Pallet<Runtime, EthereumInstance>;
	type SafeMode = RuntimeSafeMode;
	type WeightInfo = pallet_cf_emissions::weights::PalletWeight<Runtime>;
}

parameter_types! {
	pub FeeMultiplier: Multiplier = Multiplier::one();
}

impl pallet_transaction_payment::Config for Runtime {
	type RuntimeEvent = RuntimeEvent;
	type OnChargeTransaction = pallet_cf_flip::FlipTransactionPayment<Self>;
	type OperationalFeeMultiplier = ConstU8<5>;
	type WeightToFee = ConstantMultiplier<FlipBalance, ConstU128<{ TX_FEE_MULTIPLIER }>>;
	type LengthToFee = ConstantMultiplier<FlipBalance, ConstU128<1_000_000>>;
	type FeeMultiplierUpdate = ConstFeeMultiplier<FeeMultiplier>;
}

parameter_types! {
	pub const ReputationPointFloorAndCeiling: (i32, i32) = (-2880, 2880);
	pub const MaximumAccruableReputation: pallet_cf_reputation::ReputationPoints = 15;
}

impl pallet_cf_cfe_interface::Config for Runtime {
	type WeightInfo = pallet_cf_cfe_interface::PalletWeight<Runtime>;
}

impl pallet_cf_reputation::Config for Runtime {
	type RuntimeEvent = RuntimeEvent;
	type Offence = chainflip::Offence;
	type Heartbeat = ChainflipHeartbeat;
	type HeartbeatBlockInterval = ConstU32<HEARTBEAT_BLOCK_INTERVAL>;
	type ReputationPointFloorAndCeiling = ReputationPointFloorAndCeiling;
	type Slasher = FlipSlasher<Self>;
	type WeightInfo = pallet_cf_reputation::weights::PalletWeight<Runtime>;
	type MaximumAccruableReputation = MaximumAccruableReputation;
	type SafeMode = RuntimeSafeMode;
}

impl pallet_cf_threshold_signature::Config<Instance16> for Runtime {
	type RuntimeEvent = RuntimeEvent;
	type Offence = chainflip::Offence;
	type RuntimeOrigin = RuntimeOrigin;
	type ThresholdCallable = RuntimeCall;
	type ThresholdSignerNomination = chainflip::RandomSignerNomination;
	type TargetChainCrypto = EvmCrypto;
	type VaultActivator = EvmVaultActivator<EthereumVault, ArbitrumVault>;
	type OffenceReporter = Reputation;
	type CeremonyRetryDelay = ConstU32<1>;
	type SafeMode = RuntimeSafeMode;
	type Slasher = FlipSlasher<Self>;
	type CfeMultisigRequest = CfeInterface;
	type Weights = pallet_cf_threshold_signature::weights::PalletWeight<Self>;
}

impl pallet_cf_threshold_signature::Config<Instance2> for Runtime {
	type RuntimeEvent = RuntimeEvent;
	type Offence = chainflip::Offence;
	type RuntimeOrigin = RuntimeOrigin;
	type ThresholdCallable = RuntimeCall;
	type ThresholdSignerNomination = chainflip::RandomSignerNomination;
	type TargetChainCrypto = PolkadotCrypto;
	type VaultActivator = PolkadotVault;
	type OffenceReporter = Reputation;
	type CeremonyRetryDelay = ConstU32<1>;
	type SafeMode = RuntimeSafeMode;
	type Slasher = FlipSlasher<Self>;
	type CfeMultisigRequest = CfeInterface;
	type Weights = pallet_cf_threshold_signature::weights::PalletWeight<Self>;
}

impl pallet_cf_threshold_signature::Config<Instance3> for Runtime {
	type RuntimeEvent = RuntimeEvent;
	type Offence = chainflip::Offence;
	type RuntimeOrigin = RuntimeOrigin;
	type ThresholdCallable = RuntimeCall;
	type ThresholdSignerNomination = chainflip::RandomSignerNomination;
	type TargetChainCrypto = BitcoinCrypto;
	type VaultActivator = BitcoinVault;
	type OffenceReporter = Reputation;
	type CeremonyRetryDelay = ConstU32<1>;
	type SafeMode = RuntimeSafeMode;
	type Slasher = FlipSlasher<Self>;
	type CfeMultisigRequest = CfeInterface;
	type Weights = pallet_cf_threshold_signature::weights::PalletWeight<Self>;
}

impl pallet_cf_threshold_signature::Config<Instance5> for Runtime {
	type RuntimeEvent = RuntimeEvent;
	type Offence = chainflip::Offence;
	type RuntimeOrigin = RuntimeOrigin;
	type ThresholdCallable = RuntimeCall;
	type ThresholdSignerNomination = chainflip::RandomSignerNomination;
	type TargetChainCrypto = SolanaCrypto;
	type VaultActivator = SolanaVault;
	type OffenceReporter = Reputation;
	type CeremonyRetryDelay = ConstU32<1>;
	type SafeMode = RuntimeSafeMode;
	type Slasher = FlipSlasher<Self>;
	type CfeMultisigRequest = CfeInterface;
	type Weights = pallet_cf_threshold_signature::weights::PalletWeight<Self>;
}

impl pallet_cf_broadcast::Config<Instance1> for Runtime {
	type RuntimeEvent = RuntimeEvent;
	type RuntimeCall = RuntimeCall;
	type RuntimeOrigin = RuntimeOrigin;
	type BroadcastCallable = RuntimeCall;
	type Offence = chainflip::Offence;
	type TargetChain = Ethereum;
	type ApiCall = eth::api::EthereumApi<EvmEnvironment>;
	type ThresholdSigner = EvmThresholdSigner;
	type TransactionBuilder = chainflip::EthTransactionBuilder;
	type BroadcastSignerNomination = chainflip::RandomSignerNomination;
	type OffenceReporter = Reputation;
	type EnsureThresholdSigned =
		pallet_cf_threshold_signature::EnsureThresholdSigned<Self, EvmInstance>;
	type BroadcastReadyProvider = BroadcastReadyProvider;
	type WeightInfo = pallet_cf_broadcast::weights::PalletWeight<Runtime>;
	type SafeMode = RuntimeSafeMode;
	type SafeModeBlockMargin = ConstU32<10>;
	type SafeModeChainBlockMargin = ConstU64<BLOCKS_PER_MINUTE_ETHEREUM>;
	type ChainTracking = EthereumChainTracking;
	type RetryPolicy = DefaultRetryPolicy;
	type LiabilityTracker = AssetBalances;
	type CfeBroadcastRequest = CfeInterface;
	type ElectionEgressWitnesser = DummyEgressSuccessWitnesser<EvmCrypto>;
}

impl pallet_cf_broadcast::Config<Instance2> for Runtime {
	type RuntimeEvent = RuntimeEvent;
	type RuntimeCall = RuntimeCall;
	type RuntimeOrigin = RuntimeOrigin;
	type BroadcastCallable = RuntimeCall;
	type Offence = chainflip::Offence;
	type TargetChain = Polkadot;
	type ApiCall = dot::api::PolkadotApi<DotEnvironment>;
	type ThresholdSigner = PolkadotThresholdSigner;
	type TransactionBuilder = chainflip::DotTransactionBuilder;
	type BroadcastSignerNomination = chainflip::RandomSignerNomination;
	type OffenceReporter = Reputation;
	type EnsureThresholdSigned =
		pallet_cf_threshold_signature::EnsureThresholdSigned<Self, PolkadotInstance>;
	type BroadcastReadyProvider = BroadcastReadyProvider;
	type WeightInfo = pallet_cf_broadcast::weights::PalletWeight<Runtime>;
	type SafeMode = RuntimeSafeMode;
	type SafeModeBlockMargin = ConstU32<10>;
	type SafeModeChainBlockMargin = ConstU32<BLOCKS_PER_MINUTE_POLKADOT>;
	type ChainTracking = PolkadotChainTracking;
	type RetryPolicy = DefaultRetryPolicy;
	type LiabilityTracker = AssetBalances;
	type CfeBroadcastRequest = CfeInterface;
	type ElectionEgressWitnesser = DummyEgressSuccessWitnesser<PolkadotCrypto>;
}

impl pallet_cf_broadcast::Config<Instance3> for Runtime {
	type RuntimeEvent = RuntimeEvent;
	type RuntimeCall = RuntimeCall;
	type RuntimeOrigin = RuntimeOrigin;
	type BroadcastCallable = RuntimeCall;
	type Offence = chainflip::Offence;
	type TargetChain = Bitcoin;
	type ApiCall = cf_chains::btc::api::BitcoinApi<BtcEnvironment>;
	type ThresholdSigner = BitcoinThresholdSigner;
	type TransactionBuilder = chainflip::BtcTransactionBuilder;
	type BroadcastSignerNomination = chainflip::RandomSignerNomination;
	type OffenceReporter = Reputation;
	type EnsureThresholdSigned =
		pallet_cf_threshold_signature::EnsureThresholdSigned<Self, BitcoinInstance>;
	type BroadcastReadyProvider = BroadcastReadyProvider;
	type WeightInfo = pallet_cf_broadcast::weights::PalletWeight<Runtime>;
	type SafeMode = RuntimeSafeMode;
	type SafeModeBlockMargin = ConstU32<10>;
	type SafeModeChainBlockMargin = ConstU64<1>; // 10 minutes
	type ChainTracking = BitcoinChainTracking;
	type RetryPolicy = BitcoinRetryPolicy;
	type LiabilityTracker = AssetBalances;
	type CfeBroadcastRequest = CfeInterface;
	type ElectionEgressWitnesser = DummyEgressSuccessWitnesser<BitcoinCrypto>;
}

impl pallet_cf_broadcast::Config<Instance4> for Runtime {
	type RuntimeEvent = RuntimeEvent;
	type RuntimeCall = RuntimeCall;
	type RuntimeOrigin = RuntimeOrigin;
	type BroadcastCallable = RuntimeCall;
	type Offence = chainflip::Offence;
	type TargetChain = Arbitrum;
	type ApiCall = cf_chains::arb::api::ArbitrumApi<EvmEnvironment>;
	type ThresholdSigner = EvmThresholdSigner;
	type TransactionBuilder = chainflip::ArbTransactionBuilder;
	type BroadcastSignerNomination = chainflip::RandomSignerNomination;
	type OffenceReporter = Reputation;
	type EnsureThresholdSigned =
		pallet_cf_threshold_signature::EnsureThresholdSigned<Self, EvmInstance>;
	type BroadcastReadyProvider = BroadcastReadyProvider;
	type WeightInfo = pallet_cf_broadcast::weights::PalletWeight<Runtime>;
	type SafeMode = RuntimeSafeMode;
	type SafeModeBlockMargin = ConstU32<10>;
	type SafeModeChainBlockMargin = ConstU64<BLOCKS_PER_MINUTE_ARBITRUM>;
	type ChainTracking = ArbitrumChainTracking;
	type RetryPolicy = DefaultRetryPolicy;
	type LiabilityTracker = AssetBalances;
	type CfeBroadcastRequest = CfeInterface;
	type ElectionEgressWitnesser = DummyEgressSuccessWitnesser<EvmCrypto>;
}

impl pallet_cf_asset_balances::Config for Runtime {
	type RuntimeEvent = RuntimeEvent;
	type EgressHandler = chainflip::AnyChainIngressEgressHandler;
	type PolkadotKeyProvider = PolkadotThresholdSigner;
	type SafeMode = RuntimeSafeMode;
}

impl pallet_cf_broadcast::Config<Instance5> for Runtime {
	type RuntimeEvent = RuntimeEvent;
	type RuntimeCall = RuntimeCall;
	type RuntimeOrigin = RuntimeOrigin;
	type BroadcastCallable = RuntimeCall;
	type Offence = chainflip::Offence;
	type TargetChain = Solana;
	type ApiCall = cf_chains::sol::api::SolanaApi<SolEnvironment>;
	type ThresholdSigner = SolanaThresholdSigner;
	type TransactionBuilder = chainflip::SolanaTransactionBuilder;
	type BroadcastSignerNomination = chainflip::RandomSignerNomination;
	type OffenceReporter = Reputation;
	type EnsureThresholdSigned =
		pallet_cf_threshold_signature::EnsureThresholdSigned<Self, SolanaInstance>;
	type BroadcastReadyProvider = BroadcastReadyProvider;
	type WeightInfo = pallet_cf_broadcast::weights::PalletWeight<Runtime>;
	type SafeMode = RuntimeSafeMode;
	type SafeModeBlockMargin = ConstU32<10>;
	type SafeModeChainBlockMargin = ConstU64<BLOCKS_PER_MINUTE_SOLANA>;
	type ChainTracking = SolanaChainTrackingProvider;
	type RetryPolicy = DefaultRetryPolicy;
	type LiabilityTracker = AssetBalances;
	type CfeBroadcastRequest = CfeInterface;
	type ElectionEgressWitnesser = SolanaEgressWitnessingTrigger;
}

impl pallet_cf_chain_tracking::Config<Instance1> for Runtime {
	type RuntimeEvent = RuntimeEvent;
	type TargetChain = Ethereum;
	type WeightInfo = pallet_cf_chain_tracking::weights::PalletWeight<Runtime>;
}

impl pallet_cf_chain_tracking::Config<Instance2> for Runtime {
	type RuntimeEvent = RuntimeEvent;
	type TargetChain = Polkadot;
	type WeightInfo = pallet_cf_chain_tracking::weights::PalletWeight<Runtime>;
}

impl pallet_cf_chain_tracking::Config<Instance3> for Runtime {
	type RuntimeEvent = RuntimeEvent;
	type TargetChain = Bitcoin;
	type WeightInfo = pallet_cf_chain_tracking::weights::PalletWeight<Runtime>;
}

impl pallet_cf_chain_tracking::Config<Instance4> for Runtime {
	type RuntimeEvent = RuntimeEvent;
	type TargetChain = Arbitrum;
	type WeightInfo = pallet_cf_chain_tracking::weights::PalletWeight<Runtime>;
}

impl pallet_cf_chain_tracking::Config<Instance5> for Runtime {
	type RuntimeEvent = RuntimeEvent;
	type TargetChain = Solana;
	type WeightInfo = pallet_cf_chain_tracking::weights::PalletWeight<Runtime>;
}

impl pallet_cf_elections::Config<Instance5> for Runtime {
	type RuntimeEvent = RuntimeEvent;
	type ElectoralSystemRunner = chainflip::solana_elections::SolanaElectoralSystemRunner;
	type WeightInfo = pallet_cf_elections::weights::PalletWeight<Runtime>;
}

#[frame_support::runtime]
mod runtime {
	#[runtime::runtime]
	#[runtime::derive(RuntimeCall, RuntimeEvent, RuntimeError, RuntimeOrigin)]
	pub struct Runtime;

	#[runtime::pallet_index(0)]
	pub type System = frame_system;
	#[runtime::pallet_index(1)]
	pub type Timestamp = pallet_timestamp;
	#[runtime::pallet_index(2)]
	pub type Environment = pallet_cf_environment;
	#[runtime::pallet_index(3)]
	pub type Flip = pallet_cf_flip;
	#[runtime::pallet_index(4)]
	pub type Emissions = pallet_cf_emissions;

	// AccountRoles after funding; since account creation comes first.
	#[runtime::pallet_index(5)]
	pub type Funding = pallet_cf_funding;
	#[runtime::pallet_index(6)]
	pub type AccountRoles = pallet_cf_account_roles;
	#[runtime::pallet_index(7)]
	pub type TransactionPayment = pallet_transaction_payment;
	#[runtime::pallet_index(8)]
	pub type Witnesser = pallet_cf_witnesser;
	#[runtime::pallet_index(9)]
	pub type Validator = pallet_cf_validator;
	#[runtime::pallet_index(10)]
	pub type Session = pallet_session;
	#[runtime::pallet_index(11)]
	pub type Historical = session_historical;
	#[runtime::pallet_index(12)]
	pub type Aura = pallet_aura;
	#[runtime::pallet_index(13)]
	pub type Authorship = pallet_authorship;
	#[runtime::pallet_index(14)]
	pub type Grandpa = pallet_grandpa;
	#[runtime::pallet_index(15)]
	pub type Governance = pallet_cf_governance;
	#[runtime::pallet_index(16)]
	pub type TokenholderGovernance = pallet_cf_tokenholder_governance;
	#[runtime::pallet_index(17)]
	pub type Reputation = pallet_cf_reputation;

	#[runtime::pallet_index(18)]
	pub type EthereumChainTracking = pallet_cf_chain_tracking<Instance1>;
	#[runtime::pallet_index(19)]
	pub type PolkadotChainTracking = pallet_cf_chain_tracking<Instance2>;
	#[runtime::pallet_index(20)]
	pub type BitcoinChainTracking = pallet_cf_chain_tracking<Instance3>;

	#[runtime::pallet_index(21)]
	pub type EthereumVault = pallet_cf_vaults<Instance1>;
	#[runtime::pallet_index(22)]
	pub type PolkadotVault = pallet_cf_vaults<Instance2>;
	#[runtime::pallet_index(23)]
	pub type BitcoinVault = pallet_cf_vaults<Instance3>;

	#[runtime::pallet_index(24)]
	pub type EvmThresholdSigner = pallet_cf_threshold_signature<Instance16>;
	#[runtime::pallet_index(25)]
	pub type PolkadotThresholdSigner = pallet_cf_threshold_signature<Instance2>;
	#[runtime::pallet_index(26)]
	pub type BitcoinThresholdSigner = pallet_cf_threshold_signature<Instance3>;

	#[runtime::pallet_index(27)]
	pub type EthereumBroadcaster = pallet_cf_broadcast<Instance1>;
	#[runtime::pallet_index(28)]
	pub type PolkadotBroadcaster = pallet_cf_broadcast<Instance2>;
	#[runtime::pallet_index(29)]
	pub type BitcoinBroadcaster = pallet_cf_broadcast<Instance3>;

	#[runtime::pallet_index(30)]
	pub type Swapping = pallet_cf_swapping;
	#[runtime::pallet_index(31)]
	pub type LiquidityProvider = pallet_cf_lp;

	#[runtime::pallet_index(32)]
	pub type EthereumIngressEgress = pallet_cf_ingress_egress<Instance1>;
	#[runtime::pallet_index(33)]
	pub type PolkadotIngressEgress = pallet_cf_ingress_egress<Instance2>;
	#[runtime::pallet_index(34)]
	pub type BitcoinIngressEgress = pallet_cf_ingress_egress<Instance3>;

	#[runtime::pallet_index(35)]
	pub type LiquidityPools = pallet_cf_pools;

	#[runtime::pallet_index(36)]
	pub type CfeInterface = pallet_cf_cfe_interface;

	#[runtime::pallet_index(37)]
	pub type ArbitrumChainTracking = pallet_cf_chain_tracking<Instance4>;
	#[runtime::pallet_index(38)]
	pub type ArbitrumVault = pallet_cf_vaults<Instance4>;
	#[runtime::pallet_index(39)]
	pub type ArbitrumBroadcaster = pallet_cf_broadcast<Instance4>;
	#[runtime::pallet_index(40)]
	pub type ArbitrumIngressEgress = pallet_cf_ingress_egress<Instance4>;

	#[runtime::pallet_index(41)]
	pub type SolanaVault = pallet_cf_vaults<Instance5>;
	#[runtime::pallet_index(42)]
	pub type SolanaThresholdSigner = pallet_cf_threshold_signature<Instance5>;
	#[runtime::pallet_index(43)]
	pub type SolanaBroadcaster = pallet_cf_broadcast<Instance5>;
	#[runtime::pallet_index(44)]
	pub type SolanaIngressEgress = pallet_cf_ingress_egress<Instance5>;
	#[runtime::pallet_index(45)]
	pub type SolanaElections = pallet_cf_elections<Instance5>;
	#[runtime::pallet_index(46)]
	pub type SolanaChainTracking = pallet_cf_chain_tracking<Instance5>;

	#[runtime::pallet_index(47)]
	pub type AssetBalances = pallet_cf_asset_balances;
}

/// The address format for describing accounts.
pub type Address = sp_runtime::MultiAddress<AccountId, ()>;
/// Block header type as expected by this runtime.
pub type Header = generic::Header<BlockNumber, BlakeTwo256>;
/// Block type as expected by this runtime.
pub type Block = generic::Block<Header, UncheckedExtrinsic>;
/// A Block signed with a Justification
pub type SignedBlock = generic::SignedBlock<Block>;
/// The SignedExtension to the basic transaction logic.
pub type SignedExtra = (
	frame_system::CheckNonZeroSender<Runtime>,
	frame_system::CheckSpecVersion<Runtime>,
	frame_system::CheckTxVersion<Runtime>,
	frame_system::CheckGenesis<Runtime>,
	frame_system::CheckEra<Runtime>,
	frame_system::CheckNonce<Runtime>,
	frame_system::CheckWeight<Runtime>,
	pallet_transaction_payment::ChargeTransactionPayment<Runtime>,
	frame_metadata_hash_extension::CheckMetadataHash<Runtime>,
);
/// Unchecked extrinsic type as expected by this runtime.
pub type UncheckedExtrinsic =
	generic::UncheckedExtrinsic<Address, RuntimeCall, Signature, SignedExtra>;
/// The payload being signed in transactions.
pub type SignedPayload = generic::SignedPayload<RuntimeCall, SignedExtra>;
/// Extrinsic type that has already been checked.
pub type CheckedExtrinsic = generic::CheckedExtrinsic<AccountId, RuntimeCall, SignedExtra>;
/// Executive: handles dispatch to the various modules.
pub type Executive = frame_executive::Executive<
	Runtime,
	Block,
	frame_system::ChainContext<Runtime>,
	Runtime,
	PalletExecutionOrder,
	AllMigrations,
>;

pub type PalletExecutionOrder = (
	System,
	Timestamp,
	CfeInterface,
	Environment,
	Flip,
	Emissions,
	Funding,
	AccountRoles,
	TransactionPayment,
	Witnesser,
	Validator,
	Session,
	Historical,
	Aura,
	Authorship,
	Grandpa,
	Governance,
	TokenholderGovernance,
	Reputation,
	AssetBalances,
	// Chain Tracking
	EthereumChainTracking,
	PolkadotChainTracking,
	BitcoinChainTracking,
	ArbitrumChainTracking,
	SolanaChainTracking,
	// Elections
	SolanaElections,
	// Vaults
	EthereumVault,
	PolkadotVault,
	BitcoinVault,
	ArbitrumVault,
	SolanaVault,
	// Threshold Signers
	EvmThresholdSigner,
	PolkadotThresholdSigner,
	BitcoinThresholdSigner,
	SolanaThresholdSigner,
	// Broadcasters
	EthereumBroadcaster,
	PolkadotBroadcaster,
	BitcoinBroadcaster,
	ArbitrumBroadcaster,
	SolanaBroadcaster,
	// Swapping and Liquidity Provision
	Swapping,
	LiquidityProvider,
	// Ingress Egress
	EthereumIngressEgress,
	PolkadotIngressEgress,
	BitcoinIngressEgress,
	ArbitrumIngressEgress,
	SolanaIngressEgress,
	// Liquidity Pools
	LiquidityPools,
);

/// Contains:
/// - ClearEvents in CfeInterface migration. Don't remove this.
/// - The VersionUpdate migration. Don't remove this.
/// - Individual pallet migrations. Don't remove these unless there's a good reason. Prefer to
///   disable these at the pallet level (ie. set it to () or PhantomData).
/// - Release-specific migrations: remove these if they are no longer needed.
type AllMigrations = (
	// This ClearEvents should only be run at the start of all migrations. This is in case another
	// migration needs to trigger an event like a Broadcast for example.
	pallet_cf_cfe_interface::migrations::ClearEvents<Runtime>,
	// DO NOT REMOVE `VersionUpdate`. THIS IS REQUIRED TO UPDATE THE VERSION FOR THE CFES EVERY
	// UPGRADE
	pallet_cf_environment::migrations::VersionUpdate<Runtime>,
	PalletMigrations,
	MigrationsForV1_8,
	migrations::housekeeping::Migration,
	migrations::reap_old_accounts::Migration,
);

/// All the pallet-specific migrations and migrations that depend on pallet migration order. Do not
/// comment out or remove pallet migrations. Prefer to delete the migration at the pallet level and
/// replace with a dummy migration.
type PalletMigrations = (
	pallet_cf_environment::migrations::PalletMigration<Runtime>,
	pallet_cf_funding::migrations::PalletMigration<Runtime>,
	pallet_cf_account_roles::migrations::PalletMigration<Runtime>,
	pallet_cf_validator::migrations::PalletMigration<Runtime>,
	pallet_cf_governance::migrations::PalletMigration<Runtime>,
	pallet_cf_tokenholder_governance::migrations::PalletMigration<Runtime>,
	pallet_cf_chain_tracking::migrations::PalletMigration<Runtime, EthereumInstance>,
	pallet_cf_chain_tracking::migrations::PalletMigration<Runtime, PolkadotInstance>,
	pallet_cf_chain_tracking::migrations::PalletMigration<Runtime, BitcoinInstance>,
	pallet_cf_chain_tracking::migrations::PalletMigration<Runtime, ArbitrumInstance>,
	pallet_cf_vaults::migrations::PalletMigration<Runtime, EthereumInstance>,
	pallet_cf_vaults::migrations::PalletMigration<Runtime, PolkadotInstance>,
	pallet_cf_vaults::migrations::PalletMigration<Runtime, BitcoinInstance>,
	pallet_cf_vaults::migrations::PalletMigration<Runtime, ArbitrumInstance>,
	pallet_cf_vaults::migrations::PalletMigration<Runtime, SolanaInstance>,
	pallet_cf_threshold_signature::migrations::PalletMigration<Runtime, EvmInstance>,
	pallet_cf_threshold_signature::migrations::PalletMigration<Runtime, PolkadotInstance>,
	pallet_cf_threshold_signature::migrations::PalletMigration<Runtime, BitcoinInstance>,
	pallet_cf_threshold_signature::migrations::PalletMigration<Runtime, SolanaInstance>,
	pallet_cf_broadcast::migrations::PalletMigration<Runtime, EthereumInstance>,
	pallet_cf_broadcast::migrations::PalletMigration<Runtime, PolkadotInstance>,
	pallet_cf_broadcast::migrations::PalletMigration<Runtime, BitcoinInstance>,
	pallet_cf_broadcast::migrations::PalletMigration<Runtime, ArbitrumInstance>,
	pallet_cf_broadcast::migrations::PalletMigration<Runtime, SolanaInstance>,
	pallet_cf_swapping::migrations::PalletMigration<Runtime>,
	pallet_cf_lp::migrations::PalletMigration<Runtime>,
	pallet_cf_ingress_egress::migrations::PalletMigration<Runtime, EthereumInstance>,
	pallet_cf_ingress_egress::migrations::PalletMigration<Runtime, PolkadotInstance>,
	pallet_cf_ingress_egress::migrations::PalletMigration<Runtime, BitcoinInstance>,
	pallet_cf_ingress_egress::migrations::PalletMigration<Runtime, ArbitrumInstance>,
	pallet_cf_ingress_egress::migrations::PalletMigration<Runtime, SolanaInstance>,
	pallet_cf_pools::migrations::PalletMigration<Runtime>,
	pallet_cf_cfe_interface::migrations::PalletMigration<Runtime>,
);

type MigrationsForV1_8 = (
	VersionedMigration<
		2,
		3,
		migrations::solana_vault_swaps_migration::SolanaVaultSwapsMigration,
		pallet_cf_elections::Pallet<Runtime, SolanaInstance>,
		DbWeight,
	>,
<<<<<<< HEAD
	VersionedMigration<
		3,
		4,
		migrations::arbitrum_chain_tracking_migration::ArbitrumChainTrackingMigration,
		pallet_cf_chain_tracking::Pallet<Runtime, ArbitrumInstance>,
		DbWeight,
	>,
	VersionedMigration<
		3,
		4,
		migrations::arbitrum_chain_tracking_migration::NoOpMigration,
		pallet_cf_chain_tracking::Pallet<Runtime, EthereumInstance>,
		DbWeight,
	>,
	VersionedMigration<
		3,
		4,
		migrations::arbitrum_chain_tracking_migration::NoOpMigration,
		pallet_cf_chain_tracking::Pallet<Runtime, BitcoinInstance>,
		DbWeight,
	>,
	VersionedMigration<
		3,
		4,
		migrations::arbitrum_chain_tracking_migration::NoOpMigration,
		pallet_cf_chain_tracking::Pallet<Runtime, PolkadotInstance>,
		DbWeight,
	>,
	VersionedMigration<
		3,
		4,
		migrations::arbitrum_chain_tracking_migration::NoOpMigration,
		pallet_cf_chain_tracking::Pallet<Runtime, SolanaInstance>,
=======
	// Only the Solana Transaction type has changed
	VersionedMigration<
		10,
		11,
		migrations::solana_transaction_data_migration::SolanaTransactionDataMigration,
		pallet_cf_broadcast::Pallet<Runtime, SolanaInstance>,
>>>>>>> f969c922
		DbWeight,
	>,
	VersionedMigration<
		10,
		11,
<<<<<<< HEAD
		migrations::api_calls_gas_migration::EthApiCallsGasMigration,
		pallet_cf_broadcast::Pallet<Runtime, EthereumInstance>,
=======
		NoopUpgrade,
		pallet_cf_broadcast::Pallet<Runtime, SolanaInstance>,
>>>>>>> f969c922
		DbWeight,
	>,
	VersionedMigration<
		10,
		11,
<<<<<<< HEAD
		migrations::api_calls_gas_migration::ArbApiCallsGasMigration,
		pallet_cf_broadcast::Pallet<Runtime, ArbitrumInstance>,
		DbWeight,
	>,
	// API call migration only needed for Ethereum and Arbitrum as it's
	// the only ones storing the gas_budget as part of the api call.
	VersionedMigration<
		10,
		11,
		migrations::api_calls_gas_migration::NoOpMigration,
=======
		NoopUpgrade,
		pallet_cf_broadcast::Pallet<Runtime, EthereumInstance>,
		DbWeight,
	>,
	VersionedMigration<
		10,
		11,
		NoopUpgrade,
>>>>>>> f969c922
		pallet_cf_broadcast::Pallet<Runtime, PolkadotInstance>,
		DbWeight,
	>,
	VersionedMigration<
		10,
		11,
<<<<<<< HEAD
		migrations::api_calls_gas_migration::NoOpMigration,
=======
		NoopUpgrade,
>>>>>>> f969c922
		pallet_cf_broadcast::Pallet<Runtime, BitcoinInstance>,
		DbWeight,
	>,
	VersionedMigration<
		10,
		11,
<<<<<<< HEAD
		migrations::api_calls_gas_migration::NoOpMigration,
		pallet_cf_broadcast::Pallet<Runtime, SolanaInstance>,
=======
		NoopUpgrade,
		pallet_cf_broadcast::Pallet<Runtime, ArbitrumInstance>,
>>>>>>> f969c922
		DbWeight,
	>,
);

#[cfg(feature = "runtime-benchmarks")]
#[macro_use]
extern crate frame_benchmarking;

#[cfg(feature = "runtime-benchmarks")]
mod benches {
	define_benchmarks!(
		[frame_benchmarking, BaselineBench::<Runtime>]
		[frame_system, SystemBench::<Runtime>]
		[pallet_timestamp, Timestamp]
		[pallet_cf_environment, Environment]
		[pallet_cf_flip, Flip]
		[pallet_cf_emissions, Emissions]
		[pallet_cf_funding, Funding]
		[pallet_session, SessionBench::<Runtime>]
		[pallet_cf_witnesser, Witnesser]
		[pallet_cf_validator, Validator]
		[pallet_cf_governance, Governance]
		[pallet_cf_tokenholder_governance, TokenholderGovernance]
		[pallet_cf_vaults, EthereumVault]
		[pallet_cf_reputation, Reputation]
		[pallet_cf_threshold_signature, EvmThresholdSigner]
		[pallet_cf_broadcast, EthereumBroadcaster]
		[pallet_cf_chain_tracking, EthereumChainTracking]
		[pallet_cf_swapping, Swapping]
		[pallet_cf_account_roles, AccountRoles]
		[pallet_cf_ingress_egress, EthereumIngressEgress]
		[pallet_cf_lp, LiquidityProvider]
		[pallet_cf_pools, LiquidityPools]
		[pallet_cf_cfe_interface, CfeInterface]
		[pallet_cf_asset_balances, AssetBalances]
		[pallet_cf_elections, SolanaElections]
	);
}

impl_runtime_apis! {
	impl runtime_apis::ElectoralRuntimeApi<Block, SolanaInstance> for Runtime {
		fn cf_electoral_data(account_id: AccountId) -> Vec<u8> {
			SolanaElections::electoral_data(&account_id).encode()
		}

		fn cf_filter_votes(account_id: AccountId, proposed_votes: Vec<u8>) -> Vec<u8> {
			SolanaElections::filter_votes(&account_id, Decode::decode(&mut &proposed_votes[..]).unwrap_or_default()).encode()
		}
	}

	// START custom runtime APIs
	impl runtime_apis::CustomRuntimeApi<Block> for Runtime {
		fn cf_is_auction_phase() -> bool {
			Validator::is_auction_phase()
		}
		fn cf_eth_flip_token_address() -> EthereumAddress {
			Environment::supported_eth_assets(cf_primitives::chains::assets::eth::Asset::Flip).expect("FLIP token address should exist")
		}
		fn cf_eth_state_chain_gateway_address() -> EthereumAddress {
			Environment::state_chain_gateway_address()
		}
		fn cf_eth_key_manager_address() -> EthereumAddress {
			Environment::key_manager_address()
		}
		fn cf_eth_chain_id() -> u64 {
			Environment::ethereum_chain_id()
		}
		fn cf_eth_vault() -> ([u8; 33], BlockNumber) {
			let epoch_index = Self::cf_current_epoch();
			// We should always have a Vault for the current epoch, but in case we do
			// not, just return an empty Vault.
			(EvmThresholdSigner::keys(epoch_index).unwrap_or_default().to_pubkey_compressed(), EthereumVault::vault_start_block_numbers(epoch_index).unwrap().unique_saturated_into())
		}
		fn cf_auction_parameters() -> (u32, u32) {
			let auction_params = Validator::auction_parameters();
			(auction_params.min_size, auction_params.max_size)
		}
		fn cf_min_funding() -> u128 {
			MinimumFunding::<Runtime>::get().unique_saturated_into()
		}
		fn cf_current_epoch() -> u32 {
			Validator::current_epoch()
		}
		fn cf_current_compatibility_version() -> SemVer {
			Environment::current_release_version()
		}
		fn cf_epoch_duration() -> u32 {
			Validator::blocks_per_epoch()
		}
		fn cf_current_epoch_started_at() -> u32 {
			Validator::current_epoch_started_at()
		}
		fn cf_authority_emission_per_block() -> u128 {
			Emissions::current_authority_emission_per_block()
		}
		fn cf_backup_emission_per_block() -> u128 {
			Emissions::backup_node_emission_per_block()
		}
		fn cf_flip_supply() -> (u128, u128) {
			(Flip::total_issuance(), Flip::offchain_funds())
		}
		fn cf_accounts() -> Vec<(AccountId, Vec<u8>)> {
			let mut vanity_names = AccountRoles::vanity_names();
			frame_system::Account::<Runtime>::iter_keys()
				.map(|account_id| {
					let vanity_name = vanity_names.remove(&account_id).unwrap_or_default().into();
					(account_id, vanity_name)
				})
				.collect()
		}
		fn cf_free_balances(account_id: AccountId) -> AssetMap<AssetAmount> {
			LiquidityPools::sweep(&account_id).unwrap();
			AssetBalances::free_balances(&account_id)
		}
		fn cf_lp_total_balances(account_id: AccountId) -> AssetMap<AssetAmount> {
			let free_balances = AssetBalances::free_balances(&account_id);
			let open_order_balances = LiquidityPools::open_order_balances(&account_id);
			let boost_pools_balances = IngressEgressBoostApi::boost_pool_account_balances(&account_id);
			free_balances.saturating_add(open_order_balances).saturating_add(boost_pools_balances)
		}
		fn cf_account_flip_balance(account_id: &AccountId) -> u128 {
			pallet_cf_flip::Account::<Runtime>::get(account_id).total()
		}
		fn cf_validator_info(account_id: &AccountId) -> ValidatorInfo {
			let is_current_backup = pallet_cf_validator::Backups::<Runtime>::get().contains_key(account_id);
			let key_holder_epochs = pallet_cf_validator::HistoricalActiveEpochs::<Runtime>::get(account_id);
			let is_qualified = <<Runtime as pallet_cf_validator::Config>::KeygenQualification as QualifyNode<_>>::is_qualified(account_id);
			let is_current_authority = pallet_cf_validator::CurrentAuthorities::<Runtime>::get().contains(account_id);
			let is_bidding = Validator::is_bidding(account_id);
			let bound_redeem_address = pallet_cf_funding::BoundRedeemAddress::<Runtime>::get(account_id);
			let apy_bp = calculate_account_apy(account_id);
			let reputation_info = pallet_cf_reputation::Reputations::<Runtime>::get(account_id);
			let account_info = pallet_cf_flip::Account::<Runtime>::get(account_id);
			let restricted_balances = pallet_cf_funding::RestrictedBalances::<Runtime>::get(account_id);
			ValidatorInfo {
				balance: account_info.total(),
				bond: account_info.bond(),
				last_heartbeat: pallet_cf_reputation::LastHeartbeat::<Runtime>::get(account_id).unwrap_or(0),
				reputation_points: reputation_info.reputation_points,
				keyholder_epochs: key_holder_epochs,
				is_current_authority,
				is_current_backup,
				is_qualified: is_bidding && is_qualified,
				is_online: HeartbeatQualification::<Runtime>::is_qualified(account_id),
				is_bidding,
				bound_redeem_address,
				apy_bp,
				restricted_balances,
			}
		}

		fn cf_penalties() -> Vec<(Offence, RuntimeApiPenalty)> {
			pallet_cf_reputation::Penalties::<Runtime>::iter_keys()
				.map(|offence| {
					let penalty = pallet_cf_reputation::Penalties::<Runtime>::get(offence);
					(offence, RuntimeApiPenalty {
						reputation_points: penalty.reputation,
						suspension_duration_blocks: penalty.suspension
					})
				})
				.collect()
		}
		fn cf_suspensions() -> Vec<(Offence, Vec<(u32, AccountId)>)> {
			pallet_cf_reputation::Suspensions::<Runtime>::iter_keys()
				.map(|offence| {
					let suspension = pallet_cf_reputation::Suspensions::<Runtime>::get(offence);
					(offence, suspension.into())
				})
				.collect()
		}
		fn cf_generate_gov_key_call_hash(
			call: Vec<u8>,
		) -> GovCallHash {
			Governance::compute_gov_key_call_hash::<_>(call).0
		}

		fn cf_auction_state() -> AuctionState {
			let auction_params = Validator::auction_parameters();
			let min_active_bid = SetSizeMaximisingAuctionResolver::try_new(
				<Runtime as Chainflip>::EpochInfo::current_authority_count(),
				auction_params,
			)
			.and_then(|resolver| {
				resolver.resolve_auction(
					Validator::get_qualified_bidders::<<Runtime as pallet_cf_validator::Config>::KeygenQualification>(),
					Validator::auction_bid_cutoff_percentage(),
				)
			})
			.ok()
			.map(|auction_outcome| auction_outcome.bond);
			AuctionState {
				blocks_per_epoch: Validator::blocks_per_epoch(),
				current_epoch_started_at: Validator::current_epoch_started_at(),
				redemption_period_as_percentage: Validator::redemption_period_as_percentage().deconstruct(),
				min_funding: MinimumFunding::<Runtime>::get().unique_saturated_into(),
				auction_size_range: (auction_params.min_size, auction_params.max_size),
				min_active_bid,
			}
		}

		fn cf_pool_price(
			from: Asset,
			to: Asset,
		) -> Option<PoolPriceV1> {
			LiquidityPools::current_price(from, to)
		}

		fn cf_pool_price_v2(base_asset: Asset, quote_asset: Asset) -> Result<PoolPriceV2, DispatchErrorWithMessage> {
			Ok(
				LiquidityPools::pool_price(base_asset, quote_asset)?
					.map_sell_and_buy_prices(|price| price.sqrt_price)
			)
		}

		/// Simulates a swap and return the intermediate (if any) and final output.
		///
		/// If no swap rate can be calculated, returns None. This can happen if the pools are not
		/// provisioned, or if the input amount amount is too high or too low to give a meaningful
		/// output.
		///
		/// Note: This function must only be called through RPC, because RPC has its own storage buffer
		/// layer and would not affect on-chain storage.
		fn cf_pool_simulate_swap(
			input_asset: Asset,
			output_asset: Asset,
			input_amount: AssetAmount,
			broker_commission: BasisPoints,
			dca_parameters: Option<DcaParameters>,
			ccm_data: Option<CcmData>,
			exclude_fees: BTreeSet<FeeTypes>,
			additional_orders: Option<Vec<SimulateSwapAdditionalOrder>>,
		) -> Result<SimulatedSwapInformation, DispatchErrorWithMessage> {
			if let Some(additional_orders) = additional_orders {
				for (index, additional_order) in additional_orders.into_iter().enumerate() {
					match additional_order {
						SimulateSwapAdditionalOrder::LimitOrder {
							base_asset,
							quote_asset,
							side,
							tick,
							sell_amount,
						} => {
							LiquidityPools::try_add_limit_order(
								&AccountId::new([0; 32]),
								base_asset,
								quote_asset,
								side,
								index as OrderId,
								tick,
								sell_amount.into(),
							)?;
						}
					}
				}
			}

			fn remove_fees(ingress_or_egress: IngressOrEgress, asset: Asset, amount: AssetAmount) -> (AssetAmount, AssetAmount) {
				use pallet_cf_ingress_egress::AmountAndFeesWithheld;

				match asset.into() {
					ForeignChainAndAsset::Ethereum(asset) => {
						let AmountAndFeesWithheld {
							amount_after_fees,
							fees_withheld,
						} = pallet_cf_ingress_egress::Pallet::<Runtime, EthereumInstance>::withhold_ingress_or_egress_fee(ingress_or_egress, asset, amount.unique_saturated_into());

						(amount_after_fees, fees_withheld)
					},
					ForeignChainAndAsset::Polkadot(asset) => {
						let AmountAndFeesWithheld {
							amount_after_fees,
							fees_withheld,
						} = pallet_cf_ingress_egress::Pallet::<Runtime, PolkadotInstance>::withhold_ingress_or_egress_fee(ingress_or_egress, asset, amount.unique_saturated_into());

						(amount_after_fees, fees_withheld)
					},
					ForeignChainAndAsset::Bitcoin(asset) => {
						let AmountAndFeesWithheld {
							amount_after_fees,
							fees_withheld,
						} = pallet_cf_ingress_egress::Pallet::<Runtime, BitcoinInstance>::withhold_ingress_or_egress_fee(ingress_or_egress, asset, amount.unique_saturated_into());

						(amount_after_fees.into(), fees_withheld.into())
					},
					ForeignChainAndAsset::Arbitrum(asset) => {
						let AmountAndFeesWithheld {
							amount_after_fees,
							fees_withheld,
						} = pallet_cf_ingress_egress::Pallet::<Runtime, ArbitrumInstance>::withhold_ingress_or_egress_fee(ingress_or_egress, asset, amount.unique_saturated_into());

						(amount_after_fees, fees_withheld)
					},
					ForeignChainAndAsset::Solana(asset) => {
						let AmountAndFeesWithheld {
							amount_after_fees,
							fees_withheld,
						} = pallet_cf_ingress_egress::Pallet::<Runtime, SolanaInstance>::withhold_ingress_or_egress_fee(ingress_or_egress, asset, amount.unique_saturated_into());

						(amount_after_fees.into(), fees_withheld.into())
					},
				}
			}

			let include_fee = |fee_type: FeeTypes| !exclude_fees.contains(&fee_type);

			let (amount_to_swap, ingress_fee) = if include_fee(FeeTypes::Ingress) {
				remove_fees(IngressOrEgress::Ingress, input_asset, input_amount)
			} else {
				(input_amount, 0u128)
			};

			// Estimate swap result for a chunk, then extrapolate the result.
			// If no DCA parameter is given, swap the entire amount with 1 chunk.
			let number_of_chunks: u128 = dca_parameters.map(|dca|dca.number_of_chunks).unwrap_or(1u32).into();
			let amount_per_chunk = amount_to_swap / number_of_chunks;

			let mut fees_vec = vec![];

			if include_fee(FeeTypes::Network) {
				fees_vec.push(FeeType::NetworkFee);
			}

			if broker_commission > 0 {
				fees_vec.push(FeeType::BrokerFee(
					vec![Beneficiary {
						account: AccountId::new([0xbb; 32]),
						bps: broker_commission,
					}]
					.try_into()
					.expect("Beneficiary with a length of 1 must be within length bound.")
				));
			}

			let swap_output_per_chunk = Swapping::try_execute_without_violations(
				vec![
					Swap::new(
						Default::default(),
						Default::default(),
						input_asset,
						output_asset,
						amount_per_chunk,
						None,
						fees_vec,
					)
				],
			).map_err(|e| DispatchErrorWithMessage::Other(match e {
				BatchExecutionError::SwapLegFailed { .. } => DispatchError::Other("Swap leg failed."),
				BatchExecutionError::PriceViolation { .. } => DispatchError::Other("Price Violation: Some swaps failed due to Price Impact Limitations."),
				BatchExecutionError::DispatchError { error } => error,
			}))?;

			let (
				network_fee,
				broker_fee,
				intermediary,
				output,
			) = {
				(
					swap_output_per_chunk[0].network_fee_taken.unwrap_or_default() * number_of_chunks,
					swap_output_per_chunk[0].broker_fee_taken.unwrap_or_default() * number_of_chunks,
					swap_output_per_chunk[0].stable_amount.map(|amount| amount * number_of_chunks)
						.filter(|_| ![input_asset, output_asset].contains(&STABLE_ASSET)),
					swap_output_per_chunk[0].final_output.unwrap_or_default() * number_of_chunks,
				)
			};

			let (output, egress_fee) = if include_fee(FeeTypes::Egress) {
				let egress = match ccm_data {
					Some(CcmData { gas_budget, message_length}) => {
						IngressOrEgress::EgressCcm {
							gas_budget,
							message_length: message_length as usize,
						}
					},
					None => IngressOrEgress::Egress,
				};
				remove_fees(egress, output_asset, output)
			} else {
				(output, 0u128)
			};


			Ok(SimulatedSwapInformation {
				intermediary,
				output,
				network_fee,
				ingress_fee,
				egress_fee,
				broker_fee,
			})
		}

		fn cf_pool_info(base_asset: Asset, quote_asset: Asset) -> Result<PoolInfo, DispatchErrorWithMessage> {
			LiquidityPools::pool_info(base_asset, quote_asset).map_err(Into::into)
		}

		fn cf_lp_events() -> Vec<pallet_cf_pools::Event<Runtime>> {
			System::read_events_no_consensus().filter_map(|event_record| {
				if let RuntimeEvent::LiquidityPools(pools_event) = event_record.event {
					Some(pools_event)
				} else {
					None
				}
			}).collect()

		}

		fn cf_pool_depth(base_asset: Asset, quote_asset: Asset, tick_range: Range<cf_amm::math::Tick>) -> Result<AskBidMap<UnidirectionalPoolDepth>, DispatchErrorWithMessage> {
			LiquidityPools::pool_depth(base_asset, quote_asset, tick_range).map_err(Into::into)
		}

		fn cf_pool_liquidity(base_asset: Asset, quote_asset: Asset) -> Result<PoolLiquidity, DispatchErrorWithMessage> {
			LiquidityPools::pool_liquidity(base_asset, quote_asset).map_err(Into::into)
		}

		fn cf_required_asset_ratio_for_range_order(
			base_asset: Asset,
			quote_asset: Asset,
			tick_range: Range<cf_amm::math::Tick>,
		) -> Result<PoolPairsMap<Amount>, DispatchErrorWithMessage> {
			LiquidityPools::required_asset_ratio_for_range_order(base_asset, quote_asset, tick_range).map_err(Into::into)
		}

		fn cf_pool_orderbook(
			base_asset: Asset,
			quote_asset: Asset,
			orders: u32,
		) -> Result<PoolOrderbook, DispatchErrorWithMessage> {
			LiquidityPools::pool_orderbook(base_asset, quote_asset, orders).map_err(Into::into)
		}

		fn cf_pool_orders(
			base_asset: Asset,
			quote_asset: Asset,
			lp: Option<AccountId>,
			filled_orders: bool,
		) -> Result<PoolOrders<Runtime>, DispatchErrorWithMessage> {
			LiquidityPools::pool_orders(base_asset, quote_asset, lp, filled_orders).map_err(Into::into)
		}

		fn cf_pool_range_order_liquidity_value(
			base_asset: Asset,
			quote_asset: Asset,
			tick_range: Range<Tick>,
			liquidity: Liquidity,
		) -> Result<PoolPairsMap<Amount>, DispatchErrorWithMessage> {
			LiquidityPools::pool_range_order_liquidity_value(base_asset, quote_asset, tick_range, liquidity).map_err(Into::into)
		}

		fn cf_network_environment() -> NetworkEnvironment {
			Environment::network_environment()
		}

		fn cf_max_swap_amount(asset: Asset) -> Option<AssetAmount> {
			Swapping::maximum_swap_amount(asset)
		}

		fn cf_min_deposit_amount(asset: Asset) -> AssetAmount {
			use pallet_cf_ingress_egress::MinimumDeposit;
			match asset.into() {
				ForeignChainAndAsset::Ethereum(asset) => MinimumDeposit::<Runtime, EthereumInstance>::get(asset),
				ForeignChainAndAsset::Polkadot(asset) => MinimumDeposit::<Runtime, PolkadotInstance>::get(asset),
				ForeignChainAndAsset::Bitcoin(asset) => MinimumDeposit::<Runtime, BitcoinInstance>::get(asset).into(),
				ForeignChainAndAsset::Arbitrum(asset) => MinimumDeposit::<Runtime, ArbitrumInstance>::get(asset),
				ForeignChainAndAsset::Solana(asset) => MinimumDeposit::<Runtime, SolanaInstance>::get(asset).into(),
			}
		}

		fn cf_egress_dust_limit(generic_asset: Asset) -> AssetAmount {
			use pallet_cf_ingress_egress::EgressDustLimit;

			match generic_asset.into() {
				ForeignChainAndAsset::Ethereum(asset) => EgressDustLimit::<Runtime, EthereumInstance>::get(asset),
				ForeignChainAndAsset::Polkadot(asset) => EgressDustLimit::<Runtime, PolkadotInstance>::get(asset),
				ForeignChainAndAsset::Bitcoin(asset) => EgressDustLimit::<Runtime, BitcoinInstance>::get(asset),
				ForeignChainAndAsset::Arbitrum(asset) => EgressDustLimit::<Runtime, ArbitrumInstance>::get(asset),
				ForeignChainAndAsset::Solana(asset) => EgressDustLimit::<Runtime, SolanaInstance>::get(asset),
			}
		}

		fn cf_ingress_fee(generic_asset: Asset) -> Option<AssetAmount> {
			match generic_asset.into() {
				ForeignChainAndAsset::Ethereum(asset) => {
					pallet_cf_swapping::Pallet::<Runtime>::calculate_input_for_gas_output::<Ethereum>(
						asset,
						pallet_cf_chain_tracking::Pallet::<Runtime, EthereumInstance>::estimate_ingress_fee(asset)
					)
				},
				ForeignChainAndAsset::Polkadot(asset) => Some(pallet_cf_chain_tracking::Pallet::<Runtime, PolkadotInstance>::estimate_ingress_fee(asset)),
				ForeignChainAndAsset::Bitcoin(asset) => Some(pallet_cf_chain_tracking::Pallet::<Runtime, BitcoinInstance>::estimate_ingress_fee(asset).into()),
				ForeignChainAndAsset::Arbitrum(asset) => {
					pallet_cf_swapping::Pallet::<Runtime>::calculate_input_for_gas_output::<Arbitrum>(
						asset,
						pallet_cf_chain_tracking::Pallet::<Runtime, ArbitrumInstance>::estimate_ingress_fee(asset)
					)
				},
				ForeignChainAndAsset::Solana(asset) => Some(SolanaChainTrackingProvider::
				estimate_ingress_fee(asset).into()),
			}
		}

		fn cf_egress_fee(generic_asset: Asset) -> Option<AssetAmount> {
			match generic_asset.into() {
				ForeignChainAndAsset::Ethereum(asset) => {
					pallet_cf_swapping::Pallet::<Runtime>::calculate_input_for_gas_output::<Ethereum>(
						asset,
						pallet_cf_chain_tracking::Pallet::<Runtime, EthereumInstance>::estimate_egress_fee(asset)
					)
				},
				ForeignChainAndAsset::Polkadot(asset) => Some(pallet_cf_chain_tracking::Pallet::<Runtime, PolkadotInstance>::estimate_egress_fee(asset)),
				ForeignChainAndAsset::Bitcoin(asset) => Some(pallet_cf_chain_tracking::Pallet::<Runtime, BitcoinInstance>::estimate_egress_fee(asset).into()),
				ForeignChainAndAsset::Arbitrum(asset) => {
					pallet_cf_swapping::Pallet::<Runtime>::calculate_input_for_gas_output::<Arbitrum>(
						asset,
						pallet_cf_chain_tracking::Pallet::<Runtime, ArbitrumInstance>::estimate_egress_fee(asset)
					)
				},
				ForeignChainAndAsset::Solana(asset) => Some(SolanaChainTrackingProvider::
				estimate_egress_fee(asset).into()),
			}
		}

		fn cf_witness_safety_margin(chain: ForeignChain) -> Option<u64> {
			match chain {
				ForeignChain::Bitcoin => pallet_cf_ingress_egress::Pallet::<Runtime, BitcoinInstance>::witness_safety_margin(),
				ForeignChain::Ethereum => pallet_cf_ingress_egress::Pallet::<Runtime, EthereumInstance>::witness_safety_margin(),
				ForeignChain::Polkadot => pallet_cf_ingress_egress::Pallet::<Runtime, PolkadotInstance>::witness_safety_margin().map(Into::into),
				ForeignChain::Arbitrum => pallet_cf_ingress_egress::Pallet::<Runtime, ArbitrumInstance>::witness_safety_margin(),
				ForeignChain::Solana => pallet_cf_ingress_egress::Pallet::<Runtime, SolanaInstance>::witness_safety_margin(),
			}
		}

		fn cf_liquidity_provider_info(
			account_id: AccountId,
		) -> LiquidityProviderInfo {
			let refund_addresses = ForeignChain::iter().map(|chain| {
				(chain, pallet_cf_lp::LiquidityRefundAddress::<Runtime>::get(&account_id, chain))
			}).collect();

			LiquidityPools::sweep(&account_id).unwrap();

			LiquidityProviderInfo {
				refund_addresses,
				balances: Asset::all().map(|asset|
					(asset, pallet_cf_asset_balances::FreeBalances::<Runtime>::get(&account_id, asset))
				).collect(),
				earned_fees: AssetMap::from_iter(HistoricalEarnedFees::<Runtime>::iter_prefix(&account_id)),
				boost_balances: AssetMap::from_fn(|asset| {
					let pool_details = Self::cf_boost_pool_details(asset);

					pool_details.into_iter().filter_map(|(fee_tier, details)| {
						let available_balance = details.available_amounts.into_iter().find_map(|(id, amount)| {
							if id == account_id {
								Some(amount)
							} else {
								None
							}
						}).unwrap_or(0);

						let owed_amount = details.pending_boosts.into_iter().flat_map(|(_, pending_deposits)| {
							pending_deposits.into_iter().filter_map(|(id, amount)| {
								if id == account_id {
									Some(amount.total)
								} else {
									None
								}
							})
						}).sum();

						let total_balance = available_balance + owed_amount;

						if total_balance == 0 {
							return None
						}

						Some(LiquidityProviderBoostPoolInfo {
							fee_tier,
							total_balance,
							available_balance,
							in_use_balance: owed_amount,
							is_withdrawing: details.pending_withdrawals.keys().any(|id| *id == account_id),
						})
					}).collect()
				}),
			}
		}

		fn cf_broker_info(
			account_id: AccountId,
		) -> BrokerInfo {
			BrokerInfo {
				earned_fees: Asset::all().map(|asset|
					(asset, AssetBalances::get_balance(&account_id, asset))
				).collect(),
				btc_vault_deposit_address: BrokerPrivateBtcChannels::<Runtime>::get(&account_id)
					.map(derive_btc_vault_deposit_address),
				affiliates: pallet_cf_swapping::AffiliateIdMapping::<Runtime>::iter_prefix(&account_id).collect(),
			}
		}

		fn cf_account_role(account_id: AccountId) -> Option<AccountRole> {
			pallet_cf_account_roles::AccountRoles::<Runtime>::get(account_id)
		}

		fn cf_redemption_tax() -> AssetAmount {
			pallet_cf_funding::RedemptionTax::<Runtime>::get()
		}

		fn cf_swap_retry_delay_blocks() -> u32 {
			pallet_cf_swapping::SwapRetryDelay::<Runtime>::get()
		}

		fn cf_swap_limits() -> SwapLimits {
			pallet_cf_swapping::Pallet::<Runtime>::get_swap_limits()
		}

		fn cf_minimum_chunk_size(asset: Asset) -> AssetAmount {
			Swapping::minimum_chunk_size(asset)
		}

		/// This should *not* be fully trusted as if the deposits that are pre-witnessed will definitely go through.
		/// This returns a list of swaps in the requested direction that are pre-witnessed in the current block.
		fn cf_prewitness_swaps(base_asset: Asset, quote_asset: Asset, side: Side) -> Vec<AssetAmount> {
			let (from, to) = AssetPair::to_swap(base_asset, quote_asset, side);

			fn filter_deposit_swaps<C, I: 'static>(from: Asset, to: Asset, deposit_witnesses: Vec<DepositWitness<C>>) -> Vec<AssetAmount>
				where Runtime: pallet_cf_ingress_egress::Config<I>,
				C: cf_chains::Chain<ChainAccount = <<Runtime as pallet_cf_ingress_egress::Config<I>>::TargetChain as cf_chains::Chain>::ChainAccount>
			{
				let mut filtered_swaps = Vec::new();
				for deposit in deposit_witnesses {
					let Some(details) = pallet_cf_ingress_egress::DepositChannelLookup::<Runtime, I>::get(
						deposit.deposit_address,
					) else {
						continue
					};
					let channel_asset: Asset = details.deposit_channel.asset.into();

					match details.action {
						ChannelAction::Swap { destination_asset, channel_metadata, .. }
							// Ingoring: ccm swaps aren't supported for BTC (which is the only chain where pre-witnessing is enabled)
							if destination_asset == to && channel_asset == from && channel_metadata.is_none() =>
						{
							filtered_swaps.push(deposit.amount.into());
						},
						_ => {
							// ignore other deposit actions
						}
					}
				}
				filtered_swaps
			}

			let mut all_prewitnessed_swaps = Vec::new();
			let current_block_events = System::read_events_no_consensus();

			for event in current_block_events {
				#[allow(clippy::collapsible_match)]
				match *event {
					frame_system::EventRecord::<RuntimeEvent, sp_core::H256> { event: RuntimeEvent::Witnesser(pallet_cf_witnesser::Event::Prewitnessed { call }), ..} => {
						match call {
							RuntimeCall::BitcoinIngressEgress(pallet_cf_ingress_egress::Call::process_deposits {
								deposit_witnesses, ..
							}) => {
								all_prewitnessed_swaps.extend(filter_deposit_swaps::<Bitcoin, BitcoinInstance>(from, to, deposit_witnesses));
							},
							_ => {
								// ignore, we only care about calls that trigger swaps.
							},
						}
					}
					_ => {
						// ignore, we only care about Prewitnessed calls
					}
				}
			}

			all_prewitnessed_swaps
		}

		fn cf_scheduled_swaps(base_asset: Asset, quote_asset: Asset) -> Vec<(SwapLegInfo, BlockNumber)> {
			assert_eq!(quote_asset, STABLE_ASSET, "Only USDC is supported as quote asset");

			let current_block = System::block_number();

			pallet_cf_swapping::SwapQueue::<Runtime>::iter().flat_map(|(block, swaps_for_block)| {
				// In case `block` has already passed, the swaps will be re-tried at the next block:
				let execute_at = core::cmp::max(block, current_block.saturating_add(1));

				let swaps: Vec<_> = swaps_for_block
					.iter()
					.filter(|swap| swap.from == base_asset || swap.to == base_asset)
					.cloned()
					.collect();

				let pool_sell_price = LiquidityPools::pool_price(base_asset, quote_asset).
					expect("Pool should exist")
					.sell
					.map(|price| price.sqrt_price);

				Swapping::get_scheduled_swap_legs(swaps, base_asset, pool_sell_price)
					.into_iter()
					.map(move |swap| (swap, execute_at))
			}).collect()
		}

		fn cf_failed_call_ethereum(broadcast_id: BroadcastId) -> Option<<cf_chains::Ethereum as cf_chains::Chain>::Transaction> {
			if EthereumIngressEgress::get_failed_call(broadcast_id).is_some() {
				EthereumBroadcaster::threshold_signature_data(broadcast_id).map(|api_call|{
					chainflip::EthTransactionBuilder::build_transaction(&api_call)
				})
			} else {
				None
			}
		}

		fn cf_failed_call_arbitrum(broadcast_id: BroadcastId) -> Option<<cf_chains::Arbitrum as cf_chains::Chain>::Transaction> {
			if ArbitrumIngressEgress::get_failed_call(broadcast_id).is_some() {
				ArbitrumBroadcaster::threshold_signature_data(broadcast_id).map(|api_call|{
					chainflip::ArbTransactionBuilder::build_transaction(&api_call)
				})
			} else {
				None
			}
		}

		fn cf_witness_count(hash: pallet_cf_witnesser::CallHash, epoch_index: Option<EpochIndex>) -> Option<FailingWitnessValidators> {
			let mut result: FailingWitnessValidators = FailingWitnessValidators {
				failing_count: 0,
				validators: vec![],
			};
			let voting_validators = Witnesser::count_votes(epoch_index.unwrap_or(<Runtime as Chainflip>::EpochInfo::current_epoch()), hash);
			let vanity_names: BTreeMap<AccountId, BoundedVec<u8, _>> = pallet_cf_account_roles::VanityNames::<Runtime>::get();
			voting_validators?.iter().for_each(|(val, voted)| {
				let vanity = vanity_names.get(val).cloned().unwrap_or_default();
				if !voted {
					result.failing_count += 1;
				}
				result.validators.push((val.clone(), String::from_utf8_lossy(&vanity).into(), *voted));
			});

			Some(result)
		}

		fn cf_channel_opening_fee(chain: ForeignChain) -> FlipBalance {
			match chain {
				ForeignChain::Ethereum => pallet_cf_ingress_egress::Pallet::<Runtime, EthereumInstance>::channel_opening_fee(),
				ForeignChain::Polkadot => pallet_cf_ingress_egress::Pallet::<Runtime, PolkadotInstance>::channel_opening_fee(),
				ForeignChain::Bitcoin => pallet_cf_ingress_egress::Pallet::<Runtime, BitcoinInstance>::channel_opening_fee(),
				ForeignChain::Arbitrum => pallet_cf_ingress_egress::Pallet::<Runtime, ArbitrumInstance>::channel_opening_fee(),
				ForeignChain::Solana => pallet_cf_ingress_egress::Pallet::<Runtime, SolanaInstance>::channel_opening_fee(),
			}
		}

		fn cf_boost_pools_depth() -> Vec<BoostPoolDepth> {

			fn boost_pools_depth<I: 'static>() -> Vec<BoostPoolDepth>
				where Runtime: pallet_cf_ingress_egress::Config<I> {

				pallet_cf_ingress_egress::BoostPools::<Runtime, I>::iter().map(|(asset, tier, pool)|

					BoostPoolDepth {
						asset: asset.into(),
						tier,
						available_amount: pool.get_available_amount().into()
					}

				).collect()
			}

			ForeignChain::iter().flat_map(|chain| {
				match chain {
					ForeignChain::Ethereum => boost_pools_depth::<EthereumInstance>(),
					ForeignChain::Polkadot => boost_pools_depth::<PolkadotInstance>(),
					ForeignChain::Bitcoin => boost_pools_depth::<BitcoinInstance>(),
					ForeignChain::Arbitrum => boost_pools_depth::<ArbitrumInstance>(),
					ForeignChain::Solana => boost_pools_depth::<SolanaInstance>(),
				}
			}).collect()

		}

		fn cf_boost_pool_details(asset: Asset) -> BTreeMap<u16, BoostPoolDetails> {

			fn boost_pools_details<I: 'static>(asset: TargetChainAsset::<Runtime, I>) -> BTreeMap<u16, BoostPoolDetails>
				where Runtime: pallet_cf_ingress_egress::Config<I> {

				pallet_cf_ingress_egress::BoostPools::<Runtime, I>::iter_prefix(asset).map(|(tier, pool)| {
					(
						tier,
						BoostPoolDetails {
							available_amounts: pool.get_amounts().into_iter().map(|(id, amount)| (id, amount.into())).collect(),
							pending_boosts: pool.get_pending_boosts().into_iter().map(|(deposit_id, owed_amounts)| {
								(
									deposit_id,
									owed_amounts.into_iter().map(|(id, amount)| (id, OwedAmount {total: amount.total.into(), fee: amount.fee.into()})).collect()
								)
							}).collect(),
							pending_withdrawals: pool.get_pending_withdrawals().clone(),
						}
					)
				}).collect()

			}

			let chain: ForeignChain = asset.into();

			match chain {
				ForeignChain::Ethereum => boost_pools_details::<EthereumInstance>(asset.try_into().unwrap()),
				ForeignChain::Polkadot => boost_pools_details::<PolkadotInstance>(asset.try_into().unwrap()),
				ForeignChain::Bitcoin => boost_pools_details::<BitcoinInstance>(asset.try_into().unwrap()),
				ForeignChain::Arbitrum => boost_pools_details::<ArbitrumInstance>(asset.try_into().unwrap()),
				ForeignChain::Solana => boost_pools_details::<SolanaInstance>(asset.try_into().unwrap()),
			}

		}

		fn cf_safe_mode_statuses() -> RuntimeSafeMode {
			pallet_cf_environment::RuntimeSafeMode::<Runtime>::get()
		}

		fn cf_pools() -> Vec<PoolPairsMap<Asset>> {
			LiquidityPools::pools()
		}

		fn cf_validate_dca_params(number_of_chunks: u32, chunk_interval: u32) -> Result<(), DispatchErrorWithMessage> {
			pallet_cf_swapping::Pallet::<Runtime>::validate_dca_params(&DcaParameters{number_of_chunks, chunk_interval}).map_err(Into::into)
		}

		fn cf_validate_refund_params(retry_duration: BlockNumber) -> Result<(), DispatchErrorWithMessage> {
			pallet_cf_swapping::Pallet::<Runtime>::validate_refund_params(retry_duration).map_err(Into::into)
		}

		fn cf_get_vault_swap_details(
			broker_id: AccountId,
			source_asset: Asset,
			destination_asset: Asset,
			destination_address: EncodedAddress,
			broker_commission: BasisPoints,
			min_output_amount: AssetAmount,
			retry_duration: BlockNumber,
			boost_fee: BasisPoints,
			affiliate_fees: Affiliates<AccountId>,
			dca_parameters: Option<DcaParameters>,
		) -> Result<VaultSwapDetails<String>, DispatchErrorWithMessage> {
			// Validate params
			pallet_cf_swapping::Pallet::<Runtime>::validate_refund_params(retry_duration)?;
			if let Some(params) = dca_parameters.as_ref() {
				pallet_cf_swapping::Pallet::<Runtime>::validate_dca_params(params)?;
			}
			ChainAddressConverter::try_from_encoded_address(destination_address.clone())
				.and_then(|address| {
					if ForeignChain::from(destination_asset) != address.chain() {
						Err(())
					} else {
						Ok(())
					}
				})
				.map_err(|_| pallet_cf_swapping::Error::<Runtime>::InvalidDestinationAddress)?;

			// Encode swap
			match ForeignChain::from(source_asset) {
				ForeignChain::Bitcoin => {
					let private_channel_id =
						pallet_cf_swapping::BrokerPrivateBtcChannels::<Runtime>::get(&broker_id)
							.ok_or(
								pallet_cf_swapping::Error::<Runtime>::NoPrivateChannelExistsForBroker,
							)?;
					let params = UtxoEncodedData {
							output_asset: destination_asset,
							output_address: destination_address,
							parameters: SharedCfParameters {
								retry_duration: retry_duration.try_into()
									.map_err(|_| pallet_cf_swapping::Error::<Runtime>::SwapRequestDurationTooLong)?,
								min_output_amount,
								number_of_chunks: dca_parameters
									.as_ref()
									.map(|params| params.number_of_chunks)
									.unwrap_or(1)
									.try_into()
									.map_err(|_| pallet_cf_swapping::Error::<Runtime>::InvalidDcaParameters)?,
								chunk_interval: dca_parameters
									.as_ref()
									.map(|params| params.chunk_interval)
									.unwrap_or(SWAP_DELAY_BLOCKS)
									.try_into()
									.map_err(|_| pallet_cf_swapping::Error::<Runtime>::InvalidDcaParameters)?,
								boost_fee: boost_fee.try_into().map_err(|_| pallet_cf_swapping::Error::<Runtime>::BoostFeeTooHigh)?,
								broker_fee: broker_commission.try_into().map_err(|_| pallet_cf_swapping::Error::<Runtime>::BrokerFeeTooHigh)?,
								affiliates: affiliate_fees.into_iter().map(|beneficiary|
										Result::<AffiliateAndFee, DispatchErrorWithMessage>::Ok(
											AffiliateAndFee {
												affiliate: Swapping::get_short_id(&broker_id, &beneficiary.account)
													.ok_or(pallet_cf_swapping::Error::<Runtime>::AffiliateNotRegistered)?,
												fee: beneficiary.bps.try_into()
													.map_err(|_| pallet_cf_swapping::Error::<Runtime>::AffiliateFeeTooHigh)?
											}
										)
									)
									.collect::<Result<Vec<AffiliateAndFee>,_>>()?
									.try_into()
									.map_err(|_| pallet_cf_swapping::Error::<Runtime>::TooManyAffiliates)?,
							},
						};

					Ok(VaultSwapDetails::Bitcoin {
						nulldata_payload: encode_swap_params_in_nulldata_payload(params),
						deposit_address: derive_btc_vault_deposit_address(private_channel_id),
					})
				},
				_ => Err(pallet_cf_swapping::Error::<Runtime>::UnsupportedSourceAsset.into()),
			}
		}

		fn cf_get_open_deposit_channels(account_id: Option<AccountId>) -> ChainAccounts {
			let btc_chain_accounts = pallet_cf_ingress_egress::DepositChannelLookup::<Runtime,BitcoinInstance>::iter_values()
				.filter(|channel_details| account_id.is_none() || Some(&channel_details.owner) == account_id.as_ref())
				.map(|channel_details| channel_details.deposit_channel.address)
				.collect::<Vec<_>>();

			ChainAccounts {
				btc_chain_accounts
			}
		}

		fn cf_transaction_screening_events() -> crate::runtime_apis::TransactionScreeningEvents {
			let btc_events = System::read_events_no_consensus().filter_map(|event_record| {
				if let RuntimeEvent::BitcoinIngressEgress(btc_ie_event) = event_record.event {
					match btc_ie_event {
						pallet_cf_ingress_egress::Event::TransactionRejectionRequestExpired{ account_id, tx_id } =>
							Some(TransactionScreeningEvent::TransactionRejectionRequestExpired{ account_id, tx_id }),
						pallet_cf_ingress_egress::Event::TransactionRejectionRequestReceived{ account_id, tx_id, expires_at: _ } =>
							Some(TransactionScreeningEvent::TransactionRejectionRequestReceived{account_id, tx_id }),
						pallet_cf_ingress_egress::Event::TransactionRejectedByBroker{ broadcast_id, tx_id } =>
							Some(TransactionScreeningEvent::TransactionRejectedByBroker{ refund_broadcast_id: broadcast_id, tx_id: tx_id.id.tx_id }),
						_ => None,
					}
				} else {
					None
				}
			}).collect();

			TransactionScreeningEvents {
				btc_events
			}
		}

		fn cf_get_affiliates(
			broker: AccountId,
		) -> Vec<(AffiliateShortId, AccountId)>{
			pallet_cf_swapping::AffiliateIdMapping::<Runtime>::iter_prefix(&broker).collect()
		}
	}


	impl monitoring_apis::MonitoringRuntimeApi<Block> for Runtime {

		fn cf_authorities() -> AuthoritiesInfo {
			let mut authorities = pallet_cf_validator::CurrentAuthorities::<Runtime>::get();
			let mut backups = pallet_cf_validator::Backups::<Runtime>::get();
			let mut result = AuthoritiesInfo {
				authorities: authorities.len() as u32,
				online_authorities: 0,
				backups: backups.len() as u32,
				online_backups: 0,
			};
			authorities.retain(HeartbeatQualification::<Runtime>::is_qualified);
			backups.retain(|id, _| HeartbeatQualification::<Runtime>::is_qualified(id));
			result.online_authorities = authorities.len() as u32;
			result.online_backups = backups.len() as u32;
			result
		}

		fn cf_external_chains_block_height() -> ExternalChainsBlockHeight {
			// safe to unwrap these value as stated on the storage item doc
			let btc = pallet_cf_chain_tracking::CurrentChainState::<Runtime, BitcoinInstance>::get().unwrap();
			let eth = pallet_cf_chain_tracking::CurrentChainState::<Runtime, EthereumInstance>::get().unwrap();
			let dot = pallet_cf_chain_tracking::CurrentChainState::<Runtime, PolkadotInstance>::get().unwrap();
			let arb = pallet_cf_chain_tracking::CurrentChainState::<Runtime, ArbitrumInstance>::get().unwrap();
			let sol = SolanaChainTrackingProvider::get_block_height();

			ExternalChainsBlockHeight {
				bitcoin: btc.block_height,
				ethereum: eth.block_height,
				polkadot: dot.block_height.into(),
				solana: sol,
				arbitrum: arb.block_height,
			}
		}

		fn cf_btc_utxos() -> BtcUtxos {
			let utxos = pallet_cf_environment::BitcoinAvailableUtxos::<Runtime>::get();
			let mut btc_balance = utxos.iter().fold(0, |acc, elem| acc + elem.amount);
			//Sum the btc balance contained in the change utxos to the btc "free_balance"
			let btc_ceremonies = pallet_cf_threshold_signature::PendingCeremonies::<Runtime,BitcoinInstance>::iter_values().map(|ceremony|{
				ceremony.request_context.request_id
			}).collect::<Vec<_>>();
			let EpochKey { key, .. } = pallet_cf_threshold_signature::Pallet::<Runtime, BitcoinInstance>::active_epoch_key()
				.expect("We should always have a key for the current epoch");
			for ceremony in btc_ceremonies {
				if let RuntimeCall::BitcoinBroadcaster(pallet_cf_broadcast::pallet::Call::on_signature_ready{ api_call, ..}) = pallet_cf_threshold_signature::RequestCallback::<Runtime, BitcoinInstance>::get(ceremony).unwrap() {
					if let BitcoinApi::BatchTransfer(batch_transfer) = *api_call {
						for output in batch_transfer.bitcoin_transaction.outputs {
							if [
								ScriptPubkey::Taproot(key.previous.unwrap_or_default()),
								ScriptPubkey::Taproot(key.current),
							]
							.contains(&output.script_pubkey)
							{
								btc_balance += output.amount;
							}
						}
					}
				}
			}
			BtcUtxos {
				total_balance: btc_balance,
				count: utxos.len() as u32,
			}
		}

		fn cf_dot_aggkey() -> PolkadotAccountId {
			let epoch = PolkadotThresholdSigner::current_key_epoch().unwrap_or_default();
			PolkadotThresholdSigner::keys(epoch).unwrap_or_default()
		}

		fn cf_suspended_validators() -> Vec<(Offence, u32)> {
			let suspended_for_keygen = match pallet_cf_validator::Pallet::<Runtime>::current_rotation_phase() {
				pallet_cf_validator::RotationPhase::KeygensInProgress(rotation_state) |
				pallet_cf_validator::RotationPhase::KeyHandoversInProgress(rotation_state) |
				pallet_cf_validator::RotationPhase::ActivatingKeys(rotation_state) |
				pallet_cf_validator::RotationPhase::NewKeysActivated(rotation_state) => { rotation_state.banned.len() as u32 },
				_ => {0u32}
			};
			pallet_cf_reputation::Suspensions::<Runtime>::iter().map(|(key, _)| {
				if key == pallet_cf_threshold_signature::PalletOffence::FailedKeygen.into() {
					return (key, suspended_for_keygen);
				}
				(key, pallet_cf_reputation::Pallet::<Runtime>::validators_suspended_for(&[key]).len() as u32)
			}).collect()
		}
		fn cf_epoch_state() -> EpochState {
			let auction_params = Validator::auction_parameters();
			let min_active_bid = SetSizeMaximisingAuctionResolver::try_new(
				<Runtime as Chainflip>::EpochInfo::current_authority_count(),
				auction_params,
			)
			.and_then(|resolver| {
				resolver.resolve_auction(
					Validator::get_qualified_bidders::<<Runtime as pallet_cf_validator::Config>::KeygenQualification>(),
					Validator::auction_bid_cutoff_percentage(),
				)
			})
			.ok()
			.map(|auction_outcome| auction_outcome.bond);
			EpochState {
				blocks_per_epoch: Validator::blocks_per_epoch(),
				current_epoch_started_at: Validator::current_epoch_started_at(),
				current_epoch_index: Validator::current_epoch(),
				min_active_bid,
				rotation_phase: Validator::current_rotation_phase().to_str().to_string(),
			}
		}
		fn cf_redemptions() -> RedemptionsInfo {
			let redemptions: Vec<_> = pallet_cf_funding::PendingRedemptions::<Runtime>::iter().collect();
			RedemptionsInfo {
				total_balance: redemptions.iter().fold(0, |acc, elem| acc + elem.1.total),
				count: redemptions.len() as u32,
			}
		}
		fn cf_pending_broadcasts_count() -> PendingBroadcasts {
			PendingBroadcasts {
				ethereum: pallet_cf_broadcast::PendingBroadcasts::<Runtime, EthereumInstance>::decode_non_dedup_len().unwrap_or(0) as u32,
				bitcoin: pallet_cf_broadcast::PendingBroadcasts::<Runtime, BitcoinInstance>::decode_non_dedup_len().unwrap_or(0) as u32,
				polkadot: pallet_cf_broadcast::PendingBroadcasts::<Runtime, PolkadotInstance>::decode_non_dedup_len().unwrap_or(0) as u32,
				arbitrum: pallet_cf_broadcast::PendingBroadcasts::<Runtime, ArbitrumInstance>::decode_non_dedup_len().unwrap_or(0) as u32,
				solana: pallet_cf_broadcast::PendingBroadcasts::<Runtime, SolanaInstance>::decode_non_dedup_len().unwrap_or(0) as u32,
			}
		}
		fn cf_pending_tss_ceremonies_count() -> PendingTssCeremonies {
			PendingTssCeremonies {
				evm: pallet_cf_threshold_signature::PendingCeremonies::<Runtime, EvmInstance>::iter().collect::<Vec<_>>().len() as u32,
				bitcoin: pallet_cf_threshold_signature::PendingCeremonies::<Runtime, BitcoinInstance>::iter().collect::<Vec<_>>().len() as u32,
				polkadot: pallet_cf_threshold_signature::PendingCeremonies::<Runtime, PolkadotInstance>::iter().collect::<Vec<_>>().len() as u32,
				solana: pallet_cf_threshold_signature::PendingCeremonies::<Runtime, SolanaInstance>::iter().collect::<Vec<_>>().len() as u32,
			}
		}
		fn cf_pending_swaps_count() -> u32 {
			let swaps: Vec<_> = pallet_cf_swapping::SwapQueue::<Runtime>::iter().collect();
			swaps.iter().fold(0u32, |acc, elem| acc + elem.1.len() as u32)
		}
		fn cf_open_deposit_channels_count() -> OpenDepositChannels {
			fn open_channels<BlockHeight, I: 'static>() -> u32
				where BlockHeight: GetBlockHeight<<Runtime as pallet_cf_ingress_egress::Config<I>>::TargetChain>, Runtime: pallet_cf_ingress_egress::Config<I>
			{
				pallet_cf_ingress_egress::DepositChannelLookup::<Runtime, I>::iter().filter(|(_key, elem)| elem.expires_at > BlockHeight::get_block_height()).collect::<Vec<_>>().len() as u32
			}

			OpenDepositChannels{
				ethereum: open_channels::<pallet_cf_chain_tracking::Pallet<Runtime, EthereumInstance>, EthereumInstance>(),
				bitcoin: open_channels::<pallet_cf_chain_tracking::Pallet<Runtime, BitcoinInstance>, BitcoinInstance>(),
				polkadot: open_channels::<pallet_cf_chain_tracking::Pallet<Runtime, PolkadotInstance>, PolkadotInstance>(),
				arbitrum: open_channels::<pallet_cf_chain_tracking::Pallet<Runtime, ArbitrumInstance>, ArbitrumInstance>(),
				solana: open_channels::<SolanaChainTrackingProvider, SolanaInstance>(),
			}
		}
		fn cf_fee_imbalance() -> FeeImbalance<AssetAmount> {
			FeeImbalance {
				ethereum: pallet_cf_asset_balances::Pallet::<Runtime>::vault_imbalance(ForeignChain::Ethereum.gas_asset()),
				polkadot: pallet_cf_asset_balances::Pallet::<Runtime>::vault_imbalance(ForeignChain::Polkadot.gas_asset()),
				arbitrum: pallet_cf_asset_balances::Pallet::<Runtime>::vault_imbalance(ForeignChain::Arbitrum.gas_asset()),
				bitcoin: pallet_cf_asset_balances::Pallet::<Runtime>::vault_imbalance(ForeignChain::Bitcoin.gas_asset()),
				solana: pallet_cf_asset_balances::Pallet::<Runtime>::vault_imbalance(ForeignChain::Solana.gas_asset()),
			}
		}
		fn cf_build_version() -> LastRuntimeUpgradeInfo {
			let info = frame_system::LastRuntimeUpgrade::<Runtime>::get().expect("this has to be set");
			LastRuntimeUpgradeInfo {
				spec_version: info.spec_version.into(),
				spec_name: info.spec_name,
			}
		}
		fn cf_rotation_broadcast_ids() -> ActivateKeysBroadcastIds{
			ActivateKeysBroadcastIds{
				ethereum: pallet_cf_broadcast::IncomingKeyAndBroadcastId::<Runtime, EthereumInstance>::get().map(|val| val.1),
				bitcoin: pallet_cf_broadcast::IncomingKeyAndBroadcastId::<Runtime, BitcoinInstance>::get().map(|val| val.1),
				polkadot: pallet_cf_broadcast::IncomingKeyAndBroadcastId::<Runtime, PolkadotInstance>::get().map(|val| val.1),
				arbitrum: pallet_cf_broadcast::IncomingKeyAndBroadcastId::<Runtime, ArbitrumInstance>::get().map(|val| val.1),
				solana: {
					let broadcast_id = pallet_cf_broadcast::IncomingKeyAndBroadcastId::<Runtime, SolanaInstance>::get().map(|val| val.1);
					(broadcast_id, pallet_cf_broadcast::AwaitingBroadcast::<Runtime, SolanaInstance>::get(broadcast_id.unwrap_or_default()).map(|broadcast_data| broadcast_data.transaction_out_id))
				}
			}
		}
		fn cf_sol_nonces() -> SolanaNonces{
			SolanaNonces {
				available: pallet_cf_environment::SolanaAvailableNonceAccounts::<Runtime>::get(),
				unavailable: pallet_cf_environment::SolanaUnavailableNonceAccounts::<Runtime>::iter_keys().collect()
			}
		}
		fn cf_sol_aggkey() -> SolAddress{
			let epoch = SolanaThresholdSigner::current_key_epoch().unwrap_or_default();
			SolanaThresholdSigner::keys(epoch).unwrap_or_default()
		}
		fn cf_sol_onchain_key() -> SolAddress{
			SolanaBroadcaster::current_on_chain_key().unwrap_or_default()
		}
		fn cf_monitoring_data() -> MonitoringDataV2 {
			MonitoringDataV2{
				external_chains_height: Self::cf_external_chains_block_height(),
				btc_utxos: Self::cf_btc_utxos(),
				epoch: Self::cf_epoch_state(),
				pending_redemptions: Self::cf_redemptions(),
				pending_broadcasts: Self::cf_pending_broadcasts_count(),
				pending_tss: Self::cf_pending_tss_ceremonies_count(),
				open_deposit_channels: Self::cf_open_deposit_channels_count(),
				fee_imbalance: Self::cf_fee_imbalance(),
				authorities: Self::cf_authorities(),
				build_version: Self::cf_build_version(),
				suspended_validators: Self::cf_suspended_validators(),
				pending_swaps: Self::cf_pending_swaps_count(),
				dot_aggkey: Self::cf_dot_aggkey(),
				flip_supply: {
					let flip = Self::cf_flip_supply();
					FlipSupply { total_supply: flip.0, offchain_supply: flip.1}
				},
				sol_aggkey: Self::cf_sol_aggkey(),
				sol_onchain_key: Self::cf_sol_onchain_key(),
				sol_nonces: Self::cf_sol_nonces(),
				activating_key_broadcast_ids: Self::cf_rotation_broadcast_ids(),
			}
		}
		fn cf_accounts_info(accounts: BoundedVec<AccountId, ConstU32<10>>) -> Vec<ValidatorInfo> {
			accounts.iter().map(|account_id| {
				Self::cf_validator_info(account_id)
			}).collect()
		}
	}

	// END custom runtime APIs
	impl sp_api::Core<Block> for Runtime {
		fn version() -> RuntimeVersion {
			VERSION
		}

		fn execute_block(block: Block) {
			Executive::execute_block(block);
		}

		fn initialize_block(header: &<Block as BlockT>::Header) -> sp_runtime::ExtrinsicInclusionMode {
			Executive::initialize_block(header)
		}
	}

	impl sp_api::Metadata<Block> for Runtime {
		fn metadata() -> OpaqueMetadata {
			OpaqueMetadata::new(Runtime::metadata().into())
		}

		fn metadata_at_version(version: u32) -> Option<OpaqueMetadata> {
			Runtime::metadata_at_version(version)
		}

		fn metadata_versions() -> sp_std::vec::Vec<u32> {
			Runtime::metadata_versions()
		}
	}

	impl sp_block_builder::BlockBuilder<Block> for Runtime {
		fn apply_extrinsic(extrinsic: <Block as BlockT>::Extrinsic) -> ApplyExtrinsicResult {
			Executive::apply_extrinsic(extrinsic)
		}

		fn finalize_block() -> <Block as BlockT>::Header {
			Executive::finalize_block()
		}

		fn inherent_extrinsics(data: sp_inherents::InherentData) -> Vec<<Block as BlockT>::Extrinsic> {
			data.create_extrinsics()
		}

		fn check_inherents(
			block: Block,
			data: sp_inherents::InherentData,
		) -> sp_inherents::CheckInherentsResult {
			data.check_extrinsics(&block)
		}
	}

	impl sp_transaction_pool::runtime_api::TaggedTransactionQueue<Block> for Runtime {
		fn validate_transaction(
			source: TransactionSource,
			tx: <Block as BlockT>::Extrinsic,
			block_hash: <Block as BlockT>::Hash,
		) -> TransactionValidity {
			Executive::validate_transaction(source, tx, block_hash)
		}
	}

	impl sp_offchain::OffchainWorkerApi<Block> for Runtime {
		fn offchain_worker(header: &<Block as BlockT>::Header) {
			Executive::offchain_worker(header)
		}
	}

	impl sp_consensus_aura::AuraApi<Block, AuraId> for Runtime {
		fn slot_duration() -> sp_consensus_aura::SlotDuration {
			sp_consensus_aura::SlotDuration::from_millis(Aura::slot_duration())
		}

		fn authorities() -> Vec<AuraId> {
			pallet_aura::Authorities::<Runtime>::get().into_inner()
		}
	}

	impl sp_session::SessionKeys<Block> for Runtime {
		fn generate_session_keys(seed: Option<Vec<u8>>) -> Vec<u8> {
			opaque::SessionKeys::generate(seed)
		}

		fn decode_session_keys(
			encoded: Vec<u8>,
		) -> Option<Vec<(Vec<u8>, KeyTypeId)>> {
			opaque::SessionKeys::decode_into_raw_public_keys(&encoded)
		}
	}


	impl sp_consensus_grandpa::GrandpaApi<Block> for Runtime {
		fn grandpa_authorities() -> sp_consensus_grandpa::AuthorityList {
			Grandpa::grandpa_authorities()
		}

		fn current_set_id() -> sp_consensus_grandpa::SetId {
			Grandpa::current_set_id()
		}

		fn submit_report_equivocation_unsigned_extrinsic(
			equivocation_proof: sp_consensus_grandpa::EquivocationProof<
				<Block as BlockT>::Hash,
				NumberFor<Block>,
			>,
			key_owner_proof: sp_consensus_grandpa::OpaqueKeyOwnershipProof,
		) -> Option<()> {
			let key_owner_proof = key_owner_proof.decode()?;

			Grandpa::submit_unsigned_equivocation_report(
				equivocation_proof,
				key_owner_proof,
			)
		}

		fn generate_key_ownership_proof(
			_set_id: sp_consensus_grandpa::SetId,
			authority_id: GrandpaId,
		) -> Option<sp_consensus_grandpa::OpaqueKeyOwnershipProof> {
			Historical::prove((sp_consensus_grandpa::KEY_TYPE, authority_id))
				.map(|p| p.encode())
				.map(sp_consensus_grandpa::OpaqueKeyOwnershipProof::new)
		}
	}

	impl frame_system_rpc_runtime_api::AccountNonceApi<Block, AccountId, Nonce> for Runtime {
		fn account_nonce(account: AccountId) -> Nonce {
			System::account_nonce(account)
		}
	}

	impl pallet_transaction_payment_rpc_runtime_api::TransactionPaymentApi<Block, Balance> for Runtime {
		fn query_info(
			uxt: <Block as BlockT>::Extrinsic,
			len: u32,
		) -> pallet_transaction_payment_rpc_runtime_api::RuntimeDispatchInfo<Balance> {
			TransactionPayment::query_info(uxt, len)
		}
		fn query_fee_details(
			uxt: <Block as BlockT>::Extrinsic,
			len: u32,
		) -> pallet_transaction_payment::FeeDetails<Balance> {
			TransactionPayment::query_fee_details(uxt, len)
		}
		fn query_weight_to_fee(weight: Weight) -> Balance {
			TransactionPayment::weight_to_fee(weight)
		}
		fn query_length_to_fee(length: u32) -> Balance {
			TransactionPayment::length_to_fee(length)
		}
	}

	impl pallet_transaction_payment_rpc_runtime_api::TransactionPaymentCallApi<Block, Balance, RuntimeCall>
		for Runtime
	{
		fn query_call_info(
			call: RuntimeCall,
			len: u32,
		) -> pallet_transaction_payment::RuntimeDispatchInfo<Balance> {
			TransactionPayment::query_call_info(call, len)
		}
		fn query_call_fee_details(
			call: RuntimeCall,
			len: u32,
		) -> pallet_transaction_payment::FeeDetails<Balance> {
			TransactionPayment::query_call_fee_details(call, len)
		}
		fn query_weight_to_fee(weight: Weight) -> Balance {
			TransactionPayment::weight_to_fee(weight)
		}
		fn query_length_to_fee(length: u32) -> Balance {
			TransactionPayment::length_to_fee(length)
		}
	}

	#[cfg(feature = "try-runtime")]
	impl frame_try_runtime::TryRuntime<Block> for Runtime {
		fn on_runtime_upgrade(checks: frame_try_runtime::UpgradeCheckSelect) -> (Weight, Weight) {
			// NOTE: intentional unwrap: we don't want to propagate the error backwards, and want to
			// have a backtrace here. If any of the pre/post migration checks fail, we shall stop
			// right here and right now.
			let weight = Executive::try_runtime_upgrade(checks)
				.inspect_err(|e| log::error!("try_runtime_upgrade failed with: {:?}", e)).unwrap();
			(weight, BlockWeights::get().max_block)
		}

		fn execute_block(
			block: Block,
			state_root_check: bool,
			signature_check: bool,
			select: frame_try_runtime::TryStateSelect
		) -> Weight {
			// NOTE: intentional unwrap: we don't want to propagate the error backwards, and want to
			// have a backtrace here.
			Executive::try_execute_block(block, state_root_check, signature_check, select).expect("execute-block failed")
		}
	}

	impl sp_genesis_builder::GenesisBuilder<Block> for Runtime {
		fn build_state(config: Vec<u8>) -> sp_genesis_builder::Result {
			build_state::<RuntimeGenesisConfig>(config)
		}

		fn get_preset(_id: &Option<sp_genesis_builder::PresetId>) -> Option<Vec<u8>> {
			None
		}

		fn preset_names() -> Vec<sp_genesis_builder::PresetId> {
			Default::default()
		}
	}

	#[cfg(feature = "runtime-benchmarks")]
	impl frame_benchmarking::Benchmark<Block> for Runtime {
		fn benchmark_metadata(extra: bool) -> (
			Vec<frame_benchmarking::BenchmarkList>,
			Vec<frame_support::traits::StorageInfo>,
		) {
			use frame_benchmarking::{baseline, Benchmarking, BenchmarkList};
			use frame_support::traits::StorageInfoTrait;
			use frame_system_benchmarking::Pallet as SystemBench;
			use cf_session_benchmarking::Pallet as SessionBench;
			use baseline::Pallet as BaselineBench;

			let mut list = Vec::<BenchmarkList>::new();

			list_benchmarks!(list, extra);

			let storage_info = AllPalletsWithSystem::storage_info();

			(list, storage_info)
		}

		#[allow(non_local_definitions)]
		fn dispatch_benchmark(
			config: frame_benchmarking::BenchmarkConfig
		) -> Result<Vec<frame_benchmarking::BenchmarkBatch>, sp_runtime::RuntimeString> {
			use frame_benchmarking::{baseline, Benchmarking, BenchmarkBatch};
			use frame_support::traits::TrackedStorageKey;

			use frame_system_benchmarking::Pallet as SystemBench;
			use baseline::Pallet as BaselineBench;
			use cf_session_benchmarking::Pallet as SessionBench;

			impl cf_session_benchmarking::Config for Runtime {}
			impl frame_system_benchmarking::Config for Runtime {}
			impl baseline::Config for Runtime {}

			use frame_support::traits::WhitelistedStorageKeys;
			let whitelist: Vec<TrackedStorageKey> = AllPalletsWithSystem::whitelisted_storage_keys();

			let mut batches = Vec::<BenchmarkBatch>::new();
			let params = (&config, &whitelist);
			add_benchmarks!(params, batches);

			Ok(batches)
		}
	}
}
#[cfg(test)]
mod test {
	use super::*;

	const CALL_ENUM_MAX_SIZE: usize = 320;

	// Introduced from polkadot
	#[test]
	fn call_size() {
		assert!(
			core::mem::size_of::<RuntimeCall>() <= CALL_ENUM_MAX_SIZE,
			r"
			Polkadot suggests a 230 byte limit for the size of the Call type. We use {} but this runtime's call size
			is {}. If this test fails then you have just added a call variant that exceed the limit.

			Congratulations!

			Maybe consider boxing some calls to reduce their size. Otherwise, increasing the CALL_ENUM_MAX_SIZE is
			acceptable (within reason). The issue is that the enum always uses max(enum_size) of memory, even if your
			are using a smaller variant. Note this is irrelevant from a SCALE-encoding POV, it only affects the size of
			the enum on the stack.
			Context:
			  - https://github.com/paritytech/substrate/pull/9418
			  - https://rust-lang.github.io/rust-clippy/master/#large_enum_variant
			  - https://fasterthanli.me/articles/peeking-inside-a-rust-enum
			",
			CALL_ENUM_MAX_SIZE,
			core::mem::size_of::<RuntimeCall>(),
		);
	}
}<|MERGE_RESOLUTION|>--- conflicted
+++ resolved
@@ -1304,7 +1304,49 @@
 		pallet_cf_elections::Pallet<Runtime, SolanaInstance>,
 		DbWeight,
 	>,
-<<<<<<< HEAD
+	// Only the Solana Transaction type has changed
+	VersionedMigration<
+		10,
+		11,
+		migrations::solana_transaction_data_migration::SolanaTransactionDataMigration,
+		pallet_cf_broadcast::Pallet<Runtime, SolanaInstance>,
+		DbWeight,
+	>,
+	VersionedMigration<
+		10,
+		11,
+		NoopUpgrade,
+		pallet_cf_broadcast::Pallet<Runtime, SolanaInstance>,
+		DbWeight,
+	>,
+	VersionedMigration<
+		10,
+		11,
+		NoopUpgrade,
+		pallet_cf_broadcast::Pallet<Runtime, EthereumInstance>,
+		DbWeight,
+	>,
+	VersionedMigration<
+		10,
+		11,
+		NoopUpgrade,
+		pallet_cf_broadcast::Pallet<Runtime, PolkadotInstance>,
+		DbWeight,
+	>,
+	VersionedMigration<
+		10,
+		11,
+		NoopUpgrade,
+		pallet_cf_broadcast::Pallet<Runtime, BitcoinInstance>,
+		DbWeight,
+	>,
+	VersionedMigration<
+		10,
+		11,
+		NoopUpgrade,
+		pallet_cf_broadcast::Pallet<Runtime, ArbitrumInstance>,
+		DbWeight,
+	>,
 	VersionedMigration<
 		3,
 		4,
@@ -1338,32 +1380,18 @@
 		4,
 		migrations::arbitrum_chain_tracking_migration::NoOpMigration,
 		pallet_cf_chain_tracking::Pallet<Runtime, SolanaInstance>,
-=======
-	// Only the Solana Transaction type has changed
-	VersionedMigration<
-		10,
-		11,
-		migrations::solana_transaction_data_migration::SolanaTransactionDataMigration,
-		pallet_cf_broadcast::Pallet<Runtime, SolanaInstance>,
->>>>>>> f969c922
 		DbWeight,
 	>,
 	VersionedMigration<
 		10,
 		11,
-<<<<<<< HEAD
 		migrations::api_calls_gas_migration::EthApiCallsGasMigration,
 		pallet_cf_broadcast::Pallet<Runtime, EthereumInstance>,
-=======
-		NoopUpgrade,
-		pallet_cf_broadcast::Pallet<Runtime, SolanaInstance>,
->>>>>>> f969c922
 		DbWeight,
 	>,
 	VersionedMigration<
 		10,
 		11,
-<<<<<<< HEAD
 		migrations::api_calls_gas_migration::ArbApiCallsGasMigration,
 		pallet_cf_broadcast::Pallet<Runtime, ArbitrumInstance>,
 		DbWeight,
@@ -1374,40 +1402,21 @@
 		10,
 		11,
 		migrations::api_calls_gas_migration::NoOpMigration,
-=======
-		NoopUpgrade,
-		pallet_cf_broadcast::Pallet<Runtime, EthereumInstance>,
-		DbWeight,
-	>,
-	VersionedMigration<
-		10,
-		11,
-		NoopUpgrade,
->>>>>>> f969c922
 		pallet_cf_broadcast::Pallet<Runtime, PolkadotInstance>,
 		DbWeight,
 	>,
 	VersionedMigration<
 		10,
 		11,
-<<<<<<< HEAD
 		migrations::api_calls_gas_migration::NoOpMigration,
-=======
-		NoopUpgrade,
->>>>>>> f969c922
 		pallet_cf_broadcast::Pallet<Runtime, BitcoinInstance>,
 		DbWeight,
 	>,
 	VersionedMigration<
 		10,
 		11,
-<<<<<<< HEAD
 		migrations::api_calls_gas_migration::NoOpMigration,
 		pallet_cf_broadcast::Pallet<Runtime, SolanaInstance>,
-=======
-		NoopUpgrade,
-		pallet_cf_broadcast::Pallet<Runtime, ArbitrumInstance>,
->>>>>>> f969c922
 		DbWeight,
 	>,
 );
