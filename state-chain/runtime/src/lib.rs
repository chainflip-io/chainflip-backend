--- conflicted
+++ resolved
@@ -299,14 +299,9 @@
 	type ChainApiCall = eth::api::EthereumApi<EthEnvironment>;
 	type Broadcaster = EthereumBroadcaster;
 	type EnsureGovernance = pallet_cf_governance::EnsureGovernance;
-<<<<<<< HEAD
-	type TTL = ConstU32<100>;
-	type IngressHandler = EthIngressHandler;
-	type CcmHandler = CrossChainMessaging;
-=======
 	type IntentTTL = ConstU32<1200>;
 	type IngressHandler = chainflip::EthIngressHandler;
->>>>>>> 6d449833
+	type CcmHandler = CrossChainMessaging;
 	type WeightInfo = pallet_cf_ingress_egress::weights::PalletWeight<Runtime>;
 }
 
@@ -321,13 +316,9 @@
 	type Broadcaster = PolkadotBroadcaster;
 	type EnsureGovernance = pallet_cf_governance::EnsureGovernance;
 	type WeightInfo = pallet_cf_ingress_egress::weights::PalletWeight<Runtime>;
-<<<<<<< HEAD
-	type TTL = ConstU32<100>;
-	type IngressHandler = DotIngressHandler;
-	type CcmHandler = CrossChainMessaging;
-=======
 	type IntentTTL = ConstU32<1200>;
 	type IngressHandler = chainflip::DotIngressHandler;
+	type CcmHandler = CrossChainMessaging;
 }
 
 impl pallet_cf_ingress_egress::Config<BitcoinInstance> for Runtime {
@@ -343,7 +334,6 @@
 	type WeightInfo = pallet_cf_ingress_egress::weights::PalletWeight<Runtime>;
 	type IntentTTL = ConstU32<1200>;
 	type IngressHandler = chainflip::BtcIngressHandler;
->>>>>>> 6d449833
 }
 
 parameter_types! {
@@ -767,19 +757,18 @@
 	type AgeLimit = ConstU32<1>;
 }
 
-<<<<<<< HEAD
 impl pallet_cf_ccm::Config for Runtime {
 	type RuntimeEvent = RuntimeEvent;
 	type SwappingApi = LiquidityPools;
 	type EgressHandler = chainflip::AnyChainIngressEgressHandler;
-=======
+}
+
 impl pallet_cf_chain_tracking::Config<BitcoinInstance> for Runtime {
 	type RuntimeEvent = RuntimeEvent;
 	type TargetChain = Bitcoin;
 	type WeightInfo = pallet_cf_chain_tracking::weights::PalletWeight<Runtime>;
 	// TODO: Set good limit
 	type AgeLimit = ConstU64<1>;
->>>>>>> 6d449833
 }
 
 construct_runtime!(
