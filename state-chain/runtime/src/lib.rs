#![cfg_attr(not(feature = "std"), no_std)]
// `construct_runtime!` does a lot of recursion and requires us to increase the limit to 256.
#![recursion_limit = "256"]
pub mod chainflip;
pub mod constants;
mod migrations;
pub mod runtime_apis;
pub use frame_system::Call as SystemCall;
#[cfg(test)]
mod tests;
use cf_chains::{eth, Ethereum};
pub use frame_support::{
	construct_runtime, debug,
	instances::Instance1,
	parameter_types,
	traits::{
		ConstU128, ConstU32, ConstU64, ConstU8, KeyOwnerProofSystem, Randomness, StorageInfo,
	},
	weights::{
		constants::{BlockExecutionWeight, ExtrinsicBaseWeight, RocksDbWeight, WEIGHT_PER_SECOND},
		ConstantMultiplier, IdentityFee, Weight,
	},
	StorageValue,
};
use frame_system::offchain::SendTransactionTypes;
pub use pallet_cf_environment::cfe::CfeSettings;
use pallet_grandpa::{
	fg_primitives, AuthorityId as GrandpaId, AuthorityList as GrandpaAuthorityList,
};
use pallet_session::historical as session_historical;
pub use pallet_timestamp::Call as TimestampCall;
use sp_api::impl_runtime_apis;
use sp_consensus_aura::sr25519::AuthorityId as AuraId;
use sp_core::{crypto::KeyTypeId, OpaqueMetadata};
use sp_runtime::traits::{
	AccountIdLookup, BlakeTwo256, Block as BlockT, IdentifyAccount, NumberFor, OpaqueKeys, Verify,
};

use cf_traits::EpochInfo;

#[cfg(any(feature = "std", test))]
pub use sp_runtime::BuildStorage;
use sp_runtime::{
	create_runtime_str, generic, impl_opaque_keys,
	transaction_validity::{TransactionSource, TransactionValidity},
	ApplyExtrinsicResult, MultiSignature,
};
pub use sp_runtime::{Perbill, Permill};
use sp_std::prelude::*;
#[cfg(feature = "std")]
use sp_version::NativeVersion;
use sp_version::RuntimeVersion;

use cf_traits::ChainflipAccountData;
pub use cf_traits::{BlockNumber, FlipBalance, SessionKeysRegistered};
pub use chainflip::chain_instances::*;
use chainflip::{epoch_transition::ChainflipEpochTransitions, ChainflipHeartbeat, KeygenOffences};
use constants::common::*;
use pallet_cf_flip::{Bonder, FlipSlasher};
use pallet_cf_validator::PercentageRange;
pub use pallet_transaction_payment::ChargeTransactionPayment;

// Make the WASM binary available.
#[cfg(feature = "std")]
include!(concat!(env!("OUT_DIR"), "/wasm_binary.rs"));

/// Alias to 512-bit hash when used in the context of a transaction signature on the chain.
pub type Signature = MultiSignature;

/// Some way of identifying an account on the chain. We intentionally make it equivalent
/// to the public key of our transaction signing scheme.
pub type AccountId = <<Signature as Verify>::Signer as IdentifyAccount>::AccountId;

/// Index of a transaction in the chain.
pub type Index = u32;

/// Balance of an account.
pub type Balance = u128;

/// A hash of some data used by the chain.
pub type Hash = sp_core::H256;

/// Opaque types. These are used by the CLI to instantiate machinery that don't need to know
/// the specifics of the runtime. They can then be made to be agnostic over specific formats
/// of data like extrinsics, allowing for them to continue syncing the network through upgrades
/// to even the core data structures.
pub mod opaque {
	pub use sp_runtime::OpaqueExtrinsic as UncheckedExtrinsic;

	use super::*;

	/// Opaque block header type.
	pub type Header = generic::Header<BlockNumber, BlakeTwo256>;
	/// Opaque block type.
	pub type Block = generic::Block<Header, UncheckedExtrinsic>;
	/// Opaque block identifier type.
	pub type BlockId = generic::BlockId<Block>;

	impl_opaque_keys! {
		pub struct SessionKeys {
			pub aura: Aura,
			pub grandpa: Grandpa,
		}
	}
}
// To learn more about runtime versioning and what each of the following value means:
//   https://docs.substrate.io/v3/runtime/upgrades#runtime-versioning
#[sp_version::runtime_version]
pub const VERSION: RuntimeVersion = RuntimeVersion {
	spec_name: create_runtime_str!("chainflip-node"),
	impl_name: create_runtime_str!("chainflip-node"),
	authoring_version: 1,
	spec_version: 112,
	impl_version: 1,
	apis: RUNTIME_API_VERSIONS,
	transaction_version: 2,
	state_version: 1,
};

/// The version information used to identify this runtime when compiled natively.
#[cfg(feature = "std")]
pub fn native_version() -> NativeVersion {
	NativeVersion { runtime_version: VERSION, can_author_with: Default::default() }
}

impl pallet_cf_auction::Config for Runtime {
	type Event = Event;
	type BidderProvider = pallet_cf_staking::Pallet<Self>;
	type WeightInfo = pallet_cf_auction::weights::PalletWeight<Runtime>;
	type ChainflipAccount = cf_traits::ChainflipAccountStore<Self>;
	type AuctionQualification = (
		Online,
		pallet_cf_validator::PeerMapping<Self>,
		SessionKeysRegistered<
			<Self as frame_system::Config>::AccountId,
			pallet_session::Pallet<Self>,
		>,
	);
	type EmergencyRotation = Validator;
	type KeygenExclusionSet = chainflip::ExclusionSetFor<KeygenOffences>;
	type EnsureGovernance = pallet_cf_governance::EnsureGovernance;
}

// FIXME: These would be changed
parameter_types! {
	pub const MinEpoch: BlockNumber = 1;
	pub const EmergencyRotationPercentageRange: PercentageRange = PercentageRange {
		bottom: 67,
		top: 80,
	};
}

impl pallet_cf_validator::Config for Runtime {
	type Event = Event;
	type Offence = chainflip::Offence;
	type MinEpoch = MinEpoch;
	type EpochTransitionHandler = ChainflipEpochTransitions;
	type ValidatorWeightInfo = pallet_cf_validator::weights::PalletWeight<Runtime>;
	type Auctioneer = Auction;
	type VaultRotator = EthereumVault;
	type EmergencyRotationPercentageRange = EmergencyRotationPercentageRange;
	type ChainflipAccount = cf_traits::ChainflipAccountStore<Self>;
	type EnsureGovernance = pallet_cf_governance::EnsureGovernance;
	type Bonder = Bonder<Runtime>;
	type MissedAuthorshipSlots = chainflip::MissedAuraSlots;
	type OffenceReporter = Reputation;
	type ReputationResetter = Reputation;
}

impl pallet_cf_environment::Config for Runtime {
	type Event = Event;
	type EnsureGovernance = pallet_cf_governance::EnsureGovernance;
	type WeightInfo = pallet_cf_environment::weights::PalletWeight<Runtime>;
	type EthEnvironmentProvider = Environment;
}

parameter_types! {
	pub const KeygenResponseGracePeriod: BlockNumber =
		constants::common::KEYGEN_CEREMONY_TIMEOUT_BLOCKS +
		constants::common::THRESHOLD_SIGNATURE_CEREMONY_TIMEOUT_BLOCKS;
}

impl pallet_cf_vaults::Config<EthereumInstance> for Runtime {
	type Event = Event;
	type Offence = chainflip::Offence;
	type Chain = Ethereum;
	type ApiCall = eth::api::EthereumApi;
	type Broadcaster = EthereumBroadcaster;
	type OffenceReporter = Reputation;
	type CeremonyIdProvider = pallet_cf_validator::CeremonyIdProvider<Self>;
	type WeightInfo = pallet_cf_vaults::weights::PalletWeight<Runtime>;
	type ReplayProtectionProvider = chainflip::EthReplayProtectionProvider;
	type KeygenResponseGracePeriod = KeygenResponseGracePeriod;
	type EthEnvironmentProvider = Environment;
}

impl<LocalCall> SendTransactionTypes<LocalCall> for Runtime
where
	Call: From<LocalCall>,
{
	type Extrinsic = UncheckedExtrinsic;
	type OverarchingCall = Call;
}

impl pallet_session::Config for Runtime {
	type SessionHandler = <opaque::SessionKeys as OpaqueKeys>::KeyTypeIdProviders;
	type ShouldEndSession = Validator;
	type SessionManager = Validator;
	type Event = Event;
	type Keys = opaque::SessionKeys;
	type NextSessionRotation = Validator;
	type ValidatorId = <Self as frame_system::Config>::AccountId;
	type ValidatorIdOf = pallet_cf_validator::ValidatorOf<Self>;
	type WeightInfo = pallet_session::weights::SubstrateWeight<Runtime>;
}

impl pallet_session::historical::Config for Runtime {
	type FullIdentification = ();
	type FullIdentificationOf = ();
}

const NORMAL_DISPATCH_RATIO: Perbill = Perbill::from_percent(75);

parameter_types! {
	pub const Version: RuntimeVersion = VERSION;
	pub const BlockHashCount: BlockNumber = 2400;
	/// We allow for 2 seconds of compute with a 6 second average block time.
	pub BlockWeights: frame_system::limits::BlockWeights = frame_system::limits::BlockWeights
		::with_sensible_defaults(2 * WEIGHT_PER_SECOND, NORMAL_DISPATCH_RATIO);
	pub BlockLength: frame_system::limits::BlockLength = frame_system::limits::BlockLength
		::max_with_normal_ratio(5 * 1024 * 1024, NORMAL_DISPATCH_RATIO);
	pub const SS58Prefix: u8 = 42;
}

// Configure FRAME pallets to include in runtime.

impl frame_system::Config for Runtime {
	/// The basic call filter to use in dispatchable.
	type BaseCallFilter = frame_support::traits::Everything;
	/// Block & extrinsics weights: base values and limits.
	type BlockWeights = BlockWeights;
	/// The maximum length of a block (in bytes).
	type BlockLength = BlockLength;
	/// The identifier used to distinguish between accounts.
	type AccountId = AccountId;
	/// The aggregated dispatch type that is available for extrinsics.
	type Call = Call;
	/// The lookup mechanism to get account ID from whatever is passed in dispatchers.
	type Lookup = AccountIdLookup<AccountId, ()>;
	/// The index type for storing how many extrinsics an account has signed.
	type Index = Index;
	/// The index type for blocks.
	type BlockNumber = BlockNumber;
	/// The type for hashing blocks and tries.
	type Hash = Hash;
	/// The hashing algorithm used.
	type Hashing = BlakeTwo256;
	/// The header type.
	type Header = generic::Header<BlockNumber, BlakeTwo256>;
	/// The ubiquitous event type.
	type Event = Event;
	/// The ubiquitous origin type.
	type Origin = Origin;
	/// Maximum number of block number to block hash mappings to keep (oldest pruned first).
	type BlockHashCount = BlockHashCount;
	/// The weight of database operations that the runtime can invoke.
	type DbWeight = RocksDbWeight;
	/// Version of the runtime.
	type Version = Version;
	/// Converts a module to the index of the module in `construct_runtime!`.
	///
	/// This type is being generated by `construct_runtime!`.
	type PalletInfo = PalletInfo;
	/// What to do if a new account is created.
	type OnNewAccount = ();
	/// What to do if an account is fully reaped from the system.
	type OnKilledAccount =
		(pallet_cf_flip::BurnFlipAccount<Self>, pallet_cf_validator::DeletePeerMapping<Self>);
	/// The data to be stored in an account.
	type AccountData = ChainflipAccountData;
	/// Weight information for the extrinsics of this pallet.
	type SystemWeightInfo = ();
	/// This is used as an identifier of the chain. 42 is the generic substrate prefix.
	type SS58Prefix = SS58Prefix;
	/// The set code logic, just the default since we're not a parachain.
	type OnSetCode = ();
	type MaxConsumers = ConstU32<16>;
}

impl pallet_randomness_collective_flip::Config for Runtime {}

impl frame_system::offchain::SigningTypes for Runtime {
	type Public = <Signature as Verify>::Signer;
	type Signature = Signature;
}

impl pallet_aura::Config for Runtime {
	type AuthorityId = AuraId;
	type DisabledValidators = ();
	type MaxAuthorities = ConstU32<MAX_AUTHORITIES>;
}

impl pallet_grandpa::Config for Runtime {
	type Event = Event;
	type Call = Call;
	type KeyOwnerProofSystem = Historical;
	type KeyOwnerProof =
		<Self::KeyOwnerProofSystem as KeyOwnerProofSystem<(KeyTypeId, GrandpaId)>>::Proof;
	type KeyOwnerIdentification = <Self::KeyOwnerProofSystem as KeyOwnerProofSystem<(
		KeyTypeId,
		GrandpaId,
	)>>::IdentificationTuple;
	type HandleEquivocation = ();
	type WeightInfo = ();
	type MaxAuthorities = ConstU32<MAX_AUTHORITIES>;
}

impl pallet_timestamp::Config for Runtime {
	/// A timestamp: milliseconds since the unix epoch.
	type Moment = u64;
	type OnTimestampSet = Aura;
	type MinimumPeriod = ConstU64<{ SLOT_DURATION / 2 }>;
	type WeightInfo = ();
}

impl pallet_authorship::Config for Runtime {
	type FindAuthor = pallet_session::FindAccountFromAuthorIndex<Self, Aura>;
	type UncleGenerations = ConstU32<5>;
	type FilterUncle = ();
	type EventHandler = ();
}

impl pallet_cf_flip::Config for Runtime {
	type Event = Event;
	type Balance = FlipBalance;
	type ExistentialDeposit = ConstU128<500>;
	type EnsureGovernance = pallet_cf_governance::EnsureGovernance;
<<<<<<< HEAD
	type BlocksPerDay = ConstU32<DAYS>;
	type StakeHandler = ChainflipStakeHandler;
=======
	type BlocksPerDay = BlocksPerDay;
	type StakeHandler = pallet_cf_validator::UpdateBackupAndPassiveAccounts<Self>;
>>>>>>> 4fa41b3d
	type WeightInfo = pallet_cf_flip::weights::PalletWeight<Runtime>;
	type WaivedFees = chainflip::WaivedFees;
}

impl pallet_cf_witnesser::Config for Runtime {
	type Event = Event;
	type Origin = Origin;
	type Call = Call;
	type ValidatorId = <Self as frame_system::Config>::AccountId;
	type EpochInfo = pallet_cf_validator::Pallet<Self>;
	type Amount = FlipBalance;
	type WeightInfo = pallet_cf_witnesser::weights::PalletWeight<Runtime>;
}

impl pallet_cf_staking::Config for Runtime {
	type Event = Event;
	type ThresholdCallable = Call;
	type StakerId = AccountId;
	type EnsureGovernance = pallet_cf_governance::EnsureGovernance;
	type Balance = FlipBalance;
	type Flip = Flip;
	type ReplayProtectionProvider = chainflip::EthReplayProtectionProvider;
	type EthEnvironmentProvider = Environment;
	type ThresholdSigner = EthereumThresholdSigner;
	type EnsureThresholdSigned =
		pallet_cf_threshold_signature::EnsureThresholdSigned<Self, Instance1>;
	type RegisterClaim = eth::api::EthereumApi;
	type TimeSource = Timestamp;
	type WeightInfo = pallet_cf_staking::weights::PalletWeight<Runtime>;
}

impl pallet_cf_governance::Config for Runtime {
	type Origin = Origin;
	type Call = Call;
	type Event = Event;
	type TimeSource = Timestamp;
	type EnsureGovernance = pallet_cf_governance::EnsureGovernance;
	type WeightInfo = pallet_cf_governance::weights::PalletWeight<Runtime>;
	type UpgradeCondition = pallet_cf_validator::NotDuringRotation<Runtime>;
	type RuntimeUpgrade = chainflip::RuntimeUpgradeManager;
}

impl pallet_cf_emissions::Config for Runtime {
	type Event = Event;
	type HostChain = Ethereum;
	type FlipBalance = FlipBalance;
	type ApiCall = eth::api::EthereumApi;
	type Broadcaster = EthereumBroadcaster;
	type Surplus = pallet_cf_flip::Surplus<Runtime>;
	type Issuance = pallet_cf_flip::FlipIssuance<Runtime>;
	type RewardsDistribution = chainflip::BlockAuthorRewardDistribution;
	type BlocksPerDay = ConstU32<DAYS>;
	type ReplayProtectionProvider = chainflip::EthReplayProtectionProvider;
	type EthEnvironmentProvider = Environment;
	type WeightInfo = pallet_cf_emissions::weights::PalletWeight<Runtime>;
}

impl pallet_transaction_payment::Config for Runtime {
	type OnChargeTransaction = pallet_cf_flip::FlipTransactionPayment<Self>;
	type OperationalFeeMultiplier = ConstU8<5>;
	type WeightToFee = IdentityFee<FlipBalance>;
	type LengthToFee = ConstantMultiplier<FlipBalance, ConstU128<1_000_000>>;
	type FeeMultiplierUpdate = ();
}

parameter_types! {
	pub const ReputationPointFloorAndCeiling: (i32, i32) = (-2880, 2880);
	pub const MaximumReputationPointAccrued: pallet_cf_reputation::ReputationPoints = 15;
}

impl pallet_cf_reputation::Config for Runtime {
	type Event = Event;
	type Offence = chainflip::Offence;
	type HeartbeatBlockInterval = ConstU32<HEARTBEAT_BLOCK_INTERVAL>;
	type ReputationPointFloorAndCeiling = ReputationPointFloorAndCeiling;
	type Slasher = FlipSlasher<Self>;
	type WeightInfo = pallet_cf_reputation::weights::PalletWeight<Runtime>;
	type EnsureGovernance = pallet_cf_governance::EnsureGovernance;
	type MaximumReputationPointAccrued = MaximumReputationPointAccrued;
}

impl pallet_cf_online::Config for Runtime {
	type HeartbeatBlockInterval = ConstU32<HEARTBEAT_BLOCK_INTERVAL>;
	type Heartbeat = ChainflipHeartbeat;
	type WeightInfo = pallet_cf_online::weights::PalletWeight<Runtime>;
}

impl pallet_cf_threshold_signature::Config<EthereumInstance> for Runtime {
	type Event = Event;
	type Offence = chainflip::Offence;
	type RuntimeOrigin = Origin;
	type ThresholdCallable = Call;
	type SignerNomination = chainflip::RandomSignerNomination;
	type TargetChain = cf_chains::Ethereum;
	type KeyProvider = EthereumVault;
	type OffenceReporter = Reputation;
	type CeremonyIdProvider = pallet_cf_validator::CeremonyIdProvider<Self>;
	type ThresholdFailureTimeout = ConstU32<THRESHOLD_SIGNATURE_CEREMONY_TIMEOUT_BLOCKS>;
	type CeremonyRetryDelay = ConstU32<1>;
	type Weights = pallet_cf_threshold_signature::weights::PalletWeight<Self>;
}

impl pallet_cf_broadcast::Config<EthereumInstance> for Runtime {
	type Event = Event;
	type Call = Call;
	type Offence = chainflip::Offence;
	type TargetChain = cf_chains::Ethereum;
	type ApiCall = eth::api::EthereumApi;
	type ThresholdSigner = EthereumThresholdSigner;
	type TransactionBuilder = chainflip::EthTransactionBuilder;
	type SignerNomination = chainflip::RandomSignerNomination;
	type OffenceReporter = Reputation;
	type EnsureThresholdSigned =
		pallet_cf_threshold_signature::EnsureThresholdSigned<Self, Instance1>;
	type SigningTimeout = ConstU32<5>;
	type TransmissionTimeout = ConstU32<{ 10 * MINUTES }>;
	type MaximumAttempts = ConstU32<MAXIMUM_BROADCAST_ATTEMPTS>;
	type WeightInfo = pallet_cf_broadcast::weights::PalletWeight<Runtime>;
}

construct_runtime!(
	pub enum Runtime where
		Block = Block,
		NodeBlock = opaque::Block,
		UncheckedExtrinsic = UncheckedExtrinsic
	{
		System: frame_system,
		RandomnessCollectiveFlip: pallet_randomness_collective_flip,
		Timestamp: pallet_timestamp,
		Environment: pallet_cf_environment,
		Flip: pallet_cf_flip,
		Emissions: pallet_cf_emissions,
		Staking: pallet_cf_staking,
		TransactionPayment: pallet_transaction_payment,
		Session: pallet_session,
		Historical: session_historical::{Pallet},
		Witnesser: pallet_cf_witnesser,
		Auction: pallet_cf_auction,
		Validator: pallet_cf_validator,
		Aura: pallet_aura,
		Authorship: pallet_authorship,
		Grandpa: pallet_grandpa,
		Governance: pallet_cf_governance,
		EthereumVault: pallet_cf_vaults::<Instance1>,
		Online: pallet_cf_online,
		Reputation: pallet_cf_reputation,
		EthereumThresholdSigner: pallet_cf_threshold_signature::<Instance1>,
		EthereumBroadcaster: pallet_cf_broadcast::<Instance1>,
	}
);

/// The address format for describing accounts.
pub type Address = sp_runtime::MultiAddress<AccountId, ()>;
/// Block header type as expected by this runtime.
pub type Header = generic::Header<BlockNumber, BlakeTwo256>;
/// Block type as expected by this runtime.
pub type Block = generic::Block<Header, UncheckedExtrinsic>;
/// A Block signed with a Justification
pub type SignedBlock = generic::SignedBlock<Block>;
/// The SignedExtension to the basic transaction logic.
pub type SignedExtra = (
	frame_system::CheckNonZeroSender<Runtime>,
	frame_system::CheckSpecVersion<Runtime>,
	frame_system::CheckTxVersion<Runtime>,
	frame_system::CheckGenesis<Runtime>,
	frame_system::CheckEra<Runtime>,
	frame_system::CheckNonce<Runtime>,
	frame_system::CheckWeight<Runtime>,
	pallet_transaction_payment::ChargeTransactionPayment<Runtime>,
);
/// Unchecked extrinsic type as expected by this runtime.
pub type UncheckedExtrinsic = generic::UncheckedExtrinsic<Address, Call, Signature, SignedExtra>;
/// The payload being signed in transactions.
pub type SignedPayload = generic::SignedPayload<Call, SignedExtra>;
/// Extrinsic type that has already been checked.
pub type CheckedExtrinsic = generic::CheckedExtrinsic<AccountId, Call, SignedExtra>;
/// Executive: handles dispatch to the various modules.
pub type Executive = frame_executive::Executive<
	Runtime,
	Block,
	frame_system::ChainContext<Runtime>,
	Runtime,
	AllPalletsWithSystem,
	// Note: the following run *before* all pallet migrations.
	(
		migrations::VersionedMigration<
			(
				migrations::DeleteRewardsPallet,
				migrations::UnifyCeremonyIds,
				migrations::refactor_offences::Migration,
				migrations::migrate_contract_addresses::Migration,
				migrations::add_flip_contract_address::Migration,
				migrations::migrate_claims::Migration,
			),
			112,
		>,
		migrations::VersionedMigration<(migrations::migrate_backup_triage::Migration,), 113>,
	),
>;

#[cfg(feature = "runtime-benchmarks")]
#[macro_use]
extern crate frame_benchmarking;

#[cfg(feature = "runtime-benchmarks")]
mod benches {
	define_benchmarks!(
		[frame_benchmarking, BaselineBench::<Runtime>]
		[frame_system, SystemBench::<Runtime>]
		[pallet_timestamp, Timestamp]
		[pallet_cf_environment, Environment]
		[pallet_cf_flip, Flip]
		[pallet_cf_emissions, Emissions]
		[pallet_cf_staking, Staking]
		[pallet_cf_witnesser, Witnesser]
		[pallet_cf_auction, Auction]
		[pallet_cf_validator, Validator]
		[pallet_cf_governance, Governance]
		[pallet_cf_vaults, EthereumVault]
		[pallet_cf_online, Online]
		[pallet_cf_reputation, Reputation]
		[pallet_cf_threshold_signature, EthereumThresholdSigner]
		[pallet_cf_broadcast, EthereumBroadcaster]
	);
}

impl_runtime_apis! {
	// START custom runtime APIs
	impl runtime_apis::CustomRuntimeApi<Block> for Runtime {
		fn is_auction_phase() -> bool {
			Validator::is_auction_phase()
		}
	}
	// END custom runtime APIs

	impl sp_api::Core<Block> for Runtime {
		fn version() -> RuntimeVersion {
			VERSION
		}

		fn execute_block(block: Block) {
			Executive::execute_block(block);
		}

		fn initialize_block(header: &<Block as BlockT>::Header) {
			Executive::initialize_block(header)
		}
	}

	impl sp_api::Metadata<Block> for Runtime {
		fn metadata() -> OpaqueMetadata {
			OpaqueMetadata::new(Runtime::metadata().into())
		}
	}

	impl sp_block_builder::BlockBuilder<Block> for Runtime {
		fn apply_extrinsic(extrinsic: <Block as BlockT>::Extrinsic) -> ApplyExtrinsicResult {
			Executive::apply_extrinsic(extrinsic)
		}

		fn finalize_block() -> <Block as BlockT>::Header {
			Executive::finalize_block()
		}

		fn inherent_extrinsics(data: sp_inherents::InherentData) -> Vec<<Block as BlockT>::Extrinsic> {
			data.create_extrinsics()
		}

		fn check_inherents(
			block: Block,
			data: sp_inherents::InherentData,
		) -> sp_inherents::CheckInherentsResult {
			data.check_extrinsics(&block)
		}
	}

	impl sp_transaction_pool::runtime_api::TaggedTransactionQueue<Block> for Runtime {
		fn validate_transaction(
			source: TransactionSource,
			tx: <Block as BlockT>::Extrinsic,
			block_hash: <Block as BlockT>::Hash,
		) -> TransactionValidity {
			Executive::validate_transaction(source, tx, block_hash)
		}
	}

	impl sp_offchain::OffchainWorkerApi<Block> for Runtime {
		fn offchain_worker(header: &<Block as BlockT>::Header) {
			Executive::offchain_worker(header)
		}
	}

	impl sp_consensus_aura::AuraApi<Block, AuraId> for Runtime {
		fn slot_duration() -> sp_consensus_aura::SlotDuration {
			sp_consensus_aura::SlotDuration::from_millis(Aura::slot_duration())
		}

		fn authorities() -> Vec<AuraId> {
			Aura::authorities().into_inner()
		}
	}

	impl sp_session::SessionKeys<Block> for Runtime {
		fn generate_session_keys(seed: Option<Vec<u8>>) -> Vec<u8> {
			opaque::SessionKeys::generate(seed)
		}

		fn decode_session_keys(
			encoded: Vec<u8>,
		) -> Option<Vec<(Vec<u8>, KeyTypeId)>> {
			opaque::SessionKeys::decode_into_raw_public_keys(&encoded)
		}
	}

	impl fg_primitives::GrandpaApi<Block> for Runtime {
		fn grandpa_authorities() -> GrandpaAuthorityList {
			Grandpa::grandpa_authorities()
		}

		fn current_set_id() -> fg_primitives::SetId {
			Grandpa::current_set_id()
		}

		fn submit_report_equivocation_unsigned_extrinsic(
			equivocation_proof: fg_primitives::EquivocationProof<
				<Block as BlockT>::Hash,
				NumberFor<Block>,
			>,
			key_owner_proof: fg_primitives::OpaqueKeyOwnershipProof,
		) -> Option<()> {
			let key_owner_proof = key_owner_proof.decode()?;

			Grandpa::submit_unsigned_equivocation_report(
				equivocation_proof,
				key_owner_proof,
			)
		}

		fn generate_key_ownership_proof(
			_set_id: fg_primitives::SetId,
			authority_id: GrandpaId,
		) -> Option<fg_primitives::OpaqueKeyOwnershipProof> {
			use codec::Encode;

			Historical::prove((fg_primitives::KEY_TYPE, authority_id))
				.map(|p| p.encode())
				.map(fg_primitives::OpaqueKeyOwnershipProof::new)
		}
	}

	impl frame_system_rpc_runtime_api::AccountNonceApi<Block, AccountId, Index> for Runtime {
		fn account_nonce(account: AccountId) -> Index {
			System::account_nonce(account)
		}
	}

	impl pallet_transaction_payment_rpc_runtime_api::TransactionPaymentApi<Block, Balance> for Runtime {
		fn query_info(
			uxt: <Block as BlockT>::Extrinsic,
			len: u32,
		) -> pallet_transaction_payment_rpc_runtime_api::RuntimeDispatchInfo<Balance> {
			TransactionPayment::query_info(uxt, len)
		}
		fn query_fee_details(
			uxt: <Block as BlockT>::Extrinsic,
			len: u32,
		) -> pallet_transaction_payment::FeeDetails<Balance> {
			TransactionPayment::query_fee_details(uxt, len)
		}
	}

	#[cfg(feature = "try-runtime")]
	impl frame_try_runtime::TryRuntime<Block> for Runtime {
		fn on_runtime_upgrade() -> (Weight, Weight) {
			// NOTE: intentional unwrap: we don't want to propagate the error backwards, and want to
			// have a backtrace here. If any of the pre/post migration checks fail, we shall stop
			// right here and right now.
			let weight = Executive::try_runtime_upgrade().unwrap();
			(weight, BlockWeights::get().max_block)
		}

		fn execute_block_no_check(block: Block) -> Weight {
			Executive::execute_block_no_check(block)
		}
	}

	#[cfg(feature = "runtime-benchmarks")]
	impl frame_benchmarking::Benchmark<Block> for Runtime {
		fn benchmark_metadata(extra: bool) -> (
			Vec<frame_benchmarking::BenchmarkList>,
			Vec<frame_support::traits::StorageInfo>,
		) {
			use frame_benchmarking::{baseline, Benchmarking, BenchmarkList};
			use frame_support::traits::StorageInfoTrait;
			use frame_system_benchmarking::Pallet as SystemBench;
			use baseline::Pallet as BaselineBench;

			let mut list = Vec::<BenchmarkList>::new();

			list_benchmarks!(list, extra);

			let storage_info = AllPalletsWithSystem::storage_info();

			(list, storage_info)
		}

		fn dispatch_benchmark(
			config: frame_benchmarking::BenchmarkConfig
		) -> Result<Vec<frame_benchmarking::BenchmarkBatch>, sp_runtime::RuntimeString> {
			use frame_benchmarking::{baseline, Benchmarking, BenchmarkBatch, TrackedStorageKey};

			use frame_system_benchmarking::Pallet as SystemBench;
			use baseline::Pallet as BaselineBench;

			impl frame_system_benchmarking::Config for Runtime {}
			impl baseline::Config for Runtime {}

			let whitelist: Vec<TrackedStorageKey> = vec![
				// Block Number
				hex_literal::hex!("26aa394eea5630e07c48ae0c9558cef702a5c1b19ab7a04f536c519aca4983ac").to_vec().into(),
				// Total Issuance
				hex_literal::hex!("c2261276cc9d1f8598ea4b6a74b15c2f57c875e4cff74148e4628f264b974c80").to_vec().into(),
				// Execution Phase
				hex_literal::hex!("26aa394eea5630e07c48ae0c9558cef7ff553b5a9862a516939d82b3d3d8661a").to_vec().into(),
				// Event Count
				hex_literal::hex!("26aa394eea5630e07c48ae0c9558cef70a98fdbe9ce6c55837576c60c7af3850").to_vec().into(),
				// System Events
				hex_literal::hex!("26aa394eea5630e07c48ae0c9558cef780d41e5e16056765bc8461851072c9d7").to_vec().into(),
			];

			let mut batches = Vec::<BenchmarkBatch>::new();
			let params = (&config, &whitelist);
			add_benchmarks!(params, batches);

			Ok(batches)
		}
	}
}<|MERGE_RESOLUTION|>--- conflicted
+++ resolved
@@ -335,13 +335,8 @@
 	type Balance = FlipBalance;
 	type ExistentialDeposit = ConstU128<500>;
 	type EnsureGovernance = pallet_cf_governance::EnsureGovernance;
-<<<<<<< HEAD
 	type BlocksPerDay = ConstU32<DAYS>;
-	type StakeHandler = ChainflipStakeHandler;
-=======
-	type BlocksPerDay = BlocksPerDay;
 	type StakeHandler = pallet_cf_validator::UpdateBackupAndPassiveAccounts<Self>;
->>>>>>> 4fa41b3d
 	type WeightInfo = pallet_cf_flip::weights::PalletWeight<Runtime>;
 	type WaivedFees = chainflip::WaivedFees;
 }
