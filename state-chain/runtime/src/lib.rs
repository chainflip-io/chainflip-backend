--- conflicted
+++ resolved
@@ -1471,7 +1471,6 @@
 		include_instances: [SolanaInstance],
 		exclude_instances: [],
 	),
-<<<<<<< HEAD
 	VersionedMigration<
 		14,
 		15,
@@ -1480,7 +1479,6 @@
 		<Runtime as frame_system::Config>::DbWeight,
 	>,
 	migrations::assethub_integration::AssethubChainstate,
-=======
 	instanced_migrations!(
 		module: pallet_cf_broadcast,
 		migration: migrations::sol_versioned_transactions::SolVersionedTransactionBroadcastPallet,
@@ -1506,7 +1504,6 @@
 			BitcoinInstance,
 		],
 	),
->>>>>>> 376499e0
 );
 
 #[cfg(feature = "runtime-benchmarks")]
