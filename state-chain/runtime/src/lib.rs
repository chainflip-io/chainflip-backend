#![cfg_attr(not(feature = "std"), no_std)]
// `construct_runtime!` does a lot of recursion and requires us to increase the limit to 256.
#![recursion_limit = "256"]
pub mod chainflip;
pub mod constants;
pub mod runtime_apis;
mod weights;
pub use frame_system::Call as SystemCall;
use pallet_cf_governance::GovCallHash;
use pallet_transaction_payment::ConstFeeMultiplier;

use crate::{
	chainflip::Offence,
	runtime_apis::{
		AuctionState, BackupOrPassive, ChainflipAccountStateWithPassive, RuntimeApiAccountInfo,
		RuntimeApiPenalty, RuntimeApiPendingClaim,
	},
};
use cf_chains::{
	dot,
	dot::api::PolkadotApi,
	eth,
	eth::{api::register_claim::RegisterClaim, Ethereum},
	Polkadot,
};
use pallet_transaction_payment::Multiplier;

use pallet_cf_validator::BidInfoProvider;

pub use frame_support::{
	construct_runtime, debug,
	instances::{Instance1, Instance2},
	parameter_types,
	traits::{
		ConstU128, ConstU16, ConstU32, ConstU64, ConstU8, KeyOwnerProofSystem, Randomness,
		StorageInfo,
	},
	weights::{
		constants::{BlockExecutionWeight, ExtrinsicBaseWeight, WEIGHT_PER_SECOND},
		ConstantMultiplier, IdentityFee, Weight,
	},
	StorageValue,
};
use frame_system::offchain::SendTransactionTypes;
pub use pallet_cf_environment::cfe::CfeSettings;
use pallet_cf_staking::MinimumStake;
use pallet_grandpa::{
	fg_primitives, AuthorityId as GrandpaId, AuthorityList as GrandpaAuthorityList,
};
use pallet_session::historical as session_historical;
pub use pallet_timestamp::Call as TimestampCall;
use sp_api::impl_runtime_apis;
use sp_consensus_aura::sr25519::AuthorityId as AuraId;
use sp_core::{crypto::KeyTypeId, OpaqueMetadata};
use sp_runtime::traits::{
	AccountIdLookup, BlakeTwo256, Block as BlockT, ConvertInto, IdentifyAccount, NumberFor, One,
	OpaqueKeys, UniqueSaturatedInto, Verify,
};

#[cfg(any(feature = "std", test))]
pub use sp_runtime::BuildStorage;
use sp_runtime::{
	create_runtime_str, generic, impl_opaque_keys,
	transaction_validity::{TransactionSource, TransactionValidity},
	ApplyExtrinsicResult, MultiSignature,
};
pub use sp_runtime::{Perbill, Permill};
use sp_std::prelude::*;
#[cfg(feature = "std")]
use sp_version::NativeVersion;
use sp_version::RuntimeVersion;

pub use cf_primitives::{
	Asset, AssetAmount, BlockNumber, ExchangeRate, FlipBalance, ForeignChainAddress, Tick,
};
pub use cf_traits::{EpochInfo, EthEnvironmentProvider, QualifyNode, SessionKeysRegistered};

pub use chainflip::chain_instances::*;
use chainflip::{
	epoch_transition::ChainflipEpochTransitions, ChainflipHeartbeat, EthEnvironment,
	EthVaultTransitionHandler,
};

use chainflip::{all_vaults_rotator::AllVaultRotator, DotEnvironment, DotVaultTransitionHandler};
use constants::common::*;
use pallet_cf_flip::{Bonder, FlipSlasher};
pub use pallet_cf_staking::WithdrawalAddresses;
use pallet_cf_validator::PercentageRange;
use pallet_cf_vaults::Vault;
pub use pallet_transaction_payment::ChargeTransactionPayment;

// Make the WASM binary available.
#[cfg(feature = "std")]
include!(concat!(env!("OUT_DIR"), "/wasm_binary.rs"));

/// Alias to 512-bit hash when used in the context of a transaction signature on the chain.
pub type Signature = MultiSignature;

/// Some way of identifying an account on the chain. We intentionally make it equivalent
/// to the public key of our transaction signing scheme.
pub type AccountId = <<Signature as Verify>::Signer as IdentifyAccount>::AccountId;

/// Index of a transaction in the chain.
pub type Index = u32;

/// Balance of an account.
pub type Balance = u128;

/// A hash of some data used by the chain.
pub type Hash = sp_core::H256;

/// Opaque types. These are used by the CLI to instantiate machinery that don't need to know
/// the specifics of the runtime. They can then be made to be agnostic over specific formats
/// of data like extrinsics, allowing for them to continue syncing the network through upgrades
/// to even the core data structures.
pub mod opaque {
	pub use sp_runtime::OpaqueExtrinsic as UncheckedExtrinsic;

	use super::*;

	/// Opaque block header type.
	pub type Header = generic::Header<BlockNumber, BlakeTwo256>;
	/// Opaque block type.
	pub type Block = generic::Block<Header, UncheckedExtrinsic>;
	/// Opaque block identifier type.
	pub type BlockId = generic::BlockId<Block>;

	impl_opaque_keys! {
		pub struct SessionKeys {
			pub aura: Aura,
			pub grandpa: Grandpa,
		}
	}
}
// To learn more about runtime versioning and what each of the following value means:
//   https://docs.substrate.io/v3/runtime/upgrades#runtime-versioning
#[sp_version::runtime_version]
pub const VERSION: RuntimeVersion = RuntimeVersion {
	spec_name: create_runtime_str!("chainflip-node"),
	impl_name: create_runtime_str!("chainflip-node"),
	authoring_version: 1,
	spec_version: 1,
	impl_version: 1,
	apis: RUNTIME_API_VERSIONS,
	transaction_version: 1,
	state_version: 1,
};

/// The version information used to identify this runtime when compiled natively.
#[cfg(feature = "std")]
pub fn native_version() -> NativeVersion {
	NativeVersion { runtime_version: VERSION, can_author_with: Default::default() }
}

parameter_types! {
	pub const MinEpoch: BlockNumber = 1;
	pub const EmergencyRotationPercentageRange: PercentageRange = PercentageRange {
		bottom: 67,
		top: 80,
	};
}

impl pallet_cf_validator::Config for Runtime {
	type RuntimeEvent = RuntimeEvent;
	type Offence = chainflip::Offence;
	type AccountRoleRegistry = AccountRoles;
	type EpochTransitionHandler = ChainflipEpochTransitions;
	type MinEpoch = MinEpoch;
	type ValidatorWeightInfo = pallet_cf_validator::weights::PalletWeight<Runtime>;
	type VaultRotator = AllVaultRotator<EthereumVault, PolkadotVault>;
	type EnsureGovernance = pallet_cf_governance::EnsureGovernance;
	type MissedAuthorshipSlots = chainflip::MissedAuraSlots;
	type BidderProvider = pallet_cf_staking::Pallet<Self>;
	type AuctionQualification = (
		Reputation,
		pallet_cf_validator::PeerMapping<Self>,
		SessionKeysRegistered<
			<Self as frame_system::Config>::AccountId,
			pallet_session::Pallet<Self>,
		>,
		AccountRoles,
	);
	type OffenceReporter = Reputation;
	type EmergencyRotationPercentageRange = EmergencyRotationPercentageRange;
	type Bonder = Bonder<Runtime>;
	type ReputationResetter = Reputation;
}

impl pallet_cf_environment::Config for Runtime {
	type RuntimeEvent = RuntimeEvent;
	type EnsureGovernance = pallet_cf_governance::EnsureGovernance;
	type CreatePolkadotVault = PolkadotApi<DotEnvironment>;
	type PolkadotBroadcaster = PolkadotBroadcaster;
	type PolkadotVaultKeyWitnessedHandler = PolkadotVault;
	type WeightInfo = pallet_cf_environment::weights::PalletWeight<Runtime>;
}

impl pallet_cf_swapping::Config for Runtime {
	type RuntimeEvent = RuntimeEvent;
	type IngressHandler = chainflip::AnyChainIngressEgressHandler;
	type EgressHandler = chainflip::AnyChainIngressEgressHandler;
	type SwappingApi = LiquidityPools;
	type AccountRoleRegistry = AccountRoles;
	type WeightInfo = pallet_cf_swapping::weights::PalletWeight<Runtime>;
}

impl pallet_cf_vaults::Config<EthereumInstance> for Runtime {
	type RuntimeEvent = RuntimeEvent;
	type RuntimeCall = RuntimeCall;
	type EnsureGovernance = pallet_cf_governance::EnsureGovernance;
	type EnsureThresholdSigned =
		pallet_cf_threshold_signature::EnsureThresholdSigned<Self, EthereumInstance>;
	type AccountRoleRegistry = AccountRoles;
	type ThresholdSigner = EthereumThresholdSigner;
	type Offence = chainflip::Offence;
	type Chain = Ethereum;
	type SetAggKeyWithAggKey = eth::api::EthereumApi<EthEnvironment>;
	type VaultTransitionHandler = EthVaultTransitionHandler;
	type Broadcaster = EthereumBroadcaster;
	type OffenceReporter = Reputation;
	type CeremonyIdProvider = pallet_cf_validator::CeremonyIdProvider<Self>;
	type WeightInfo = pallet_cf_vaults::weights::PalletWeight<Runtime>;
	type SystemStateManager = pallet_cf_environment::SystemStateProvider<Runtime>;
}

impl pallet_cf_vaults::Config<PolkadotInstance> for Runtime {
	type RuntimeEvent = RuntimeEvent;
	type RuntimeCall = RuntimeCall;
	type EnsureGovernance = pallet_cf_governance::EnsureGovernance;
	type EnsureThresholdSigned =
		pallet_cf_threshold_signature::EnsureThresholdSigned<Self, PolkadotInstance>;
	type AccountRoleRegistry = AccountRoles;
	type ThresholdSigner = PolkadotThresholdSigner;
	type Offence = chainflip::Offence;
	type Chain = Polkadot;
	type SetAggKeyWithAggKey = dot::api::PolkadotApi<DotEnvironment>;
	type VaultTransitionHandler = DotVaultTransitionHandler;
	type Broadcaster = PolkadotBroadcaster;
	type OffenceReporter = Reputation;
	type CeremonyIdProvider = pallet_cf_validator::CeremonyIdProvider<Self>;
	type WeightInfo = pallet_cf_vaults::weights::PalletWeight<Runtime>;
	type SystemStateManager = pallet_cf_environment::SystemStateProvider<Runtime>;
}

use chainflip::address_derivation::AddressDerivation;

impl pallet_cf_ingress_egress::Config<EthereumInstance> for Runtime {
	type RuntimeEvent = RuntimeEvent;
	type TargetChain = Ethereum;
	type AddressDerivation = AddressDerivation;
	type LpProvisioning = LiquidityProvider;
	type SwapIntentHandler = Swapping;
	type AllBatch = eth::api::EthereumApi<EthEnvironment>;
	type Broadcaster = EthereumBroadcaster;
	type EnsureGovernance = pallet_cf_governance::EnsureGovernance;
	type WeightInfo = pallet_cf_ingress_egress::weights::PalletWeight<Runtime>;
}

impl pallet_cf_ingress_egress::Config<PolkadotInstance> for Runtime {
	type RuntimeEvent = RuntimeEvent;
	type TargetChain = Polkadot;
	type AddressDerivation = AddressDerivation;
	type LpProvisioning = LiquidityProvider;
	type SwapIntentHandler = Swapping;
	type AllBatch = dot::api::PolkadotApi<chainflip::DotEnvironment>;
	type Broadcaster = PolkadotBroadcaster;
	type EnsureGovernance = pallet_cf_governance::EnsureGovernance;
	type WeightInfo = pallet_cf_ingress_egress::weights::PalletWeight<Runtime>;
}
impl pallet_cf_pools::Config for Runtime {
	type RuntimeEvent = RuntimeEvent;
<<<<<<< HEAD
=======
	// fee = 0,1%
	type NetworkFee = ConstU16<10>;
>>>>>>> e16d819c
	type EnsureGovernance = pallet_cf_governance::EnsureGovernance;
}

impl pallet_cf_lp::Config for Runtime {
	type RuntimeEvent = RuntimeEvent;
	type AccountRoleRegistry = AccountRoles;
	type IngressHandler = chainflip::AnyChainIngressEgressHandler;
	type EgressHandler = chainflip::AnyChainIngressEgressHandler;
	type LiquidityPoolApi = LiquidityPools;
	type EnsureGovernance = pallet_cf_governance::EnsureGovernance;
}

impl pallet_cf_account_roles::Config for Runtime {
	type RuntimeEvent = RuntimeEvent;
	type StakeInfo = Flip;
	type BidInfo = BidInfoProvider<Runtime>;
	type WeightInfo = pallet_cf_account_roles::weights::PalletWeight<Runtime>;
}

impl<LocalCall> SendTransactionTypes<LocalCall> for Runtime
where
	RuntimeCall: From<LocalCall>,
{
	type Extrinsic = UncheckedExtrinsic;
	type OverarchingCall = RuntimeCall;
}

impl pallet_session::Config for Runtime {
	type SessionHandler = <opaque::SessionKeys as OpaqueKeys>::KeyTypeIdProviders;
	type ShouldEndSession = Validator;
	type SessionManager = Validator;
	type RuntimeEvent = RuntimeEvent;
	type Keys = opaque::SessionKeys;
	type NextSessionRotation = Validator;
	type ValidatorId = <Self as frame_system::Config>::AccountId;
	type ValidatorIdOf = ConvertInto;
	type WeightInfo = weights::pallet_session::SubstrateWeight<Runtime>;
}

impl pallet_session::historical::Config for Runtime {
	type FullIdentification = ();
	type FullIdentificationOf = ();
}

const NORMAL_DISPATCH_RATIO: Perbill = Perbill::from_percent(75);

parameter_types! {
	pub const Version: RuntimeVersion = VERSION;
	pub const BlockHashCount: BlockNumber = 2400;
	/// We allow for 2 seconds of compute with a 6 second average block time.
	pub BlockWeights: frame_system::limits::BlockWeights =
		frame_system::limits::BlockWeights::with_sensible_defaults(
			(2u64 * WEIGHT_PER_SECOND).set_proof_size(u64::MAX),
			NORMAL_DISPATCH_RATIO,
		);
	pub BlockLength: frame_system::limits::BlockLength = frame_system::limits::BlockLength
		::max_with_normal_ratio(5 * 1024 * 1024, NORMAL_DISPATCH_RATIO);
}

// Configure FRAME pallets to include in runtime.

impl frame_system::Config for Runtime {
	/// The basic call filter to use in dispatchable.
	type BaseCallFilter = frame_support::traits::Everything;
	/// Block & extrinsics weights: base values and limits.
	type BlockWeights = BlockWeights;
	/// The maximum length of a block (in bytes).
	type BlockLength = BlockLength;
	/// The identifier used to distinguish between accounts.
	type AccountId = AccountId;
	/// The aggregated dispatch type that is available for extrinsics.
	type RuntimeCall = RuntimeCall;
	/// The lookup mechanism to get account ID from whatever is passed in dispatchers.
	type Lookup = AccountIdLookup<AccountId, ()>;
	/// The index type for storing how many extrinsics an account has signed.
	type Index = Index;
	/// The index type for blocks.
	type BlockNumber = BlockNumber;
	/// The type for hashing blocks and tries.
	type Hash = Hash;
	/// The hashing algorithm used.
	type Hashing = BlakeTwo256;
	/// The header type.
	type Header = generic::Header<BlockNumber, BlakeTwo256>;
	/// The ubiquitous event type.
	type RuntimeEvent = RuntimeEvent;
	/// The ubiquitous origin type.
	type RuntimeOrigin = RuntimeOrigin;
	/// Maximum number of block number to block hash mappings to keep (oldest pruned first).
	type BlockHashCount = BlockHashCount;
	/// The weight of database operations that the runtime can invoke.
	type DbWeight = weights::rocksdb_weights::constants::RocksDbWeight;
	/// Version of the runtime.
	type Version = Version;
	/// Converts a module to the index of the module in `construct_runtime!`.
	///
	/// This type is being generated by `construct_runtime!`.
	type PalletInfo = PalletInfo;
	/// What to do if a new account is created.
	type OnNewAccount = AccountRoles;
	/// What to do if an account is fully reaped from the system.
	type OnKilledAccount = (
		pallet_cf_flip::BurnFlipAccount<Self>,
		pallet_cf_validator::DeletePeerMapping<Self>,
		pallet_cf_validator::DeleteVanityName<Self>,
		GrandpaOffenceReporter<Self>,
		Staking,
		AccountRoles,
		Reputation,
	);
	/// The data to be stored in an account.
	type AccountData = ();
	/// Weight information for the extrinsics of this pallet.
	type SystemWeightInfo = weights::frame_system::SubstrateWeight<Runtime>;
	/// This is used as an identifier of the chain.
	type SS58Prefix = ConstU16<CHAINFLIP_SS58_PREFIX>;
	/// The set code logic, just the default since we're not a parachain.
	type OnSetCode = ();
	type MaxConsumers = ConstU32<16>;
}

impl pallet_randomness_collective_flip::Config for Runtime {}

impl frame_system::offchain::SigningTypes for Runtime {
	type Public = <Signature as Verify>::Signer;
	type Signature = Signature;
}

impl pallet_aura::Config for Runtime {
	type AuthorityId = AuraId;
	type DisabledValidators = ();
	type MaxAuthorities = ConstU32<MAX_AUTHORITIES>;
}

parameter_types! {
	pub storage BlocksPerEpoch: u64 = Validator::blocks_per_epoch().into();
}

type KeyOwnerIdentification<T, Id> =
	<T as KeyOwnerProofSystem<(KeyTypeId, Id)>>::IdentificationTuple;
type KeyOwnerProof<T, Id> = <T as KeyOwnerProofSystem<(KeyTypeId, Id)>>::Proof;
type GrandpaOffenceReporter<T> = pallet_cf_reputation::ChainflipOffenceReportingAdapter<
	T,
	pallet_grandpa::GrandpaEquivocationOffence<
		<T as pallet_grandpa::Config>::KeyOwnerIdentification,
	>,
	<T as pallet_session::historical::Config>::FullIdentification,
>;

impl pallet_grandpa::Config for Runtime {
	type RuntimeEvent = RuntimeEvent;
	type KeyOwnerProofSystem = Historical;
	type KeyOwnerProof = KeyOwnerProof<Historical, GrandpaId>;
	type KeyOwnerIdentification = KeyOwnerIdentification<Historical, GrandpaId>;
	type HandleEquivocation = pallet_grandpa::EquivocationHandler<
		Self::KeyOwnerIdentification,
		GrandpaOffenceReporter<Self>,
		BlocksPerEpoch,
	>;
	type WeightInfo = ();
	type MaxAuthorities = ConstU32<MAX_AUTHORITIES>;
}

impl pallet_timestamp::Config for Runtime {
	/// A timestamp: milliseconds since the unix epoch.
	type Moment = u64;
	type OnTimestampSet = Aura;
	type MinimumPeriod = ConstU64<{ SLOT_DURATION / 2 }>;
	type WeightInfo = weights::pallet_timestamp::SubstrateWeight<Runtime>;
}

impl pallet_authorship::Config for Runtime {
	type FindAuthor = pallet_session::FindAccountFromAuthorIndex<Self, Aura>;
	type UncleGenerations = ConstU32<5>;
	type FilterUncle = ();
	type EventHandler = ();
}

impl pallet_cf_flip::Config for Runtime {
	type RuntimeEvent = RuntimeEvent;
	type Balance = FlipBalance;
	type ExistentialDeposit = ConstU128<500>;
	type EnsureGovernance = pallet_cf_governance::EnsureGovernance;
	type BlocksPerDay = ConstU32<DAYS>;
	type StakeHandler = pallet_cf_validator::UpdateBackupMapping<Self>;
	type WeightInfo = pallet_cf_flip::weights::PalletWeight<Runtime>;
	type WaivedFees = chainflip::WaivedFees;
}

impl pallet_cf_witnesser::Config for Runtime {
	type RuntimeEvent = RuntimeEvent;
	type RuntimeOrigin = RuntimeOrigin;
	type RuntimeCall = RuntimeCall;
	type AccountRoleRegistry = AccountRoles;
	type ValidatorId = <Self as frame_system::Config>::AccountId;
	type EpochInfo = pallet_cf_validator::Pallet<Self>;
	type Amount = FlipBalance;
	type WeightInfo = pallet_cf_witnesser::weights::PalletWeight<Runtime>;
}

impl pallet_cf_staking::Config for Runtime {
	type RuntimeEvent = RuntimeEvent;
	type ThresholdCallable = RuntimeCall;
	type StakerId = AccountId;
	type EnsureGovernance = pallet_cf_governance::EnsureGovernance;
	type AccountRoleRegistry = AccountRoles;
	type Balance = FlipBalance;
	type Flip = Flip;
	type ThresholdSigner = EthereumThresholdSigner;
	type EnsureThresholdSigned =
		pallet_cf_threshold_signature::EnsureThresholdSigned<Self, Instance1>;
	type RegisterClaim = eth::api::EthereumApi<EthEnvironment>;
	type TimeSource = Timestamp;
	type WeightInfo = pallet_cf_staking::weights::PalletWeight<Runtime>;
}

impl pallet_cf_tokenholder_governance::Config for Runtime {
	type RuntimeEvent = RuntimeEvent;
	type FeePayment = Flip;
	type Chain = Ethereum;
	type StakingInfo = Flip;
	type ApiCalls = eth::api::EthereumApi<EthEnvironment>;
	type Broadcaster = EthereumBroadcaster;
	type WeightInfo = pallet_cf_tokenholder_governance::weights::PalletWeight<Runtime>;
	type VotingPeriod = ConstU32<{ 14 * DAYS }>;
	/// 1000 FLIP in FLIPPERINOS
	type ProposalFee = ConstU128<1_000_000_000_000_000_000_000>;
	type EnactmentDelay = ConstU32<{ 7 * DAYS }>;
}

impl pallet_cf_governance::Config for Runtime {
	type RuntimeOrigin = RuntimeOrigin;
	type RuntimeCall = RuntimeCall;
	type RuntimeEvent = RuntimeEvent;
	type TimeSource = Timestamp;
	type EnsureGovernance = pallet_cf_governance::EnsureGovernance;
	type WeightInfo = pallet_cf_governance::weights::PalletWeight<Runtime>;
	type UpgradeCondition = pallet_cf_validator::NotDuringRotation<Runtime>;
	type RuntimeUpgrade = chainflip::RuntimeUpgradeManager;
}

impl pallet_cf_emissions::Config for Runtime {
	type RuntimeEvent = RuntimeEvent;
	type HostChain = Ethereum;
	type FlipBalance = FlipBalance;
	type ApiCall = eth::api::EthereumApi<EthEnvironment>;
	type Broadcaster = EthereumBroadcaster;
	type Surplus = pallet_cf_flip::Surplus<Runtime>;
	type Issuance = pallet_cf_flip::FlipIssuance<Runtime>;
	type RewardsDistribution = chainflip::BlockAuthorRewardDistribution;
	type CompoundingInterval = ConstU32<COMPOUNDING_INTERVAL>;
	type EthEnvironmentProvider = Environment;
	type WeightInfo = pallet_cf_emissions::weights::PalletWeight<Runtime>;
	type EnsureGovernance = pallet_cf_governance::EnsureGovernance;
	type FlipToBurn = LiquidityPools;
	type EgressHandler = chainflip::AnyChainIngressEgressHandler;
}

parameter_types! {
	pub FeeMultiplier: Multiplier = Multiplier::one();
}

impl pallet_transaction_payment::Config for Runtime {
	type RuntimeEvent = RuntimeEvent;
	type OnChargeTransaction = pallet_cf_flip::FlipTransactionPayment<Self>;
	type OperationalFeeMultiplier = ConstU8<5>;
	type WeightToFee =
		ConstantMultiplier<FlipBalance, ConstU128<{ constants::common::TX_FEE_MULTIPLIER }>>;
	type LengthToFee = ConstantMultiplier<FlipBalance, ConstU128<1_000_000>>;
	type FeeMultiplierUpdate = ConstFeeMultiplier<FeeMultiplier>;
}

parameter_types! {
	pub const ReputationPointFloorAndCeiling: (i32, i32) = (-2880, 2880);
	pub const MaximumAccruableReputation: pallet_cf_reputation::ReputationPoints = 15;
}

impl pallet_cf_reputation::Config for Runtime {
	type RuntimeEvent = RuntimeEvent;
	type Offence = chainflip::Offence;
	type AccountRoleRegistry = AccountRoles;
	type Heartbeat = ChainflipHeartbeat;
	type HeartbeatBlockInterval = ConstU32<HEARTBEAT_BLOCK_INTERVAL>;
	type ReputationPointFloorAndCeiling = ReputationPointFloorAndCeiling;
	type Slasher = FlipSlasher<Self>;
	type WeightInfo = pallet_cf_reputation::weights::PalletWeight<Runtime>;
	type EnsureGovernance = pallet_cf_governance::EnsureGovernance;
	type MaximumAccruableReputation = MaximumAccruableReputation;
}

impl pallet_cf_threshold_signature::Config<EthereumInstance> for Runtime {
	type RuntimeEvent = RuntimeEvent;
	type Offence = chainflip::Offence;
	type RuntimeOrigin = RuntimeOrigin;
	type AccountRoleRegistry = AccountRoles;
	type ThresholdCallable = RuntimeCall;
	type EnsureGovernance = pallet_cf_governance::EnsureGovernance;
	type ThresholdSignerNomination = chainflip::RandomSignerNomination;
	type TargetChain = Ethereum;
	type KeyProvider = EthereumVault;
	type OffenceReporter = Reputation;
	type CeremonyIdProvider = pallet_cf_validator::CeremonyIdProvider<Self>;
	type CeremonyRetryDelay = ConstU32<1>;
	type Weights = pallet_cf_threshold_signature::weights::PalletWeight<Self>;
}
impl pallet_cf_threshold_signature::Config<PolkadotInstance> for Runtime {
	type RuntimeEvent = RuntimeEvent;
	type Offence = chainflip::Offence;
	type RuntimeOrigin = RuntimeOrigin;
	type AccountRoleRegistry = AccountRoles;
	type ThresholdCallable = RuntimeCall;
	type EnsureGovernance = pallet_cf_governance::EnsureGovernance;
	type ThresholdSignerNomination = chainflip::RandomSignerNomination;
	type TargetChain = Polkadot;
	type KeyProvider = PolkadotVault;
	type OffenceReporter = Reputation;
	type CeremonyIdProvider = pallet_cf_validator::CeremonyIdProvider<Self>;
	type CeremonyRetryDelay = ConstU32<1>;
	type Weights = pallet_cf_threshold_signature::weights::PalletWeight<Self>;
}

impl pallet_cf_broadcast::Config<EthereumInstance> for Runtime {
	type RuntimeEvent = RuntimeEvent;
	type RuntimeCall = RuntimeCall;
	type Offence = chainflip::Offence;
	type AccountRoleRegistry = AccountRoles;
	type TargetChain = Ethereum;
	type ApiCall = eth::api::EthereumApi<EthEnvironment>;
	type ThresholdSigner = EthereumThresholdSigner;
	type TransactionBuilder = chainflip::EthTransactionBuilder;
	type BroadcastSignerNomination = chainflip::RandomSignerNomination;
	type OffenceReporter = Reputation;
	type EnsureThresholdSigned =
		pallet_cf_threshold_signature::EnsureThresholdSigned<Self, EthereumInstance>;
	type BroadcastTimeout = ConstU32<{ 10 * MINUTES }>;
	type WeightInfo = pallet_cf_broadcast::weights::PalletWeight<Runtime>;
	type KeyProvider = EthereumVault;
}
impl pallet_cf_broadcast::Config<PolkadotInstance> for Runtime {
	type RuntimeEvent = RuntimeEvent;
	type RuntimeCall = RuntimeCall;
	type Offence = chainflip::Offence;
	type AccountRoleRegistry = AccountRoles;
	type TargetChain = Polkadot;
	type ApiCall = dot::api::PolkadotApi<DotEnvironment>;
	type ThresholdSigner = PolkadotThresholdSigner;
	type TransactionBuilder = chainflip::DotTransactionBuilder;
	type BroadcastSignerNomination = chainflip::RandomSignerNomination;
	type OffenceReporter = Reputation;
	type EnsureThresholdSigned =
		pallet_cf_threshold_signature::EnsureThresholdSigned<Self, PolkadotInstance>;
	type BroadcastTimeout = ConstU32<{ 10 * MINUTES }>;
	type WeightInfo = pallet_cf_broadcast::weights::PalletWeight<Runtime>;
	type KeyProvider = PolkadotVault;
}

impl pallet_cf_chain_tracking::Config<EthereumInstance> for Runtime {
	type RuntimeEvent = RuntimeEvent;
	type TargetChain = Ethereum;
	type WeightInfo = pallet_cf_chain_tracking::weights::PalletWeight<Runtime>;
	type AgeLimit = ConstU64<{ constants::common::eth::BLOCK_SAFETY_MARGIN }>;
}

impl pallet_cf_chain_tracking::Config<PolkadotInstance> for Runtime {
	type RuntimeEvent = RuntimeEvent;
	type TargetChain = Polkadot;
	type WeightInfo = pallet_cf_chain_tracking::weights::PalletWeight<Runtime>;
	// TODO: Set good limit
	type AgeLimit = ConstU32<1>;
}

construct_runtime!(
	pub struct Runtime
	where
		Block = Block,
		NodeBlock = opaque::Block,
		UncheckedExtrinsic = UncheckedExtrinsic,
	{
		System: frame_system,
		RandomnessCollectiveFlip: pallet_randomness_collective_flip,
		Timestamp: pallet_timestamp,
		Environment: pallet_cf_environment,
		Flip: pallet_cf_flip,
		Emissions: pallet_cf_emissions,
		// AccountRoles after staking, since account creation comes first.
		Staking: pallet_cf_staking,
		AccountRoles: pallet_cf_account_roles,
		TransactionPayment: pallet_transaction_payment,
		Witnesser: pallet_cf_witnesser,
		Validator: pallet_cf_validator,
		Session: pallet_session,
		Historical: session_historical::{Pallet},
		Aura: pallet_aura,
		Authorship: pallet_authorship,
		Grandpa: pallet_grandpa,
		Governance: pallet_cf_governance,
		TokenholderGovernance: pallet_cf_tokenholder_governance,
		Reputation: pallet_cf_reputation,
		EthereumChainTracking: pallet_cf_chain_tracking::<Instance1>,
		PolkadotChainTracking: pallet_cf_chain_tracking::<Instance2>,
		EthereumVault: pallet_cf_vaults::<Instance1>,
		PolkadotVault: pallet_cf_vaults::<Instance2>,
		EthereumThresholdSigner: pallet_cf_threshold_signature::<Instance1>,
		PolkadotThresholdSigner: pallet_cf_threshold_signature::<Instance2>,
		EthereumBroadcaster: pallet_cf_broadcast::<Instance1>,
		PolkadotBroadcaster: pallet_cf_broadcast::<Instance2>,
		Swapping: pallet_cf_swapping,
		LiquidityProvider: pallet_cf_lp,
		EthereumIngressEgress: pallet_cf_ingress_egress::<Instance1>,
		PolkadotIngressEgress: pallet_cf_ingress_egress::<Instance2>,
		LiquidityPools: pallet_cf_pools,
	}
);

/// The address format for describing accounts.
pub type Address = sp_runtime::MultiAddress<AccountId, ()>;
/// Block header type as expected by this runtime.
pub type Header = generic::Header<BlockNumber, BlakeTwo256>;
/// Block type as expected by this runtime.
pub type Block = generic::Block<Header, UncheckedExtrinsic>;
/// A Block signed with a Justification
pub type SignedBlock = generic::SignedBlock<Block>;
/// The SignedExtension to the basic transaction logic.
pub type SignedExtra = (
	frame_system::CheckNonZeroSender<Runtime>,
	frame_system::CheckSpecVersion<Runtime>,
	frame_system::CheckTxVersion<Runtime>,
	frame_system::CheckGenesis<Runtime>,
	frame_system::CheckEra<Runtime>,
	frame_system::CheckNonce<Runtime>,
	frame_system::CheckWeight<Runtime>,
	pallet_transaction_payment::ChargeTransactionPayment<Runtime>,
);
/// Unchecked extrinsic type as expected by this runtime.
pub type UncheckedExtrinsic =
	generic::UncheckedExtrinsic<Address, RuntimeCall, Signature, SignedExtra>;
/// The payload being signed in transactions.
pub type SignedPayload = generic::SignedPayload<RuntimeCall, SignedExtra>;
/// Extrinsic type that has already been checked.
pub type CheckedExtrinsic = generic::CheckedExtrinsic<AccountId, RuntimeCall, SignedExtra>;
/// Executive: handles dispatch to the various modules.
pub type Executive = frame_executive::Executive<
	Runtime,
	Block,
	frame_system::ChainContext<Runtime>,
	Runtime,
	AllPalletsWithSystem,
	(),
>;

#[cfg(feature = "runtime-benchmarks")]
#[macro_use]
extern crate frame_benchmarking;

#[cfg(feature = "runtime-benchmarks")]
mod benches {
	define_benchmarks!(
		[frame_benchmarking, BaselineBench::<Runtime>]
		[frame_system, SystemBench::<Runtime>]
		[pallet_timestamp, Timestamp]
		[pallet_cf_environment, Environment]
		[pallet_cf_flip, Flip]
		[pallet_cf_emissions, Emissions]
		[pallet_cf_staking, Staking]
		[pallet_session, SessionBench::<Runtime>]
		[pallet_cf_witnesser, Witnesser]
		[pallet_cf_validator, Validator]
		[pallet_cf_governance, Governance]
		[pallet_cf_tokenholder_governance, TokenholderGovernance]
		[pallet_cf_vaults, EthereumVault]
		[pallet_cf_reputation, Reputation]
		[pallet_cf_threshold_signature, EthereumThresholdSigner]
		[pallet_cf_broadcast, EthereumBroadcaster]
		[pallet_cf_chain_tracking, EthereumChainTracking]
		[pallet_cf_swapping, Swapping]
		[pallet_cf_account_roles, AccountRoles]
		[pallet_cf_ingress_egress, EthereumIngressEgress]
	);
}

impl_runtime_apis! {
	// START custom runtime APIs
	impl runtime_apis::CustomRuntimeApi<Block> for Runtime {
		fn cf_is_auction_phase() -> bool {
			Validator::is_auction_phase()
		}
		fn cf_eth_flip_token_address() -> [u8; 20] {
			Environment::token_address(Asset::Flip).expect("FLIP token address should exist")
		}
		fn cf_eth_stake_manager_address() -> [u8; 20] {
			Environment::stake_manager_address()
		}
		fn cf_eth_key_manager_address() -> [u8; 20] {
			Environment::key_manager_address()
		}
		fn cf_eth_chain_id() -> u64 {
			Environment::ethereum_chain_id()
		}
		fn cf_eth_vault() -> ([u8; 33], BlockNumber) {
			let epoch_index = Self::cf_current_epoch();
			// We should always have a Vault for the current epoch, but in case we do
			// not, just return an empty Vault.
			let vault: Vault<Ethereum> = EthereumVault::vaults(epoch_index).unwrap_or_default();
			(vault.public_key.to_pubkey_compressed(), vault.active_from_block.unique_saturated_into())
		}
		fn cf_auction_parameters() -> (u32, u32) {
			let auction_params = Validator::auction_parameters();
			(auction_params.min_size, auction_params.max_size)
		}
		fn cf_min_stake() -> u128 {
			MinimumStake::<Runtime>::get().unique_saturated_into()
		}
		fn cf_current_epoch() -> u32 {
			Validator::current_epoch()
		}
		fn cf_epoch_duration() -> u32 {
			Validator::blocks_per_epoch()
		}
		fn cf_current_epoch_started_at() -> u32 {
			Validator::current_epoch_started_at()
		}
		fn cf_authority_emission_per_block() -> u128 {
			Emissions::current_authority_emission_per_block()
		}
		fn cf_backup_emission_per_block() -> u128 {
			Emissions::backup_node_emission_per_block()
		}
		fn cf_flip_supply() -> (u128, u128) {
			(Flip::total_issuance(), Flip::offchain_funds())
		}
		fn cf_accounts() -> Vec<(AccountId, Vec<u8>)> {
			let mut vanity_names = Validator::vanity_names();
			frame_system::Account::<Runtime>::iter_keys()
				.map(|account_id| {
					let vanity_name = vanity_names.remove(&account_id).unwrap_or_default();
					(account_id, vanity_name)
				})
				.collect()
		}
		fn cf_account_info(account_id: AccountId) -> RuntimeApiAccountInfo {
			let account_info = pallet_cf_flip::Account::<Runtime>::get(&account_id);
			let reputation_info = pallet_cf_reputation::Reputations::<Runtime>::get(&account_id);
			let withdrawal_address = pallet_cf_staking::WithdrawalAddresses::<Runtime>::get(&account_id).unwrap_or([0; 20]);

			let get_validator_state = |account_id: &AccountId| -> ChainflipAccountStateWithPassive {
				if Validator::current_authorities().contains(account_id) {
					return ChainflipAccountStateWithPassive::CurrentAuthority;
				}
				if Validator::highest_staked_qualified_backup_nodes_lookup().contains(account_id) {
					return ChainflipAccountStateWithPassive::BackupOrPassive(BackupOrPassive::Backup);
				}
				ChainflipAccountStateWithPassive::BackupOrPassive(BackupOrPassive::Passive)
			};

			RuntimeApiAccountInfo {
				stake: account_info.total(),
				bond: account_info.bond(),
				last_heartbeat: pallet_cf_reputation::LastHeartbeat::<Runtime>::get(&account_id).unwrap_or(0),
				is_live: Reputation::is_qualified(&account_id),
				is_activated: pallet_cf_staking::ActiveBidder::<Runtime>::get(&account_id),
				online_credits: reputation_info.online_credits,
				reputation_points: reputation_info.reputation_points,
				withdrawal_address,
				state: get_validator_state(&account_id),
			}
		}

		fn cf_pending_claim(account_id: AccountId) -> Option<RuntimeApiPendingClaim> {
			let api_call = pallet_cf_staking::PendingClaims::<Runtime>::get(account_id)?;
			let pending_claim: RegisterClaim = match api_call {
				eth::api::EthereumApi::RegisterClaim(tx) => tx,
				_ => unreachable!(),
			};

			Some(RuntimeApiPendingClaim {
				amount: pending_claim.amount,
				address: pending_claim.address.into(),
				expiry: pending_claim.expiry,
				sig_data: pending_claim.sig_data,
			})
		}

		fn cf_get_claim_certificate(account_id: AccountId) -> Option<Vec<u8>> {
			let api_call = pallet_cf_staking::PendingClaims::<Runtime>::get(account_id)?;
			let pending_claim: RegisterClaim = match api_call {
				eth::api::EthereumApi::RegisterClaim(tx) => tx,
				_ => unreachable!(),
			};

			if pending_claim.sig_data.is_signed() {
				use cf_chains::ApiCall;
				Some(pending_claim.chain_encoded())
			} else {
				None
			}
		}

		fn cf_penalties() -> Vec<(Offence, RuntimeApiPenalty)> {
			pallet_cf_reputation::Penalties::<Runtime>::iter_keys()
				.map(|offence| {
					let penalty = pallet_cf_reputation::Penalties::<Runtime>::get(offence);
					(offence, RuntimeApiPenalty {
						reputation_points: penalty.reputation,
						suspension_duration_blocks: penalty.suspension
					})
				})
				.collect()
		}
		fn cf_suspensions() -> Vec<(Offence, Vec<(u32, AccountId)>)> {
			pallet_cf_reputation::Suspensions::<Runtime>::iter_keys()
				.map(|offence| {
					let suspension = pallet_cf_reputation::Suspensions::<Runtime>::get(offence);
					(offence, suspension.into())
				})
				.collect()
		}
		fn cf_generate_gov_key_call_hash(
			call: Vec<u8>,
		) -> GovCallHash {
			Governance::compute_gov_key_call_hash::<_>(call).0
		}

		fn cf_auction_state() -> AuctionState {
			let auction_params = Validator::auction_parameters();

			AuctionState {
				blocks_per_epoch: Validator::blocks_per_epoch(),
				current_epoch_started_at: Validator::current_epoch_started_at(),
				claim_period_as_percentage: Validator::claim_period_as_percentage(),
				min_stake: MinimumStake::<Runtime>::get().unique_saturated_into(),
				auction_size_range: (auction_params.min_size, auction_params.max_size)
			}
		}
	}

	impl pallet_cf_pools_runtime_api::PoolsApi<Block> for Runtime {
		fn cf_pool_tick_price(
			asset: Asset,
		) -> Option<Tick> {
			use cf_traits::LiquidityPoolApi;
			LiquidityPools::current_tick(&asset)
		}
	}

	// END custom runtime APIs
	impl sp_api::Core<Block> for Runtime {
		fn version() -> RuntimeVersion {
			VERSION
		}

		fn execute_block(block: Block) {
			Executive::execute_block(block);
		}

		fn initialize_block(header: &<Block as BlockT>::Header) {
			Executive::initialize_block(header)
		}
	}

	impl sp_api::Metadata<Block> for Runtime {
		fn metadata() -> OpaqueMetadata {
			OpaqueMetadata::new(Runtime::metadata().into())
		}
	}

	impl sp_block_builder::BlockBuilder<Block> for Runtime {
		fn apply_extrinsic(extrinsic: <Block as BlockT>::Extrinsic) -> ApplyExtrinsicResult {
			Executive::apply_extrinsic(extrinsic)
		}

		fn finalize_block() -> <Block as BlockT>::Header {
			Executive::finalize_block()
		}

		fn inherent_extrinsics(data: sp_inherents::InherentData) -> Vec<<Block as BlockT>::Extrinsic> {
			data.create_extrinsics()
		}

		fn check_inherents(
			block: Block,
			data: sp_inherents::InherentData,
		) -> sp_inherents::CheckInherentsResult {
			data.check_extrinsics(&block)
		}
	}

	impl sp_transaction_pool::runtime_api::TaggedTransactionQueue<Block> for Runtime {
		fn validate_transaction(
			source: TransactionSource,
			tx: <Block as BlockT>::Extrinsic,
			block_hash: <Block as BlockT>::Hash,
		) -> TransactionValidity {
			Executive::validate_transaction(source, tx, block_hash)
		}
	}

	impl sp_offchain::OffchainWorkerApi<Block> for Runtime {
		fn offchain_worker(header: &<Block as BlockT>::Header) {
			Executive::offchain_worker(header)
		}
	}

	impl sp_consensus_aura::AuraApi<Block, AuraId> for Runtime {
		fn slot_duration() -> sp_consensus_aura::SlotDuration {
			sp_consensus_aura::SlotDuration::from_millis(Aura::slot_duration())
		}

		fn authorities() -> Vec<AuraId> {
			Aura::authorities().into_inner()
		}
	}

	impl sp_session::SessionKeys<Block> for Runtime {
		fn generate_session_keys(seed: Option<Vec<u8>>) -> Vec<u8> {
			opaque::SessionKeys::generate(seed)
		}

		fn decode_session_keys(
			encoded: Vec<u8>,
		) -> Option<Vec<(Vec<u8>, KeyTypeId)>> {
			opaque::SessionKeys::decode_into_raw_public_keys(&encoded)
		}
	}

	impl fg_primitives::GrandpaApi<Block> for Runtime {
		fn grandpa_authorities() -> GrandpaAuthorityList {
			Grandpa::grandpa_authorities()
		}

		fn current_set_id() -> fg_primitives::SetId {
			Grandpa::current_set_id()
		}

		fn submit_report_equivocation_unsigned_extrinsic(
			equivocation_proof: fg_primitives::EquivocationProof<
				<Block as BlockT>::Hash,
				NumberFor<Block>,
			>,
			key_owner_proof: fg_primitives::OpaqueKeyOwnershipProof,
		) -> Option<()> {
			let key_owner_proof = key_owner_proof.decode()?;

			Grandpa::submit_unsigned_equivocation_report(
				equivocation_proof,
				key_owner_proof,
			)
		}

		fn generate_key_ownership_proof(
			_set_id: fg_primitives::SetId,
			authority_id: GrandpaId,
		) -> Option<fg_primitives::OpaqueKeyOwnershipProof> {
			use codec::Encode;

			Historical::prove((fg_primitives::KEY_TYPE, authority_id))
				.map(|p| p.encode())
				.map(fg_primitives::OpaqueKeyOwnershipProof::new)
		}
	}

	impl frame_system_rpc_runtime_api::AccountNonceApi<Block, AccountId, Index> for Runtime {
		fn account_nonce(account: AccountId) -> Index {
			System::account_nonce(account)
		}
	}

	impl pallet_transaction_payment_rpc_runtime_api::TransactionPaymentApi<Block, Balance> for Runtime {
		fn query_info(
			uxt: <Block as BlockT>::Extrinsic,
			len: u32,
		) -> pallet_transaction_payment_rpc_runtime_api::RuntimeDispatchInfo<Balance> {
			TransactionPayment::query_info(uxt, len)
		}
		fn query_fee_details(
			uxt: <Block as BlockT>::Extrinsic,
			len: u32,
		) -> pallet_transaction_payment::FeeDetails<Balance> {
			TransactionPayment::query_fee_details(uxt, len)
		}
	}

	impl pallet_transaction_payment_rpc_runtime_api::TransactionPaymentCallApi<Block, Balance, RuntimeCall>
		for Runtime
	{
		fn query_call_info(
			call: RuntimeCall,
			len: u32,
		) -> pallet_transaction_payment::RuntimeDispatchInfo<Balance> {
			TransactionPayment::query_call_info(call, len)
		}
		fn query_call_fee_details(
			call: RuntimeCall,
			len: u32,
		) -> pallet_transaction_payment::FeeDetails<Balance> {
			TransactionPayment::query_call_fee_details(call, len)
		}
	}

	#[cfg(feature = "try-runtime")]
	impl frame_try_runtime::TryRuntime<Block> for Runtime {
		fn on_runtime_upgrade() -> (Weight, Weight) {
			// NOTE: intentional unwrap: we don't want to propagate the error backwards, and want to
			// have a backtrace here. If any of the pre/post migration checks fail, we shall stop
			// right here and right now.
			let weight = Executive::try_runtime_upgrade().unwrap();
			(weight, BlockWeights::get().max_block)
		}

		fn execute_block(
			block: Block,
			state_root_check: bool,
			select: frame_try_runtime::TryStateSelect
		) -> Weight {
			// NOTE: intentional unwrap: we don't want to propagate the error backwards, and want to
			// have a backtrace here.
			Executive::try_execute_block(block, state_root_check, select).expect("execute-block failed")
		}
	}

	#[cfg(feature = "runtime-benchmarks")]
	impl frame_benchmarking::Benchmark<Block> for Runtime {
		fn benchmark_metadata(extra: bool) -> (
			Vec<frame_benchmarking::BenchmarkList>,
			Vec<frame_support::traits::StorageInfo>,
		) {
			use frame_benchmarking::{baseline, Benchmarking, BenchmarkList};
			use frame_support::traits::StorageInfoTrait;
			use frame_system_benchmarking::Pallet as SystemBench;
			use cf_session_benchmarking::Pallet as SessionBench;
			use baseline::Pallet as BaselineBench;

			let mut list = Vec::<BenchmarkList>::new();

			list_benchmarks!(list, extra);

			let storage_info = AllPalletsWithSystem::storage_info();

			(list, storage_info)
		}

		fn dispatch_benchmark(
			config: frame_benchmarking::BenchmarkConfig
		) -> Result<Vec<frame_benchmarking::BenchmarkBatch>, sp_runtime::RuntimeString> {
			use frame_benchmarking::{baseline, Benchmarking, BenchmarkBatch, TrackedStorageKey};

			use frame_system_benchmarking::Pallet as SystemBench;
			use baseline::Pallet as BaselineBench;
			use cf_session_benchmarking::Pallet as SessionBench;

			impl cf_session_benchmarking::Config for Runtime {}
			impl frame_system_benchmarking::Config for Runtime {}
			impl baseline::Config for Runtime {}

			use frame_support::traits::WhitelistedStorageKeys;
			let whitelist: Vec<TrackedStorageKey> = AllPalletsWithSystem::whitelisted_storage_keys();

			let mut batches = Vec::<BenchmarkBatch>::new();
			let params = (&config, &whitelist);
			add_benchmarks!(params, batches);

			Ok(batches)
		}
	}
}

#[cfg(test)]
mod test {
	use super::*;

	const CALL_ENUM_MAX_SIZE: usize = 320;

	// Introduced from polkdadot
	#[test]
	fn call_size() {
		assert!(
			core::mem::size_of::<RuntimeCall>() <= CALL_ENUM_MAX_SIZE,
			r"
			Polkadot suggests a 230 byte limit for the size of the Call type. We use {} but this runtime's call size
			is {}. If this test fails then you have just added a call variant that exceed the limit.

			Congratulations!

			Maybe consider boxing some calls to reduce their size. Otherwise, increasing the CALL_ENUM_MAX_SIZE is
			acceptable (within reason). The issue is that the enum always uses max(enum_size) of memory, even if your
			are using a smaller variant. Note this is irrelevant from a SCALE-encoding POV, it only affects the size of
			the enum on the stack.
			Context:
			  - https://github.com/paritytech/substrate/pull/9418
			  - https://rust-lang.github.io/rust-clippy/master/#large_enum_variant
			  - https://fasterthanli.me/articles/peeking-inside-a-rust-enum
			",
			CALL_ENUM_MAX_SIZE,
			core::mem::size_of::<RuntimeCall>(),
		);
	}

	use frame_support::traits::WhitelistedStorageKeys;
	use sp_core::hexdisplay::HexDisplay;
	use std::collections::HashSet;

	#[test]
	fn check_whitelist() {
		let whitelist: HashSet<String> = AllPalletsWithSystem::whitelisted_storage_keys()
			.iter()
			.map(|e| HexDisplay::from(&e.key).to_string())
			.collect();

		// Block Number
		assert!(
			whitelist.contains("26aa394eea5630e07c48ae0c9558cef702a5c1b19ab7a04f536c519aca4983ac")
		);
		// Execution Phase
		assert!(
			whitelist.contains("26aa394eea5630e07c48ae0c9558cef7ff553b5a9862a516939d82b3d3d8661a")
		);
		// Event Count
		assert!(
			whitelist.contains("26aa394eea5630e07c48ae0c9558cef70a98fdbe9ce6c55837576c60c7af3850")
		);
		// System Events
		assert!(
			whitelist.contains("26aa394eea5630e07c48ae0c9558cef780d41e5e16056765bc8461851072c9d7")
		);
	}
}<|MERGE_RESOLUTION|>--- conflicted
+++ resolved
@@ -269,11 +269,7 @@
 }
 impl pallet_cf_pools::Config for Runtime {
 	type RuntimeEvent = RuntimeEvent;
-<<<<<<< HEAD
-=======
-	// fee = 0,1%
-	type NetworkFee = ConstU16<10>;
->>>>>>> e16d819c
+	type NetworkFee = ConstU16<0>;
 	type EnsureGovernance = pallet_cf_governance::EnsureGovernance;
 }
 
