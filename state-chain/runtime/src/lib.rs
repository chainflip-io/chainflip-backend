#![cfg_attr(not(feature = "std"), no_std)]
// `construct_runtime!` does a lot of recursion and requires us to increase the limit to 256.
#![recursion_limit = "256"]
pub mod chainflip;
pub mod constants;
pub mod runtime_apis;
pub mod safe_mode;
#[cfg(feature = "std")]
pub mod test_runner;
mod weights;
use crate::{
	chainflip::{calculate_account_apy, Offence},
	runtime_apis::{AuctionState, LiquidityProviderInfo, RuntimeApiPenalty},
};
use cf_amm::{
	common::{Amount, Price, Tick},
	range_orders::Liquidity,
};
use cf_chains::{
	btc::BitcoinCrypto,
	dot::{self, PolkadotCrypto},
	eth::{self, api::EthereumApi, Address as EthereumAddress, Ethereum},
	evm::EvmCrypto,
	Bitcoin, CcmChannelMetadata, ForeignChain, Polkadot,
};
use core::ops::Range;
pub use frame_system::Call as SystemCall;
use pallet_cf_governance::GovCallHash;
use pallet_cf_ingress_egress::{ChannelAction, DepositWitness};
use pallet_cf_pools::{AssetsMap, PoolLiquidity, UnidirectionalPoolDepth};
use pallet_cf_reputation::ExclusionList;
use pallet_cf_swapping::CcmSwapAmounts;
use pallet_transaction_payment::{ConstFeeMultiplier, Multiplier};
use sp_runtime::DispatchError;

use crate::runtime_apis::RuntimeApiAccountInfoV2;

pub use frame_support::{
	construct_runtime, debug,
	instances::{Instance1, Instance2},
	parameter_types,
	traits::{
		ConstBool, ConstU128, ConstU16, ConstU32, ConstU64, ConstU8, Get, KeyOwnerProofSystem,
		Randomness, StorageInfo,
	},
	weights::{
		constants::{
			BlockExecutionWeight, ExtrinsicBaseWeight, ParityDbWeight as DbWeight,
			WEIGHT_REF_TIME_PER_SECOND,
		},
		ConstantMultiplier, IdentityFee, Weight,
	},
	StorageValue,
};
use frame_system::offchain::SendTransactionTypes;
use pallet_cf_funding::MinimumFunding;
use pallet_cf_pools::{PoolInfo, PoolOrders};
use pallet_grandpa::AuthorityId as GrandpaId;
use pallet_session::historical as session_historical;
pub use pallet_timestamp::Call as TimestampCall;
use sp_api::impl_runtime_apis;
use sp_consensus_aura::sr25519::AuthorityId as AuraId;
use sp_core::{crypto::KeyTypeId, OpaqueMetadata};
use sp_runtime::traits::{
	AccountIdLookup, BlakeTwo256, Block as BlockT, ConvertInto, IdentifyAccount, NumberFor, One,
	OpaqueKeys, UniqueSaturatedInto, Verify,
};

#[cfg(any(feature = "std", test))]
pub use sp_runtime::BuildStorage;
use sp_runtime::{
	create_runtime_str, generic, impl_opaque_keys,
	transaction_validity::{TransactionSource, TransactionValidity},
	ApplyExtrinsicResult, MultiSignature,
};
pub use sp_runtime::{Perbill, Permill};
use sp_std::prelude::*;
#[cfg(feature = "std")]
use sp_version::NativeVersion;
use sp_version::RuntimeVersion;

pub use cf_primitives::{
	AccountRole, Asset, AssetAmount, BlockNumber, FlipBalance, SemVer, SwapOutput,
};
pub use cf_traits::{AccountInfo, EpochInfo, QualifyNode, SessionKeysRegistered, SwappingApi};

pub use chainflip::chain_instances::*;
use chainflip::{
	all_vaults_rotator::AllVaultRotator, epoch_transition::ChainflipEpochTransitions,
	BroadcastReadyProvider, BtcEnvironment, ChainAddressConverter, ChainflipHeartbeat,
	DotEnvironment, EthEnvironment, TokenholderGovernanceBroadcaster,
};
use safe_mode::{RuntimeSafeMode, WitnesserCallPermission};

use constants::common::*;
use pallet_cf_flip::{Bonder, FlipSlasher};
use pallet_cf_vaults::Vault;
pub use pallet_transaction_payment::ChargeTransactionPayment;

// Make the WASM binary available.
#[cfg(feature = "std")]
include!(concat!(env!("OUT_DIR"), "/wasm_binary.rs"));

/// Alias to 512-bit hash when used in the context of a transaction signature on the chain.
pub type Signature = MultiSignature;

/// Some way of identifying an account on the chain. We intentionally make it equivalent
/// to the public key of our transaction signing scheme.
pub type AccountId = <<Signature as Verify>::Signer as IdentifyAccount>::AccountId;

/// Nonce of a transaction in the chain.
pub type Nonce = u32;

/// Balance of an account.
pub type Balance = u128;

/// A hash of some data used by the chain.
pub type Hash = sp_core::H256;

/// Opaque types. These are used by the CLI to instantiate machinery that don't need to know
/// the specifics of the runtime. They can then be made to be agnostic over specific formats
/// of data like extrinsics, allowing for them to continue syncing the network through upgrades
/// to even the core data structures.
pub mod opaque {
	pub use sp_runtime::OpaqueExtrinsic as UncheckedExtrinsic;

	use super::*;

	/// Opaque block header type.
	pub type Header = generic::Header<BlockNumber, BlakeTwo256>;
	/// Opaque block type.
	pub type Block = generic::Block<Header, UncheckedExtrinsic>;
	/// Opaque block identifier type.
	pub type BlockId = generic::BlockId<Block>;

	impl_opaque_keys! {
		pub struct SessionKeys {
			pub aura: Aura,
			pub grandpa: Grandpa,
		}
	}
}
// To learn more about runtime versioning and what each of the following value means:
//   https://docs.substrate.io/v3/runtime/upgrades#runtime-versioning
#[sp_version::runtime_version]
pub const VERSION: RuntimeVersion = RuntimeVersion {
	spec_name: create_runtime_str!("chainflip-node"),
	impl_name: create_runtime_str!("chainflip-node"),
	authoring_version: 1,
	spec_version: 12,
	impl_version: 1,
	apis: RUNTIME_API_VERSIONS,
	transaction_version: 3,
	state_version: 1,
};

/// The version information used to identify this runtime when compiled natively.
#[cfg(feature = "std")]
pub fn native_version() -> NativeVersion {
	NativeVersion { runtime_version: VERSION, can_author_with: Default::default() }
}

impl pallet_cf_validator::Config for Runtime {
	type RuntimeEvent = RuntimeEvent;
	type Offence = chainflip::Offence;
	type EpochTransitionHandler = ChainflipEpochTransitions;
	type ValidatorWeightInfo = pallet_cf_validator::weights::PalletWeight<Runtime>;
	type VaultRotator = AllVaultRotator<EthereumVault, PolkadotVault, BitcoinVault>;
	type MissedAuthorshipSlots = chainflip::MissedAuraSlots;
	type BidderProvider = pallet_cf_funding::Pallet<Self>;
	type KeygenQualification = (
		Reputation,
		(
			ExclusionList<Self, chainflip::KeygenExclusionOffences>,
			(
				pallet_cf_validator::PeerMapping<Self>,
				(
					SessionKeysRegistered<Self, pallet_session::Pallet<Self>>,
					(
						chainflip::ValidatorRoleQualification,
						pallet_cf_validator::QualifyByCfeVersion<Self>,
					),
				),
			),
		),
	);
	type OffenceReporter = Reputation;
	type Bonder = Bonder<Runtime>;
	type SafeMode = RuntimeSafeMode;
	type ReputationResetter = Reputation;
}

parameter_types! {
	pub CurrentCompatibilityVersion: SemVer = SemVer {
		major: env!("CARGO_PKG_VERSION_MAJOR").parse::<u8>().expect("Cargo version must be set"),
		minor: env!("CARGO_PKG_VERSION_MINOR").parse::<u8>().expect("Cargo version must be set"),
		patch: env!("CARGO_PKG_VERSION_PATCH").parse::<u8>().expect("Cargo version must be set"),
	};
}

impl pallet_cf_environment::Config for Runtime {
	type RuntimeEvent = RuntimeEvent;
	type PolkadotVaultKeyWitnessedHandler = PolkadotVault;
	type BitcoinVaultKeyWitnessedHandler = BitcoinVault;
	type BitcoinFeeInfo = chainflip::BitcoinFeeGetter;
	type RuntimeSafeMode = RuntimeSafeMode;
	type CurrentCompatibilityVersion = CurrentCompatibilityVersion;
	type WeightInfo = pallet_cf_environment::weights::PalletWeight<Runtime>;
}

impl pallet_cf_swapping::Config for Runtime {
	type RuntimeEvent = RuntimeEvent;
	type DepositHandler = chainflip::AnyChainIngressEgressHandler;
	type EgressHandler = chainflip::AnyChainIngressEgressHandler;
	type SwappingApi = LiquidityPools;
	type AddressConverter = ChainAddressConverter;
	type SafeMode = RuntimeSafeMode;
	type WeightInfo = pallet_cf_swapping::weights::PalletWeight<Runtime>;
}

impl pallet_cf_vaults::Config<EthereumInstance> for Runtime {
	type RuntimeEvent = RuntimeEvent;
	type RuntimeCall = RuntimeCall;
	type EnsureThresholdSigned =
		pallet_cf_threshold_signature::EnsureThresholdSigned<Self, EthereumInstance>;
	type ThresholdSigner = EthereumThresholdSigner;
	type Offence = chainflip::Offence;
	type Chain = Ethereum;
	type SetAggKeyWithAggKey = eth::api::EthereumApi<EthEnvironment>;
	type Broadcaster = EthereumBroadcaster;
	type OffenceReporter = Reputation;
	type WeightInfo = pallet_cf_vaults::weights::PalletWeight<Runtime>;
	type ChainTracking = EthereumChainTracking;
	type SafeMode = RuntimeSafeMode;
	type Slasher = FlipSlasher<Self>;
}

impl pallet_cf_vaults::Config<PolkadotInstance> for Runtime {
	type RuntimeEvent = RuntimeEvent;
	type RuntimeCall = RuntimeCall;
	type EnsureThresholdSigned =
		pallet_cf_threshold_signature::EnsureThresholdSigned<Self, PolkadotInstance>;
	type ThresholdSigner = PolkadotThresholdSigner;
	type Offence = chainflip::Offence;
	type Chain = Polkadot;
	type SetAggKeyWithAggKey = dot::api::PolkadotApi<DotEnvironment>;
	type Broadcaster = PolkadotBroadcaster;
	type OffenceReporter = Reputation;
	type WeightInfo = pallet_cf_vaults::weights::PalletWeight<Runtime>;
	type ChainTracking = PolkadotChainTracking;
	type SafeMode = RuntimeSafeMode;
	type Slasher = FlipSlasher<Self>;
}

impl pallet_cf_vaults::Config<BitcoinInstance> for Runtime {
	type RuntimeEvent = RuntimeEvent;
	type RuntimeCall = RuntimeCall;
	type EnsureThresholdSigned =
		pallet_cf_threshold_signature::EnsureThresholdSigned<Self, BitcoinInstance>;
	type ThresholdSigner = BitcoinThresholdSigner;
	type Offence = chainflip::Offence;
	type Chain = Bitcoin;
	type SetAggKeyWithAggKey = cf_chains::btc::api::BitcoinApi<BtcEnvironment>;
	type Broadcaster = BitcoinBroadcaster;
	type OffenceReporter = Reputation;
	type WeightInfo = pallet_cf_vaults::weights::PalletWeight<Runtime>;
	type ChainTracking = BitcoinChainTracking;
	type SafeMode = RuntimeSafeMode;
	type Slasher = FlipSlasher<Self>;
}

use chainflip::address_derivation::AddressDerivation;

impl pallet_cf_ingress_egress::Config<EthereumInstance> for Runtime {
	type RuntimeEvent = RuntimeEvent;
	type RuntimeCall = RuntimeCall;
	type TargetChain = Ethereum;
	type AddressDerivation = AddressDerivation;
	type AddressConverter = ChainAddressConverter;
	type LpBalance = LiquidityProvider;
	type SwapDepositHandler = Swapping;
	type ChainApiCall = eth::api::EthereumApi<EthEnvironment>;
	type Broadcaster = EthereumBroadcaster;
	type DepositHandler = chainflip::EthDepositHandler;
	type CcmHandler = Swapping;
	type ChainTracking = EthereumChainTracking;
	type WeightInfo = pallet_cf_ingress_egress::weights::PalletWeight<Runtime>;
}

impl pallet_cf_ingress_egress::Config<PolkadotInstance> for Runtime {
	type RuntimeEvent = RuntimeEvent;
	type RuntimeCall = RuntimeCall;
	type TargetChain = Polkadot;
	type AddressDerivation = AddressDerivation;
	type AddressConverter = ChainAddressConverter;
	type LpBalance = LiquidityProvider;
	type SwapDepositHandler = Swapping;
	type ChainApiCall = dot::api::PolkadotApi<chainflip::DotEnvironment>;
	type Broadcaster = PolkadotBroadcaster;
	type WeightInfo = pallet_cf_ingress_egress::weights::PalletWeight<Runtime>;
	type DepositHandler = chainflip::DotDepositHandler;
	type ChainTracking = PolkadotChainTracking;
	type CcmHandler = Swapping;
}

impl pallet_cf_ingress_egress::Config<BitcoinInstance> for Runtime {
	type RuntimeEvent = RuntimeEvent;
	type RuntimeCall = RuntimeCall;
	type TargetChain = Bitcoin;
	type AddressDerivation = AddressDerivation;
	type AddressConverter = ChainAddressConverter;
	type LpBalance = LiquidityProvider;
	type SwapDepositHandler = Swapping;
	type ChainApiCall = cf_chains::btc::api::BitcoinApi<chainflip::BtcEnvironment>;
	type Broadcaster = BitcoinBroadcaster;
	type WeightInfo = pallet_cf_ingress_egress::weights::PalletWeight<Runtime>;
	type DepositHandler = chainflip::BtcDepositHandler;
	type ChainTracking = BitcoinChainTracking;
	type CcmHandler = Swapping;
}

parameter_types! {
	pub const NetworkFee: Permill = Permill::from_perthousand(1);
}

impl pallet_cf_pools::Config for Runtime {
	type RuntimeEvent = RuntimeEvent;
	type LpBalance = LiquidityProvider;
	type NetworkFee = NetworkFee;
	type SafeMode = RuntimeSafeMode;
	type WeightInfo = ();
}

impl pallet_cf_lp::Config for Runtime {
	type RuntimeEvent = RuntimeEvent;
	type DepositHandler = chainflip::AnyChainIngressEgressHandler;
	type EgressHandler = chainflip::AnyChainIngressEgressHandler;
	type AddressConverter = ChainAddressConverter;
	type SafeMode = RuntimeSafeMode;
	type WeightInfo = pallet_cf_lp::weights::PalletWeight<Runtime>;
}

impl pallet_cf_account_roles::Config for Runtime {
	type RuntimeEvent = RuntimeEvent;
	type EnsureGovernance = pallet_cf_governance::EnsureGovernance;
	type WeightInfo = pallet_cf_account_roles::weights::PalletWeight<Runtime>;
}

impl<LocalCall> SendTransactionTypes<LocalCall> for Runtime
where
	RuntimeCall: From<LocalCall>,
{
	type Extrinsic = UncheckedExtrinsic;
	type OverarchingCall = RuntimeCall;
}

impl pallet_session::Config for Runtime {
	type SessionHandler = <opaque::SessionKeys as OpaqueKeys>::KeyTypeIdProviders;
	type ShouldEndSession = Validator;
	type SessionManager = Validator;
	type RuntimeEvent = RuntimeEvent;
	type Keys = opaque::SessionKeys;
	type NextSessionRotation = Validator;
	type ValidatorId = <Self as frame_system::Config>::AccountId;
	type ValidatorIdOf = ConvertInto;
	type WeightInfo = weights::pallet_session::SubstrateWeight<Runtime>;
}

impl pallet_session::historical::Config for Runtime {
	type FullIdentification = ();
	type FullIdentificationOf = ();
}

const NORMAL_DISPATCH_RATIO: Perbill = Perbill::from_percent(75);

parameter_types! {
	pub const Version: RuntimeVersion = VERSION;
	pub const BlockHashCount: BlockNumber = 2400;
	/// We allow for 2 seconds of compute with a 6 second average block time.
	pub BlockWeights: frame_system::limits::BlockWeights =
		frame_system::limits::BlockWeights::with_sensible_defaults(
			Weight::from_parts(2u64 * WEIGHT_REF_TIME_PER_SECOND, u64::MAX),
			NORMAL_DISPATCH_RATIO,
		);
	pub BlockLength: frame_system::limits::BlockLength = frame_system::limits::BlockLength
		::max_with_normal_ratio(5 * 1024 * 1024, NORMAL_DISPATCH_RATIO);
}

// Configure FRAME pallets to include in runtime.
impl frame_system::Config for Runtime {
	/// The basic call filter to use in dispatchable.
	type BaseCallFilter = frame_support::traits::Everything;
	/// The block type for the runtime.
	type Block = Block;
	/// Block & extrinsics weights: base values and limits.
	type BlockWeights = BlockWeights;
	/// The maximum length of a block (in bytes).
	type BlockLength = BlockLength;
	/// The identifier used to distinguish between accounts.
	type AccountId = AccountId;
	/// The aggregated dispatch type that is available for extrinsics.
	type RuntimeCall = RuntimeCall;
	/// The type for storing how many extrinsics an account has signed.
	type Nonce = Nonce;
	/// The lookup mechanism to get account ID from whatever is passed in dispatchers.
	type Lookup = AccountIdLookup<AccountId, ()>;
	/// The type for hashing blocks and tries.
	type Hash = Hash;
	/// The hashing algorithm used.
	type Hashing = BlakeTwo256;
	/// The ubiquitous event type.
	type RuntimeEvent = RuntimeEvent;
	/// The ubiquitous origin type.
	type RuntimeOrigin = RuntimeOrigin;
	/// Maximum number of block number to block hash mappings to keep (oldest pruned first).
	type BlockHashCount = BlockHashCount;
	/// The weight of database operations that the runtime can invoke.
	type DbWeight = DbWeight;
	/// Version of the runtime.
	type Version = Version;
	/// Converts a module to the index of the module in `construct_runtime!`.
	///
	/// This type is being generated by `construct_runtime!`.
	type PalletInfo = PalletInfo;
	/// What to do if a new account is created.
	type OnNewAccount = AccountRoles;
	/// What to do if an account is fully reaped from the system.
	type OnKilledAccount = (
		pallet_cf_flip::BurnFlipAccount<Self>,
		pallet_cf_validator::DeletePeerMapping<Self>,
		pallet_cf_validator::DeleteVanityName<Self>,
		GrandpaOffenceReporter<Self>,
		Funding,
		AccountRoles,
		Reputation,
	);
	/// The data to be stored in an account.
	type AccountData = ();
	/// Weight information for the extrinsics of this pallet.
	type SystemWeightInfo = weights::frame_system::SubstrateWeight<Runtime>;
	/// This is used as an identifier of the chain.
	type SS58Prefix = ConstU16<CHAINFLIP_SS58_PREFIX>;
	/// The set code logic, just the default since we're not a parachain.
	type OnSetCode = ();
	type MaxConsumers = ConstU32<16>;
}

impl frame_system::offchain::SigningTypes for Runtime {
	type Public = <Signature as Verify>::Signer;
	type Signature = Signature;
}

impl pallet_aura::Config for Runtime {
	type AuthorityId = AuraId;
	type DisabledValidators = ();
	type MaxAuthorities = ConstU32<MAX_AUTHORITIES>;
	type AllowMultipleBlocksPerSlot = ConstBool<false>;
}

parameter_types! {
	pub storage BlocksPerEpoch: u64 = Validator::blocks_per_epoch().into();
}

type KeyOwnerIdentification<T, Id> =
	<T as KeyOwnerProofSystem<(KeyTypeId, Id)>>::IdentificationTuple;
type GrandpaOffenceReporter<T> = pallet_cf_reputation::ChainflipOffenceReportingAdapter<
	T,
	pallet_grandpa::EquivocationOffence<KeyOwnerIdentification<Historical, GrandpaId>>,
	<T as pallet_session::historical::Config>::FullIdentification,
>;

impl pallet_grandpa::Config for Runtime {
	type RuntimeEvent = RuntimeEvent;
	type WeightInfo = ();
	type MaxAuthorities = ConstU32<MAX_AUTHORITIES>;
	// Note: We don't use nomination.
	type MaxNominators = ConstU32<0>;

	type MaxSetIdSessionEntries = ConstU64<8>;
	type KeyOwnerProof = <Historical as KeyOwnerProofSystem<(KeyTypeId, GrandpaId)>>::Proof;
	type EquivocationReportSystem = pallet_grandpa::EquivocationReportSystem<
		Self,
		GrandpaOffenceReporter<Self>,
		Historical,
		ConstU64<14400>,
	>;
}

impl pallet_timestamp::Config for Runtime {
	/// A timestamp: milliseconds since the unix epoch.
	type Moment = u64;
	type OnTimestampSet = Aura;
	type MinimumPeriod = ConstU64<{ SLOT_DURATION / 2 }>;
	type WeightInfo = weights::pallet_timestamp::SubstrateWeight<Runtime>;
}

impl pallet_authorship::Config for Runtime {
	type FindAuthor = pallet_session::FindAccountFromAuthorIndex<Self, Aura>;
	type EventHandler = ();
}

impl pallet_cf_flip::Config for Runtime {
	type RuntimeEvent = RuntimeEvent;
	type Balance = FlipBalance;
	type ExistentialDeposit = ConstU128<500>;
	type BlocksPerDay = ConstU32<DAYS>;
	type OnAccountFunded = pallet_cf_validator::UpdateBackupMapping<Self>;
	type WeightInfo = pallet_cf_flip::weights::PalletWeight<Runtime>;
	type WaivedFees = chainflip::WaivedFees;
}

impl pallet_cf_witnesser::Config for Runtime {
	type RuntimeEvent = RuntimeEvent;
	type RuntimeOrigin = RuntimeOrigin;
	type RuntimeCall = RuntimeCall;
	type SafeMode = RuntimeSafeMode;
	type CallDispatchPermission = WitnesserCallPermission;
	type WeightInfo = pallet_cf_witnesser::weights::PalletWeight<Runtime>;
}

impl pallet_cf_funding::Config for Runtime {
	type RuntimeEvent = RuntimeEvent;
	type ThresholdCallable = RuntimeCall;
	type FunderId = AccountId;
	type Flip = Flip;
	type Broadcaster = EthereumBroadcaster;
	type EnsureThresholdSigned =
		pallet_cf_threshold_signature::EnsureThresholdSigned<Self, Instance1>;
	type RegisterRedemption = EthereumApi<EthEnvironment>;
	type TimeSource = Timestamp;
	type SafeMode = RuntimeSafeMode;
	type WeightInfo = pallet_cf_funding::weights::PalletWeight<Runtime>;
}

impl pallet_cf_tokenholder_governance::Config for Runtime {
	type RuntimeEvent = RuntimeEvent;
	type FeePayment = Flip;
	type WeightInfo = pallet_cf_tokenholder_governance::weights::PalletWeight<Runtime>;
	type VotingPeriod = ConstU32<{ 14 * DAYS }>;
	type AnyChainGovKeyBroadcaster = TokenholderGovernanceBroadcaster;
	type CommKeyBroadcaster = TokenholderGovernanceBroadcaster;
	type ProposalFee = ConstU128<{ 1_000 * FLIPPERINOS_PER_FLIP }>;
	type EnactmentDelay = ConstU32<{ 7 * DAYS }>;
}

impl pallet_cf_governance::Config for Runtime {
	type RuntimeOrigin = RuntimeOrigin;
	type RuntimeCall = RuntimeCall;
	type RuntimeEvent = RuntimeEvent;
	type TimeSource = Timestamp;
	type WeightInfo = pallet_cf_governance::weights::PalletWeight<Runtime>;
	type UpgradeCondition = pallet_cf_validator::NotDuringRotation<Runtime>;
	type RuntimeUpgrade = chainflip::RuntimeUpgradeManager;
	type CompatibleCfeVersions = Environment;
	type AuthoritiesCfeVersions = Validator;
}

impl pallet_cf_emissions::Config for Runtime {
	type RuntimeEvent = RuntimeEvent;
	type HostChain = Ethereum;
	type FlipBalance = FlipBalance;
	type ApiCall = eth::api::EthereumApi<EthEnvironment>;
	type Broadcaster = EthereumBroadcaster;
	type Surplus = pallet_cf_flip::Surplus<Runtime>;
	type Issuance = pallet_cf_flip::FlipIssuance<Runtime>;
	type RewardsDistribution = chainflip::BlockAuthorRewardDistribution;
	type CompoundingInterval = ConstU32<COMPOUNDING_INTERVAL>;
	type EthEnvironment = EthEnvironment;
	type FlipToBurn = LiquidityPools;
	type EgressHandler = chainflip::AnyChainIngressEgressHandler;
	type SafeMode = RuntimeSafeMode;
	type WeightInfo = pallet_cf_emissions::weights::PalletWeight<Runtime>;
}

parameter_types! {
	pub FeeMultiplier: Multiplier = Multiplier::one();
}

impl pallet_transaction_payment::Config for Runtime {
	type RuntimeEvent = RuntimeEvent;
	type OnChargeTransaction = pallet_cf_flip::FlipTransactionPayment<Self>;
	type OperationalFeeMultiplier = ConstU8<5>;
	type WeightToFee =
		ConstantMultiplier<FlipBalance, ConstU128<{ constants::common::TX_FEE_MULTIPLIER }>>;
	type LengthToFee = ConstantMultiplier<FlipBalance, ConstU128<1_000_000>>;
	type FeeMultiplierUpdate = ConstFeeMultiplier<FeeMultiplier>;
}

parameter_types! {
	pub const ReputationPointFloorAndCeiling: (i32, i32) = (-2880, 2880);
	pub const MaximumAccruableReputation: pallet_cf_reputation::ReputationPoints = 15;
}

impl pallet_cf_reputation::Config for Runtime {
	type RuntimeEvent = RuntimeEvent;
	type Offence = chainflip::Offence;
	type Heartbeat = ChainflipHeartbeat;
	type HeartbeatBlockInterval = ConstU32<HEARTBEAT_BLOCK_INTERVAL>;
	type ReputationPointFloorAndCeiling = ReputationPointFloorAndCeiling;
	type Slasher = FlipSlasher<Self>;
	type WeightInfo = pallet_cf_reputation::weights::PalletWeight<Runtime>;
	type MaximumAccruableReputation = MaximumAccruableReputation;
	type SafeMode = RuntimeSafeMode;
}

impl pallet_cf_threshold_signature::Config<EthereumInstance> for Runtime {
	type RuntimeEvent = RuntimeEvent;
	type Offence = chainflip::Offence;
	type RuntimeOrigin = RuntimeOrigin;
	type ThresholdCallable = RuntimeCall;
	type ThresholdSignerNomination = chainflip::RandomSignerNomination;
	type TargetChainCrypto = EvmCrypto;
	type KeyProvider = EthereumVault;
	type OffenceReporter = Reputation;
	type CeremonyIdProvider = EthereumVault;
	type CeremonyRetryDelay = ConstU32<1>;
	type Weights = pallet_cf_threshold_signature::weights::PalletWeight<Self>;
}

impl pallet_cf_threshold_signature::Config<PolkadotInstance> for Runtime {
	type RuntimeEvent = RuntimeEvent;
	type Offence = chainflip::Offence;
	type RuntimeOrigin = RuntimeOrigin;
	type ThresholdCallable = RuntimeCall;
	type ThresholdSignerNomination = chainflip::RandomSignerNomination;
	type TargetChainCrypto = PolkadotCrypto;
	type KeyProvider = PolkadotVault;
	type OffenceReporter = Reputation;
	type CeremonyIdProvider = PolkadotVault;
	type CeremonyRetryDelay = ConstU32<1>;
	type Weights = pallet_cf_threshold_signature::weights::PalletWeight<Self>;
}

impl pallet_cf_threshold_signature::Config<BitcoinInstance> for Runtime {
	type RuntimeEvent = RuntimeEvent;
	type Offence = chainflip::Offence;
	type RuntimeOrigin = RuntimeOrigin;
	type ThresholdCallable = RuntimeCall;
	type ThresholdSignerNomination = chainflip::RandomSignerNomination;
	type TargetChainCrypto = BitcoinCrypto;
	type KeyProvider = BitcoinVault;
	type OffenceReporter = Reputation;
	type CeremonyIdProvider = BitcoinVault;
	type CeremonyRetryDelay = ConstU32<1>;
	type Weights = pallet_cf_threshold_signature::weights::PalletWeight<Self>;
}

impl pallet_cf_broadcast::Config<EthereumInstance> for Runtime {
	type RuntimeEvent = RuntimeEvent;
	type RuntimeCall = RuntimeCall;
	type RuntimeOrigin = RuntimeOrigin;
	type BroadcastCallable = RuntimeCall;
	type Offence = chainflip::Offence;
	type TargetChain = Ethereum;
	type ApiCall = eth::api::EthereumApi<EthEnvironment>;
	type ThresholdSigner = EthereumThresholdSigner;
	type TransactionBuilder = chainflip::EthTransactionBuilder;
	type BroadcastSignerNomination = chainflip::RandomSignerNomination;
	type OffenceReporter = Reputation;
	type EnsureThresholdSigned =
		pallet_cf_threshold_signature::EnsureThresholdSigned<Self, EthereumInstance>;
	type BroadcastReadyProvider = BroadcastReadyProvider;
	type BroadcastTimeout = ConstU32<{ 10 * MINUTES }>;
	type WeightInfo = pallet_cf_broadcast::weights::PalletWeight<Runtime>;
	type SafeMode = RuntimeSafeMode;
	type SafeModeBlockMargin = ConstU32<10>;
	type KeyProvider = EthereumVault;
	type ChainTracking = EthereumChainTracking;
}

impl pallet_cf_broadcast::Config<PolkadotInstance> for Runtime {
	type RuntimeEvent = RuntimeEvent;
	type RuntimeCall = RuntimeCall;
	type RuntimeOrigin = RuntimeOrigin;
	type BroadcastCallable = RuntimeCall;
	type Offence = chainflip::Offence;
	type TargetChain = Polkadot;
	type ApiCall = dot::api::PolkadotApi<DotEnvironment>;
	type ThresholdSigner = PolkadotThresholdSigner;
	type TransactionBuilder = chainflip::DotTransactionBuilder;
	type BroadcastSignerNomination = chainflip::RandomSignerNomination;
	type OffenceReporter = Reputation;
	type EnsureThresholdSigned =
		pallet_cf_threshold_signature::EnsureThresholdSigned<Self, PolkadotInstance>;
	type BroadcastReadyProvider = BroadcastReadyProvider;
	type BroadcastTimeout = ConstU32<{ 10 * MINUTES }>;
	type WeightInfo = pallet_cf_broadcast::weights::PalletWeight<Runtime>;
	type SafeMode = RuntimeSafeMode;
	type SafeModeBlockMargin = ConstU32<10>;
	type KeyProvider = PolkadotVault;
	type ChainTracking = PolkadotChainTracking;
}

impl pallet_cf_broadcast::Config<BitcoinInstance> for Runtime {
	type RuntimeEvent = RuntimeEvent;
	type RuntimeCall = RuntimeCall;
	type RuntimeOrigin = RuntimeOrigin;
	type BroadcastCallable = RuntimeCall;
	type Offence = chainflip::Offence;
	type TargetChain = Bitcoin;
	type ApiCall = cf_chains::btc::api::BitcoinApi<BtcEnvironment>;
	type ThresholdSigner = BitcoinThresholdSigner;
	type TransactionBuilder = chainflip::BtcTransactionBuilder;
	type BroadcastSignerNomination = chainflip::RandomSignerNomination;
	type OffenceReporter = Reputation;
	type EnsureThresholdSigned =
		pallet_cf_threshold_signature::EnsureThresholdSigned<Self, BitcoinInstance>;
	type BroadcastReadyProvider = BroadcastReadyProvider;
	type BroadcastTimeout = ConstU32<{ 90 * MINUTES }>;
	type WeightInfo = pallet_cf_broadcast::weights::PalletWeight<Runtime>;
	type SafeMode = RuntimeSafeMode;
	type SafeModeBlockMargin = ConstU32<10>;
	type KeyProvider = BitcoinVault;
	type ChainTracking = BitcoinChainTracking;
}

impl pallet_cf_chain_tracking::Config<EthereumInstance> for Runtime {
	type RuntimeEvent = RuntimeEvent;
	type TargetChain = Ethereum;
	type WeightInfo = pallet_cf_chain_tracking::weights::PalletWeight<Runtime>;
}

impl pallet_cf_chain_tracking::Config<PolkadotInstance> for Runtime {
	type RuntimeEvent = RuntimeEvent;
	type TargetChain = Polkadot;
	type WeightInfo = pallet_cf_chain_tracking::weights::PalletWeight<Runtime>;
}

impl pallet_cf_chain_tracking::Config<BitcoinInstance> for Runtime {
	type RuntimeEvent = RuntimeEvent;
	type TargetChain = Bitcoin;
	type WeightInfo = pallet_cf_chain_tracking::weights::PalletWeight<Runtime>;
}

construct_runtime!(
	pub struct Runtime
	{
		System: frame_system,
		Timestamp: pallet_timestamp,
		Environment: pallet_cf_environment,
		Flip: pallet_cf_flip,
		Emissions: pallet_cf_emissions,
		// AccountRoles after funding, since account creation comes first.
		Funding: pallet_cf_funding,
		AccountRoles: pallet_cf_account_roles,
		TransactionPayment: pallet_transaction_payment,
		Witnesser: pallet_cf_witnesser,
		Validator: pallet_cf_validator,
		Session: pallet_session,
		Historical: session_historical::{Pallet},
		Aura: pallet_aura,
		Authorship: pallet_authorship,
		Grandpa: pallet_grandpa,
		Governance: pallet_cf_governance,
		TokenholderGovernance: pallet_cf_tokenholder_governance,
		Reputation: pallet_cf_reputation,

		EthereumChainTracking: pallet_cf_chain_tracking::<Instance1>,
		PolkadotChainTracking: pallet_cf_chain_tracking::<Instance2>,
		BitcoinChainTracking: pallet_cf_chain_tracking::<Instance3>,

		EthereumVault: pallet_cf_vaults::<Instance1>,
		PolkadotVault: pallet_cf_vaults::<Instance2>,
		BitcoinVault: pallet_cf_vaults::<Instance3>,

		EthereumThresholdSigner: pallet_cf_threshold_signature::<Instance1>,
		PolkadotThresholdSigner: pallet_cf_threshold_signature::<Instance2>,
		BitcoinThresholdSigner: pallet_cf_threshold_signature::<Instance3>,

		EthereumBroadcaster: pallet_cf_broadcast::<Instance1>,
		PolkadotBroadcaster: pallet_cf_broadcast::<Instance2>,
		BitcoinBroadcaster: pallet_cf_broadcast::<Instance3>,

		Swapping: pallet_cf_swapping,
		LiquidityProvider: pallet_cf_lp,

		EthereumIngressEgress: pallet_cf_ingress_egress::<Instance1>,
		PolkadotIngressEgress: pallet_cf_ingress_egress::<Instance2>,
		BitcoinIngressEgress: pallet_cf_ingress_egress::<Instance3>,

		LiquidityPools: pallet_cf_pools,
	}
);

/// The address format for describing accounts.
pub type Address = sp_runtime::MultiAddress<AccountId, ()>;
/// Block header type as expected by this runtime.
pub type Header = generic::Header<BlockNumber, BlakeTwo256>;
/// Block type as expected by this runtime.
pub type Block = generic::Block<Header, UncheckedExtrinsic>;
/// A Block signed with a Justification
pub type SignedBlock = generic::SignedBlock<Block>;
/// The SignedExtension to the basic transaction logic.
pub type SignedExtra = (
	frame_system::CheckNonZeroSender<Runtime>,
	frame_system::CheckSpecVersion<Runtime>,
	frame_system::CheckTxVersion<Runtime>,
	frame_system::CheckGenesis<Runtime>,
	frame_system::CheckEra<Runtime>,
	frame_system::CheckNonce<Runtime>,
	frame_system::CheckWeight<Runtime>,
	pallet_transaction_payment::ChargeTransactionPayment<Runtime>,
);
/// Unchecked extrinsic type as expected by this runtime.
pub type UncheckedExtrinsic =
	generic::UncheckedExtrinsic<Address, RuntimeCall, Signature, SignedExtra>;
/// The payload being signed in transactions.
pub type SignedPayload = generic::SignedPayload<RuntimeCall, SignedExtra>;
/// Extrinsic type that has already been checked.
pub type CheckedExtrinsic = generic::CheckedExtrinsic<AccountId, RuntimeCall, SignedExtra>;
/// Executive: handles dispatch to the various modules.
pub type Executive = frame_executive::Executive<
	Runtime,
	Block,
	frame_system::ChainContext<Runtime>,
	Runtime,
	AllPalletsWithSystem,
	(),
>;

#[cfg(feature = "runtime-benchmarks")]
#[macro_use]
extern crate frame_benchmarking;

#[cfg(feature = "runtime-benchmarks")]
mod benches {
	define_benchmarks!(
		[frame_benchmarking, BaselineBench::<Runtime>]
		[frame_system, SystemBench::<Runtime>]
		[pallet_timestamp, Timestamp]
		[pallet_cf_environment, Environment]
		[pallet_cf_flip, Flip]
		[pallet_cf_emissions, Emissions]
		[pallet_cf_funding, Funding]
		[pallet_session, SessionBench::<Runtime>]
		[pallet_cf_witnesser, Witnesser]
		[pallet_cf_validator, Validator]
		[pallet_cf_governance, Governance]
		[pallet_cf_tokenholder_governance, TokenholderGovernance]
		[pallet_cf_vaults, EthereumVault]
		[pallet_cf_reputation, Reputation]
		[pallet_cf_threshold_signature, EthereumThresholdSigner]
		[pallet_cf_broadcast, EthereumBroadcaster]
		[pallet_cf_chain_tracking, EthereumChainTracking]
		[pallet_cf_swapping, Swapping]
		[pallet_cf_account_roles, AccountRoles]
		[pallet_cf_ingress_egress, EthereumIngressEgress]
		[pallet_cf_lp, LiquidityProvider]
		[pallet_cf_pools, LiquidityPools]
	);
}

impl_runtime_apis! {
	// START custom runtime APIs
	impl runtime_apis::CustomRuntimeApi<Block> for Runtime {
		fn cf_is_auction_phase() -> bool {
			Validator::is_auction_phase()
		}
		fn cf_eth_flip_token_address() -> EthereumAddress {
			Environment::supported_eth_assets(cf_primitives::chains::assets::eth::Asset::Flip).expect("FLIP token address should exist")
		}
		fn cf_eth_state_chain_gateway_address() -> EthereumAddress {
			Environment::state_chain_gateway_address()
		}
		fn cf_eth_key_manager_address() -> EthereumAddress {
			Environment::key_manager_address()
		}
		fn cf_eth_chain_id() -> u64 {
			Environment::ethereum_chain_id()
		}
		fn cf_eth_vault() -> ([u8; 33], BlockNumber) {
			let epoch_index = Self::cf_current_epoch();
			// We should always have a Vault for the current epoch, but in case we do
			// not, just return an empty Vault.
			let vault: Vault<Ethereum> = EthereumVault::vaults(epoch_index).unwrap_or_default();
			(vault.public_key.to_pubkey_compressed(), vault.active_from_block.unique_saturated_into())
		}
		fn cf_auction_parameters() -> (u32, u32) {
			let auction_params = Validator::auction_parameters();
			(auction_params.min_size, auction_params.max_size)
		}
		fn cf_min_funding() -> u128 {
			MinimumFunding::<Runtime>::get().unique_saturated_into()
		}
		fn cf_current_epoch() -> u32 {
			Validator::current_epoch()
		}
		fn cf_current_compatibility_version() -> SemVer {
			use cf_traits::CompatibleCfeVersions;
			Environment::current_compatibility_version()
		}
		fn cf_epoch_duration() -> u32 {
			Validator::blocks_per_epoch()
		}
		fn cf_current_epoch_started_at() -> u32 {
			Validator::current_epoch_started_at()
		}
		fn cf_authority_emission_per_block() -> u128 {
			Emissions::current_authority_emission_per_block()
		}
		fn cf_backup_emission_per_block() -> u128 {
			Emissions::backup_node_emission_per_block()
		}
		fn cf_flip_supply() -> (u128, u128) {
			(Flip::total_issuance(), Flip::offchain_funds())
		}
		fn cf_accounts() -> Vec<(AccountId, Vec<u8>)> {
			let mut vanity_names = Validator::vanity_names();
			frame_system::Account::<Runtime>::iter_keys()
				.map(|account_id| {
					let vanity_name = vanity_names.remove(&account_id).unwrap_or_default();
					(account_id, vanity_name)
				})
				.collect()
		}
		fn cf_account_flip_balance(account_id: &AccountId) -> u128 {
			pallet_cf_flip::Account::<Runtime>::get(account_id).total()
		}
		fn cf_account_info_v2(account_id: &AccountId) -> RuntimeApiAccountInfoV2 {
			let is_current_backup = pallet_cf_validator::Backups::<Runtime>::get().contains_key(account_id);
			let key_holder_epochs = pallet_cf_validator::HistoricalActiveEpochs::<Runtime>::get(account_id);
			let is_qualified = <<Runtime as pallet_cf_validator::Config>::KeygenQualification as QualifyNode<_>>::is_qualified(account_id);
			let is_current_authority = pallet_cf_validator::CurrentAuthorities::<Runtime>::get().contains(account_id);
			let is_bidding = pallet_cf_funding::ActiveBidder::<Runtime>::get(account_id);
			let bound_redeem_address = pallet_cf_funding::BoundRedeemAddress::<Runtime>::get(account_id);
			let apy_bp = calculate_account_apy(account_id);
			let reputation_info = pallet_cf_reputation::Reputations::<Runtime>::get(account_id);
			let account_info = pallet_cf_flip::Account::<Runtime>::get(account_id);
			let restricted_balances = pallet_cf_funding::RestrictedBalances::<Runtime>::get(account_id);
			RuntimeApiAccountInfoV2 {
				balance: account_info.total(),
				bond: account_info.bond(),
				last_heartbeat: pallet_cf_reputation::LastHeartbeat::<Runtime>::get(account_id).unwrap_or(0),
				reputation_points: reputation_info.reputation_points,
				keyholder_epochs: key_holder_epochs,
				is_current_authority,
				is_current_backup,
				is_qualified: is_bidding && is_qualified,
				is_online: Reputation::is_qualified(account_id),
				is_bidding,
				bound_redeem_address,
				apy_bp,
				restricted_balances,
			}
		}

		fn cf_penalties() -> Vec<(Offence, RuntimeApiPenalty)> {
			pallet_cf_reputation::Penalties::<Runtime>::iter_keys()
				.map(|offence| {
					let penalty = pallet_cf_reputation::Penalties::<Runtime>::get(offence);
					(offence, RuntimeApiPenalty {
						reputation_points: penalty.reputation,
						suspension_duration_blocks: penalty.suspension
					})
				})
				.collect()
		}
		fn cf_suspensions() -> Vec<(Offence, Vec<(u32, AccountId)>)> {
			pallet_cf_reputation::Suspensions::<Runtime>::iter_keys()
				.map(|offence| {
					let suspension = pallet_cf_reputation::Suspensions::<Runtime>::get(offence);
					(offence, suspension.into())
				})
				.collect()
		}
		fn cf_generate_gov_key_call_hash(
			call: Vec<u8>,
		) -> GovCallHash {
			Governance::compute_gov_key_call_hash::<_>(call).0
		}

		fn cf_auction_state() -> AuctionState {
			let auction_params = Validator::auction_parameters();

			AuctionState {
				blocks_per_epoch: Validator::blocks_per_epoch(),
				current_epoch_started_at: Validator::current_epoch_started_at(),
				redemption_period_as_percentage: Validator::redemption_period_as_percentage().deconstruct(),
				min_funding: MinimumFunding::<Runtime>::get().unique_saturated_into(),
				auction_size_range: (auction_params.min_size, auction_params.max_size)
			}
		}

		fn cf_pool_price(
			from: Asset,
			to: Asset,
		) -> Option<Price> {
			LiquidityPools::current_price(from, to)
		}

		/// Simulates a swap and return the intermediate (if any) and final output.
		///
		/// If no swap rate can be calculated, returns None. This can happen if the pools are not
		/// provisioned, or if the input amount amount is too high or too low to give a meaningful
		/// output.
		///
		/// Note: This function must only be called through RPC, because RPC has its own storage buffer
		/// layer and would not affect on-chain storage.
		fn cf_pool_simulate_swap(from: Asset, to:Asset, amount: AssetAmount) -> Option<SwapOutput> {
			LiquidityPools::swap_with_network_fee(from, to, amount).ok()
		}

		fn cf_pool_info(base_asset: Asset, pair_asset: Asset) -> Option<PoolInfo> {
			LiquidityPools::pool_info(base_asset, pair_asset)
		}

		fn cf_pool_depth(base_asset: Asset, pair_asset: Asset, tick_range: Range<cf_amm::common::Tick>) -> Option<Result<AssetsMap<UnidirectionalPoolDepth>, DispatchError>> {
			LiquidityPools::pool_depth(base_asset, pair_asset, tick_range)
		}

		fn cf_pool_liquidity(base_asset: Asset, pair_asset: Asset) -> Option<PoolLiquidity> {
			LiquidityPools::pool_liquidity(base_asset, pair_asset)
		}

		fn cf_required_asset_ratio_for_range_order(
			base_asset: Asset,
			pair_asset: Asset,
			tick_range: Range<cf_amm::common::Tick>,
		) -> Option<Result<AssetsMap<Amount>, DispatchError>> {
			LiquidityPools::required_asset_ratio_for_range_order(base_asset, pair_asset, tick_range)
		}

		fn cf_pool_orders(
			base_asset: Asset,
			pair_asset: Asset,
			lp: AccountId,
		) -> Option<PoolOrders> {
			LiquidityPools::pool_orders(base_asset, pair_asset, &lp)
		}

		fn cf_pool_range_order_liquidity_value(
			base_asset: Asset,
			pair_asset: Asset,
			tick_range: Range<Tick>,
			liquidity: Liquidity,
		) -> Option<Result<AssetsMap<Amount>, DispatchError>> {
			LiquidityPools::pool_range_order_liquidity_value(base_asset, pair_asset, tick_range, liquidity)
		}

<<<<<<< HEAD
=======
		fn cf_environment() -> runtime_apis::Environment {
			runtime_apis::Environment {
				network: Environment::network_environment(),
				ethereum_chain_id: Environment::ethereum_chain_id(),
				polkadot_genesis_hash: Environment::polkadot_genesis_hash(),
			}
		}

>>>>>>> c54d7544
		fn cf_min_swap_amount(asset: Asset) -> AssetAmount {
			Swapping::minimum_swap_amount(asset)
		}

		fn cf_min_deposit_amount(asset: Asset) -> AssetAmount {
			use pallet_cf_ingress_egress::MinimumDeposit;
			use cf_chains::assets::{eth, dot, btc};

			match ForeignChain::from(asset) {
				ForeignChain::Ethereum => MinimumDeposit::<Runtime, EthereumInstance>::get(eth::Asset::try_from(asset).expect("asset should convert")),
				ForeignChain::Polkadot => MinimumDeposit::<Runtime, PolkadotInstance>::get(dot::Asset::try_from(asset).expect("asset should convert")),
				ForeignChain::Bitcoin => MinimumDeposit::<Runtime, BitcoinInstance>::get(btc::Asset::try_from(asset).expect("asset should convert")).into(),
			}
		}

		fn cf_liquidity_provider_info(
			account_id: AccountId,
		) -> Option<LiquidityProviderInfo> {
			let role = Self::cf_account_role(account_id.clone())?;
			if role != AccountRole::LiquidityProvider {
				return None;
			}

			let refund_addresses = ForeignChain::iter().map(|chain| {
				(chain, pallet_cf_lp::LiquidityRefundAddress::<Runtime>::get(&account_id, chain))
			}).collect();

			let balances = Asset::all().iter().map(|&asset|
				(asset, pallet_cf_lp::FreeBalances::<Runtime>::get(&account_id, asset).unwrap_or(0))
			).collect();

			Some(LiquidityProviderInfo {
				refund_addresses,
				balances,
			})
		}

		fn cf_account_role(account_id: AccountId) -> Option<AccountRole> {
			pallet_cf_account_roles::AccountRoles::<Runtime>::get(account_id)
		}

		fn cf_redemption_tax() -> AssetAmount {
			pallet_cf_funding::RedemptionTax::<Runtime>::get()
		}

		/// This should *not* be fully trusted as if the deposits that are pre-witnessed will definitely go through.
		/// This returns a list of swaps in the requested direction that are pre-witnessed in the current block.
		fn cf_prewitness_swaps(from: Asset, to: Asset) -> Option<Vec<AssetAmount>> {

			fn filter_deposit_swaps<C, I: 'static>(from: Asset, to: Asset, deposit_witnesses: Vec<DepositWitness<C>>) -> Vec<AssetAmount>
				where Runtime: pallet_cf_ingress_egress::Config<I>,
				C: cf_chains::Chain<ChainAccount = <<Runtime as pallet_cf_ingress_egress::Config<I>>::TargetChain as cf_chains::Chain>::ChainAccount>
			{
				let mut filtered_swaps = Vec::new();
				for deposit in deposit_witnesses {
					let Some(details) = pallet_cf_ingress_egress::DepositChannelLookup::<Runtime, I>::get(
						deposit.deposit_address,
					) else {
						continue
					};
					let channel_asset: Asset = details.deposit_channel.asset.into();

					match details.action {
						ChannelAction::Swap { destination_asset, .. }
							if destination_asset == to && channel_asset == from =>
						{
							filtered_swaps.push(deposit.amount.into());
						},
						ChannelAction::CcmTransfer { destination_asset, channel_metadata, .. } => {
							filtered_swaps.extend(ccm_swaps(from, to, channel_asset, destination_asset, deposit.amount.into(), channel_metadata));
						}
						_ => {
							// ignore other deposit actions
						}
					}
				}
				filtered_swaps
			}

			fn ccm_swaps(from: Asset, to: Asset, source_asset: Asset, destination_asset: Asset, deposit_amount: AssetAmount, channel_metadata: CcmChannelMetadata) -> Vec<AssetAmount> {
				if source_asset != from {
					return Vec::new();
				}

				// There are two swaps for CCM, the principal swap, and the gas amount swap.
				let Ok(CcmSwapAmounts { principal_swap_amount, gas_budget, other_gas_asset }) = Swapping::principal_and_gas_amounts(deposit_amount, &channel_metadata, source_asset, destination_asset) else {
					// not a valid CCM
					return Vec::new();
				};

				let mut ccm_swaps = Vec::new();
				if destination_asset == to {
					// the principal swap is in the requested direction.
					ccm_swaps.push(principal_swap_amount);
				}

				if let Some(gas_asset) = other_gas_asset {
					if gas_asset == to {
						// the gas swap is in the requested direction
						ccm_swaps.push(gas_budget);
					}
				}

				ccm_swaps
			}

			let mut all_prewitnessed_swaps = Vec::new();
			let current_block_events = System::read_events_no_consensus();

			for event in current_block_events {
				match *event {
					frame_system::EventRecord::<RuntimeEvent, sp_core::H256> { event: RuntimeEvent::Witnesser(pallet_cf_witnesser::Event::Prewitnessed { call }), ..} => {
						match call {
							RuntimeCall::Swapping(pallet_cf_swapping::Call::schedule_swap_from_contract {
								from: swap_from, to: swap_to, deposit_amount, ..
							}) if from == swap_from && to == swap_to => {
								all_prewitnessed_swaps.push(deposit_amount);
							}
							RuntimeCall::EthereumIngressEgress(pallet_cf_ingress_egress::Call::process_deposits {
								deposit_witnesses, ..
							}) => {
								all_prewitnessed_swaps.extend(filter_deposit_swaps::<Ethereum, EthereumInstance>(from, to, deposit_witnesses));
							},
							RuntimeCall::BitcoinIngressEgress(pallet_cf_ingress_egress::Call::process_deposits {
								deposit_witnesses, ..
							}) => {
								all_prewitnessed_swaps.extend(filter_deposit_swaps::<Bitcoin, BitcoinInstance>(from, to, deposit_witnesses));
							},
							RuntimeCall::PolkadotIngressEgress(pallet_cf_ingress_egress::Call::process_deposits {
								deposit_witnesses, ..
							}) => {
								all_prewitnessed_swaps.extend(filter_deposit_swaps::<Polkadot, PolkadotInstance>(from, to, deposit_witnesses));
							}
							RuntimeCall::Swapping(pallet_cf_swapping::Call::ccm_deposit {
								source_asset, deposit_amount, destination_asset, deposit_metadata, ..
							}) => {
								// There are two swaps for CCM, the principal swap, and the gas amount swap.
								all_prewitnessed_swaps.extend(ccm_swaps(from, to, source_asset, destination_asset, deposit_amount, deposit_metadata.channel_metadata));
							}
							_ => {
								// ignore, we only care about calls that trigger swaps.
							}
						}
					}
					_ => {
						// ignore, we only care about Prewitnessed calls
					}
				}
			}

			// We don't want to return anything from the websocket stream if there are no items
			if all_prewitnessed_swaps.is_empty() {
				None
			} else {
				Some(all_prewitnessed_swaps)
			}
		}
	}

	// END custom runtime APIs
	impl sp_api::Core<Block> for Runtime {
		fn version() -> RuntimeVersion {
			VERSION
		}

		fn execute_block(block: Block) {
			Executive::execute_block(block);
		}

		fn initialize_block(header: &<Block as BlockT>::Header) {
			Executive::initialize_block(header)
		}
	}

	impl sp_api::Metadata<Block> for Runtime {
		fn metadata() -> OpaqueMetadata {
			OpaqueMetadata::new(Runtime::metadata().into())
		}

		fn metadata_at_version(version: u32) -> Option<OpaqueMetadata> {
			Runtime::metadata_at_version(version)
		}

		fn metadata_versions() -> sp_std::vec::Vec<u32> {
			Runtime::metadata_versions()
		}
	}

	impl sp_block_builder::BlockBuilder<Block> for Runtime {
		fn apply_extrinsic(extrinsic: <Block as BlockT>::Extrinsic) -> ApplyExtrinsicResult {
			Executive::apply_extrinsic(extrinsic)
		}

		fn finalize_block() -> <Block as BlockT>::Header {
			Executive::finalize_block()
		}

		fn inherent_extrinsics(data: sp_inherents::InherentData) -> Vec<<Block as BlockT>::Extrinsic> {
			data.create_extrinsics()
		}

		fn check_inherents(
			block: Block,
			data: sp_inherents::InherentData,
		) -> sp_inherents::CheckInherentsResult {
			data.check_extrinsics(&block)
		}
	}

	impl sp_transaction_pool::runtime_api::TaggedTransactionQueue<Block> for Runtime {
		fn validate_transaction(
			source: TransactionSource,
			tx: <Block as BlockT>::Extrinsic,
			block_hash: <Block as BlockT>::Hash,
		) -> TransactionValidity {
			Executive::validate_transaction(source, tx, block_hash)
		}
	}

	impl sp_offchain::OffchainWorkerApi<Block> for Runtime {
		fn offchain_worker(header: &<Block as BlockT>::Header) {
			Executive::offchain_worker(header)
		}
	}

	impl sp_consensus_aura::AuraApi<Block, AuraId> for Runtime {
		fn slot_duration() -> sp_consensus_aura::SlotDuration {
			sp_consensus_aura::SlotDuration::from_millis(Aura::slot_duration())
		}

		fn authorities() -> Vec<AuraId> {
			Aura::authorities().into_inner()
		}
	}

	impl sp_session::SessionKeys<Block> for Runtime {
		fn generate_session_keys(seed: Option<Vec<u8>>) -> Vec<u8> {
			opaque::SessionKeys::generate(seed)
		}

		fn decode_session_keys(
			encoded: Vec<u8>,
		) -> Option<Vec<(Vec<u8>, KeyTypeId)>> {
			opaque::SessionKeys::decode_into_raw_public_keys(&encoded)
		}
	}


	impl sp_consensus_grandpa::GrandpaApi<Block> for Runtime {
		fn grandpa_authorities() -> sp_consensus_grandpa::AuthorityList {
			Grandpa::grandpa_authorities()
		}

		fn current_set_id() -> sp_consensus_grandpa::SetId {
			Grandpa::current_set_id()
		}

		fn submit_report_equivocation_unsigned_extrinsic(
			equivocation_proof: sp_consensus_grandpa::EquivocationProof<
				<Block as BlockT>::Hash,
				NumberFor<Block>,
			>,
			key_owner_proof: sp_consensus_grandpa::OpaqueKeyOwnershipProof,
		) -> Option<()> {
			let key_owner_proof = key_owner_proof.decode()?;

			Grandpa::submit_unsigned_equivocation_report(
				equivocation_proof,
				key_owner_proof,
			)
		}

		fn generate_key_ownership_proof(
			_set_id: sp_consensus_grandpa::SetId,
			authority_id: GrandpaId,
		) -> Option<sp_consensus_grandpa::OpaqueKeyOwnershipProof> {
			use codec::Encode;

			Historical::prove((sp_consensus_grandpa::KEY_TYPE, authority_id))
				.map(|p| p.encode())
				.map(sp_consensus_grandpa::OpaqueKeyOwnershipProof::new)
		}
	}

	impl frame_system_rpc_runtime_api::AccountNonceApi<Block, AccountId, Nonce> for Runtime {
		fn account_nonce(account: AccountId) -> Nonce {
			System::account_nonce(account)
		}
	}

	impl pallet_transaction_payment_rpc_runtime_api::TransactionPaymentApi<Block, Balance> for Runtime {
		fn query_info(
			uxt: <Block as BlockT>::Extrinsic,
			len: u32,
		) -> pallet_transaction_payment_rpc_runtime_api::RuntimeDispatchInfo<Balance> {
			TransactionPayment::query_info(uxt, len)
		}
		fn query_fee_details(
			uxt: <Block as BlockT>::Extrinsic,
			len: u32,
		) -> pallet_transaction_payment::FeeDetails<Balance> {
			TransactionPayment::query_fee_details(uxt, len)
		}
		fn query_weight_to_fee(weight: Weight) -> Balance {
			TransactionPayment::weight_to_fee(weight)
		}
		fn query_length_to_fee(length: u32) -> Balance {
			TransactionPayment::length_to_fee(length)
		}
	}

	impl pallet_transaction_payment_rpc_runtime_api::TransactionPaymentCallApi<Block, Balance, RuntimeCall>
		for Runtime
	{
		fn query_call_info(
			call: RuntimeCall,
			len: u32,
		) -> pallet_transaction_payment::RuntimeDispatchInfo<Balance> {
			TransactionPayment::query_call_info(call, len)
		}
		fn query_call_fee_details(
			call: RuntimeCall,
			len: u32,
		) -> pallet_transaction_payment::FeeDetails<Balance> {
			TransactionPayment::query_call_fee_details(call, len)
		}
		fn query_weight_to_fee(weight: Weight) -> Balance {
			TransactionPayment::weight_to_fee(weight)
		}
		fn query_length_to_fee(length: u32) -> Balance {
			TransactionPayment::length_to_fee(length)
		}
	}

	#[cfg(feature = "try-runtime")]
	impl frame_try_runtime::TryRuntime<Block> for Runtime {
		fn on_runtime_upgrade(checks: frame_try_runtime::UpgradeCheckSelect) -> (Weight, Weight) {
			// NOTE: intentional unwrap: we don't want to propagate the error backwards, and want to
			// have a backtrace here. If any of the pre/post migration checks fail, we shall stop
			// right here and right now.
			let weight = Executive::try_runtime_upgrade(checks).unwrap();
			(weight, BlockWeights::get().max_block)
		}

		fn execute_block(
			block: Block,
			state_root_check: bool,
			signature_check: bool,
			select: frame_try_runtime::TryStateSelect
		) -> Weight {
			// NOTE: intentional unwrap: we don't want to propagate the error backwards, and want to
			// have a backtrace here.
			Executive::try_execute_block(block, state_root_check, signature_check, select).expect("execute-block failed")
		}
	}

	#[cfg(feature = "runtime-benchmarks")]
	impl frame_benchmarking::Benchmark<Block> for Runtime {
		fn benchmark_metadata(extra: bool) -> (
			Vec<frame_benchmarking::BenchmarkList>,
			Vec<frame_support::traits::StorageInfo>,
		) {
			use frame_benchmarking::{baseline, Benchmarking, BenchmarkList};
			use frame_support::traits::StorageInfoTrait;
			use frame_system_benchmarking::Pallet as SystemBench;
			use cf_session_benchmarking::Pallet as SessionBench;
			use baseline::Pallet as BaselineBench;

			let mut list = Vec::<BenchmarkList>::new();

			list_benchmarks!(list, extra);

			let storage_info = AllPalletsWithSystem::storage_info();

			(list, storage_info)
		}

		fn dispatch_benchmark(
			config: frame_benchmarking::BenchmarkConfig
		) -> Result<Vec<frame_benchmarking::BenchmarkBatch>, sp_runtime::RuntimeString> {
			use frame_benchmarking::{baseline, Benchmarking, BenchmarkBatch, TrackedStorageKey};

			use frame_system_benchmarking::Pallet as SystemBench;
			use baseline::Pallet as BaselineBench;
			use cf_session_benchmarking::Pallet as SessionBench;

			impl cf_session_benchmarking::Config for Runtime {}
			impl frame_system_benchmarking::Config for Runtime {}
			impl baseline::Config for Runtime {}

			use frame_support::traits::WhitelistedStorageKeys;
			let whitelist: Vec<TrackedStorageKey> = AllPalletsWithSystem::whitelisted_storage_keys();

			let mut batches = Vec::<BenchmarkBatch>::new();
			let params = (&config, &whitelist);
			add_benchmarks!(params, batches);

			Ok(batches)
		}
	}
}
#[cfg(test)]
mod test {
	use super::*;

	const CALL_ENUM_MAX_SIZE: usize = 320;

	// Introduced from polkadot
	#[test]
	fn call_size() {
		assert!(
			core::mem::size_of::<RuntimeCall>() <= CALL_ENUM_MAX_SIZE,
			r"
			Polkadot suggests a 230 byte limit for the size of the Call type. We use {} but this runtime's call size
			is {}. If this test fails then you have just added a call variant that exceed the limit.

			Congratulations!

			Maybe consider boxing some calls to reduce their size. Otherwise, increasing the CALL_ENUM_MAX_SIZE is
			acceptable (within reason). The issue is that the enum always uses max(enum_size) of memory, even if your
			are using a smaller variant. Note this is irrelevant from a SCALE-encoding POV, it only affects the size of
			the enum on the stack.
			Context:
			  - https://github.com/paritytech/substrate/pull/9418
			  - https://rust-lang.github.io/rust-clippy/master/#large_enum_variant
			  - https://fasterthanli.me/articles/peeking-inside-a-rust-enum
			",
			CALL_ENUM_MAX_SIZE,
			core::mem::size_of::<RuntimeCall>(),
		);
	}
}<|MERGE_RESOLUTION|>--- conflicted
+++ resolved
@@ -23,6 +23,7 @@
 	evm::EvmCrypto,
 	Bitcoin, CcmChannelMetadata, ForeignChain, Polkadot,
 };
+use cf_primitives::NetworkEnvironment;
 use core::ops::Range;
 pub use frame_system::Call as SystemCall;
 use pallet_cf_governance::GovCallHash;
@@ -1037,17 +1038,10 @@
 			LiquidityPools::pool_range_order_liquidity_value(base_asset, pair_asset, tick_range, liquidity)
 		}
 
-<<<<<<< HEAD
-=======
-		fn cf_environment() -> runtime_apis::Environment {
-			runtime_apis::Environment {
-				network: Environment::network_environment(),
-				ethereum_chain_id: Environment::ethereum_chain_id(),
-				polkadot_genesis_hash: Environment::polkadot_genesis_hash(),
-			}
-		}
-
->>>>>>> c54d7544
+		fn cf_network_environment() -> NetworkEnvironment {
+			Environment::network_environment()
+		}
+
 		fn cf_min_swap_amount(asset: Asset) -> AssetAmount {
 			Swapping::minimum_swap_amount(asset)
 		}
