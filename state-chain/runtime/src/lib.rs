--- conflicted
+++ resolved
@@ -1399,10 +1399,7 @@
 	PalletMigrations,
 	migrations::housekeeping::Migration,
 	MigrationsForV1_10,
-<<<<<<< HEAD
 	migrations::btc_elections_migrations::Migration,
-=======
->>>>>>> 11d1aaa4
 );
 
 /// All the pallet-specific migrations and migrations that depend on pallet migration order. Do not
@@ -1457,8 +1454,7 @@
 		Default::default()
 	}
 }
-<<<<<<< HEAD
-=======
+
 #[allow(unused_macros)]
 macro_rules! instanced_migrations {
 	(
@@ -1491,7 +1487,7 @@
 		)
 	}
 }
->>>>>>> 11d1aaa4
+
 
 type MigrationsForV1_10 = ();
 
