--- conflicted
+++ resolved
@@ -1029,210 +1029,6 @@
 	>,
 );
 
-<<<<<<< HEAD
-mod arbitrum_integration_migration {
-
-	use super::*;
-	use crate::{safe_mode, ArbitrumInstance, BitcoinInstance, EthereumInstance, PolkadotInstance};
-	use cf_chains::arb;
-	use cf_traits::SafeMode;
-	use eth::Address;
-
-	use sp_core::H256;
-	use sp_runtime::DispatchError;
-
-	mod old {
-		use super::*;
-		use frame_support::pallet_prelude::*;
-		#[derive(Encode, Decode, MaxEncodedLen, TypeInfo, Clone, RuntimeDebug, PartialEq, Eq)]
-		pub struct RuntimeSafeMode {
-			pub emissions: pallet_cf_emissions::PalletSafeMode,
-			pub funding: pallet_cf_funding::PalletSafeMode,
-			pub swapping: pallet_cf_swapping::PalletSafeMode,
-			pub liquidity_provider: pallet_cf_lp::PalletSafeMode,
-			pub validator: pallet_cf_validator::PalletSafeMode,
-			pub pools: pallet_cf_pools::PalletSafeMode,
-			pub reputation: pallet_cf_reputation::PalletSafeMode,
-			pub threshold_signature_ethereum:
-				pallet_cf_threshold_signature::PalletSafeMode<EvmInstance>,
-			pub threshold_signature_bitcoin:
-				pallet_cf_threshold_signature::PalletSafeMode<BitcoinInstance>,
-			pub threshold_signature_polkadot:
-				pallet_cf_threshold_signature::PalletSafeMode<PolkadotInstance>,
-			pub broadcast_ethereum: pallet_cf_broadcast::PalletSafeMode<EthereumInstance>,
-			pub broadcast_bitcoin: pallet_cf_broadcast::PalletSafeMode<BitcoinInstance>,
-			pub broadcast_polkadot: pallet_cf_broadcast::PalletSafeMode<PolkadotInstance>,
-			pub witnesser: pallet_cf_witnesser::PalletSafeMode<WitnesserCallPermission>,
-		}
-	}
-	pub struct ArbitrumIntegration;
-
-	impl OnRuntimeUpgrade for ArbitrumIntegration {
-		fn on_runtime_upgrade() -> frame_support::weights::Weight {
-			use cf_chains::assets::arb::Asset::ArbUsdc;
-			use frame_support::assert_ok;
-			use frame_system::pallet_prelude::BlockNumberFor;
-			use sp_runtime::traits::Zero;
-			use sp_std::str::FromStr;
-
-			assert_ok!(pallet_cf_environment::RuntimeSafeMode::<Runtime>::translate(
-				|maybe_old: Option<old::RuntimeSafeMode>| {
-					maybe_old.map(|old| {
-						safe_mode::RuntimeSafeMode {
-							emissions: old.emissions,
-							funding: old.funding,
-							swapping: old.swapping,
-							liquidity_provider: old.liquidity_provider,
-							validator: old.validator,
-							pools: old.pools,
-							reputation: old.reputation,
-							threshold_signature_ethereum: old.threshold_signature_ethereum,
-							threshold_signature_bitcoin: old.threshold_signature_bitcoin,
-							threshold_signature_polkadot: old.threshold_signature_polkadot,
-							broadcast_ethereum: old.broadcast_ethereum,
-							broadcast_bitcoin: old.broadcast_bitcoin,
-							broadcast_polkadot: old.broadcast_polkadot,
-							broadcast_arbitrum: <pallet_cf_broadcast::PalletSafeMode<
-								ArbitrumInstance,
-							> as SafeMode>::CODE_GREEN,
-							witnesser: old.witnesser,
-						}
-					})
-				},
-			));
-
-			let genesis_hash =
-				frame_system::BlockHash::<Runtime>::get(BlockNumberFor::<Runtime>::zero());
-
-			let (
-				key_manager_address,
-				vault_address,
-				address_checker_address,
-				chain_id,
-				usdc_address,
-			): (Address, Address, Address, u64, Address) = if genesis_hash ==
-				// BERGHAIN MAINNET
-				H256::from_str(
-					"0x8b8c140b0af9db70686583e3f6bf2a59052bfe9584b97d20c45068281e976eb9",
-				)
-				.unwrap()
-			{
-				(
-					[0u8; 20].into(),
-					[0u8; 20].into(),
-					[0u8; 20].into(),
-					arb::CHAIN_ID_MAINNET,
-					[0u8; 20].into(),
-				)
-			} else if genesis_hash ==
-				// PERSEVERANCE
-				H256::from_str(
-					"0x46c8ca427e31ba73cbd1ad60500d4a7d173b1c80c9fb1afb76661d614f9c5cd7",
-				)
-				.unwrap()
-			{
-				(
-					[1u8; 20].into(),
-					[1u8; 20].into(),
-					[1u8; 20].into(),
-					arb::CHAIN_ID_SEPOLIA,
-					[1u8; 20].into(),
-				)
-			} else if genesis_hash ==
-				// SISYPHOS
-				H256::from_str(
-					"0xbeb780f634621c64012483ebbf39927eb236b63902e9a249a76af8ba4cf8a474",
-				)
-				.unwrap()
-			{
-				(
-					[2u8; 20].into(),
-					[2u8; 20].into(),
-					[2u8; 20].into(),
-					arb::CHAIN_ID_SEPOLIA,
-					[2u8; 20].into(),
-				)
-			} else {
-				panic!("runtime upgrade is being applied to unsupported chain");
-			};
-
-			pallet_cf_environment::ArbitrumKeyManagerAddress::<Runtime>::put(key_manager_address);
-			pallet_cf_environment::ArbitrumVaultAddress::<Runtime>::put(vault_address);
-			pallet_cf_environment::ArbitrumAddressCheckerAddress::<Runtime>::put(
-				address_checker_address,
-			);
-			pallet_cf_environment::ArbitrumChainId::<Runtime>::put(chain_id);
-			pallet_cf_environment::ArbitrumSupportedAssets::<Runtime>::insert(
-				ArbUsdc,
-				usdc_address,
-			);
-
-			Weight::zero()
-		}
-
-		#[cfg(feature = "try-runtime")]
-		fn pre_upgrade() -> Result<Vec<u8>, DispatchError> {
-			Ok(vec![])
-		}
-
-		#[cfg(feature = "try-runtime")]
-		fn post_upgrade(_state: Vec<u8>) -> Result<(), DispatchError> {
-			Ok(())
-		}
-	}
-}
-
-pub struct ThresholdSignatureRefactorMigration;
-
-mod threshold_signature_refactor_migration {
-	use super::Runtime;
-	use cf_runtime_upgrade_utilities::move_pallet_storage;
-	use frame_support::traits::GetStorageVersion;
-
-	pub fn migrate_instance<I: 'static, J: 'static>()
-	where
-		Runtime: pallet_cf_threshold_signature::Config<I>,
-		Runtime: pallet_cf_vaults::Config<J>,
-	{
-		// The migration needs to be run *after* the vaults pallet migration (3 -> 4) and *before*
-		// the threshold signer pallet migration (4 -> 5).
-		if <pallet_cf_threshold_signature::Pallet::<Runtime, I> as GetStorageVersion>::on_chain_storage_version() == 4 &&
-			<pallet_cf_vaults::Pallet::<Runtime, J> as GetStorageVersion>::on_chain_storage_version() == 4 {
-
-				log::info!("✅ Applying threshold signature refactor storage migration.");
-				for storage_name in [
-					"CeremonyIdCounter",
-					"KeygenSlashAmount",
-					"Vaults",
-				] {
-					move_pallet_storage::<
-						pallet_cf_vaults::Pallet<Runtime, J>,
-						pallet_cf_threshold_signature::Pallet<Runtime, I>,
-					>(storage_name.as_bytes());
-				}
-			} else {
-				log::info!("⏭ Skipping threshold signature refactor migration.");
-			}
-	}
-}
-
-impl frame_support::traits::OnRuntimeUpgrade for ThresholdSignatureRefactorMigration {
-	fn on_runtime_upgrade() -> frame_support::weights::Weight {
-		log::info!("⏫ Applying threshold signature refactor storage migration.");
-		threshold_signature_refactor_migration::migrate_instance::<EvmInstance, EthereumInstance>();
-		threshold_signature_refactor_migration::migrate_instance::<BitcoinInstance, BitcoinInstance>(
-		);
-		threshold_signature_refactor_migration::migrate_instance::<
-			PolkadotInstance,
-			PolkadotInstance,
-		>();
-
-		Default::default()
-	}
-}
-
-=======
->>>>>>> 001564af
 #[cfg(feature = "runtime-benchmarks")]
 #[macro_use]
 extern crate frame_benchmarking;
