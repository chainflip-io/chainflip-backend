--- conflicted
+++ resolved
@@ -920,12 +920,9 @@
 			let is_current_authority = pallet_cf_validator::CurrentAuthorities::<Runtime>::get().contains(&account_id);
 			let is_bidding = pallet_cf_funding::ActiveBidder::<Runtime>::get(&account_id);
 			let bound_redeem_address = pallet_cf_funding::BoundRedeemAddress::<Runtime>::get(&account_id);
-<<<<<<< HEAD
-			let restricted_balances = pallet_cf_funding::RestrictedBalances::<Runtime>::get(&account_id);
-=======
 			let reputation_info = pallet_cf_reputation::Reputations::<Runtime>::get(&account_id);
 			let account_info = pallet_cf_flip::Account::<Runtime>::get(&account_id);
->>>>>>> a8600242
+			let restricted_balances = pallet_cf_funding::RestrictedBalances::<Runtime>::get(&account_id);
 			RuntimeApiAccountInfoV2 {
 				balance: account_info.total(),
 				bond: account_info.bond(),
@@ -939,7 +936,6 @@
 				is_online: Reputation::is_qualified(&account_id),
 				is_bidding,
 				bound_redeem_address,
-				restricted_balances,
 			}
 		}
 
