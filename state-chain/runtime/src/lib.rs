#![cfg_attr(not(feature = "std"), no_std)]
// `construct_runtime!` does a lot of recursion and requires us to increase the limit to 256.
#![recursion_limit = "256"]
pub mod chainflip;
pub mod constants;
pub mod migrations;
pub mod monitoring_apis;
pub mod runtime_apis;
pub mod safe_mode;
#[cfg(feature = "std")]
pub mod test_runner;
use cf_runtime_upgrade_utilities::VersionedMigration;
mod weights;
use crate::{
	chainflip::{calculate_account_apy, Offence},
	monitoring_apis::{
		AuthoritiesInfo, BtcUtxos, EpochState, ExternalChainsBlockHeight, FeeImbalance, FlipSupply,
		LastRuntimeUpgradeInfo, MonitoringData, OpenDepositChannels, PendingBroadcasts,
		PendingTssCeremonies, RedemptionsInfo,
	},
	runtime_apis::{
		runtime_decl_for_custom_runtime_api::CustomRuntimeApiV1, AuctionState, BoostPoolDepth,
		BoostPoolDetails, BrokerInfo, DispatchErrorWithMessage, FailingWitnessValidators,
		LiquidityProviderInfo, RuntimeApiPenalty, SimulateSwapAdditionalOrder,
		SimulatedSwapInformation, ValidatorInfo,
	},
};
use cf_amm::{
	common::{Amount, PoolPairsMap, Side, Tick},
	range_orders::Liquidity,
};
pub use cf_chains::instances::{
	ArbitrumInstance, BitcoinInstance, EthereumInstance, EvmInstance, PolkadotInstance,
	SolanaInstance,
};
use cf_chains::{
	arb::api::ArbitrumApi,
	assets::any::{AssetMap, ForeignChainAndAsset},
	btc::{BitcoinCrypto, BitcoinRetryPolicy},
	dot::{self, PolkadotAccountId, PolkadotCrypto},
	eth::{self, api::EthereumApi, Address as EthereumAddress, Ethereum},
	evm::EvmCrypto,
	sol::SolanaCrypto,
	Arbitrum, Bitcoin, CcmChannelMetadata, DefaultRetryPolicy, ForeignChain, Polkadot, Solana,
	TransactionBuilder,
};
use cf_primitives::{BroadcastId, EpochIndex, NetworkEnvironment, STABLE_ASSET};
use cf_traits::{AdjustedFeeEstimationApi, AssetConverter, LpBalanceApi, NoLimit};
use codec::{alloc::string::ToString, Encode};
use core::ops::Range;
use frame_support::instances::*;
pub use frame_system::Call as SystemCall;
use pallet_cf_governance::GovCallHash;
use pallet_cf_ingress_egress::{
	ChannelAction, DepositWitness, IngressOrEgress, OwedAmount, TargetChainAsset,
};
use pallet_cf_pools::{
	AskBidMap, AssetPair, OrderId, PoolLiquidity, PoolOrderbook, PoolPriceV1, PoolPriceV2,
	UnidirectionalPoolDepth,
};

use pallet_cf_reputation::ExclusionList;
use pallet_cf_swapping::{CcmSwapAmounts, SwapLegInfo};
use pallet_cf_validator::SetSizeMaximisingAuctionResolver;
use pallet_transaction_payment::{ConstFeeMultiplier, Multiplier};
use scale_info::prelude::string::String;
use sp_std::collections::btree_map::BTreeMap;

pub use frame_support::{
	construct_runtime, debug, parameter_types,
	traits::{
		ConstBool, ConstU128, ConstU16, ConstU32, ConstU64, ConstU8, Get, KeyOwnerProofSystem,
		Randomness, StorageInfo,
	},
	weights::{
		constants::{
			BlockExecutionWeight, ExtrinsicBaseWeight, ParityDbWeight as DbWeight,
			WEIGHT_REF_TIME_PER_SECOND,
		},
		ConstantMultiplier, IdentityFee, Weight,
	},
	StorageValue,
};
use frame_system::offchain::SendTransactionTypes;
use pallet_cf_funding::MinimumFunding;
use pallet_cf_pools::{PoolInfo, PoolOrders};
use pallet_grandpa::AuthorityId as GrandpaId;
use pallet_session::historical as session_historical;
pub use pallet_timestamp::Call as TimestampCall;
use sp_api::impl_runtime_apis;
use sp_consensus_aura::sr25519::AuthorityId as AuraId;
use sp_core::{crypto::KeyTypeId, OpaqueMetadata};
use sp_runtime::{
	traits::{
		AccountIdLookup, BlakeTwo256, Block as BlockT, ConvertInto, IdentifyAccount, NumberFor,
		One, OpaqueKeys, Saturating, UniqueSaturatedInto, Verify,
	},
	BoundedVec,
};

use frame_support::genesis_builder_helper::{build_config, create_default_config};
#[cfg(any(feature = "std", test))]
pub use sp_runtime::BuildStorage;
use sp_runtime::{
	create_runtime_str, generic, impl_opaque_keys,
	transaction_validity::{TransactionSource, TransactionValidity},
	ApplyExtrinsicResult, MultiSignature,
};
pub use sp_runtime::{Perbill, Permill};
use sp_std::prelude::*;
#[cfg(feature = "std")]
use sp_version::NativeVersion;
use sp_version::RuntimeVersion;

pub use cf_primitives::{
	chains::assets::any, AccountRole, Asset, AssetAmount, BlockNumber, FlipBalance, SemVer,
	SwapOutput,
};
pub use cf_traits::{
	AccountInfo, BoostApi, CcmHandler, Chainflip, EpochInfo, PoolApi, QualifyNode,
	SessionKeysRegistered, SwappingApi,
};
// Required for genesis config.
pub use pallet_cf_validator::SetSizeParameters;

use chainflip::{
	epoch_transition::ChainflipEpochTransitions, evm_vault_activator::EvmVaultActivator,
	BroadcastReadyProvider, BtcEnvironment, ChainAddressConverter, ChainflipHeartbeat,
	DotEnvironment, EvmEnvironment, SolEnvironment, SolanaLimit, TokenholderGovernanceBroadcaster,
};
use safe_mode::{RuntimeSafeMode, WitnesserCallPermission};

use constants::common::*;
use pallet_cf_flip::{Bonder, FlipSlasher};
pub use pallet_transaction_payment::ChargeTransactionPayment;

// Make the WASM binary available.
#[cfg(feature = "std")]
include!(concat!(env!("OUT_DIR"), "/wasm_binary.rs"));

/// Alias to 512-bit hash when used in the context of a transaction signature on the chain.
pub type Signature = MultiSignature;

/// Some way of identifying an account on the chain. We intentionally make it equivalent
/// to the public key of our transaction signing scheme.
pub type AccountId = <<Signature as Verify>::Signer as IdentifyAccount>::AccountId;

/// Nonce of a transaction in the chain.
pub type Nonce = u32;

/// Balance of an account.
pub type Balance = u128;

/// A hash of some data used by the chain.
pub type Hash = sp_core::H256;

/// Opaque types. These are used by the CLI to instantiate machinery that don't need to know
/// the specifics of the runtime. They can then be made to be agnostic over specific formats
/// of data like extrinsics, allowing for them to continue syncing the network through upgrades
/// to even the core data structures.
pub mod opaque {
	pub use sp_runtime::OpaqueExtrinsic as UncheckedExtrinsic;

	use super::*;

	/// Opaque block header type.
	pub type Header = generic::Header<BlockNumber, BlakeTwo256>;
	/// Opaque block type.
	pub type Block = generic::Block<Header, UncheckedExtrinsic>;
	/// Opaque block identifier type.
	pub type BlockId = generic::BlockId<Block>;

	impl_opaque_keys! {
		pub struct SessionKeys {
			pub aura: Aura,
			pub grandpa: Grandpa,
		}
	}
}
// To learn more about runtime versioning and what each of the following value means:
//   https://docs.substrate.io/v3/runtime/upgrades#runtime-versioning
#[sp_version::runtime_version]
pub const VERSION: RuntimeVersion = RuntimeVersion {
	spec_name: create_runtime_str!("chainflip-node"),
	impl_name: create_runtime_str!("chainflip-node"),
	authoring_version: 1,
	spec_version: 150,
	impl_version: 1,
	apis: RUNTIME_API_VERSIONS,
	transaction_version: 12,
	state_version: 1,
};

/// The version information used to identify this runtime when compiled natively.
#[cfg(feature = "std")]
pub fn native_version() -> NativeVersion {
	NativeVersion { runtime_version: VERSION, can_author_with: Default::default() }
}

impl pallet_cf_validator::Config for Runtime {
	type RuntimeEvent = RuntimeEvent;
	type Offence = chainflip::Offence;
	type EpochTransitionHandler = ChainflipEpochTransitions;
	type ValidatorWeightInfo = pallet_cf_validator::weights::PalletWeight<Runtime>;
	type KeyRotator = cons_key_rotator!(
		EvmThresholdSigner,
		PolkadotThresholdSigner,
		BitcoinThresholdSigner,
		SolanaThresholdSigner
	);
	type MissedAuthorshipSlots = chainflip::MissedAuraSlots;
	type KeygenQualification = (
		Reputation,
		(
			ExclusionList<Self, chainflip::KeygenExclusionOffences>,
			(
				pallet_cf_validator::PeerMapping<Self>,
				(
					SessionKeysRegistered<Self, pallet_session::Pallet<Self>>,
					(
						chainflip::ValidatorRoleQualification,
						pallet_cf_validator::QualifyByCfeVersion<Self>,
					),
				),
			),
		),
	);
	type OffenceReporter = Reputation;
	type Bonder = Bonder<Runtime>;
	type SafeMode = RuntimeSafeMode;
	type ReputationResetter = Reputation;
	type CfePeerRegistration = CfeInterface;
}

parameter_types! {
	pub CurrentReleaseVersion: SemVer = SemVer {
		major: env!("CARGO_PKG_VERSION_MAJOR").parse::<u8>().expect("Cargo version must be set"),
		minor: env!("CARGO_PKG_VERSION_MINOR").parse::<u8>().expect("Cargo version must be set"),
		patch: env!("CARGO_PKG_VERSION_PATCH").parse::<u8>().expect("Cargo version must be set"),
	};
}

impl pallet_cf_environment::Config for Runtime {
	type RuntimeEvent = RuntimeEvent;
	type PolkadotVaultKeyWitnessedHandler = PolkadotVault;
	type BitcoinVaultKeyWitnessedHandler = BitcoinVault;
	type ArbitrumVaultKeyWitnessedHandler = ArbitrumVault;
	type SolanaVaultKeyWitnessedHandler = SolanaVault;
	type BitcoinFeeInfo = chainflip::BitcoinFeeGetter;
	type BitcoinKeyProvider = BitcoinThresholdSigner;
	type RuntimeSafeMode = RuntimeSafeMode;
	type CurrentReleaseVersion = CurrentReleaseVersion;
	type WeightInfo = pallet_cf_environment::weights::PalletWeight<Runtime>;
}

parameter_types! {
	pub const NetworkFee: Permill = Permill::from_perthousand(1);
}

impl pallet_cf_swapping::Config for Runtime {
	type RuntimeEvent = RuntimeEvent;
	type DepositHandler = chainflip::AnyChainIngressEgressHandler;
	type EgressHandler = chainflip::AnyChainIngressEgressHandler;
	type SwappingApi = LiquidityPools;
	type AddressConverter = ChainAddressConverter;
	type SafeMode = RuntimeSafeMode;
	type WeightInfo = pallet_cf_swapping::weights::PalletWeight<Runtime>;
	#[cfg(feature = "runtime-benchmarks")]
	type FeePayment = Flip;
	type IngressEgressFeeHandler = chainflip::IngressEgressFeeHandler;
	type NetworkFee = NetworkFee;
}

impl pallet_cf_vaults::Config<Instance1> for Runtime {
	type RuntimeEvent = RuntimeEvent;
	type Chain = Ethereum;
	type SetAggKeyWithAggKey = eth::api::EthereumApi<EvmEnvironment>;
	type Broadcaster = EthereumBroadcaster;
	type WeightInfo = pallet_cf_vaults::weights::PalletWeight<Runtime>;
	type ChainTracking = EthereumChainTracking;
	type SafeMode = RuntimeSafeMode;
	type CfeMultisigRequest = CfeInterface;
}

impl pallet_cf_vaults::Config<Instance2> for Runtime {
	type RuntimeEvent = RuntimeEvent;
	type Chain = Polkadot;
	type SetAggKeyWithAggKey = dot::api::PolkadotApi<DotEnvironment>;
	type Broadcaster = PolkadotBroadcaster;
	type WeightInfo = pallet_cf_vaults::weights::PalletWeight<Runtime>;
	type ChainTracking = PolkadotChainTracking;
	type SafeMode = RuntimeSafeMode;
	type CfeMultisigRequest = CfeInterface;
}

impl pallet_cf_vaults::Config<Instance3> for Runtime {
	type RuntimeEvent = RuntimeEvent;
	type Chain = Bitcoin;
	type SetAggKeyWithAggKey = cf_chains::btc::api::BitcoinApi<BtcEnvironment>;
	type Broadcaster = BitcoinBroadcaster;
	type WeightInfo = pallet_cf_vaults::weights::PalletWeight<Runtime>;
	type ChainTracking = BitcoinChainTracking;
	type SafeMode = RuntimeSafeMode;
	type CfeMultisigRequest = CfeInterface;
}

impl pallet_cf_vaults::Config<Instance4> for Runtime {
	type RuntimeEvent = RuntimeEvent;
	type Chain = Arbitrum;
	type SetAggKeyWithAggKey = cf_chains::arb::api::ArbitrumApi<EvmEnvironment>;
	type Broadcaster = ArbitrumBroadcaster;
	type WeightInfo = pallet_cf_vaults::weights::PalletWeight<Runtime>;
	type ChainTracking = ArbitrumChainTracking;
	type SafeMode = RuntimeSafeMode;
	type CfeMultisigRequest = CfeInterface;
}

impl pallet_cf_vaults::Config<Instance5> for Runtime {
	type RuntimeEvent = RuntimeEvent;
	type Chain = Solana;
	type SetAggKeyWithAggKey = cf_chains::sol::api::SolanaApi<SolEnvironment>;
	type Broadcaster = SolanaBroadcaster;
	type WeightInfo = pallet_cf_vaults::weights::PalletWeight<Runtime>;
	type ChainTracking = SolanaChainTracking;
	type SafeMode = RuntimeSafeMode;
	type CfeMultisigRequest = CfeInterface;
}

use chainflip::address_derivation::AddressDerivation;

impl pallet_cf_ingress_egress::Config<Instance1> for Runtime {
	type RuntimeEvent = RuntimeEvent;
	type RuntimeCall = RuntimeCall;
	type TargetChain = Ethereum;
	type AddressDerivation = AddressDerivation;
	type AddressConverter = ChainAddressConverter;
	type LpBalance = LiquidityProvider;
	type SwapDepositHandler = Swapping;
	type ChainApiCall = eth::api::EthereumApi<EvmEnvironment>;
	type Broadcaster = EthereumBroadcaster;
	type DepositHandler = chainflip::DepositHandler;
	type CcmHandler = Swapping;
	type ChainTracking = EthereumChainTracking;
	type WeightInfo = pallet_cf_ingress_egress::weights::PalletWeight<Runtime>;
	type NetworkEnvironment = Environment;
	type AssetConverter = Swapping;
	type FeePayment = Flip;
	type SwapQueueApi = Swapping;
<<<<<<< HEAD
	type FetchesTransfersLimitProvider = NoLimit;
=======
	type AssetWithholding = AssetBalances;
>>>>>>> fe8b41bf
	type SafeMode = RuntimeSafeMode;
}

impl pallet_cf_ingress_egress::Config<Instance2> for Runtime {
	type RuntimeEvent = RuntimeEvent;
	type RuntimeCall = RuntimeCall;
	type TargetChain = Polkadot;
	type AddressDerivation = AddressDerivation;
	type AddressConverter = ChainAddressConverter;
	type LpBalance = LiquidityProvider;
	type SwapDepositHandler = Swapping;
	type ChainApiCall = dot::api::PolkadotApi<chainflip::DotEnvironment>;
	type Broadcaster = PolkadotBroadcaster;
	type WeightInfo = pallet_cf_ingress_egress::weights::PalletWeight<Runtime>;
	type DepositHandler = chainflip::DepositHandler;
	type ChainTracking = PolkadotChainTracking;
	type CcmHandler = Swapping;
	type NetworkEnvironment = Environment;
	type AssetConverter = Swapping;
	type FeePayment = Flip;
	type SwapQueueApi = Swapping;
<<<<<<< HEAD
	type FetchesTransfersLimitProvider = NoLimit;
=======
	type AssetWithholding = AssetBalances;
>>>>>>> fe8b41bf
	type SafeMode = RuntimeSafeMode;
}

impl pallet_cf_ingress_egress::Config<Instance3> for Runtime {
	type RuntimeEvent = RuntimeEvent;
	type RuntimeCall = RuntimeCall;
	type TargetChain = Bitcoin;
	type AddressDerivation = AddressDerivation;
	type AddressConverter = ChainAddressConverter;
	type LpBalance = LiquidityProvider;
	type SwapDepositHandler = Swapping;
	type ChainApiCall = cf_chains::btc::api::BitcoinApi<chainflip::BtcEnvironment>;
	type Broadcaster = BitcoinBroadcaster;
	type WeightInfo = pallet_cf_ingress_egress::weights::PalletWeight<Runtime>;
	type DepositHandler = chainflip::DepositHandler;
	type ChainTracking = BitcoinChainTracking;
	type CcmHandler = Swapping;
	type NetworkEnvironment = Environment;
	type AssetConverter = Swapping;
	type FeePayment = Flip;
	type SwapQueueApi = Swapping;
<<<<<<< HEAD
	type FetchesTransfersLimitProvider = NoLimit;
=======
	type AssetWithholding = AssetBalances;
>>>>>>> fe8b41bf
	type SafeMode = RuntimeSafeMode;
}

impl pallet_cf_ingress_egress::Config<Instance4> for Runtime {
	type RuntimeEvent = RuntimeEvent;
	type RuntimeCall = RuntimeCall;
	type TargetChain = Arbitrum;
	type AddressDerivation = AddressDerivation;
	type AddressConverter = ChainAddressConverter;
	type LpBalance = LiquidityProvider;
	type SwapDepositHandler = Swapping;
	type ChainApiCall = ArbitrumApi<EvmEnvironment>;
	type Broadcaster = ArbitrumBroadcaster;
	type DepositHandler = chainflip::DepositHandler;
	type CcmHandler = Swapping;
	type ChainTracking = ArbitrumChainTracking;
	type WeightInfo = pallet_cf_ingress_egress::weights::PalletWeight<Runtime>;
	type NetworkEnvironment = Environment;
	type AssetConverter = Swapping;
	type FeePayment = Flip;
	type SwapQueueApi = Swapping;
<<<<<<< HEAD
	type FetchesTransfersLimitProvider = NoLimit;
=======
	type AssetWithholding = AssetBalances;
>>>>>>> fe8b41bf
	type SafeMode = RuntimeSafeMode;
}

impl pallet_cf_ingress_egress::Config<Instance5> for Runtime {
	type RuntimeEvent = RuntimeEvent;
	type RuntimeCall = RuntimeCall;
	type TargetChain = Solana;
	type AddressDerivation = AddressDerivation;
	type AddressConverter = ChainAddressConverter;
	type LpBalance = LiquidityProvider;
	type SwapDepositHandler = Swapping;
	type ChainApiCall = cf_chains::sol::api::SolanaApi<chainflip::SolEnvironment>;
	type Broadcaster = SolanaBroadcaster;
	type WeightInfo = pallet_cf_ingress_egress::weights::PalletWeight<Runtime>;
	type DepositHandler = chainflip::DepositHandler;
	type ChainTracking = SolanaChainTracking;
	type CcmHandler = Swapping;
	type NetworkEnvironment = Environment;
	type AssetConverter = Swapping;
	type FeePayment = Flip;
	type SwapQueueApi = Swapping;
<<<<<<< HEAD
	type FetchesTransfersLimitProvider = SolanaLimit;
=======
	type AssetWithholding = AssetBalances;
>>>>>>> fe8b41bf
	type SafeMode = RuntimeSafeMode;
}

impl pallet_cf_pools::Config for Runtime {
	type RuntimeEvent = RuntimeEvent;
	type LpBalance = LiquidityProvider;
	type SwapQueueApi = Swapping;
	type SafeMode = RuntimeSafeMode;
	type WeightInfo = ();
}

impl pallet_cf_lp::Config for Runtime {
	type RuntimeEvent = RuntimeEvent;
	type DepositHandler = chainflip::AnyChainIngressEgressHandler;
	type EgressHandler = chainflip::AnyChainIngressEgressHandler;
	type AddressConverter = ChainAddressConverter;
	type SafeMode = RuntimeSafeMode;
	type PoolApi = LiquidityPools;
	type WeightInfo = pallet_cf_lp::weights::PalletWeight<Runtime>;
	#[cfg(feature = "runtime-benchmarks")]
	type FeePayment = Flip;
}

impl pallet_cf_account_roles::Config for Runtime {
	type RuntimeEvent = RuntimeEvent;
	type EnsureGovernance = pallet_cf_governance::EnsureGovernance;
	type WeightInfo = ();
}

impl<LocalCall> SendTransactionTypes<LocalCall> for Runtime
where
	RuntimeCall: From<LocalCall>,
{
	type Extrinsic = UncheckedExtrinsic;
	type OverarchingCall = RuntimeCall;
}

impl pallet_session::Config for Runtime {
	type SessionHandler = <opaque::SessionKeys as OpaqueKeys>::KeyTypeIdProviders;
	type ShouldEndSession = Validator;
	type SessionManager = Validator;
	type RuntimeEvent = RuntimeEvent;
	type Keys = opaque::SessionKeys;
	type NextSessionRotation = Validator;
	type ValidatorId = <Self as frame_system::Config>::AccountId;
	type ValidatorIdOf = ConvertInto;
	type WeightInfo = weights::pallet_session::SubstrateWeight<Runtime>;
}

impl pallet_session::historical::Config for Runtime {
	type FullIdentification = ();
	type FullIdentificationOf = ();
}

const NORMAL_DISPATCH_RATIO: Perbill = Perbill::from_percent(50);

parameter_types! {
	pub const Version: RuntimeVersion = VERSION;
	pub const BlockHashCount: BlockNumber = 2400;
	/// We allow for 2 seconds of compute with a 6 second average block time.
	pub BlockWeights: frame_system::limits::BlockWeights =
		frame_system::limits::BlockWeights::with_sensible_defaults(
			Weight::from_parts(2u64 * WEIGHT_REF_TIME_PER_SECOND, u64::MAX),
			NORMAL_DISPATCH_RATIO,
		);
	pub BlockLength: frame_system::limits::BlockLength = frame_system::limits::BlockLength
		::max_with_normal_ratio(5 * 1024 * 1024, NORMAL_DISPATCH_RATIO);
}

// Configure FRAME pallets to include in runtime.
impl frame_system::Config for Runtime {
	/// The basic call filter to use in dispatchable.
	type BaseCallFilter = frame_support::traits::Everything;
	/// The block type for the runtime.
	type Block = Block;
	/// Block & extrinsics weights: base values and limits.
	type BlockWeights = BlockWeights;
	/// The maximum length of a block (in bytes).
	type BlockLength = BlockLength;
	/// The identifier used to distinguish between accounts.
	type AccountId = AccountId;
	/// The aggregated dispatch type that is available for extrinsics.
	type RuntimeCall = RuntimeCall;
	/// The type for storing how many extrinsics an account has signed.
	type Nonce = Nonce;
	/// The lookup mechanism to get account ID from whatever is passed in dispatchers.
	type Lookup = AccountIdLookup<AccountId, ()>;
	/// The type for hashing blocks and tries.
	type Hash = Hash;
	/// The hashing algorithm used.
	type Hashing = BlakeTwo256;
	/// The ubiquitous event type.
	type RuntimeEvent = RuntimeEvent;
	/// The ubiquitous origin type.
	type RuntimeOrigin = RuntimeOrigin;
	/// Maximum number of block number to block hash mappings to keep (oldest pruned first).
	type BlockHashCount = BlockHashCount;
	/// The weight of database operations that the runtime can invoke.
	type DbWeight = DbWeight;
	/// Version of the runtime.
	type Version = Version;
	/// Converts a module to the index of the module in `construct_runtime!`.
	///
	/// This type is being generated by `construct_runtime!`.
	type PalletInfo = PalletInfo;
	/// What to do if a new account is created.
	type OnNewAccount = AccountRoles;
	/// What to do if an account is fully reaped from the system.
	type OnKilledAccount = (
		pallet_cf_flip::BurnFlipAccount<Self>,
		GrandpaOffenceReporter<Self>,
		Funding,
		AccountRoles,
		Reputation,
	);
	/// The data to be stored in an account.
	type AccountData = ();
	/// Weight information for the extrinsics of this pallet.
	type SystemWeightInfo = weights::frame_system::SubstrateWeight<Runtime>;
	/// This is used as an identifier of the chain.
	type SS58Prefix = ConstU16<CHAINFLIP_SS58_PREFIX>;
	/// The set code logic, just the default since we're not a parachain.
	type OnSetCode = ();
	type MaxConsumers = ConstU32<16>;
	type RuntimeTask = ();
}

impl frame_system::offchain::SigningTypes for Runtime {
	type Public = <Signature as Verify>::Signer;
	type Signature = Signature;
}

impl pallet_aura::Config for Runtime {
	type AuthorityId = AuraId;
	type DisabledValidators = ();
	type MaxAuthorities = ConstU32<MAX_AUTHORITIES>;
	type AllowMultipleBlocksPerSlot = ConstBool<false>;
}

parameter_types! {
	pub storage BlocksPerEpoch: u64 = Validator::blocks_per_epoch().into();
}

type KeyOwnerIdentification<T, Id> =
	<T as KeyOwnerProofSystem<(KeyTypeId, Id)>>::IdentificationTuple;
type GrandpaOffenceReporter<T> = pallet_cf_reputation::ChainflipOffenceReportingAdapter<
	T,
	pallet_grandpa::EquivocationOffence<KeyOwnerIdentification<Historical, GrandpaId>>,
	<T as pallet_session::historical::Config>::FullIdentification,
>;

impl pallet_grandpa::Config for Runtime {
	type RuntimeEvent = RuntimeEvent;
	type WeightInfo = ();
	type MaxAuthorities = ConstU32<MAX_AUTHORITIES>;
	// Note: We don't use nomination.
	type MaxNominators = ConstU32<0>;

	type MaxSetIdSessionEntries = ConstU64<8>;
	type KeyOwnerProof = sp_session::MembershipProof;
	type EquivocationReportSystem = pallet_grandpa::EquivocationReportSystem<
		Self,
		GrandpaOffenceReporter<Self>,
		Historical,
		ConstU64<14400>,
	>;
}

impl pallet_timestamp::Config for Runtime {
	/// A timestamp: milliseconds since the unix epoch.
	type Moment = u64;
	type OnTimestampSet = Aura;
	type MinimumPeriod = ConstU64<{ SLOT_DURATION / 2 }>;
	type WeightInfo = weights::pallet_timestamp::SubstrateWeight<Runtime>;
}

impl pallet_authorship::Config for Runtime {
	type FindAuthor = pallet_session::FindAccountFromAuthorIndex<Self, Aura>;
	type EventHandler = ();
}

impl pallet_cf_flip::Config for Runtime {
	type RuntimeEvent = RuntimeEvent;
	type Balance = FlipBalance;
	type BlocksPerDay = ConstU32<DAYS>;
	type OnAccountFunded = pallet_cf_validator::UpdateBackupMapping<Self>;
	type WeightInfo = pallet_cf_flip::weights::PalletWeight<Runtime>;
	type WaivedFees = chainflip::WaivedFees;
}

impl pallet_cf_witnesser::Config for Runtime {
	type RuntimeEvent = RuntimeEvent;
	type RuntimeOrigin = RuntimeOrigin;
	type RuntimeCall = RuntimeCall;
	type SafeMode = RuntimeSafeMode;
	type CallDispatchPermission = WitnesserCallPermission;
	type Offence = chainflip::Offence;
	type OffenceReporter = Reputation;
	type LateWitnessGracePeriod = ConstU32<LATE_WITNESS_GRACE_PERIOD>;
	type WeightInfo = pallet_cf_witnesser::weights::PalletWeight<Runtime>;
}

impl pallet_cf_funding::Config for Runtime {
	type RuntimeEvent = RuntimeEvent;
	type ThresholdCallable = RuntimeCall;
	type FunderId = AccountId;
	type Flip = Flip;
	type Broadcaster = EthereumBroadcaster;
	type EnsureThresholdSigned =
		pallet_cf_threshold_signature::EnsureThresholdSigned<Self, EvmInstance>;
	type RegisterRedemption = EthereumApi<EvmEnvironment>;
	type TimeSource = Timestamp;
	type RedemptionChecker = Validator;
	type SafeMode = RuntimeSafeMode;
	type WeightInfo = pallet_cf_funding::weights::PalletWeight<Runtime>;
}

impl pallet_cf_tokenholder_governance::Config for Runtime {
	type RuntimeEvent = RuntimeEvent;
	type FeePayment = Flip;
	type WeightInfo = pallet_cf_tokenholder_governance::weights::PalletWeight<Runtime>;
	type VotingPeriod = ConstU32<{ 14 * DAYS }>;
	type AnyChainGovKeyBroadcaster = TokenholderGovernanceBroadcaster;
	type CommKeyBroadcaster = TokenholderGovernanceBroadcaster;
	type ProposalFee = ConstU128<{ 1_000 * FLIPPERINOS_PER_FLIP }>;
	type EnactmentDelay = ConstU32<{ 7 * DAYS }>;
}

impl pallet_cf_governance::Config for Runtime {
	type RuntimeOrigin = RuntimeOrigin;
	type RuntimeCall = RuntimeCall;
	type RuntimeEvent = RuntimeEvent;
	type TimeSource = Timestamp;
	type WeightInfo = pallet_cf_governance::weights::PalletWeight<Runtime>;
	type UpgradeCondition = pallet_cf_validator::NotDuringRotation<Runtime>;
	type RuntimeUpgrade = chainflip::RuntimeUpgradeManager;
	type CompatibleCfeVersions = Environment;
	type AuthoritiesCfeVersions = Validator;
}

impl pallet_cf_emissions::Config for Runtime {
	type RuntimeEvent = RuntimeEvent;
	type HostChain = Ethereum;
	type FlipBalance = FlipBalance;
	type ApiCall = eth::api::EthereumApi<EvmEnvironment>;
	type Broadcaster = EthereumBroadcaster;
	type Surplus = pallet_cf_flip::Surplus<Runtime>;
	type Issuance = pallet_cf_flip::FlipIssuance<Runtime>;
	type RewardsDistribution = chainflip::BlockAuthorRewardDistribution;
	type CompoundingInterval = ConstU32<COMPOUNDING_INTERVAL>;
	type EthEnvironment = EvmEnvironment;
	type FlipToBurn = Swapping;
	type EgressHandler = pallet_cf_ingress_egress::Pallet<Runtime, EthereumInstance>;
	type SafeMode = RuntimeSafeMode;
	type WeightInfo = pallet_cf_emissions::weights::PalletWeight<Runtime>;
}

parameter_types! {
	pub FeeMultiplier: Multiplier = Multiplier::one();
}

impl pallet_transaction_payment::Config for Runtime {
	type RuntimeEvent = RuntimeEvent;
	type OnChargeTransaction = pallet_cf_flip::FlipTransactionPayment<Self>;
	type OperationalFeeMultiplier = ConstU8<5>;
	type WeightToFee = ConstantMultiplier<FlipBalance, ConstU128<{ TX_FEE_MULTIPLIER }>>;
	type LengthToFee = ConstantMultiplier<FlipBalance, ConstU128<1_000_000>>;
	type FeeMultiplierUpdate = ConstFeeMultiplier<FeeMultiplier>;
}

parameter_types! {
	pub const ReputationPointFloorAndCeiling: (i32, i32) = (-2880, 2880);
	pub const MaximumAccruableReputation: pallet_cf_reputation::ReputationPoints = 15;
}

impl pallet_cf_cfe_interface::Config for Runtime {
	type WeightInfo = pallet_cf_cfe_interface::PalletWeight<Runtime>;
}

impl pallet_cf_reputation::Config for Runtime {
	type RuntimeEvent = RuntimeEvent;
	type Offence = chainflip::Offence;
	type Heartbeat = ChainflipHeartbeat;
	type HeartbeatBlockInterval = ConstU32<HEARTBEAT_BLOCK_INTERVAL>;
	type ReputationPointFloorAndCeiling = ReputationPointFloorAndCeiling;
	type Slasher = FlipSlasher<Self>;
	type WeightInfo = pallet_cf_reputation::weights::PalletWeight<Runtime>;
	type MaximumAccruableReputation = MaximumAccruableReputation;
	type SafeMode = RuntimeSafeMode;
}

impl pallet_cf_threshold_signature::Config<Instance16> for Runtime {
	type RuntimeEvent = RuntimeEvent;
	type Offence = chainflip::Offence;
	type RuntimeOrigin = RuntimeOrigin;
	type ThresholdCallable = RuntimeCall;
	type ThresholdSignerNomination = chainflip::RandomSignerNomination;
	type TargetChainCrypto = EvmCrypto;
	type VaultActivator = EvmVaultActivator<EthereumVault, ArbitrumVault>;
	type OffenceReporter = Reputation;
	type CeremonyRetryDelay = ConstU32<1>;
	type SafeMode = RuntimeSafeMode;
	type Slasher = FlipSlasher<Self>;
	type CfeMultisigRequest = CfeInterface;
	type Weights = pallet_cf_threshold_signature::weights::PalletWeight<Self>;
}

impl pallet_cf_threshold_signature::Config<Instance2> for Runtime {
	type RuntimeEvent = RuntimeEvent;
	type Offence = chainflip::Offence;
	type RuntimeOrigin = RuntimeOrigin;
	type ThresholdCallable = RuntimeCall;
	type ThresholdSignerNomination = chainflip::RandomSignerNomination;
	type TargetChainCrypto = PolkadotCrypto;
	type VaultActivator = PolkadotVault;
	type OffenceReporter = Reputation;
	type CeremonyRetryDelay = ConstU32<1>;
	type SafeMode = RuntimeSafeMode;
	type Slasher = FlipSlasher<Self>;
	type CfeMultisigRequest = CfeInterface;
	type Weights = pallet_cf_threshold_signature::weights::PalletWeight<Self>;
}

impl pallet_cf_threshold_signature::Config<Instance3> for Runtime {
	type RuntimeEvent = RuntimeEvent;
	type Offence = chainflip::Offence;
	type RuntimeOrigin = RuntimeOrigin;
	type ThresholdCallable = RuntimeCall;
	type ThresholdSignerNomination = chainflip::RandomSignerNomination;
	type TargetChainCrypto = BitcoinCrypto;
	type VaultActivator = BitcoinVault;
	type OffenceReporter = Reputation;
	type CeremonyRetryDelay = ConstU32<1>;
	type SafeMode = RuntimeSafeMode;
	type Slasher = FlipSlasher<Self>;
	type CfeMultisigRequest = CfeInterface;
	type Weights = pallet_cf_threshold_signature::weights::PalletWeight<Self>;
}

impl pallet_cf_threshold_signature::Config<Instance5> for Runtime {
	type RuntimeEvent = RuntimeEvent;
	type Offence = chainflip::Offence;
	type RuntimeOrigin = RuntimeOrigin;
	type ThresholdCallable = RuntimeCall;
	type ThresholdSignerNomination = chainflip::RandomSignerNomination;
	type TargetChainCrypto = SolanaCrypto;
	type VaultActivator = SolanaVault;
	type OffenceReporter = Reputation;
	type CeremonyRetryDelay = ConstU32<1>;
	type SafeMode = RuntimeSafeMode;
	type Slasher = FlipSlasher<Self>;
	type CfeMultisigRequest = CfeInterface;
	type Weights = pallet_cf_threshold_signature::weights::PalletWeight<Self>;
}

impl pallet_cf_broadcast::Config<Instance1> for Runtime {
	type RuntimeEvent = RuntimeEvent;
	type RuntimeCall = RuntimeCall;
	type RuntimeOrigin = RuntimeOrigin;
	type BroadcastCallable = RuntimeCall;
	type Offence = chainflip::Offence;
	type TargetChain = Ethereum;
	type ApiCall = eth::api::EthereumApi<EvmEnvironment>;
	type ThresholdSigner = EvmThresholdSigner;
	type TransactionBuilder = chainflip::EthTransactionBuilder;
	type BroadcastSignerNomination = chainflip::RandomSignerNomination;
	type OffenceReporter = Reputation;
	type EnsureThresholdSigned =
		pallet_cf_threshold_signature::EnsureThresholdSigned<Self, EvmInstance>;
	type BroadcastReadyProvider = BroadcastReadyProvider;
	type BroadcastTimeout = ConstU32<{ 10 * MINUTES }>;
	type WeightInfo = pallet_cf_broadcast::weights::PalletWeight<Runtime>;
	type SafeMode = RuntimeSafeMode;
	type SafeModeBlockMargin = ConstU32<10>;
	type ChainTracking = EthereumChainTracking;
	type RetryPolicy = DefaultRetryPolicy;
	type LiabilityTracker = AssetBalances;
	type CfeBroadcastRequest = CfeInterface;
}

impl pallet_cf_broadcast::Config<Instance2> for Runtime {
	type RuntimeEvent = RuntimeEvent;
	type RuntimeCall = RuntimeCall;
	type RuntimeOrigin = RuntimeOrigin;
	type BroadcastCallable = RuntimeCall;
	type Offence = chainflip::Offence;
	type TargetChain = Polkadot;
	type ApiCall = dot::api::PolkadotApi<DotEnvironment>;
	type ThresholdSigner = PolkadotThresholdSigner;
	type TransactionBuilder = chainflip::DotTransactionBuilder;
	type BroadcastSignerNomination = chainflip::RandomSignerNomination;
	type OffenceReporter = Reputation;
	type EnsureThresholdSigned =
		pallet_cf_threshold_signature::EnsureThresholdSigned<Self, PolkadotInstance>;
	type BroadcastReadyProvider = BroadcastReadyProvider;
	type BroadcastTimeout = ConstU32<{ 10 * MINUTES }>;
	type WeightInfo = pallet_cf_broadcast::weights::PalletWeight<Runtime>;
	type SafeMode = RuntimeSafeMode;
	type SafeModeBlockMargin = ConstU32<10>;
	type ChainTracking = PolkadotChainTracking;
	type RetryPolicy = DefaultRetryPolicy;
	type LiabilityTracker = AssetBalances;
	type CfeBroadcastRequest = CfeInterface;
}

impl pallet_cf_broadcast::Config<Instance3> for Runtime {
	type RuntimeEvent = RuntimeEvent;
	type RuntimeCall = RuntimeCall;
	type RuntimeOrigin = RuntimeOrigin;
	type BroadcastCallable = RuntimeCall;
	type Offence = chainflip::Offence;
	type TargetChain = Bitcoin;
	type ApiCall = cf_chains::btc::api::BitcoinApi<BtcEnvironment>;
	type ThresholdSigner = BitcoinThresholdSigner;
	type TransactionBuilder = chainflip::BtcTransactionBuilder;
	type BroadcastSignerNomination = chainflip::RandomSignerNomination;
	type OffenceReporter = Reputation;
	type EnsureThresholdSigned =
		pallet_cf_threshold_signature::EnsureThresholdSigned<Self, BitcoinInstance>;
	type BroadcastReadyProvider = BroadcastReadyProvider;
	type BroadcastTimeout = ConstU32<{ 90 * MINUTES }>;
	type WeightInfo = pallet_cf_broadcast::weights::PalletWeight<Runtime>;
	type SafeMode = RuntimeSafeMode;
	type SafeModeBlockMargin = ConstU32<10>;
	type ChainTracking = BitcoinChainTracking;
	type RetryPolicy = BitcoinRetryPolicy;
	type LiabilityTracker = AssetBalances;
	type CfeBroadcastRequest = CfeInterface;
}

impl pallet_cf_broadcast::Config<Instance4> for Runtime {
	type RuntimeEvent = RuntimeEvent;
	type RuntimeCall = RuntimeCall;
	type RuntimeOrigin = RuntimeOrigin;
	type BroadcastCallable = RuntimeCall;
	type Offence = chainflip::Offence;
	type TargetChain = Arbitrum;
	type ApiCall = cf_chains::arb::api::ArbitrumApi<EvmEnvironment>;
	type ThresholdSigner = EvmThresholdSigner;
	type TransactionBuilder = chainflip::ArbTransactionBuilder;
	type BroadcastSignerNomination = chainflip::RandomSignerNomination;
	type OffenceReporter = Reputation;
	type EnsureThresholdSigned =
		pallet_cf_threshold_signature::EnsureThresholdSigned<Self, EvmInstance>;
	type BroadcastReadyProvider = BroadcastReadyProvider;
	type BroadcastTimeout = ConstU32<{ 90 * MINUTES }>;
	type WeightInfo = pallet_cf_broadcast::weights::PalletWeight<Runtime>;
	type SafeMode = RuntimeSafeMode;
	type SafeModeBlockMargin = ConstU32<10>;
	type ChainTracking = ArbitrumChainTracking;
	type RetryPolicy = DefaultRetryPolicy;
	type LiabilityTracker = AssetBalances;
	type CfeBroadcastRequest = CfeInterface;
}

impl pallet_cf_asset_balances::Config for Runtime {
	type RuntimeEvent = RuntimeEvent;
	type EgressHandler = chainflip::AnyChainIngressEgressHandler;
	type PolkadotKeyProvider = PolkadotThresholdSigner;
	type SafeMode = RuntimeSafeMode;
}

impl pallet_cf_broadcast::Config<Instance5> for Runtime {
	type RuntimeEvent = RuntimeEvent;
	type RuntimeCall = RuntimeCall;
	type RuntimeOrigin = RuntimeOrigin;
	type BroadcastCallable = RuntimeCall;
	type Offence = chainflip::Offence;
	type TargetChain = Solana;
	type ApiCall = cf_chains::sol::api::SolanaApi<SolEnvironment>;
	type ThresholdSigner = SolanaThresholdSigner;
	type TransactionBuilder = chainflip::SolanaTransactionBuilder;
	type BroadcastSignerNomination = chainflip::RandomSignerNomination;
	type OffenceReporter = Reputation;
	type EnsureThresholdSigned =
		pallet_cf_threshold_signature::EnsureThresholdSigned<Self, SolanaInstance>;
	type BroadcastReadyProvider = BroadcastReadyProvider;
	type BroadcastTimeout = ConstU32<{ 90 * MINUTES }>;
	type WeightInfo = pallet_cf_broadcast::weights::PalletWeight<Runtime>;
	type SafeMode = RuntimeSafeMode;
	type SafeModeBlockMargin = ConstU32<10>;
	type ChainTracking = SolanaChainTracking;
	type RetryPolicy = DefaultRetryPolicy;
	type LiabilityTracker = AssetBalances;
	type CfeBroadcastRequest = CfeInterface;
}

impl pallet_cf_chain_tracking::Config<Instance1> for Runtime {
	type RuntimeEvent = RuntimeEvent;
	type TargetChain = Ethereum;
	type WeightInfo = pallet_cf_chain_tracking::weights::PalletWeight<Runtime>;
}

impl pallet_cf_chain_tracking::Config<Instance2> for Runtime {
	type RuntimeEvent = RuntimeEvent;
	type TargetChain = Polkadot;
	type WeightInfo = pallet_cf_chain_tracking::weights::PalletWeight<Runtime>;
}

impl pallet_cf_chain_tracking::Config<Instance3> for Runtime {
	type RuntimeEvent = RuntimeEvent;
	type TargetChain = Bitcoin;
	type WeightInfo = pallet_cf_chain_tracking::weights::PalletWeight<Runtime>;
}

impl pallet_cf_chain_tracking::Config<Instance4> for Runtime {
	type RuntimeEvent = RuntimeEvent;
	type TargetChain = Arbitrum;
	type WeightInfo = pallet_cf_chain_tracking::weights::PalletWeight<Runtime>;
}

impl pallet_cf_chain_tracking::Config<Instance5> for Runtime {
	type RuntimeEvent = RuntimeEvent;
	type TargetChain = Solana;
	type WeightInfo = pallet_cf_chain_tracking::weights::PalletWeight<Runtime>;
}

construct_runtime!(
	pub struct Runtime
	{
		System: frame_system,
		Timestamp: pallet_timestamp,
		Environment: pallet_cf_environment,
		Flip: pallet_cf_flip,
		Emissions: pallet_cf_emissions,
		// AccountRoles after funding, since account creation comes first.
		Funding: pallet_cf_funding,
		AccountRoles: pallet_cf_account_roles,
		TransactionPayment: pallet_transaction_payment,
		Witnesser: pallet_cf_witnesser,
		Validator: pallet_cf_validator,
		Session: pallet_session,
		Historical: session_historical::{Pallet},
		Aura: pallet_aura,
		Authorship: pallet_authorship,
		Grandpa: pallet_grandpa,
		Governance: pallet_cf_governance,
		TokenholderGovernance: pallet_cf_tokenholder_governance,
		Reputation: pallet_cf_reputation,

		EthereumChainTracking: pallet_cf_chain_tracking::<Instance1>,
		PolkadotChainTracking: pallet_cf_chain_tracking::<Instance2>,
		BitcoinChainTracking: pallet_cf_chain_tracking::<Instance3>,

		EthereumVault: pallet_cf_vaults::<Instance1>,
		PolkadotVault: pallet_cf_vaults::<Instance2>,
		BitcoinVault: pallet_cf_vaults::<Instance3>,

		EvmThresholdSigner: pallet_cf_threshold_signature::<Instance16>,
		PolkadotThresholdSigner: pallet_cf_threshold_signature::<Instance2>,
		BitcoinThresholdSigner: pallet_cf_threshold_signature::<Instance3>,

		EthereumBroadcaster: pallet_cf_broadcast::<Instance1>,
		PolkadotBroadcaster: pallet_cf_broadcast::<Instance2>,
		BitcoinBroadcaster: pallet_cf_broadcast::<Instance3>,

		Swapping: pallet_cf_swapping,
		LiquidityProvider: pallet_cf_lp,

		EthereumIngressEgress: pallet_cf_ingress_egress::<Instance1>,
		PolkadotIngressEgress: pallet_cf_ingress_egress::<Instance2>,
		BitcoinIngressEgress: pallet_cf_ingress_egress::<Instance3>,

		LiquidityPools: pallet_cf_pools,

		CfeInterface: pallet_cf_cfe_interface,

		ArbitrumChainTracking: pallet_cf_chain_tracking::<Instance4>,
		ArbitrumVault: pallet_cf_vaults::<Instance4>,
		ArbitrumBroadcaster: pallet_cf_broadcast::<Instance4>,
		ArbitrumIngressEgress: pallet_cf_ingress_egress::<Instance4>,

		SolanaChainTracking: pallet_cf_chain_tracking::<Instance5>,
		SolanaVault: pallet_cf_vaults::<Instance5>,
		SolanaThresholdSigner: pallet_cf_threshold_signature::<Instance5>,
		SolanaBroadcaster: pallet_cf_broadcast::<Instance5>,
		SolanaIngressEgress: pallet_cf_ingress_egress::<Instance5>,

		AssetBalances: pallet_cf_asset_balances,
	}
);

/// The address format for describing accounts.
pub type Address = sp_runtime::MultiAddress<AccountId, ()>;
/// Block header type as expected by this runtime.
pub type Header = generic::Header<BlockNumber, BlakeTwo256>;
/// Block type as expected by this runtime.
pub type Block = generic::Block<Header, UncheckedExtrinsic>;
/// A Block signed with a Justification
pub type SignedBlock = generic::SignedBlock<Block>;
/// The SignedExtension to the basic transaction logic.
pub type SignedExtra = (
	frame_system::CheckNonZeroSender<Runtime>,
	frame_system::CheckSpecVersion<Runtime>,
	frame_system::CheckTxVersion<Runtime>,
	frame_system::CheckGenesis<Runtime>,
	frame_system::CheckEra<Runtime>,
	frame_system::CheckNonce<Runtime>,
	frame_system::CheckWeight<Runtime>,
	pallet_transaction_payment::ChargeTransactionPayment<Runtime>,
);
/// Unchecked extrinsic type as expected by this runtime.
pub type UncheckedExtrinsic =
	generic::UncheckedExtrinsic<Address, RuntimeCall, Signature, SignedExtra>;
/// The payload being signed in transactions.
pub type SignedPayload = generic::SignedPayload<RuntimeCall, SignedExtra>;
/// Extrinsic type that has already been checked.
pub type CheckedExtrinsic = generic::CheckedExtrinsic<AccountId, RuntimeCall, SignedExtra>;
#[cfg(not(feature = "try-runtime"))]
/// Executive: handles dispatch to the various modules.
pub type Executive = frame_executive::Executive<
	Runtime,
	Block,
	frame_system::ChainContext<Runtime>,
	Runtime,
	PalletExecutionOrder,
	AllMigrations,
>;

// NOTE: This should be a temporary workaround. When paritytech/polkadot-sdk#2560 is merged into our
// substrate fork, we can remove this.
#[cfg(feature = "try-runtime")]
/// Executive: handles dispatch to the various modules.
pub type Executive = frame_executive::Executive<
	Runtime,
	Block,
	frame_system::ChainContext<Runtime>,
	Runtime,
	PalletExecutionOrder,
	AllMigrations,
	AllPalletsWithoutSystem,
>;

pub type PalletExecutionOrder = (
	System,
	Timestamp,
	CfeInterface,
	Environment,
	Flip,
	Emissions,
	Funding,
	AccountRoles,
	TransactionPayment,
	Witnesser,
	Validator,
	Session,
	Historical,
	Aura,
	Authorship,
	Grandpa,
	Governance,
	TokenholderGovernance,
	Reputation,
	AssetBalances,
	// Chain Tracking
	EthereumChainTracking,
	PolkadotChainTracking,
	BitcoinChainTracking,
	ArbitrumChainTracking,
	SolanaChainTracking,
	// Vaults
	EthereumVault,
	PolkadotVault,
	BitcoinVault,
	ArbitrumVault,
	SolanaVault,
	// Threshold Signers
	EvmThresholdSigner,
	PolkadotThresholdSigner,
	BitcoinThresholdSigner,
	SolanaThresholdSigner,
	// Broadcasters
	EthereumBroadcaster,
	PolkadotBroadcaster,
	BitcoinBroadcaster,
	ArbitrumBroadcaster,
	SolanaBroadcaster,
	// Swapping and Liquidity Provision
	Swapping,
	LiquidityProvider,
	// Ingress Egress
	EthereumIngressEgress,
	PolkadotIngressEgress,
	BitcoinIngressEgress,
	ArbitrumIngressEgress,
	SolanaIngressEgress,
	// Liquidity Pools
	LiquidityPools,
);

/// Contains:
/// - The VersionUpdate migration. Don't remove this.
/// - Individual pallet migrations. Don't remove these unless there's a good reason. Prefer to
///   disable these at the pallet level (ie. set it to () or PhantomData).
/// - Release-specific migrations: remove these if they are no longer needed.
type AllMigrations = (
	// DO NOT REMOVE `VersionUpdate`. THIS IS REQUIRED TO UPDATE THE VERSION FOR THE CFES EVERY
	// UPGRADE
	pallet_cf_environment::migrations::VersionUpdate<Runtime>,
	PalletMigrations,
	MigrationsForV1_5,
	migrations::move_network_fees::NetworkFeesMigration,
);

/// All the pallet-specific migrations and migrations that depend on pallet migration order. Do not
/// comment out or remove pallet migrations. Prefer to delete the migration at the pallet level and
/// replace with a dummy migration.
type PalletMigrations = (
	pallet_cf_environment::migrations::PalletMigration<Runtime>,
	pallet_cf_funding::migrations::PalletMigration<Runtime>,
	pallet_cf_account_roles::migrations::PalletMigration<Runtime>,
	pallet_cf_validator::migrations::PalletMigration<Runtime>,
	pallet_cf_governance::migrations::PalletMigration<Runtime>,
	pallet_cf_tokenholder_governance::migrations::PalletMigration<Runtime>,
	pallet_cf_chain_tracking::migrations::PalletMigration<Runtime, EthereumInstance>,
	pallet_cf_chain_tracking::migrations::PalletMigration<Runtime, PolkadotInstance>,
	pallet_cf_chain_tracking::migrations::PalletMigration<Runtime, BitcoinInstance>,
	pallet_cf_chain_tracking::migrations::PalletMigration<Runtime, ArbitrumInstance>,
	// pallet_cf_chain_tracking::migrations::PalletMigration<Runtime, SolanaInstance>,
	pallet_cf_vaults::migrations::PalletMigration<Runtime, EthereumInstance>,
	pallet_cf_vaults::migrations::PalletMigration<Runtime, PolkadotInstance>,
	pallet_cf_vaults::migrations::PalletMigration<Runtime, BitcoinInstance>,
	pallet_cf_vaults::migrations::PalletMigration<Runtime, ArbitrumInstance>,
	// pallet_cf_vaults::migrations::PalletMigration<Runtime, SolanaInstance>,
	pallet_cf_threshold_signature::migrations::PalletMigration<Runtime, EvmInstance>,
	pallet_cf_threshold_signature::migrations::PalletMigration<Runtime, PolkadotInstance>,
	pallet_cf_threshold_signature::migrations::PalletMigration<Runtime, BitcoinInstance>,
	//pallet_cf_threshold_signature::migrations::PalletMigration<Runtime, SolanaInstance>,
	pallet_cf_broadcast::migrations::PalletMigration<Runtime, EthereumInstance>,
	pallet_cf_broadcast::migrations::PalletMigration<Runtime, PolkadotInstance>,
	pallet_cf_broadcast::migrations::PalletMigration<Runtime, BitcoinInstance>,
	pallet_cf_broadcast::migrations::PalletMigration<Runtime, ArbitrumInstance>,
	pallet_cf_broadcast::migrations::PalletMigration<Runtime, SolanaInstance>,
	pallet_cf_swapping::migrations::PalletMigration<Runtime>,
	pallet_cf_lp::migrations::PalletMigration<Runtime>,
	pallet_cf_ingress_egress::migrations::PalletMigration<Runtime, ArbitrumInstance>,
	pallet_cf_ingress_egress::migrations::PalletMigration<Runtime, SolanaInstance>,
	pallet_cf_pools::migrations::PalletMigration<Runtime>,
	pallet_cf_cfe_interface::migrations::PalletMigration<Runtime>,
	// TODO: After this migration is run, remember to un-comment the
	// Solana-specific pallet migrations.
	VersionedMigration<
		pallet_cf_environment::Pallet<Runtime>,
		migrations::solana_integration::SolanaIntegration,
		10,
		11,
	>,
);

// TODO: After this  release, remember to un-comment the
// Arbitrum-specific pallet migrations.
type MigrationsForV1_5 =
	(migrations::housekeeping::Migration, migrations::reap_old_accounts::Migration);

#[cfg(feature = "runtime-benchmarks")]
#[macro_use]
extern crate frame_benchmarking;

#[cfg(feature = "runtime-benchmarks")]
mod benches {
	define_benchmarks!(
		[frame_benchmarking, BaselineBench::<Runtime>]
		[frame_system, SystemBench::<Runtime>]
		[pallet_timestamp, Timestamp]
		[pallet_cf_environment, Environment]
		[pallet_cf_flip, Flip]
		[pallet_cf_emissions, Emissions]
		[pallet_cf_funding, Funding]
		[pallet_session, SessionBench::<Runtime>]
		[pallet_cf_witnesser, Witnesser]
		[pallet_cf_validator, Validator]
		[pallet_cf_governance, Governance]
		[pallet_cf_tokenholder_governance, TokenholderGovernance]
		[pallet_cf_vaults, EthereumVault]
		[pallet_cf_reputation, Reputation]
		[pallet_cf_threshold_signature, EvmThresholdSigner]
		[pallet_cf_broadcast, EthereumBroadcaster]
		[pallet_cf_chain_tracking, EthereumChainTracking]
		[pallet_cf_swapping, Swapping]
		[pallet_cf_account_roles, AccountRoles]
		[pallet_cf_ingress_egress, EthereumIngressEgress]
		[pallet_cf_lp, LiquidityProvider]
		[pallet_cf_pools, LiquidityPools]
		[pallet_cf_cfe_interface, CfeInterface]
		[pallet_cf_asset_balances, AssetBalances]
	);
}

impl_runtime_apis! {
	// START custom runtime APIs
	impl runtime_apis::CustomRuntimeApi<Block> for Runtime {
		fn cf_is_auction_phase() -> bool {
			Validator::is_auction_phase()
		}
		fn cf_eth_flip_token_address() -> EthereumAddress {
			Environment::supported_eth_assets(cf_primitives::chains::assets::eth::Asset::Flip).expect("FLIP token address should exist")
		}
		fn cf_eth_state_chain_gateway_address() -> EthereumAddress {
			Environment::state_chain_gateway_address()
		}
		fn cf_eth_key_manager_address() -> EthereumAddress {
			Environment::key_manager_address()
		}
		fn cf_eth_chain_id() -> u64 {
			Environment::ethereum_chain_id()
		}
		fn cf_eth_vault() -> ([u8; 33], BlockNumber) {
			let epoch_index = Self::cf_current_epoch();
			// We should always have a Vault for the current epoch, but in case we do
			// not, just return an empty Vault.
			(EvmThresholdSigner::keys(epoch_index).unwrap_or_default().to_pubkey_compressed(), EthereumVault::vault_start_block_numbers(epoch_index).unwrap().unique_saturated_into())
		}
		fn cf_auction_parameters() -> (u32, u32) {
			let auction_params = Validator::auction_parameters();
			(auction_params.min_size, auction_params.max_size)
		}
		fn cf_min_funding() -> u128 {
			MinimumFunding::<Runtime>::get().unique_saturated_into()
		}
		fn cf_current_epoch() -> u32 {
			Validator::current_epoch()
		}
		fn cf_current_compatibility_version() -> SemVer {
			Environment::current_release_version()
		}
		fn cf_epoch_duration() -> u32 {
			Validator::blocks_per_epoch()
		}
		fn cf_current_epoch_started_at() -> u32 {
			Validator::current_epoch_started_at()
		}
		fn cf_authority_emission_per_block() -> u128 {
			Emissions::current_authority_emission_per_block()
		}
		fn cf_backup_emission_per_block() -> u128 {
			Emissions::backup_node_emission_per_block()
		}
		fn cf_flip_supply() -> (u128, u128) {
			(Flip::total_issuance(), Flip::offchain_funds())
		}
		fn cf_accounts() -> Vec<(AccountId, Vec<u8>)> {
			let mut vanity_names = AccountRoles::vanity_names();
			frame_system::Account::<Runtime>::iter_keys()
				.map(|account_id| {
					let vanity_name = vanity_names.remove(&account_id).unwrap_or_default().into();
					(account_id, vanity_name)
				})
				.collect()
		}
		fn cf_free_balances(account_id: AccountId) -> Result<AssetMap<AssetAmount>, DispatchErrorWithMessage> {
			LiquidityProvider::free_balances(&account_id).map_err(Into::into)
		}
		fn cf_lp_total_balances(account_id: AccountId) -> Result<AssetMap<AssetAmount>, DispatchErrorWithMessage> {
			let free_balances = LiquidityProvider::free_balances(&account_id)?;
			let open_order_balances = LiquidityPools::open_order_balances(&account_id);
			let boost_pools_balances = {
				AssetMap {
					eth: EthereumIngressEgress::boost_pool_account_balances(&account_id),
					arb: ArbitrumIngressEgress::boost_pool_account_balances(&account_id),
					btc: BitcoinIngressEgress::boost_pool_account_balances(&account_id),
					dot: PolkadotIngressEgress::boost_pool_account_balances(&account_id),
					sol: SolanaIngressEgress::boost_pool_account_balances(&account_id)
				}
			};
			Ok(free_balances.saturating_add(open_order_balances).saturating_add(boost_pools_balances))
		}
		fn cf_account_flip_balance(account_id: &AccountId) -> u128 {
			pallet_cf_flip::Account::<Runtime>::get(account_id).total()
		}
		fn cf_validator_info(account_id: &AccountId) -> ValidatorInfo {
			let is_current_backup = pallet_cf_validator::Backups::<Runtime>::get().contains_key(account_id);
			let key_holder_epochs = pallet_cf_validator::HistoricalActiveEpochs::<Runtime>::get(account_id);
			let is_qualified = <<Runtime as pallet_cf_validator::Config>::KeygenQualification as QualifyNode<_>>::is_qualified(account_id);
			let is_current_authority = pallet_cf_validator::CurrentAuthorities::<Runtime>::get().contains(account_id);
			let is_bidding = Validator::is_bidding(account_id);
			let bound_redeem_address = pallet_cf_funding::BoundRedeemAddress::<Runtime>::get(account_id);
			let apy_bp = calculate_account_apy(account_id);
			let reputation_info = pallet_cf_reputation::Reputations::<Runtime>::get(account_id);
			let account_info = pallet_cf_flip::Account::<Runtime>::get(account_id);
			let restricted_balances = pallet_cf_funding::RestrictedBalances::<Runtime>::get(account_id);
			ValidatorInfo {
				balance: account_info.total(),
				bond: account_info.bond(),
				last_heartbeat: pallet_cf_reputation::LastHeartbeat::<Runtime>::get(account_id).unwrap_or(0),
				reputation_points: reputation_info.reputation_points,
				keyholder_epochs: key_holder_epochs,
				is_current_authority,
				is_current_backup,
				is_qualified: is_bidding && is_qualified,
				is_online: Reputation::is_qualified(account_id),
				is_bidding,
				bound_redeem_address,
				apy_bp,
				restricted_balances,
			}
		}

		fn cf_penalties() -> Vec<(Offence, RuntimeApiPenalty)> {
			pallet_cf_reputation::Penalties::<Runtime>::iter_keys()
				.map(|offence| {
					let penalty = pallet_cf_reputation::Penalties::<Runtime>::get(offence);
					(offence, RuntimeApiPenalty {
						reputation_points: penalty.reputation,
						suspension_duration_blocks: penalty.suspension
					})
				})
				.collect()
		}
		fn cf_suspensions() -> Vec<(Offence, Vec<(u32, AccountId)>)> {
			pallet_cf_reputation::Suspensions::<Runtime>::iter_keys()
				.map(|offence| {
					let suspension = pallet_cf_reputation::Suspensions::<Runtime>::get(offence);
					(offence, suspension.into())
				})
				.collect()
		}
		fn cf_generate_gov_key_call_hash(
			call: Vec<u8>,
		) -> GovCallHash {
			Governance::compute_gov_key_call_hash::<_>(call).0
		}

		fn cf_auction_state() -> AuctionState {
			let auction_params = Validator::auction_parameters();
			let min_active_bid = SetSizeMaximisingAuctionResolver::try_new(
				<Runtime as Chainflip>::EpochInfo::current_authority_count(),
				auction_params,
			)
			.and_then(|resolver| {
				resolver.resolve_auction(
					Validator::get_qualified_bidders::<<Runtime as pallet_cf_validator::Config>::KeygenQualification>(),
					Validator::auction_bid_cutoff_percentage(),
				)
			})
			.ok()
			.map(|auction_outcome| auction_outcome.bond);
			AuctionState {
				blocks_per_epoch: Validator::blocks_per_epoch(),
				current_epoch_started_at: Validator::current_epoch_started_at(),
				redemption_period_as_percentage: Validator::redemption_period_as_percentage().deconstruct(),
				min_funding: MinimumFunding::<Runtime>::get().unique_saturated_into(),
				auction_size_range: (auction_params.min_size, auction_params.max_size),
				min_active_bid,
			}
		}

		fn cf_pool_price(
			from: Asset,
			to: Asset,
		) -> Option<PoolPriceV1> {
			LiquidityPools::current_price(from, to)
		}

		fn cf_pool_price_v2(base_asset: Asset, quote_asset: Asset) -> Result<PoolPriceV2, DispatchErrorWithMessage> {
			LiquidityPools::pool_price(base_asset, quote_asset).map_err(Into::into)
		}

		/// Simulates a swap and return the intermediate (if any) and final output.
		///
		/// If no swap rate can be calculated, returns None. This can happen if the pools are not
		/// provisioned, or if the input amount amount is too high or too low to give a meaningful
		/// output.
		///
		/// Note: This function must only be called through RPC, because RPC has its own storage buffer
		/// layer and would not affect on-chain storage.
		fn cf_pool_simulate_swap(
			from: Asset,
			to: Asset,
			amount: AssetAmount,
			additional_orders: Option<Vec<SimulateSwapAdditionalOrder>>,
		) -> Result<SimulatedSwapInformation, DispatchErrorWithMessage> {
			if let Some(additional_orders) = additional_orders {
				for (index, additional_order) in additional_orders.into_iter().enumerate() {
					match additional_order {
						SimulateSwapAdditionalOrder::LimitOrder {
							base_asset,
							quote_asset,
							side,
							tick,
							sell_amount,
						} => {
							LiquidityPools::try_add_limit_order(
								&AccountId::new([0; 32]),
								base_asset,
								quote_asset,
								side,
								index as OrderId,
								tick,
								sell_amount.into(),
							)?;
						}
					}
				}
			}

			fn remove_fees(ingress_or_egress: IngressOrEgress, asset: Asset, amount: AssetAmount) -> (AssetAmount, AssetAmount) {
				use pallet_cf_ingress_egress::AmountAndFeesWithheld;

				match asset.into() {
					ForeignChainAndAsset::Ethereum(asset) => {
						let AmountAndFeesWithheld {
							amount_after_fees,
							fees_withheld,
						} = pallet_cf_ingress_egress::Pallet::<Runtime, EthereumInstance>::withhold_ingress_or_egress_fee(ingress_or_egress, asset, amount.unique_saturated_into());

						(amount_after_fees, fees_withheld)
					},
					ForeignChainAndAsset::Polkadot(asset) => {
						let AmountAndFeesWithheld {
							amount_after_fees,
							fees_withheld,
						} = pallet_cf_ingress_egress::Pallet::<Runtime, PolkadotInstance>::withhold_ingress_or_egress_fee(ingress_or_egress, asset, amount.unique_saturated_into());

						(amount_after_fees, fees_withheld)
					},
					ForeignChainAndAsset::Bitcoin(asset) => {
						let AmountAndFeesWithheld {
							amount_after_fees,
							fees_withheld,
						} = pallet_cf_ingress_egress::Pallet::<Runtime, BitcoinInstance>::withhold_ingress_or_egress_fee(ingress_or_egress, asset, amount.unique_saturated_into());

						(amount_after_fees.into(), fees_withheld.into())
					},
					ForeignChainAndAsset::Arbitrum(asset) => {
						let AmountAndFeesWithheld {
							amount_after_fees,
							fees_withheld,
						} = pallet_cf_ingress_egress::Pallet::<Runtime, ArbitrumInstance>::withhold_ingress_or_egress_fee(ingress_or_egress, asset, amount.unique_saturated_into());

						(amount_after_fees, fees_withheld)
					},
					ForeignChainAndAsset::Solana(asset) => {
						let AmountAndFeesWithheld {
							amount_after_fees,
							fees_withheld,
						} = pallet_cf_ingress_egress::Pallet::<Runtime, SolanaInstance>::withhold_ingress_or_egress_fee(ingress_or_egress, asset, amount.unique_saturated_into());

						(amount_after_fees.into(), fees_withheld.into())
					},
				}
			}

			let (amount_to_swap, ingress_fee) = remove_fees(IngressOrEgress::Ingress, from, amount);

			let swap_output = Swapping::swap_with_network_fee(
				from,
				to,
				amount_to_swap,
			)?;

			let (output, egress_fee) = remove_fees(IngressOrEgress::Egress, to, swap_output.output);

			Ok(SimulatedSwapInformation {
				intermediary: swap_output.intermediary,
				output,
				network_fee: swap_output.network_fee,
				ingress_fee,
				egress_fee,
			})
		}

		fn cf_pool_info(base_asset: Asset, quote_asset: Asset) -> Result<PoolInfo, DispatchErrorWithMessage> {
			LiquidityPools::pool_info(base_asset, quote_asset).map_err(Into::into)
		}

		fn cf_pool_depth(base_asset: Asset, quote_asset: Asset, tick_range: Range<cf_amm::common::Tick>) -> Result<AskBidMap<UnidirectionalPoolDepth>, DispatchErrorWithMessage> {
			LiquidityPools::pool_depth(base_asset, quote_asset, tick_range).map_err(Into::into)
		}

		fn cf_pool_liquidity(base_asset: Asset, quote_asset: Asset) -> Result<PoolLiquidity, DispatchErrorWithMessage> {
			LiquidityPools::pool_liquidity(base_asset, quote_asset).map_err(Into::into)
		}

		fn cf_required_asset_ratio_for_range_order(
			base_asset: Asset,
			quote_asset: Asset,
			tick_range: Range<cf_amm::common::Tick>,
		) -> Result<PoolPairsMap<Amount>, DispatchErrorWithMessage> {
			LiquidityPools::required_asset_ratio_for_range_order(base_asset, quote_asset, tick_range).map_err(Into::into)
		}

		fn cf_pool_orderbook(
			base_asset: Asset,
			quote_asset: Asset,
			orders: u32,
		) -> Result<PoolOrderbook, DispatchErrorWithMessage> {
			LiquidityPools::pool_orderbook(base_asset, quote_asset, orders).map_err(Into::into)
		}

		fn cf_pool_orders(
			base_asset: Asset,
			quote_asset: Asset,
			lp: Option<AccountId>,
		) -> Result<PoolOrders<Runtime>, DispatchErrorWithMessage> {
			LiquidityPools::pool_orders(base_asset, quote_asset, lp).map_err(Into::into)
		}

		fn cf_pool_range_order_liquidity_value(
			base_asset: Asset,
			quote_asset: Asset,
			tick_range: Range<Tick>,
			liquidity: Liquidity,
		) -> Result<PoolPairsMap<Amount>, DispatchErrorWithMessage> {
			LiquidityPools::pool_range_order_liquidity_value(base_asset, quote_asset, tick_range, liquidity).map_err(Into::into)
		}

		fn cf_network_environment() -> NetworkEnvironment {
			Environment::network_environment()
		}

		fn cf_max_swap_amount(asset: Asset) -> Option<AssetAmount> {
			Swapping::maximum_swap_amount(asset)
		}

		fn cf_min_deposit_amount(asset: Asset) -> AssetAmount {
			use pallet_cf_ingress_egress::MinimumDeposit;
			match asset.into() {
				ForeignChainAndAsset::Ethereum(asset) => MinimumDeposit::<Runtime, EthereumInstance>::get(asset),
				ForeignChainAndAsset::Polkadot(asset) => MinimumDeposit::<Runtime, PolkadotInstance>::get(asset),
				ForeignChainAndAsset::Bitcoin(asset) => MinimumDeposit::<Runtime, BitcoinInstance>::get(asset).into(),
				ForeignChainAndAsset::Arbitrum(asset) => MinimumDeposit::<Runtime, ArbitrumInstance>::get(asset),
				ForeignChainAndAsset::Solana(asset) => MinimumDeposit::<Runtime, SolanaInstance>::get(asset).into(),
			}
		}

		fn cf_egress_dust_limit(generic_asset: Asset) -> AssetAmount {
			use pallet_cf_ingress_egress::EgressDustLimit;

			match generic_asset.into() {
				ForeignChainAndAsset::Ethereum(asset) => EgressDustLimit::<Runtime, EthereumInstance>::get(asset),
				ForeignChainAndAsset::Polkadot(asset) => EgressDustLimit::<Runtime, PolkadotInstance>::get(asset),
				ForeignChainAndAsset::Bitcoin(asset) => EgressDustLimit::<Runtime, BitcoinInstance>::get(asset),
				ForeignChainAndAsset::Arbitrum(asset) => EgressDustLimit::<Runtime, ArbitrumInstance>::get(asset),
				ForeignChainAndAsset::Solana(asset) => EgressDustLimit::<Runtime, SolanaInstance>::get(asset),
			}
		}

		fn cf_ingress_fee(generic_asset: Asset) -> Option<AssetAmount> {
			match generic_asset.into() {
				ForeignChainAndAsset::Ethereum(asset) => {
					pallet_cf_swapping::Pallet::<Runtime>::calculate_input_for_gas_output::<Ethereum>(
						asset,
						pallet_cf_chain_tracking::Pallet::<Runtime, EthereumInstance>::estimate_ingress_fee(asset)
					)
				},
				ForeignChainAndAsset::Polkadot(asset) => Some(pallet_cf_chain_tracking::Pallet::<Runtime, PolkadotInstance>::estimate_ingress_fee(asset)),
				ForeignChainAndAsset::Bitcoin(asset) => Some(pallet_cf_chain_tracking::Pallet::<Runtime, BitcoinInstance>::estimate_ingress_fee(asset).into()),
				ForeignChainAndAsset::Arbitrum(asset) => {
					pallet_cf_swapping::Pallet::<Runtime>::calculate_input_for_gas_output::<Arbitrum>(
						asset,
						pallet_cf_chain_tracking::Pallet::<Runtime, ArbitrumInstance>::estimate_ingress_fee(asset)
					)
				},
				ForeignChainAndAsset::Solana(asset) => Some(pallet_cf_chain_tracking::Pallet::<Runtime, SolanaInstance>::
				estimate_ingress_fee(asset).into()),
			}
		}

		fn cf_egress_fee(generic_asset: Asset) -> Option<AssetAmount> {
			match generic_asset.into() {
				ForeignChainAndAsset::Ethereum(asset) => {
					pallet_cf_swapping::Pallet::<Runtime>::calculate_input_for_gas_output::<Ethereum>(
						asset,
						pallet_cf_chain_tracking::Pallet::<Runtime, EthereumInstance>::estimate_egress_fee(asset)
					)
				},
				ForeignChainAndAsset::Polkadot(asset) => Some(pallet_cf_chain_tracking::Pallet::<Runtime, PolkadotInstance>::estimate_egress_fee(asset)),
				ForeignChainAndAsset::Bitcoin(asset) => Some(pallet_cf_chain_tracking::Pallet::<Runtime, BitcoinInstance>::estimate_egress_fee(asset).into()),
				ForeignChainAndAsset::Arbitrum(asset) => {
					pallet_cf_swapping::Pallet::<Runtime>::calculate_input_for_gas_output::<Arbitrum>(
						asset,
						pallet_cf_chain_tracking::Pallet::<Runtime, ArbitrumInstance>::estimate_egress_fee(asset)
					)
				},
				ForeignChainAndAsset::Solana(asset) => Some(pallet_cf_chain_tracking::Pallet::<Runtime, SolanaInstance>::
				estimate_egress_fee(asset).into()),
			}
		}

		fn cf_witness_safety_margin(chain: ForeignChain) -> Option<u64> {
			match chain {
				ForeignChain::Bitcoin => pallet_cf_ingress_egress::Pallet::<Runtime, BitcoinInstance>::witness_safety_margin(),
				ForeignChain::Ethereum => pallet_cf_ingress_egress::Pallet::<Runtime, EthereumInstance>::witness_safety_margin(),
				ForeignChain::Polkadot => pallet_cf_ingress_egress::Pallet::<Runtime, PolkadotInstance>::witness_safety_margin().map(Into::into),
				ForeignChain::Arbitrum => pallet_cf_ingress_egress::Pallet::<Runtime, ArbitrumInstance>::witness_safety_margin(),
				ForeignChain::Solana => pallet_cf_ingress_egress::Pallet::<Runtime, SolanaInstance>::witness_safety_margin(),
			}
		}

		fn cf_liquidity_provider_info(
			account_id: AccountId,
		) -> LiquidityProviderInfo {
			let refund_addresses = ForeignChain::iter().map(|chain| {
				(chain, pallet_cf_lp::LiquidityRefundAddress::<Runtime>::get(&account_id, chain))
			}).collect();

			LiquidityPools::sweep(&account_id).unwrap();

			LiquidityProviderInfo {
				refund_addresses,
				balances: Asset::all().map(|asset|
					(asset, pallet_cf_lp::FreeBalances::<Runtime>::get(&account_id, asset).unwrap_or(0))
				).collect(),
				earned_fees: AssetMap::from_iter(pallet_cf_lp::HistoricalEarnedFees::<Runtime>::iter_prefix(&account_id)),
			}
		}

		fn cf_broker_info(
			account_id: AccountId,
		) -> BrokerInfo {
			let earned_fees = Asset::all().map(|asset|
				(asset, Swapping::earned_broker_fees(&account_id, asset))
			).collect();

			BrokerInfo { earned_fees }
		}

		fn cf_account_role(account_id: AccountId) -> Option<AccountRole> {
			pallet_cf_account_roles::AccountRoles::<Runtime>::get(account_id)
		}

		fn cf_redemption_tax() -> AssetAmount {
			pallet_cf_funding::RedemptionTax::<Runtime>::get()
		}

		/// This should *not* be fully trusted as if the deposits that are pre-witnessed will definitely go through.
		/// This returns a list of swaps in the requested direction that are pre-witnessed in the current block.
		fn cf_prewitness_swaps(base_asset: Asset, quote_asset: Asset, side: Side) -> Vec<AssetAmount> {
			let (from, to) = AssetPair::to_swap(base_asset, quote_asset, side);

			fn filter_deposit_swaps<C, I: 'static>(from: Asset, to: Asset, deposit_witnesses: Vec<DepositWitness<C>>) -> Vec<AssetAmount>
				where Runtime: pallet_cf_ingress_egress::Config<I>,
				C: cf_chains::Chain<ChainAccount = <<Runtime as pallet_cf_ingress_egress::Config<I>>::TargetChain as cf_chains::Chain>::ChainAccount>
			{
				let mut filtered_swaps = Vec::new();
				for deposit in deposit_witnesses {
					let Some(details) = pallet_cf_ingress_egress::DepositChannelLookup::<Runtime, I>::get(
						deposit.deposit_address,
					) else {
						continue
					};
					let channel_asset: Asset = details.deposit_channel.asset.into();

					match details.action {
						ChannelAction::Swap { destination_asset, .. }
							if destination_asset == to && channel_asset == from =>
						{
							filtered_swaps.push(deposit.amount.into());
						},
						ChannelAction::CcmTransfer { destination_asset, channel_metadata, .. } => {
							filtered_swaps.extend(ccm_swaps(from, to, channel_asset, destination_asset, deposit.amount.into(), channel_metadata));
						}
						_ => {
							// ignore other deposit actions
						}
					}
				}
				filtered_swaps
			}

			fn ccm_swaps(from: Asset, to: Asset, source_asset: Asset, destination_asset: Asset, deposit_amount: AssetAmount, channel_metadata: CcmChannelMetadata) -> Vec<AssetAmount> {
				if source_asset != from {
					return Vec::new();
				}

				// There are two swaps for CCM, the principal swap, and the gas amount swap.
				let Ok(CcmSwapAmounts { principal_swap_amount, gas_budget, other_gas_asset }) = Swapping::principal_and_gas_amounts(deposit_amount, &channel_metadata, source_asset, destination_asset) else {
					// not a valid CCM
					return Vec::new();
				};

				let mut ccm_swaps = Vec::new();
				if destination_asset == to {
					// the principal swap is in the requested direction.
					ccm_swaps.push(principal_swap_amount);
				}

				if let Some(gas_asset) = other_gas_asset {
					if gas_asset == to {
						// the gas swap is in the requested direction
						ccm_swaps.push(gas_budget);
					}
				}

				ccm_swaps
			}

			let mut all_prewitnessed_swaps = Vec::new();
			let current_block_events = System::read_events_no_consensus();

			for event in current_block_events {
				match *event {
					frame_system::EventRecord::<RuntimeEvent, sp_core::H256> { event: RuntimeEvent::Witnesser(pallet_cf_witnesser::Event::Prewitnessed { call }), ..} => {
						match call {
							RuntimeCall::Swapping(pallet_cf_swapping::Call::schedule_swap_from_contract {
								from: swap_from, to: swap_to, deposit_amount, ..
							}) if from == swap_from && to == swap_to => {
								all_prewitnessed_swaps.push(deposit_amount);
							}
							RuntimeCall::EthereumIngressEgress(pallet_cf_ingress_egress::Call::process_deposits::<_, EthereumInstance> {
								deposit_witnesses, ..
							}) => {
								all_prewitnessed_swaps.extend(filter_deposit_swaps::<Ethereum, EthereumInstance>(from, to, deposit_witnesses));
							},
							RuntimeCall::ArbitrumIngressEgress(pallet_cf_ingress_egress::Call::process_deposits::<_, ArbitrumInstance> {
								deposit_witnesses, ..
							}) => {
								all_prewitnessed_swaps.extend(filter_deposit_swaps::<Arbitrum, ArbitrumInstance>(from, to, deposit_witnesses));
							},
							RuntimeCall::BitcoinIngressEgress(pallet_cf_ingress_egress::Call::process_deposits {
								deposit_witnesses, ..
							}) => {
								all_prewitnessed_swaps.extend(filter_deposit_swaps::<Bitcoin, BitcoinInstance>(from, to, deposit_witnesses));
							},
							RuntimeCall::PolkadotIngressEgress(pallet_cf_ingress_egress::Call::process_deposits {
								deposit_witnesses, ..
							}) => {
								all_prewitnessed_swaps.extend(filter_deposit_swaps::<Polkadot, PolkadotInstance>(from, to, deposit_witnesses));
							},
							RuntimeCall::Swapping(pallet_cf_swapping::Call::ccm_deposit {
								source_asset, deposit_amount, destination_asset, deposit_metadata, ..
							}) => {
								// There are two swaps for CCM, the principal swap, and the gas amount swap.
								all_prewitnessed_swaps.extend(ccm_swaps(from, to, source_asset, destination_asset, deposit_amount, deposit_metadata.channel_metadata));
							},
							_ => {
								// ignore, we only care about calls that trigger swaps.
							},
						}
					}
					_ => {
						// ignore, we only care about Prewitnessed calls
					}
				}
			}

			all_prewitnessed_swaps
		}

		fn cf_scheduled_swaps(base_asset: Asset, quote_asset: Asset) -> Vec<(SwapLegInfo, BlockNumber)> {
			assert_eq!(quote_asset, STABLE_ASSET, "Only USDC is supported as quote asset");

			let current_block = System::block_number();

			pallet_cf_swapping::SwapQueue::<Runtime>::iter().flat_map(|(block, swaps_for_block)| {

				// In case `block` has already passed, the swaps will be re-tried at the next block:
				let execute_at = core::cmp::max(block, current_block.saturating_add(1));

				let swaps: Vec<_> = swaps_for_block.iter().filter(|swap| swap.from == base_asset || swap.to == base_asset).cloned().collect();

				let pool_sell_price = LiquidityPools::pool_price(base_asset, quote_asset).expect("Pool should exist").sell;
				Swapping::get_scheduled_swap_legs(swaps, base_asset, pool_sell_price).into_iter().map(move |swap| (swap, execute_at))
			}).collect()
		}

		fn cf_failed_call_ethereum(broadcast_id: BroadcastId) -> Option<<cf_chains::Ethereum as cf_chains::Chain>::Transaction> {
			if EthereumIngressEgress::get_failed_call(broadcast_id).is_some() {
				EthereumBroadcaster::threshold_signature_data(broadcast_id).map(|api_call|{
					chainflip::EthTransactionBuilder::build_transaction(&api_call)
				})
			} else {
				None
			}
		}

		fn cf_failed_call_arbitrum(broadcast_id: BroadcastId) -> Option<<cf_chains::Arbitrum as cf_chains::Chain>::Transaction> {
			if ArbitrumIngressEgress::get_failed_call(broadcast_id).is_some() {
				ArbitrumBroadcaster::threshold_signature_data(broadcast_id).map(|api_call|{
					chainflip::ArbTransactionBuilder::build_transaction(&api_call)
				})
			} else {
				None
			}
		}

		fn cf_witness_count(hash: pallet_cf_witnesser::CallHash, epoch_index: Option<EpochIndex>) -> Option<FailingWitnessValidators> {
			let mut result: FailingWitnessValidators = FailingWitnessValidators {
				failing_count: 0,
				validators: vec![],
			};
			let voting_validators = Witnesser::count_votes(epoch_index.unwrap_or(<Runtime as Chainflip>::EpochInfo::current_epoch()), hash);
			let vanity_names: BTreeMap<AccountId, BoundedVec<u8, _>> = pallet_cf_account_roles::VanityNames::<Runtime>::get();
			voting_validators?.iter().for_each(|(val, voted)| {
				let vanity = vanity_names.get(val).cloned().unwrap_or_default();
				if !voted {
					result.failing_count += 1;
				}
				result.validators.push((val.clone(), String::from_utf8_lossy(&vanity).into(), *voted));
			});

			Some(result)
		}

		fn cf_channel_opening_fee(chain: ForeignChain) -> FlipBalance {
			match chain {
				ForeignChain::Ethereum => pallet_cf_ingress_egress::Pallet::<Runtime, EthereumInstance>::channel_opening_fee(),
				ForeignChain::Polkadot => pallet_cf_ingress_egress::Pallet::<Runtime, PolkadotInstance>::channel_opening_fee(),
				ForeignChain::Bitcoin => pallet_cf_ingress_egress::Pallet::<Runtime, BitcoinInstance>::channel_opening_fee(),
				ForeignChain::Arbitrum => pallet_cf_ingress_egress::Pallet::<Runtime, ArbitrumInstance>::channel_opening_fee(),
				ForeignChain::Solana => pallet_cf_ingress_egress::Pallet::<Runtime, SolanaInstance>::channel_opening_fee(),
			}
		}

		fn cf_boost_pools_depth() -> Vec<BoostPoolDepth> {

			fn boost_pools_depth<I: 'static>() -> Vec<BoostPoolDepth>
				where Runtime: pallet_cf_ingress_egress::Config<I> {

				pallet_cf_ingress_egress::BoostPools::<Runtime, I>::iter().map(|(asset, tier, pool)|

					BoostPoolDepth {
						asset: asset.into(),
						tier,
						available_amount: pool.get_available_amount().into()
					}

				).collect()
			}

			ForeignChain::iter().flat_map(|chain| {
				match chain {
					ForeignChain::Ethereum => boost_pools_depth::<EthereumInstance>(),
					ForeignChain::Polkadot => boost_pools_depth::<PolkadotInstance>(),
					ForeignChain::Bitcoin => boost_pools_depth::<BitcoinInstance>(),
					ForeignChain::Arbitrum => boost_pools_depth::<ArbitrumInstance>(),
					ForeignChain::Solana => boost_pools_depth::<SolanaInstance>(),
				}
			}).collect()

		}

		fn cf_boost_pool_details(asset: Asset) -> BTreeMap<u16, BoostPoolDetails> {

			fn boost_pools_details<I: 'static>(asset: TargetChainAsset::<Runtime, I>) -> BTreeMap<u16, BoostPoolDetails>
				where Runtime: pallet_cf_ingress_egress::Config<I> {

				pallet_cf_ingress_egress::BoostPools::<Runtime, I>::iter_prefix(asset).map(|(tier, pool)| {
					(
						tier,
						BoostPoolDetails {
							available_amounts: pool.get_amounts().into_iter().map(|(id, amount)| (id, amount.into())).collect(),
							pending_boosts: pool.get_pending_boosts().into_iter().map(|(deposit_id, owed_amounts)| {
								(
									deposit_id,
									owed_amounts.into_iter().map(|(id, amount)| (id, OwedAmount {total: amount.total.into(), fee: amount.fee.into()})).collect()
								)
							}).collect(),
							pending_withdrawals: pool.get_pending_withdrawals().clone(),
						}
					)
				}).collect()

			}

			let chain: ForeignChain = asset.into();

			match chain {
				ForeignChain::Ethereum => boost_pools_details::<EthereumInstance>(asset.try_into().unwrap()),
				ForeignChain::Polkadot => boost_pools_details::<PolkadotInstance>(asset.try_into().unwrap()),
				ForeignChain::Bitcoin => boost_pools_details::<BitcoinInstance>(asset.try_into().unwrap()),
				ForeignChain::Arbitrum => boost_pools_details::<ArbitrumInstance>(asset.try_into().unwrap()),
				ForeignChain::Solana => boost_pools_details::<SolanaInstance>(asset.try_into().unwrap()),
			}

		}

		fn cf_safe_mode_statuses() -> RuntimeSafeMode {
			pallet_cf_environment::RuntimeSafeMode::<Runtime>::get()
		}
	}

	impl monitoring_apis::MonitoringRuntimeApi<Block> for Runtime {

		fn cf_authorities() -> AuthoritiesInfo {
			let mut authorities = pallet_cf_validator::CurrentAuthorities::<Runtime>::get();
			let mut backups = pallet_cf_validator::Backups::<Runtime>::get();
			let mut result = AuthoritiesInfo {
				authorities: authorities.len() as u32,
				online_authorities: 0,
				backups: backups.len() as u32,
				online_backups: 0,
			};
			authorities.retain(Reputation::is_qualified);
			backups.retain(|elem, _| Reputation::is_qualified(elem));
			result.online_authorities = authorities.len() as u32;
			result.online_backups = backups.len() as u32;
			result
		}

		fn cf_external_chains_block_height() -> ExternalChainsBlockHeight {
			// safe to unwrap these value as stated on the storage item doc
			let btc = pallet_cf_chain_tracking::CurrentChainState::<Runtime, BitcoinInstance>::get().unwrap();
			let eth = pallet_cf_chain_tracking::CurrentChainState::<Runtime, EthereumInstance>::get().unwrap();
			let dot = pallet_cf_chain_tracking::CurrentChainState::<Runtime, PolkadotInstance>::get().unwrap();

			ExternalChainsBlockHeight {
				bitcoin: btc.block_height,
				ethereum: eth.block_height,
				polkadot: dot.block_height.into(),
			}
		}

		fn cf_btc_utxos() -> BtcUtxos {
			let utxos = pallet_cf_environment::BitcoinAvailableUtxos::<Runtime>::get();
			BtcUtxos {
				total_balance: utxos.iter().fold(0, |acc, elem| acc + elem.amount),
				count: utxos.len() as u32,
			}
		}

		fn cf_dot_aggkey() -> PolkadotAccountId {
			let epoch = PolkadotThresholdSigner::current_key_epoch().unwrap_or_default();
			PolkadotThresholdSigner::keys(epoch).unwrap_or_default()
		}

		fn cf_suspended_validators() -> Vec<(Offence, u32)> {
			pallet_cf_reputation::Suspensions::<Runtime>::iter().map(|(key, elem)| (key, elem.len() as u32)).collect()
		}
		fn cf_epoch_state() -> EpochState {
			let auction_params = Validator::auction_parameters();
			let min_active_bid = SetSizeMaximisingAuctionResolver::try_new(
				<Runtime as Chainflip>::EpochInfo::current_authority_count(),
				auction_params,
			)
			.and_then(|resolver| {
				resolver.resolve_auction(
					Validator::get_qualified_bidders::<<Runtime as pallet_cf_validator::Config>::KeygenQualification>(),
					Validator::auction_bid_cutoff_percentage(),
				)
			})
			.ok()
			.map(|auction_outcome| auction_outcome.bond);
			EpochState {
				blocks_per_epoch: Validator::blocks_per_epoch(),
				current_epoch_started_at: Validator::current_epoch_started_at(),
				current_epoch_index: Validator::current_epoch(),
				min_active_bid,
				rotation_phase: Validator::current_rotation_phase().to_str().to_string(),
			}
		}
		fn cf_redemptions() -> RedemptionsInfo {
			let redemptions: Vec<_> = pallet_cf_funding::PendingRedemptions::<Runtime>::iter().collect();
			RedemptionsInfo {
				total_balance: redemptions.iter().fold(0, |acc, elem| acc + elem.1.total),
				count: redemptions.len() as u32,
			}
		}
		fn cf_pending_broadcasts_count() -> PendingBroadcasts {
			PendingBroadcasts {
				ethereum: pallet_cf_broadcast::PendingBroadcasts::<Runtime, EthereumInstance>::decode_non_dedup_len().unwrap_or(0) as u32,
				bitcoin: pallet_cf_broadcast::PendingBroadcasts::<Runtime, BitcoinInstance>::decode_non_dedup_len().unwrap_or(0) as u32,
				polkadot: pallet_cf_broadcast::PendingBroadcasts::<Runtime, PolkadotInstance>::decode_non_dedup_len().unwrap_or(0) as u32,
				arbitrum: pallet_cf_broadcast::PendingBroadcasts::<Runtime, ArbitrumInstance>::decode_non_dedup_len().unwrap_or(0) as u32,
			}
		}
		fn cf_pending_tss_ceremonies_count() -> PendingTssCeremonies {
			PendingTssCeremonies {
				evm: pallet_cf_threshold_signature::PendingCeremonies::<Runtime, EvmInstance>::iter().collect::<Vec<_>>().len() as u32,
				bitcoin: pallet_cf_threshold_signature::PendingCeremonies::<Runtime, BitcoinInstance>::iter().collect::<Vec<_>>().len() as u32,
				polkadot: pallet_cf_threshold_signature::PendingCeremonies::<Runtime, PolkadotInstance>::iter().collect::<Vec<_>>().len() as u32,
			}
		}
		fn cf_pending_swaps_count() -> u32 {
			let swaps: Vec<_> = pallet_cf_swapping::SwapQueue::<Runtime>::iter().collect();
			swaps.iter().fold(0u32, |acc, elem| acc + elem.1.len() as u32)
		}
		fn cf_open_deposit_channels_count() -> OpenDepositChannels {
			let eth_channels: u32 = pallet_cf_ingress_egress::DepositChannelLookup::<Runtime, EthereumInstance>::iter().filter(|(_key, elem)| elem.expires_at > pallet_cf_chain_tracking::CurrentChainState::<Runtime, EthereumInstance>::get().unwrap().block_height).collect::<Vec<_>>().len() as u32;
			let btc_channels: u32 = pallet_cf_ingress_egress::DepositChannelLookup::<Runtime, BitcoinInstance>::iter().filter(|(_key, elem)| elem.expires_at > pallet_cf_chain_tracking::CurrentChainState::<Runtime, BitcoinInstance>::get().unwrap().block_height).collect::<Vec<_>>().len() as u32;
			let dot_channels: u32 = pallet_cf_ingress_egress::DepositChannelLookup::<Runtime, PolkadotInstance>::iter().filter(|(_key, elem)| elem.expires_at > pallet_cf_chain_tracking::CurrentChainState::<Runtime, PolkadotInstance>::get().unwrap().block_height).collect::<Vec<_>>().len() as u32;
			let arb_channels: u32 = pallet_cf_ingress_egress::DepositChannelLookup::<Runtime, ArbitrumInstance>::iter().filter(|(_key, elem)| elem.expires_at > pallet_cf_chain_tracking::CurrentChainState::<Runtime, ArbitrumInstance>::get().unwrap().block_height).collect::<Vec<_>>().len() as u32;

			OpenDepositChannels{
				ethereum: eth_channels,
				bitcoin: btc_channels,
				polkadot: dot_channels,
				arbitrum: arb_channels,
			}
		}
		fn cf_fee_imbalance() -> FeeImbalance<AssetAmount> {
			FeeImbalance {
				ethereum: pallet_cf_asset_balances::Pallet::<Runtime>::vault_imbalance(ForeignChain::Ethereum.gas_asset()),
				polkadot: pallet_cf_asset_balances::Pallet::<Runtime>::vault_imbalance(ForeignChain::Polkadot.gas_asset()),
				arbitrum: pallet_cf_asset_balances::Pallet::<Runtime>::vault_imbalance(ForeignChain::Arbitrum.gas_asset()),
				bitcoin: pallet_cf_asset_balances::Pallet::<Runtime>::vault_imbalance(ForeignChain::Bitcoin.gas_asset()),
			}
		}
		fn cf_build_version() -> LastRuntimeUpgradeInfo {
			let info = frame_system::LastRuntimeUpgrade::<Runtime>::get().expect("this has to be set");
			LastRuntimeUpgradeInfo {
				spec_version: info.spec_version.into(),
				spec_name: info.spec_name,
			}
		}
		fn cf_monitoring_data() -> MonitoringData {
			MonitoringData{
				external_chains_height: Self::cf_external_chains_block_height(),
				btc_utxos: Self::cf_btc_utxos(),
				epoch: Self::cf_epoch_state(),
				pending_redemptions: Self::cf_redemptions(),
				pending_broadcasts: Self::cf_pending_broadcasts_count(),
				pending_tss: Self::cf_pending_tss_ceremonies_count(),
				open_deposit_channels: Self::cf_open_deposit_channels_count(),
				fee_imbalance: Self::cf_fee_imbalance(),
				authorities: Self::cf_authorities(),
				build_version: Self::cf_build_version(),
				suspended_validators: Self::cf_suspended_validators(),
				pending_swaps: Self::cf_pending_swaps_count(),
				dot_aggkey: Self::cf_dot_aggkey(),
				flip_supply: {
					let flip = Self::cf_flip_supply();
					FlipSupply { total_supply: flip.0, offchain_supply: flip.1}
				},
			}
		}
		fn cf_accounts_info(accounts: BoundedVec<AccountId, ConstU32<10>>) -> Vec<ValidatorInfo> {
			accounts.iter().map(|account_id| {
				Self::cf_validator_info(account_id)
			}).collect()
		}
	}

	// END custom runtime APIs
	impl sp_api::Core<Block> for Runtime {
		fn version() -> RuntimeVersion {
			VERSION
		}

		fn execute_block(block: Block) {
			Executive::execute_block(block);
		}

		fn initialize_block(header: &<Block as BlockT>::Header) {
			Executive::initialize_block(header)
		}
	}

	impl sp_api::Metadata<Block> for Runtime {
		fn metadata() -> OpaqueMetadata {
			OpaqueMetadata::new(Runtime::metadata().into())
		}

		fn metadata_at_version(version: u32) -> Option<OpaqueMetadata> {
			Runtime::metadata_at_version(version)
		}

		fn metadata_versions() -> sp_std::vec::Vec<u32> {
			Runtime::metadata_versions()
		}
	}

	impl sp_block_builder::BlockBuilder<Block> for Runtime {
		fn apply_extrinsic(extrinsic: <Block as BlockT>::Extrinsic) -> ApplyExtrinsicResult {
			Executive::apply_extrinsic(extrinsic)
		}

		fn finalize_block() -> <Block as BlockT>::Header {
			Executive::finalize_block()
		}

		fn inherent_extrinsics(data: sp_inherents::InherentData) -> Vec<<Block as BlockT>::Extrinsic> {
			data.create_extrinsics()
		}

		fn check_inherents(
			block: Block,
			data: sp_inherents::InherentData,
		) -> sp_inherents::CheckInherentsResult {
			data.check_extrinsics(&block)
		}
	}

	impl sp_transaction_pool::runtime_api::TaggedTransactionQueue<Block> for Runtime {
		fn validate_transaction(
			source: TransactionSource,
			tx: <Block as BlockT>::Extrinsic,
			block_hash: <Block as BlockT>::Hash,
		) -> TransactionValidity {
			Executive::validate_transaction(source, tx, block_hash)
		}
	}

	impl sp_offchain::OffchainWorkerApi<Block> for Runtime {
		fn offchain_worker(header: &<Block as BlockT>::Header) {
			Executive::offchain_worker(header)
		}
	}

	impl sp_consensus_aura::AuraApi<Block, AuraId> for Runtime {
		fn slot_duration() -> sp_consensus_aura::SlotDuration {
			sp_consensus_aura::SlotDuration::from_millis(Aura::slot_duration())
		}

		fn authorities() -> Vec<AuraId> {
			Aura::authorities().into_inner()
		}
	}

	impl sp_session::SessionKeys<Block> for Runtime {
		fn generate_session_keys(seed: Option<Vec<u8>>) -> Vec<u8> {
			opaque::SessionKeys::generate(seed)
		}

		fn decode_session_keys(
			encoded: Vec<u8>,
		) -> Option<Vec<(Vec<u8>, KeyTypeId)>> {
			opaque::SessionKeys::decode_into_raw_public_keys(&encoded)
		}
	}


	impl sp_consensus_grandpa::GrandpaApi<Block> for Runtime {
		fn grandpa_authorities() -> sp_consensus_grandpa::AuthorityList {
			Grandpa::grandpa_authorities()
		}

		fn current_set_id() -> sp_consensus_grandpa::SetId {
			Grandpa::current_set_id()
		}

		fn submit_report_equivocation_unsigned_extrinsic(
			equivocation_proof: sp_consensus_grandpa::EquivocationProof<
				<Block as BlockT>::Hash,
				NumberFor<Block>,
			>,
			key_owner_proof: sp_consensus_grandpa::OpaqueKeyOwnershipProof,
		) -> Option<()> {
			let key_owner_proof = key_owner_proof.decode()?;

			Grandpa::submit_unsigned_equivocation_report(
				equivocation_proof,
				key_owner_proof,
			)
		}

		fn generate_key_ownership_proof(
			_set_id: sp_consensus_grandpa::SetId,
			authority_id: GrandpaId,
		) -> Option<sp_consensus_grandpa::OpaqueKeyOwnershipProof> {
			Historical::prove((sp_consensus_grandpa::KEY_TYPE, authority_id))
				.map(|p| p.encode())
				.map(sp_consensus_grandpa::OpaqueKeyOwnershipProof::new)
		}
	}

	impl frame_system_rpc_runtime_api::AccountNonceApi<Block, AccountId, Nonce> for Runtime {
		fn account_nonce(account: AccountId) -> Nonce {
			System::account_nonce(account)
		}
	}

	impl pallet_transaction_payment_rpc_runtime_api::TransactionPaymentApi<Block, Balance> for Runtime {
		fn query_info(
			uxt: <Block as BlockT>::Extrinsic,
			len: u32,
		) -> pallet_transaction_payment_rpc_runtime_api::RuntimeDispatchInfo<Balance> {
			TransactionPayment::query_info(uxt, len)
		}
		fn query_fee_details(
			uxt: <Block as BlockT>::Extrinsic,
			len: u32,
		) -> pallet_transaction_payment::FeeDetails<Balance> {
			TransactionPayment::query_fee_details(uxt, len)
		}
		fn query_weight_to_fee(weight: Weight) -> Balance {
			TransactionPayment::weight_to_fee(weight)
		}
		fn query_length_to_fee(length: u32) -> Balance {
			TransactionPayment::length_to_fee(length)
		}
	}

	impl pallet_transaction_payment_rpc_runtime_api::TransactionPaymentCallApi<Block, Balance, RuntimeCall>
		for Runtime
	{
		fn query_call_info(
			call: RuntimeCall,
			len: u32,
		) -> pallet_transaction_payment::RuntimeDispatchInfo<Balance> {
			TransactionPayment::query_call_info(call, len)
		}
		fn query_call_fee_details(
			call: RuntimeCall,
			len: u32,
		) -> pallet_transaction_payment::FeeDetails<Balance> {
			TransactionPayment::query_call_fee_details(call, len)
		}
		fn query_weight_to_fee(weight: Weight) -> Balance {
			TransactionPayment::weight_to_fee(weight)
		}
		fn query_length_to_fee(length: u32) -> Balance {
			TransactionPayment::length_to_fee(length)
		}
	}

	#[cfg(feature = "try-runtime")]
	impl frame_try_runtime::TryRuntime<Block> for Runtime {
		fn on_runtime_upgrade(checks: frame_try_runtime::UpgradeCheckSelect) -> (Weight, Weight) {
			// NOTE: intentional unwrap: we don't want to propagate the error backwards, and want to
			// have a backtrace here. If any of the pre/post migration checks fail, we shall stop
			// right here and right now.
			let weight = Executive::try_runtime_upgrade(checks)
				.inspect_err(|e| log::error!("try_runtime_upgrade failed with: {:?}", e)).unwrap();
			(weight, BlockWeights::get().max_block)
		}

		fn execute_block(
			block: Block,
			state_root_check: bool,
			signature_check: bool,
			select: frame_try_runtime::TryStateSelect
		) -> Weight {
			// NOTE: intentional unwrap: we don't want to propagate the error backwards, and want to
			// have a backtrace here.
			Executive::try_execute_block(block, state_root_check, signature_check, select).expect("execute-block failed")
		}
	}

	impl sp_genesis_builder::GenesisBuilder<Block> for Runtime {
		fn create_default_config() -> Vec<u8> {
			create_default_config::<RuntimeGenesisConfig>()
		}

		fn build_config(config: Vec<u8>) -> sp_genesis_builder::Result {
			build_config::<RuntimeGenesisConfig>(config)
		}
	}

	#[cfg(feature = "runtime-benchmarks")]
	impl frame_benchmarking::Benchmark<Block> for Runtime {
		fn benchmark_metadata(extra: bool) -> (
			Vec<frame_benchmarking::BenchmarkList>,
			Vec<frame_support::traits::StorageInfo>,
		) {
			use frame_benchmarking::{baseline, Benchmarking, BenchmarkList};
			use frame_support::traits::StorageInfoTrait;
			use frame_system_benchmarking::Pallet as SystemBench;
			use cf_session_benchmarking::Pallet as SessionBench;
			use baseline::Pallet as BaselineBench;

			let mut list = Vec::<BenchmarkList>::new();

			list_benchmarks!(list, extra);

			let storage_info = AllPalletsWithSystem::storage_info();

			(list, storage_info)
		}

		fn dispatch_benchmark(
			config: frame_benchmarking::BenchmarkConfig
		) -> Result<Vec<frame_benchmarking::BenchmarkBatch>, sp_runtime::RuntimeString> {
			use frame_benchmarking::{baseline, Benchmarking, BenchmarkBatch};
			use frame_support::traits::TrackedStorageKey;

			use frame_system_benchmarking::Pallet as SystemBench;
			use baseline::Pallet as BaselineBench;
			use cf_session_benchmarking::Pallet as SessionBench;

			impl cf_session_benchmarking::Config for Runtime {}
			impl frame_system_benchmarking::Config for Runtime {}
			impl baseline::Config for Runtime {}

			use frame_support::traits::WhitelistedStorageKeys;
			let whitelist: Vec<TrackedStorageKey> = AllPalletsWithSystem::whitelisted_storage_keys();

			let mut batches = Vec::<BenchmarkBatch>::new();
			let params = (&config, &whitelist);
			add_benchmarks!(params, batches);

			Ok(batches)
		}
	}
}
#[cfg(test)]
mod test {
	use super::*;

	const CALL_ENUM_MAX_SIZE: usize = 320;

	// Introduced from polkadot
	#[test]
	fn call_size() {
		assert!(
			core::mem::size_of::<RuntimeCall>() <= CALL_ENUM_MAX_SIZE,
			r"
			Polkadot suggests a 230 byte limit for the size of the Call type. We use {} but this runtime's call size
			is {}. If this test fails then you have just added a call variant that exceed the limit.

			Congratulations!

			Maybe consider boxing some calls to reduce their size. Otherwise, increasing the CALL_ENUM_MAX_SIZE is
			acceptable (within reason). The issue is that the enum always uses max(enum_size) of memory, even if your
			are using a smaller variant. Note this is irrelevant from a SCALE-encoding POV, it only affects the size of
			the enum on the stack.
			Context:
			  - https://github.com/paritytech/substrate/pull/9418
			  - https://rust-lang.github.io/rust-clippy/master/#large_enum_variant
			  - https://fasterthanli.me/articles/peeking-inside-a-rust-enum
			",
			CALL_ENUM_MAX_SIZE,
			core::mem::size_of::<RuntimeCall>(),
		);
	}
}<|MERGE_RESOLUTION|>--- conflicted
+++ resolved
@@ -346,11 +346,8 @@
 	type AssetConverter = Swapping;
 	type FeePayment = Flip;
 	type SwapQueueApi = Swapping;
-<<<<<<< HEAD
+	type AssetWithholding = AssetBalances;
 	type FetchesTransfersLimitProvider = NoLimit;
-=======
-	type AssetWithholding = AssetBalances;
->>>>>>> fe8b41bf
 	type SafeMode = RuntimeSafeMode;
 }
 
@@ -372,11 +369,8 @@
 	type AssetConverter = Swapping;
 	type FeePayment = Flip;
 	type SwapQueueApi = Swapping;
-<<<<<<< HEAD
+	type AssetWithholding = AssetBalances;
 	type FetchesTransfersLimitProvider = NoLimit;
-=======
-	type AssetWithholding = AssetBalances;
->>>>>>> fe8b41bf
 	type SafeMode = RuntimeSafeMode;
 }
 
@@ -398,11 +392,8 @@
 	type AssetConverter = Swapping;
 	type FeePayment = Flip;
 	type SwapQueueApi = Swapping;
-<<<<<<< HEAD
+	type AssetWithholding = AssetBalances;
 	type FetchesTransfersLimitProvider = NoLimit;
-=======
-	type AssetWithholding = AssetBalances;
->>>>>>> fe8b41bf
 	type SafeMode = RuntimeSafeMode;
 }
 
@@ -424,11 +415,8 @@
 	type AssetConverter = Swapping;
 	type FeePayment = Flip;
 	type SwapQueueApi = Swapping;
-<<<<<<< HEAD
+	type AssetWithholding = AssetBalances;
 	type FetchesTransfersLimitProvider = NoLimit;
-=======
-	type AssetWithholding = AssetBalances;
->>>>>>> fe8b41bf
 	type SafeMode = RuntimeSafeMode;
 }
 
@@ -450,11 +438,8 @@
 	type AssetConverter = Swapping;
 	type FeePayment = Flip;
 	type SwapQueueApi = Swapping;
-<<<<<<< HEAD
+	type AssetWithholding = AssetBalances;
 	type FetchesTransfersLimitProvider = SolanaLimit;
-=======
-	type AssetWithholding = AssetBalances;
->>>>>>> fe8b41bf
 	type SafeMode = RuntimeSafeMode;
 }
 
