--- conflicted
+++ resolved
@@ -429,11 +429,6 @@
 	type AccountRoleRegistry = AccountRoles;
 	type Balance = FlipBalance;
 	type Flip = Flip;
-<<<<<<< HEAD
-	type ReplayProtectionProvider = chainflip::EthEnvironment;
-=======
-	type EthEnvironmentProvider = Environment;
->>>>>>> 3afa34da
 	type ThresholdSigner = EthereumThresholdSigner;
 	type EnsureThresholdSigned =
 		pallet_cf_threshold_signature::EnsureThresholdSigned<Self, Instance1>;
