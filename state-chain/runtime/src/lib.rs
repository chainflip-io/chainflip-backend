// Copyright 2025 Chainflip Labs GmbH
//
// Licensed under the Apache License, Version 2.0 (the "License");
// you may not use this file except in compliance with the License.
// You may obtain a copy of the License at
//
//     http://www.apache.org/licenses/LICENSE-2.0
//
// Unless required by applicable law or agreed to in writing, software
// distributed under the License is distributed on an "AS IS" BASIS,
// WITHOUT WARRANTIES OR CONDITIONS OF ANY KIND, either express or implied.
// See the License for the specific language governing permissions and
// limitations under the License.
//
// SPDX-License-Identifier: Apache-2.0

#![feature(btree_extract_if)]
#![feature(step_trait)]
#![cfg_attr(not(feature = "std"), no_std)]
#![recursion_limit = "512"]
pub mod chainflip;
pub mod constants;
pub mod migrations;
pub mod monitoring_apis;
pub mod runtime_apis;
pub mod safe_mode;
#[cfg(feature = "std")]
pub mod test_runner;
mod weights;
use crate::{
	chainflip::{
		address_derivation::btc::{
			derive_btc_vault_deposit_addresses, BitcoinPrivateBrokerDepositAddresses,
		},
		calculate_account_apy,
		solana_elections::{
			SolanaChainTrackingProvider, SolanaEgressWitnessingTrigger, SolanaIngress,
			SolanaNonceTrackingTrigger,
		},
		Offence,
	},
	monitoring_apis::{
		ActivateKeysBroadcastIds, AuthoritiesInfo, BtcUtxos, EpochState, ExternalChainsBlockHeight,
		FeeImbalance, FlipSupply, LastRuntimeUpgradeInfo, OpenDepositChannels, PendingBroadcasts,
		PendingTssCeremonies, RedemptionsInfo, SolanaNonces,
	},
	runtime_apis::{
		runtime_decl_for_custom_runtime_api::CustomRuntimeApi, AuctionState, BoostPoolDepth,
		BoostPoolDetails, BrokerInfo, CcmData, ChannelActionType, DispatchErrorWithMessage,
		FailingWitnessValidators, FeeTypes, LiquidityProviderBoostPoolInfo, LiquidityProviderInfo,
		NetworkFeeDetails, NetworkFees, OpenedDepositChannels, RuntimeApiPenalty,
		SimulateSwapAdditionalOrder, SimulatedSwapInformation, TradingStrategyInfo,
		TradingStrategyLimits, TransactionScreeningEvents, ValidatorInfo, VaultAddresses,
		VaultSwapDetails,
	},
};
use cf_amm::{
	common::PoolPairsMap,
	math::{Amount, Tick},
	range_orders::Liquidity,
};
pub use cf_chains::instances::{
	ArbitrumInstance, AssethubInstance, BitcoinInstance, EthereumInstance, EvmInstance,
	PolkadotCryptoInstance, PolkadotInstance, SolanaInstance,
};
use cf_chains::{
	address::{AddressConverter, EncodedAddress, IntoForeignChainAddress},
	arb::api::ArbitrumApi,
	assets::any::{AssetMap, ForeignChainAndAsset},
	btc::{api::BitcoinApi, BitcoinCrypto, BitcoinRetryPolicy, ScriptPubkey},
	ccm_checker::{check_ccm_for_blacklisted_accounts, DecodedCcmAdditionalData},
	cf_parameters::build_cf_parameters,
	dot::{self, PolkadotAccountId, PolkadotCrypto},
	eth::{self, api::EthereumApi, Address as EthereumAddress, Ethereum},
	evm::EvmCrypto,
	hub,
	instances::ChainInstanceAlias,
	sol::{api::SolanaEnvironment, SolAddress, SolPubkey, SolanaCrypto},
	Arbitrum, Assethub, Bitcoin, CcmChannelMetadataUnchecked, ChannelRefundParametersEncoded,
	DefaultRetryPolicy, ForeignChain, Polkadot, Solana, TransactionBuilder,
	VaultSwapExtraParameters, VaultSwapExtraParametersEncoded, VaultSwapInputEncoded,
};
use cf_primitives::{
	Affiliates, BasisPoints, Beneficiary, BroadcastId, ChannelId, DcaParameters, EpochIndex,
	NetworkEnvironment, STABLE_ASSET,
};
use cf_traits::{
	AdjustedFeeEstimationApi, AssetConverter, BalanceApi, DummyEgressSuccessWitnesser,
	DummyIngressSource, EpochKey, GetBlockHeight, KeyProvider, MinimumDeposit, NoLimit, SwapLimits,
	SwapParameterValidation,
};
use codec::{alloc::string::ToString, Decode, Encode};
use core::ops::Range;
use frame_support::{derive_impl, instances::*, migrations::VersionedMigration};
pub use frame_system::Call as SystemCall;
use monitoring_apis::MonitoringDataV2;
use pallet_cf_governance::GovCallHash;
use pallet_cf_ingress_egress::IngressOrEgress;
use pallet_cf_pools::{
	AskBidMap, HistoricalEarnedFees, PoolLiquidity, PoolOrderbook, PoolPriceV1, PoolPriceV2,
	UnidirectionalPoolDepth,
};
use pallet_cf_swapping::{
	AffiliateDetails, BatchExecutionError, BrokerPrivateBtcChannels, FeeType, NetworkFeeTracker,
	Swap,
};
use pallet_cf_trading_strategy::TradingStrategyDeregistrationCheck;
use runtime_apis::ChainAccounts;

use crate::{chainflip::EvmLimit, runtime_apis::TransactionScreeningEvent};

use pallet_cf_reputation::{ExclusionList, HeartbeatQualification, ReputationPointsQualification};
use pallet_cf_swapping::SwapLegInfo;
use pallet_cf_validator::SetSizeMaximisingAuctionResolver;
use pallet_transaction_payment::{ConstFeeMultiplier, Multiplier};
use scale_info::prelude::string::String;
use sp_std::collections::{btree_map::BTreeMap, btree_set::BTreeSet};

pub use frame_support::{
	debug, parameter_types,
	traits::{
		ConstBool, ConstU128, ConstU16, ConstU32, ConstU64, ConstU8, Get, KeyOwnerProofSystem,
		Randomness, StorageInfo,
	},
	weights::{
		constants::{
			BlockExecutionWeight, ExtrinsicBaseWeight, ParityDbWeight as DbWeight,
			WEIGHT_REF_TIME_PER_SECOND,
		},
		ConstantMultiplier, IdentityFee, Weight,
	},
	StorageValue,
};
use frame_system::{offchain::SendTransactionTypes, pallet_prelude::BlockNumberFor};
use pallet_cf_funding::MinimumFunding;
use pallet_cf_pools::{PoolInfo, PoolOrders};
use pallet_grandpa::AuthorityId as GrandpaId;
use pallet_session::historical as session_historical;
pub use pallet_timestamp::Call as TimestampCall;
use sp_api::impl_runtime_apis;
use sp_consensus_aura::sr25519::AuthorityId as AuraId;
use sp_core::{crypto::KeyTypeId, OpaqueMetadata};
use sp_runtime::{
	traits::{
		BlakeTwo256, Block as BlockT, ConvertInto, IdentifyAccount, NumberFor, One, OpaqueKeys,
		Saturating, UniqueSaturatedInto, Verify,
	},
	BoundedVec,
};

use frame_support::genesis_builder_helper::build_state;
#[cfg(any(feature = "std", test))]
pub use sp_runtime::BuildStorage;
use sp_runtime::{
	create_runtime_str, generic, impl_opaque_keys,
	transaction_validity::{TransactionSource, TransactionValidity},
	ApplyExtrinsicResult, DispatchError, MultiSignature,
};
pub use sp_runtime::{Perbill, Permill};
use sp_std::prelude::*;
#[cfg(feature = "std")]
use sp_version::NativeVersion;
use sp_version::RuntimeVersion;

pub use cf_primitives::{
	chains::assets::any, AccountRole, Asset, AssetAmount, BlockNumber, FlipBalance, SemVer,
	SwapOutput,
};
pub use cf_traits::{
	AccountInfo, BoostBalancesApi, Chainflip, EpochInfo, OrderId, PoolApi, QualifyNode,
	SessionKeysRegistered, SwappingApi,
};
// Required for genesis config.
pub use pallet_cf_validator::SetSizeParameters;

use chainflip::{
	epoch_transition::ChainflipEpochTransitions, multi_vault_activator::MultiVaultActivator,
	BroadcastReadyProvider, BtcEnvironment, CfCcmAdditionalDataHandler, ChainAddressConverter,
	ChainflipHeartbeat, DotEnvironment, EvmEnvironment, HubEnvironment, MinimumDepositProvider,
	SolEnvironment, SolanaLimit, TokenholderGovernanceBroadcaster,
};
use safe_mode::{RuntimeSafeMode, WitnesserCallPermission};

use constants::common::*;
use pallet_cf_flip::{Bonder, FlipSlasher};
pub use pallet_transaction_payment::ChargeTransactionPayment;

// Make the WASM binary available.
#[cfg(feature = "std")]
include!(concat!(env!("OUT_DIR"), "/wasm_binary.rs"));

/// Alias to 512-bit hash when used in the context of a transaction signature on the chain.
pub type Signature = MultiSignature;

/// Some way of identifying an account on the chain. We intentionally make it equivalent
/// to the public key of our transaction signing scheme.
pub type AccountId = <<Signature as Verify>::Signer as IdentifyAccount>::AccountId;

/// Nonce of a transaction in the chain.
pub type Nonce = u32;

/// Balance of an account.
pub type Balance = u128;

/// A hash of some data used by the chain.
pub type Hash = sp_core::H256;

/// Opaque types. These are used by the CLI to instantiate machinery that don't need to know
/// the specifics of the runtime. They can then be made to be agnostic over specific formats
/// of data like extrinsics, allowing for them to continue syncing the network through upgrades
/// to even the core data structures.
pub mod opaque {
	pub use sp_runtime::OpaqueExtrinsic as UncheckedExtrinsic;

	use super::*;

	/// Opaque block header type.
	pub type Header = generic::Header<BlockNumber, BlakeTwo256>;
	/// Opaque block type.
	pub type Block = generic::Block<Header, UncheckedExtrinsic>;
	/// Opaque block identifier type.
	pub type BlockId = generic::BlockId<Block>;

	impl_opaque_keys! {
		pub struct SessionKeys {
			pub aura: Aura,
			pub grandpa: Grandpa,
		}
	}
}
// To learn more about runtime versioning and what each of the following value means:
//   https://docs.substrate.io/v3/runtime/upgrades#runtime-versioning
#[sp_version::runtime_version]
pub const VERSION: RuntimeVersion = RuntimeVersion {
	spec_name: create_runtime_str!("chainflip-node"),
	impl_name: create_runtime_str!("chainflip-node"),
	authoring_version: 1,
	spec_version: 1_10_00,
	impl_version: 1,
	apis: RUNTIME_API_VERSIONS,
	transaction_version: 13,
	state_version: 1,
};

/// The version information used to identify this runtime when compiled natively.
#[cfg(feature = "std")]
pub fn native_version() -> NativeVersion {
	NativeVersion { runtime_version: VERSION, can_author_with: Default::default() }
}

impl pallet_cf_validator::Config for Runtime {
	type RuntimeEvent = RuntimeEvent;
	type Offence = chainflip::Offence;
	type EpochTransitionHandler = ChainflipEpochTransitions;
	type ValidatorWeightInfo = pallet_cf_validator::weights::PalletWeight<Runtime>;
	type KeyRotator = cons_key_rotator!(
		EvmThresholdSigner,
		PolkadotThresholdSigner,
		BitcoinThresholdSigner,
		SolanaThresholdSigner
	);
	type RotationBroadcastsPending = cons_rotation_broadcasts_pending!(
		EthereumBroadcaster,
		PolkadotBroadcaster,
		BitcoinBroadcaster,
		ArbitrumBroadcaster,
		SolanaBroadcaster,
		AssethubBroadcaster
	);
	type MissedAuthorshipSlots = chainflip::MissedAuraSlots;
	type KeygenQualification = (
		HeartbeatQualification<Self>,
		(
			ExclusionList<Self, chainflip::KeygenExclusionOffences>,
			(
				pallet_cf_validator::PeerMapping<Self>,
				(
					SessionKeysRegistered<Self, pallet_session::Pallet<Self>>,
					(
						chainflip::ValidatorRoleQualification,
						(
							pallet_cf_validator::QualifyByCfeVersion<Self>,
							ReputationPointsQualification<Self>,
						),
					),
				),
			),
		),
	);
	type OffenceReporter = Reputation;
	type Bonder = Bonder<Runtime>;
	type SafeMode = RuntimeSafeMode;
	type ReputationResetter = Reputation;
	type CfePeerRegistration = CfeInterface;
}

parameter_types! {
	pub CurrentReleaseVersion: SemVer = SemVer {
		major: env!("CARGO_PKG_VERSION_MAJOR").parse::<u8>().expect("Cargo version must be set"),
		minor: env!("CARGO_PKG_VERSION_MINOR").parse::<u8>().expect("Cargo version must be set"),
		patch: env!("CARGO_PKG_VERSION_PATCH").parse::<u8>().expect("Cargo version must be set"),
	};
}

impl pallet_cf_environment::Config for Runtime {
	type RuntimeEvent = RuntimeEvent;
	type PolkadotVaultKeyWitnessedHandler = PolkadotVault;
	type BitcoinVaultKeyWitnessedHandler = BitcoinVault;
	type ArbitrumVaultKeyWitnessedHandler = ArbitrumVault;
	type SolanaVaultKeyWitnessedHandler = SolanaVault;
	type AssethubVaultKeyWitnessedHandler = AssethubVault;
	type SolanaNonceWatch = SolanaNonceTrackingTrigger;
	type BitcoinFeeInfo = chainflip::BitcoinFeeGetter;
	type BitcoinKeyProvider = BitcoinThresholdSigner;
	type RuntimeSafeMode = RuntimeSafeMode;
	type CurrentReleaseVersion = CurrentReleaseVersion;
	type SolEnvironment = SolEnvironment;
	type SolanaBroadcaster = SolanaBroadcaster;
	type WeightInfo = pallet_cf_environment::weights::PalletWeight<Runtime>;
}

parameter_types! {
	pub const ScreeningBrokerId: AccountId = AccountId::new(
		// Screening Account: `cFHvfaLQ8prf25JCxY2tzGR8WuNiCLjkALzy5J3H8jbo3Brok`
		hex_literal::hex!("026de9d675fae14536ce79a478f4d16215571984b8bad180463fa27ea78d9c4f")
	);
}

impl pallet_cf_swapping::Config for Runtime {
	type RuntimeEvent = RuntimeEvent;
	type DepositHandler = chainflip::AnyChainIngressEgressHandler;
	type EgressHandler = chainflip::AnyChainIngressEgressHandler;
	type SwappingApi = LiquidityPools;
	type AddressConverter = ChainAddressConverter;
	type SafeMode = RuntimeSafeMode;
	type WeightInfo = pallet_cf_swapping::weights::PalletWeight<Runtime>;
	#[cfg(feature = "runtime-benchmarks")]
	type FeePayment = Flip;
	type IngressEgressFeeHandler = chainflip::IngressEgressFeeHandler;
	type BalanceApi = AssetBalances;
	type PoolPriceApi = LiquidityPools;
	type ChannelIdAllocator = BitcoinIngressEgress;
	type Bonder = Bonder<Runtime>;
}

impl pallet_cf_vaults::Config<Instance1> for Runtime {
	type RuntimeEvent = RuntimeEvent;
	type Chain = Ethereum;
	type SetAggKeyWithAggKey = eth::api::EthereumApi<EvmEnvironment>;
	type Broadcaster = EthereumBroadcaster;
	type WeightInfo = pallet_cf_vaults::weights::PalletWeight<Runtime>;
	type ChainTracking = EthereumChainTracking;
	type SafeMode = RuntimeSafeMode;
	type CfeMultisigRequest = CfeInterface;
}

impl pallet_cf_vaults::Config<Instance2> for Runtime {
	type RuntimeEvent = RuntimeEvent;
	type Chain = Polkadot;
	type SetAggKeyWithAggKey = dot::api::PolkadotApi<DotEnvironment>;
	type Broadcaster = PolkadotBroadcaster;
	type WeightInfo = pallet_cf_vaults::weights::PalletWeight<Runtime>;
	type ChainTracking = PolkadotChainTracking;
	type SafeMode = RuntimeSafeMode;
	type CfeMultisigRequest = CfeInterface;
}

impl pallet_cf_vaults::Config<Instance3> for Runtime {
	type RuntimeEvent = RuntimeEvent;
	type Chain = Bitcoin;
	type SetAggKeyWithAggKey = cf_chains::btc::api::BitcoinApi<BtcEnvironment>;
	type Broadcaster = BitcoinBroadcaster;
	type WeightInfo = pallet_cf_vaults::weights::PalletWeight<Runtime>;
	type ChainTracking = BitcoinChainTracking;
	type SafeMode = RuntimeSafeMode;
	type CfeMultisigRequest = CfeInterface;
}

impl pallet_cf_vaults::Config<Instance4> for Runtime {
	type RuntimeEvent = RuntimeEvent;
	type Chain = Arbitrum;
	type SetAggKeyWithAggKey = cf_chains::arb::api::ArbitrumApi<EvmEnvironment>;
	type Broadcaster = ArbitrumBroadcaster;
	type WeightInfo = pallet_cf_vaults::weights::PalletWeight<Runtime>;
	type ChainTracking = ArbitrumChainTracking;
	type SafeMode = RuntimeSafeMode;
	type CfeMultisigRequest = CfeInterface;
}

impl pallet_cf_vaults::Config<Instance5> for Runtime {
	type RuntimeEvent = RuntimeEvent;
	type Chain = Solana;
	type SetAggKeyWithAggKey = cf_chains::sol::api::SolanaApi<SolEnvironment>;
	type Broadcaster = SolanaBroadcaster;
	type WeightInfo = pallet_cf_vaults::weights::PalletWeight<Runtime>;
	type ChainTracking = SolanaChainTrackingProvider;
	type SafeMode = RuntimeSafeMode;
	type CfeMultisigRequest = CfeInterface;
}

impl pallet_cf_vaults::Config<Instance6> for Runtime {
	type RuntimeEvent = RuntimeEvent;
	type Chain = Assethub;
	type SetAggKeyWithAggKey = hub::api::AssethubApi<HubEnvironment>;
	type Broadcaster = AssethubBroadcaster;
	type WeightInfo = pallet_cf_vaults::weights::PalletWeight<Runtime>;
	type ChainTracking = AssethubChainTracking;
	type SafeMode = RuntimeSafeMode;
	type CfeMultisigRequest = CfeInterface;
}

use chainflip::address_derivation::AddressDerivation;

impl pallet_cf_ingress_egress::Config<Instance1> for Runtime {
	type RuntimeEvent = RuntimeEvent;
	type RuntimeCall = RuntimeCall;
	const MANAGE_CHANNEL_LIFETIME: bool = true;
	const ONLY_PREALLOCATE_FROM_POOL: bool = true;
	type IngressSource = DummyIngressSource<Ethereum, BlockNumberFor<Runtime>>;
	type TargetChain = Ethereum;
	type AddressDerivation = AddressDerivation;
	type AddressConverter = ChainAddressConverter;
	type Balance = AssetBalances;
	type PoolApi = LiquidityPools;
	type ChainApiCall = eth::api::EthereumApi<EvmEnvironment>;
	type Broadcaster = EthereumBroadcaster;
	type DepositHandler = chainflip::DepositHandler;
	type ChainTracking = EthereumChainTracking;
	type WeightInfo = pallet_cf_ingress_egress::weights::PalletWeight<Runtime>;
	type NetworkEnvironment = Environment;
	type AssetConverter = Swapping;
	type FeePayment = Flip;
	type SwapRequestHandler = Swapping;
	type CcmAdditionalDataHandler = CfCcmAdditionalDataHandler;
	type AssetWithholding = AssetBalances;
	type FetchesTransfersLimitProvider = EvmLimit;
	type SafeMode = RuntimeSafeMode;
	type SwapParameterValidation = Swapping;
	type AffiliateRegistry = Swapping;
	type AllowTransactionReports = ConstBool<true>;
	type ScreeningBrokerId = ScreeningBrokerId;
	type BoostApi = LendingPools;
}

impl pallet_cf_ingress_egress::Config<Instance2> for Runtime {
	type RuntimeEvent = RuntimeEvent;
	type RuntimeCall = RuntimeCall;
	const MANAGE_CHANNEL_LIFETIME: bool = true;
	const ONLY_PREALLOCATE_FROM_POOL: bool = false;
	type IngressSource = DummyIngressSource<Polkadot, BlockNumberFor<Runtime>>;
	type TargetChain = Polkadot;
	type AddressDerivation = AddressDerivation;
	type AddressConverter = ChainAddressConverter;
	type Balance = AssetBalances;
	type PoolApi = LiquidityPools;
	type ChainApiCall = dot::api::PolkadotApi<chainflip::DotEnvironment>;
	type Broadcaster = PolkadotBroadcaster;
	type WeightInfo = pallet_cf_ingress_egress::weights::PalletWeight<Runtime>;
	type DepositHandler = chainflip::DepositHandler;
	type ChainTracking = PolkadotChainTracking;
	type NetworkEnvironment = Environment;
	type AssetConverter = Swapping;
	type FeePayment = Flip;
	type SwapRequestHandler = Swapping;
	type CcmAdditionalDataHandler = CfCcmAdditionalDataHandler;
	type AssetWithholding = AssetBalances;
	type FetchesTransfersLimitProvider = NoLimit;
	type SafeMode = RuntimeSafeMode;
	type SwapParameterValidation = Swapping;
	type AffiliateRegistry = Swapping;
	type AllowTransactionReports = ConstBool<false>;
	type ScreeningBrokerId = ScreeningBrokerId;
	type BoostApi = LendingPools;
}

impl pallet_cf_ingress_egress::Config<Instance3> for Runtime {
	type RuntimeEvent = RuntimeEvent;
	type RuntimeCall = RuntimeCall;
	const MANAGE_CHANNEL_LIFETIME: bool = true;
	const ONLY_PREALLOCATE_FROM_POOL: bool = false;
	type IngressSource = DummyIngressSource<Bitcoin, BlockNumberFor<Runtime>>;
	type TargetChain = Bitcoin;
	type AddressDerivation = AddressDerivation;
	type AddressConverter = ChainAddressConverter;
	type Balance = AssetBalances;
	type PoolApi = LiquidityPools;
	type ChainApiCall = cf_chains::btc::api::BitcoinApi<chainflip::BtcEnvironment>;
	type Broadcaster = BitcoinBroadcaster;
	type WeightInfo = pallet_cf_ingress_egress::weights::PalletWeight<Runtime>;
	type DepositHandler = chainflip::DepositHandler;
	type ChainTracking = BitcoinChainTracking;
	type NetworkEnvironment = Environment;
	type AssetConverter = Swapping;
	type FeePayment = Flip;
	type SwapRequestHandler = Swapping;
	type CcmAdditionalDataHandler = CfCcmAdditionalDataHandler;
	type AssetWithholding = AssetBalances;
	type FetchesTransfersLimitProvider = NoLimit;
	type SafeMode = RuntimeSafeMode;
	type SwapParameterValidation = Swapping;
	type AffiliateRegistry = Swapping;
	type AllowTransactionReports = ConstBool<true>;
	type ScreeningBrokerId = ScreeningBrokerId;
	type BoostApi = LendingPools;
}

impl pallet_cf_ingress_egress::Config<Instance4> for Runtime {
	type RuntimeEvent = RuntimeEvent;
	type RuntimeCall = RuntimeCall;
	const MANAGE_CHANNEL_LIFETIME: bool = true;
	const ONLY_PREALLOCATE_FROM_POOL: bool = true;
	type IngressSource = DummyIngressSource<Arbitrum, BlockNumberFor<Runtime>>;
	type TargetChain = Arbitrum;
	type AddressDerivation = AddressDerivation;
	type AddressConverter = ChainAddressConverter;
	type Balance = AssetBalances;
	type PoolApi = LiquidityPools;
	type ChainApiCall = ArbitrumApi<EvmEnvironment>;
	type Broadcaster = ArbitrumBroadcaster;
	type DepositHandler = chainflip::DepositHandler;
	type ChainTracking = ArbitrumChainTracking;
	type WeightInfo = pallet_cf_ingress_egress::weights::PalletWeight<Runtime>;
	type NetworkEnvironment = Environment;
	type AssetConverter = Swapping;
	type FeePayment = Flip;
	type SwapRequestHandler = Swapping;
	type CcmAdditionalDataHandler = CfCcmAdditionalDataHandler;
	type AssetWithholding = AssetBalances;
	type FetchesTransfersLimitProvider = EvmLimit;
	type SafeMode = RuntimeSafeMode;
	type SwapParameterValidation = Swapping;
	type AffiliateRegistry = Swapping;
	type AllowTransactionReports = ConstBool<true>;
	type ScreeningBrokerId = ScreeningBrokerId;
	type BoostApi = LendingPools;
}

impl pallet_cf_ingress_egress::Config<Instance5> for Runtime {
	type RuntimeEvent = RuntimeEvent;
	type RuntimeCall = RuntimeCall;
	const MANAGE_CHANNEL_LIFETIME: bool = false;
	const ONLY_PREALLOCATE_FROM_POOL: bool = false;
	type IngressSource = SolanaIngress;
	type TargetChain = Solana;
	type AddressDerivation = AddressDerivation;
	type AddressConverter = ChainAddressConverter;
	type Balance = AssetBalances;
	type PoolApi = LiquidityPools;
	type ChainApiCall = cf_chains::sol::api::SolanaApi<SolEnvironment>;
	type Broadcaster = SolanaBroadcaster;
	type WeightInfo = pallet_cf_ingress_egress::weights::PalletWeight<Runtime>;
	type DepositHandler = chainflip::DepositHandler;
	type ChainTracking = SolanaChainTrackingProvider;
	type NetworkEnvironment = Environment;
	type AssetConverter = Swapping;
	type FeePayment = Flip;
	type SwapRequestHandler = Swapping;
	type CcmAdditionalDataHandler = CfCcmAdditionalDataHandler;
	type AssetWithholding = AssetBalances;
	type FetchesTransfersLimitProvider = SolanaLimit;
	type SafeMode = RuntimeSafeMode;
	type SwapParameterValidation = Swapping;
	type AffiliateRegistry = Swapping;
	type AllowTransactionReports = ConstBool<false>;
	type ScreeningBrokerId = ScreeningBrokerId;
	type BoostApi = LendingPools;
}

impl pallet_cf_ingress_egress::Config<Instance6> for Runtime {
	type RuntimeEvent = RuntimeEvent;
	type RuntimeCall = RuntimeCall;
	const MANAGE_CHANNEL_LIFETIME: bool = true;
	const ONLY_PREALLOCATE_FROM_POOL: bool = false;
	type IngressSource = DummyIngressSource<Assethub, BlockNumberFor<Runtime>>;
	type TargetChain = Assethub;
	type AddressDerivation = AddressDerivation;
	type AddressConverter = ChainAddressConverter;
	type Balance = AssetBalances;
	type PoolApi = LiquidityPools;
	type ChainApiCall = hub::api::AssethubApi<chainflip::HubEnvironment>;
	type Broadcaster = AssethubBroadcaster;
	type WeightInfo = pallet_cf_ingress_egress::weights::PalletWeight<Runtime>;
	type DepositHandler = chainflip::DepositHandler;
	type ChainTracking = AssethubChainTracking;
	type NetworkEnvironment = Environment;
	type AssetConverter = Swapping;
	type FeePayment = Flip;
	type SwapRequestHandler = Swapping;
	type CcmAdditionalDataHandler = CfCcmAdditionalDataHandler;
	type AssetWithholding = AssetBalances;
	type FetchesTransfersLimitProvider = NoLimit;
	type SafeMode = RuntimeSafeMode;
	type SwapParameterValidation = Swapping;
	type AffiliateRegistry = Swapping;
	type AllowTransactionReports = ConstBool<false>;
	type ScreeningBrokerId = ScreeningBrokerId;
	type BoostApi = LendingPools;
}

impl pallet_cf_pools::Config for Runtime {
	type RuntimeEvent = RuntimeEvent;
	type LpBalance = AssetBalances;
	type LpRegistrationApi = LiquidityProvider;
	type SwapRequestHandler = Swapping;
	type SafeMode = RuntimeSafeMode;
	type WeightInfo = ();
}

impl pallet_cf_lp::Config for Runtime {
	type RuntimeEvent = RuntimeEvent;
	type DepositHandler = chainflip::AnyChainIngressEgressHandler;
	type EgressHandler = chainflip::AnyChainIngressEgressHandler;
	type AddressConverter = ChainAddressConverter;
	type SafeMode = RuntimeSafeMode;
	type PoolApi = LiquidityPools;
	type BalanceApi = AssetBalances;
	type BoostBalancesApi = LendingPools;
	type SwapRequestHandler = Swapping;
	type WeightInfo = pallet_cf_lp::weights::PalletWeight<Runtime>;
	#[cfg(feature = "runtime-benchmarks")]
	type FeePayment = Flip;
	type MinimumDeposit = MinimumDepositProvider;
}

impl pallet_cf_account_roles::Config for Runtime {
	type RuntimeEvent = RuntimeEvent;
	type EnsureGovernance = pallet_cf_governance::EnsureGovernance;
	type DeregistrationCheck = (Bonder<Self>, TradingStrategyDeregistrationCheck<Self>);
	type WeightInfo = ();
}

impl<LocalCall> SendTransactionTypes<LocalCall> for Runtime
where
	RuntimeCall: From<LocalCall>,
{
	type Extrinsic = UncheckedExtrinsic;
	type OverarchingCall = RuntimeCall;
}

impl pallet_session::Config for Runtime {
	type SessionHandler = <opaque::SessionKeys as OpaqueKeys>::KeyTypeIdProviders;
	type ShouldEndSession = Validator;
	type SessionManager = Validator;
	type RuntimeEvent = RuntimeEvent;
	type Keys = opaque::SessionKeys;
	type NextSessionRotation = Validator;
	type ValidatorId = <Self as frame_system::Config>::AccountId;
	type ValidatorIdOf = ConvertInto;
	type WeightInfo = weights::pallet_session::SubstrateWeight<Runtime>;
}

impl pallet_session::historical::Config for Runtime {
	type FullIdentification = ();
	type FullIdentificationOf = ();
}

const NORMAL_DISPATCH_RATIO: Perbill = Perbill::from_percent(50);

parameter_types! {
	pub const Version: RuntimeVersion = VERSION;
	pub const BlockHashCount: BlockNumber = 2400;
	/// We allow for 2 seconds of compute with a 6 second average block time.
	pub BlockWeights: frame_system::limits::BlockWeights =
		frame_system::limits::BlockWeights::with_sensible_defaults(
			Weight::from_parts(2u64 * WEIGHT_REF_TIME_PER_SECOND, u64::MAX),
			NORMAL_DISPATCH_RATIO,
		);
	pub BlockLength: frame_system::limits::BlockLength = frame_system::limits::BlockLength
		::max_with_normal_ratio(5 * 1024 * 1024, NORMAL_DISPATCH_RATIO);
}

// Configure FRAME pallets to include in runtime.
#[derive_impl(frame_system::config_preludes::SolochainDefaultConfig)]
impl frame_system::Config for Runtime {
	/// The block type for the runtime.
	type Block = Block;
	/// Block & extrinsics weights: base values and limits.
	type BlockWeights = BlockWeights;
	/// The maximum length of a block (in bytes).
	type BlockLength = BlockLength;
	/// The hashing algorithm used.
	type Hashing = BlakeTwo256;
	/// Maximum number of block number to block hash mappings to keep (oldest pruned first).
	type BlockHashCount = BlockHashCount;
	/// The weight of database operations that the runtime can invoke.
	type DbWeight = DbWeight;
	/// Version of the runtime.
	type Version = Version;
	/// What to do if a new account is created.
	type OnNewAccount = AccountRoles;
	/// What to do if an account is fully reaped from the system.
	type OnKilledAccount = (
		pallet_cf_flip::BurnFlipAccount<Self>,
		GrandpaOffenceReporter<Self>,
		Funding,
		AccountRoles,
		Reputation,
		pallet_cf_pools::DeleteHistoricalEarnedFees<Self>,
		pallet_cf_asset_balances::DeleteAccount<Self>,
	);
	/// The data to be stored in an account.
	type AccountData = ();
	/// Weight information for the extrinsics of this pallet.
	type SystemWeightInfo = weights::frame_system::SubstrateWeight<Runtime>;
	/// This is used as an identifier of the chain.
	type SS58Prefix = ConstU16<CHAINFLIP_SS58_PREFIX>;

	/// We don't use RuntimeTask.
	type RuntimeTask = ();
}

impl frame_system::offchain::SigningTypes for Runtime {
	type Public = <Signature as Verify>::Signer;
	type Signature = Signature;
}

impl pallet_aura::Config for Runtime {
	type AuthorityId = AuraId;
	type DisabledValidators = ();
	type MaxAuthorities = ConstU32<MAX_AUTHORITIES>;
	type AllowMultipleBlocksPerSlot = ConstBool<false>;
	type SlotDuration = ConstU64<SLOT_DURATION>;
}

type KeyOwnerIdentification<T, Id> =
	<T as KeyOwnerProofSystem<(KeyTypeId, Id)>>::IdentificationTuple;
type GrandpaOffenceReporter<T> = pallet_cf_reputation::ChainflipOffenceReportingAdapter<
	T,
	pallet_grandpa::EquivocationOffence<KeyOwnerIdentification<Historical, GrandpaId>>,
	<T as pallet_session::historical::Config>::FullIdentification,
>;

impl pallet_grandpa::Config for Runtime {
	type RuntimeEvent = RuntimeEvent;
	type WeightInfo = ();
	type MaxAuthorities = ConstU32<MAX_AUTHORITIES>;
	// Note: We don't use nomination.
	type MaxNominators = ConstU32<0>;

	type MaxSetIdSessionEntries = ConstU64<8>;
	type KeyOwnerProof = sp_session::MembershipProof;
	type EquivocationReportSystem = pallet_grandpa::EquivocationReportSystem<
		Self,
		GrandpaOffenceReporter<Self>,
		Historical,
		ConstU64<14400>,
	>;
}

impl pallet_timestamp::Config for Runtime {
	/// A timestamp: milliseconds since the unix epoch.
	type Moment = u64;
	type OnTimestampSet = Aura;
	type MinimumPeriod = ConstU64<{ SLOT_DURATION / 2 }>;
	type WeightInfo = weights::pallet_timestamp::SubstrateWeight<Runtime>;
}

impl pallet_authorship::Config for Runtime {
	type FindAuthor = pallet_session::FindAccountFromAuthorIndex<Self, Aura>;
	type EventHandler = ();
}

impl pallet_cf_flip::Config for Runtime {
	type RuntimeEvent = RuntimeEvent;
	type Balance = FlipBalance;
	type BlocksPerDay = ConstU32<DAYS>;
	type OnAccountFunded = pallet_cf_validator::UpdateBackupMapping<Self>;
	type WeightInfo = pallet_cf_flip::weights::PalletWeight<Runtime>;
	type WaivedFees = chainflip::WaivedFees;
	type CallIndexer = chainflip::LpOrderCallIndexer;
}

impl pallet_cf_witnesser::Config for Runtime {
	type RuntimeEvent = RuntimeEvent;
	type RuntimeOrigin = RuntimeOrigin;
	type RuntimeCall = RuntimeCall;
	type SafeMode = RuntimeSafeMode;
	type CallDispatchPermission = WitnesserCallPermission;
	type Offence = chainflip::Offence;
	type OffenceReporter = Reputation;
	type LateWitnessGracePeriod = ConstU32<LATE_WITNESS_GRACE_PERIOD>;
	type WeightInfo = pallet_cf_witnesser::weights::PalletWeight<Runtime>;
}

impl pallet_cf_funding::Config for Runtime {
	type RuntimeEvent = RuntimeEvent;
	type ThresholdCallable = RuntimeCall;
	type FunderId = AccountId;
	type Flip = Flip;
	type Broadcaster = EthereumBroadcaster;
	type EnsureThresholdSigned =
		pallet_cf_threshold_signature::EnsureThresholdSigned<Self, EvmInstance>;
	type RegisterRedemption = EthereumApi<EvmEnvironment>;
	type TimeSource = Timestamp;
	type RedemptionChecker = Validator;
	type SafeMode = RuntimeSafeMode;
	type WeightInfo = pallet_cf_funding::weights::PalletWeight<Runtime>;
}

impl pallet_cf_tokenholder_governance::Config for Runtime {
	type RuntimeEvent = RuntimeEvent;
	type FeePayment = Flip;
	type WeightInfo = pallet_cf_tokenholder_governance::weights::PalletWeight<Runtime>;
	type VotingPeriod = ConstU32<{ 14 * DAYS }>;
	type AnyChainGovKeyBroadcaster = TokenholderGovernanceBroadcaster;
	type CommKeyBroadcaster = TokenholderGovernanceBroadcaster;
	type ProposalFee = ConstU128<{ 1_000 * FLIPPERINOS_PER_FLIP }>;
	type EnactmentDelay = ConstU32<{ 7 * DAYS }>;
}

impl pallet_cf_governance::Config for Runtime {
	type RuntimeOrigin = RuntimeOrigin;
	type RuntimeCall = RuntimeCall;
	type RuntimeEvent = RuntimeEvent;
	type TimeSource = Timestamp;
	type WeightInfo = pallet_cf_governance::weights::PalletWeight<Runtime>;
	type UpgradeCondition = pallet_cf_validator::NotDuringRotation<Runtime>;
	type RuntimeUpgrade = chainflip::RuntimeUpgradeManager;
	type CompatibleCfeVersions = Environment;
	type AuthoritiesCfeVersions = Validator;
}

impl pallet_cf_emissions::Config for Runtime {
	type RuntimeEvent = RuntimeEvent;
	type HostChain = Ethereum;
	type FlipBalance = FlipBalance;
	type ApiCall = eth::api::EthereumApi<EvmEnvironment>;
	type Broadcaster = EthereumBroadcaster;
	type Surplus = pallet_cf_flip::Surplus<Runtime>;
	type Issuance = pallet_cf_flip::FlipIssuance<Runtime>;
	type RewardsDistribution = chainflip::BlockAuthorRewardDistribution;
	type CompoundingInterval = ConstU32<COMPOUNDING_INTERVAL>;
	type EthEnvironment = EvmEnvironment;
	type FlipToBurn = Swapping;
	type EgressHandler = pallet_cf_ingress_egress::Pallet<Runtime, EthereumInstance>;
	type SafeMode = RuntimeSafeMode;
	type WeightInfo = pallet_cf_emissions::weights::PalletWeight<Runtime>;
}

parameter_types! {
	pub FeeMultiplier: Multiplier = Multiplier::one();
}

impl pallet_transaction_payment::Config for Runtime {
	type RuntimeEvent = RuntimeEvent;
	type OnChargeTransaction = pallet_cf_flip::FlipTransactionPayment<Self>;
	type OperationalFeeMultiplier = ConstU8<5>;
	type WeightToFee = ConstantMultiplier<FlipBalance, ConstU128<{ TX_FEE_MULTIPLIER }>>;
	type LengthToFee = ConstantMultiplier<FlipBalance, ConstU128<1_000_000>>;
	type FeeMultiplierUpdate = ConstFeeMultiplier<FeeMultiplier>;
}

parameter_types! {
	pub const ReputationPointFloorAndCeiling: (i32, i32) = (-2880, 2880);
	pub const MaximumAccruableReputation: pallet_cf_reputation::ReputationPoints = 15;
}

impl pallet_cf_cfe_interface::Config for Runtime {
	type WeightInfo = pallet_cf_cfe_interface::PalletWeight<Runtime>;
}

impl pallet_cf_reputation::Config for Runtime {
	type RuntimeEvent = RuntimeEvent;
	type Offence = chainflip::Offence;
	type Heartbeat = ChainflipHeartbeat;
	type HeartbeatBlockInterval = ConstU32<HEARTBEAT_BLOCK_INTERVAL>;
	type ReputationPointFloorAndCeiling = ReputationPointFloorAndCeiling;
	type Slasher = FlipSlasher<Self>;
	type WeightInfo = pallet_cf_reputation::weights::PalletWeight<Runtime>;
	type MaximumAccruableReputation = MaximumAccruableReputation;
	type SafeMode = RuntimeSafeMode;
}

impl pallet_cf_threshold_signature::Config<Instance16> for Runtime {
	type RuntimeEvent = RuntimeEvent;
	type Offence = chainflip::Offence;
	type RuntimeOrigin = RuntimeOrigin;
	type ThresholdCallable = RuntimeCall;
	type ThresholdSignerNomination = chainflip::RandomSignerNomination;
	type TargetChainCrypto = EvmCrypto;
	type VaultActivator = MultiVaultActivator<EthereumVault, ArbitrumVault>;
	type OffenceReporter = Reputation;
	type CeremonyRetryDelay = ConstU32<1>;
	type SafeMode = RuntimeSafeMode;
	type Slasher = FlipSlasher<Self>;
	type CfeMultisigRequest = CfeInterface;
	type Weights = pallet_cf_threshold_signature::weights::PalletWeight<Self>;
}

impl pallet_cf_threshold_signature::Config<Instance15> for Runtime {
	type RuntimeEvent = RuntimeEvent;
	type Offence = chainflip::Offence;
	type RuntimeOrigin = RuntimeOrigin;
	type ThresholdCallable = RuntimeCall;
	type ThresholdSignerNomination = chainflip::RandomSignerNomination;
	type TargetChainCrypto = PolkadotCrypto;
	type VaultActivator = MultiVaultActivator<PolkadotVault, AssethubVault>;
	type OffenceReporter = Reputation;
	type CeremonyRetryDelay = ConstU32<1>;
	type SafeMode = RuntimeSafeMode;
	type Slasher = FlipSlasher<Self>;
	type CfeMultisigRequest = CfeInterface;
	type Weights = pallet_cf_threshold_signature::weights::PalletWeight<Self>;
}

impl pallet_cf_threshold_signature::Config<Instance3> for Runtime {
	type RuntimeEvent = RuntimeEvent;
	type Offence = chainflip::Offence;
	type RuntimeOrigin = RuntimeOrigin;
	type ThresholdCallable = RuntimeCall;
	type ThresholdSignerNomination = chainflip::RandomSignerNomination;
	type TargetChainCrypto = BitcoinCrypto;
	type VaultActivator = BitcoinVault;
	type OffenceReporter = Reputation;
	type CeremonyRetryDelay = ConstU32<1>;
	type SafeMode = RuntimeSafeMode;
	type Slasher = FlipSlasher<Self>;
	type CfeMultisigRequest = CfeInterface;
	type Weights = pallet_cf_threshold_signature::weights::PalletWeight<Self>;
}

impl pallet_cf_threshold_signature::Config<Instance5> for Runtime {
	type RuntimeEvent = RuntimeEvent;
	type Offence = chainflip::Offence;
	type RuntimeOrigin = RuntimeOrigin;
	type ThresholdCallable = RuntimeCall;
	type ThresholdSignerNomination = chainflip::RandomSignerNomination;
	type TargetChainCrypto = SolanaCrypto;
	type VaultActivator = SolanaVault;
	type OffenceReporter = Reputation;
	type CeremonyRetryDelay = ConstU32<1>;
	type SafeMode = RuntimeSafeMode;
	type Slasher = FlipSlasher<Self>;
	type CfeMultisigRequest = CfeInterface;
	type Weights = pallet_cf_threshold_signature::weights::PalletWeight<Self>;
}

impl pallet_cf_broadcast::Config<Instance1> for Runtime {
	type RuntimeEvent = RuntimeEvent;
	type RuntimeCall = RuntimeCall;
	type RuntimeOrigin = RuntimeOrigin;
	type BroadcastCallable = RuntimeCall;
	type Offence = chainflip::Offence;
	type TargetChain = Ethereum;
	type ApiCall = eth::api::EthereumApi<EvmEnvironment>;
	type ThresholdSigner = EvmThresholdSigner;
	type TransactionBuilder = chainflip::EthTransactionBuilder;
	type BroadcastSignerNomination = chainflip::RandomSignerNomination;
	type OffenceReporter = Reputation;
	type EnsureThresholdSigned =
		pallet_cf_threshold_signature::EnsureThresholdSigned<Self, EvmInstance>;
	type BroadcastReadyProvider = BroadcastReadyProvider;
	type WeightInfo = pallet_cf_broadcast::weights::PalletWeight<Runtime>;
	type SafeMode = RuntimeSafeMode;
	type SafeModeBlockMargin = ConstU32<10>;
	type SafeModeChainBlockMargin = ConstU64<BLOCKS_PER_MINUTE_ETHEREUM>;
	type ChainTracking = EthereumChainTracking;
	type RetryPolicy = DefaultRetryPolicy;
	type LiabilityTracker = AssetBalances;
	type CfeBroadcastRequest = CfeInterface;
	type ElectionEgressWitnesser = DummyEgressSuccessWitnesser<EvmCrypto>;
}

impl pallet_cf_broadcast::Config<Instance2> for Runtime {
	type RuntimeEvent = RuntimeEvent;
	type RuntimeCall = RuntimeCall;
	type RuntimeOrigin = RuntimeOrigin;
	type BroadcastCallable = RuntimeCall;
	type Offence = chainflip::Offence;
	type TargetChain = Polkadot;
	type ApiCall = dot::api::PolkadotApi<DotEnvironment>;
	type ThresholdSigner = PolkadotThresholdSigner;
	type TransactionBuilder = chainflip::DotTransactionBuilder;
	type BroadcastSignerNomination = chainflip::RandomSignerNomination;
	type OffenceReporter = Reputation;
	type EnsureThresholdSigned =
		pallet_cf_threshold_signature::EnsureThresholdSigned<Self, PolkadotCryptoInstance>;
	type BroadcastReadyProvider = BroadcastReadyProvider;
	type WeightInfo = pallet_cf_broadcast::weights::PalletWeight<Runtime>;
	type SafeMode = RuntimeSafeMode;
	type SafeModeBlockMargin = ConstU32<10>;
	type SafeModeChainBlockMargin = ConstU32<BLOCKS_PER_MINUTE_POLKADOT>;
	type ChainTracking = PolkadotChainTracking;
	type RetryPolicy = DefaultRetryPolicy;
	type LiabilityTracker = AssetBalances;
	type CfeBroadcastRequest = CfeInterface;
	type ElectionEgressWitnesser = DummyEgressSuccessWitnesser<PolkadotCrypto>;
}

impl pallet_cf_broadcast::Config<Instance3> for Runtime {
	type RuntimeEvent = RuntimeEvent;
	type RuntimeCall = RuntimeCall;
	type RuntimeOrigin = RuntimeOrigin;
	type BroadcastCallable = RuntimeCall;
	type Offence = chainflip::Offence;
	type TargetChain = Bitcoin;
	type ApiCall = cf_chains::btc::api::BitcoinApi<BtcEnvironment>;
	type ThresholdSigner = BitcoinThresholdSigner;
	type TransactionBuilder = chainflip::BtcTransactionBuilder;
	type BroadcastSignerNomination = chainflip::RandomSignerNomination;
	type OffenceReporter = Reputation;
	type EnsureThresholdSigned =
		pallet_cf_threshold_signature::EnsureThresholdSigned<Self, BitcoinInstance>;
	type BroadcastReadyProvider = BroadcastReadyProvider;
	type WeightInfo = pallet_cf_broadcast::weights::PalletWeight<Runtime>;
	type SafeMode = RuntimeSafeMode;
	type SafeModeBlockMargin = ConstU32<10>;
	type SafeModeChainBlockMargin = ConstU64<1>; // 10 minutes
	type ChainTracking = BitcoinChainTracking;
	type RetryPolicy = BitcoinRetryPolicy;
	type LiabilityTracker = AssetBalances;
	type CfeBroadcastRequest = CfeInterface;
	type ElectionEgressWitnesser = DummyEgressSuccessWitnesser<BitcoinCrypto>;
}

impl pallet_cf_broadcast::Config<Instance4> for Runtime {
	type RuntimeEvent = RuntimeEvent;
	type RuntimeCall = RuntimeCall;
	type RuntimeOrigin = RuntimeOrigin;
	type BroadcastCallable = RuntimeCall;
	type Offence = chainflip::Offence;
	type TargetChain = Arbitrum;
	type ApiCall = cf_chains::arb::api::ArbitrumApi<EvmEnvironment>;
	type ThresholdSigner = EvmThresholdSigner;
	type TransactionBuilder = chainflip::ArbTransactionBuilder;
	type BroadcastSignerNomination = chainflip::RandomSignerNomination;
	type OffenceReporter = Reputation;
	type EnsureThresholdSigned =
		pallet_cf_threshold_signature::EnsureThresholdSigned<Self, EvmInstance>;
	type BroadcastReadyProvider = BroadcastReadyProvider;
	type WeightInfo = pallet_cf_broadcast::weights::PalletWeight<Runtime>;
	type SafeMode = RuntimeSafeMode;
	type SafeModeBlockMargin = ConstU32<10>;
	type SafeModeChainBlockMargin = ConstU64<BLOCKS_PER_MINUTE_ARBITRUM>;
	type ChainTracking = ArbitrumChainTracking;
	type RetryPolicy = DefaultRetryPolicy;
	type LiabilityTracker = AssetBalances;
	type CfeBroadcastRequest = CfeInterface;
	type ElectionEgressWitnesser = DummyEgressSuccessWitnesser<EvmCrypto>;
}

impl pallet_cf_broadcast::Config<Instance5> for Runtime {
	type RuntimeEvent = RuntimeEvent;
	type RuntimeCall = RuntimeCall;
	type RuntimeOrigin = RuntimeOrigin;
	type BroadcastCallable = RuntimeCall;
	type Offence = chainflip::Offence;
	type TargetChain = Solana;
	type ApiCall = cf_chains::sol::api::SolanaApi<SolEnvironment>;
	type ThresholdSigner = SolanaThresholdSigner;
	type TransactionBuilder = chainflip::SolanaTransactionBuilder;
	type BroadcastSignerNomination = chainflip::RandomSignerNomination;
	type OffenceReporter = Reputation;
	type EnsureThresholdSigned =
		pallet_cf_threshold_signature::EnsureThresholdSigned<Self, SolanaInstance>;
	type BroadcastReadyProvider = BroadcastReadyProvider;
	type WeightInfo = pallet_cf_broadcast::weights::PalletWeight<Runtime>;
	type SafeMode = RuntimeSafeMode;
	type SafeModeBlockMargin = ConstU32<10>;
	type SafeModeChainBlockMargin = ConstU64<BLOCKS_PER_MINUTE_SOLANA>;
	type ChainTracking = SolanaChainTrackingProvider;
	type RetryPolicy = DefaultRetryPolicy;
	type LiabilityTracker = AssetBalances;
	type CfeBroadcastRequest = CfeInterface;
	type ElectionEgressWitnesser = SolanaEgressWitnessingTrigger;
}

impl pallet_cf_broadcast::Config<Instance6> for Runtime {
	type RuntimeEvent = RuntimeEvent;
	type RuntimeCall = RuntimeCall;
	type RuntimeOrigin = RuntimeOrigin;
	type BroadcastCallable = RuntimeCall;
	type Offence = chainflip::Offence;
	type TargetChain = Assethub;
	type ApiCall = hub::api::AssethubApi<HubEnvironment>;
	type ThresholdSigner = PolkadotThresholdSigner;
	type TransactionBuilder = chainflip::DotTransactionBuilder;
	type BroadcastSignerNomination = chainflip::RandomSignerNomination;
	type OffenceReporter = Reputation;
	type EnsureThresholdSigned =
		pallet_cf_threshold_signature::EnsureThresholdSigned<Self, PolkadotCryptoInstance>;
	type BroadcastReadyProvider = BroadcastReadyProvider;
	type WeightInfo = pallet_cf_broadcast::weights::PalletWeight<Runtime>;
	type SafeMode = RuntimeSafeMode;
	type SafeModeBlockMargin = ConstU32<10>;
	type SafeModeChainBlockMargin = ConstU32<BLOCKS_PER_MINUTE_POLKADOT>;
	type ChainTracking = AssethubChainTracking;
	type RetryPolicy = DefaultRetryPolicy;
	type LiabilityTracker = AssetBalances;
	type CfeBroadcastRequest = CfeInterface;
	type ElectionEgressWitnesser = DummyEgressSuccessWitnesser<PolkadotCrypto>;
}

impl pallet_cf_asset_balances::Config for Runtime {
	type RuntimeEvent = RuntimeEvent;
	type EgressHandler = chainflip::AnyChainIngressEgressHandler;
	type PolkadotKeyProvider = PolkadotThresholdSigner;
	type SafeMode = RuntimeSafeMode;
}

impl pallet_cf_chain_tracking::Config<Instance1> for Runtime {
	type RuntimeEvent = RuntimeEvent;
	type TargetChain = Ethereum;
	type WeightInfo = pallet_cf_chain_tracking::weights::PalletWeight<Runtime>;
}

impl pallet_cf_chain_tracking::Config<Instance2> for Runtime {
	type RuntimeEvent = RuntimeEvent;
	type TargetChain = Polkadot;
	type WeightInfo = pallet_cf_chain_tracking::weights::PalletWeight<Runtime>;
}

impl pallet_cf_chain_tracking::Config<Instance3> for Runtime {
	type RuntimeEvent = RuntimeEvent;
	type TargetChain = Bitcoin;
	type WeightInfo = pallet_cf_chain_tracking::weights::PalletWeight<Runtime>;
}

impl pallet_cf_chain_tracking::Config<Instance4> for Runtime {
	type RuntimeEvent = RuntimeEvent;
	type TargetChain = Arbitrum;
	type WeightInfo = pallet_cf_chain_tracking::weights::PalletWeight<Runtime>;
}

impl pallet_cf_chain_tracking::Config<Instance5> for Runtime {
	type RuntimeEvent = RuntimeEvent;
	type TargetChain = Solana;
	type WeightInfo = pallet_cf_chain_tracking::weights::PalletWeight<Runtime>;
}

impl pallet_cf_chain_tracking::Config<Instance6> for Runtime {
	type RuntimeEvent = RuntimeEvent;
	type TargetChain = Assethub;
	type WeightInfo = pallet_cf_chain_tracking::weights::PalletWeight<Runtime>;
}

impl pallet_cf_elections::Config<Instance5> for Runtime {
	const TYPE_INFO_SUFFIX: &'static str = <Solana as ChainInstanceAlias>::TYPE_INFO_SUFFIX;
	type RuntimeEvent = RuntimeEvent;
	type ElectoralSystemRunner = chainflip::solana_elections::SolanaElectoralSystemRunner;
	type WeightInfo = pallet_cf_elections::weights::PalletWeight<Runtime>;
	type CreateGovernanceElectionHook = chainflip::solana_elections::SolanaGovernanceElectionHook;
}

impl pallet_cf_elections::Config<Instance3> for Runtime {
	const TYPE_INFO_SUFFIX: &'static str = <Bitcoin as ChainInstanceAlias>::TYPE_INFO_SUFFIX;
	type RuntimeEvent = RuntimeEvent;
	type ElectoralSystemRunner = chainflip::bitcoin_elections::BitcoinElectoralSystemRunner;
	type WeightInfo = pallet_cf_elections::weights::PalletWeight<Runtime>;
	type CreateGovernanceElectionHook = chainflip::bitcoin_elections::BitcoinGovernanceElectionHook;
}

impl pallet_cf_trading_strategy::Config for Runtime {
	type RuntimeEvent = RuntimeEvent;
	type WeightInfo = pallet_cf_trading_strategy::weights::PalletWeight<Runtime>;
	type LpOrdersWeights = LiquidityPools;
	type BalanceApi = AssetBalances;
	type SafeMode = RuntimeSafeMode;
	type PoolApi = LiquidityPools;
	type LpRegistrationApi = LiquidityProvider;
}

impl pallet_cf_lending_pools::Config for Runtime {
	type RuntimeEvent = RuntimeEvent;
	type WeightInfo = pallet_cf_lending_pools::weights::PalletWeight<Runtime>;
	type Balance = AssetBalances;
	type SwapRequestHandler = Swapping;
	type SafeMode = RuntimeSafeMode;
	type PoolApi = LiquidityPools;
}

#[frame_support::runtime]
mod runtime {
	#[runtime::runtime]
	#[runtime::derive(RuntimeCall, RuntimeEvent, RuntimeError, RuntimeOrigin)]
	pub struct Runtime;

	#[runtime::pallet_index(0)]
	pub type System = frame_system;
	#[runtime::pallet_index(1)]
	pub type Timestamp = pallet_timestamp;
	#[runtime::pallet_index(2)]
	pub type Environment = pallet_cf_environment;
	#[runtime::pallet_index(3)]
	pub type Flip = pallet_cf_flip;
	#[runtime::pallet_index(4)]
	pub type Emissions = pallet_cf_emissions;

	// AccountRoles after funding; since account creation comes first.
	#[runtime::pallet_index(5)]
	pub type Funding = pallet_cf_funding;
	#[runtime::pallet_index(6)]
	pub type AccountRoles = pallet_cf_account_roles;
	#[runtime::pallet_index(7)]
	pub type TransactionPayment = pallet_transaction_payment;
	#[runtime::pallet_index(8)]
	pub type Witnesser = pallet_cf_witnesser;
	#[runtime::pallet_index(9)]
	pub type Validator = pallet_cf_validator;
	#[runtime::pallet_index(10)]
	pub type Session = pallet_session;
	#[runtime::pallet_index(11)]
	pub type Historical = session_historical;
	#[runtime::pallet_index(12)]
	pub type Aura = pallet_aura;
	#[runtime::pallet_index(13)]
	pub type Authorship = pallet_authorship;
	#[runtime::pallet_index(14)]
	pub type Grandpa = pallet_grandpa;
	#[runtime::pallet_index(15)]
	pub type Governance = pallet_cf_governance;
	#[runtime::pallet_index(16)]
	pub type TokenholderGovernance = pallet_cf_tokenholder_governance;
	#[runtime::pallet_index(17)]
	pub type Reputation = pallet_cf_reputation;

	#[runtime::pallet_index(18)]
	pub type EthereumChainTracking = pallet_cf_chain_tracking<Instance1>;
	#[runtime::pallet_index(19)]
	pub type PolkadotChainTracking = pallet_cf_chain_tracking<Instance2>;
	#[runtime::pallet_index(20)]
	pub type BitcoinChainTracking = pallet_cf_chain_tracking<Instance3>;

	#[runtime::pallet_index(21)]
	pub type EthereumVault = pallet_cf_vaults<Instance1>;
	#[runtime::pallet_index(22)]
	pub type PolkadotVault = pallet_cf_vaults<Instance2>;
	#[runtime::pallet_index(23)]
	pub type BitcoinVault = pallet_cf_vaults<Instance3>;

	#[runtime::pallet_index(24)]
	pub type EvmThresholdSigner = pallet_cf_threshold_signature<Instance16>;
	#[runtime::pallet_index(25)]
	pub type PolkadotThresholdSigner = pallet_cf_threshold_signature<Instance15>;
	#[runtime::pallet_index(26)]
	pub type BitcoinThresholdSigner = pallet_cf_threshold_signature<Instance3>;

	#[runtime::pallet_index(27)]
	pub type EthereumBroadcaster = pallet_cf_broadcast<Instance1>;
	#[runtime::pallet_index(28)]
	pub type PolkadotBroadcaster = pallet_cf_broadcast<Instance2>;
	#[runtime::pallet_index(29)]
	pub type BitcoinBroadcaster = pallet_cf_broadcast<Instance3>;

	#[runtime::pallet_index(30)]
	pub type Swapping = pallet_cf_swapping;
	#[runtime::pallet_index(31)]
	pub type LiquidityProvider = pallet_cf_lp;

	#[runtime::pallet_index(32)]
	pub type EthereumIngressEgress = pallet_cf_ingress_egress<Instance1>;
	#[runtime::pallet_index(33)]
	pub type PolkadotIngressEgress = pallet_cf_ingress_egress<Instance2>;
	#[runtime::pallet_index(34)]
	pub type BitcoinIngressEgress = pallet_cf_ingress_egress<Instance3>;

	#[runtime::pallet_index(35)]
	pub type LiquidityPools = pallet_cf_pools;

	#[runtime::pallet_index(36)]
	pub type CfeInterface = pallet_cf_cfe_interface;

	#[runtime::pallet_index(37)]
	pub type ArbitrumChainTracking = pallet_cf_chain_tracking<Instance4>;
	#[runtime::pallet_index(38)]
	pub type ArbitrumVault = pallet_cf_vaults<Instance4>;
	#[runtime::pallet_index(39)]
	pub type ArbitrumBroadcaster = pallet_cf_broadcast<Instance4>;
	#[runtime::pallet_index(40)]
	pub type ArbitrumIngressEgress = pallet_cf_ingress_egress<Instance4>;

	#[runtime::pallet_index(41)]
	pub type SolanaVault = pallet_cf_vaults<Instance5>;
	#[runtime::pallet_index(42)]
	pub type SolanaThresholdSigner = pallet_cf_threshold_signature<Instance5>;
	#[runtime::pallet_index(43)]
	pub type SolanaBroadcaster = pallet_cf_broadcast<Instance5>;
	#[runtime::pallet_index(44)]
	pub type SolanaIngressEgress = pallet_cf_ingress_egress<Instance5>;
	#[runtime::pallet_index(45)]
	pub type SolanaElections = pallet_cf_elections<Instance5>;
	#[runtime::pallet_index(46)]
	pub type SolanaChainTracking = pallet_cf_chain_tracking<Instance5>;

	#[runtime::pallet_index(47)]
	pub type AssetBalances = pallet_cf_asset_balances;

	#[runtime::pallet_index(48)]
	pub type AssethubChainTracking = pallet_cf_chain_tracking<Instance6>;
	#[runtime::pallet_index(49)]
	pub type AssethubVault = pallet_cf_vaults<Instance6>;
	#[runtime::pallet_index(50)]
	pub type AssethubBroadcaster = pallet_cf_broadcast<Instance6>;
	#[runtime::pallet_index(51)]
	pub type AssethubIngressEgress = pallet_cf_ingress_egress<Instance6>;

	#[runtime::pallet_index(52)]
	pub type TradingStrategy = pallet_cf_trading_strategy;

	#[runtime::pallet_index(53)]
<<<<<<< HEAD
	pub type BitcoinElections = pallet_cf_elections<Instance3>;
=======
	pub type LendingPools = pallet_cf_lending_pools;
>>>>>>> 09fe791c
}

/// The address format for describing accounts.
pub type Address = sp_runtime::MultiAddress<AccountId, ()>;
/// Block header type as expected by this runtime.
pub type Header = generic::Header<BlockNumber, BlakeTwo256>;
/// Block type as expected by this runtime.
pub type Block = generic::Block<Header, UncheckedExtrinsic>;
/// A Block signed with a Justification
pub type SignedBlock = generic::SignedBlock<Block>;
/// The SignedExtension to the basic transaction logic.
pub type SignedExtra = (
	frame_system::CheckNonZeroSender<Runtime>,
	frame_system::CheckSpecVersion<Runtime>,
	frame_system::CheckTxVersion<Runtime>,
	frame_system::CheckGenesis<Runtime>,
	frame_system::CheckEra<Runtime>,
	frame_system::CheckNonce<Runtime>,
	frame_system::CheckWeight<Runtime>,
	pallet_transaction_payment::ChargeTransactionPayment<Runtime>,
	frame_metadata_hash_extension::CheckMetadataHash<Runtime>,
);
/// Unchecked extrinsic type as expected by this runtime.
pub type UncheckedExtrinsic =
	generic::UncheckedExtrinsic<Address, RuntimeCall, Signature, SignedExtra>;
/// The payload being signed in transactions.
pub type SignedPayload = generic::SignedPayload<RuntimeCall, SignedExtra>;
/// Extrinsic type that has already been checked.
pub type CheckedExtrinsic = generic::CheckedExtrinsic<AccountId, RuntimeCall, SignedExtra>;
/// Executive: handles dispatch to the various modules.
pub type Executive = frame_executive::Executive<
	Runtime,
	Block,
	frame_system::ChainContext<Runtime>,
	Runtime,
	PalletExecutionOrder,
	AllMigrations,
>;

pub type PalletExecutionOrder = (
	System,
	Timestamp,
	CfeInterface,
	Environment,
	Flip,
	Emissions,
	Funding,
	AccountRoles,
	TransactionPayment,
	Witnesser,
	Validator,
	Session,
	Historical,
	Aura,
	Authorship,
	Grandpa,
	Governance,
	TokenholderGovernance,
	Reputation,
	AssetBalances,
	// Chain Tracking
	EthereumChainTracking,
	PolkadotChainTracking,
	BitcoinChainTracking,
	ArbitrumChainTracking,
	SolanaChainTracking,
	AssethubChainTracking,
	// Elections
	SolanaElections,
	BitcoinElections,
	// Vaults
	EthereumVault,
	PolkadotVault,
	BitcoinVault,
	ArbitrumVault,
	SolanaVault,
	AssethubVault,
	// Threshold Signers
	EvmThresholdSigner,
	PolkadotThresholdSigner,
	BitcoinThresholdSigner,
	SolanaThresholdSigner,
	// Broadcasters
	EthereumBroadcaster,
	PolkadotBroadcaster,
	BitcoinBroadcaster,
	ArbitrumBroadcaster,
	SolanaBroadcaster,
	AssethubBroadcaster,
	// Swapping and Liquidity Provision
	Swapping,
	LiquidityProvider,
	// Ingress Egress
	EthereumIngressEgress,
	PolkadotIngressEgress,
	BitcoinIngressEgress,
	ArbitrumIngressEgress,
	SolanaIngressEgress,
	AssethubIngressEgress,
	// Liquidity Pools
	LiquidityPools,
	// Miscellaneous
	TradingStrategy,
	LendingPools,
);

/// Contains:
/// - ClearEvents in CfeInterface migration. Don't remove this.
/// - The VersionUpdate migration. Don't remove this.
/// - Individual pallet migrations. Don't remove these unless there's a good reason. Prefer to
///   disable these at the pallet level (ie. set it to () or PhantomData).
/// - Housekeeping migrations. Don't remove this - check individual housekeeping migrations and
///   remove them when they are no longer needed.
/// - Release-specific migrations: remove these if they are no longer needed.
type AllMigrations = (
	// This ClearEvents should only be run at the start of all migrations. This is in case another
	// migration needs to trigger an event like a Broadcast for example.
	pallet_cf_cfe_interface::migrations::ClearEvents<Runtime>,
	// DO NOT REMOVE `VersionUpdate`. THIS IS REQUIRED TO UPDATE THE VERSION FOR THE CFEs EVERY
	// UPGRADE
	pallet_cf_environment::migrations::VersionUpdate<Runtime>,
	PalletMigrations,
	migrations::housekeeping::Migration,
	MigrationsForV1_10,
	migrations::btc_elections_migrations::Migration,
);

/// All the pallet-specific migrations and migrations that depend on pallet migration order. Do not
/// comment out or remove pallet migrations. Prefer to delete the migration at the pallet level and
/// replace with a dummy migration.
type PalletMigrations = (
	pallet_cf_environment::migrations::PalletMigration<Runtime>,
	pallet_cf_funding::migrations::PalletMigration<Runtime>,
	pallet_cf_account_roles::migrations::PalletMigration<Runtime>,
	pallet_cf_validator::migrations::PalletMigration<Runtime>,
	pallet_cf_governance::migrations::PalletMigration<Runtime>,
	pallet_cf_tokenholder_governance::migrations::PalletMigration<Runtime>,
	pallet_cf_chain_tracking::migrations::PalletMigration<Runtime, EthereumInstance>,
	pallet_cf_chain_tracking::migrations::PalletMigration<Runtime, PolkadotInstance>,
	pallet_cf_chain_tracking::migrations::PalletMigration<Runtime, BitcoinInstance>,
	pallet_cf_chain_tracking::migrations::PalletMigration<Runtime, ArbitrumInstance>,
	pallet_cf_chain_tracking::migrations::PalletMigration<Runtime, SolanaInstance>,
	pallet_cf_chain_tracking::migrations::PalletMigration<Runtime, AssethubInstance>,
	pallet_cf_vaults::migrations::PalletMigration<Runtime, EthereumInstance>,
	pallet_cf_vaults::migrations::PalletMigration<Runtime, PolkadotInstance>,
	pallet_cf_vaults::migrations::PalletMigration<Runtime, BitcoinInstance>,
	pallet_cf_vaults::migrations::PalletMigration<Runtime, ArbitrumInstance>,
	pallet_cf_vaults::migrations::PalletMigration<Runtime, SolanaInstance>,
	pallet_cf_vaults::migrations::PalletMigration<Runtime, AssethubInstance>,
	pallet_cf_threshold_signature::migrations::PalletMigration<Runtime, EvmInstance>,
	pallet_cf_threshold_signature::migrations::PalletMigration<Runtime, PolkadotCryptoInstance>,
	pallet_cf_threshold_signature::migrations::PalletMigration<Runtime, BitcoinInstance>,
	pallet_cf_threshold_signature::migrations::PalletMigration<Runtime, SolanaInstance>,
	pallet_cf_broadcast::migrations::PalletMigration<Runtime, EthereumInstance>,
	pallet_cf_broadcast::migrations::PalletMigration<Runtime, PolkadotInstance>,
	pallet_cf_broadcast::migrations::PalletMigration<Runtime, BitcoinInstance>,
	pallet_cf_broadcast::migrations::PalletMigration<Runtime, ArbitrumInstance>,
	pallet_cf_broadcast::migrations::PalletMigration<Runtime, SolanaInstance>,
	pallet_cf_broadcast::migrations::PalletMigration<Runtime, AssethubInstance>,
	pallet_cf_swapping::migrations::PalletMigration<Runtime>,
	pallet_cf_lp::migrations::PalletMigration<Runtime>,
	pallet_cf_ingress_egress::migrations::PalletMigration<Runtime, EthereumInstance>,
	pallet_cf_ingress_egress::migrations::PalletMigration<Runtime, PolkadotInstance>,
	pallet_cf_ingress_egress::migrations::PalletMigration<Runtime, BitcoinInstance>,
	pallet_cf_ingress_egress::migrations::PalletMigration<Runtime, ArbitrumInstance>,
	pallet_cf_ingress_egress::migrations::PalletMigration<Runtime, SolanaInstance>,
	pallet_cf_ingress_egress::migrations::PalletMigration<Runtime, AssethubInstance>,
	pallet_cf_pools::migrations::PalletMigration<Runtime>,
	pallet_cf_cfe_interface::migrations::PalletMigration<Runtime>,
	pallet_cf_trading_strategy::migrations::PalletMigration<Runtime>,
	pallet_cf_lending_pools::migrations::PalletMigration<Runtime>,
);

pub struct NoopMigration;
impl frame_support::traits::UncheckedOnRuntimeUpgrade for NoopMigration {
	fn on_runtime_upgrade() -> frame_support::weights::Weight {
		log::info!("🤷 Noop migration");
		Default::default()
	}
}

#[allow(unused_macros)]
macro_rules! instanced_migrations {
	(
		module: $module:ident,
		migration: $migration:ty,
		from: $from:literal,
		to: $to:literal,
		include_instances: [$( $include:ident ),+ $(,)?],
		exclude_instances: [$( $exclude:ident ),* $(,)?] $(,)?
	) => {
		(
			$(
				VersionedMigration<
					$from,
					$to,
					$migration,
					$module::Pallet<Runtime, $include>,
					DbWeight,
				>,
			)+
			$(
				VersionedMigration<
					$from,
					$to,
					NoopMigration,
					$module::Pallet<Runtime, $exclude>,
					DbWeight,
				>,
			)*
		)
	}
}

type MigrationsForV1_10 = (
	instanced_migrations!(
		module: pallet_cf_ingress_egress,
		migration: migrations::boost_refactor::BoostRefactorMigration,
		from: 24,
		to: 25,
		include_instances: [BitcoinInstance],
		// All work done in the BitcoinInstance but we still want to increment the version in other pallets:
		exclude_instances: [EthereumInstance, PolkadotInstance, SolanaInstance, ArbitrumInstance, AssethubInstance],
	),
	VersionedMigration<
		15,
		16,
		migrations::safe_mode::SafeModeMigration,
		pallet_cf_environment::Pallet<Runtime>,
		<Runtime as frame_system::Config>::DbWeight,
	>,
);

#[cfg(feature = "runtime-benchmarks")]
#[macro_use]
extern crate frame_benchmarking;
extern crate core;

#[cfg(feature = "runtime-benchmarks")]
mod benches {
	define_benchmarks!(
		[frame_benchmarking, BaselineBench::<Runtime>]
		[frame_system, SystemBench::<Runtime>]
		[pallet_timestamp, Timestamp]
		[pallet_cf_environment, Environment]
		[pallet_cf_flip, Flip]
		[pallet_cf_emissions, Emissions]
		[pallet_cf_funding, Funding]
		[pallet_session, SessionBench::<Runtime>]
		[pallet_cf_witnesser, Witnesser]
		[pallet_cf_validator, Validator]
		[pallet_cf_governance, Governance]
		[pallet_cf_tokenholder_governance, TokenholderGovernance]
		[pallet_cf_vaults, EthereumVault]
		[pallet_cf_reputation, Reputation]
		[pallet_cf_threshold_signature, EvmThresholdSigner]
		[pallet_cf_broadcast, EthereumBroadcaster]
		[pallet_cf_chain_tracking, EthereumChainTracking]
		[pallet_cf_swapping, Swapping]
		[pallet_cf_account_roles, AccountRoles]
		[pallet_cf_ingress_egress, EthereumIngressEgress]
		[pallet_cf_lp, LiquidityProvider]
		[pallet_cf_pools, LiquidityPools]
		[pallet_cf_cfe_interface, CfeInterface]
		[pallet_cf_asset_balances, AssetBalances]
		[pallet_cf_elections, SolanaElections]
		[pallet_cf_trading_strategy, TradingStrategy]
		[pallet_cf_lending_pools, LendingPools]
	);
}

impl_runtime_apis! {
	impl runtime_apis::ElectoralRuntimeApi<Block> for Runtime {
		fn cf_solana_electoral_data(account_id: AccountId) -> Vec<u8> {
			SolanaElections::electoral_data(&account_id).encode()
		}

		fn cf_solana_filter_votes(account_id: AccountId, proposed_votes: Vec<u8>) -> Vec<u8> {
			SolanaElections::filter_votes(&account_id, Decode::decode(&mut &proposed_votes[..]).unwrap_or_default()).encode()
		}

		fn cf_bitcoin_electoral_data(account_id: AccountId) -> Vec<u8> {
			BitcoinElections::electoral_data(&account_id).encode()
		}

		fn cf_bitcoin_filter_votes(account_id: AccountId, proposed_votes: Vec<u8>) -> Vec<u8> {
			BitcoinElections::filter_votes(&account_id, Decode::decode(&mut &proposed_votes[..]).unwrap_or_default()).encode()
		}
	}

	// START custom runtime APIs
	impl runtime_apis::CustomRuntimeApi<Block> for Runtime {
		fn cf_is_auction_phase() -> bool {
			Validator::is_auction_phase()
		}
		fn cf_eth_flip_token_address() -> EthereumAddress {
			Environment::supported_eth_assets(cf_primitives::chains::assets::eth::Asset::Flip).expect("FLIP token address should exist")
		}
		fn cf_eth_state_chain_gateway_address() -> EthereumAddress {
			Environment::state_chain_gateway_address()
		}
		fn cf_eth_key_manager_address() -> EthereumAddress {
			Environment::key_manager_address()
		}
		fn cf_eth_chain_id() -> u64 {
			Environment::ethereum_chain_id()
		}
		fn cf_eth_vault() -> ([u8; 33], BlockNumber) {
			let epoch_index = Self::cf_current_epoch();
			// We should always have a Vault for the current epoch, but in case we do
			// not, just return an empty Vault.
			(EvmThresholdSigner::keys(epoch_index).unwrap_or_default().to_pubkey_compressed(), EthereumVault::vault_start_block_numbers(epoch_index).unwrap().unique_saturated_into())
		}
		fn cf_auction_parameters() -> (u32, u32) {
			let auction_params = Validator::auction_parameters();
			(auction_params.min_size, auction_params.max_size)
		}
		fn cf_min_funding() -> u128 {
			MinimumFunding::<Runtime>::get().unique_saturated_into()
		}
		fn cf_current_epoch() -> u32 {
			Validator::current_epoch()
		}
		fn cf_current_compatibility_version() -> SemVer {
			Environment::current_release_version()
		}
		fn cf_epoch_duration() -> u32 {
			Validator::epoch_duration()
		}
		fn cf_current_epoch_started_at() -> u32 {
			Validator::current_epoch_started_at()
		}
		fn cf_authority_emission_per_block() -> u128 {
			Emissions::current_authority_emission_per_block()
		}
		fn cf_backup_emission_per_block() -> u128 {
			Emissions::backup_node_emission_per_block()
		}
		fn cf_flip_supply() -> (u128, u128) {
			(Flip::total_issuance(), Flip::offchain_funds())
		}
		fn cf_accounts() -> Vec<(AccountId, Vec<u8>)> {
			let mut vanity_names = AccountRoles::vanity_names();
			frame_system::Account::<Runtime>::iter_keys()
				.map(|account_id| {
					let vanity_name = vanity_names.remove(&account_id).unwrap_or_default().into();
					(account_id, vanity_name)
				})
				.collect()
		}
		fn cf_free_balances(account_id: AccountId) -> AssetMap<AssetAmount> {
			LiquidityPools::sweep(&account_id).unwrap();
			AssetBalances::free_balances(&account_id)
		}
		fn cf_lp_total_balances(account_id: AccountId) -> AssetMap<AssetAmount> {
			LiquidityPools::sweep(&account_id).unwrap();
			let free_balances = AssetBalances::free_balances(&account_id);
			let open_order_balances = LiquidityPools::open_order_balances(&account_id);

			let boost_pools_balances = AssetMap::from_fn(|asset| {
				LendingPools::boost_pool_account_balance(&account_id, asset)
			});

			free_balances.saturating_add(open_order_balances).saturating_add(boost_pools_balances)
		}
		fn cf_account_flip_balance(account_id: &AccountId) -> u128 {
			pallet_cf_flip::Account::<Runtime>::get(account_id).total()
		}
		fn cf_validator_info(account_id: &AccountId) -> ValidatorInfo {
			let is_current_backup = pallet_cf_validator::Backups::<Runtime>::get().contains_key(account_id);
			let key_holder_epochs = pallet_cf_validator::HistoricalActiveEpochs::<Runtime>::get(account_id);
			let is_qualified = <<Runtime as pallet_cf_validator::Config>::KeygenQualification as QualifyNode<_>>::is_qualified(account_id);
			let is_current_authority = pallet_cf_validator::CurrentAuthorities::<Runtime>::get().contains(account_id);
			let is_bidding = Validator::is_bidding(account_id);
			let bound_redeem_address = pallet_cf_funding::BoundRedeemAddress::<Runtime>::get(account_id);
			let apy_bp = calculate_account_apy(account_id);
			let reputation_info = pallet_cf_reputation::Reputations::<Runtime>::get(account_id);
			let account_info = pallet_cf_flip::Account::<Runtime>::get(account_id);
			let restricted_balances = pallet_cf_funding::RestrictedBalances::<Runtime>::get(account_id);
			let estimated_redeemable_balance = pallet_cf_funding::Redemption::<Runtime>::for_rpc(
				account_id,
			).map(|redemption| redemption.redeem_amount).unwrap_or_default();
			ValidatorInfo {
				balance: account_info.total(),
				bond: account_info.bond(),
				last_heartbeat: pallet_cf_reputation::LastHeartbeat::<Runtime>::get(account_id).unwrap_or(0),
				reputation_points: reputation_info.reputation_points,
				keyholder_epochs: key_holder_epochs,
				is_current_authority,
				is_current_backup,
				is_qualified: is_bidding && is_qualified,
				is_online: HeartbeatQualification::<Runtime>::is_qualified(account_id),
				is_bidding,
				bound_redeem_address,
				apy_bp,
				restricted_balances,
				estimated_redeemable_balance,
			}
		}

		fn cf_penalties() -> Vec<(Offence, RuntimeApiPenalty)> {
			pallet_cf_reputation::Penalties::<Runtime>::iter_keys()
				.map(|offence| {
					let penalty = pallet_cf_reputation::Penalties::<Runtime>::get(offence);
					(offence, RuntimeApiPenalty {
						reputation_points: penalty.reputation,
						suspension_duration_blocks: penalty.suspension
					})
				})
				.collect()
		}
		fn cf_suspensions() -> Vec<(Offence, Vec<(u32, AccountId)>)> {
			pallet_cf_reputation::Suspensions::<Runtime>::iter_keys()
				.map(|offence| {
					let suspension = pallet_cf_reputation::Suspensions::<Runtime>::get(offence);
					(offence, suspension.into())
				})
				.collect()
		}
		fn cf_generate_gov_key_call_hash(
			call: Vec<u8>,
		) -> GovCallHash {
			Governance::compute_gov_key_call_hash::<_>(call).0
		}

		fn cf_auction_state() -> AuctionState {
			let auction_params = Validator::auction_parameters();
			let min_active_bid = SetSizeMaximisingAuctionResolver::try_new(
				<Runtime as Chainflip>::EpochInfo::current_authority_count(),
				auction_params,
			)
			.and_then(|resolver| {
				resolver.resolve_auction(
					Validator::get_qualified_bidders::<<Runtime as pallet_cf_validator::Config>::KeygenQualification>(),
					Validator::auction_bid_cutoff_percentage(),
				)
			})
			.ok()
			.map(|auction_outcome| auction_outcome.bond);
			AuctionState {
				epoch_duration: Validator::epoch_duration(),
				current_epoch_started_at: Validator::current_epoch_started_at(),
				redemption_period_as_percentage: Validator::redemption_period_as_percentage().deconstruct(),
				min_funding: MinimumFunding::<Runtime>::get().unique_saturated_into(),
				auction_size_range: (auction_params.min_size, auction_params.max_size),
				min_active_bid,
			}
		}

		fn cf_pool_price(
			from: Asset,
			to: Asset,
		) -> Option<PoolPriceV1> {
			LiquidityPools::current_price(from, to)
		}

		fn cf_pool_price_v2(base_asset: Asset, quote_asset: Asset) -> Result<PoolPriceV2, DispatchErrorWithMessage> {
			Ok(
				LiquidityPools::pool_price(base_asset, quote_asset)?
					.map_sell_and_buy_prices(|price| price.sqrt_price)
			)
		}

		/// Simulates a swap and return the intermediate (if any) and final output.
		///
		/// If no swap rate can be calculated, returns None. This can happen if the pools are not
		/// provisioned, or if the input amount amount is too high or too low to give a meaningful
		/// output.
		///
		/// Note: This function must only be called through RPC, because RPC has its own storage buffer
		/// layer and would not affect on-chain storage.
		fn cf_pool_simulate_swap(
			input_asset: Asset,
			output_asset: Asset,
			input_amount: AssetAmount,
			broker_commission: BasisPoints,
			dca_parameters: Option<DcaParameters>,
			ccm_data: Option<CcmData>,
			exclude_fees: BTreeSet<FeeTypes>,
			additional_orders: Option<Vec<SimulateSwapAdditionalOrder>>,
			is_internal: Option<bool>,
		) -> Result<SimulatedSwapInformation, DispatchErrorWithMessage> {
			if let Some(additional_orders) = additional_orders {
				for (index, additional_order) in additional_orders.into_iter().enumerate() {
					match additional_order {
						SimulateSwapAdditionalOrder::LimitOrder {
							base_asset,
							quote_asset,
							side,
							tick,
							sell_amount,
						} => {
							LiquidityPools::try_add_limit_order(
								&AccountId::new([0; 32]),
								base_asset,
								quote_asset,
								side,
								index as OrderId,
								tick,
								sell_amount.into(),
							)?;
						}
					}
				}
			}

			fn remove_fees(ingress_or_egress: IngressOrEgress, asset: Asset, amount: AssetAmount) -> (AssetAmount, AssetAmount) {
				use pallet_cf_ingress_egress::AmountAndFeesWithheld;

				match asset.into() {
					ForeignChainAndAsset::Ethereum(asset) => {
						let AmountAndFeesWithheld {
							amount_after_fees,
							fees_withheld,
						} = pallet_cf_ingress_egress::Pallet::<Runtime, EthereumInstance>::withhold_ingress_or_egress_fee(ingress_or_egress, asset, amount.unique_saturated_into());

						(amount_after_fees, fees_withheld)
					},
					ForeignChainAndAsset::Polkadot(asset) => {
						let AmountAndFeesWithheld {
							amount_after_fees,
							fees_withheld,
						} = pallet_cf_ingress_egress::Pallet::<Runtime, PolkadotInstance>::withhold_ingress_or_egress_fee(ingress_or_egress, asset, amount.unique_saturated_into());

						(amount_after_fees, fees_withheld)
					},
					ForeignChainAndAsset::Bitcoin(asset) => {
						let AmountAndFeesWithheld {
							amount_after_fees,
							fees_withheld,
						} = pallet_cf_ingress_egress::Pallet::<Runtime, BitcoinInstance>::withhold_ingress_or_egress_fee(ingress_or_egress, asset, amount.unique_saturated_into());

						(amount_after_fees.into(), fees_withheld.into())
					},
					ForeignChainAndAsset::Arbitrum(asset) => {
						let AmountAndFeesWithheld {
							amount_after_fees,
							fees_withheld,
						} = pallet_cf_ingress_egress::Pallet::<Runtime, ArbitrumInstance>::withhold_ingress_or_egress_fee(ingress_or_egress, asset, amount.unique_saturated_into());

						(amount_after_fees, fees_withheld)
					},
					ForeignChainAndAsset::Solana(asset) => {
						let AmountAndFeesWithheld {
							amount_after_fees,
							fees_withheld,
						} = pallet_cf_ingress_egress::Pallet::<Runtime, SolanaInstance>::withhold_ingress_or_egress_fee(ingress_or_egress, asset, amount.unique_saturated_into());

						(amount_after_fees.into(), fees_withheld.into())
					},
					ForeignChainAndAsset::Assethub(asset) => {
						let AmountAndFeesWithheld {
							amount_after_fees,
							fees_withheld,
						} = pallet_cf_ingress_egress::Pallet::<Runtime, AssethubInstance>::withhold_ingress_or_egress_fee(ingress_or_egress, asset, amount.unique_saturated_into());

						(amount_after_fees, fees_withheld)
					},
				}
			}

			let include_fee = |fee_type: FeeTypes| !exclude_fees.contains(&fee_type);

			// Default to using the DepositChannel fee unless specified.
			let (amount_to_swap, ingress_fee) = if include_fee(FeeTypes::IngressDepositChannel) {
				remove_fees(IngressOrEgress::IngressDepositChannel, input_asset, input_amount)
			} else if include_fee(FeeTypes::IngressVaultSwap) {
				remove_fees(IngressOrEgress::IngressVaultSwap, input_asset, input_amount)
			}else {
				(input_amount, 0u128)
			};

			// Estimate swap result for a chunk, then extrapolate the result.
			// If no DCA parameter is given, swap the entire amount with 1 chunk.
			let number_of_chunks: u128 = dca_parameters.map(|dca|dca.number_of_chunks).unwrap_or(1u32).into();
			let amount_per_chunk = amount_to_swap / number_of_chunks;

			let mut fees_vec = vec![];

			if include_fee(FeeTypes::Network) {
				fees_vec.push(FeeType::NetworkFee(NetworkFeeTracker::new(
					pallet_cf_swapping::Pallet::<Runtime>::get_network_fee_for_swap(
						input_asset,
						output_asset,
						is_internal.unwrap_or(false),
					),
				)));
			}

			if broker_commission > 0 {
				fees_vec.push(FeeType::BrokerFee(
					vec![Beneficiary {
						account: AccountId::new([0xbb; 32]),
						bps: broker_commission,
					}]
					.try_into()
					.expect("Beneficiary with a length of 1 must be within length bound.")
				));
			}

			// Simulate the swap
			let swap_output_per_chunk = Swapping::try_execute_without_violations(
				vec![
					Swap::new(
						Default::default(), // Swap id
						Default::default(), // Swap request id
						input_asset,
						output_asset,
						amount_per_chunk,
						None,
						fees_vec,
					)
				],
			).map_err(|e| match e {
				BatchExecutionError::SwapLegFailed { .. } => DispatchError::Other("Swap leg failed."),
				BatchExecutionError::PriceViolation { .. } => DispatchError::Other("Price Violation: Some swaps failed due to Price Impact Limitations."),
				BatchExecutionError::DispatchError { error } => error,
			})?;

			let (
				network_fee,
				broker_fee,
				intermediary,
				output,
			) = {
				(
					swap_output_per_chunk[0].network_fee_taken.unwrap_or_default() * number_of_chunks,
					swap_output_per_chunk[0].broker_fee_taken.unwrap_or_default() * number_of_chunks,
					swap_output_per_chunk[0].stable_amount.map(|amount| amount * number_of_chunks)
						.filter(|_| ![input_asset, output_asset].contains(&STABLE_ASSET)),
					swap_output_per_chunk[0].final_output.unwrap_or_default() * number_of_chunks,
				)
			};

			let (output, egress_fee) = if include_fee(FeeTypes::Egress) {
				let egress = match ccm_data {
					Some(CcmData { gas_budget, message_length}) => {
						IngressOrEgress::EgressCcm {
							gas_budget,
							message_length: message_length as usize,
						}
					},
					None => IngressOrEgress::Egress,
				};
				remove_fees(egress, output_asset, output)
			} else {
				(output, 0u128)
			};


			Ok(SimulatedSwapInformation {
				intermediary,
				output,
				network_fee,
				ingress_fee,
				egress_fee,
				broker_fee,
			})
		}

		fn cf_pool_info(base_asset: Asset, quote_asset: Asset) -> Result<PoolInfo, DispatchErrorWithMessage> {
			LiquidityPools::pool_info(base_asset, quote_asset).map_err(Into::into)
		}

		fn cf_lp_events() -> Vec<pallet_cf_pools::Event<Runtime>> {
			System::read_events_no_consensus().filter_map(|event_record| {
				if let RuntimeEvent::LiquidityPools(pools_event) = event_record.event {
					Some(pools_event)
				} else {
					None
				}
			}).collect()

		}

		fn cf_pool_depth(base_asset: Asset, quote_asset: Asset, tick_range: Range<cf_amm::math::Tick>) -> Result<AskBidMap<UnidirectionalPoolDepth>, DispatchErrorWithMessage> {
			LiquidityPools::pool_depth(base_asset, quote_asset, tick_range).map_err(Into::into)
		}

		fn cf_pool_liquidity(base_asset: Asset, quote_asset: Asset) -> Result<PoolLiquidity, DispatchErrorWithMessage> {
			LiquidityPools::pool_liquidity(base_asset, quote_asset).map_err(Into::into)
		}

		fn cf_required_asset_ratio_for_range_order(
			base_asset: Asset,
			quote_asset: Asset,
			tick_range: Range<cf_amm::math::Tick>,
		) -> Result<PoolPairsMap<Amount>, DispatchErrorWithMessage> {
			LiquidityPools::required_asset_ratio_for_range_order(base_asset, quote_asset, tick_range).map_err(Into::into)
		}

		fn cf_pool_orderbook(
			base_asset: Asset,
			quote_asset: Asset,
			orders: u32,
		) -> Result<PoolOrderbook, DispatchErrorWithMessage> {
			LiquidityPools::pool_orderbook(base_asset, quote_asset, orders).map_err(Into::into)
		}

		fn cf_pool_orders(
			base_asset: Asset,
			quote_asset: Asset,
			lp: Option<AccountId>,
			filled_orders: bool,
		) -> Result<PoolOrders<Runtime>, DispatchErrorWithMessage> {
			LiquidityPools::pool_orders(base_asset, quote_asset, lp, filled_orders).map_err(Into::into)
		}

		fn cf_pool_range_order_liquidity_value(
			base_asset: Asset,
			quote_asset: Asset,
			tick_range: Range<Tick>,
			liquidity: Liquidity,
		) -> Result<PoolPairsMap<Amount>, DispatchErrorWithMessage> {
			LiquidityPools::pool_range_order_liquidity_value(base_asset, quote_asset, tick_range, liquidity).map_err(Into::into)
		}

		fn cf_network_environment() -> NetworkEnvironment {
			Environment::network_environment()
		}

		fn cf_max_swap_amount(asset: Asset) -> Option<AssetAmount> {
			Swapping::maximum_swap_amount(asset)
		}

		fn cf_min_deposit_amount(asset: Asset) -> AssetAmount {
			chainflip::MinimumDepositProvider::get(asset)
		}

		fn cf_egress_dust_limit(generic_asset: Asset) -> AssetAmount {
			use pallet_cf_ingress_egress::EgressDustLimit;

			match generic_asset.into() {
				ForeignChainAndAsset::Ethereum(asset) => EgressDustLimit::<Runtime, EthereumInstance>::get(asset),
				ForeignChainAndAsset::Polkadot(asset) => EgressDustLimit::<Runtime, PolkadotInstance>::get(asset),
				ForeignChainAndAsset::Bitcoin(asset) => EgressDustLimit::<Runtime, BitcoinInstance>::get(asset),
				ForeignChainAndAsset::Arbitrum(asset) => EgressDustLimit::<Runtime, ArbitrumInstance>::get(asset),
				ForeignChainAndAsset::Solana(asset) => EgressDustLimit::<Runtime, SolanaInstance>::get(asset),
				ForeignChainAndAsset::Assethub(asset) => EgressDustLimit::<Runtime, AssethubInstance>::get(asset),
			}
		}

		fn cf_ingress_fee(generic_asset: Asset) -> Option<AssetAmount> {
			match generic_asset.into() {
				ForeignChainAndAsset::Ethereum(asset) => {
					pallet_cf_swapping::Pallet::<Runtime>::calculate_input_for_gas_output::<Ethereum>(
						asset,
						pallet_cf_chain_tracking::Pallet::<Runtime, EthereumInstance>::estimate_ingress_fee(asset)
					)
				},
				ForeignChainAndAsset::Polkadot(asset) => Some(pallet_cf_chain_tracking::Pallet::<Runtime, PolkadotInstance>::estimate_ingress_fee(asset)),
				ForeignChainAndAsset::Bitcoin(asset) => Some(pallet_cf_chain_tracking::Pallet::<Runtime, BitcoinInstance>::estimate_ingress_fee(asset).into()),
				ForeignChainAndAsset::Arbitrum(asset) => {
					pallet_cf_swapping::Pallet::<Runtime>::calculate_input_for_gas_output::<Arbitrum>(
						asset,
						pallet_cf_chain_tracking::Pallet::<Runtime, ArbitrumInstance>::estimate_ingress_fee(asset)
					)
				},
				ForeignChainAndAsset::Solana(asset) => Some(SolanaChainTrackingProvider::estimate_ingress_fee(asset).into()),
				ForeignChainAndAsset::Assethub(asset) => {
					pallet_cf_swapping::Pallet::<Runtime>::calculate_input_for_gas_output::<Assethub>(
						asset,
						pallet_cf_chain_tracking::Pallet::<Runtime, AssethubInstance>::estimate_ingress_fee(asset)
					)
				},
			}
		}

		fn cf_egress_fee(generic_asset: Asset) -> Option<AssetAmount> {
			match generic_asset.into() {
				ForeignChainAndAsset::Ethereum(asset) => {
					pallet_cf_swapping::Pallet::<Runtime>::calculate_input_for_gas_output::<Ethereum>(
						asset,
						pallet_cf_chain_tracking::Pallet::<Runtime, EthereumInstance>::estimate_egress_fee(asset)
					)
				},
				ForeignChainAndAsset::Polkadot(asset) => Some(pallet_cf_chain_tracking::Pallet::<Runtime, PolkadotInstance>::estimate_egress_fee(asset)),
				ForeignChainAndAsset::Bitcoin(asset) => Some(pallet_cf_chain_tracking::Pallet::<Runtime, BitcoinInstance>::estimate_egress_fee(asset).into()),
				ForeignChainAndAsset::Arbitrum(asset) => {
					pallet_cf_swapping::Pallet::<Runtime>::calculate_input_for_gas_output::<Arbitrum>(
						asset,
						pallet_cf_chain_tracking::Pallet::<Runtime, ArbitrumInstance>::estimate_egress_fee(asset)
					)
				},
				ForeignChainAndAsset::Solana(asset) => Some(SolanaChainTrackingProvider::estimate_egress_fee(asset).into()),
				ForeignChainAndAsset::Assethub(asset) => {
					pallet_cf_swapping::Pallet::<Runtime>::calculate_input_for_gas_output::<Assethub>(
						asset,
						pallet_cf_chain_tracking::Pallet::<Runtime, AssethubInstance>::estimate_egress_fee(asset)
					)
				},
			}
		}

		fn cf_witness_safety_margin(chain: ForeignChain) -> Option<u64> {
			match chain {
				ForeignChain::Bitcoin => pallet_cf_ingress_egress::Pallet::<Runtime, BitcoinInstance>::witness_safety_margin(),
				ForeignChain::Ethereum => pallet_cf_ingress_egress::Pallet::<Runtime, EthereumInstance>::witness_safety_margin(),
				ForeignChain::Polkadot => pallet_cf_ingress_egress::Pallet::<Runtime, PolkadotInstance>::witness_safety_margin().map(Into::into),
				ForeignChain::Arbitrum => pallet_cf_ingress_egress::Pallet::<Runtime, ArbitrumInstance>::witness_safety_margin(),
				ForeignChain::Solana => pallet_cf_ingress_egress::Pallet::<Runtime, SolanaInstance>::witness_safety_margin(),
				ForeignChain::Assethub => pallet_cf_ingress_egress::Pallet::<Runtime, AssethubInstance>::witness_safety_margin().map(Into::into),
			}
		}

		fn cf_liquidity_provider_info(
			account_id: AccountId,
		) -> LiquidityProviderInfo {
			let refund_addresses = ForeignChain::iter().map(|chain| {
				(chain, pallet_cf_lp::LiquidityRefundAddress::<Runtime>::get(&account_id, chain))
			}).collect();

			LiquidityPools::sweep(&account_id).unwrap();

			LiquidityProviderInfo {
				refund_addresses,
				balances: Asset::all().map(|asset|
					(asset, pallet_cf_asset_balances::FreeBalances::<Runtime>::get(&account_id, asset))
				).collect(),
				earned_fees: AssetMap::from_iter(HistoricalEarnedFees::<Runtime>::iter_prefix(&account_id)),
				boost_balances: AssetMap::from_fn(|asset| {
					let pool_details = Self::cf_boost_pool_details(asset);

					pool_details.into_iter().filter_map(|(fee_tier, details)| {
						let available_balance = details.available_amounts.into_iter().find_map(|(id, amount)| {
							if id == account_id {
								Some(amount)
							} else {
								None
							}
						}).unwrap_or(0);

						let owed_amount = details.pending_boosts.into_iter().flat_map(|(_, pending_deposits)| {
							pending_deposits.into_iter().filter_map(|(id, amount)| {
								if id == account_id {
									Some(amount.total)
								} else {
									None
								}
							})
						}).sum();

						let total_balance = available_balance + owed_amount;

						if total_balance == 0 {
							return None
						}

						Some(LiquidityProviderBoostPoolInfo {
							fee_tier,
							total_balance,
							available_balance,
							in_use_balance: owed_amount,
							is_withdrawing: details.pending_withdrawals.keys().any(|id| *id == account_id),
						})
					}).collect()
				}),
			}
		}

		fn cf_broker_info(
			account_id: AccountId,
		) -> BrokerInfo {
			let account_info = pallet_cf_flip::Account::<Runtime>::get(&account_id);
			BrokerInfo {
				earned_fees: Asset::all().map(|asset|
					(asset, AssetBalances::get_balance(&account_id, asset))
				).collect(),
				btc_vault_deposit_address: BrokerPrivateBtcChannels::<Runtime>::get(&account_id)
					.map(|channel| derive_btc_vault_deposit_addresses(channel).current_address()),
				affiliates: pallet_cf_swapping::AffiliateAccountDetails::<Runtime>::iter_prefix(&account_id).collect(),
				bond: account_info.bond()
			}
		}

		fn cf_account_role(account_id: AccountId) -> Option<AccountRole> {
			pallet_cf_account_roles::AccountRoles::<Runtime>::get(account_id)
		}

		fn cf_redemption_tax() -> AssetAmount {
			pallet_cf_funding::RedemptionTax::<Runtime>::get()
		}

		fn cf_swap_retry_delay_blocks() -> u32 {
			pallet_cf_swapping::SwapRetryDelay::<Runtime>::get()
		}

		fn cf_swap_limits() -> SwapLimits {
			pallet_cf_swapping::Pallet::<Runtime>::get_swap_limits()
		}

		fn cf_minimum_chunk_size(asset: Asset) -> AssetAmount {
			Swapping::minimum_chunk_size(asset)
		}

		fn cf_scheduled_swaps(base_asset: Asset, quote_asset: Asset) -> Vec<(SwapLegInfo, BlockNumber)> {
			assert_eq!(quote_asset, STABLE_ASSET, "Only USDC is supported as quote asset");

			let current_block = System::block_number();

			pallet_cf_swapping::SwapQueue::<Runtime>::iter().flat_map(|(block, swaps_for_block)| {
				// In case `block` has already passed, the swaps will be re-tried at the next block:
				let execute_at = core::cmp::max(block, current_block.saturating_add(1));

				let swaps: Vec<_> = swaps_for_block
					.iter()
					.filter(|swap| swap.from == base_asset || swap.to == base_asset)
					.cloned()
					.collect();

				Swapping::get_scheduled_swap_legs(swaps, base_asset)
					.into_iter()
					.map(move |swap| (swap, execute_at))
			}).collect()
		}

		fn cf_failed_call_ethereum(broadcast_id: BroadcastId) -> Option<<cf_chains::Ethereum as cf_chains::Chain>::Transaction> {
			if EthereumIngressEgress::get_failed_call(broadcast_id).is_some() {
				EthereumBroadcaster::threshold_signature_data(broadcast_id).map(|api_call|{
					chainflip::EthTransactionBuilder::build_transaction(&api_call)
				})
			} else {
				None
			}
		}

		fn cf_failed_call_arbitrum(broadcast_id: BroadcastId) -> Option<<cf_chains::Arbitrum as cf_chains::Chain>::Transaction> {
			if ArbitrumIngressEgress::get_failed_call(broadcast_id).is_some() {
				ArbitrumBroadcaster::threshold_signature_data(broadcast_id).map(|api_call|{
					chainflip::ArbTransactionBuilder::build_transaction(&api_call)
				})
			} else {
				None
			}
		}

		fn cf_witness_count(hash: pallet_cf_witnesser::CallHash, epoch_index: Option<EpochIndex>) -> Option<FailingWitnessValidators> {
			let mut result: FailingWitnessValidators = FailingWitnessValidators {
				failing_count: 0,
				validators: vec![],
			};
			let voting_validators = Witnesser::count_votes(epoch_index.unwrap_or(<Runtime as Chainflip>::EpochInfo::current_epoch()), hash);
			let vanity_names: BTreeMap<AccountId, BoundedVec<u8, _>> = pallet_cf_account_roles::VanityNames::<Runtime>::get();
			voting_validators?.iter().for_each(|(val, voted)| {
				let vanity = vanity_names.get(val).cloned().unwrap_or_default();
				if !voted {
					result.failing_count += 1;
				}
				result.validators.push((val.clone(), String::from_utf8_lossy(&vanity).into(), *voted));
			});

			Some(result)
		}

		fn cf_channel_opening_fee(chain: ForeignChain) -> FlipBalance {
			match chain {
				ForeignChain::Ethereum => pallet_cf_ingress_egress::Pallet::<Runtime, EthereumInstance>::channel_opening_fee(),
				ForeignChain::Polkadot => pallet_cf_ingress_egress::Pallet::<Runtime, PolkadotInstance>::channel_opening_fee(),
				ForeignChain::Bitcoin => pallet_cf_ingress_egress::Pallet::<Runtime, BitcoinInstance>::channel_opening_fee(),
				ForeignChain::Arbitrum => pallet_cf_ingress_egress::Pallet::<Runtime, ArbitrumInstance>::channel_opening_fee(),
				ForeignChain::Solana => pallet_cf_ingress_egress::Pallet::<Runtime, SolanaInstance>::channel_opening_fee(),
				ForeignChain::Assethub => pallet_cf_ingress_egress::Pallet::<Runtime, AssethubInstance>::channel_opening_fee(),
			}
		}

		fn cf_boost_pools_depth() -> Vec<BoostPoolDepth> {

			pallet_cf_lending_pools::boost_pools_iter::<Runtime>().map(|(asset, tier, core_pool)| {

				BoostPoolDepth {
					asset,
					tier,
					available_amount: core_pool.get_available_amount()
				}

			}).collect()

		}

		fn cf_boost_pool_details(asset: Asset) -> BTreeMap<u16, BoostPoolDetails<AccountId>> {
			pallet_cf_lending_pools::get_boost_pool_details::<Runtime>(asset)
		}

		fn cf_safe_mode_statuses() -> RuntimeSafeMode {
			pallet_cf_environment::RuntimeSafeMode::<Runtime>::get()
		}

		fn cf_pools() -> Vec<PoolPairsMap<Asset>> {
			LiquidityPools::pools()
		}

		fn cf_validate_dca_params(number_of_chunks: u32, chunk_interval: u32) -> Result<(), DispatchErrorWithMessage> {
			pallet_cf_swapping::Pallet::<Runtime>::validate_dca_params(&DcaParameters{number_of_chunks, chunk_interval}).map_err(Into::into)
		}

		fn cf_validate_refund_params(retry_duration: BlockNumber) -> Result<(), DispatchErrorWithMessage> {
			pallet_cf_swapping::Pallet::<Runtime>::validate_refund_params(retry_duration).map_err(Into::into)
		}

		fn cf_request_swap_parameter_encoding(
			broker: AccountId,
			source_asset: Asset,
			destination_asset: Asset,
			destination_address: EncodedAddress,
			broker_commission: BasisPoints,
			extra_parameters: VaultSwapExtraParametersEncoded,
			channel_metadata: Option<CcmChannelMetadataUnchecked>,
			boost_fee: BasisPoints,
			affiliate_fees: Affiliates<AccountId>,
			dca_parameters: Option<DcaParameters>,
		) -> Result<VaultSwapDetails<String>, DispatchErrorWithMessage> {
			let source_chain = ForeignChain::from(source_asset);
			let destination_chain = ForeignChain::from(destination_asset);

			let retry_duration = match &extra_parameters {
				VaultSwapExtraParametersEncoded::Bitcoin { retry_duration, .. } => *retry_duration,
				VaultSwapExtraParametersEncoded::Ethereum(extra_params) => extra_params.refund_parameters.retry_duration,
				VaultSwapExtraParametersEncoded::Arbitrum(extra_params) => extra_params.refund_parameters.retry_duration,
				VaultSwapExtraParametersEncoded::Solana { refund_parameters, .. } => refund_parameters.retry_duration,
			};

			crate::chainflip::vault_swaps::validate_parameters(
				&broker,
				source_chain,
				&destination_address,
				destination_asset,
				&dca_parameters,
				boost_fee,
				broker_commission,
				&affiliate_fees,
				retry_duration,
				&channel_metadata,
			)?;

			// Conversion implicitly verifies address validity.
			frame_support::ensure!(
				ChainAddressConverter::try_from_encoded_address(destination_address.clone())
					.map_err(|_| pallet_cf_swapping::Error::<Runtime>::InvalidDestinationAddress)?
					.chain() == destination_chain
				,
				"Destination address and asset are on different chains."
			);

			// Convert boost fee.
			let boost_fee: u8 = boost_fee
				.try_into()
				.map_err(|_| pallet_cf_swapping::Error::<Runtime>::BoostFeeTooHigh)?;

			// Validate broker fee
			if broker_commission < pallet_cf_swapping::Pallet::<Runtime>::get_minimum_vault_swap_fee_for_broker(&broker) {
				return Err(DispatchErrorWithMessage::from("Broker commission is too low"));
			}
			let _beneficiaries = pallet_cf_swapping::Pallet::<Runtime>::assemble_and_validate_broker_fees(
				broker.clone(),
				broker_commission,
				affiliate_fees.clone(),
			)?;

			// Validate refund duration.
			pallet_cf_swapping::Pallet::<Runtime>::validate_refund_params(match &extra_parameters {
				VaultSwapExtraParametersEncoded::Bitcoin { retry_duration, .. } => *retry_duration,
				VaultSwapExtraParametersEncoded::Ethereum(extra_params) => extra_params.refund_parameters.retry_duration,
				VaultSwapExtraParametersEncoded::Arbitrum(extra_params) => extra_params.refund_parameters.retry_duration,
				VaultSwapExtraParametersEncoded::Solana { refund_parameters, .. } => refund_parameters.retry_duration,
			})?;

			// Validate CCM.
			if let Some(channel_metadata) = channel_metadata.as_ref() {
				if source_chain == ForeignChain::Bitcoin {
					return Err(DispatchErrorWithMessage::from("Vault swaps with CCM are not supported for the Bitcoin Chain"));
				}
				if !destination_chain.ccm_support() {
					return Err(DispatchErrorWithMessage::from("Destination chain does not support CCM"));
				}

				// Ensure CCM message is valid
				match channel_metadata.clone().to_checked(
					destination_asset,
					ChainAddressConverter::try_from_encoded_address(destination_address.clone())
						.map_err(|_| pallet_cf_swapping::Error::<Runtime>::InvalidDestinationAddress)?
				).map(|checked| checked.ccm_additional_data)
				{
					Ok(DecodedCcmAdditionalData::Solana(decoded)) => {
						let ccm_accounts = decoded.ccm_accounts();

						// Ensure the CCM parameters do not contain blacklisted accounts.
						// Load up environment variables.
						let api_environment =
							SolEnvironment::api_environment().map_err(|_| "Failed to load Solana API environment")?;

						let agg_key: SolPubkey = SolEnvironment::current_agg_key()
							.map_err(|_| "Failed to load Solana Agg key")?
							.into();

						let on_chain_key: SolPubkey = SolEnvironment::current_on_chain_key()
							.map(|key| key.into())
							.unwrap_or_else(|_| agg_key);

						check_ccm_for_blacklisted_accounts(
							&ccm_accounts,
							vec![api_environment.token_vault_pda_account.into(), agg_key, on_chain_key],
						)
						.map_err(DispatchError::from)?;
					},
					Ok(DecodedCcmAdditionalData::NotRequired) => {},
					Err(_) => return Err(DispatchErrorWithMessage::from("Solana Ccm additional data is invalid")),
				};
			}

			// Encode swap
			match (source_chain, extra_parameters) {
				(
					ForeignChain::Bitcoin,
					VaultSwapExtraParameters::Bitcoin {
						min_output_amount,
						retry_duration,
					}
				) => {
					crate::chainflip::vault_swaps::bitcoin_vault_swap(
						broker,
						destination_asset,
						destination_address,
						broker_commission,
						min_output_amount,
						retry_duration,
						boost_fee,
						affiliate_fees,
						dca_parameters,
					)
				},
				(
					ForeignChain::Ethereum,
					VaultSwapExtraParametersEncoded::Ethereum(extra_params)
				)|
				(
					ForeignChain::Arbitrum,
					VaultSwapExtraParametersEncoded::Arbitrum(extra_params)
				) => {
					crate::chainflip::vault_swaps::evm_vault_swap(
						broker,
						source_asset,
						extra_params.input_amount,
						destination_asset,
						destination_address,
						broker_commission,
						extra_params.refund_parameters,
						boost_fee,
						affiliate_fees,
						dca_parameters,
						channel_metadata,
					)
				},
				(
					ForeignChain::Solana,
					VaultSwapExtraParameters::Solana {
						from,
						seed,
						input_amount,
						refund_parameters,
						from_token_account,
					}
				) => crate::chainflip::vault_swaps::solana_vault_swap(
					broker,
					input_amount,
					source_asset,
					destination_asset,
					destination_address,
					broker_commission,
					refund_parameters,
					channel_metadata,
					boost_fee,
					affiliate_fees,
					dca_parameters,
					from,
					seed,
					from_token_account,
				),
				_ => Err(DispatchErrorWithMessage::from(
					"Incompatible or unsupported source_asset and extra_parameters"
				)),
			}
		}

		fn cf_decode_vault_swap_parameter(
			broker: AccountId,
			vault_swap: VaultSwapDetails<String>,
		) -> Result<VaultSwapInputEncoded, DispatchErrorWithMessage> {
			match vault_swap {
				VaultSwapDetails::Bitcoin {
					nulldata_payload,
					deposit_address: _,
				} => {
					crate::chainflip::vault_swaps::decode_bitcoin_vault_swap(
						broker,
						nulldata_payload,
					)
				},
				VaultSwapDetails::Solana {
					instruction,
				} => {
					crate::chainflip::vault_swaps::decode_solana_vault_swap(
						instruction.into(),
					)
				},
				_ => Err(DispatchErrorWithMessage::from(
					"Decoding Vault Swap only supports Bitcoin and Solana"
				)),
			}
		}

		fn cf_encode_cf_parameters(
			broker: AccountId,
			source_asset: Asset,
			destination_address: EncodedAddress,
			destination_asset: Asset,
			refund_parameters: ChannelRefundParametersEncoded,
			dca_parameters: Option<DcaParameters>,
			boost_fee: BasisPoints,
			broker_commission: BasisPoints,
			affiliate_fees: Affiliates<AccountId>,
			channel_metadata: Option<CcmChannelMetadataUnchecked>,
		) -> Result<Vec<u8>, DispatchErrorWithMessage> {
			// Validate the parameters
			crate::chainflip::vault_swaps::validate_parameters(
				&broker,
				source_asset.into(),
				&destination_address,
				destination_asset,
				&dca_parameters,
				boost_fee,
				broker_commission,
				&affiliate_fees,
				refund_parameters.retry_duration,
				&channel_metadata,
			)?;

			let boost_fee: u8 = boost_fee
				.try_into()
				.map_err(|_| pallet_cf_swapping::Error::<Runtime>::BoostFeeTooHigh)?;

			let affiliate_and_fees = crate::chainflip::vault_swaps::to_affiliate_and_fees(&broker, affiliate_fees)?
				.try_into()
				.map_err(|_| "Too many affiliates.")?;

			macro_rules! build_cf_parameters_for_chain {
				($chain:ty) => {
					build_cf_parameters::<$chain>(
						refund_parameters.try_map_address(|addr| {
							Ok::<_, DispatchErrorWithMessage>(
								ChainAddressConverter::try_from_encoded_address(addr)
									.and_then(|addr| addr.try_into().map_err(|_| ()))
									.map_err(|_| "Invalid refund address")?,
							)
						})?,
						dca_parameters,
						boost_fee,
						broker,
						broker_commission,
						affiliate_and_fees,
						channel_metadata.as_ref(),
					)
				}
			}

			Ok(match ForeignChain::from(source_asset) {
				ForeignChain::Ethereum => build_cf_parameters_for_chain!(Ethereum),
				ForeignChain::Arbitrum => build_cf_parameters_for_chain!(Arbitrum),
				ForeignChain::Solana => build_cf_parameters_for_chain!(Solana),
				_ => Err(DispatchErrorWithMessage::from("Unsupported source chain for encoding cf_parameters"))?,
			})
		}

		fn cf_get_preallocated_deposit_channels(account_id: <Runtime as frame_system::Config>::AccountId, chain: ForeignChain) -> Vec<ChannelId> {

			fn preallocated_deposit_channels_for_chain<T: pallet_cf_ingress_egress::Config<I>, I: 'static>(
				account_id: &<T as frame_system::Config>::AccountId,
			) -> Vec<ChannelId>
			{
				pallet_cf_ingress_egress::PreallocatedChannels::<T, I>::get(account_id).iter()
					.map(|channel| channel.channel_id)
					.collect()
			}

			match chain {
				ForeignChain::Bitcoin => preallocated_deposit_channels_for_chain::<Runtime, BitcoinInstance>(&account_id),
				ForeignChain::Ethereum => preallocated_deposit_channels_for_chain::<Runtime, EthereumInstance>(&account_id),
				ForeignChain::Polkadot => preallocated_deposit_channels_for_chain::<Runtime, PolkadotInstance>(&account_id),
				ForeignChain::Arbitrum => preallocated_deposit_channels_for_chain::<Runtime, ArbitrumInstance>(&account_id),
				ForeignChain::Solana => preallocated_deposit_channels_for_chain::<Runtime, SolanaInstance>(&account_id),
				ForeignChain::Assethub => preallocated_deposit_channels_for_chain::<Runtime, AssethubInstance>(&account_id),
			}
		}

		fn cf_get_open_deposit_channels(account_id: Option<<Runtime as frame_system::Config>::AccountId>) -> ChainAccounts {
			fn open_deposit_channels_for_account<T: pallet_cf_ingress_egress::Config<I>, I: 'static>(
				account_id: Option<&<T as frame_system::Config>::AccountId>
			) -> Vec<EncodedAddress>
			{
				let network_environment = Environment::network_environment();
				pallet_cf_ingress_egress::DepositChannelLookup::<T, I>::iter_values()
					.filter(|channel_details| account_id.is_none() || Some(&channel_details.owner) == account_id)
					.map(|channel_details|
						channel_details.deposit_channel.address
							.into_foreign_chain_address()
							.to_encoded_address(network_environment)
					)
					.collect::<Vec<_>>()
			}

			ChainAccounts {
				chain_accounts: [
					open_deposit_channels_for_account::<Runtime, BitcoinInstance>(account_id.as_ref()),
					open_deposit_channels_for_account::<Runtime, EthereumInstance>(account_id.as_ref()),
					open_deposit_channels_for_account::<Runtime, ArbitrumInstance>(account_id.as_ref()),
				].into_iter().flatten().collect()
			}
		}

		fn cf_all_open_deposit_channels() -> Vec<OpenedDepositChannels> {
			use sp_std::collections::btree_set::BTreeSet;

			#[allow(clippy::type_complexity)]
			fn open_deposit_channels_for_chain_instance<T: pallet_cf_ingress_egress::Config<I>, I: 'static>()
				-> BTreeMap<(<T as frame_system::Config>::AccountId, ChannelActionType), Vec<EncodedAddress>>
			{
				let network_environment = Environment::network_environment();
				pallet_cf_ingress_egress::DepositChannelLookup::<T, I>::iter_values()
					.fold(BTreeMap::new(), |mut acc, channel_details| {
						acc.entry((channel_details.owner.clone(), channel_details.action.into()))
							.or_default()
							.push(
								channel_details.deposit_channel.address
								.into_foreign_chain_address()
								.to_encoded_address(network_environment)
							);
						acc
					})
			}

			let btc_chain_accounts = open_deposit_channels_for_chain_instance::<Runtime, BitcoinInstance>();
			let eth_chain_accounts = open_deposit_channels_for_chain_instance::<Runtime, EthereumInstance>();
			let arb_chain_accounts = open_deposit_channels_for_chain_instance::<Runtime, ArbitrumInstance>();
			let accounts = btc_chain_accounts.keys()
				.chain(eth_chain_accounts.keys())
				.chain(arb_chain_accounts.keys())
				.cloned().collect::<BTreeSet<_>>();

			accounts.into_iter().map(|key| {
				let (account_id, channel_action_type) = key.clone();
				(account_id, channel_action_type, ChainAccounts {
					chain_accounts: [
						btc_chain_accounts.get(&key).cloned().unwrap_or_default(),
						eth_chain_accounts.get(&key).cloned().unwrap_or_default(),
						arb_chain_accounts.get(&key).cloned().unwrap_or_default(),
					].into_iter().flatten().collect()
				})
			}).collect()
		}

		fn cf_transaction_screening_events() -> crate::runtime_apis::TransactionScreeningEvents {
			use crate::runtime_apis::BrokerRejectionEventFor;
			fn extract_screening_events<
				T: pallet_cf_ingress_egress::Config<I, AccountId = <Runtime as frame_system::Config>::AccountId>,
				I: 'static
			>(
				event: pallet_cf_ingress_egress::Event::<T, I>,
			) -> Vec<BrokerRejectionEventFor<T::TargetChain>> {
				use cf_chains::DepositDetailsToTransactionInId;
				match event {
					pallet_cf_ingress_egress::Event::TransactionRejectionRequestExpired { account_id, tx_id } =>
						vec![TransactionScreeningEvent::TransactionRejectionRequestExpired { account_id, tx_id }],
					pallet_cf_ingress_egress::Event::TransactionRejectionRequestReceived { account_id, tx_id, expires_at: _ } =>
						vec![TransactionScreeningEvent::TransactionRejectionRequestReceived { account_id, tx_id }],
					pallet_cf_ingress_egress::Event::TransactionRejectedByBroker { broadcast_id, tx_id } => tx_id
						.deposit_ids()
						.into_iter()
						.flat_map(IntoIterator::into_iter)
						.map(|tx_id|
							TransactionScreeningEvent::TransactionRejectedByBroker { refund_broadcast_id: broadcast_id, tx_id }
						)
						.collect(),
					_ => Default::default(),
				}
			}

			let mut btc_events: Vec<BrokerRejectionEventFor<cf_chains::Bitcoin>> = Default::default();
			let mut eth_events: Vec<BrokerRejectionEventFor<cf_chains::Ethereum>> = Default::default();
			let mut arb_events: Vec<BrokerRejectionEventFor<cf_chains::Arbitrum>> = Default::default();
			for event_record in System::read_events_no_consensus() {
				match event_record.event {
					RuntimeEvent::BitcoinIngressEgress(event) => btc_events.extend(extract_screening_events::<Runtime, BitcoinInstance>(event)),
					RuntimeEvent::EthereumIngressEgress(event) => eth_events.extend(extract_screening_events::<Runtime, EthereumInstance>(event)),
					RuntimeEvent::ArbitrumIngressEgress(event) => arb_events.extend(extract_screening_events::<Runtime, ArbitrumInstance>(event)),
					_ => {},
				}
			}

			TransactionScreeningEvents {
				btc_events,
				eth_events,
				arb_events,
			}
		}

		fn cf_affiliate_details(
			broker: AccountId,
			affiliate: Option<AccountId>,
		) -> Vec<(AccountId, AffiliateDetails)>{
			if let Some(affiliate) = affiliate {
				pallet_cf_swapping::AffiliateAccountDetails::<Runtime>::get(&broker, &affiliate)
					.map(|details| (affiliate, details))
					.into_iter()
					.collect()
			} else {
				pallet_cf_swapping::AffiliateAccountDetails::<Runtime>::iter_prefix(&broker).collect()
			}
		}

		fn cf_vault_addresses() -> VaultAddresses {
			VaultAddresses {
				ethereum: EncodedAddress::Eth(Environment::eth_vault_address().into()),
				arbitrum: EncodedAddress::Arb(Environment::arb_vault_address().into()),
				bitcoin: BrokerPrivateBtcChannels::<Runtime>::iter()
					.flat_map(|(account_id, channel_id)| {
						let BitcoinPrivateBrokerDepositAddresses { previous, current } = derive_btc_vault_deposit_addresses(channel_id)
							.with_encoded_addresses();
						previous.into_iter().chain(core::iter::once(current))
							.map(move |address| (account_id.clone(), address))
					})
					.collect(),
			}
		}

		fn cf_get_trading_strategies(lp_id: Option<AccountId>,) -> Vec<TradingStrategyInfo<AssetAmount>> {

			type Strategies = pallet_cf_trading_strategy::Strategies::<Runtime>;
			type Strategy = pallet_cf_trading_strategy::TradingStrategy;

			fn to_strategy_info(lp_id: AccountId, strategy_id: AccountId, strategy: Strategy) -> TradingStrategyInfo<AssetAmount> {

				LiquidityPools::sweep(&strategy_id).unwrap();

				let free_balances = AssetBalances::free_balances(&strategy_id);
				let open_order_balances = LiquidityPools::open_order_balances(&strategy_id);

				let total_balances = free_balances.saturating_add(open_order_balances);

				let supported_assets = strategy.supported_assets();
				let supported_asset_balances = total_balances.iter()
					.filter(|(asset, _amount)| supported_assets.contains(asset))
					.map(|(asset, amount)| (asset, *amount));

				TradingStrategyInfo {
					lp_id,
					strategy_id,
					strategy,
					balance: supported_asset_balances.collect(),
				}

			}

			if let Some(lp_id) = &lp_id {
				Strategies::iter_prefix(lp_id).map(|(strategy_id, strategy)| to_strategy_info(lp_id.clone(), strategy_id, strategy)).collect()
			} else {
				Strategies::iter().map(|(lp_id, strategy_id, strategy)| to_strategy_info(lp_id, strategy_id, strategy)).collect()
			}

		}

		fn cf_trading_strategy_limits() -> TradingStrategyLimits{
			TradingStrategyLimits{
				minimum_deployment_amount: AssetMap::from_iter(pallet_cf_trading_strategy::MinimumDeploymentAmountForStrategy::<Runtime>::get().into_iter()
					.map(|(asset, balance)| (asset, Some(balance)))),
				minimum_added_funds_amount: AssetMap::from_iter(pallet_cf_trading_strategy::MinimumAddedFundsToStrategy::<Runtime>::get().into_iter()
					.map(|(asset, balance)| (asset, Some(balance)))),
			}
		}

		fn cf_network_fees() -> NetworkFees{
			let regular_network_fee = pallet_cf_swapping::NetworkFee::<Runtime>::get();
			let internal_swap_network_fee = pallet_cf_swapping::InternalSwapNetworkFee::<Runtime>::get();
			NetworkFees {
				regular_network_fee: NetworkFeeDetails{
					rates: AssetMap::from_fn(|asset|{
						pallet_cf_swapping::NetworkFeeForAsset::<Runtime>::get(asset).unwrap_or(regular_network_fee.rate)
					}),
					standard_rate_and_minimum: regular_network_fee,
				},
				internal_swap_network_fee: NetworkFeeDetails{
					rates: AssetMap::from_fn(|asset|{
						pallet_cf_swapping::InternalSwapNetworkFeeForAsset::<Runtime>::get(asset).unwrap_or(internal_swap_network_fee.rate)
					}),
					standard_rate_and_minimum: internal_swap_network_fee,
				},
			}
		}
	}


	impl monitoring_apis::MonitoringRuntimeApi<Block> for Runtime {

		fn cf_authorities() -> AuthoritiesInfo {
			let mut authorities = pallet_cf_validator::CurrentAuthorities::<Runtime>::get();
			let mut backups = pallet_cf_validator::Backups::<Runtime>::get();
			let mut result = AuthoritiesInfo {
				authorities: authorities.len() as u32,
				online_authorities: 0,
				backups: backups.len() as u32,
				online_backups: 0,
			};
			authorities.retain(HeartbeatQualification::<Runtime>::is_qualified);
			backups.retain(|id, _| HeartbeatQualification::<Runtime>::is_qualified(id));
			result.online_authorities = authorities.len() as u32;
			result.online_backups = backups.len() as u32;
			result
		}

		fn cf_external_chains_block_height() -> ExternalChainsBlockHeight {
			// safe to unwrap these value as stated on the storage item doc
			let btc = pallet_cf_chain_tracking::CurrentChainState::<Runtime, BitcoinInstance>::get().unwrap();
			let eth = pallet_cf_chain_tracking::CurrentChainState::<Runtime, EthereumInstance>::get().unwrap();
			let dot = pallet_cf_chain_tracking::CurrentChainState::<Runtime, PolkadotInstance>::get().unwrap();
			let arb = pallet_cf_chain_tracking::CurrentChainState::<Runtime, ArbitrumInstance>::get().unwrap();
			let sol = SolanaChainTrackingProvider::get_block_height();
			let hub = pallet_cf_chain_tracking::CurrentChainState::<Runtime, AssethubInstance>::get().unwrap();

			ExternalChainsBlockHeight {
				bitcoin: btc.block_height,
				ethereum: eth.block_height,
				polkadot: dot.block_height.into(),
				solana: sol,
				arbitrum: arb.block_height,
				assethub: hub.block_height.into(),
			}
		}

		fn cf_btc_utxos() -> BtcUtxos {
			let utxos = pallet_cf_environment::BitcoinAvailableUtxos::<Runtime>::get();
			let mut btc_balance = utxos.iter().fold(0, |acc, elem| acc + elem.amount);
			//Sum the btc balance contained in the change utxos to the btc "free_balance"
			let btc_ceremonies = pallet_cf_threshold_signature::PendingCeremonies::<Runtime,BitcoinInstance>::iter_values().map(|ceremony|{
				ceremony.request_context.request_id
			}).collect::<Vec<_>>();
			let EpochKey { key, .. } = pallet_cf_threshold_signature::Pallet::<Runtime, BitcoinInstance>::active_epoch_key()
				.expect("We should always have a key for the current epoch");
			for ceremony in btc_ceremonies {
				if let RuntimeCall::BitcoinBroadcaster(pallet_cf_broadcast::pallet::Call::on_signature_ready{ api_call, ..}) = pallet_cf_threshold_signature::RequestCallback::<Runtime, BitcoinInstance>::get(ceremony).unwrap() {
					if let BitcoinApi::BatchTransfer(batch_transfer) = *api_call {
						for output in batch_transfer.bitcoin_transaction.outputs {
							if [
								ScriptPubkey::Taproot(key.previous.unwrap_or_default()),
								ScriptPubkey::Taproot(key.current),
							]
							.contains(&output.script_pubkey)
							{
								btc_balance += output.amount;
							}
						}
					}
				}
			}
			BtcUtxos {
				total_balance: btc_balance,
				count: utxos.len() as u32,
			}
		}

		fn cf_dot_aggkey() -> PolkadotAccountId {
			let epoch = PolkadotThresholdSigner::current_key_epoch().unwrap_or_default();
			PolkadotThresholdSigner::keys(epoch).unwrap_or_default()
		}

		fn cf_suspended_validators() -> Vec<(Offence, u32)> {
			let suspended_for_keygen = match pallet_cf_validator::Pallet::<Runtime>::current_rotation_phase() {
				pallet_cf_validator::RotationPhase::KeygensInProgress(rotation_state) |
				pallet_cf_validator::RotationPhase::KeyHandoversInProgress(rotation_state) |
				pallet_cf_validator::RotationPhase::ActivatingKeys(rotation_state) |
				pallet_cf_validator::RotationPhase::NewKeysActivated(rotation_state) => { rotation_state.banned.len() as u32 },
				_ => {0u32}
			};
			pallet_cf_reputation::Suspensions::<Runtime>::iter().map(|(key, _)| {
				if key == pallet_cf_threshold_signature::PalletOffence::FailedKeygen.into() {
					return (key, suspended_for_keygen);
				}
				(key, pallet_cf_reputation::Pallet::<Runtime>::validators_suspended_for(&[key]).len() as u32)
			}).collect()
		}
		fn cf_epoch_state() -> EpochState {
			let auction_params = Validator::auction_parameters();
			let min_active_bid = SetSizeMaximisingAuctionResolver::try_new(
				<Runtime as Chainflip>::EpochInfo::current_authority_count(),
				auction_params,
			)
			.and_then(|resolver| {
				resolver.resolve_auction(
					Validator::get_qualified_bidders::<<Runtime as pallet_cf_validator::Config>::KeygenQualification>(),
					Validator::auction_bid_cutoff_percentage(),
				)
			})
			.ok()
			.map(|auction_outcome| auction_outcome.bond);
			EpochState {
				epoch_duration: Validator::epoch_duration(),
				current_epoch_started_at: Validator::current_epoch_started_at(),
				current_epoch_index: Validator::current_epoch(),
				min_active_bid,
				rotation_phase: Validator::current_rotation_phase().to_str().to_string(),
			}
		}
		fn cf_redemptions() -> RedemptionsInfo {
			let redemptions: Vec<_> = pallet_cf_funding::PendingRedemptions::<Runtime>::iter().collect();
			RedemptionsInfo {
				total_balance: redemptions.iter().fold(0, |acc, elem| acc + elem.1.total),
				count: redemptions.len() as u32,
			}
		}
		fn cf_pending_broadcasts_count() -> PendingBroadcasts {
			PendingBroadcasts {
				ethereum: pallet_cf_broadcast::PendingBroadcasts::<Runtime, EthereumInstance>::decode_non_dedup_len().unwrap_or(0) as u32,
				bitcoin: pallet_cf_broadcast::PendingBroadcasts::<Runtime, BitcoinInstance>::decode_non_dedup_len().unwrap_or(0) as u32,
				polkadot: pallet_cf_broadcast::PendingBroadcasts::<Runtime, PolkadotInstance>::decode_non_dedup_len().unwrap_or(0) as u32,
				arbitrum: pallet_cf_broadcast::PendingBroadcasts::<Runtime, ArbitrumInstance>::decode_non_dedup_len().unwrap_or(0) as u32,
				solana: pallet_cf_broadcast::PendingBroadcasts::<Runtime, SolanaInstance>::decode_non_dedup_len().unwrap_or(0) as u32,
				assethub: pallet_cf_broadcast::PendingBroadcasts::<Runtime, AssethubInstance>::decode_non_dedup_len().unwrap_or(0) as u32,
			}
		}
		fn cf_pending_tss_ceremonies_count() -> PendingTssCeremonies {
			PendingTssCeremonies {
				evm: pallet_cf_threshold_signature::PendingCeremonies::<Runtime, EvmInstance>::iter().collect::<Vec<_>>().len() as u32,
				bitcoin: pallet_cf_threshold_signature::PendingCeremonies::<Runtime, BitcoinInstance>::iter().collect::<Vec<_>>().len() as u32,
				polkadot: pallet_cf_threshold_signature::PendingCeremonies::<Runtime, PolkadotCryptoInstance>::iter().collect::<Vec<_>>().len() as u32,
				solana: pallet_cf_threshold_signature::PendingCeremonies::<Runtime, SolanaInstance>::iter().collect::<Vec<_>>().len() as u32,
			}
		}
		fn cf_pending_swaps_count() -> u32 {
			let swaps: Vec<_> = pallet_cf_swapping::SwapQueue::<Runtime>::iter().collect();
			swaps.iter().fold(0u32, |acc, elem| acc + elem.1.len() as u32)
		}
		fn cf_open_deposit_channels_count() -> OpenDepositChannels {
			fn open_channels<BlockHeight, I: 'static>() -> u32
				where BlockHeight: GetBlockHeight<<Runtime as pallet_cf_ingress_egress::Config<I>>::TargetChain>, Runtime: pallet_cf_ingress_egress::Config<I>
			{
				pallet_cf_ingress_egress::DepositChannelLookup::<Runtime, I>::iter().filter(|(_key, elem)| elem.expires_at > BlockHeight::get_block_height()).collect::<Vec<_>>().len() as u32
			}

			OpenDepositChannels{
				ethereum: open_channels::<pallet_cf_chain_tracking::Pallet<Runtime, EthereumInstance>, EthereumInstance>(),
				bitcoin: open_channels::<pallet_cf_chain_tracking::Pallet<Runtime, BitcoinInstance>, BitcoinInstance>(),
				polkadot: open_channels::<pallet_cf_chain_tracking::Pallet<Runtime, PolkadotInstance>, PolkadotInstance>(),
				arbitrum: open_channels::<pallet_cf_chain_tracking::Pallet<Runtime, ArbitrumInstance>, ArbitrumInstance>(),
				solana: open_channels::<SolanaChainTrackingProvider, SolanaInstance>(),
				assethub: open_channels::<pallet_cf_chain_tracking::Pallet<Runtime, AssethubInstance>, AssethubInstance>(),
			}
		}
		fn cf_fee_imbalance() -> FeeImbalance<AssetAmount> {
			FeeImbalance {
				ethereum: pallet_cf_asset_balances::Pallet::<Runtime>::vault_imbalance(ForeignChain::Ethereum.gas_asset()),
				polkadot: pallet_cf_asset_balances::Pallet::<Runtime>::vault_imbalance(ForeignChain::Polkadot.gas_asset()),
				arbitrum: pallet_cf_asset_balances::Pallet::<Runtime>::vault_imbalance(ForeignChain::Arbitrum.gas_asset()),
				bitcoin: pallet_cf_asset_balances::Pallet::<Runtime>::vault_imbalance(ForeignChain::Bitcoin.gas_asset()),
				solana: pallet_cf_asset_balances::Pallet::<Runtime>::vault_imbalance(ForeignChain::Solana.gas_asset()),
				assethub: pallet_cf_asset_balances::Pallet::<Runtime>::vault_imbalance(ForeignChain::Assethub.gas_asset()),
			}
		}
		fn cf_build_version() -> LastRuntimeUpgradeInfo {
			let info = frame_system::LastRuntimeUpgrade::<Runtime>::get().expect("this has to be set");
			LastRuntimeUpgradeInfo {
				spec_version: info.spec_version.into(),
				spec_name: info.spec_name,
			}
		}
		fn cf_rotation_broadcast_ids() -> ActivateKeysBroadcastIds{
			ActivateKeysBroadcastIds{
				ethereum: pallet_cf_broadcast::IncomingKeyAndBroadcastId::<Runtime, EthereumInstance>::get().map(|val| val.1),
				bitcoin: pallet_cf_broadcast::IncomingKeyAndBroadcastId::<Runtime, BitcoinInstance>::get().map(|val| val.1),
				polkadot: pallet_cf_broadcast::IncomingKeyAndBroadcastId::<Runtime, PolkadotInstance>::get().map(|val| val.1),
				arbitrum: pallet_cf_broadcast::IncomingKeyAndBroadcastId::<Runtime, ArbitrumInstance>::get().map(|val| val.1),
				solana: {
					let broadcast_id = pallet_cf_broadcast::IncomingKeyAndBroadcastId::<Runtime, SolanaInstance>::get().map(|val| val.1);
					(broadcast_id, pallet_cf_broadcast::AwaitingBroadcast::<Runtime, SolanaInstance>::get(broadcast_id.unwrap_or_default()).map(|broadcast_data| broadcast_data.transaction_out_id))
				},
				assethub: pallet_cf_broadcast::IncomingKeyAndBroadcastId::<Runtime, AssethubInstance>::get().map(|val| val.1),
			}
		}
		fn cf_sol_nonces() -> SolanaNonces{
			SolanaNonces {
				available: pallet_cf_environment::SolanaAvailableNonceAccounts::<Runtime>::get(),
				unavailable: pallet_cf_environment::SolanaUnavailableNonceAccounts::<Runtime>::iter_keys().collect()
			}
		}
		fn cf_sol_aggkey() -> SolAddress{
			let epoch = SolanaThresholdSigner::current_key_epoch().unwrap_or_default();
			SolanaThresholdSigner::keys(epoch).unwrap_or_default()
		}
		fn cf_sol_onchain_key() -> SolAddress{
			SolanaBroadcaster::current_on_chain_key().unwrap_or_default()
		}
		fn cf_monitoring_data() -> MonitoringDataV2 {
			MonitoringDataV2 {
				external_chains_height: Self::cf_external_chains_block_height(),
				btc_utxos: Self::cf_btc_utxos(),
				epoch: Self::cf_epoch_state(),
				pending_redemptions: Self::cf_redemptions(),
				pending_broadcasts: Self::cf_pending_broadcasts_count(),
				pending_tss: Self::cf_pending_tss_ceremonies_count(),
				open_deposit_channels: Self::cf_open_deposit_channels_count(),
				fee_imbalance: Self::cf_fee_imbalance(),
				authorities: Self::cf_authorities(),
				build_version: Self::cf_build_version(),
				suspended_validators: Self::cf_suspended_validators(),
				pending_swaps: Self::cf_pending_swaps_count(),
				dot_aggkey: Self::cf_dot_aggkey(),
				flip_supply: {
					let flip = Self::cf_flip_supply();
					FlipSupply { total_supply: flip.0, offchain_supply: flip.1}
				},
				sol_aggkey: Self::cf_sol_aggkey(),
				sol_onchain_key: Self::cf_sol_onchain_key(),
				sol_nonces: Self::cf_sol_nonces(),
				activating_key_broadcast_ids: Self::cf_rotation_broadcast_ids(),
			}
		}
		fn cf_accounts_info(accounts: BoundedVec<AccountId, ConstU32<10>>) -> Vec<ValidatorInfo> {
			accounts.iter().map(|account_id| {
				Self::cf_validator_info(account_id)
			}).collect()
		}
	}

	// END custom runtime APIs
	impl sp_api::Core<Block> for Runtime {
		fn version() -> RuntimeVersion {
			VERSION
		}

		fn execute_block(block: Block) {
			Executive::execute_block(block);
		}

		fn initialize_block(header: &<Block as BlockT>::Header) -> sp_runtime::ExtrinsicInclusionMode {
			Executive::initialize_block(header)
		}
	}

	impl sp_api::Metadata<Block> for Runtime {
		fn metadata() -> OpaqueMetadata {
			OpaqueMetadata::new(Runtime::metadata().into())
		}

		fn metadata_at_version(version: u32) -> Option<OpaqueMetadata> {
			Runtime::metadata_at_version(version)
		}

		fn metadata_versions() -> sp_std::vec::Vec<u32> {
			Runtime::metadata_versions()
		}
	}

	impl sp_block_builder::BlockBuilder<Block> for Runtime {
		fn apply_extrinsic(extrinsic: <Block as BlockT>::Extrinsic) -> ApplyExtrinsicResult {
			Executive::apply_extrinsic(extrinsic)
		}

		fn finalize_block() -> <Block as BlockT>::Header {
			Executive::finalize_block()
		}

		fn inherent_extrinsics(data: sp_inherents::InherentData) -> Vec<<Block as BlockT>::Extrinsic> {
			data.create_extrinsics()
		}

		fn check_inherents(
			block: Block,
			data: sp_inherents::InherentData,
		) -> sp_inherents::CheckInherentsResult {
			data.check_extrinsics(&block)
		}
	}

	impl sp_transaction_pool::runtime_api::TaggedTransactionQueue<Block> for Runtime {
		fn validate_transaction(
			source: TransactionSource,
			tx: <Block as BlockT>::Extrinsic,
			block_hash: <Block as BlockT>::Hash,
		) -> TransactionValidity {
			Executive::validate_transaction(source, tx, block_hash)
		}
	}

	impl sp_offchain::OffchainWorkerApi<Block> for Runtime {
		fn offchain_worker(header: &<Block as BlockT>::Header) {
			Executive::offchain_worker(header)
		}
	}

	impl sp_consensus_aura::AuraApi<Block, AuraId> for Runtime {
		fn slot_duration() -> sp_consensus_aura::SlotDuration {
			sp_consensus_aura::SlotDuration::from_millis(Aura::slot_duration())
		}

		fn authorities() -> Vec<AuraId> {
			pallet_aura::Authorities::<Runtime>::get().into_inner()
		}
	}

	impl sp_session::SessionKeys<Block> for Runtime {
		fn generate_session_keys(seed: Option<Vec<u8>>) -> Vec<u8> {
			opaque::SessionKeys::generate(seed)
		}

		fn decode_session_keys(
			encoded: Vec<u8>,
		) -> Option<Vec<(Vec<u8>, KeyTypeId)>> {
			opaque::SessionKeys::decode_into_raw_public_keys(&encoded)
		}
	}


	impl sp_consensus_grandpa::GrandpaApi<Block> for Runtime {
		fn grandpa_authorities() -> sp_consensus_grandpa::AuthorityList {
			Grandpa::grandpa_authorities()
		}

		fn current_set_id() -> sp_consensus_grandpa::SetId {
			Grandpa::current_set_id()
		}

		fn submit_report_equivocation_unsigned_extrinsic(
			equivocation_proof: sp_consensus_grandpa::EquivocationProof<
				<Block as BlockT>::Hash,
				NumberFor<Block>,
			>,
			key_owner_proof: sp_consensus_grandpa::OpaqueKeyOwnershipProof,
		) -> Option<()> {
			let key_owner_proof = key_owner_proof.decode()?;

			Grandpa::submit_unsigned_equivocation_report(
				equivocation_proof,
				key_owner_proof,
			)
		}

		fn generate_key_ownership_proof(
			_set_id: sp_consensus_grandpa::SetId,
			authority_id: GrandpaId,
		) -> Option<sp_consensus_grandpa::OpaqueKeyOwnershipProof> {
			Historical::prove((sp_consensus_grandpa::KEY_TYPE, authority_id))
				.map(|p| p.encode())
				.map(sp_consensus_grandpa::OpaqueKeyOwnershipProof::new)
		}
	}

	impl frame_system_rpc_runtime_api::AccountNonceApi<Block, AccountId, Nonce> for Runtime {
		fn account_nonce(account: AccountId) -> Nonce {
			System::account_nonce(account)
		}
	}

	impl pallet_transaction_payment_rpc_runtime_api::TransactionPaymentApi<Block, Balance> for Runtime {
		fn query_info(
			uxt: <Block as BlockT>::Extrinsic,
			len: u32,
		) -> pallet_transaction_payment_rpc_runtime_api::RuntimeDispatchInfo<Balance> {
			TransactionPayment::query_info(uxt, len)
		}
		fn query_fee_details(
			uxt: <Block as BlockT>::Extrinsic,
			len: u32,
		) -> pallet_transaction_payment::FeeDetails<Balance> {
			TransactionPayment::query_fee_details(uxt, len)
		}
		fn query_weight_to_fee(weight: Weight) -> Balance {
			TransactionPayment::weight_to_fee(weight)
		}
		fn query_length_to_fee(length: u32) -> Balance {
			TransactionPayment::length_to_fee(length)
		}
	}

	impl pallet_transaction_payment_rpc_runtime_api::TransactionPaymentCallApi<Block, Balance, RuntimeCall>
		for Runtime
	{
		fn query_call_info(
			call: RuntimeCall,
			len: u32,
		) -> pallet_transaction_payment::RuntimeDispatchInfo<Balance> {
			TransactionPayment::query_call_info(call, len)
		}
		fn query_call_fee_details(
			call: RuntimeCall,
			len: u32,
		) -> pallet_transaction_payment::FeeDetails<Balance> {
			TransactionPayment::query_call_fee_details(call, len)
		}
		fn query_weight_to_fee(weight: Weight) -> Balance {
			TransactionPayment::weight_to_fee(weight)
		}
		fn query_length_to_fee(length: u32) -> Balance {
			TransactionPayment::length_to_fee(length)
		}
	}

	#[cfg(feature = "try-runtime")]
	impl frame_try_runtime::TryRuntime<Block> for Runtime {
		fn on_runtime_upgrade(checks: frame_try_runtime::UpgradeCheckSelect) -> (Weight, Weight) {
			// NOTE: intentional unwrap: we don't want to propagate the error backwards, and want to
			// have a backtrace here. If any of the pre/post migration checks fail, we shall stop
			// right here and right now.
			let weight = Executive::try_runtime_upgrade(checks)
				.inspect_err(|e| log::error!("try_runtime_upgrade failed with: {:?}", e)).unwrap();
			(weight, BlockWeights::get().max_block)
		}

		fn execute_block(
			block: Block,
			state_root_check: bool,
			signature_check: bool,
			select: frame_try_runtime::TryStateSelect
		) -> Weight {
			// NOTE: intentional unwrap: we don't want to propagate the error backwards, and want to
			// have a backtrace here.
			Executive::try_execute_block(block, state_root_check, signature_check, select).expect("execute-block failed")
		}
	}

	impl sp_genesis_builder::GenesisBuilder<Block> for Runtime {
		fn build_state(config: Vec<u8>) -> sp_genesis_builder::Result {
			build_state::<RuntimeGenesisConfig>(config)
		}

		fn get_preset(_id: &Option<sp_genesis_builder::PresetId>) -> Option<Vec<u8>> {
			None
		}

		fn preset_names() -> Vec<sp_genesis_builder::PresetId> {
			Default::default()
		}
	}

	#[cfg(feature = "runtime-benchmarks")]
	impl frame_benchmarking::Benchmark<Block> for Runtime {
		fn benchmark_metadata(extra: bool) -> (
			Vec<frame_benchmarking::BenchmarkList>,
			Vec<frame_support::traits::StorageInfo>,
		) {
			use frame_benchmarking::{baseline, Benchmarking, BenchmarkList};
			use frame_support::traits::StorageInfoTrait;
			use frame_system_benchmarking::Pallet as SystemBench;
			use cf_session_benchmarking::Pallet as SessionBench;
			use baseline::Pallet as BaselineBench;

			let mut list = Vec::<BenchmarkList>::new();

			list_benchmarks!(list, extra);

			let storage_info = AllPalletsWithSystem::storage_info();

			(list, storage_info)
		}

		#[allow(non_local_definitions)]
		fn dispatch_benchmark(
			config: frame_benchmarking::BenchmarkConfig
		) -> Result<Vec<frame_benchmarking::BenchmarkBatch>, sp_runtime::RuntimeString> {
			use frame_benchmarking::{baseline, Benchmarking, BenchmarkBatch};
			use frame_support::traits::TrackedStorageKey;

			use frame_system_benchmarking::Pallet as SystemBench;
			use baseline::Pallet as BaselineBench;
			use cf_session_benchmarking::Pallet as SessionBench;

			impl cf_session_benchmarking::Config for Runtime {}
			impl frame_system_benchmarking::Config for Runtime {}
			impl baseline::Config for Runtime {}

			use frame_support::traits::WhitelistedStorageKeys;
			let whitelist: Vec<TrackedStorageKey> = AllPalletsWithSystem::whitelisted_storage_keys();

			let mut batches = Vec::<BenchmarkBatch>::new();
			let params = (&config, &whitelist);
			add_benchmarks!(params, batches);

			Ok(batches)
		}
	}
}
#[cfg(test)]
mod test {
	use super::*;

	const CALL_ENUM_MAX_SIZE: usize = 320;

	#[test]
	fn account_id_size() {
		assert!(
			core::mem::size_of::<AccountId>() <= 32,
			r"Our use of blake2_256 to derive account ids requires that account ids are no larger than 32 bytes"
		);
	}

	// Introduced from polkadot
	#[test]
	fn call_size() {
		let call_size = core::mem::size_of::<RuntimeCall>();
		assert!(
			call_size <= CALL_ENUM_MAX_SIZE,
			r"
			Polkadot suggests a 230 byte limit for the size of the Call type. We use {CALL_ENUM_MAX_SIZE} but this runtime's call size
			is {call_size}. If this test fails then you have just added a call variant that exceed the limit.

			Congratulations!

			Maybe consider boxing some calls to reduce their size. Otherwise, increasing the CALL_ENUM_MAX_SIZE is
			acceptable (within reason). The issue is that the enum always uses max(enum_size) of memory, even if your
			are using a smaller variant. Note this is irrelevant from a SCALE-encoding POV, it only affects the size of
			the enum on the stack.
			Context:
			  - https://github.com/paritytech/substrate/pull/9418
			  - https://rust-lang.github.io/rust-clippy/master/#large_enum_variant
			  - https://fasterthanli.me/articles/peeking-inside-a-rust-enum
			"
		);
	}
}<|MERGE_RESOLUTION|>--- conflicted
+++ resolved
@@ -1298,11 +1298,10 @@
 	pub type TradingStrategy = pallet_cf_trading_strategy;
 
 	#[runtime::pallet_index(53)]
-<<<<<<< HEAD
+	pub type LendingPools = pallet_cf_lending_pools;
+
+  #[runtime::pallet_index(54)]
 	pub type BitcoinElections = pallet_cf_elections<Instance3>;
-=======
-	pub type LendingPools = pallet_cf_lending_pools;
->>>>>>> 09fe791c
 }
 
 /// The address format for describing accounts.
