#![cfg_attr(not(feature = "std"), no_std)]
// `construct_runtime!` does a lot of recursion and requires us to increase the limit to 256.
#![recursion_limit = "256"]
mod chainflip;
pub mod constants;
#[cfg(test)]
mod tests;
<<<<<<< HEAD
#[cfg(feature = "runtime-benchmarks")]
pub mod benchmarking;
use core::time::Duration;
=======
use cf_chains::Ethereum;
>>>>>>> 3013a304
pub use frame_support::{
	construct_runtime, debug, parameter_types,
	traits::{KeyOwnerProofSystem, Randomness, StorageInfo},
	weights::{
		constants::{BlockExecutionWeight, ExtrinsicBaseWeight, RocksDbWeight, WEIGHT_PER_SECOND},
		IdentityFee, Weight,
	},
	StorageValue,
};
use frame_system::offchain::SendTransactionTypes;
use pallet_grandpa::{
	fg_primitives, AuthorityId as GrandpaId, AuthorityList as GrandpaAuthorityList,
};
use pallet_session::historical as session_historical;
pub use pallet_timestamp::Call as TimestampCall;
use sp_api::impl_runtime_apis;
use sp_consensus_aura::sr25519::AuthorityId as AuraId;
use sp_core::{crypto::KeyTypeId, OpaqueMetadata};
use sp_runtime::traits::{
	AccountIdLookup, BlakeTwo256, Block as BlockT, IdentifyAccount, NumberFor, OpaqueKeys, Verify,
};

#[cfg(any(feature = "std", test))]
pub use sp_runtime::BuildStorage;
use sp_runtime::{
	create_runtime_str, generic, impl_opaque_keys,
	transaction_validity::{TransactionSource, TransactionValidity},
	ApplyExtrinsicResult, MultiSignature,
};
pub use sp_runtime::{Perbill, Permill};
use sp_std::prelude::*;
#[cfg(feature = "std")]
use sp_version::NativeVersion;
use sp_version::RuntimeVersion;

use cf_traits::{offline_conditions::ReputationPoints, ChainflipAccountData};
pub use cf_traits::{BlockNumber, FlipBalance};
pub use chainflip::chain_instances::*;
use chainflip::{
	ChainflipEpochTransitions, ChainflipHeartbeat, ChainflipStakeHandler,
	ChainflipVaultRotationHandler, OfflinePenalty,
};
use constants::common::*;
use pallet_cf_broadcast::AttemptCount;
use pallet_cf_flip::FlipSlasher;

// Make the WASM binary available.
#[cfg(feature = "std")]
include!(concat!(env!("OUT_DIR"), "/wasm_binary.rs"));

/// Alias to 512-bit hash when used in the context of a transaction signature on the chain.
pub type Signature = MultiSignature;

/// Some way of identifying an account on the chain. We intentionally make it equivalent
/// to the public key of our transaction signing scheme.
pub type AccountId = <<Signature as Verify>::Signer as IdentifyAccount>::AccountId;

/// Index of a transaction in the chain.
pub type Index = u32;

/// Balance of an account.
pub type Balance = u128;

/// A hash of some data used by the chain.
pub type Hash = sp_core::H256;

/// Opaque types. These are used by the CLI to instantiate machinery that don't need to know
/// the specifics of the runtime. They can then be made to be agnostic over specific formats
/// of data like extrinsics, allowing for them to continue syncing the network through upgrades
/// to even the core data structures.
pub mod opaque {
	pub use sp_runtime::OpaqueExtrinsic as UncheckedExtrinsic;

	use super::*;

	/// Opaque block header type.
	pub type Header = generic::Header<BlockNumber, BlakeTwo256>;
	/// Opaque block type.
	pub type Block = generic::Block<Header, UncheckedExtrinsic>;
	/// Opaque block identifier type.
	pub type BlockId = generic::BlockId<Block>;

	impl_opaque_keys! {
		pub struct SessionKeys {
			pub aura: Aura,
			pub grandpa: Grandpa,
		}
	}
}
// To learn more about runtime versioning and what each of the following value means:
//   https://substrate.dev/docs/en/knowledgebase/runtime/upgrades#runtime-versioning
#[sp_version::runtime_version]
pub const VERSION: RuntimeVersion = RuntimeVersion {
	spec_name: create_runtime_str!("chainflip-node"),
	impl_name: create_runtime_str!("chainflip-node"),
	authoring_version: 1,
	spec_version: 107,
	impl_version: 1,
	apis: RUNTIME_API_VERSIONS,
	transaction_version: 2,
};

/// The version information used to identify this runtime when compiled natively.
#[cfg(feature = "std")]
pub fn native_version() -> NativeVersion {
	NativeVersion { runtime_version: VERSION, can_author_with: Default::default() }
}

parameter_types! {
	pub const MinValidators: u32 = 1;
	pub const ActiveToBackupValidatorRatio: u32 = 3;
	pub const PercentageOfBackupValidatorsInEmergency: u32 = 30;
}

impl pallet_cf_auction::Config for Runtime {
	type Event = Event;
	type Amount = FlipBalance;
	type BidderProvider = pallet_cf_staking::Pallet<Self>;
	type Registrar = Session;
	type ValidatorId = AccountId;
	type MinValidators = MinValidators;
	type Handler = EthereumVault;
	type WeightInfo = pallet_cf_auction::weights::PalletWeight<Runtime>;
	type Online = Online;
	type PeerMapping = pallet_cf_validator::Pallet<Self>;
	type ChainflipAccount = cf_traits::ChainflipAccountStore<Self>;
	type ActiveToBackupValidatorRatio = ActiveToBackupValidatorRatio;
	type EmergencyRotation = Validator;
	type PercentageOfBackupValidatorsInEmergency = PercentageOfBackupValidatorsInEmergency;
	type KeygenExclusionSet = pallet_cf_online::Pallet<Self>;
}

// FIXME: These would be changed
parameter_types! {
	pub const MinEpoch: BlockNumber = 1;
	pub const EmergencyRotationPercentageRange: PercentageRange = PercentageRange {
		bottom: 67,
		top: 80,
	};
}

impl pallet_cf_validator::Config for Runtime {
	type Event = Event;
	type MinEpoch = MinEpoch;
	type EpochTransitionHandler = ChainflipEpochTransitions;
	type ValidatorWeightInfo = pallet_cf_validator::weights::PalletWeight<Runtime>;
	type Amount = FlipBalance;
	type Auctioneer = Auction;
	type EmergencyRotationPercentageRange = EmergencyRotationPercentageRange;
	type EnsureGovernance = pallet_cf_governance::EnsureGovernance;
}

impl pallet_cf_environment::Config for Runtime {
	type Event = Event;
	type EnsureGovernance = pallet_cf_governance::EnsureGovernance;
}

parameter_types! {
	pub const KeygenResponseGracePeriod: BlockNumber = constants::common::KEYGEN_RESPONSE_GRACE_PERIOD;
}

impl pallet_cf_vaults::Config<EthereumInstance> for Runtime {
	type Event = Event;
	type Chain = Ethereum;
	type RotationHandler = ChainflipVaultRotationHandler;
	type OfflineReporter = Reputation;
	type SigningContext = chainflip::EthereumSigningContext;
	type ThresholdSigner = EthereumThresholdSigner;
	type WeightInfo = pallet_cf_vaults::weights::PalletWeight<Runtime>;
	type KeygenResponseGracePeriod = KeygenResponseGracePeriod;
}

impl<LocalCall> SendTransactionTypes<LocalCall> for Runtime
where
	Call: From<LocalCall>,
{
	type Extrinsic = UncheckedExtrinsic;
	type OverarchingCall = Call;
}

impl pallet_session::Config for Runtime {
	type SessionHandler = <opaque::SessionKeys as OpaqueKeys>::KeyTypeIdProviders;
	type ShouldEndSession = Validator;
	type SessionManager = Validator;
	type Event = Event;
	type Keys = opaque::SessionKeys;
	type NextSessionRotation = Validator;
	type ValidatorId = <Self as frame_system::Config>::AccountId;
	type ValidatorIdOf = pallet_cf_validator::ValidatorOf<Self>;
	type DisabledValidatorsThreshold = ();
	type WeightInfo = pallet_session::weights::SubstrateWeight<Runtime>;
}

impl pallet_session::historical::Config for Runtime {
	type FullIdentification = ();
	type FullIdentificationOf = ();
}

const NORMAL_DISPATCH_RATIO: Perbill = Perbill::from_percent(75);

parameter_types! {
	pub const Version: RuntimeVersion = VERSION;
	pub const BlockHashCount: BlockNumber = 2400;
	/// We allow for 2 seconds of compute with a 6 second average block time.
	pub BlockWeights: frame_system::limits::BlockWeights = frame_system::limits::BlockWeights
		::with_sensible_defaults(2 * WEIGHT_PER_SECOND, NORMAL_DISPATCH_RATIO);
	pub BlockLength: frame_system::limits::BlockLength = frame_system::limits::BlockLength
		::max_with_normal_ratio(5 * 1024 * 1024, NORMAL_DISPATCH_RATIO);
	pub const SS58Prefix: u8 = 42;
}

// Configure FRAME pallets to include in runtime.

impl frame_system::Config for Runtime {
	/// The basic call filter to use in dispatchable.
	type BaseCallFilter = frame_support::traits::Everything;
	/// Block & extrinsics weights: base values and limits.
	type BlockWeights = BlockWeights;
	/// The maximum length of a block (in bytes).
	type BlockLength = BlockLength;
	/// The identifier used to distinguish between accounts.
	type AccountId = AccountId;
	/// The aggregated dispatch type that is available for extrinsics.
	type Call = Call;
	/// The lookup mechanism to get account ID from whatever is passed in dispatchers.
	type Lookup = AccountIdLookup<AccountId, ()>;
	/// The index type for storing how many extrinsics an account has signed.
	type Index = Index;
	/// The index type for blocks.
	type BlockNumber = BlockNumber;
	/// The type for hashing blocks and tries.
	type Hash = Hash;
	/// The hashing algorithm used.
	type Hashing = BlakeTwo256;
	/// The header type.
	type Header = generic::Header<BlockNumber, BlakeTwo256>;
	/// The ubiquitous event type.
	type Event = Event;
	/// The ubiquitous origin type.
	type Origin = Origin;
	/// Maximum number of block number to block hash mappings to keep (oldest pruned first).
	type BlockHashCount = BlockHashCount;
	/// The weight of database operations that the runtime can invoke.
	type DbWeight = RocksDbWeight;
	/// Version of the runtime.
	type Version = Version;
	/// Converts a module to the index of the module in `construct_runtime!`.
	///
	/// This type is being generated by `construct_runtime!`.
	type PalletInfo = PalletInfo;
	/// What to do if a new account is created.
	type OnNewAccount = ();
	/// What to do if an account is fully reaped from the system.
	type OnKilledAccount =
		(pallet_cf_flip::BurnFlipAccount<Self>, pallet_cf_validator::DeletePeerMapping<Self>);
	/// The data to be stored in an account.
	type AccountData = ChainflipAccountData;
	/// Weight information for the extrinsics of this pallet.
	type SystemWeightInfo = ();
	/// This is used as an identifier of the chain. 42 is the generic substrate prefix.
	type SS58Prefix = SS58Prefix;
	/// The set code logic, just the default since we're not a parachain.
	type OnSetCode = ();
}

impl pallet_randomness_collective_flip::Config for Runtime {}

impl frame_system::offchain::SigningTypes for Runtime {
	type Public = <Signature as Verify>::Signer;
	type Signature = Signature;
}

impl pallet_aura::Config for Runtime {
	type AuthorityId = AuraId;
	type DisabledValidators = ();
}

impl pallet_grandpa::Config for Runtime {
	type Event = Event;
	type Call = Call;

	type KeyOwnerProofSystem = Historical;

	type KeyOwnerProof =
		<Self::KeyOwnerProofSystem as KeyOwnerProofSystem<(KeyTypeId, GrandpaId)>>::Proof;

	type KeyOwnerIdentification = <Self::KeyOwnerProofSystem as KeyOwnerProofSystem<(
		KeyTypeId,
		GrandpaId,
	)>>::IdentificationTuple;

	type HandleEquivocation = ();

	type WeightInfo = ();
}

parameter_types! {
	pub const MinimumPeriod: u64 = SLOT_DURATION / 2;
}

impl pallet_timestamp::Config for Runtime {
	/// A timestamp: milliseconds since the unix epoch.
	type Moment = u64;
	type OnTimestampSet = Aura;
	type MinimumPeriod = MinimumPeriod;
	type WeightInfo = ();
}

parameter_types! {
	/// The number of blocks back we should accept uncles
	pub const UncleGenerations: BlockNumber = 5;
}

impl pallet_authorship::Config for Runtime {
	type FindAuthor = pallet_session::FindAccountFromAuthorIndex<Self, Aura>;
	type UncleGenerations = UncleGenerations;
	type FilterUncle = ();
	type EventHandler = ();
}

parameter_types! {
	pub const ExistentialDeposit: u128 = 500;
	pub const BlocksPerDay: u32 = DAYS;
}

impl pallet_cf_flip::Config for Runtime {
	type Event = Event;
	type Balance = FlipBalance;
	type ExistentialDeposit = ExistentialDeposit;
	type EnsureGovernance = pallet_cf_governance::EnsureGovernance;
	type BlocksPerDay = BlocksPerDay;
	type StakeHandler = ChainflipStakeHandler;
	type WeightInfo = pallet_cf_flip::weights::PalletWeight<Runtime>;
	type WaivedFees = chainflip::WaivedFees;
}

impl pallet_cf_witnesser::Config for Runtime {
	type Event = Event;
	type Origin = Origin;
	type Call = Call;
	type ValidatorId = <Self as frame_system::Config>::AccountId;
	type EpochInfo = pallet_cf_validator::Pallet<Self>;
	type Amount = FlipBalance;
	type WeightInfo = pallet_cf_witnesser::weights::PalletWeight<Runtime>;
}

impl pallet_cf_staking::Config for Runtime {
	type Event = Event;
	type Balance = FlipBalance;
	type StakerId = AccountId;
	type Flip = Flip;
	type NonceProvider = EthereumVault;
	type SigningContext = chainflip::EthereumSigningContext;
	type ThresholdSigner = EthereumThresholdSigner;
	type EnsureThresholdSigned =
		pallet_cf_threshold_signature::EnsureThresholdSigned<Self, Instance1>;
	type TimeSource = Timestamp;
	type WeightInfo = pallet_cf_staking::weights::PalletWeight<Runtime>;
	type EnsureGovernance = pallet_cf_governance::EnsureGovernance;
}

impl pallet_cf_governance::Config for Runtime {
	type Origin = Origin;
	type Call = Call;
	type Event = Event;
	type TimeSource = Timestamp;
	type EnsureGovernance = pallet_cf_governance::EnsureGovernance;
	type WeightInfo = pallet_cf_governance::weights::PalletWeight<Runtime>;
	type UpgradeCondition = pallet_cf_validator::NotDuringRotation<Runtime>;
	type RuntimeUpgrade = chainflip::RuntimeUpgradeManager;
}

impl pallet_cf_emissions::Config for Runtime {
	type Event = Event;
	type FlipBalance = FlipBalance;
	type Surplus = pallet_cf_flip::Surplus<Runtime>;
	type Issuance = pallet_cf_flip::FlipIssuance<Runtime>;
	type RewardsDistribution = chainflip::BlockAuthorRewardDistribution;
	type BlocksPerDay = BlocksPerDay;
	type NonceProvider = EthereumVault;
	type SigningContext = chainflip::EthereumSigningContext;
	type ThresholdSigner = EthereumThresholdSigner;
	type WeightInfo = pallet_cf_emissions::weights::PalletWeight<Runtime>;
}

parameter_types! {
	pub const TransactionByteFee: FlipBalance = 1_000_000;
}

impl pallet_transaction_payment::Config for Runtime {
	type OnChargeTransaction = pallet_cf_flip::FlipTransactionPayment<Self>;
	type TransactionByteFee = TransactionByteFee;
	type WeightToFee = IdentityFee<FlipBalance>;
	type FeeMultiplierUpdate = ();
}

impl pallet_cf_witnesser_api::Config for Runtime {
	type Call = Call;
	type Witnesser = Witnesser;
	type WeightInfoWitnesser = pallet_cf_witnesser::weights::PalletWeight<Runtime>;
}

parameter_types! {
	pub const HeartbeatBlockInterval: BlockNumber = 150;
	pub const ReputationPointFloorAndCeiling: (i32, i32) = (-2880, 2880);
	pub const MaximumReputationPointAccrued: ReputationPoints = 15;
}

impl pallet_cf_reputation::Config for Runtime {
	type Event = Event;
	type HeartbeatBlockInterval = HeartbeatBlockInterval;
	type ReputationPointFloorAndCeiling = ReputationPointFloorAndCeiling;
	type Slasher = FlipSlasher<Self>;
	type Penalty = OfflinePenalty;
	type WeightInfo = pallet_cf_reputation::weights::PalletWeight<Runtime>;
	type Banned = pallet_cf_online::Pallet<Self>;
	type EnsureGovernance = pallet_cf_governance::EnsureGovernance;
	type MaximumReputationPointAccrued = MaximumReputationPointAccrued;
	type KeygenExclusionSet = pallet_cf_online::Pallet<Self>;
}

impl pallet_cf_online::Config for Runtime {
	type HeartbeatBlockInterval = HeartbeatBlockInterval;
	type Heartbeat = ChainflipHeartbeat;
	type WeightInfo = pallet_cf_online::weights::PalletWeight<Runtime>;
}

use frame_support::instances::Instance1;
use pallet_cf_validator::PercentageRange;

parameter_types! {
	pub const ThresholdFailureTimeout: BlockNumber = 15;
	pub const CeremonyRetryDelay: BlockNumber = 1;
}

impl pallet_cf_threshold_signature::Config<EthereumInstance> for Runtime {
	type Event = Event;
	type SignerNomination = chainflip::RandomSignerNomination;
	type TargetChain = cf_chains::Ethereum;
	type SigningContext = chainflip::EthereumSigningContext;
	type KeyProvider = EthereumVault;
	type OfflineReporter = Reputation;
	type ThresholdFailureTimeout = ThresholdFailureTimeout;
	type CeremonyRetryDelay = CeremonyRetryDelay;
}

parameter_types! {
	pub const EthereumSigningTimeout: BlockNumber = 5;
	pub const EthereumTransmissionTimeout: BlockNumber = 10 * MINUTES;
	pub const MaximumAttempts: AttemptCount = MAXIMUM_BROADCAST_ATTEMPTS;
}

impl pallet_cf_broadcast::Config<EthereumInstance> for Runtime {
	type Event = Event;
	type TargetChain = cf_chains::Ethereum;
	type BroadcastConfig = chainflip::EthereumBroadcastConfig;
	type SignerNomination = chainflip::RandomSignerNomination;
	type OfflineReporter = Reputation;
	type EnsureThresholdSigned =
		pallet_cf_threshold_signature::EnsureThresholdSigned<Self, Instance1>;
	type SigningTimeout = EthereumSigningTimeout;
	type TransmissionTimeout = EthereumTransmissionTimeout;
	type MaximumAttempts = MaximumAttempts;
	type WeightInfo = pallet_cf_broadcast::weights::PalletWeight<Runtime>;
}

construct_runtime!(
	pub enum Runtime where
		Block = Block,
		NodeBlock = opaque::Block,
		UncheckedExtrinsic = UncheckedExtrinsic
	{
		System: frame_system::{Pallet, Call, Config, Storage, Event<T>},
		RandomnessCollectiveFlip: pallet_randomness_collective_flip::{Pallet, Storage},
		Timestamp: pallet_timestamp::{Pallet, Call, Storage, Inherent},
		Environment: pallet_cf_environment::{Pallet, Storage, Event<T>, Config},
		Flip: pallet_cf_flip::{Pallet, Event<T>, Storage, Config<T>},
		Emissions: pallet_cf_emissions::{Pallet, Event<T>, Storage, Config},
		Staking: pallet_cf_staking::{Pallet, Call, Storage, Event<T>, Config<T>},
		TransactionPayment: pallet_transaction_payment::{Pallet, Storage},
		Session: pallet_session::{Pallet, Storage, Event, Config<T>},
		Historical: session_historical::{Pallet},
		Witnesser: pallet_cf_witnesser::{Pallet, Call, Storage, Event<T>, Origin},
		WitnesserApi: pallet_cf_witnesser_api::{Pallet, Call},
		Auction: pallet_cf_auction::{Pallet, Call, Storage, Event<T>, Config<T>},
		Validator: pallet_cf_validator::{Pallet, Call, Storage, Event<T>, Config<T>},
		Aura: pallet_aura::{Pallet, Config<T>},
		Authorship: pallet_authorship::{Pallet, Call, Storage, Inherent},
		Grandpa: pallet_grandpa::{Pallet, Call, Storage, Config, Event},
		Governance: pallet_cf_governance::{Pallet, Call, Storage, Event<T>, Config<T>, Origin},
		EthereumVault: pallet_cf_vaults::<Instance1>::{Pallet, Call, Storage, Event<T>, Config},
		Online: pallet_cf_online::{Pallet, Call, Storage},
		Reputation: pallet_cf_reputation::{Pallet, Call, Storage, Event<T>, Config<T>},
		EthereumThresholdSigner: pallet_cf_threshold_signature::<Instance1>::{Pallet, Call, Storage, Event<T>, Origin<T>, ValidateUnsigned},
		EthereumBroadcaster: pallet_cf_broadcast::<Instance1>::{Pallet, Call, Storage, Event<T>},
	}
);

/// The address format for describing accounts.
pub type Address = sp_runtime::MultiAddress<AccountId, ()>;
/// Block header type as expected by this runtime.
pub type Header = generic::Header<BlockNumber, BlakeTwo256>;
/// Block type as expected by this runtime.
pub type Block = generic::Block<Header, UncheckedExtrinsic>;
/// A Block signed with a Justification
pub type SignedBlock = generic::SignedBlock<Block>;
/// The SignedExtension to the basic transaction logic.
pub type SignedExtra = (
	frame_system::CheckSpecVersion<Runtime>,
	frame_system::CheckTxVersion<Runtime>,
	frame_system::CheckGenesis<Runtime>,
	frame_system::CheckEra<Runtime>,
	frame_system::CheckNonce<Runtime>,
	frame_system::CheckWeight<Runtime>,
);
/// Unchecked extrinsic type as expected by this runtime.
pub type UncheckedExtrinsic = generic::UncheckedExtrinsic<Address, Call, Signature, SignedExtra>;
/// Extrinsic type that has already been checked.
pub type CheckedExtrinsic = generic::CheckedExtrinsic<AccountId, Call, SignedExtra>;
/// Executive: handles dispatch to the various modules.
pub type Executive = frame_executive::Executive<
	Runtime,
	Block,
	frame_system::ChainContext<Runtime>,
	Runtime,
	AllPallets,
	(),
>;

impl_runtime_apis! {

	impl sp_api::Core<Block> for Runtime {
		fn version() -> RuntimeVersion {
			VERSION
		}

		fn execute_block(block: Block) {
			Executive::execute_block(block);
		}

		fn initialize_block(header: &<Block as BlockT>::Header) {
			Executive::initialize_block(header)
		}
	}

	impl sp_api::Metadata<Block> for Runtime {
		fn metadata() -> OpaqueMetadata {
			Runtime::metadata().into()
		}
	}

	impl sp_block_builder::BlockBuilder<Block> for Runtime {
		fn apply_extrinsic(extrinsic: <Block as BlockT>::Extrinsic) -> ApplyExtrinsicResult {
			Executive::apply_extrinsic(extrinsic)
		}

		fn finalize_block() -> <Block as BlockT>::Header {
			Executive::finalize_block()
		}

		fn inherent_extrinsics(data: sp_inherents::InherentData) -> Vec<<Block as BlockT>::Extrinsic> {
			data.create_extrinsics()
		}

		fn check_inherents(
			block: Block,
			data: sp_inherents::InherentData,
		) -> sp_inherents::CheckInherentsResult {
			data.check_extrinsics(&block)
		}
	}

	impl sp_transaction_pool::runtime_api::TaggedTransactionQueue<Block> for Runtime {
		fn validate_transaction(
			source: TransactionSource,
			tx: <Block as BlockT>::Extrinsic,
			block_hash: <Block as BlockT>::Hash,
		) -> TransactionValidity {
			Executive::validate_transaction(source, tx, block_hash)
		}
	}

	impl sp_offchain::OffchainWorkerApi<Block> for Runtime {
		fn offchain_worker(header: &<Block as BlockT>::Header) {
			Executive::offchain_worker(header)
		}
	}

	impl sp_consensus_aura::AuraApi<Block, AuraId> for Runtime {
		fn slot_duration() -> sp_consensus_aura::SlotDuration {
			sp_consensus_aura::SlotDuration::from_millis(Aura::slot_duration())
		}

		fn authorities() -> Vec<AuraId> {
			Aura::authorities()
		}
	}

	impl sp_session::SessionKeys<Block> for Runtime {
		fn generate_session_keys(seed: Option<Vec<u8>>) -> Vec<u8> {
			opaque::SessionKeys::generate(seed)
		}

		fn decode_session_keys(
			encoded: Vec<u8>,
		) -> Option<Vec<(Vec<u8>, KeyTypeId)>> {
			opaque::SessionKeys::decode_into_raw_public_keys(&encoded)
		}
	}

	impl fg_primitives::GrandpaApi<Block> for Runtime {
		fn grandpa_authorities() -> GrandpaAuthorityList {
			Grandpa::grandpa_authorities()
		}

		fn current_set_id() -> fg_primitives::SetId {
			Grandpa::current_set_id()
		}

		fn submit_report_equivocation_unsigned_extrinsic(
			equivocation_proof: fg_primitives::EquivocationProof<
				<Block as BlockT>::Hash,
				NumberFor<Block>,
			>,
			key_owner_proof: fg_primitives::OpaqueKeyOwnershipProof,
		) -> Option<()> {
			let key_owner_proof = key_owner_proof.decode()?;

			Grandpa::submit_unsigned_equivocation_report(
				equivocation_proof,
				key_owner_proof,
			)
		}

		fn generate_key_ownership_proof(
			_set_id: fg_primitives::SetId,
			authority_id: GrandpaId,
		) -> Option<fg_primitives::OpaqueKeyOwnershipProof> {
			use codec::Encode;

			Historical::prove((fg_primitives::KEY_TYPE, authority_id))
				.map(|p| p.encode())
				.map(fg_primitives::OpaqueKeyOwnershipProof::new)
		}
	}

	impl frame_system_rpc_runtime_api::AccountNonceApi<Block, AccountId, Index> for Runtime {
		fn account_nonce(account: AccountId) -> Index {
			System::account_nonce(account)
		}
	}

	#[cfg(feature = "try-runtime")]
	impl frame_try_runtime::TryRuntime<Block> for Runtime {
		fn on_runtime_upgrade() -> Result<(Weight, Weight), sp_runtime::RuntimeString> {
			// Use unwrap here otherwise the error is swallowed silently.
			let weight = Executive::try_runtime_upgrade().unwrap();
			Ok((weight, BlockWeights::get().max_block))
		}
	}

	#[cfg(feature = "runtime-benchmarks")]
	impl frame_benchmarking::Benchmark<Block> for Runtime {
		fn benchmark_metadata(extra: bool) -> (
			Vec<frame_benchmarking::BenchmarkList>,
			Vec<frame_support::traits::StorageInfo>,
		) {
			use frame_benchmarking::{list_benchmark, Benchmarking, BenchmarkList};
			use frame_support::traits::StorageInfoTrait;
			use frame_system_benchmarking::Pallet as SystemBench;

			let mut list = Vec::<BenchmarkList>::new();

			list_benchmark!(list, extra, frame_system, SystemBench::<Runtime>);
			list_benchmark!(list, extra, pallet_timestamp, Timestamp);
			list_benchmark!(list, extra, pallet_cf_validator, Validator);
			list_benchmark!(list, extra, pallet_cf_auction, Auction);
			list_benchmark!(list, extra, pallet_cf_staking, Staking);
			list_benchmark!(list, extra, pallet_cf_flip, Flip);
			list_benchmark!(list, extra, pallet_cf_governance, Governance);
			list_benchmark!(list, extra, pallet_cf_online, Online);
			list_benchmark!(list, extra, pallet_cf_emissions, Emissions);
			list_benchmark!(list, extra, pallet_cf_reputation, Reputation);
			list_benchmark!(list, extra, pallet_cf_vaults, EthereumVault);
			list_benchmark!(list, extra, pallet_cf_witnesser, Witnesser);
<<<<<<< HEAD
			list_benchmark!(list, extra, pallet_cf_threshold_signature, EthereumThresholdSigner);
=======
			list_benchmark!(list, extra, pallet_cf_broadcast, EthereumBroadcaster);
>>>>>>> 3013a304

			let storage_info = AllPalletsWithSystem::storage_info();

			return (list, storage_info)
		}

		fn dispatch_benchmark(
			config: frame_benchmarking::BenchmarkConfig
		) -> Result<Vec<frame_benchmarking::BenchmarkBatch>, sp_runtime::RuntimeString> {
			use frame_benchmarking::{Benchmarking, BenchmarkBatch, add_benchmark, TrackedStorageKey};

			use frame_system_benchmarking::Pallet as SystemBench;
			impl frame_system_benchmarking::Config for Runtime {}

			let whitelist: Vec<TrackedStorageKey> = vec![
				// Block Number
				hex_literal::hex!("26aa394eea5630e07c48ae0c9558cef702a5c1b19ab7a04f536c519aca4983ac").to_vec().into(),
				// Total Issuance
				hex_literal::hex!("c2261276cc9d1f8598ea4b6a74b15c2f57c875e4cff74148e4628f264b974c80").to_vec().into(),
				// Execution Phase
				hex_literal::hex!("26aa394eea5630e07c48ae0c9558cef7ff553b5a9862a516939d82b3d3d8661a").to_vec().into(),
				// Event Count
				hex_literal::hex!("26aa394eea5630e07c48ae0c9558cef70a98fdbe9ce6c55837576c60c7af3850").to_vec().into(),
				// System Events
				hex_literal::hex!("26aa394eea5630e07c48ae0c9558cef780d41e5e16056765bc8461851072c9d7").to_vec().into(),
			];

			let mut batches = Vec::<BenchmarkBatch>::new();
			let params = (&config, &whitelist);

			add_benchmark!(params, batches, frame_system, SystemBench::<Runtime>);
			add_benchmark!(params, batches, pallet_timestamp, Timestamp);
			add_benchmark!(params, batches, pallet_cf_validator, Validator);
			add_benchmark!(params, batches, pallet_cf_auction, Auction);
			add_benchmark!(params, batches, pallet_cf_staking, Staking);
			add_benchmark!(params, batches, pallet_cf_flip, Flip);
			add_benchmark!(params, batches, pallet_cf_governance, Governance);
			add_benchmark!(params, batches, pallet_cf_vaults, EthereumVault);
			add_benchmark!(params, batches, pallet_cf_online, Online);
			add_benchmark!(params, batches, pallet_cf_witnesser, Witnesser);
			add_benchmark!(params, batches, pallet_cf_reputation, Reputation);
			add_benchmark!(params, batches, pallet_cf_emissions, Emissions);
<<<<<<< HEAD
			add_benchmark!(params, batches, pallet_cf_threshold_signature, EthereumThresholdSigner);
			// add_benchmark!(params, batches, pallet_cf_broadcast, EthereumBroadcaster);
=======
			add_benchmark!(params, batches, pallet_cf_broadcast, EthereumBroadcaster);
>>>>>>> 3013a304

			if batches.is_empty() { return Err("Benchmark not found for this pallet.".into()) }
			Ok(batches)
		}
	}
}<|MERGE_RESOLUTION|>--- conflicted
+++ resolved
@@ -1,17 +1,13 @@
 #![cfg_attr(not(feature = "std"), no_std)]
 // `construct_runtime!` does a lot of recursion and requires us to increase the limit to 256.
 #![recursion_limit = "256"]
+#[cfg(feature = "runtime-benchmarks")]
+pub mod benchmarking;
 mod chainflip;
 pub mod constants;
 #[cfg(test)]
 mod tests;
-<<<<<<< HEAD
-#[cfg(feature = "runtime-benchmarks")]
-pub mod benchmarking;
-use core::time::Duration;
-=======
 use cf_chains::Ethereum;
->>>>>>> 3013a304
 pub use frame_support::{
 	construct_runtime, debug, parameter_types,
 	traits::{KeyOwnerProofSystem, Randomness, StorageInfo},
@@ -697,11 +693,8 @@
 			list_benchmark!(list, extra, pallet_cf_reputation, Reputation);
 			list_benchmark!(list, extra, pallet_cf_vaults, EthereumVault);
 			list_benchmark!(list, extra, pallet_cf_witnesser, Witnesser);
-<<<<<<< HEAD
 			list_benchmark!(list, extra, pallet_cf_threshold_signature, EthereumThresholdSigner);
-=======
 			list_benchmark!(list, extra, pallet_cf_broadcast, EthereumBroadcaster);
->>>>>>> 3013a304
 
 			let storage_info = AllPalletsWithSystem::storage_info();
 
@@ -744,12 +737,8 @@
 			add_benchmark!(params, batches, pallet_cf_witnesser, Witnesser);
 			add_benchmark!(params, batches, pallet_cf_reputation, Reputation);
 			add_benchmark!(params, batches, pallet_cf_emissions, Emissions);
-<<<<<<< HEAD
 			add_benchmark!(params, batches, pallet_cf_threshold_signature, EthereumThresholdSigner);
-			// add_benchmark!(params, batches, pallet_cf_broadcast, EthereumBroadcaster);
-=======
 			add_benchmark!(params, batches, pallet_cf_broadcast, EthereumBroadcaster);
->>>>>>> 3013a304
 
 			if batches.is_empty() { return Err("Benchmark not found for this pallet.".into()) }
 			Ok(batches)
