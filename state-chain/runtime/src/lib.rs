#![cfg_attr(not(feature = "std"), no_std)]
// `construct_runtime!` does a lot of recursion and requires us to increase the limit to 256.
#![recursion_limit = "256"]
pub mod chainflip;
pub mod constants;
pub mod migrations;
pub mod runtime_apis;
pub mod safe_mode;
#[cfg(feature = "std")]
pub mod test_runner;
mod weights;
use crate::{
	chainflip::{calculate_account_apy, Offence},
	runtime_apis::{
		AuctionState, BrokerInfo, DispatchErrorWithMessage, FailingWitnessValidators,
		LiquidityProviderInfo, RuntimeApiPenalty, ScheduledSwap, ValidatorInfo,
	},
};
use cf_amm::{
	common::{Amount, PoolPairsMap, Side, Tick},
	range_orders::Liquidity,
};
use cf_chains::{
	arb::api::ArbitrumApi,
	assets::any::ForeignChainAndAsset,
	btc::{BitcoinCrypto, BitcoinRetryPolicy},
	dot::{self, PolkadotCrypto},
	eth::{self, api::EthereumApi, Address as EthereumAddress, Ethereum},
	evm::EvmCrypto,
<<<<<<< HEAD
	Arbitrum, Bitcoin, CcmChannelMetadata, DefaultRetryPolicy, FeeEstimationApi, ForeignChain,
	Polkadot, TransactionBuilder,
};
use cf_primitives::{BroadcastId, NetworkEnvironment};
use cf_runtime_upgrade_utilities::VersionedMigration;
use cf_traits::{AssetConverter, GetTrackedData, LpBalanceApi};
=======
	Bitcoin, CcmChannelMetadata, DefaultRetryPolicy, ForeignChain, Polkadot, TransactionBuilder,
};
use cf_primitives::{BroadcastId, NetworkEnvironment};
use cf_traits::{AdjustedFeeEstimationApi, AssetConverter, LpBalanceApi};
>>>>>>> d9466809
use core::ops::Range;
use frame_support::instances::*;
pub use frame_system::Call as SystemCall;
use pallet_cf_governance::GovCallHash;
use pallet_cf_ingress_egress::{ChannelAction, DepositWitness};
use pallet_cf_pools::{
	AskBidMap, AssetPair, PoolLiquidity, PoolOrderbook, PoolPriceV1, PoolPriceV2,
	UnidirectionalPoolDepth,
};
use pallet_cf_reputation::ExclusionList;
use pallet_cf_swapping::CcmSwapAmounts;
use pallet_cf_validator::SetSizeMaximisingAuctionResolver;
use pallet_transaction_payment::{ConstFeeMultiplier, Multiplier};
use scale_info::prelude::string::String;
use sp_std::collections::btree_map::BTreeMap;

pub use cf_chains::instances::{
	ArbitrumInstance, BitcoinInstance, EthereumInstance, EvmInstance, PolkadotInstance,
};

pub use frame_support::{
	construct_runtime, debug, parameter_types,
	traits::{
		ConstBool, ConstU128, ConstU16, ConstU32, ConstU64, ConstU8, Get, KeyOwnerProofSystem,
		Randomness, StorageInfo,
	},
	weights::{
		constants::{
			BlockExecutionWeight, ExtrinsicBaseWeight, ParityDbWeight as DbWeight,
			WEIGHT_REF_TIME_PER_SECOND,
		},
		ConstantMultiplier, IdentityFee, Weight,
	},
	StorageValue,
};
use frame_system::offchain::SendTransactionTypes;
use pallet_cf_funding::MinimumFunding;
use pallet_cf_pools::{PoolInfo, PoolOrders};
use pallet_grandpa::AuthorityId as GrandpaId;
use pallet_session::historical as session_historical;
pub use pallet_timestamp::Call as TimestampCall;
use sp_api::impl_runtime_apis;
use sp_consensus_aura::sr25519::AuthorityId as AuraId;
use sp_core::{crypto::KeyTypeId, OpaqueMetadata};
use sp_runtime::traits::{
	AccountIdLookup, BlakeTwo256, Block as BlockT, ConvertInto, IdentifyAccount, NumberFor, One,
	OpaqueKeys, UniqueSaturatedInto, Verify,
};

use frame_support::genesis_builder_helper::{build_config, create_default_config};
#[cfg(any(feature = "std", test))]
pub use sp_runtime::BuildStorage;
use sp_runtime::{
	create_runtime_str, generic, impl_opaque_keys,
	transaction_validity::{TransactionSource, TransactionValidity},
	ApplyExtrinsicResult, MultiSignature,
};
pub use sp_runtime::{Perbill, Permill};
use sp_std::prelude::*;
#[cfg(feature = "std")]
use sp_version::NativeVersion;
use sp_version::RuntimeVersion;

pub use cf_primitives::{
	chains::assets::any, AccountRole, Asset, AssetAmount, BlockNumber, FlipBalance, SemVer,
	SwapOutput,
};
pub use cf_traits::{
	AccountInfo, BidderProvider, CcmHandler, Chainflip, EpochInfo, PoolApi, QualifyNode,
	SessionKeysRegistered, SwappingApi,
};
// Required for genesis config.
pub use pallet_cf_validator::SetSizeParameters;

use chainflip::{
	epoch_transition::ChainflipEpochTransitions, evm_vault_activator::EvmVaultActivator,
	BroadcastReadyProvider, BtcEnvironment, ChainAddressConverter, ChainflipHeartbeat,
	DotEnvironment, EvmEnvironment, TokenholderGovernanceBroadcaster,
};
use safe_mode::{RuntimeSafeMode, WitnesserCallPermission};

use constants::common::*;
use pallet_cf_flip::{Bonder, FlipSlasher};
pub use pallet_transaction_payment::ChargeTransactionPayment;

// Make the WASM binary available.
#[cfg(feature = "std")]
include!(concat!(env!("OUT_DIR"), "/wasm_binary.rs"));

/// Alias to 512-bit hash when used in the context of a transaction signature on the chain.
pub type Signature = MultiSignature;

/// Some way of identifying an account on the chain. We intentionally make it equivalent
/// to the public key of our transaction signing scheme.
pub type AccountId = <<Signature as Verify>::Signer as IdentifyAccount>::AccountId;

/// Nonce of a transaction in the chain.
pub type Nonce = u32;

/// Balance of an account.
pub type Balance = u128;

/// A hash of some data used by the chain.
pub type Hash = sp_core::H256;

/// Opaque types. These are used by the CLI to instantiate machinery that don't need to know
/// the specifics of the runtime. They can then be made to be agnostic over specific formats
/// of data like extrinsics, allowing for them to continue syncing the network through upgrades
/// to even the core data structures.
pub mod opaque {
	pub use sp_runtime::OpaqueExtrinsic as UncheckedExtrinsic;

	use super::*;

	/// Opaque block header type.
	pub type Header = generic::Header<BlockNumber, BlakeTwo256>;
	/// Opaque block type.
	pub type Block = generic::Block<Header, UncheckedExtrinsic>;
	/// Opaque block identifier type.
	pub type BlockId = generic::BlockId<Block>;

	impl_opaque_keys! {
		pub struct SessionKeys {
			pub aura: Aura,
			pub grandpa: Grandpa,
		}
	}
}
// To learn more about runtime versioning and what each of the following value means:
//   https://docs.substrate.io/v3/runtime/upgrades#runtime-versioning
#[sp_version::runtime_version]
pub const VERSION: RuntimeVersion = RuntimeVersion {
	spec_name: create_runtime_str!("chainflip-node"),
	impl_name: create_runtime_str!("chainflip-node"),
	authoring_version: 1,
	spec_version: 130,
	impl_version: 1,
	apis: RUNTIME_API_VERSIONS,
	transaction_version: 12,
	state_version: 1,
};

/// The version information used to identify this runtime when compiled natively.
#[cfg(feature = "std")]
pub fn native_version() -> NativeVersion {
	NativeVersion { runtime_version: VERSION, can_author_with: Default::default() }
}

impl pallet_cf_validator::Config for Runtime {
	type RuntimeEvent = RuntimeEvent;
	type Offence = chainflip::Offence;
	type EpochTransitionHandler = ChainflipEpochTransitions;
	type ValidatorWeightInfo = pallet_cf_validator::weights::PalletWeight<Runtime>;
	type KeyRotator =
		cons_key_rotator!(EvmThresholdSigner, PolkadotThresholdSigner, BitcoinThresholdSigner);
	type MissedAuthorshipSlots = chainflip::MissedAuraSlots;
	type BidderProvider = pallet_cf_funding::Pallet<Self>;
	type KeygenQualification = (
		Reputation,
		(
			ExclusionList<Self, chainflip::KeygenExclusionOffences>,
			(
				pallet_cf_validator::PeerMapping<Self>,
				(
					SessionKeysRegistered<Self, pallet_session::Pallet<Self>>,
					(
						chainflip::ValidatorRoleQualification,
						pallet_cf_validator::QualifyByCfeVersion<Self>,
					),
				),
			),
		),
	);
	type OffenceReporter = Reputation;
	type Bonder = Bonder<Runtime>;
	type SafeMode = RuntimeSafeMode;
	type ReputationResetter = Reputation;
	type CfePeerRegistration = CfeInterface;
}

parameter_types! {
	pub CurrentReleaseVersion: SemVer = SemVer {
		major: env!("CARGO_PKG_VERSION_MAJOR").parse::<u8>().expect("Cargo version must be set"),
		minor: env!("CARGO_PKG_VERSION_MINOR").parse::<u8>().expect("Cargo version must be set"),
		patch: env!("CARGO_PKG_VERSION_PATCH").parse::<u8>().expect("Cargo version must be set"),
	};
}

impl pallet_cf_environment::Config for Runtime {
	type RuntimeEvent = RuntimeEvent;
	type PolkadotVaultKeyWitnessedHandler = PolkadotVault;
	type BitcoinVaultKeyWitnessedHandler = BitcoinVault;
	type ArbitrumVaultKeyWitnessedHandler = ArbitrumVault;
	type BitcoinFeeInfo = chainflip::BitcoinFeeGetter;
	type RuntimeSafeMode = RuntimeSafeMode;
	type CurrentReleaseVersion = CurrentReleaseVersion;
	type WeightInfo = pallet_cf_environment::weights::PalletWeight<Runtime>;
}

impl pallet_cf_swapping::Config for Runtime {
	type RuntimeEvent = RuntimeEvent;
	type DepositHandler = chainflip::AnyChainIngressEgressHandler;
	type EgressHandler = chainflip::AnyChainIngressEgressHandler;
	type SwappingApi = LiquidityPools;
	type AddressConverter = ChainAddressConverter;
	type SafeMode = RuntimeSafeMode;
	type WeightInfo = pallet_cf_swapping::weights::PalletWeight<Runtime>;
	#[cfg(feature = "runtime-benchmarks")]
	type FeePayment = Flip;
}

impl pallet_cf_vaults::Config<Instance1> for Runtime {
	type RuntimeEvent = RuntimeEvent;
	type Chain = Ethereum;
	type SetAggKeyWithAggKey = eth::api::EthereumApi<EvmEnvironment>;
	type Broadcaster = EthereumBroadcaster;
	type WeightInfo = pallet_cf_vaults::weights::PalletWeight<Runtime>;
	type ChainTracking = EthereumChainTracking;
	type SafeMode = RuntimeSafeMode;
	type CfeMultisigRequest = CfeInterface;
}

impl pallet_cf_vaults::Config<Instance2> for Runtime {
	type RuntimeEvent = RuntimeEvent;
	type Chain = Polkadot;
	type SetAggKeyWithAggKey = dot::api::PolkadotApi<DotEnvironment>;
	type Broadcaster = PolkadotBroadcaster;
	type WeightInfo = pallet_cf_vaults::weights::PalletWeight<Runtime>;
	type ChainTracking = PolkadotChainTracking;
	type SafeMode = RuntimeSafeMode;
	type CfeMultisigRequest = CfeInterface;
}

impl pallet_cf_vaults::Config<Instance3> for Runtime {
	type RuntimeEvent = RuntimeEvent;
	type Chain = Bitcoin;
	type SetAggKeyWithAggKey = cf_chains::btc::api::BitcoinApi<BtcEnvironment>;
	type Broadcaster = BitcoinBroadcaster;
	type WeightInfo = pallet_cf_vaults::weights::PalletWeight<Runtime>;
	type ChainTracking = BitcoinChainTracking;
	type SafeMode = RuntimeSafeMode;
	type CfeMultisigRequest = CfeInterface;
}

impl pallet_cf_vaults::Config<Instance4> for Runtime {
	type RuntimeEvent = RuntimeEvent;
	type Chain = Arbitrum;
	type SetAggKeyWithAggKey = cf_chains::arb::api::ArbitrumApi<EvmEnvironment>;
	type Broadcaster = ArbitrumBroadcaster;
	type WeightInfo = pallet_cf_vaults::weights::PalletWeight<Runtime>;
	type ChainTracking = ArbitrumChainTracking;
	type SafeMode = RuntimeSafeMode;
	type CfeMultisigRequest = CfeInterface;
}

use chainflip::address_derivation::AddressDerivation;

impl pallet_cf_ingress_egress::Config<Instance1> for Runtime {
	type RuntimeEvent = RuntimeEvent;
	type RuntimeCall = RuntimeCall;
	type TargetChain = Ethereum;
	type AddressDerivation = AddressDerivation;
	type AddressConverter = ChainAddressConverter;
	type LpBalance = LiquidityProvider;
	type SwapDepositHandler = Swapping;
	type ChainApiCall = eth::api::EthereumApi<EvmEnvironment>;
	type Broadcaster = EthereumBroadcaster;
	type DepositHandler = chainflip::DepositHandler;
	type CcmHandler = Swapping;
	type ChainTracking = EthereumChainTracking;
	type WeightInfo = pallet_cf_ingress_egress::weights::PalletWeight<Runtime>;
	type NetworkEnvironment = Environment;
	type AssetConverter = LiquidityPools;
	type FeePayment = Flip;
}

impl pallet_cf_ingress_egress::Config<Instance2> for Runtime {
	type RuntimeEvent = RuntimeEvent;
	type RuntimeCall = RuntimeCall;
	type TargetChain = Polkadot;
	type AddressDerivation = AddressDerivation;
	type AddressConverter = ChainAddressConverter;
	type LpBalance = LiquidityProvider;
	type SwapDepositHandler = Swapping;
	type ChainApiCall = dot::api::PolkadotApi<chainflip::DotEnvironment>;
	type Broadcaster = PolkadotBroadcaster;
	type WeightInfo = pallet_cf_ingress_egress::weights::PalletWeight<Runtime>;
	type DepositHandler = chainflip::DepositHandler;
	type ChainTracking = PolkadotChainTracking;
	type CcmHandler = Swapping;
	type NetworkEnvironment = Environment;
	type AssetConverter = LiquidityPools;
	type FeePayment = Flip;
}

impl pallet_cf_ingress_egress::Config<Instance3> for Runtime {
	type RuntimeEvent = RuntimeEvent;
	type RuntimeCall = RuntimeCall;
	type TargetChain = Bitcoin;
	type AddressDerivation = AddressDerivation;
	type AddressConverter = ChainAddressConverter;
	type LpBalance = LiquidityProvider;
	type SwapDepositHandler = Swapping;
	type ChainApiCall = cf_chains::btc::api::BitcoinApi<chainflip::BtcEnvironment>;
	type Broadcaster = BitcoinBroadcaster;
	type WeightInfo = pallet_cf_ingress_egress::weights::PalletWeight<Runtime>;
	type DepositHandler = chainflip::DepositHandler;
	type ChainTracking = BitcoinChainTracking;
	type CcmHandler = Swapping;
	type NetworkEnvironment = Environment;
	type AssetConverter = LiquidityPools;
	type FeePayment = Flip;
}

impl pallet_cf_ingress_egress::Config<Instance4> for Runtime {
	type RuntimeEvent = RuntimeEvent;
	type RuntimeCall = RuntimeCall;
	type TargetChain = Arbitrum;
	type AddressDerivation = AddressDerivation;
	type AddressConverter = ChainAddressConverter;
	type LpBalance = LiquidityProvider;
	type SwapDepositHandler = Swapping;
	type ChainApiCall = ArbitrumApi<EvmEnvironment>;
	type Broadcaster = ArbitrumBroadcaster;
	type DepositHandler = chainflip::DepositHandler;
	type CcmHandler = Swapping;
	type ChainTracking = ArbitrumChainTracking;
	type WeightInfo = pallet_cf_ingress_egress::weights::PalletWeight<Runtime>;
	type NetworkEnvironment = Environment;
	type AssetConverter = LiquidityPools;
	type FeePayment = Flip;
}

parameter_types! {
	pub const NetworkFee: Permill = Permill::from_perthousand(1);
}

impl pallet_cf_pools::Config for Runtime {
	type RuntimeEvent = RuntimeEvent;
	type LpBalance = LiquidityProvider;
	type NetworkFee = NetworkFee;
	type SafeMode = RuntimeSafeMode;
	type WeightInfo = ();
}

impl pallet_cf_lp::Config for Runtime {
	type RuntimeEvent = RuntimeEvent;
	type DepositHandler = chainflip::AnyChainIngressEgressHandler;
	type EgressHandler = chainflip::AnyChainIngressEgressHandler;
	type AddressConverter = ChainAddressConverter;
	type SafeMode = RuntimeSafeMode;
	type PoolApi = LiquidityPools;
	type WeightInfo = pallet_cf_lp::weights::PalletWeight<Runtime>;
	#[cfg(feature = "runtime-benchmarks")]
	type FeePayment = Flip;
}

impl pallet_cf_account_roles::Config for Runtime {
	type RuntimeEvent = RuntimeEvent;
	type EnsureGovernance = pallet_cf_governance::EnsureGovernance;
	type WeightInfo = pallet_cf_account_roles::weights::PalletWeight<Runtime>;
}

impl<LocalCall> SendTransactionTypes<LocalCall> for Runtime
where
	RuntimeCall: From<LocalCall>,
{
	type Extrinsic = UncheckedExtrinsic;
	type OverarchingCall = RuntimeCall;
}

impl pallet_session::Config for Runtime {
	type SessionHandler = <opaque::SessionKeys as OpaqueKeys>::KeyTypeIdProviders;
	type ShouldEndSession = Validator;
	type SessionManager = Validator;
	type RuntimeEvent = RuntimeEvent;
	type Keys = opaque::SessionKeys;
	type NextSessionRotation = Validator;
	type ValidatorId = <Self as frame_system::Config>::AccountId;
	type ValidatorIdOf = ConvertInto;
	type WeightInfo = weights::pallet_session::SubstrateWeight<Runtime>;
}

impl pallet_session::historical::Config for Runtime {
	type FullIdentification = ();
	type FullIdentificationOf = ();
}

const NORMAL_DISPATCH_RATIO: Perbill = Perbill::from_percent(75);

parameter_types! {
	pub const Version: RuntimeVersion = VERSION;
	pub const BlockHashCount: BlockNumber = 2400;
	/// We allow for 2 seconds of compute with a 6 second average block time.
	pub BlockWeights: frame_system::limits::BlockWeights =
		frame_system::limits::BlockWeights::with_sensible_defaults(
			Weight::from_parts(2u64 * WEIGHT_REF_TIME_PER_SECOND, u64::MAX),
			NORMAL_DISPATCH_RATIO,
		);
	pub BlockLength: frame_system::limits::BlockLength = frame_system::limits::BlockLength
		::max_with_normal_ratio(5 * 1024 * 1024, NORMAL_DISPATCH_RATIO);
}

// Configure FRAME pallets to include in runtime.
impl frame_system::Config for Runtime {
	/// The basic call filter to use in dispatchable.
	type BaseCallFilter = frame_support::traits::Everything;
	/// The block type for the runtime.
	type Block = Block;
	/// Block & extrinsics weights: base values and limits.
	type BlockWeights = BlockWeights;
	/// The maximum length of a block (in bytes).
	type BlockLength = BlockLength;
	/// The identifier used to distinguish between accounts.
	type AccountId = AccountId;
	/// The aggregated dispatch type that is available for extrinsics.
	type RuntimeCall = RuntimeCall;
	/// The type for storing how many extrinsics an account has signed.
	type Nonce = Nonce;
	/// The lookup mechanism to get account ID from whatever is passed in dispatchers.
	type Lookup = AccountIdLookup<AccountId, ()>;
	/// The type for hashing blocks and tries.
	type Hash = Hash;
	/// The hashing algorithm used.
	type Hashing = BlakeTwo256;
	/// The ubiquitous event type.
	type RuntimeEvent = RuntimeEvent;
	/// The ubiquitous origin type.
	type RuntimeOrigin = RuntimeOrigin;
	/// Maximum number of block number to block hash mappings to keep (oldest pruned first).
	type BlockHashCount = BlockHashCount;
	/// The weight of database operations that the runtime can invoke.
	type DbWeight = DbWeight;
	/// Version of the runtime.
	type Version = Version;
	/// Converts a module to the index of the module in `construct_runtime!`.
	///
	/// This type is being generated by `construct_runtime!`.
	type PalletInfo = PalletInfo;
	/// What to do if a new account is created.
	type OnNewAccount = AccountRoles;
	/// What to do if an account is fully reaped from the system.
	type OnKilledAccount = (
		pallet_cf_flip::BurnFlipAccount<Self>,
		pallet_cf_validator::DeletePeerMapping<Self>,
		pallet_cf_validator::DeleteVanityName<Self>,
		GrandpaOffenceReporter<Self>,
		Funding,
		AccountRoles,
		Reputation,
	);
	/// The data to be stored in an account.
	type AccountData = ();
	/// Weight information for the extrinsics of this pallet.
	type SystemWeightInfo = weights::frame_system::SubstrateWeight<Runtime>;
	/// This is used as an identifier of the chain.
	type SS58Prefix = ConstU16<CHAINFLIP_SS58_PREFIX>;
	/// The set code logic, just the default since we're not a parachain.
	type OnSetCode = ();
	type MaxConsumers = ConstU32<16>;
	type RuntimeTask = ();
}

impl frame_system::offchain::SigningTypes for Runtime {
	type Public = <Signature as Verify>::Signer;
	type Signature = Signature;
}

impl pallet_aura::Config for Runtime {
	type AuthorityId = AuraId;
	type DisabledValidators = ();
	type MaxAuthorities = ConstU32<MAX_AUTHORITIES>;
	type AllowMultipleBlocksPerSlot = ConstBool<false>;
}

parameter_types! {
	pub storage BlocksPerEpoch: u64 = Validator::blocks_per_epoch().into();
}

type KeyOwnerIdentification<T, Id> =
	<T as KeyOwnerProofSystem<(KeyTypeId, Id)>>::IdentificationTuple;
type GrandpaOffenceReporter<T> = pallet_cf_reputation::ChainflipOffenceReportingAdapter<
	T,
	pallet_grandpa::EquivocationOffence<KeyOwnerIdentification<Historical, GrandpaId>>,
	<T as pallet_session::historical::Config>::FullIdentification,
>;

impl pallet_grandpa::Config for Runtime {
	type RuntimeEvent = RuntimeEvent;
	type WeightInfo = ();
	type MaxAuthorities = ConstU32<MAX_AUTHORITIES>;
	// Note: We don't use nomination.
	type MaxNominators = ConstU32<0>;

	type MaxSetIdSessionEntries = ConstU64<8>;
	type KeyOwnerProof = sp_session::MembershipProof;
	type EquivocationReportSystem = pallet_grandpa::EquivocationReportSystem<
		Self,
		GrandpaOffenceReporter<Self>,
		Historical,
		ConstU64<14400>,
	>;
}

impl pallet_timestamp::Config for Runtime {
	/// A timestamp: milliseconds since the unix epoch.
	type Moment = u64;
	type OnTimestampSet = Aura;
	type MinimumPeriod = ConstU64<{ SLOT_DURATION / 2 }>;
	type WeightInfo = weights::pallet_timestamp::SubstrateWeight<Runtime>;
}

impl pallet_authorship::Config for Runtime {
	type FindAuthor = pallet_session::FindAccountFromAuthorIndex<Self, Aura>;
	type EventHandler = ();
}

impl pallet_cf_flip::Config for Runtime {
	type RuntimeEvent = RuntimeEvent;
	type Balance = FlipBalance;
	type BlocksPerDay = ConstU32<DAYS>;
	type OnAccountFunded = pallet_cf_validator::UpdateBackupMapping<Self>;
	type WeightInfo = pallet_cf_flip::weights::PalletWeight<Runtime>;
	type WaivedFees = chainflip::WaivedFees;
}

impl pallet_cf_witnesser::Config for Runtime {
	type RuntimeEvent = RuntimeEvent;
	type RuntimeOrigin = RuntimeOrigin;
	type RuntimeCall = RuntimeCall;
	type SafeMode = RuntimeSafeMode;
	type CallDispatchPermission = WitnesserCallPermission;
	type Offence = chainflip::Offence;
	type OffenceReporter = Reputation;
	type LateWitnessGracePeriod = ConstU32<LATE_WITNESS_GRACE_PERIOD>;
	type WeightInfo = pallet_cf_witnesser::weights::PalletWeight<Runtime>;
}

impl pallet_cf_funding::Config for Runtime {
	type RuntimeEvent = RuntimeEvent;
	type ThresholdCallable = RuntimeCall;
	type FunderId = AccountId;
	type Flip = Flip;
	type Broadcaster = EthereumBroadcaster;
	type EnsureThresholdSigned =
		pallet_cf_threshold_signature::EnsureThresholdSigned<Self, EvmInstance>;
	type RegisterRedemption = EthereumApi<EvmEnvironment>;
	type TimeSource = Timestamp;
	type SafeMode = RuntimeSafeMode;
	type WeightInfo = pallet_cf_funding::weights::PalletWeight<Runtime>;
}

impl pallet_cf_tokenholder_governance::Config for Runtime {
	type RuntimeEvent = RuntimeEvent;
	type FeePayment = Flip;
	type WeightInfo = pallet_cf_tokenholder_governance::weights::PalletWeight<Runtime>;
	type VotingPeriod = ConstU32<{ 14 * DAYS }>;
	type AnyChainGovKeyBroadcaster = TokenholderGovernanceBroadcaster;
	type CommKeyBroadcaster = TokenholderGovernanceBroadcaster;
	type ProposalFee = ConstU128<{ 1_000 * FLIPPERINOS_PER_FLIP }>;
	type EnactmentDelay = ConstU32<{ 7 * DAYS }>;
}

impl pallet_cf_governance::Config for Runtime {
	type RuntimeOrigin = RuntimeOrigin;
	type RuntimeCall = RuntimeCall;
	type RuntimeEvent = RuntimeEvent;
	type TimeSource = Timestamp;
	type WeightInfo = pallet_cf_governance::weights::PalletWeight<Runtime>;
	type UpgradeCondition = pallet_cf_validator::NotDuringRotation<Runtime>;
	type RuntimeUpgrade = chainflip::RuntimeUpgradeManager;
	type CompatibleCfeVersions = Environment;
	type AuthoritiesCfeVersions = Validator;
}

impl pallet_cf_emissions::Config for Runtime {
	type RuntimeEvent = RuntimeEvent;
	type HostChain = Ethereum;
	type FlipBalance = FlipBalance;
	type ApiCall = eth::api::EthereumApi<EvmEnvironment>;
	type Broadcaster = EthereumBroadcaster;
	type Surplus = pallet_cf_flip::Surplus<Runtime>;
	type Issuance = pallet_cf_flip::FlipIssuance<Runtime>;
	type RewardsDistribution = chainflip::BlockAuthorRewardDistribution;
	type CompoundingInterval = ConstU32<COMPOUNDING_INTERVAL>;
	type EthEnvironment = EvmEnvironment;
	type FlipToBurn = LiquidityPools;
	type EgressHandler = pallet_cf_ingress_egress::Pallet<Runtime, EthereumInstance>;
	type SafeMode = RuntimeSafeMode;
	type WeightInfo = pallet_cf_emissions::weights::PalletWeight<Runtime>;
}

parameter_types! {
	pub FeeMultiplier: Multiplier = Multiplier::one();
}

impl pallet_transaction_payment::Config for Runtime {
	type RuntimeEvent = RuntimeEvent;
	type OnChargeTransaction = pallet_cf_flip::FlipTransactionPayment<Self>;
	type OperationalFeeMultiplier = ConstU8<5>;
	type WeightToFee = ConstantMultiplier<FlipBalance, ConstU128<{ TX_FEE_MULTIPLIER }>>;
	type LengthToFee = ConstantMultiplier<FlipBalance, ConstU128<1_000_000>>;
	type FeeMultiplierUpdate = ConstFeeMultiplier<FeeMultiplier>;
}

parameter_types! {
	pub const ReputationPointFloorAndCeiling: (i32, i32) = (-2880, 2880);
	pub const MaximumAccruableReputation: pallet_cf_reputation::ReputationPoints = 15;
}

impl pallet_cf_cfe_interface::Config for Runtime {
	type WeightInfo = pallet_cf_cfe_interface::PalletWeight<Runtime>;
}

impl pallet_cf_reputation::Config for Runtime {
	type RuntimeEvent = RuntimeEvent;
	type Offence = chainflip::Offence;
	type Heartbeat = ChainflipHeartbeat;
	type HeartbeatBlockInterval = ConstU32<HEARTBEAT_BLOCK_INTERVAL>;
	type ReputationPointFloorAndCeiling = ReputationPointFloorAndCeiling;
	type Slasher = FlipSlasher<Self>;
	type WeightInfo = pallet_cf_reputation::weights::PalletWeight<Runtime>;
	type MaximumAccruableReputation = MaximumAccruableReputation;
	type SafeMode = RuntimeSafeMode;
}

impl pallet_cf_threshold_signature::Config<Instance16> for Runtime {
	type RuntimeEvent = RuntimeEvent;
	type Offence = chainflip::Offence;
	type RuntimeOrigin = RuntimeOrigin;
	type ThresholdCallable = RuntimeCall;
	type ThresholdSignerNomination = chainflip::RandomSignerNomination;
	type TargetChainCrypto = EvmCrypto;
	type VaultActivator = EvmVaultActivator<EthereumVault, ArbitrumVault>;
	type OffenceReporter = Reputation;
	type CeremonyRetryDelay = ConstU32<1>;
	type SafeMode = RuntimeSafeMode;
	type Slasher = FlipSlasher<Self>;
	type CfeMultisigRequest = CfeInterface;
	type Weights = pallet_cf_threshold_signature::weights::PalletWeight<Self>;
}

impl pallet_cf_threshold_signature::Config<Instance2> for Runtime {
	type RuntimeEvent = RuntimeEvent;
	type Offence = chainflip::Offence;
	type RuntimeOrigin = RuntimeOrigin;
	type ThresholdCallable = RuntimeCall;
	type ThresholdSignerNomination = chainflip::RandomSignerNomination;
	type TargetChainCrypto = PolkadotCrypto;
	type VaultActivator = PolkadotVault;
	type OffenceReporter = Reputation;
	type CeremonyRetryDelay = ConstU32<1>;
	type SafeMode = RuntimeSafeMode;
	type Slasher = FlipSlasher<Self>;
	type CfeMultisigRequest = CfeInterface;
	type Weights = pallet_cf_threshold_signature::weights::PalletWeight<Self>;
}

impl pallet_cf_threshold_signature::Config<Instance3> for Runtime {
	type RuntimeEvent = RuntimeEvent;
	type Offence = chainflip::Offence;
	type RuntimeOrigin = RuntimeOrigin;
	type ThresholdCallable = RuntimeCall;
	type ThresholdSignerNomination = chainflip::RandomSignerNomination;
	type TargetChainCrypto = BitcoinCrypto;
	type VaultActivator = BitcoinVault;
	type OffenceReporter = Reputation;
	type CeremonyRetryDelay = ConstU32<1>;
	type SafeMode = RuntimeSafeMode;
	type Slasher = FlipSlasher<Self>;
	type CfeMultisigRequest = CfeInterface;
	type Weights = pallet_cf_threshold_signature::weights::PalletWeight<Self>;
}

impl pallet_cf_broadcast::Config<Instance1> for Runtime {
	type RuntimeEvent = RuntimeEvent;
	type RuntimeCall = RuntimeCall;
	type RuntimeOrigin = RuntimeOrigin;
	type BroadcastCallable = RuntimeCall;
	type Offence = chainflip::Offence;
	type TargetChain = Ethereum;
	type ApiCall = eth::api::EthereumApi<EvmEnvironment>;
	type ThresholdSigner = EvmThresholdSigner;
	type TransactionBuilder = chainflip::EthTransactionBuilder;
	type BroadcastSignerNomination = chainflip::RandomSignerNomination;
	type OffenceReporter = Reputation;
	type EnsureThresholdSigned =
		pallet_cf_threshold_signature::EnsureThresholdSigned<Self, EvmInstance>;
	type BroadcastReadyProvider = BroadcastReadyProvider;
	type BroadcastTimeout = ConstU32<{ 10 * MINUTES }>;
	type WeightInfo = pallet_cf_broadcast::weights::PalletWeight<Runtime>;
	type SafeMode = RuntimeSafeMode;
	type SafeModeBlockMargin = ConstU32<10>;
	type ChainTracking = EthereumChainTracking;
	type RetryPolicy = DefaultRetryPolicy;
	type CfeBroadcastRequest = CfeInterface;
}

impl pallet_cf_broadcast::Config<Instance2> for Runtime {
	type RuntimeEvent = RuntimeEvent;
	type RuntimeCall = RuntimeCall;
	type RuntimeOrigin = RuntimeOrigin;
	type BroadcastCallable = RuntimeCall;
	type Offence = chainflip::Offence;
	type TargetChain = Polkadot;
	type ApiCall = dot::api::PolkadotApi<DotEnvironment>;
	type ThresholdSigner = PolkadotThresholdSigner;
	type TransactionBuilder = chainflip::DotTransactionBuilder;
	type BroadcastSignerNomination = chainflip::RandomSignerNomination;
	type OffenceReporter = Reputation;
	type EnsureThresholdSigned =
		pallet_cf_threshold_signature::EnsureThresholdSigned<Self, PolkadotInstance>;
	type BroadcastReadyProvider = BroadcastReadyProvider;
	type BroadcastTimeout = ConstU32<{ 10 * MINUTES }>;
	type WeightInfo = pallet_cf_broadcast::weights::PalletWeight<Runtime>;
	type SafeMode = RuntimeSafeMode;
	type SafeModeBlockMargin = ConstU32<10>;
	type ChainTracking = PolkadotChainTracking;
	type RetryPolicy = DefaultRetryPolicy;
	type CfeBroadcastRequest = CfeInterface;
}

impl pallet_cf_broadcast::Config<Instance3> for Runtime {
	type RuntimeEvent = RuntimeEvent;
	type RuntimeCall = RuntimeCall;
	type RuntimeOrigin = RuntimeOrigin;
	type BroadcastCallable = RuntimeCall;
	type Offence = chainflip::Offence;
	type TargetChain = Bitcoin;
	type ApiCall = cf_chains::btc::api::BitcoinApi<BtcEnvironment>;
	type ThresholdSigner = BitcoinThresholdSigner;
	type TransactionBuilder = chainflip::BtcTransactionBuilder;
	type BroadcastSignerNomination = chainflip::RandomSignerNomination;
	type OffenceReporter = Reputation;
	type EnsureThresholdSigned =
		pallet_cf_threshold_signature::EnsureThresholdSigned<Self, BitcoinInstance>;
	type BroadcastReadyProvider = BroadcastReadyProvider;
	type BroadcastTimeout = ConstU32<{ 90 * MINUTES }>;
	type WeightInfo = pallet_cf_broadcast::weights::PalletWeight<Runtime>;
	type SafeMode = RuntimeSafeMode;
	type SafeModeBlockMargin = ConstU32<10>;
	type ChainTracking = BitcoinChainTracking;
	type RetryPolicy = BitcoinRetryPolicy;
	type CfeBroadcastRequest = CfeInterface;
}

impl pallet_cf_broadcast::Config<Instance4> for Runtime {
	type RuntimeEvent = RuntimeEvent;
	type RuntimeCall = RuntimeCall;
	type RuntimeOrigin = RuntimeOrigin;
	type BroadcastCallable = RuntimeCall;
	type Offence = chainflip::Offence;
	type TargetChain = Arbitrum;
	type ApiCall = cf_chains::arb::api::ArbitrumApi<EvmEnvironment>;
	type ThresholdSigner = EvmThresholdSigner;
	type TransactionBuilder = chainflip::ArbTransactionBuilder;
	type BroadcastSignerNomination = chainflip::RandomSignerNomination;
	type OffenceReporter = Reputation;
	type EnsureThresholdSigned =
		pallet_cf_threshold_signature::EnsureThresholdSigned<Self, EvmInstance>;
	type BroadcastReadyProvider = BroadcastReadyProvider;
	type BroadcastTimeout = ConstU32<{ 90 * MINUTES }>;
	type WeightInfo = pallet_cf_broadcast::weights::PalletWeight<Runtime>;
	type SafeMode = RuntimeSafeMode;
	type SafeModeBlockMargin = ConstU32<10>;
	type ChainTracking = ArbitrumChainTracking;
	type RetryPolicy = DefaultRetryPolicy;
	type CfeBroadcastRequest = CfeInterface;
}

impl pallet_cf_chain_tracking::Config<Instance1> for Runtime {
	type RuntimeEvent = RuntimeEvent;
	type TargetChain = Ethereum;
	type WeightInfo = pallet_cf_chain_tracking::weights::PalletWeight<Runtime>;
}

impl pallet_cf_chain_tracking::Config<Instance2> for Runtime {
	type RuntimeEvent = RuntimeEvent;
	type TargetChain = Polkadot;
	type WeightInfo = pallet_cf_chain_tracking::weights::PalletWeight<Runtime>;
}

impl pallet_cf_chain_tracking::Config<Instance3> for Runtime {
	type RuntimeEvent = RuntimeEvent;
	type TargetChain = Bitcoin;
	type WeightInfo = pallet_cf_chain_tracking::weights::PalletWeight<Runtime>;
}

impl pallet_cf_chain_tracking::Config<Instance4> for Runtime {
	type RuntimeEvent = RuntimeEvent;
	type TargetChain = Arbitrum;
	type WeightInfo = pallet_cf_chain_tracking::weights::PalletWeight<Runtime>;
}

construct_runtime!(
	pub struct Runtime
	{
		System: frame_system,
		Timestamp: pallet_timestamp,
		Environment: pallet_cf_environment,
		Flip: pallet_cf_flip,
		Emissions: pallet_cf_emissions,
		// AccountRoles after funding, since account creation comes first.
		Funding: pallet_cf_funding,
		AccountRoles: pallet_cf_account_roles,
		TransactionPayment: pallet_transaction_payment,
		Witnesser: pallet_cf_witnesser,
		Validator: pallet_cf_validator,
		Session: pallet_session,
		Historical: session_historical::{Pallet},
		Aura: pallet_aura,
		Authorship: pallet_authorship,
		Grandpa: pallet_grandpa,
		Governance: pallet_cf_governance,
		TokenholderGovernance: pallet_cf_tokenholder_governance,
		Reputation: pallet_cf_reputation,

		EthereumChainTracking: pallet_cf_chain_tracking::<Instance1>,
		PolkadotChainTracking: pallet_cf_chain_tracking::<Instance2>,
		BitcoinChainTracking: pallet_cf_chain_tracking::<Instance3>,
		ArbitrumChainTracking: pallet_cf_chain_tracking::<Instance4>,

		EthereumVault: pallet_cf_vaults::<Instance1>,
		PolkadotVault: pallet_cf_vaults::<Instance2>,
		BitcoinVault: pallet_cf_vaults::<Instance3>,
		ArbitrumVault: pallet_cf_vaults::<Instance4>,

		EvmThresholdSigner: pallet_cf_threshold_signature::<Instance16>,
		PolkadotThresholdSigner: pallet_cf_threshold_signature::<Instance2>,
		BitcoinThresholdSigner: pallet_cf_threshold_signature::<Instance3>,

		EthereumBroadcaster: pallet_cf_broadcast::<Instance1>,
		PolkadotBroadcaster: pallet_cf_broadcast::<Instance2>,
		BitcoinBroadcaster: pallet_cf_broadcast::<Instance3>,
		ArbitrumBroadcaster: pallet_cf_broadcast::<Instance4>,

		Swapping: pallet_cf_swapping,
		LiquidityProvider: pallet_cf_lp,

		EthereumIngressEgress: pallet_cf_ingress_egress::<Instance1>,
		PolkadotIngressEgress: pallet_cf_ingress_egress::<Instance2>,
		BitcoinIngressEgress: pallet_cf_ingress_egress::<Instance3>,
		ArbitrumIngressEgress: pallet_cf_ingress_egress::<Instance4>,

		LiquidityPools: pallet_cf_pools,

		CfeInterface: pallet_cf_cfe_interface,
	}
);

/// The address format for describing accounts.
pub type Address = sp_runtime::MultiAddress<AccountId, ()>;
/// Block header type as expected by this runtime.
pub type Header = generic::Header<BlockNumber, BlakeTwo256>;
/// Block type as expected by this runtime.
pub type Block = generic::Block<Header, UncheckedExtrinsic>;
/// A Block signed with a Justification
pub type SignedBlock = generic::SignedBlock<Block>;
/// The SignedExtension to the basic transaction logic.
pub type SignedExtra = (
	frame_system::CheckNonZeroSender<Runtime>,
	frame_system::CheckSpecVersion<Runtime>,
	frame_system::CheckTxVersion<Runtime>,
	frame_system::CheckGenesis<Runtime>,
	frame_system::CheckEra<Runtime>,
	frame_system::CheckNonce<Runtime>,
	frame_system::CheckWeight<Runtime>,
	pallet_transaction_payment::ChargeTransactionPayment<Runtime>,
);
/// Unchecked extrinsic type as expected by this runtime.
pub type UncheckedExtrinsic =
	generic::UncheckedExtrinsic<Address, RuntimeCall, Signature, SignedExtra>;
/// The payload being signed in transactions.
pub type SignedPayload = generic::SignedPayload<RuntimeCall, SignedExtra>;
/// Extrinsic type that has already been checked.
pub type CheckedExtrinsic = generic::CheckedExtrinsic<AccountId, RuntimeCall, SignedExtra>;
#[cfg(not(feature = "try-runtime"))]
/// Executive: handles dispatch to the various modules.
pub type Executive = frame_executive::Executive<
	Runtime,
	Block,
	frame_system::ChainContext<Runtime>,
	Runtime,
	PalletExecutionOrder,
	PalletMigrations,
>;

// NOTE: This should be a temporary workaround. When paritytech/polkadot-sdk#2560 is merged into our
// substrate fork, we can remove this.
#[cfg(feature = "try-runtime")]
/// Executive: handles dispatch to the various modules.
pub type Executive = frame_executive::Executive<
	Runtime,
	Block,
	frame_system::ChainContext<Runtime>,
	Runtime,
	PalletExecutionOrder,
	PalletMigrations,
	AllPalletsWithoutSystem,
>;

pub type PalletExecutionOrder = (
	System,
	Timestamp,
	CfeInterface,
	Environment,
	Flip,
	Emissions,
	Funding,
	AccountRoles,
	TransactionPayment,
	Witnesser,
	Validator,
	Session,
	Historical,
	Aura,
	Authorship,
	Grandpa,
	Governance,
	TokenholderGovernance,
	Reputation,
	EthereumChainTracking,
	PolkadotChainTracking,
	BitcoinChainTracking,
	ArbitrumChainTracking,
	EthereumVault,
	PolkadotVault,
	BitcoinVault,
	ArbitrumVault,
	EvmThresholdSigner,
	PolkadotThresholdSigner,
	BitcoinThresholdSigner,
	EthereumBroadcaster,
	PolkadotBroadcaster,
	BitcoinBroadcaster,
	ArbitrumBroadcaster,
	Swapping,
	LiquidityProvider,
	EthereumIngressEgress,
	PolkadotIngressEgress,
	BitcoinIngressEgress,
	ArbitrumIngressEgress,
	LiquidityPools,
);

// Pallet Migrations for each pallet.
// We use the executive pallet because the `pre_upgrade` and `post_upgrade` hooks are noops
// for tuple migrations (like these).
type PalletMigrations = (
	// DO NOT REMOVE `VersionUpdate`. THIS IS REQUIRED TO UPDATE THE VERSION FOR THE CFES EVERY
	// UPGRADE
	pallet_cf_environment::migrations::VersionUpdate<Runtime>,
	pallet_cf_environment::migrations::PalletMigration<Runtime>,
	pallet_cf_funding::migrations::PalletMigration<Runtime>,
	// pallet_cf_validator::migrations::PalletMigration<Runtime>,
	pallet_grandpa::migrations::MigrateV4ToV5<Runtime>,
	pallet_cf_governance::migrations::PalletMigration<Runtime>,
	pallet_cf_tokenholder_governance::migrations::PalletMigration<Runtime>,
	pallet_cf_chain_tracking::migrations::PalletMigration<Runtime, EthereumInstance>,
	pallet_cf_chain_tracking::migrations::PalletMigration<Runtime, PolkadotInstance>,
	pallet_cf_chain_tracking::migrations::PalletMigration<Runtime, BitcoinInstance>,
	// pallet_cf_chain_tracking::migrations::PalletMigration<Runtime, ArbitrumInstance>,
	pallet_cf_vaults::migrations::PalletMigration<Runtime, EthereumInstance>,
	pallet_cf_vaults::migrations::PalletMigration<Runtime, PolkadotInstance>,
	pallet_cf_vaults::migrations::PalletMigration<Runtime, BitcoinInstance>,
	// pallet_cf_vaults::migrations::PalletMigration<Runtime, ArbitrumInstance>,
	migrations::arbitrum_integration::RenameEthereumToEvmThresholdSigner,
	migrations::threshold_signature_refactor::Migration,
	pallet_cf_threshold_signature::migrations::PalletMigration<Runtime, EvmInstance>,
	pallet_cf_threshold_signature::migrations::PalletMigration<Runtime, PolkadotInstance>,
	pallet_cf_threshold_signature::migrations::PalletMigration<Runtime, BitcoinInstance>,
	pallet_cf_broadcast::migrations::PalletMigration<Runtime, EthereumInstance>,
	pallet_cf_broadcast::migrations::PalletMigration<Runtime, PolkadotInstance>,
	pallet_cf_broadcast::migrations::PalletMigration<Runtime, BitcoinInstance>,
	// pallet_cf_broadcast::migrations::PalletMigration<Runtime, ArbitrumInstance>,
	pallet_cf_swapping::migrations::PalletMigration<Runtime>,
	pallet_cf_lp::migrations::PalletMigration<Runtime>,
	pallet_cf_ingress_egress::migrations::PalletMigration<Runtime, EthereumInstance>,
	pallet_cf_ingress_egress::migrations::PalletMigration<Runtime, PolkadotInstance>,
	pallet_cf_ingress_egress::migrations::PalletMigration<Runtime, BitcoinInstance>,
	// pallet_cf_ingress_egress::migrations::PalletMigration<Runtime, ArbitrumInstance>,
	pallet_cf_pools::migrations::PalletMigration<Runtime>,
	pallet_cf_cfe_interface::migrations::PalletMigration<Runtime>,
	// TODO: After the Abitrum release, arbitrum_integration migrations and un-comment the
	// Arbitrum-specific pallet migrations.
	VersionedMigration<
		pallet_cf_environment::Pallet<Runtime>,
		migrations::arbitrum_integration::ArbitrumIntegration,
		8,
		9,
	>,
);

#[cfg(feature = "runtime-benchmarks")]
#[macro_use]
extern crate frame_benchmarking;

#[cfg(feature = "runtime-benchmarks")]
mod benches {
	define_benchmarks!(
		[frame_benchmarking, BaselineBench::<Runtime>]
		[frame_system, SystemBench::<Runtime>]
		[pallet_timestamp, Timestamp]
		[pallet_cf_environment, Environment]
		[pallet_cf_flip, Flip]
		[pallet_cf_emissions, Emissions]
		[pallet_cf_funding, Funding]
		[pallet_session, SessionBench::<Runtime>]
		[pallet_cf_witnesser, Witnesser]
		[pallet_cf_validator, Validator]
		[pallet_cf_governance, Governance]
		[pallet_cf_tokenholder_governance, TokenholderGovernance]
		[pallet_cf_vaults, EthereumVault]
		[pallet_cf_reputation, Reputation]
		[pallet_cf_threshold_signature, EvmThresholdSigner]
		[pallet_cf_broadcast, EthereumBroadcaster]
		[pallet_cf_chain_tracking, EthereumChainTracking]
		[pallet_cf_swapping, Swapping]
		[pallet_cf_account_roles, AccountRoles]
		[pallet_cf_ingress_egress, EthereumIngressEgress]
		[pallet_cf_lp, LiquidityProvider]
		[pallet_cf_pools, LiquidityPools]
		[pallet_cf_cfe_interface, CfeInterface]
	);
}

impl_runtime_apis! {
	// START custom runtime APIs
	impl runtime_apis::CustomRuntimeApi<Block> for Runtime {
		fn cf_is_auction_phase() -> bool {
			Validator::is_auction_phase()
		}
		fn cf_eth_flip_token_address() -> EthereumAddress {
			Environment::supported_eth_assets(cf_primitives::chains::assets::eth::Asset::Flip).expect("FLIP token address should exist")
		}
		fn cf_eth_state_chain_gateway_address() -> EthereumAddress {
			Environment::state_chain_gateway_address()
		}
		fn cf_eth_key_manager_address() -> EthereumAddress {
			Environment::key_manager_address()
		}
		fn cf_eth_chain_id() -> u64 {
			Environment::ethereum_chain_id()
		}
		fn cf_eth_vault() -> ([u8; 33], BlockNumber) {
			let epoch_index = Self::cf_current_epoch();
			// We should always have a Vault for the current epoch, but in case we do
			// not, just return an empty Vault.
			(EvmThresholdSigner::keys(epoch_index).unwrap_or_default().to_pubkey_compressed(), EthereumVault::vault_start_block_numbers(epoch_index).unwrap().unique_saturated_into())
		}
		fn cf_auction_parameters() -> (u32, u32) {
			let auction_params = Validator::auction_parameters();
			(auction_params.min_size, auction_params.max_size)
		}
		fn cf_min_funding() -> u128 {
			MinimumFunding::<Runtime>::get().unique_saturated_into()
		}
		fn cf_current_epoch() -> u32 {
			Validator::current_epoch()
		}
		fn cf_current_compatibility_version() -> SemVer {
			Environment::current_release_version()
		}
		fn cf_epoch_duration() -> u32 {
			Validator::blocks_per_epoch()
		}
		fn cf_current_epoch_started_at() -> u32 {
			Validator::current_epoch_started_at()
		}
		fn cf_authority_emission_per_block() -> u128 {
			Emissions::current_authority_emission_per_block()
		}
		fn cf_backup_emission_per_block() -> u128 {
			Emissions::backup_node_emission_per_block()
		}
		fn cf_flip_supply() -> (u128, u128) {
			(Flip::total_issuance(), Flip::offchain_funds())
		}
		fn cf_accounts() -> Vec<(AccountId, Vec<u8>)> {
			let mut vanity_names = Validator::vanity_names();
			frame_system::Account::<Runtime>::iter_keys()
				.map(|account_id| {
					let vanity_name = vanity_names.remove(&account_id).unwrap_or_default();
					(account_id, vanity_name)
				})
				.collect()
		}
		fn cf_asset_balances(account_id: AccountId) -> Vec<(Asset, u128)> {
			LiquidityProvider::asset_balances(&account_id)
		}
		fn cf_account_flip_balance(account_id: &AccountId) -> u128 {
			pallet_cf_flip::Account::<Runtime>::get(account_id).total()
		}
		fn cf_validator_info(account_id: &AccountId) -> ValidatorInfo {
			let is_current_backup = pallet_cf_validator::Backups::<Runtime>::get().contains_key(account_id);
			let key_holder_epochs = pallet_cf_validator::HistoricalActiveEpochs::<Runtime>::get(account_id);
			let is_qualified = <<Runtime as pallet_cf_validator::Config>::KeygenQualification as QualifyNode<_>>::is_qualified(account_id);
			let is_current_authority = pallet_cf_validator::CurrentAuthorities::<Runtime>::get().contains(account_id);
			let is_bidding = pallet_cf_funding::ActiveBidder::<Runtime>::get(account_id);
			let bound_redeem_address = pallet_cf_funding::BoundRedeemAddress::<Runtime>::get(account_id);
			let apy_bp = calculate_account_apy(account_id);
			let reputation_info = pallet_cf_reputation::Reputations::<Runtime>::get(account_id);
			let account_info = pallet_cf_flip::Account::<Runtime>::get(account_id);
			let restricted_balances = pallet_cf_funding::RestrictedBalances::<Runtime>::get(account_id);
			ValidatorInfo {
				balance: account_info.total(),
				bond: account_info.bond(),
				last_heartbeat: pallet_cf_reputation::LastHeartbeat::<Runtime>::get(account_id).unwrap_or(0),
				reputation_points: reputation_info.reputation_points,
				keyholder_epochs: key_holder_epochs,
				is_current_authority,
				is_current_backup,
				is_qualified: is_bidding && is_qualified,
				is_online: Reputation::is_qualified(account_id),
				is_bidding,
				bound_redeem_address,
				apy_bp,
				restricted_balances,
			}
		}

		fn cf_penalties() -> Vec<(Offence, RuntimeApiPenalty)> {
			pallet_cf_reputation::Penalties::<Runtime>::iter_keys()
				.map(|offence| {
					let penalty = pallet_cf_reputation::Penalties::<Runtime>::get(offence);
					(offence, RuntimeApiPenalty {
						reputation_points: penalty.reputation,
						suspension_duration_blocks: penalty.suspension
					})
				})
				.collect()
		}
		fn cf_suspensions() -> Vec<(Offence, Vec<(u32, AccountId)>)> {
			pallet_cf_reputation::Suspensions::<Runtime>::iter_keys()
				.map(|offence| {
					let suspension = pallet_cf_reputation::Suspensions::<Runtime>::get(offence);
					(offence, suspension.into())
				})
				.collect()
		}
		fn cf_generate_gov_key_call_hash(
			call: Vec<u8>,
		) -> GovCallHash {
			Governance::compute_gov_key_call_hash::<_>(call).0
		}

		fn cf_auction_state() -> AuctionState {
			let auction_params = Validator::auction_parameters();
			let min_active_bid = SetSizeMaximisingAuctionResolver::try_new(
				<Runtime as Chainflip>::EpochInfo::current_authority_count(),
				auction_params,
			)
			.and_then(|resolver| {
				resolver.resolve_auction(
					<Runtime as pallet_cf_validator::Config>::BidderProvider::get_qualified_bidders::<<Runtime as pallet_cf_validator::Config>::KeygenQualification>(),
					Validator::auction_bid_cutoff_percentage(),
				)
			})
			.ok()
			.map(|auction_outcome| auction_outcome.bond);
			AuctionState {
				blocks_per_epoch: Validator::blocks_per_epoch(),
				current_epoch_started_at: Validator::current_epoch_started_at(),
				redemption_period_as_percentage: Validator::redemption_period_as_percentage().deconstruct(),
				min_funding: MinimumFunding::<Runtime>::get().unique_saturated_into(),
				auction_size_range: (auction_params.min_size, auction_params.max_size),
				min_active_bid,
			}
		}

		fn cf_pool_price(
			from: Asset,
			to: Asset,
		) -> Option<PoolPriceV1> {
			LiquidityPools::current_price(from, to)
		}

		fn cf_pool_price_v2(base_asset: Asset, quote_asset: Asset) -> Result<PoolPriceV2, DispatchErrorWithMessage> {
			LiquidityPools::pool_price(base_asset, quote_asset).map_err(Into::into)
		}

		/// Simulates a swap and return the intermediate (if any) and final output.
		///
		/// If no swap rate can be calculated, returns None. This can happen if the pools are not
		/// provisioned, or if the input amount amount is too high or too low to give a meaningful
		/// output.
		///
		/// Note: This function must only be called through RPC, because RPC has its own storage buffer
		/// layer and would not affect on-chain storage.
		fn cf_pool_simulate_swap(from: Asset, to:Asset, amount: AssetAmount) -> Result<SwapOutput, DispatchErrorWithMessage> {
			LiquidityPools::swap_with_network_fee(from, to, amount).map_err(Into::into)
		}

		fn cf_pool_info(base_asset: Asset, quote_asset: Asset) -> Result<PoolInfo, DispatchErrorWithMessage> {
			LiquidityPools::pool_info(base_asset, quote_asset).map_err(Into::into)
		}

		fn cf_pool_depth(base_asset: Asset, quote_asset: Asset, tick_range: Range<cf_amm::common::Tick>) -> Result<AskBidMap<UnidirectionalPoolDepth>, DispatchErrorWithMessage> {
			LiquidityPools::pool_depth(base_asset, quote_asset, tick_range).map_err(Into::into)
		}

		fn cf_pool_liquidity(base_asset: Asset, quote_asset: Asset) -> Result<PoolLiquidity, DispatchErrorWithMessage> {
			LiquidityPools::pool_liquidity(base_asset, quote_asset).map_err(Into::into)
		}

		fn cf_required_asset_ratio_for_range_order(
			base_asset: Asset,
			quote_asset: Asset,
			tick_range: Range<cf_amm::common::Tick>,
		) -> Result<PoolPairsMap<Amount>, DispatchErrorWithMessage> {
			LiquidityPools::required_asset_ratio_for_range_order(base_asset, quote_asset, tick_range).map_err(Into::into)
		}

		fn cf_pool_orderbook(
			base_asset: Asset,
			quote_asset: Asset,
			orders: u32,
		) -> Result<PoolOrderbook, DispatchErrorWithMessage> {
			LiquidityPools::pool_orderbook(base_asset, quote_asset, orders).map_err(Into::into)
		}

		fn cf_pool_orders(
			base_asset: Asset,
			quote_asset: Asset,
			lp: Option<AccountId>,
		) -> Result<PoolOrders<Runtime>, DispatchErrorWithMessage> {
			LiquidityPools::pool_orders(base_asset, quote_asset, lp).map_err(Into::into)
		}

		fn cf_pool_range_order_liquidity_value(
			base_asset: Asset,
			quote_asset: Asset,
			tick_range: Range<Tick>,
			liquidity: Liquidity,
		) -> Result<PoolPairsMap<Amount>, DispatchErrorWithMessage> {
			LiquidityPools::pool_range_order_liquidity_value(base_asset, quote_asset, tick_range, liquidity).map_err(Into::into)
		}

		fn cf_network_environment() -> NetworkEnvironment {
			Environment::network_environment()
		}

		fn cf_max_swap_amount(asset: Asset) -> Option<AssetAmount> {
			Swapping::maximum_swap_amount(asset)
		}

		fn cf_min_deposit_amount(asset: Asset) -> AssetAmount {
			use pallet_cf_ingress_egress::MinimumDeposit;
			match asset.into() {
				ForeignChainAndAsset::Ethereum(asset) => MinimumDeposit::<Runtime, EthereumInstance>::get(asset),
				ForeignChainAndAsset::Polkadot(asset) => MinimumDeposit::<Runtime, PolkadotInstance>::get(asset),
				ForeignChainAndAsset::Bitcoin(asset) => MinimumDeposit::<Runtime, BitcoinInstance>::get(asset).into(),
				ForeignChainAndAsset::Arbitrum(asset) => MinimumDeposit::<Runtime, ArbitrumInstance>::get(asset),
			}
		}

		fn cf_egress_dust_limit(generic_asset: Asset) -> AssetAmount {
			use pallet_cf_ingress_egress::EgressDustLimit;

			match generic_asset.into() {
				ForeignChainAndAsset::Ethereum(asset) => EgressDustLimit::<Runtime, EthereumInstance>::get(asset),
				ForeignChainAndAsset::Polkadot(asset) => EgressDustLimit::<Runtime, PolkadotInstance>::get(asset),
				ForeignChainAndAsset::Bitcoin(asset) => EgressDustLimit::<Runtime, BitcoinInstance>::get(asset),
				ForeignChainAndAsset::Arbitrum(asset) => EgressDustLimit::<Runtime, ArbitrumInstance>::get(asset),

			}
		}

		fn cf_ingress_fee(generic_asset: Asset) -> Option<AssetAmount> {
			match generic_asset.into() {
				ForeignChainAndAsset::Ethereum(asset) => {
					pallet_cf_pools::Pallet::<Runtime>::estimate_swap_input_for_desired_output(
						generic_asset,
						Asset::Eth,
						pallet_cf_chain_tracking::Pallet::<Runtime, EthereumInstance>::estimate_ingress_fee(asset)
					)
				},
<<<<<<< HEAD
				ForeignChainAndAsset::Polkadot(asset) => Some(pallet_cf_chain_tracking::Pallet::<Runtime, PolkadotInstance>::get_tracked_data()
					.estimate_ingress_fee(asset)),
				ForeignChainAndAsset::Bitcoin(asset) => Some(pallet_cf_chain_tracking::Pallet::<Runtime, BitcoinInstance>::get_tracked_data()
					.estimate_ingress_fee(asset).into()),
				ForeignChainAndAsset::Arbitrum(asset) => {
					pallet_cf_pools::Pallet::<Runtime>::estimate_swap_input_for_desired_output(
						generic_asset,
						Asset::ArbEth,
						pallet_cf_chain_tracking::Pallet::<Runtime, ArbitrumInstance>::get_tracked_data()
							.estimate_ingress_fee(asset)
					)
				},
=======
				ForeignChainAndAsset::Polkadot(asset) => Some(pallet_cf_chain_tracking::Pallet::<Runtime, PolkadotInstance>::estimate_ingress_fee(asset)),
				ForeignChainAndAsset::Bitcoin(asset) => Some(pallet_cf_chain_tracking::Pallet::<Runtime, BitcoinInstance>::estimate_ingress_fee(asset).into()),
>>>>>>> d9466809
			}
		}

		fn cf_egress_fee(generic_asset: Asset) -> Option<AssetAmount> {
			match generic_asset.into() {
				ForeignChainAndAsset::Ethereum(asset) => {
					pallet_cf_pools::Pallet::<Runtime>::estimate_swap_input_for_desired_output(
						generic_asset,
						Asset::Eth,
						pallet_cf_chain_tracking::Pallet::<Runtime, EthereumInstance>::estimate_egress_fee(asset)
					)
				},
<<<<<<< HEAD
				ForeignChainAndAsset::Polkadot(asset) => Some(pallet_cf_chain_tracking::Pallet::<Runtime, PolkadotInstance>::get_tracked_data()
					.estimate_egress_fee(asset)),
				ForeignChainAndAsset::Bitcoin(asset) => Some(pallet_cf_chain_tracking::Pallet::<Runtime, BitcoinInstance>::get_tracked_data()
					.estimate_egress_fee(asset).into()),
					ForeignChainAndAsset::Arbitrum(asset) => {
						pallet_cf_pools::Pallet::<Runtime>::estimate_swap_input_for_desired_output(
							generic_asset,
							Asset::ArbEth,
							pallet_cf_chain_tracking::Pallet::<Runtime, ArbitrumInstance>::get_tracked_data()
								.estimate_egress_fee(asset)
						)
					},
=======
				ForeignChainAndAsset::Polkadot(asset) => Some(pallet_cf_chain_tracking::Pallet::<Runtime, PolkadotInstance>::estimate_egress_fee(asset)),
				ForeignChainAndAsset::Bitcoin(asset) => Some(pallet_cf_chain_tracking::Pallet::<Runtime, BitcoinInstance>::estimate_egress_fee(asset).into()),
>>>>>>> d9466809
			}
		}

		fn cf_witness_safety_margin(chain: ForeignChain) -> Option<u64> {
			match chain {
				ForeignChain::Bitcoin => pallet_cf_ingress_egress::Pallet::<Runtime, BitcoinInstance>::witness_safety_margin(),
				ForeignChain::Ethereum => pallet_cf_ingress_egress::Pallet::<Runtime, EthereumInstance>::witness_safety_margin(),
				ForeignChain::Polkadot => pallet_cf_ingress_egress::Pallet::<Runtime, PolkadotInstance>::witness_safety_margin().map(Into::into),
				ForeignChain::Arbitrum => pallet_cf_ingress_egress::Pallet::<Runtime, ArbitrumInstance>::witness_safety_margin(),
			}
		}

		fn cf_liquidity_provider_info(
			account_id: AccountId,
		) -> LiquidityProviderInfo {
			let refund_addresses = ForeignChain::iter().map(|chain| {
				(chain, pallet_cf_lp::LiquidityRefundAddress::<Runtime>::get(&account_id, chain))
			}).collect();

			LiquidityPools::sweep(&account_id).unwrap();

			LiquidityProviderInfo {
				refund_addresses,
				balances: Asset::all().map(|asset|
					(asset, pallet_cf_lp::FreeBalances::<Runtime>::get(&account_id, asset).unwrap_or(0))
				).collect(),
				earned_fees: pallet_cf_lp::HistoricalEarnedFees::<Runtime>::get(&account_id),
			}
		}

		fn cf_broker_info(
			account_id: AccountId,
		) -> BrokerInfo {
			let earned_fees = Asset::all().map(|asset|
				(asset, Swapping::earned_broker_fees(&account_id, asset))
			).collect();

			BrokerInfo { earned_fees }
		}

		fn cf_account_role(account_id: AccountId) -> Option<AccountRole> {
			pallet_cf_account_roles::AccountRoles::<Runtime>::get(account_id)
		}

		fn cf_redemption_tax() -> AssetAmount {
			pallet_cf_funding::RedemptionTax::<Runtime>::get()
		}

		/// This should *not* be fully trusted as if the deposits that are pre-witnessed will definitely go through.
		/// This returns a list of swaps in the requested direction that are pre-witnessed in the current block.
		fn cf_prewitness_swaps(base_asset: Asset, quote_asset: Asset, side: Side) -> Vec<AssetAmount> {
			let (from, to) = AssetPair::to_swap(base_asset, quote_asset, side);

			fn filter_deposit_swaps<C, I: 'static>(from: Asset, to: Asset, deposit_witnesses: Vec<DepositWitness<C>>) -> Vec<AssetAmount>
				where Runtime: pallet_cf_ingress_egress::Config<I>,
				C: cf_chains::Chain<ChainAccount = <<Runtime as pallet_cf_ingress_egress::Config<I>>::TargetChain as cf_chains::Chain>::ChainAccount>
			{
				let mut filtered_swaps = Vec::new();
				for deposit in deposit_witnesses {
					let Some(details) = pallet_cf_ingress_egress::DepositChannelLookup::<Runtime, I>::get(
						deposit.deposit_address,
					) else {
						continue
					};
					let channel_asset: Asset = details.deposit_channel.asset.into();

					match details.action {
						ChannelAction::Swap { destination_asset, .. }
							if destination_asset == to && channel_asset == from =>
						{
							filtered_swaps.push(deposit.amount.into());
						},
						ChannelAction::CcmTransfer { destination_asset, channel_metadata, .. } => {
							filtered_swaps.extend(ccm_swaps(from, to, channel_asset, destination_asset, deposit.amount.into(), channel_metadata));
						}
						_ => {
							// ignore other deposit actions
						}
					}
				}
				filtered_swaps
			}

			fn ccm_swaps(from: Asset, to: Asset, source_asset: Asset, destination_asset: Asset, deposit_amount: AssetAmount, channel_metadata: CcmChannelMetadata) -> Vec<AssetAmount> {
				if source_asset != from {
					return Vec::new();
				}

				// There are two swaps for CCM, the principal swap, and the gas amount swap.
				let Ok(CcmSwapAmounts { principal_swap_amount, gas_budget, other_gas_asset }) = Swapping::principal_and_gas_amounts(deposit_amount, &channel_metadata, source_asset, destination_asset) else {
					// not a valid CCM
					return Vec::new();
				};

				let mut ccm_swaps = Vec::new();
				if destination_asset == to {
					// the principal swap is in the requested direction.
					ccm_swaps.push(principal_swap_amount);
				}

				if let Some(gas_asset) = other_gas_asset {
					if gas_asset == to {
						// the gas swap is in the requested direction
						ccm_swaps.push(gas_budget);
					}
				}

				ccm_swaps
			}

			let mut all_prewitnessed_swaps = Vec::new();
			let current_block_events = System::read_events_no_consensus();

			for event in current_block_events {
				match *event {
					frame_system::EventRecord::<RuntimeEvent, sp_core::H256> { event: RuntimeEvent::Witnesser(pallet_cf_witnesser::Event::Prewitnessed { call }), ..} => {
						match call {
							RuntimeCall::Swapping(pallet_cf_swapping::Call::schedule_swap_from_contract {
								from: swap_from, to: swap_to, deposit_amount, ..
							}) if from == swap_from && to == swap_to => {
								all_prewitnessed_swaps.push(deposit_amount);
							}
							RuntimeCall::EthereumIngressEgress(pallet_cf_ingress_egress::Call::process_deposits::<_, EthereumInstance> {
								deposit_witnesses, ..
							}) => {
								all_prewitnessed_swaps.extend(filter_deposit_swaps::<Ethereum, EthereumInstance>(from, to, deposit_witnesses));
							},
							RuntimeCall::ArbitrumIngressEgress(pallet_cf_ingress_egress::Call::process_deposits::<_, ArbitrumInstance> {
								deposit_witnesses, ..
							}) => {
								all_prewitnessed_swaps.extend(filter_deposit_swaps::<Arbitrum, ArbitrumInstance>(from, to, deposit_witnesses));
							},
							RuntimeCall::BitcoinIngressEgress(pallet_cf_ingress_egress::Call::process_deposits {
								deposit_witnesses, ..
							}) => {
								all_prewitnessed_swaps.extend(filter_deposit_swaps::<Bitcoin, BitcoinInstance>(from, to, deposit_witnesses));
							},
							RuntimeCall::PolkadotIngressEgress(pallet_cf_ingress_egress::Call::process_deposits {
								deposit_witnesses, ..
							}) => {
								all_prewitnessed_swaps.extend(filter_deposit_swaps::<Polkadot, PolkadotInstance>(from, to, deposit_witnesses));
							},
							RuntimeCall::Swapping(pallet_cf_swapping::Call::ccm_deposit {
								source_asset, deposit_amount, destination_asset, deposit_metadata, ..
							}) => {
								// There are two swaps for CCM, the principal swap, and the gas amount swap.
								all_prewitnessed_swaps.extend(ccm_swaps(from, to, source_asset, destination_asset, deposit_amount, deposit_metadata.channel_metadata));
							},
							_ => {
								// ignore, we only care about calls that trigger swaps.
							},
						}
					}
					_ => {
						// ignore, we only care about Prewitnessed calls
					}
				}
			}

			all_prewitnessed_swaps
		}


		fn cf_scheduled_swaps(base_asset: Asset, _quote_asset: Asset) -> Vec<ScheduledSwap> {

			let current_block = System::block_number();

			pallet_cf_swapping::SwapQueue::<Runtime>::iter().flat_map(|(block, swaps_for_block)| {

				// In case `block` has already passed, the swaps will be re-tried at the next block:
				let execute_at = core::cmp::max(block, current_block.saturating_add(1));

				let swaps: Vec<_> = swaps_for_block.iter().filter(|swap| swap.from == base_asset || swap.to == base_asset).cloned().collect();
				Swapping::get_scheduled_swap_legs(swaps, base_asset).unwrap().into_iter().map(move |swap| ScheduledSwap {swap, execute_at })
			}).collect()
		}

		fn cf_failed_call_ethereum(broadcast_id: BroadcastId) -> Option<<cf_chains::Ethereum as cf_chains::Chain>::Transaction> {
			if EthereumIngressEgress::get_failed_call(broadcast_id).is_some() {
				EthereumBroadcaster::threshold_signature_data(broadcast_id).map(|(api_call, _)|{
					chainflip::EthTransactionBuilder::build_transaction(&api_call)
				})
			} else {
				None
			}
		}

		fn cf_failed_call_arbitrum(broadcast_id: BroadcastId) -> Option<<cf_chains::Arbitrum as cf_chains::Chain>::Transaction> {
			if ArbitrumIngressEgress::get_failed_call(broadcast_id).is_some() {
				ArbitrumBroadcaster::threshold_signature_data(broadcast_id).map(|(api_call, _)|{
					chainflip::ArbTransactionBuilder::build_transaction(&api_call)
				})
			} else {
				None
			}
		}

		fn cf_witness_count(hash: pallet_cf_witnesser::CallHash) -> Option<FailingWitnessValidators> {
			let mut result: FailingWitnessValidators = FailingWitnessValidators {
				failing_count: 0,
				validators: vec![],
			};
			let voting_validators = Witnesser::count_votes(<Runtime as Chainflip>::EpochInfo::current_epoch(), hash);
			let vanity_names: BTreeMap<AccountId, Vec<u8>> = pallet_cf_validator::VanityNames::<Runtime>::get();
			voting_validators?.iter().for_each(|(val, voted)| {
				let vanity = match vanity_names.get(val) {
					Some(vanity_name) => { vanity_name.clone() },
					None => { vec![] }
				};
				if !voted {
					result.failing_count += 1;
				}
				result.validators.push((val.clone(), String::from_utf8_lossy(&vanity).into(), *voted));
			});

			Some(result)
		}

		fn cf_channel_opening_fee(chain: ForeignChain) -> FlipBalance {
			match chain {
				ForeignChain::Ethereum => pallet_cf_ingress_egress::Pallet::<Runtime, EthereumInstance>::channel_opening_fee(),
				ForeignChain::Polkadot => pallet_cf_ingress_egress::Pallet::<Runtime, PolkadotInstance>::channel_opening_fee(),
				ForeignChain::Bitcoin => pallet_cf_ingress_egress::Pallet::<Runtime, BitcoinInstance>::channel_opening_fee(),
				ForeignChain::Arbitrum => pallet_cf_ingress_egress::Pallet::<Runtime, ArbitrumInstance>::channel_opening_fee(),
			}
		}
	}

	// END custom runtime APIs
	impl sp_api::Core<Block> for Runtime {
		fn version() -> RuntimeVersion {
			VERSION
		}

		fn execute_block(block: Block) {
			Executive::execute_block(block);
		}

		fn initialize_block(header: &<Block as BlockT>::Header) {
			Executive::initialize_block(header)
		}
	}

	impl sp_api::Metadata<Block> for Runtime {
		fn metadata() -> OpaqueMetadata {
			OpaqueMetadata::new(Runtime::metadata().into())
		}

		fn metadata_at_version(version: u32) -> Option<OpaqueMetadata> {
			Runtime::metadata_at_version(version)
		}

		fn metadata_versions() -> sp_std::vec::Vec<u32> {
			Runtime::metadata_versions()
		}
	}

	impl sp_block_builder::BlockBuilder<Block> for Runtime {
		fn apply_extrinsic(extrinsic: <Block as BlockT>::Extrinsic) -> ApplyExtrinsicResult {
			Executive::apply_extrinsic(extrinsic)
		}

		fn finalize_block() -> <Block as BlockT>::Header {
			Executive::finalize_block()
		}

		fn inherent_extrinsics(data: sp_inherents::InherentData) -> Vec<<Block as BlockT>::Extrinsic> {
			data.create_extrinsics()
		}

		fn check_inherents(
			block: Block,
			data: sp_inherents::InherentData,
		) -> sp_inherents::CheckInherentsResult {
			data.check_extrinsics(&block)
		}
	}

	impl sp_transaction_pool::runtime_api::TaggedTransactionQueue<Block> for Runtime {
		fn validate_transaction(
			source: TransactionSource,
			tx: <Block as BlockT>::Extrinsic,
			block_hash: <Block as BlockT>::Hash,
		) -> TransactionValidity {
			Executive::validate_transaction(source, tx, block_hash)
		}
	}

	impl sp_offchain::OffchainWorkerApi<Block> for Runtime {
		fn offchain_worker(header: &<Block as BlockT>::Header) {
			Executive::offchain_worker(header)
		}
	}

	impl sp_consensus_aura::AuraApi<Block, AuraId> for Runtime {
		fn slot_duration() -> sp_consensus_aura::SlotDuration {
			sp_consensus_aura::SlotDuration::from_millis(Aura::slot_duration())
		}

		fn authorities() -> Vec<AuraId> {
			Aura::authorities().into_inner()
		}
	}

	impl sp_session::SessionKeys<Block> for Runtime {
		fn generate_session_keys(seed: Option<Vec<u8>>) -> Vec<u8> {
			opaque::SessionKeys::generate(seed)
		}

		fn decode_session_keys(
			encoded: Vec<u8>,
		) -> Option<Vec<(Vec<u8>, KeyTypeId)>> {
			opaque::SessionKeys::decode_into_raw_public_keys(&encoded)
		}
	}


	impl sp_consensus_grandpa::GrandpaApi<Block> for Runtime {
		fn grandpa_authorities() -> sp_consensus_grandpa::AuthorityList {
			Grandpa::grandpa_authorities()
		}

		fn current_set_id() -> sp_consensus_grandpa::SetId {
			Grandpa::current_set_id()
		}

		fn submit_report_equivocation_unsigned_extrinsic(
			equivocation_proof: sp_consensus_grandpa::EquivocationProof<
				<Block as BlockT>::Hash,
				NumberFor<Block>,
			>,
			key_owner_proof: sp_consensus_grandpa::OpaqueKeyOwnershipProof,
		) -> Option<()> {
			let key_owner_proof = key_owner_proof.decode()?;

			Grandpa::submit_unsigned_equivocation_report(
				equivocation_proof,
				key_owner_proof,
			)
		}

		fn generate_key_ownership_proof(
			_set_id: sp_consensus_grandpa::SetId,
			authority_id: GrandpaId,
		) -> Option<sp_consensus_grandpa::OpaqueKeyOwnershipProof> {
			use codec::Encode;

			Historical::prove((sp_consensus_grandpa::KEY_TYPE, authority_id))
				.map(|p| p.encode())
				.map(sp_consensus_grandpa::OpaqueKeyOwnershipProof::new)
		}
	}

	impl frame_system_rpc_runtime_api::AccountNonceApi<Block, AccountId, Nonce> for Runtime {
		fn account_nonce(account: AccountId) -> Nonce {
			System::account_nonce(account)
		}
	}

	impl pallet_transaction_payment_rpc_runtime_api::TransactionPaymentApi<Block, Balance> for Runtime {
		fn query_info(
			uxt: <Block as BlockT>::Extrinsic,
			len: u32,
		) -> pallet_transaction_payment_rpc_runtime_api::RuntimeDispatchInfo<Balance> {
			TransactionPayment::query_info(uxt, len)
		}
		fn query_fee_details(
			uxt: <Block as BlockT>::Extrinsic,
			len: u32,
		) -> pallet_transaction_payment::FeeDetails<Balance> {
			TransactionPayment::query_fee_details(uxt, len)
		}
		fn query_weight_to_fee(weight: Weight) -> Balance {
			TransactionPayment::weight_to_fee(weight)
		}
		fn query_length_to_fee(length: u32) -> Balance {
			TransactionPayment::length_to_fee(length)
		}
	}

	impl pallet_transaction_payment_rpc_runtime_api::TransactionPaymentCallApi<Block, Balance, RuntimeCall>
		for Runtime
	{
		fn query_call_info(
			call: RuntimeCall,
			len: u32,
		) -> pallet_transaction_payment::RuntimeDispatchInfo<Balance> {
			TransactionPayment::query_call_info(call, len)
		}
		fn query_call_fee_details(
			call: RuntimeCall,
			len: u32,
		) -> pallet_transaction_payment::FeeDetails<Balance> {
			TransactionPayment::query_call_fee_details(call, len)
		}
		fn query_weight_to_fee(weight: Weight) -> Balance {
			TransactionPayment::weight_to_fee(weight)
		}
		fn query_length_to_fee(length: u32) -> Balance {
			TransactionPayment::length_to_fee(length)
		}
	}

	#[cfg(feature = "try-runtime")]
	impl frame_try_runtime::TryRuntime<Block> for Runtime {
		fn on_runtime_upgrade(checks: frame_try_runtime::UpgradeCheckSelect) -> (Weight, Weight) {
			// NOTE: intentional unwrap: we don't want to propagate the error backwards, and want to
			// have a backtrace here. If any of the pre/post migration checks fail, we shall stop
			// right here and right now.
			let weight = Executive::try_runtime_upgrade(checks).unwrap();
			(weight, BlockWeights::get().max_block)
		}

		fn execute_block(
			block: Block,
			state_root_check: bool,
			signature_check: bool,
			select: frame_try_runtime::TryStateSelect
		) -> Weight {
			// NOTE: intentional unwrap: we don't want to propagate the error backwards, and want to
			// have a backtrace here.
			Executive::try_execute_block(block, state_root_check, signature_check, select).expect("execute-block failed")
		}
	}

	impl sp_genesis_builder::GenesisBuilder<Block> for Runtime {
		fn create_default_config() -> Vec<u8> {
			create_default_config::<RuntimeGenesisConfig>()
		}

		fn build_config(config: Vec<u8>) -> sp_genesis_builder::Result {
			build_config::<RuntimeGenesisConfig>(config)
		}
	}

	#[cfg(feature = "runtime-benchmarks")]
	impl frame_benchmarking::Benchmark<Block> for Runtime {
		fn benchmark_metadata(extra: bool) -> (
			Vec<frame_benchmarking::BenchmarkList>,
			Vec<frame_support::traits::StorageInfo>,
		) {
			use frame_benchmarking::{baseline, Benchmarking, BenchmarkList};
			use frame_support::traits::StorageInfoTrait;
			use frame_system_benchmarking::Pallet as SystemBench;
			use cf_session_benchmarking::Pallet as SessionBench;
			use baseline::Pallet as BaselineBench;

			let mut list = Vec::<BenchmarkList>::new();

			list_benchmarks!(list, extra);

			let storage_info = AllPalletsWithSystem::storage_info();

			(list, storage_info)
		}

		fn dispatch_benchmark(
			config: frame_benchmarking::BenchmarkConfig
		) -> Result<Vec<frame_benchmarking::BenchmarkBatch>, sp_runtime::RuntimeString> {
			use frame_benchmarking::{baseline, Benchmarking, BenchmarkBatch};
			use frame_support::traits::TrackedStorageKey;

			use frame_system_benchmarking::Pallet as SystemBench;
			use baseline::Pallet as BaselineBench;
			use cf_session_benchmarking::Pallet as SessionBench;

			impl cf_session_benchmarking::Config for Runtime {}
			impl frame_system_benchmarking::Config for Runtime {}
			impl baseline::Config for Runtime {}

			use frame_support::traits::WhitelistedStorageKeys;
			let whitelist: Vec<TrackedStorageKey> = AllPalletsWithSystem::whitelisted_storage_keys();

			let mut batches = Vec::<BenchmarkBatch>::new();
			let params = (&config, &whitelist);
			add_benchmarks!(params, batches);

			Ok(batches)
		}
	}
}
#[cfg(test)]
mod test {
	use super::*;

	const CALL_ENUM_MAX_SIZE: usize = 320;

	// Introduced from polkadot
	#[test]
	fn call_size() {
		assert!(
			core::mem::size_of::<RuntimeCall>() <= CALL_ENUM_MAX_SIZE,
			r"
			Polkadot suggests a 230 byte limit for the size of the Call type. We use {} but this runtime's call size
			is {}. If this test fails then you have just added a call variant that exceed the limit.

			Congratulations!

			Maybe consider boxing some calls to reduce their size. Otherwise, increasing the CALL_ENUM_MAX_SIZE is
			acceptable (within reason). The issue is that the enum always uses max(enum_size) of memory, even if your
			are using a smaller variant. Note this is irrelevant from a SCALE-encoding POV, it only affects the size of
			the enum on the stack.
			Context:
			  - https://github.com/paritytech/substrate/pull/9418
			  - https://rust-lang.github.io/rust-clippy/master/#large_enum_variant
			  - https://fasterthanli.me/articles/peeking-inside-a-rust-enum
			",
			CALL_ENUM_MAX_SIZE,
			core::mem::size_of::<RuntimeCall>(),
		);
	}
}<|MERGE_RESOLUTION|>--- conflicted
+++ resolved
@@ -27,19 +27,12 @@
 	dot::{self, PolkadotCrypto},
 	eth::{self, api::EthereumApi, Address as EthereumAddress, Ethereum},
 	evm::EvmCrypto,
-<<<<<<< HEAD
-	Arbitrum, Bitcoin, CcmChannelMetadata, DefaultRetryPolicy, FeeEstimationApi, ForeignChain,
-	Polkadot, TransactionBuilder,
+	Arbitrum, Bitcoin, CcmChannelMetadata, DefaultRetryPolicy, ForeignChain, Polkadot,
+	TransactionBuilder,
 };
 use cf_primitives::{BroadcastId, NetworkEnvironment};
 use cf_runtime_upgrade_utilities::VersionedMigration;
-use cf_traits::{AssetConverter, GetTrackedData, LpBalanceApi};
-=======
-	Bitcoin, CcmChannelMetadata, DefaultRetryPolicy, ForeignChain, Polkadot, TransactionBuilder,
-};
-use cf_primitives::{BroadcastId, NetworkEnvironment};
 use cf_traits::{AdjustedFeeEstimationApi, AssetConverter, LpBalanceApi};
->>>>>>> d9466809
 use core::ops::Range;
 use frame_support::instances::*;
 pub use frame_system::Call as SystemCall;
@@ -1317,23 +1310,15 @@
 						pallet_cf_chain_tracking::Pallet::<Runtime, EthereumInstance>::estimate_ingress_fee(asset)
 					)
 				},
-<<<<<<< HEAD
-				ForeignChainAndAsset::Polkadot(asset) => Some(pallet_cf_chain_tracking::Pallet::<Runtime, PolkadotInstance>::get_tracked_data()
-					.estimate_ingress_fee(asset)),
-				ForeignChainAndAsset::Bitcoin(asset) => Some(pallet_cf_chain_tracking::Pallet::<Runtime, BitcoinInstance>::get_tracked_data()
-					.estimate_ingress_fee(asset).into()),
+				ForeignChainAndAsset::Polkadot(asset) => Some(pallet_cf_chain_tracking::Pallet::<Runtime, PolkadotInstance>::estimate_ingress_fee(asset)),
+				ForeignChainAndAsset::Bitcoin(asset) => Some(pallet_cf_chain_tracking::Pallet::<Runtime, BitcoinInstance>::estimate_ingress_fee(asset).into()),
 				ForeignChainAndAsset::Arbitrum(asset) => {
 					pallet_cf_pools::Pallet::<Runtime>::estimate_swap_input_for_desired_output(
 						generic_asset,
 						Asset::ArbEth,
-						pallet_cf_chain_tracking::Pallet::<Runtime, ArbitrumInstance>::get_tracked_data()
-							.estimate_ingress_fee(asset)
+						pallet_cf_chain_tracking::Pallet::<Runtime, ArbitrumInstance>::estimate_ingress_fee(asset)
 					)
 				},
-=======
-				ForeignChainAndAsset::Polkadot(asset) => Some(pallet_cf_chain_tracking::Pallet::<Runtime, PolkadotInstance>::estimate_ingress_fee(asset)),
-				ForeignChainAndAsset::Bitcoin(asset) => Some(pallet_cf_chain_tracking::Pallet::<Runtime, BitcoinInstance>::estimate_ingress_fee(asset).into()),
->>>>>>> d9466809
 			}
 		}
 
@@ -1346,23 +1331,15 @@
 						pallet_cf_chain_tracking::Pallet::<Runtime, EthereumInstance>::estimate_egress_fee(asset)
 					)
 				},
-<<<<<<< HEAD
-				ForeignChainAndAsset::Polkadot(asset) => Some(pallet_cf_chain_tracking::Pallet::<Runtime, PolkadotInstance>::get_tracked_data()
-					.estimate_egress_fee(asset)),
-				ForeignChainAndAsset::Bitcoin(asset) => Some(pallet_cf_chain_tracking::Pallet::<Runtime, BitcoinInstance>::get_tracked_data()
-					.estimate_egress_fee(asset).into()),
-					ForeignChainAndAsset::Arbitrum(asset) => {
-						pallet_cf_pools::Pallet::<Runtime>::estimate_swap_input_for_desired_output(
-							generic_asset,
-							Asset::ArbEth,
-							pallet_cf_chain_tracking::Pallet::<Runtime, ArbitrumInstance>::get_tracked_data()
-								.estimate_egress_fee(asset)
-						)
-					},
-=======
 				ForeignChainAndAsset::Polkadot(asset) => Some(pallet_cf_chain_tracking::Pallet::<Runtime, PolkadotInstance>::estimate_egress_fee(asset)),
 				ForeignChainAndAsset::Bitcoin(asset) => Some(pallet_cf_chain_tracking::Pallet::<Runtime, BitcoinInstance>::estimate_egress_fee(asset).into()),
->>>>>>> d9466809
+				ForeignChainAndAsset::Arbitrum(asset) => {
+					pallet_cf_pools::Pallet::<Runtime>::estimate_swap_input_for_desired_output(
+						generic_asset,
+						Asset::ArbEth,
+						pallet_cf_chain_tracking::Pallet::<Runtime, ArbitrumInstance>::estimate_egress_fee(asset)
+					)
+				},
 			}
 		}
 
