--- conflicted
+++ resolved
@@ -1525,28 +1525,7 @@
 	}
 }
 
-<<<<<<< HEAD
-type MigrationsForV1_10 = (
-	instanced_migrations!(
-		module: pallet_cf_ingress_egress,
-		migration: migrations::boost_refactor::BoostRefactorMigration,
-		from: 25,
-		to: 26,
-		include_instances: [BitcoinInstance],
-		// All work done in the BitcoinInstance but we still want to increment the version in other pallets:
-		exclude_instances: [EthereumInstance, PolkadotInstance, SolanaInstance, ArbitrumInstance, AssethubInstance],
-	),
-	VersionedMigration<
-		16,
-		17,
-		migrations::safe_mode::SafeModeMigration,
-		pallet_cf_environment::Pallet<Runtime>,
-		<Runtime as frame_system::Config>::DbWeight,
-	>,
-);
-=======
 type MigrationsForV1_11 = ();
->>>>>>> b28e42a7
 
 #[cfg(feature = "runtime-benchmarks")]
 #[macro_use]
