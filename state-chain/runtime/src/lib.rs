--- conflicted
+++ resolved
@@ -379,10 +379,7 @@
 		Witness: pallet_cf_witness::{Module, Call, Event<T>, Origin},
 		Staking: pallet_cf_staking::{Module, Call, Event<T>, Config<T>},
 		Flip: pallet_cf_flip::{Module, Event<T>, Config<T>},
-<<<<<<< HEAD
-=======
 		Auction: pallet_cf_auction::{Module, Call, Storage, Event<T>},
->>>>>>> dcf6efde
 	}
 );
 
