--- conflicted
+++ resolved
@@ -749,11 +749,8 @@
 		[pallet_cf_swapping, Swapping]
 		[pallet_cf_account_roles, AccountRoles]
 		[pallet_cf_ingress_egress, EthereumIngressEgress]
-<<<<<<< HEAD
 		[pallet_cf_lp, LiquidityProvider]
-=======
 		[pallet_cf_pools, LiquidityPools]
->>>>>>> 461c05d5
 	);
 }
 
