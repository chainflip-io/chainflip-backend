--- conflicted
+++ resolved
@@ -27,12 +27,8 @@
 		runtime_decl_for_custom_runtime_api::CustomRuntimeApiV1, AuctionState, BoostPoolDepth,
 		BoostPoolDetails, BrokerInfo, DispatchErrorWithMessage, FailingWitnessValidators,
 		LiquidityProviderBoostPoolInfo, LiquidityProviderInfo, RuntimeApiPenalty,
-<<<<<<< HEAD
-		SimulateSwapAdditionalOrder, SimulatedSwapInformation, ValidatorInfo, VaultSwapDetails,
-=======
 		SimulateSwapAdditionalOrder, SimulatedSwapInformation, TaintedTransactionEvents,
-		ValidatorInfo,
->>>>>>> 9842deac
+		ValidatorInfo, VaultSwapDetails,
 	},
 };
 use cf_amm::{
@@ -65,11 +61,6 @@
 	Affiliates, BasisPoints, BroadcastId, DcaParameters, EpochIndex, NetworkEnvironment,
 	STABLE_ASSET, SWAP_DELAY_BLOCKS,
 };
-<<<<<<< HEAD
-use cf_runtime_utilities::NoopRuntimeUpgrade;
-=======
-use cf_primitives::{BroadcastId, EpochIndex, NetworkEnvironment, STABLE_ASSET};
->>>>>>> 9842deac
 use cf_traits::{
 	AdjustedFeeEstimationApi, AssetConverter, BalanceApi, DummyEgressSuccessWitnesser,
 	DummyIngressSource, GetBlockHeight, NoLimit, SwapLimits, SwapLimitsProvider,
@@ -2064,7 +2055,6 @@
 			pallet_cf_swapping::Pallet::<Runtime>::validate_refund_params(retry_duration).map_err(Into::into)
 		}
 
-<<<<<<< HEAD
 		fn cf_get_vault_swap_details(
 			_broker: AccountId,
 			source_asset: Asset,
@@ -2078,7 +2068,7 @@
 			dca_parameters: Option<DcaParameters>,
 		) -> Result<VaultSwapDetails, DispatchErrorWithMessage> {
 			// Validate params
-			if broker_commission != 0 || affiliate_fees.map_or(false, |fees| !fees.is_empty()) {
+			if broker_commission != 0 || affiliate_fees.map_or(false, |affiliate| !affiliate.is_empty()) {
 				return Err(DispatchErrorWithMessage::from_pallet_error(
 					pallet_cf_swapping::Error::<Runtime>::VaultSwapBrokerFeesNotSupported,
 				));
@@ -2142,6 +2132,13 @@
 									pallet_cf_swapping::Error::<Runtime>::BoostFeeTooHigh,
 								)
 							})?,
+							broker_fee: broker_commission.try_into().map_err(|_| {
+								DispatchErrorWithMessage::from_pallet_error(
+									pallet_cf_swapping::Error::<Runtime>::BrokerFeeTooHigh,
+								)
+							})?,
+							// TODO: lookup affiliate mapping to convert affiliate ids and use them here
+							affiliates: Default::default(),
 						},
 					};
 
@@ -2161,7 +2158,9 @@
 				_ => Err(DispatchErrorWithMessage::from_pallet_error(
 					pallet_cf_swapping::Error::<Runtime>::UnsupportedSourceAsset,
 				)),
-=======
+			}
+		}
+
 		fn cf_get_open_deposit_channels(account_id: Option<AccountId>) -> ChainAccounts {
 			let btc_chain_accounts = pallet_cf_ingress_egress::DepositChannelLookup::<Runtime,BitcoinInstance>::iter_values()
 				.filter(|channel_details| account_id.is_none() || Some(&channel_details.owner) == account_id.as_ref())
@@ -2192,7 +2191,6 @@
 
 			TaintedTransactionEvents {
 				btc_events
->>>>>>> 9842deac
 			}
 		}
 	}
