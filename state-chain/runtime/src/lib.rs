--- conflicted
+++ resolved
@@ -153,18 +153,11 @@
 	type MinValidators = MinValidators;
 	type Handler = Vaults;
 	type WeightInfo = weights::pallet_cf_auction::WeightInfo<Runtime>;
-<<<<<<< HEAD
 	type Online = Online;
-	type ChainflipAccount = cf_traits::ChainflipAccounts<Self>;
-	type AccountIdOf = ConvertInto;
-	type BackupValidatorRatio = BackupValidatorRatio;
-=======
-	type Online = Reputation;
 	type ChainflipAccount = cf_traits::ChainflipAccountStore<Self>;
 	type ActiveToBackupValidatorRatio = ActiveToBackupValidatorRatio;
 	type EmergencyRotation = pallet_cf_validator::EmergencyRotationOf<Self>;
 	type PercentageOfBackupValidatorsInEmergency = PercentageOfBackupValidatorsInEmergency;
->>>>>>> 9c1341a0
 }
 
 // FIXME: These would be changed
@@ -487,12 +480,8 @@
 		Grandpa: pallet_grandpa::{Module, Call, Storage, Config, Event},
 		Offences: pallet_offences::{Module, Call, Storage, Event},
 		Governance: pallet_cf_governance::{Module, Call, Storage, Event<T>, Config<T>, Origin},
-<<<<<<< HEAD
-		Vaults: pallet_cf_vaults::{Module, Call, Storage, Event<T>},
+		Vaults: pallet_cf_vaults::{Module, Call, Storage, Event<T>, Config<T>},
 		Online: pallet_cf_online::{Module, Call, Storage, Event<T>,},
-=======
-		Vaults: pallet_cf_vaults::{Module, Call, Storage, Event<T>, Config<T>},
->>>>>>> 9c1341a0
 		Reputation: pallet_cf_reputation::{Module, Call, Storage, Event<T>, Config<T>},
 	}
 );
