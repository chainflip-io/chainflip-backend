// Copyright 2025 Chainflip Labs GmbH
//
// Licensed under the Apache License, Version 2.0 (the "License");
// you may not use this file except in compliance with the License.
// You may obtain a copy of the License at
//
//     http://www.apache.org/licenses/LICENSE-2.0
//
// Unless required by applicable law or agreed to in writing, software
// distributed under the License is distributed on an "AS IS" BASIS,
// WITHOUT WARRANTIES OR CONDITIONS OF ANY KIND, either express or implied.
// See the License for the specific language governing permissions and
// limitations under the License.
//
// SPDX-License-Identifier: Apache-2.0

#![feature(btree_extract_if)]
#![feature(step_trait)]
#![cfg_attr(not(feature = "std"), no_std)]
#![recursion_limit = "512"]
pub mod chainflip;
pub mod constants;
pub mod migrations;
pub mod monitoring_apis;
pub mod runtime_apis;
pub mod safe_mode;
#[cfg(feature = "std")]
pub mod test_runner;
mod weights;
use crate::{
	chainflip::{
		address_derivation::btc::{
			derive_btc_vault_deposit_addresses, BitcoinPrivateBrokerDepositAddresses,
		},
		calculate_account_apy,
		solana_elections::{
			SolanaChainTrackingProvider, SolanaEgressWitnessingTrigger, SolanaIngress,
			SolanaNonceTrackingTrigger,
		},
		EvmLimit, Offence,
	},
	monitoring_apis::{
		ActivateKeysBroadcastIds, AuthoritiesInfo, BtcUtxos, EpochState, ExternalChainsBlockHeight,
		FeeImbalance, FlipSupply, LastRuntimeUpgradeInfo, OpenDepositChannels, PendingBroadcasts,
		PendingTssCeremonies, RedemptionsInfo, SolanaNonces,
	},
	runtime_apis::{
		runtime_decl_for_custom_runtime_api::CustomRuntimeApi, AuctionState, BoostPoolDepth,
		BoostPoolDetails, BrokerInfo, CcmData, ChannelActionType, DispatchErrorWithMessage,
		FailingWitnessValidators, FeeTypes, LiquidityProviderBoostPoolInfo, LiquidityProviderInfo,
		NetworkFeeDetails, NetworkFees, OpenedDepositChannels, OperatorInfo, RuntimeApiPenalty,
		SimulateSwapAdditionalOrder, SimulatedSwapInformation, TradingStrategyInfo,
		TradingStrategyLimits, TransactionScreeningEvent, TransactionScreeningEvents,
		ValidatorInfo, VaultAddresses, VaultSwapDetails,
	},
};
use cf_amm::{
	common::PoolPairsMap,
	math::{Amount, Tick},
	range_orders::Liquidity,
};
pub use cf_chains::instances::{
	ArbitrumInstance, AssethubInstance, BitcoinInstance, EthereumInstance, EvmInstance,
	PolkadotCryptoInstance, PolkadotInstance, SolanaInstance,
};
use cf_chains::{
	address::{AddressConverter, EncodedAddress, IntoForeignChainAddress},
	arb::api::ArbitrumApi,
	assets::any::{AssetMap, ForeignChainAndAsset},
	btc::{api::BitcoinApi, BitcoinCrypto, BitcoinRetryPolicy, ScriptPubkey},
	cf_parameters::build_and_encode_cf_parameters,
	dot::{self, PolkadotAccountId, PolkadotCrypto},
	eth::{self, api::EthereumApi, Address as EthereumAddress, Ethereum},
	evm::EvmCrypto,
	hub,
	instances::ChainInstanceAlias,
	sol::{SolAddress, SolanaCrypto},
	Arbitrum, Assethub, Bitcoin, CcmChannelMetadataUnchecked,
	ChannelRefundParametersUncheckedEncoded, DefaultRetryPolicy, EvmVaultSwapExtraParameters,
	ForeignChain, Polkadot, Solana, TransactionBuilder, VaultSwapExtraParameters,
	VaultSwapExtraParametersEncoded, VaultSwapInputEncoded,
};
use cf_primitives::{
	Affiliates, BasisPoints, Beneficiary, BroadcastId, ChannelId, DcaParameters, EpochIndex,
	NetworkEnvironment, STABLE_ASSET,
};
use cf_traits::{
	AdjustedFeeEstimationApi, AssetConverter, BalanceApi, DummyEgressSuccessWitnesser,
	DummyIngressSource, EpochKey, GetBlockHeight, KeyProvider, MinimumDeposit, NoLimit, SwapLimits,
	SwapParameterValidation,
};
use codec::{alloc::string::ToString, Decode, Encode};
use core::ops::Range;
use frame_support::{derive_impl, instances::*, migrations::VersionedMigration};
pub use frame_system::Call as SystemCall;
use monitoring_apis::MonitoringDataV2;
use pallet_cf_elections::electoral_systems::oracle_price::{
	chainlink::{get_latest_oracle_prices, OraclePrice},
	price::PriceAsset,
};
use pallet_cf_governance::GovCallHash;
use pallet_cf_ingress_egress::IngressOrEgress;
use pallet_cf_pools::{
	AskBidMap, HistoricalEarnedFees, PoolLiquidity, PoolOrderbook, PoolPriceV1, PoolPriceV2,
	UnidirectionalPoolDepth,
};
use pallet_cf_reputation::{ExclusionList, HeartbeatQualification, ReputationPointsQualification};
use pallet_cf_swapping::{
	AffiliateDetails, BatchExecutionError, BrokerPrivateBtcChannels, FeeType, NetworkFeeTracker,
	Swap, SwapLegInfo,
};
use pallet_cf_trading_strategy::TradingStrategyDeregistrationCheck;
use pallet_cf_validator::{
	AssociationToOperator, DelegationAcceptance, SetSizeMaximisingAuctionResolver,
};
use pallet_transaction_payment::{ConstFeeMultiplier, Multiplier};
use runtime_apis::ChainAccounts;
use scale_info::prelude::string::String;
use sp_std::collections::{btree_map::BTreeMap, btree_set::BTreeSet};

pub use frame_support::{
	debug, parameter_types,
	traits::{
		ConstBool, ConstU128, ConstU16, ConstU32, ConstU64, ConstU8, Get, KeyOwnerProofSystem,
		Randomness, StorageInfo,
	},
	weights::{
		constants::{
			BlockExecutionWeight, ExtrinsicBaseWeight, ParityDbWeight as DbWeight,
			WEIGHT_REF_TIME_PER_SECOND,
		},
		ConstantMultiplier, IdentityFee, Weight,
	},
	StorageValue,
};
use frame_system::{offchain::SendTransactionTypes, pallet_prelude::BlockNumberFor};
use pallet_cf_funding::MinimumFunding;
use pallet_cf_pools::{PoolInfo, PoolOrders};
use pallet_grandpa::AuthorityId as GrandpaId;
use pallet_session::historical as session_historical;
pub use pallet_timestamp::Call as TimestampCall;
use sp_api::impl_runtime_apis;
use sp_consensus_aura::sr25519::AuthorityId as AuraId;
use sp_core::{crypto::KeyTypeId, OpaqueMetadata};
use sp_runtime::{
	traits::{
		BlakeTwo256, Block as BlockT, ConvertInto, IdentifyAccount, NumberFor, One, OpaqueKeys,
		Saturating, UniqueSaturatedInto, Verify,
	},
	BoundedVec,
};

use frame_support::genesis_builder_helper::build_state;
#[cfg(any(feature = "std", test))]
pub use sp_runtime::BuildStorage;
use sp_runtime::{
	create_runtime_str, generic, impl_opaque_keys,
	transaction_validity::{TransactionSource, TransactionValidity},
	ApplyExtrinsicResult, DispatchError, MultiSignature,
};
pub use sp_runtime::{Perbill, Permill};
use sp_std::prelude::*;
#[cfg(feature = "std")]
use sp_version::NativeVersion;
use sp_version::RuntimeVersion;

pub use cf_primitives::{
	chains::assets::any, AccountRole, Asset, AssetAmount, BlockNumber, FlipBalance, SemVer,
	SwapOutput,
};
pub use cf_traits::{
	AccountInfo, BoostBalancesApi, Chainflip, EpochInfo, OrderId, PoolApi, QualifyNode,
	SessionKeysRegistered, SwappingApi,
};
// Required for genesis config.
pub use pallet_cf_validator::SetSizeParameters;

use chainflip::{
	epoch_transition::ChainflipEpochTransitions, multi_vault_activator::MultiVaultActivator,
	BroadcastReadyProvider, BtcEnvironment, CfCcmAdditionalDataHandler, ChainAddressConverter,
	ChainflipHeartbeat, ChainlinkOracle, DotEnvironment, EvmEnvironment, HubEnvironment,
	MinimumDepositProvider, SolEnvironment, SolanaLimit, TokenholderGovernanceBroadcaster,
};
use safe_mode::{RuntimeSafeMode, WitnesserCallPermission};

use constants::common::*;
use pallet_cf_flip::{Bonder, FlipSlasher};
pub use pallet_transaction_payment::ChargeTransactionPayment;

// Make the WASM binary available.
#[cfg(feature = "std")]
include!(concat!(env!("OUT_DIR"), "/wasm_binary.rs"));

/// Alias to 512-bit hash when used in the context of a transaction signature on the chain.
pub type Signature = MultiSignature;

/// Some way of identifying an account on the chain. We intentionally make it equivalent
/// to the public key of our transaction signing scheme.
pub type AccountId = <<Signature as Verify>::Signer as IdentifyAccount>::AccountId;

/// Nonce of a transaction in the chain.
pub type Nonce = u32;

/// Balance of an account.
pub type Balance = u128;

/// A hash of some data used by the chain.
pub type Hash = sp_core::H256;

/// Opaque types. These are used by the CLI to instantiate machinery that don't need to know
/// the specifics of the runtime. They can then be made to be agnostic over specific formats
/// of data like extrinsics, allowing for them to continue syncing the network through upgrades
/// to even the core data structures.
pub mod opaque {
	pub use sp_runtime::OpaqueExtrinsic as UncheckedExtrinsic;

	use super::*;

	/// Opaque block header type.
	pub type Header = generic::Header<BlockNumber, BlakeTwo256>;
	/// Opaque block type.
	pub type Block = generic::Block<Header, UncheckedExtrinsic>;
	/// Opaque block identifier type.
	pub type BlockId = generic::BlockId<Block>;

	impl_opaque_keys! {
		pub struct SessionKeys {
			pub aura: Aura,
			pub grandpa: Grandpa,
		}
	}
}
// To learn more about runtime versioning and what each of the following value means:
//   https://docs.substrate.io/v3/runtime/upgrades#runtime-versioning
#[sp_version::runtime_version]
pub const VERSION: RuntimeVersion = RuntimeVersion {
	spec_name: create_runtime_str!("chainflip-node"),
	impl_name: create_runtime_str!("chainflip-node"),
	authoring_version: 1,
	spec_version: 1_11_00,
	impl_version: 1,
	apis: RUNTIME_API_VERSIONS,
	transaction_version: 13,
	state_version: 1,
};

/// The version information used to identify this runtime when compiled natively.
#[cfg(feature = "std")]
pub fn native_version() -> NativeVersion {
	NativeVersion { runtime_version: VERSION, can_author_with: Default::default() }
}

impl pallet_cf_validator::Config for Runtime {
	type RuntimeEvent = RuntimeEvent;
	type Offence = chainflip::Offence;
	type EpochTransitionHandler = ChainflipEpochTransitions;
	type ValidatorWeightInfo = pallet_cf_validator::weights::PalletWeight<Runtime>;
	type KeyRotator = cons_key_rotator!(
		EvmThresholdSigner,
		PolkadotThresholdSigner,
		BitcoinThresholdSigner,
		SolanaThresholdSigner
	);
	type RotationBroadcastsPending = cons_rotation_broadcasts_pending!(
		EthereumBroadcaster,
		PolkadotBroadcaster,
		BitcoinBroadcaster,
		ArbitrumBroadcaster,
		SolanaBroadcaster,
		AssethubBroadcaster
	);
	type MissedAuthorshipSlots = chainflip::MissedAuraSlots;
	type KeygenQualification = (
		HeartbeatQualification<Self>,
		(
			ExclusionList<Self, chainflip::KeygenExclusionOffences>,
			(
				pallet_cf_validator::PeerMapping<Self>,
				(
					SessionKeysRegistered<Self, pallet_session::Pallet<Self>>,
					(
						chainflip::ValidatorRoleQualification,
						(
							pallet_cf_validator::QualifyByCfeVersion<Self>,
							(
								ReputationPointsQualification<Self>,
								pallet_cf_validator::QualifyByMinimumBid<Self>,
							),
						),
					),
				),
			),
		),
	);
	type OffenceReporter = Reputation;
	type Bonder = Bonder<Runtime>;
	type SafeMode = RuntimeSafeMode;
	type ReputationResetter = Reputation;
	type CfePeerRegistration = CfeInterface;
}

parameter_types! {
	pub CurrentReleaseVersion: SemVer = SemVer {
		major: env!("CARGO_PKG_VERSION_MAJOR").parse::<u8>().expect("Cargo version must be set"),
		minor: env!("CARGO_PKG_VERSION_MINOR").parse::<u8>().expect("Cargo version must be set"),
		patch: env!("CARGO_PKG_VERSION_PATCH").parse::<u8>().expect("Cargo version must be set"),
	};
}

impl pallet_cf_environment::Config for Runtime {
	type RuntimeEvent = RuntimeEvent;
	type PolkadotVaultKeyWitnessedHandler = PolkadotVault;
	type BitcoinVaultKeyWitnessedHandler = BitcoinVault;
	type ArbitrumVaultKeyWitnessedHandler = ArbitrumVault;
	type SolanaVaultKeyWitnessedHandler = SolanaVault;
	type AssethubVaultKeyWitnessedHandler = AssethubVault;
	type SolanaNonceWatch = SolanaNonceTrackingTrigger;
	type BitcoinFeeInfo = chainflip::BitcoinFeeGetter;
	type BitcoinKeyProvider = BitcoinThresholdSigner;
	type RuntimeSafeMode = RuntimeSafeMode;
	type CurrentReleaseVersion = CurrentReleaseVersion;
	type SolEnvironment = SolEnvironment;
	type SolanaBroadcaster = SolanaBroadcaster;
	type WeightInfo = pallet_cf_environment::weights::PalletWeight<Runtime>;
	type DotEnvironment = DotEnvironment;
	type PolkadotBroadcaster = PolkadotBroadcaster;
	type HubEnvironment = HubEnvironment;
}

parameter_types! {
	pub const ScreeningBrokerId: AccountId = AccountId::new(
		// Screening Account: `cFHvfaLQ8prf25JCxY2tzGR8WuNiCLjkALzy5J3H8jbo3Brok`
		hex_literal::hex!("026de9d675fae14536ce79a478f4d16215571984b8bad180463fa27ea78d9c4f")
	);
}

impl pallet_cf_swapping::Config for Runtime {
	type RuntimeEvent = RuntimeEvent;
	type DepositHandler = chainflip::AnyChainIngressEgressHandler;
	type EgressHandler = chainflip::AnyChainIngressEgressHandler;
	type SwappingApi = LiquidityPools;
	type AddressConverter = ChainAddressConverter;
	type SafeMode = RuntimeSafeMode;
	type WeightInfo = pallet_cf_swapping::weights::PalletWeight<Runtime>;
	#[cfg(feature = "runtime-benchmarks")]
	type FeePayment = Flip;
	type IngressEgressFeeHandler = chainflip::IngressEgressFeeHandler;
	type BalanceApi = AssetBalances;
	type PoolPriceApi = LiquidityPools;
	type ChannelIdAllocator = BitcoinIngressEgress;
	type Bonder = Bonder<Runtime>;
	type PriceFeedApi = ChainlinkOracle;
}

impl pallet_cf_vaults::Config<Instance1> for Runtime {
	type RuntimeEvent = RuntimeEvent;
	type Chain = Ethereum;
	type SetAggKeyWithAggKey = eth::api::EthereumApi<EvmEnvironment>;
	type Broadcaster = EthereumBroadcaster;
	type WeightInfo = pallet_cf_vaults::weights::PalletWeight<Runtime>;
	type ChainTracking = EthereumChainTracking;
	type SafeMode = RuntimeSafeMode;
	type CfeMultisigRequest = CfeInterface;
}

impl pallet_cf_vaults::Config<Instance2> for Runtime {
	type RuntimeEvent = RuntimeEvent;
	type Chain = Polkadot;
	type SetAggKeyWithAggKey = dot::api::PolkadotApi<DotEnvironment>;
	type Broadcaster = PolkadotBroadcaster;
	type WeightInfo = pallet_cf_vaults::weights::PalletWeight<Runtime>;
	type ChainTracking = PolkadotChainTracking;
	type SafeMode = RuntimeSafeMode;
	type CfeMultisigRequest = CfeInterface;
}

impl pallet_cf_vaults::Config<Instance3> for Runtime {
	type RuntimeEvent = RuntimeEvent;
	type Chain = Bitcoin;
	type SetAggKeyWithAggKey = cf_chains::btc::api::BitcoinApi<BtcEnvironment>;
	type Broadcaster = BitcoinBroadcaster;
	type WeightInfo = pallet_cf_vaults::weights::PalletWeight<Runtime>;
	type ChainTracking = BitcoinChainTracking;
	type SafeMode = RuntimeSafeMode;
	type CfeMultisigRequest = CfeInterface;
}

impl pallet_cf_vaults::Config<Instance4> for Runtime {
	type RuntimeEvent = RuntimeEvent;
	type Chain = Arbitrum;
	type SetAggKeyWithAggKey = cf_chains::arb::api::ArbitrumApi<EvmEnvironment>;
	type Broadcaster = ArbitrumBroadcaster;
	type WeightInfo = pallet_cf_vaults::weights::PalletWeight<Runtime>;
	type ChainTracking = ArbitrumChainTracking;
	type SafeMode = RuntimeSafeMode;
	type CfeMultisigRequest = CfeInterface;
}

impl pallet_cf_vaults::Config<Instance5> for Runtime {
	type RuntimeEvent = RuntimeEvent;
	type Chain = Solana;
	type SetAggKeyWithAggKey = cf_chains::sol::api::SolanaApi<SolEnvironment>;
	type Broadcaster = SolanaBroadcaster;
	type WeightInfo = pallet_cf_vaults::weights::PalletWeight<Runtime>;
	type ChainTracking = SolanaChainTrackingProvider;
	type SafeMode = RuntimeSafeMode;
	type CfeMultisigRequest = CfeInterface;
}

impl pallet_cf_vaults::Config<Instance6> for Runtime {
	type RuntimeEvent = RuntimeEvent;
	type Chain = Assethub;
	type SetAggKeyWithAggKey = hub::api::AssethubApi<HubEnvironment>;
	type Broadcaster = AssethubBroadcaster;
	type WeightInfo = pallet_cf_vaults::weights::PalletWeight<Runtime>;
	type ChainTracking = AssethubChainTracking;
	type SafeMode = RuntimeSafeMode;
	type CfeMultisigRequest = CfeInterface;
}

use chainflip::address_derivation::AddressDerivation;

impl pallet_cf_ingress_egress::Config<Instance1> for Runtime {
	type RuntimeEvent = RuntimeEvent;
	type RuntimeCall = RuntimeCall;
	const MANAGE_CHANNEL_LIFETIME: bool = true;
	const ONLY_PREALLOCATE_FROM_POOL: bool = true;
	type IngressSource = DummyIngressSource<Ethereum, BlockNumberFor<Runtime>>;
	type TargetChain = Ethereum;
	type AddressDerivation = AddressDerivation;
	type AddressConverter = ChainAddressConverter;
	type Balance = AssetBalances;
	type PoolApi = LiquidityPools;
	type ChainApiCall = eth::api::EthereumApi<EvmEnvironment>;
	type Broadcaster = EthereumBroadcaster;
	type DepositHandler = chainflip::DepositHandler;
	type ChainTracking = EthereumChainTracking;
	type WeightInfo = pallet_cf_ingress_egress::weights::PalletWeight<Runtime>;
	type NetworkEnvironment = Environment;
	type AssetConverter = Swapping;
	type FeePayment = Flip;
	type SwapRequestHandler = Swapping;
	type CcmAdditionalDataHandler = CfCcmAdditionalDataHandler;
	type AssetWithholding = AssetBalances;
	type FetchesTransfersLimitProvider = EvmLimit;
	type SafeMode = RuntimeSafeMode;
	type SwapParameterValidation = Swapping;
	type AffiliateRegistry = Swapping;
	type AllowTransactionReports = ConstBool<true>;
	type ScreeningBrokerId = ScreeningBrokerId;
	type BoostApi = LendingPools;
}

impl pallet_cf_ingress_egress::Config<Instance2> for Runtime {
	type RuntimeEvent = RuntimeEvent;
	type RuntimeCall = RuntimeCall;
	const MANAGE_CHANNEL_LIFETIME: bool = true;
	const ONLY_PREALLOCATE_FROM_POOL: bool = false;
	type IngressSource = DummyIngressSource<Polkadot, BlockNumberFor<Runtime>>;
	type TargetChain = Polkadot;
	type AddressDerivation = AddressDerivation;
	type AddressConverter = ChainAddressConverter;
	type Balance = AssetBalances;
	type PoolApi = LiquidityPools;
	type ChainApiCall = dot::api::PolkadotApi<chainflip::DotEnvironment>;
	type Broadcaster = PolkadotBroadcaster;
	type WeightInfo = pallet_cf_ingress_egress::weights::PalletWeight<Runtime>;
	type DepositHandler = chainflip::DepositHandler;
	type ChainTracking = PolkadotChainTracking;
	type NetworkEnvironment = Environment;
	type AssetConverter = Swapping;
	type FeePayment = Flip;
	type SwapRequestHandler = Swapping;
	type CcmAdditionalDataHandler = CfCcmAdditionalDataHandler;
	type AssetWithholding = AssetBalances;
	type FetchesTransfersLimitProvider = NoLimit;
	type SafeMode = RuntimeSafeMode;
	type SwapParameterValidation = Swapping;
	type AffiliateRegistry = Swapping;
	type AllowTransactionReports = ConstBool<false>;
	type ScreeningBrokerId = ScreeningBrokerId;
	type BoostApi = LendingPools;
}

impl pallet_cf_ingress_egress::Config<Instance3> for Runtime {
	type RuntimeEvent = RuntimeEvent;
	type RuntimeCall = RuntimeCall;
	const MANAGE_CHANNEL_LIFETIME: bool = true;
	const ONLY_PREALLOCATE_FROM_POOL: bool = false;
	type IngressSource = DummyIngressSource<Bitcoin, BlockNumberFor<Runtime>>;
	type TargetChain = Bitcoin;
	type AddressDerivation = AddressDerivation;
	type AddressConverter = ChainAddressConverter;
	type Balance = AssetBalances;
	type PoolApi = LiquidityPools;
	type ChainApiCall = cf_chains::btc::api::BitcoinApi<chainflip::BtcEnvironment>;
	type Broadcaster = BitcoinBroadcaster;
	type WeightInfo = pallet_cf_ingress_egress::weights::PalletWeight<Runtime>;
	type DepositHandler = chainflip::DepositHandler;
	type ChainTracking = BitcoinChainTracking;
	type NetworkEnvironment = Environment;
	type AssetConverter = Swapping;
	type FeePayment = Flip;
	type SwapRequestHandler = Swapping;
	type CcmAdditionalDataHandler = CfCcmAdditionalDataHandler;
	type AssetWithholding = AssetBalances;
	type FetchesTransfersLimitProvider = NoLimit;
	type SafeMode = RuntimeSafeMode;
	type SwapParameterValidation = Swapping;
	type AffiliateRegistry = Swapping;
	type AllowTransactionReports = ConstBool<true>;
	type ScreeningBrokerId = ScreeningBrokerId;
	type BoostApi = LendingPools;
}

impl pallet_cf_ingress_egress::Config<Instance4> for Runtime {
	type RuntimeEvent = RuntimeEvent;
	type RuntimeCall = RuntimeCall;
	const MANAGE_CHANNEL_LIFETIME: bool = true;
	const ONLY_PREALLOCATE_FROM_POOL: bool = true;
	type IngressSource = DummyIngressSource<Arbitrum, BlockNumberFor<Runtime>>;
	type TargetChain = Arbitrum;
	type AddressDerivation = AddressDerivation;
	type AddressConverter = ChainAddressConverter;
	type Balance = AssetBalances;
	type PoolApi = LiquidityPools;
	type ChainApiCall = ArbitrumApi<EvmEnvironment>;
	type Broadcaster = ArbitrumBroadcaster;
	type DepositHandler = chainflip::DepositHandler;
	type ChainTracking = ArbitrumChainTracking;
	type WeightInfo = pallet_cf_ingress_egress::weights::PalletWeight<Runtime>;
	type NetworkEnvironment = Environment;
	type AssetConverter = Swapping;
	type FeePayment = Flip;
	type SwapRequestHandler = Swapping;
	type CcmAdditionalDataHandler = CfCcmAdditionalDataHandler;
	type AssetWithholding = AssetBalances;
	type FetchesTransfersLimitProvider = EvmLimit;
	type SafeMode = RuntimeSafeMode;
	type SwapParameterValidation = Swapping;
	type AffiliateRegistry = Swapping;
	type AllowTransactionReports = ConstBool<true>;
	type ScreeningBrokerId = ScreeningBrokerId;
	type BoostApi = LendingPools;
}

impl pallet_cf_ingress_egress::Config<Instance5> for Runtime {
	type RuntimeEvent = RuntimeEvent;
	type RuntimeCall = RuntimeCall;
	const MANAGE_CHANNEL_LIFETIME: bool = false;
	const ONLY_PREALLOCATE_FROM_POOL: bool = false;
	type IngressSource = SolanaIngress;
	type TargetChain = Solana;
	type AddressDerivation = AddressDerivation;
	type AddressConverter = ChainAddressConverter;
	type Balance = AssetBalances;
	type PoolApi = LiquidityPools;
	type ChainApiCall = cf_chains::sol::api::SolanaApi<SolEnvironment>;
	type Broadcaster = SolanaBroadcaster;
	type WeightInfo = pallet_cf_ingress_egress::weights::PalletWeight<Runtime>;
	type DepositHandler = chainflip::DepositHandler;
	type ChainTracking = SolanaChainTrackingProvider;
	type NetworkEnvironment = Environment;
	type AssetConverter = Swapping;
	type FeePayment = Flip;
	type SwapRequestHandler = Swapping;
	type CcmAdditionalDataHandler = CfCcmAdditionalDataHandler;
	type AssetWithholding = AssetBalances;
	type FetchesTransfersLimitProvider = SolanaLimit;
	type SafeMode = RuntimeSafeMode;
	type SwapParameterValidation = Swapping;
	type AffiliateRegistry = Swapping;
	type AllowTransactionReports = ConstBool<false>;
	type ScreeningBrokerId = ScreeningBrokerId;
	type BoostApi = LendingPools;
}

impl pallet_cf_ingress_egress::Config<Instance6> for Runtime {
	type RuntimeEvent = RuntimeEvent;
	type RuntimeCall = RuntimeCall;
	const MANAGE_CHANNEL_LIFETIME: bool = true;
	const ONLY_PREALLOCATE_FROM_POOL: bool = false;
	type IngressSource = DummyIngressSource<Assethub, BlockNumberFor<Runtime>>;
	type TargetChain = Assethub;
	type AddressDerivation = AddressDerivation;
	type AddressConverter = ChainAddressConverter;
	type Balance = AssetBalances;
	type PoolApi = LiquidityPools;
	type ChainApiCall = hub::api::AssethubApi<chainflip::HubEnvironment>;
	type Broadcaster = AssethubBroadcaster;
	type WeightInfo = pallet_cf_ingress_egress::weights::PalletWeight<Runtime>;
	type DepositHandler = chainflip::DepositHandler;
	type ChainTracking = AssethubChainTracking;
	type NetworkEnvironment = Environment;
	type AssetConverter = Swapping;
	type FeePayment = Flip;
	type SwapRequestHandler = Swapping;
	type CcmAdditionalDataHandler = CfCcmAdditionalDataHandler;
	type AssetWithholding = AssetBalances;
	type FetchesTransfersLimitProvider = NoLimit;
	type SafeMode = RuntimeSafeMode;
	type SwapParameterValidation = Swapping;
	type AffiliateRegistry = Swapping;
	type AllowTransactionReports = ConstBool<false>;
	type ScreeningBrokerId = ScreeningBrokerId;
	type BoostApi = LendingPools;
}

impl pallet_cf_pools::Config for Runtime {
	type RuntimeEvent = RuntimeEvent;
	type LpBalance = AssetBalances;
	type LpRegistrationApi = LiquidityProvider;
	type SwapRequestHandler = Swapping;
	type SafeMode = RuntimeSafeMode;
	type WeightInfo = ();
}

impl pallet_cf_lp::Config for Runtime {
	type RuntimeEvent = RuntimeEvent;
	type DepositHandler = chainflip::AnyChainIngressEgressHandler;
	type EgressHandler = chainflip::AnyChainIngressEgressHandler;
	type AddressConverter = ChainAddressConverter;
	type SafeMode = RuntimeSafeMode;
	type PoolApi = LiquidityPools;
	type BalanceApi = AssetBalances;
	type BoostBalancesApi = LendingPools;
	type SwapRequestHandler = Swapping;
	type WeightInfo = pallet_cf_lp::weights::PalletWeight<Runtime>;
	#[cfg(feature = "runtime-benchmarks")]
	type FeePayment = Flip;
	type MinimumDeposit = MinimumDepositProvider;
}

impl pallet_cf_account_roles::Config for Runtime {
	type RuntimeEvent = RuntimeEvent;
	type EnsureGovernance = pallet_cf_governance::EnsureGovernance;
	type DeregistrationCheck = (Bonder<Self>, TradingStrategyDeregistrationCheck<Self>);
	type RuntimeCall = RuntimeCall;
	type SpawnAccount = Funding;
	#[cfg(feature = "runtime-benchmarks")]
	type FeePayment = Flip;
	type WeightInfo = pallet_cf_account_roles::weights::PalletWeight<Runtime>;
}

impl<LocalCall> SendTransactionTypes<LocalCall> for Runtime
where
	RuntimeCall: From<LocalCall>,
{
	type Extrinsic = UncheckedExtrinsic;
	type OverarchingCall = RuntimeCall;
}

impl pallet_session::Config for Runtime {
	type SessionHandler = <opaque::SessionKeys as OpaqueKeys>::KeyTypeIdProviders;
	type ShouldEndSession = Validator;
	type SessionManager = Validator;
	type RuntimeEvent = RuntimeEvent;
	type Keys = opaque::SessionKeys;
	type NextSessionRotation = Validator;
	type ValidatorId = <Self as frame_system::Config>::AccountId;
	type ValidatorIdOf = ConvertInto;
	type WeightInfo = weights::pallet_session::SubstrateWeight<Runtime>;
}

impl pallet_session::historical::Config for Runtime {
	type FullIdentification = ();
	type FullIdentificationOf = ();
}

const NORMAL_DISPATCH_RATIO: Perbill = Perbill::from_percent(50);

parameter_types! {
	pub const Version: RuntimeVersion = VERSION;
	pub const BlockHashCount: BlockNumber = 2400;
	/// We allow for 2 seconds of compute with a 6 second average block time.
	pub BlockWeights: frame_system::limits::BlockWeights =
		frame_system::limits::BlockWeights::with_sensible_defaults(
			Weight::from_parts(2u64 * WEIGHT_REF_TIME_PER_SECOND, u64::MAX),
			NORMAL_DISPATCH_RATIO,
		);
	pub BlockLength: frame_system::limits::BlockLength = frame_system::limits::BlockLength
		::max_with_normal_ratio(5 * 1024 * 1024, NORMAL_DISPATCH_RATIO);
}

// Configure FRAME pallets to include in runtime.
#[derive_impl(frame_system::config_preludes::SolochainDefaultConfig)]
impl frame_system::Config for Runtime {
	/// The block type for the runtime.
	type Block = Block;
	/// Block & extrinsics weights: base values and limits.
	type BlockWeights = BlockWeights;
	/// The maximum length of a block (in bytes).
	type BlockLength = BlockLength;
	/// The hashing algorithm used.
	type Hashing = BlakeTwo256;
	/// Maximum number of block number to block hash mappings to keep (oldest pruned first).
	type BlockHashCount = BlockHashCount;
	/// The weight of database operations that the runtime can invoke.
	type DbWeight = DbWeight;
	/// Version of the runtime.
	type Version = Version;
	/// What to do if a new account is created.
	type OnNewAccount = AccountRoles;
	/// What to do if an account is fully reaped from the system.
	type OnKilledAccount = (
		pallet_cf_flip::BurnFlipAccount<Self>,
		GrandpaOffenceReporter<Self>,
		Funding,
		AccountRoles,
		Reputation,
		pallet_cf_pools::DeleteHistoricalEarnedFees<Self>,
		pallet_cf_asset_balances::DeleteAccount<Self>,
	);
	/// The data to be stored in an account.
	type AccountData = ();
	/// Weight information for the extrinsics of this pallet.
	type SystemWeightInfo = weights::frame_system::SubstrateWeight<Runtime>;
	/// This is used as an identifier of the chain.
	type SS58Prefix = ConstU16<CHAINFLIP_SS58_PREFIX>;

	/// We don't use RuntimeTask.
	type RuntimeTask = ();
}

impl frame_system::offchain::SigningTypes for Runtime {
	type Public = <Signature as Verify>::Signer;
	type Signature = Signature;
}

impl pallet_aura::Config for Runtime {
	type AuthorityId = AuraId;
	type DisabledValidators = ();
	type MaxAuthorities = ConstU32<MAX_AUTHORITIES>;
	type AllowMultipleBlocksPerSlot = ConstBool<false>;
	type SlotDuration = ConstU64<SLOT_DURATION>;
}

type KeyOwnerIdentification<T, Id> =
	<T as KeyOwnerProofSystem<(KeyTypeId, Id)>>::IdentificationTuple;
type GrandpaOffenceReporter<T> = pallet_cf_reputation::ChainflipOffenceReportingAdapter<
	T,
	pallet_grandpa::EquivocationOffence<KeyOwnerIdentification<Historical, GrandpaId>>,
	<T as pallet_session::historical::Config>::FullIdentification,
>;

impl pallet_grandpa::Config for Runtime {
	type RuntimeEvent = RuntimeEvent;
	type WeightInfo = ();
	type MaxAuthorities = ConstU32<MAX_AUTHORITIES>;
	// Note: We don't use nomination.
	type MaxNominators = ConstU32<0>;

	type MaxSetIdSessionEntries = ConstU64<8>;
	type KeyOwnerProof = sp_session::MembershipProof;
	type EquivocationReportSystem = pallet_grandpa::EquivocationReportSystem<
		Self,
		GrandpaOffenceReporter<Self>,
		Historical,
		ConstU64<14400>,
	>;
}

impl pallet_timestamp::Config for Runtime {
	/// A timestamp: milliseconds since the unix epoch.
	type Moment = u64;
	type OnTimestampSet = Aura;
	type MinimumPeriod = ConstU64<{ SLOT_DURATION / 2 }>;
	type WeightInfo = weights::pallet_timestamp::SubstrateWeight<Runtime>;
}

impl pallet_authorship::Config for Runtime {
	type FindAuthor = pallet_session::FindAccountFromAuthorIndex<Self, Aura>;
	type EventHandler = ();
}

impl pallet_cf_flip::Config for Runtime {
	type RuntimeEvent = RuntimeEvent;
	type Balance = FlipBalance;
	type BlocksPerDay = ConstU32<DAYS>;
	type OnAccountFunded = pallet_cf_validator::UpdateBackupMapping<Self>;
	type WeightInfo = pallet_cf_flip::weights::PalletWeight<Runtime>;
	type WaivedFees = chainflip::WaivedFees;
	type CallIndexer = chainflip::LpOrderCallIndexer;
}

impl pallet_cf_witnesser::Config for Runtime {
	type RuntimeEvent = RuntimeEvent;
	type RuntimeOrigin = RuntimeOrigin;
	type RuntimeCall = RuntimeCall;
	type SafeMode = RuntimeSafeMode;
	type CallDispatchPermission = WitnesserCallPermission;
	type Offence = chainflip::Offence;
	type OffenceReporter = Reputation;
	type LateWitnessGracePeriod = ConstU32<LATE_WITNESS_GRACE_PERIOD>;
	type WeightInfo = pallet_cf_witnesser::weights::PalletWeight<Runtime>;
}

impl pallet_cf_funding::Config for Runtime {
	type RuntimeEvent = RuntimeEvent;
	type ThresholdCallable = RuntimeCall;
	type FunderId = AccountId;
	type Flip = Flip;
	type Broadcaster = EthereumBroadcaster;
	type EnsureThresholdSigned =
		pallet_cf_threshold_signature::EnsureThresholdSigned<Self, EvmInstance>;
	type RegisterRedemption = EthereumApi<EvmEnvironment>;
	type TimeSource = Timestamp;
	type RedemptionChecker = Validator;
	type EthereumSCApi = crate::chainflip::ethereum_sc_calls::EthereumSCApi;
	type SafeMode = RuntimeSafeMode;
	type WeightInfo = pallet_cf_funding::weights::PalletWeight<Runtime>;
}

impl pallet_cf_tokenholder_governance::Config for Runtime {
	type RuntimeEvent = RuntimeEvent;
	type FeePayment = Flip;
	type WeightInfo = pallet_cf_tokenholder_governance::weights::PalletWeight<Runtime>;
	type VotingPeriod = ConstU32<{ 14 * DAYS }>;
	type AnyChainGovKeyBroadcaster = TokenholderGovernanceBroadcaster;
	type CommKeyBroadcaster = TokenholderGovernanceBroadcaster;
	type ProposalFee = ConstU128<{ 1_000 * FLIPPERINOS_PER_FLIP }>;
	type EnactmentDelay = ConstU32<{ 7 * DAYS }>;
}

impl pallet_cf_governance::Config for Runtime {
	type RuntimeOrigin = RuntimeOrigin;
	type RuntimeCall = RuntimeCall;
	type RuntimeEvent = RuntimeEvent;
	type TimeSource = Timestamp;
	type WeightInfo = pallet_cf_governance::weights::PalletWeight<Runtime>;
	type UpgradeCondition = pallet_cf_validator::NotDuringRotation<Runtime>;
	type RuntimeUpgrade = chainflip::RuntimeUpgradeManager;
	type CompatibleCfeVersions = Environment;
	type AuthoritiesCfeVersions = Validator;
}

impl pallet_cf_emissions::Config for Runtime {
	type RuntimeEvent = RuntimeEvent;
	type HostChain = Ethereum;
	type FlipBalance = FlipBalance;
	type ApiCall = eth::api::EthereumApi<EvmEnvironment>;
	type Broadcaster = EthereumBroadcaster;
	type Surplus = pallet_cf_flip::Surplus<Runtime>;
	type Issuance = pallet_cf_flip::FlipIssuance<Runtime>;
	type RewardsDistribution = chainflip::BlockAuthorRewardDistribution;
	type CompoundingInterval = ConstU32<COMPOUNDING_INTERVAL>;
	type EthEnvironment = EvmEnvironment;
	type FlipToBurn = Swapping;
	type EgressHandler = pallet_cf_ingress_egress::Pallet<Runtime, EthereumInstance>;
	type SafeMode = RuntimeSafeMode;
	type WeightInfo = pallet_cf_emissions::weights::PalletWeight<Runtime>;
}

parameter_types! {
	pub FeeMultiplier: Multiplier = Multiplier::one();
}

impl pallet_transaction_payment::Config for Runtime {
	type RuntimeEvent = RuntimeEvent;
	type OnChargeTransaction = pallet_cf_flip::FlipTransactionPayment<Self>;
	type OperationalFeeMultiplier = ConstU8<5>;
	type WeightToFee = ConstantMultiplier<FlipBalance, ConstU128<{ TX_FEE_MULTIPLIER }>>;
	type LengthToFee = ConstantMultiplier<FlipBalance, ConstU128<1_000_000>>;
	type FeeMultiplierUpdate = ConstFeeMultiplier<FeeMultiplier>;
}

parameter_types! {
	pub const ReputationPointFloorAndCeiling: (i32, i32) = (-2880, 2880);
	pub const MaximumAccruableReputation: pallet_cf_reputation::ReputationPoints = 15;
}

impl pallet_cf_cfe_interface::Config for Runtime {
	type WeightInfo = pallet_cf_cfe_interface::PalletWeight<Runtime>;
}

impl pallet_cf_reputation::Config for Runtime {
	type RuntimeEvent = RuntimeEvent;
	type Offence = chainflip::Offence;
	type Heartbeat = ChainflipHeartbeat;
	type HeartbeatBlockInterval = ConstU32<HEARTBEAT_BLOCK_INTERVAL>;
	type ReputationPointFloorAndCeiling = ReputationPointFloorAndCeiling;
	type Slasher = FlipSlasher<Self>;
	type WeightInfo = pallet_cf_reputation::weights::PalletWeight<Runtime>;
	type MaximumAccruableReputation = MaximumAccruableReputation;
	type SafeMode = RuntimeSafeMode;
}

impl pallet_cf_threshold_signature::Config<Instance16> for Runtime {
	type RuntimeEvent = RuntimeEvent;
	type Offence = chainflip::Offence;
	type RuntimeOrigin = RuntimeOrigin;
	type ThresholdCallable = RuntimeCall;
	type ThresholdSignerNomination = chainflip::RandomSignerNomination;
	type TargetChainCrypto = EvmCrypto;
	type VaultActivator = MultiVaultActivator<EthereumVault, ArbitrumVault>;
	type OffenceReporter = Reputation;
	type CeremonyRetryDelay = ConstU32<1>;
	type SafeMode = RuntimeSafeMode;
	type Slasher = FlipSlasher<Self>;
	type CfeMultisigRequest = CfeInterface;
	type Weights = pallet_cf_threshold_signature::weights::PalletWeight<Self>;
}

impl pallet_cf_threshold_signature::Config<Instance15> for Runtime {
	type RuntimeEvent = RuntimeEvent;
	type Offence = chainflip::Offence;
	type RuntimeOrigin = RuntimeOrigin;
	type ThresholdCallable = RuntimeCall;
	type ThresholdSignerNomination = chainflip::RandomSignerNomination;
	type TargetChainCrypto = PolkadotCrypto;
	type VaultActivator = MultiVaultActivator<PolkadotVault, AssethubVault>;
	type OffenceReporter = Reputation;
	type CeremonyRetryDelay = ConstU32<1>;
	type SafeMode = RuntimeSafeMode;
	type Slasher = FlipSlasher<Self>;
	type CfeMultisigRequest = CfeInterface;
	type Weights = pallet_cf_threshold_signature::weights::PalletWeight<Self>;
}

impl pallet_cf_threshold_signature::Config<Instance3> for Runtime {
	type RuntimeEvent = RuntimeEvent;
	type Offence = chainflip::Offence;
	type RuntimeOrigin = RuntimeOrigin;
	type ThresholdCallable = RuntimeCall;
	type ThresholdSignerNomination = chainflip::RandomSignerNomination;
	type TargetChainCrypto = BitcoinCrypto;
	type VaultActivator = BitcoinVault;
	type OffenceReporter = Reputation;
	type CeremonyRetryDelay = ConstU32<1>;
	type SafeMode = RuntimeSafeMode;
	type Slasher = FlipSlasher<Self>;
	type CfeMultisigRequest = CfeInterface;
	type Weights = pallet_cf_threshold_signature::weights::PalletWeight<Self>;
}

impl pallet_cf_threshold_signature::Config<Instance5> for Runtime {
	type RuntimeEvent = RuntimeEvent;
	type Offence = chainflip::Offence;
	type RuntimeOrigin = RuntimeOrigin;
	type ThresholdCallable = RuntimeCall;
	type ThresholdSignerNomination = chainflip::RandomSignerNomination;
	type TargetChainCrypto = SolanaCrypto;
	type VaultActivator = SolanaVault;
	type OffenceReporter = Reputation;
	type CeremonyRetryDelay = ConstU32<1>;
	type SafeMode = RuntimeSafeMode;
	type Slasher = FlipSlasher<Self>;
	type CfeMultisigRequest = CfeInterface;
	type Weights = pallet_cf_threshold_signature::weights::PalletWeight<Self>;
}

impl pallet_cf_broadcast::Config<Instance1> for Runtime {
	type RuntimeEvent = RuntimeEvent;
	type RuntimeCall = RuntimeCall;
	type RuntimeOrigin = RuntimeOrigin;
	type BroadcastCallable = RuntimeCall;
	type Offence = chainflip::Offence;
	type TargetChain = Ethereum;
	type ApiCall = eth::api::EthereumApi<EvmEnvironment>;
	type ThresholdSigner = EvmThresholdSigner;
	type TransactionBuilder = chainflip::EthTransactionBuilder;
	type BroadcastSignerNomination = chainflip::RandomSignerNomination;
	type OffenceReporter = Reputation;
	type EnsureThresholdSigned =
		pallet_cf_threshold_signature::EnsureThresholdSigned<Self, EvmInstance>;
	type BroadcastReadyProvider = BroadcastReadyProvider;
	type WeightInfo = pallet_cf_broadcast::weights::PalletWeight<Runtime>;
	type SafeMode = RuntimeSafeMode;
	type SafeModeBlockMargin = ConstU32<10>;
	type SafeModeChainBlockMargin = ConstU64<BLOCKS_PER_MINUTE_ETHEREUM>;
	type ChainTracking = EthereumChainTracking;
	type RetryPolicy = DefaultRetryPolicy;
	type LiabilityTracker = AssetBalances;
	type CfeBroadcastRequest = CfeInterface;
	type ElectionEgressWitnesser = DummyEgressSuccessWitnesser<EvmCrypto>;
}

impl pallet_cf_broadcast::Config<Instance2> for Runtime {
	type RuntimeEvent = RuntimeEvent;
	type RuntimeCall = RuntimeCall;
	type RuntimeOrigin = RuntimeOrigin;
	type BroadcastCallable = RuntimeCall;
	type Offence = chainflip::Offence;
	type TargetChain = Polkadot;
	type ApiCall = dot::api::PolkadotApi<DotEnvironment>;
	type ThresholdSigner = PolkadotThresholdSigner;
	type TransactionBuilder = chainflip::DotTransactionBuilder;
	type BroadcastSignerNomination = chainflip::RandomSignerNomination;
	type OffenceReporter = Reputation;
	type EnsureThresholdSigned =
		pallet_cf_threshold_signature::EnsureThresholdSigned<Self, PolkadotCryptoInstance>;
	type BroadcastReadyProvider = BroadcastReadyProvider;
	type WeightInfo = pallet_cf_broadcast::weights::PalletWeight<Runtime>;
	type SafeMode = RuntimeSafeMode;
	type SafeModeBlockMargin = ConstU32<10>;
	type SafeModeChainBlockMargin = ConstU32<BLOCKS_PER_MINUTE_POLKADOT>;
	type ChainTracking = PolkadotChainTracking;
	type RetryPolicy = DefaultRetryPolicy;
	type LiabilityTracker = AssetBalances;
	type CfeBroadcastRequest = CfeInterface;
	type ElectionEgressWitnesser = DummyEgressSuccessWitnesser<PolkadotCrypto>;
}

impl pallet_cf_broadcast::Config<Instance3> for Runtime {
	type RuntimeEvent = RuntimeEvent;
	type RuntimeCall = RuntimeCall;
	type RuntimeOrigin = RuntimeOrigin;
	type BroadcastCallable = RuntimeCall;
	type Offence = chainflip::Offence;
	type TargetChain = Bitcoin;
	type ApiCall = cf_chains::btc::api::BitcoinApi<BtcEnvironment>;
	type ThresholdSigner = BitcoinThresholdSigner;
	type TransactionBuilder = chainflip::BtcTransactionBuilder;
	type BroadcastSignerNomination = chainflip::RandomSignerNomination;
	type OffenceReporter = Reputation;
	type EnsureThresholdSigned =
		pallet_cf_threshold_signature::EnsureThresholdSigned<Self, BitcoinInstance>;
	type BroadcastReadyProvider = BroadcastReadyProvider;
	type WeightInfo = pallet_cf_broadcast::weights::PalletWeight<Runtime>;
	type SafeMode = RuntimeSafeMode;
	type SafeModeBlockMargin = ConstU32<10>;
	type SafeModeChainBlockMargin = ConstU64<1>; // 10 minutes
	type ChainTracking = BitcoinChainTracking;
	type RetryPolicy = BitcoinRetryPolicy;
	type LiabilityTracker = AssetBalances;
	type CfeBroadcastRequest = CfeInterface;
	type ElectionEgressWitnesser = DummyEgressSuccessWitnesser<BitcoinCrypto>;
}

impl pallet_cf_broadcast::Config<Instance4> for Runtime {
	type RuntimeEvent = RuntimeEvent;
	type RuntimeCall = RuntimeCall;
	type RuntimeOrigin = RuntimeOrigin;
	type BroadcastCallable = RuntimeCall;
	type Offence = chainflip::Offence;
	type TargetChain = Arbitrum;
	type ApiCall = cf_chains::arb::api::ArbitrumApi<EvmEnvironment>;
	type ThresholdSigner = EvmThresholdSigner;
	type TransactionBuilder = chainflip::ArbTransactionBuilder;
	type BroadcastSignerNomination = chainflip::RandomSignerNomination;
	type OffenceReporter = Reputation;
	type EnsureThresholdSigned =
		pallet_cf_threshold_signature::EnsureThresholdSigned<Self, EvmInstance>;
	type BroadcastReadyProvider = BroadcastReadyProvider;
	type WeightInfo = pallet_cf_broadcast::weights::PalletWeight<Runtime>;
	type SafeMode = RuntimeSafeMode;
	type SafeModeBlockMargin = ConstU32<10>;
	type SafeModeChainBlockMargin = ConstU64<BLOCKS_PER_MINUTE_ARBITRUM>;
	type ChainTracking = ArbitrumChainTracking;
	type RetryPolicy = DefaultRetryPolicy;
	type LiabilityTracker = AssetBalances;
	type CfeBroadcastRequest = CfeInterface;
	type ElectionEgressWitnesser = DummyEgressSuccessWitnesser<EvmCrypto>;
}

impl pallet_cf_broadcast::Config<Instance5> for Runtime {
	type RuntimeEvent = RuntimeEvent;
	type RuntimeCall = RuntimeCall;
	type RuntimeOrigin = RuntimeOrigin;
	type BroadcastCallable = RuntimeCall;
	type Offence = chainflip::Offence;
	type TargetChain = Solana;
	type ApiCall = cf_chains::sol::api::SolanaApi<SolEnvironment>;
	type ThresholdSigner = SolanaThresholdSigner;
	type TransactionBuilder = chainflip::SolanaTransactionBuilder;
	type BroadcastSignerNomination = chainflip::RandomSignerNomination;
	type OffenceReporter = Reputation;
	type EnsureThresholdSigned =
		pallet_cf_threshold_signature::EnsureThresholdSigned<Self, SolanaInstance>;
	type BroadcastReadyProvider = BroadcastReadyProvider;
	type WeightInfo = pallet_cf_broadcast::weights::PalletWeight<Runtime>;
	type SafeMode = RuntimeSafeMode;
	type SafeModeBlockMargin = ConstU32<10>;
	type SafeModeChainBlockMargin = ConstU64<BLOCKS_PER_MINUTE_SOLANA>;
	type ChainTracking = SolanaChainTrackingProvider;
	type RetryPolicy = DefaultRetryPolicy;
	type LiabilityTracker = AssetBalances;
	type CfeBroadcastRequest = CfeInterface;
	type ElectionEgressWitnesser = SolanaEgressWitnessingTrigger;
}

impl pallet_cf_broadcast::Config<Instance6> for Runtime {
	type RuntimeEvent = RuntimeEvent;
	type RuntimeCall = RuntimeCall;
	type RuntimeOrigin = RuntimeOrigin;
	type BroadcastCallable = RuntimeCall;
	type Offence = chainflip::Offence;
	type TargetChain = Assethub;
	type ApiCall = hub::api::AssethubApi<HubEnvironment>;
	type ThresholdSigner = PolkadotThresholdSigner;
	type TransactionBuilder = chainflip::DotTransactionBuilder;
	type BroadcastSignerNomination = chainflip::RandomSignerNomination;
	type OffenceReporter = Reputation;
	type EnsureThresholdSigned =
		pallet_cf_threshold_signature::EnsureThresholdSigned<Self, PolkadotCryptoInstance>;
	type BroadcastReadyProvider = BroadcastReadyProvider;
	type WeightInfo = pallet_cf_broadcast::weights::PalletWeight<Runtime>;
	type SafeMode = RuntimeSafeMode;
	type SafeModeBlockMargin = ConstU32<10>;
	type SafeModeChainBlockMargin = ConstU32<BLOCKS_PER_MINUTE_POLKADOT>;
	type ChainTracking = AssethubChainTracking;
	type RetryPolicy = DefaultRetryPolicy;
	type LiabilityTracker = AssetBalances;
	type CfeBroadcastRequest = CfeInterface;
	type ElectionEgressWitnesser = DummyEgressSuccessWitnesser<PolkadotCrypto>;
}

impl pallet_cf_asset_balances::Config for Runtime {
	type RuntimeEvent = RuntimeEvent;
	type EgressHandler = chainflip::AnyChainIngressEgressHandler;
	type PolkadotKeyProvider = PolkadotThresholdSigner;
	type SafeMode = RuntimeSafeMode;
}

impl pallet_cf_chain_tracking::Config<Instance1> for Runtime {
	type RuntimeEvent = RuntimeEvent;
	type TargetChain = Ethereum;
	type WeightInfo = pallet_cf_chain_tracking::weights::PalletWeight<Runtime>;
}

impl pallet_cf_chain_tracking::Config<Instance2> for Runtime {
	type RuntimeEvent = RuntimeEvent;
	type TargetChain = Polkadot;
	type WeightInfo = pallet_cf_chain_tracking::weights::PalletWeight<Runtime>;
}

impl pallet_cf_chain_tracking::Config<Instance3> for Runtime {
	type RuntimeEvent = RuntimeEvent;
	type TargetChain = Bitcoin;
	type WeightInfo = pallet_cf_chain_tracking::weights::PalletWeight<Runtime>;
}

impl pallet_cf_chain_tracking::Config<Instance4> for Runtime {
	type RuntimeEvent = RuntimeEvent;
	type TargetChain = Arbitrum;
	type WeightInfo = pallet_cf_chain_tracking::weights::PalletWeight<Runtime>;
}

impl pallet_cf_chain_tracking::Config<Instance5> for Runtime {
	type RuntimeEvent = RuntimeEvent;
	type TargetChain = Solana;
	type WeightInfo = pallet_cf_chain_tracking::weights::PalletWeight<Runtime>;
}

impl pallet_cf_chain_tracking::Config<Instance6> for Runtime {
	type RuntimeEvent = RuntimeEvent;
	type TargetChain = Assethub;
	type WeightInfo = pallet_cf_chain_tracking::weights::PalletWeight<Runtime>;
}

impl pallet_cf_elections::Config<Instance5> for Runtime {
	const TYPE_INFO_SUFFIX: &'static str = <Solana as ChainInstanceAlias>::TYPE_INFO_SUFFIX;
	type RuntimeEvent = RuntimeEvent;
	type ElectoralSystemRunner = chainflip::solana_elections::SolanaElectoralSystemRunner;
	type WeightInfo = pallet_cf_elections::weights::PalletWeight<Runtime>;
	type ElectoralSystemConfiguration =
		chainflip::solana_elections::SolanaElectoralSystemConfiguration;
	type SafeMode = RuntimeSafeMode;
}

impl pallet_cf_elections::Config<Instance3> for Runtime {
	const TYPE_INFO_SUFFIX: &'static str = <Bitcoin as ChainInstanceAlias>::TYPE_INFO_SUFFIX;
	type RuntimeEvent = RuntimeEvent;
	type ElectoralSystemRunner = chainflip::bitcoin_elections::BitcoinElectoralSystemRunner;
	type WeightInfo = pallet_cf_elections::weights::PalletWeight<Runtime>;
	type ElectoralSystemConfiguration =
		chainflip::bitcoin_elections::BitcoinElectoralSystemConfiguration;
	type SafeMode = RuntimeSafeMode;
}

impl pallet_cf_elections::Config for Runtime {
	const TYPE_INFO_SUFFIX: &'static str = "GenericElections";
	type RuntimeEvent = RuntimeEvent;
	type ElectoralSystemRunner = chainflip::generic_elections::GenericElectoralSystemRunner;
	type WeightInfo = pallet_cf_elections::weights::PalletWeight<Runtime>;
	type ElectoralSystemConfiguration = chainflip::generic_elections::GenericElectionHooks;
	type SafeMode = RuntimeSafeMode;
}

impl pallet_cf_trading_strategy::Config for Runtime {
	type RuntimeEvent = RuntimeEvent;
	type WeightInfo = pallet_cf_trading_strategy::weights::PalletWeight<Runtime>;
	type LpOrdersWeights = LiquidityPools;
	type BalanceApi = AssetBalances;
	type SafeMode = RuntimeSafeMode;
	type PoolApi = LiquidityPools;
	type LpRegistrationApi = LiquidityProvider;
}

impl pallet_cf_lending_pools::Config for Runtime {
	type RuntimeEvent = RuntimeEvent;
	type WeightInfo = pallet_cf_lending_pools::weights::PalletWeight<Runtime>;
	type Balance = AssetBalances;
	type SwapRequestHandler = Swapping;
	type SafeMode = RuntimeSafeMode;
	type PoolApi = LiquidityPools;
}

#[frame_support::runtime]
mod runtime {
	#[runtime::runtime]
	#[runtime::derive(RuntimeCall, RuntimeEvent, RuntimeError, RuntimeOrigin)]
	pub struct Runtime;

	#[runtime::pallet_index(0)]
	pub type System = frame_system;
	#[runtime::pallet_index(1)]
	pub type Timestamp = pallet_timestamp;
	#[runtime::pallet_index(2)]
	pub type Environment = pallet_cf_environment;
	#[runtime::pallet_index(3)]
	pub type Flip = pallet_cf_flip;
	#[runtime::pallet_index(4)]
	pub type Emissions = pallet_cf_emissions;

	// AccountRoles after funding; since account creation comes first.
	#[runtime::pallet_index(5)]
	pub type Funding = pallet_cf_funding;
	#[runtime::pallet_index(6)]
	pub type AccountRoles = pallet_cf_account_roles;
	#[runtime::pallet_index(7)]
	pub type TransactionPayment = pallet_transaction_payment;
	#[runtime::pallet_index(8)]
	pub type Witnesser = pallet_cf_witnesser;
	#[runtime::pallet_index(9)]
	pub type Validator = pallet_cf_validator;
	#[runtime::pallet_index(10)]
	pub type Session = pallet_session;
	#[runtime::pallet_index(11)]
	pub type Historical = session_historical;
	#[runtime::pallet_index(12)]
	pub type Aura = pallet_aura;
	#[runtime::pallet_index(13)]
	pub type Authorship = pallet_authorship;
	#[runtime::pallet_index(14)]
	pub type Grandpa = pallet_grandpa;
	#[runtime::pallet_index(15)]
	pub type Governance = pallet_cf_governance;
	#[runtime::pallet_index(16)]
	pub type TokenholderGovernance = pallet_cf_tokenholder_governance;
	#[runtime::pallet_index(17)]
	pub type Reputation = pallet_cf_reputation;

	#[runtime::pallet_index(18)]
	pub type EthereumChainTracking = pallet_cf_chain_tracking<Instance1>;
	#[runtime::pallet_index(19)]
	pub type PolkadotChainTracking = pallet_cf_chain_tracking<Instance2>;
	#[runtime::pallet_index(20)]
	pub type BitcoinChainTracking = pallet_cf_chain_tracking<Instance3>;

	#[runtime::pallet_index(21)]
	pub type EthereumVault = pallet_cf_vaults<Instance1>;
	#[runtime::pallet_index(22)]
	pub type PolkadotVault = pallet_cf_vaults<Instance2>;
	#[runtime::pallet_index(23)]
	pub type BitcoinVault = pallet_cf_vaults<Instance3>;

	#[runtime::pallet_index(24)]
	pub type EvmThresholdSigner = pallet_cf_threshold_signature<Instance16>;
	#[runtime::pallet_index(25)]
	pub type PolkadotThresholdSigner = pallet_cf_threshold_signature<Instance15>;
	#[runtime::pallet_index(26)]
	pub type BitcoinThresholdSigner = pallet_cf_threshold_signature<Instance3>;

	#[runtime::pallet_index(27)]
	pub type EthereumBroadcaster = pallet_cf_broadcast<Instance1>;
	#[runtime::pallet_index(28)]
	pub type PolkadotBroadcaster = pallet_cf_broadcast<Instance2>;
	#[runtime::pallet_index(29)]
	pub type BitcoinBroadcaster = pallet_cf_broadcast<Instance3>;

	#[runtime::pallet_index(30)]
	pub type Swapping = pallet_cf_swapping;
	#[runtime::pallet_index(31)]
	pub type LiquidityProvider = pallet_cf_lp;

	#[runtime::pallet_index(32)]
	pub type EthereumIngressEgress = pallet_cf_ingress_egress<Instance1>;
	#[runtime::pallet_index(33)]
	pub type PolkadotIngressEgress = pallet_cf_ingress_egress<Instance2>;
	#[runtime::pallet_index(34)]
	pub type BitcoinIngressEgress = pallet_cf_ingress_egress<Instance3>;

	#[runtime::pallet_index(35)]
	pub type LiquidityPools = pallet_cf_pools;

	#[runtime::pallet_index(36)]
	pub type CfeInterface = pallet_cf_cfe_interface;

	#[runtime::pallet_index(37)]
	pub type ArbitrumChainTracking = pallet_cf_chain_tracking<Instance4>;
	#[runtime::pallet_index(38)]
	pub type ArbitrumVault = pallet_cf_vaults<Instance4>;
	#[runtime::pallet_index(39)]
	pub type ArbitrumBroadcaster = pallet_cf_broadcast<Instance4>;
	#[runtime::pallet_index(40)]
	pub type ArbitrumIngressEgress = pallet_cf_ingress_egress<Instance4>;

	#[runtime::pallet_index(41)]
	pub type SolanaVault = pallet_cf_vaults<Instance5>;
	#[runtime::pallet_index(42)]
	pub type SolanaThresholdSigner = pallet_cf_threshold_signature<Instance5>;
	#[runtime::pallet_index(43)]
	pub type SolanaBroadcaster = pallet_cf_broadcast<Instance5>;
	#[runtime::pallet_index(44)]
	pub type SolanaIngressEgress = pallet_cf_ingress_egress<Instance5>;
	#[runtime::pallet_index(45)]
	pub type SolanaElections = pallet_cf_elections<Instance5>;
	#[runtime::pallet_index(46)]
	pub type SolanaChainTracking = pallet_cf_chain_tracking<Instance5>;

	#[runtime::pallet_index(47)]
	pub type AssetBalances = pallet_cf_asset_balances;

	#[runtime::pallet_index(48)]
	pub type AssethubChainTracking = pallet_cf_chain_tracking<Instance6>;
	#[runtime::pallet_index(49)]
	pub type AssethubVault = pallet_cf_vaults<Instance6>;
	#[runtime::pallet_index(50)]
	pub type AssethubBroadcaster = pallet_cf_broadcast<Instance6>;
	#[runtime::pallet_index(51)]
	pub type AssethubIngressEgress = pallet_cf_ingress_egress<Instance6>;

	#[runtime::pallet_index(52)]
	pub type TradingStrategy = pallet_cf_trading_strategy;

	#[runtime::pallet_index(53)]
	pub type LendingPools = pallet_cf_lending_pools;

	#[runtime::pallet_index(54)]
	pub type BitcoinElections = pallet_cf_elections<Instance3>;

	#[runtime::pallet_index(55)]
	pub type GenericElections = pallet_cf_elections;
}

/// The address format for describing accounts.
pub type Address = sp_runtime::MultiAddress<AccountId, ()>;
/// Block header type as expected by this runtime.
pub type Header = generic::Header<BlockNumber, BlakeTwo256>;
/// Block type as expected by this runtime.
pub type Block = generic::Block<Header, UncheckedExtrinsic>;
/// A Block signed with a Justification
pub type SignedBlock = generic::SignedBlock<Block>;
/// The SignedExtension to the basic transaction logic.
pub type SignedExtra = (
	frame_system::CheckNonZeroSender<Runtime>,
	frame_system::CheckSpecVersion<Runtime>,
	frame_system::CheckTxVersion<Runtime>,
	frame_system::CheckGenesis<Runtime>,
	frame_system::CheckEra<Runtime>,
	frame_system::CheckNonce<Runtime>,
	frame_system::CheckWeight<Runtime>,
	pallet_transaction_payment::ChargeTransactionPayment<Runtime>,
	frame_metadata_hash_extension::CheckMetadataHash<Runtime>,
);
/// Unchecked extrinsic type as expected by this runtime.
pub type UncheckedExtrinsic =
	generic::UncheckedExtrinsic<Address, RuntimeCall, Signature, SignedExtra>;
/// The payload being signed in transactions.
pub type SignedPayload = generic::SignedPayload<RuntimeCall, SignedExtra>;
/// Extrinsic type that has already been checked.
pub type CheckedExtrinsic = generic::CheckedExtrinsic<AccountId, RuntimeCall, SignedExtra>;
/// Executive: handles dispatch to the various modules.
pub type Executive = frame_executive::Executive<
	Runtime,
	Block,
	frame_system::ChainContext<Runtime>,
	Runtime,
	PalletExecutionOrder,
	AllMigrations,
>;

pub type PalletExecutionOrder = (
	System,
	Timestamp,
	CfeInterface,
	Environment,
	Flip,
	Emissions,
	Funding,
	AccountRoles,
	TransactionPayment,
	Witnesser,
	Validator,
	Session,
	Historical,
	Aura,
	Authorship,
	Grandpa,
	Governance,
	TokenholderGovernance,
	Reputation,
	AssetBalances,
	// Chain Tracking
	EthereumChainTracking,
	PolkadotChainTracking,
	BitcoinChainTracking,
	ArbitrumChainTracking,
	SolanaChainTracking,
	AssethubChainTracking,
	// Elections
	SolanaElections,
	BitcoinElections,
	GenericElections,
	// Vaults
	EthereumVault,
	PolkadotVault,
	BitcoinVault,
	ArbitrumVault,
	SolanaVault,
	AssethubVault,
	// Threshold Signers
	EvmThresholdSigner,
	PolkadotThresholdSigner,
	BitcoinThresholdSigner,
	SolanaThresholdSigner,
	// Broadcasters
	EthereumBroadcaster,
	PolkadotBroadcaster,
	BitcoinBroadcaster,
	ArbitrumBroadcaster,
	SolanaBroadcaster,
	AssethubBroadcaster,
	// Swapping and Liquidity Provision
	Swapping,
	LiquidityProvider,
	// Ingress Egress
	EthereumIngressEgress,
	PolkadotIngressEgress,
	BitcoinIngressEgress,
	ArbitrumIngressEgress,
	SolanaIngressEgress,
	AssethubIngressEgress,
	// Liquidity Pools
	LiquidityPools,
	// Miscellaneous
	TradingStrategy,
	LendingPools,
);

/// Contains:
/// - ClearEvents in CfeInterface migration. Don't remove this.
/// - The VersionUpdate migration. Don't remove this.
/// - Individual pallet migrations. Don't remove these unless there's a good reason. Prefer to
///   disable these at the pallet level (ie. set it to () or PhantomData).
/// - Housekeeping migrations. Don't remove this - check individual housekeeping migrations and
///   remove them when they are no longer needed.
/// - Release-specific migrations: remove these if they are no longer needed.
type AllMigrations = (
	// This ClearEvents should only be run at the start of all migrations. This is in case another
	// migration needs to trigger an event like a Broadcast for example.
	pallet_cf_cfe_interface::migrations::ClearEvents<Runtime>,
	// DO NOT REMOVE `VersionUpdate`. THIS IS REQUIRED TO UPDATE THE VERSION FOR THE CFEs EVERY
	// UPGRADE
	pallet_cf_environment::migrations::VersionUpdate<Runtime>,
	PalletMigrations,
	migrations::housekeeping::Migration,
	migrations::bitcoin_elections::Migration,
	migrations::generic_elections::Migration,
	MigrationsForV1_11,
);

/// All the pallet-specific migrations and migrations that depend on pallet migration order. Do not
/// comment out or remove pallet migrations. Prefer to delete the migration at the pallet level and
/// replace with a dummy migration.
type PalletMigrations = (
	pallet_cf_environment::migrations::PalletMigration<Runtime>,
	pallet_cf_funding::migrations::PalletMigration<Runtime>,
	pallet_cf_account_roles::migrations::PalletMigration<Runtime>,
	pallet_cf_validator::migrations::PalletMigration<Runtime>,
	pallet_cf_governance::migrations::PalletMigration<Runtime>,
	pallet_cf_tokenholder_governance::migrations::PalletMigration<Runtime>,
	pallet_cf_chain_tracking::migrations::PalletMigration<Runtime, EthereumInstance>,
	pallet_cf_chain_tracking::migrations::PalletMigration<Runtime, PolkadotInstance>,
	pallet_cf_chain_tracking::migrations::PalletMigration<Runtime, BitcoinInstance>,
	pallet_cf_chain_tracking::migrations::PalletMigration<Runtime, ArbitrumInstance>,
	pallet_cf_chain_tracking::migrations::PalletMigration<Runtime, SolanaInstance>,
	pallet_cf_chain_tracking::migrations::PalletMigration<Runtime, AssethubInstance>,
	pallet_cf_vaults::migrations::PalletMigration<Runtime, EthereumInstance>,
	pallet_cf_vaults::migrations::PalletMigration<Runtime, PolkadotInstance>,
	pallet_cf_vaults::migrations::PalletMigration<Runtime, BitcoinInstance>,
	pallet_cf_vaults::migrations::PalletMigration<Runtime, ArbitrumInstance>,
	pallet_cf_vaults::migrations::PalletMigration<Runtime, SolanaInstance>,
	pallet_cf_vaults::migrations::PalletMigration<Runtime, AssethubInstance>,
	pallet_cf_threshold_signature::migrations::PalletMigration<Runtime, EvmInstance>,
	pallet_cf_threshold_signature::migrations::PalletMigration<Runtime, PolkadotCryptoInstance>,
	pallet_cf_threshold_signature::migrations::PalletMigration<Runtime, BitcoinInstance>,
	pallet_cf_threshold_signature::migrations::PalletMigration<Runtime, SolanaInstance>,
	pallet_cf_broadcast::migrations::PalletMigration<Runtime, EthereumInstance>,
	pallet_cf_broadcast::migrations::PalletMigration<Runtime, PolkadotInstance>,
	pallet_cf_broadcast::migrations::PalletMigration<Runtime, BitcoinInstance>,
	pallet_cf_broadcast::migrations::PalletMigration<Runtime, ArbitrumInstance>,
	pallet_cf_broadcast::migrations::PalletMigration<Runtime, SolanaInstance>,
	pallet_cf_broadcast::migrations::PalletMigration<Runtime, AssethubInstance>,
	pallet_cf_swapping::migrations::PalletMigration<Runtime>,
	pallet_cf_lp::migrations::PalletMigration<Runtime>,
	pallet_cf_ingress_egress::migrations::PalletMigration<Runtime, EthereumInstance>,
	pallet_cf_ingress_egress::migrations::PalletMigration<Runtime, PolkadotInstance>,
	pallet_cf_ingress_egress::migrations::PalletMigration<Runtime, BitcoinInstance>,
	pallet_cf_ingress_egress::migrations::PalletMigration<Runtime, ArbitrumInstance>,
	pallet_cf_ingress_egress::migrations::PalletMigration<Runtime, SolanaInstance>,
	pallet_cf_ingress_egress::migrations::PalletMigration<Runtime, AssethubInstance>,
	pallet_cf_pools::migrations::PalletMigration<Runtime>,
	pallet_cf_cfe_interface::migrations::PalletMigration<Runtime>,
	pallet_cf_trading_strategy::migrations::PalletMigration<Runtime>,
	pallet_cf_lending_pools::migrations::PalletMigration<Runtime>,
	pallet_cf_elections::migrations::PalletMigration<Runtime, SolanaInstance>,
);

pub struct NoopMigration;
impl frame_support::traits::UncheckedOnRuntimeUpgrade for NoopMigration {
	fn on_runtime_upgrade() -> frame_support::weights::Weight {
		log::info!("🤷 Noop migration");
		Default::default()
	}
}

#[allow(unused_macros)]
macro_rules! instanced_migrations {
	(
		module: $module:ident,
		migration: $migration:ty,
		from: $from:literal,
		to: $to:literal,
		include_instances: [$( $include:ident ),+ $(,)?],
		exclude_instances: [$( $exclude:ident ),* $(,)?] $(,)?
	) => {
		(
			$(
				VersionedMigration<
					$from,
					$to,
					$migration,
					$module::Pallet<Runtime, $include>,
					DbWeight,
				>,
			)+
			$(
				VersionedMigration<
					$from,
					$to,
					NoopMigration,
					$module::Pallet<Runtime, $exclude>,
					DbWeight,
				>,
			)*
		)
	}
}

<<<<<<< HEAD
type MigrationsForV1_11 = (migrations::polkadot_deprecation::PolkadotDeprecationMigration,);
=======
type MigrationsForV1_11 = (
	VersionedMigration<
		18,
		19,
		migrations::safe_mode::SafeModeMigration,
		pallet_cf_environment::Pallet<Runtime>,
		<Runtime as frame_system::Config>::DbWeight,
	>,
);
>>>>>>> 1abb5231

#[cfg(feature = "runtime-benchmarks")]
#[macro_use]
extern crate frame_benchmarking;
extern crate core;

#[cfg(feature = "runtime-benchmarks")]
mod benches {
	define_benchmarks!(
		[frame_benchmarking, BaselineBench::<Runtime>]
		[frame_system, SystemBench::<Runtime>]
		[pallet_timestamp, Timestamp]
		[pallet_cf_environment, Environment]
		[pallet_cf_flip, Flip]
		[pallet_cf_emissions, Emissions]
		[pallet_cf_funding, Funding]
		[pallet_session, SessionBench::<Runtime>]
		[pallet_cf_witnesser, Witnesser]
		[pallet_cf_validator, Validator]
		[pallet_cf_governance, Governance]
		[pallet_cf_tokenholder_governance, TokenholderGovernance]
		[pallet_cf_vaults, EthereumVault]
		[pallet_cf_reputation, Reputation]
		[pallet_cf_threshold_signature, EvmThresholdSigner]
		[pallet_cf_broadcast, EthereumBroadcaster]
		[pallet_cf_chain_tracking, EthereumChainTracking]
		[pallet_cf_swapping, Swapping]
		[pallet_cf_account_roles, AccountRoles]
		[pallet_cf_ingress_egress, EthereumIngressEgress]
		[pallet_cf_lp, LiquidityProvider]
		[pallet_cf_pools, LiquidityPools]
		[pallet_cf_cfe_interface, CfeInterface]
		[pallet_cf_asset_balances, AssetBalances]
		[pallet_cf_elections, SolanaElections]
		[pallet_cf_trading_strategy, TradingStrategy]
		[pallet_cf_lending_pools, LendingPools]
	);
}

impl_runtime_apis! {
	impl runtime_apis::ElectoralRuntimeApi<Block> for Runtime {
		fn cf_solana_electoral_data(account_id: AccountId) -> Vec<u8> {
			SolanaElections::electoral_data(&account_id).encode()
		}

		fn cf_solana_filter_votes(account_id: AccountId, proposed_votes: Vec<u8>) -> Vec<u8> {
			SolanaElections::filter_votes(&account_id, Decode::decode(&mut &proposed_votes[..]).unwrap_or_default()).encode()
		}

		fn cf_bitcoin_electoral_data(account_id: AccountId) -> Vec<u8> {
			BitcoinElections::electoral_data(&account_id).encode()
		}

		fn cf_bitcoin_filter_votes(account_id: AccountId, proposed_votes: Vec<u8>) -> Vec<u8> {
			BitcoinElections::filter_votes(&account_id, Decode::decode(&mut &proposed_votes[..]).unwrap_or_default()).encode()
		}

		fn cf_generic_electoral_data(account_id: AccountId) -> Vec<u8> {
			GenericElections::electoral_data(&account_id).encode()
		}

		fn cf_generic_filter_votes(account_id: AccountId, proposed_votes: Vec<u8>) -> Vec<u8> {
			GenericElections::filter_votes(&account_id, Decode::decode(&mut &proposed_votes[..]).unwrap_or_default()).encode()
		}
	}

	// START custom runtime APIs
	impl runtime_apis::CustomRuntimeApi<Block> for Runtime {
		fn cf_is_auction_phase() -> bool {
			Validator::is_auction_phase()
		}
		fn cf_eth_flip_token_address() -> EthereumAddress {
			Environment::supported_eth_assets(cf_primitives::chains::assets::eth::Asset::Flip).expect("FLIP token address should exist")
		}
		fn cf_eth_state_chain_gateway_address() -> EthereumAddress {
			Environment::state_chain_gateway_address()
		}
		fn cf_eth_key_manager_address() -> EthereumAddress {
			Environment::key_manager_address()
		}
		fn cf_eth_chain_id() -> u64 {
			Environment::ethereum_chain_id()
		}
		fn cf_eth_vault() -> ([u8; 33], BlockNumber) {
			let epoch_index = Self::cf_current_epoch();
			// We should always have a Vault for the current epoch, but in case we do
			// not, just return an empty Vault.
			(EvmThresholdSigner::keys(epoch_index).unwrap_or_default().to_pubkey_compressed(), EthereumVault::vault_start_block_numbers(epoch_index).unwrap().unique_saturated_into())
		}
		fn cf_auction_parameters() -> (u32, u32) {
			let auction_params = Validator::auction_parameters();
			(auction_params.min_size, auction_params.max_size)
		}
		fn cf_min_funding() -> u128 {
			MinimumFunding::<Runtime>::get().unique_saturated_into()
		}
		fn cf_current_epoch() -> u32 {
			Validator::current_epoch()
		}
		fn cf_current_compatibility_version() -> SemVer {
			Environment::current_release_version()
		}
		fn cf_epoch_duration() -> u32 {
			Validator::epoch_duration()
		}
		fn cf_current_epoch_started_at() -> u32 {
			Validator::current_epoch_started_at()
		}
		fn cf_authority_emission_per_block() -> u128 {
			Emissions::current_authority_emission_per_block()
		}
		fn cf_backup_emission_per_block() -> u128 {
			Emissions::backup_node_emission_per_block()
		}
		fn cf_flip_supply() -> (u128, u128) {
			(Flip::total_issuance(), Flip::offchain_funds())
		}
		fn cf_accounts() -> Vec<(AccountId, Vec<u8>)> {
			let mut vanity_names = AccountRoles::vanity_names();
			frame_system::Account::<Runtime>::iter_keys()
				.map(|account_id| {
					let vanity_name = vanity_names.remove(&account_id).unwrap_or_default().into();
					(account_id, vanity_name)
				})
				.collect()
		}
		fn cf_free_balances(account_id: AccountId) -> AssetMap<AssetAmount> {
			LiquidityPools::sweep(&account_id).unwrap();
			AssetBalances::free_balances(&account_id)
		}
		fn cf_lp_total_balances(account_id: AccountId) -> AssetMap<AssetAmount> {
			LiquidityPools::sweep(&account_id).unwrap();
			let free_balances = AssetBalances::free_balances(&account_id);
			let open_order_balances = LiquidityPools::open_order_balances(&account_id);

			let boost_pools_balances = AssetMap::from_fn(|asset| {
				LendingPools::boost_pool_account_balance(&account_id, asset)
			});

			free_balances.saturating_add(open_order_balances).saturating_add(boost_pools_balances)
		}
		fn cf_account_flip_balance(account_id: &AccountId) -> u128 {
			pallet_cf_flip::Account::<Runtime>::get(account_id).total()
		}
		fn cf_validator_info(account_id: &AccountId) -> ValidatorInfo {
			let is_current_backup = pallet_cf_validator::Backups::<Runtime>::get().contains_key(account_id);
			let key_holder_epochs = pallet_cf_validator::HistoricalActiveEpochs::<Runtime>::get(account_id);
			let is_qualified = <<Runtime as pallet_cf_validator::Config>::KeygenQualification as QualifyNode<_>>::is_qualified(account_id);
			let is_current_authority = pallet_cf_validator::CurrentAuthorities::<Runtime>::get().contains(account_id);
			let is_bidding = Validator::is_bidding(account_id);
			let bound_redeem_address = pallet_cf_funding::BoundRedeemAddress::<Runtime>::get(account_id);
			let apy_bp = calculate_account_apy(account_id);
			let reputation_info = pallet_cf_reputation::Reputations::<Runtime>::get(account_id);
			let account_info = pallet_cf_flip::Account::<Runtime>::get(account_id);
			let restricted_balances = pallet_cf_funding::RestrictedBalances::<Runtime>::get(account_id);
			let estimated_redeemable_balance = pallet_cf_funding::Redemption::<Runtime>::for_rpc(
				account_id,
			).map(|redemption| redemption.redeem_amount).unwrap_or_default();
			ValidatorInfo {
				balance: account_info.total(),
				bond: account_info.bond(),
				last_heartbeat: pallet_cf_reputation::LastHeartbeat::<Runtime>::get(account_id).unwrap_or(0),
				reputation_points: reputation_info.reputation_points,
				keyholder_epochs: key_holder_epochs,
				is_current_authority,
				is_current_backup,
				is_qualified: is_bidding && is_qualified,
				is_online: HeartbeatQualification::<Runtime>::is_qualified(account_id),
				is_bidding,
				bound_redeem_address,
				apy_bp,
				restricted_balances,
				estimated_redeemable_balance,
				operator: pallet_cf_validator::ManagedValidators::<Runtime>::get(account_id),
			}
		}

		fn cf_operator_info(account_id: &AccountId) -> OperatorInfo<FlipBalance> {
			let settings= pallet_cf_validator::OperatorSettingsLookup::<Runtime>::get(account_id).unwrap_or_default();
			let exceptions = pallet_cf_validator::Exceptions::<Runtime>::get(account_id).into_iter().collect();
			let (allowed, blocked) = match &settings.delegation_acceptance {
				DelegationAcceptance::Allow => (Default::default(), exceptions),
				DelegationAcceptance::Deny => (exceptions, Default::default()),
			};
			OperatorInfo {
				managed_validators: pallet_cf_validator::Pallet::<Runtime>::get_all_associations_by_operator(account_id, AssociationToOperator::Validator),
				settings,
				allowed,
				blocked,
				delegators: pallet_cf_validator::Pallet::<Runtime>::get_all_associations_by_operator(account_id, AssociationToOperator::Delegator),
				flip_balance: pallet_cf_flip::Account::<Runtime>::get(account_id).total(),
			}
		}

		fn cf_penalties() -> Vec<(Offence, RuntimeApiPenalty)> {
			pallet_cf_reputation::Penalties::<Runtime>::iter_keys()
				.map(|offence| {
					let penalty = pallet_cf_reputation::Penalties::<Runtime>::get(offence);
					(offence, RuntimeApiPenalty {
						reputation_points: penalty.reputation,
						suspension_duration_blocks: penalty.suspension
					})
				})
				.collect()
		}
		fn cf_suspensions() -> Vec<(Offence, Vec<(u32, AccountId)>)> {
			pallet_cf_reputation::Suspensions::<Runtime>::iter_keys()
				.map(|offence| {
					let suspension = pallet_cf_reputation::Suspensions::<Runtime>::get(offence);
					(offence, suspension.into())
				})
				.collect()
		}
		fn cf_generate_gov_key_call_hash(
			call: Vec<u8>,
		) -> GovCallHash {
			Governance::compute_gov_key_call_hash::<_>(call).0
		}

		fn cf_auction_state() -> AuctionState {
			let auction_params = Validator::auction_parameters();
			let min_active_bid = SetSizeMaximisingAuctionResolver::try_new(
				<Runtime as Chainflip>::EpochInfo::current_authority_count(),
				auction_params,
			)
			.and_then(|resolver| {
				resolver.resolve_auction(
					Validator::get_qualified_bidders::<<Runtime as pallet_cf_validator::Config>::KeygenQualification>(),
					Validator::auction_bid_cutoff_percentage(),
				)
			})
			.ok()
			.map(|auction_outcome| auction_outcome.bond);
			AuctionState {
				epoch_duration: Validator::epoch_duration(),
				current_epoch_started_at: Validator::current_epoch_started_at(),
				redemption_period_as_percentage: Validator::redemption_period_as_percentage().deconstruct(),
				min_funding: MinimumFunding::<Runtime>::get().unique_saturated_into(),
				min_bid: pallet_cf_validator::MinimumAuctionBid::<Runtime>::get().unique_saturated_into(),
				auction_size_range: (auction_params.min_size, auction_params.max_size),
				min_active_bid,
			}
		}

		fn cf_pool_price(
			from: Asset,
			to: Asset,
		) -> Option<PoolPriceV1> {
			LiquidityPools::current_price(from, to)
		}

		fn cf_pool_price_v2(base_asset: Asset, quote_asset: Asset) -> Result<PoolPriceV2, DispatchErrorWithMessage> {
			Ok(
				LiquidityPools::pool_price(base_asset, quote_asset)?
					.map_sell_and_buy_prices(|price| price.sqrt_price)
			)
		}

		/// Simulates a swap and return the intermediate (if any) and final output.
		///
		/// If no swap rate can be calculated, returns None. This can happen if the pools are not
		/// provisioned, or if the input amount amount is too high or too low to give a meaningful
		/// output.
		///
		/// Note: This function must only be called through RPC, because RPC has its own storage buffer
		/// layer and would not affect on-chain storage.
		fn cf_pool_simulate_swap(
			input_asset: Asset,
			output_asset: Asset,
			input_amount: AssetAmount,
			broker_commission: BasisPoints,
			dca_parameters: Option<DcaParameters>,
			ccm_data: Option<CcmData>,
			exclude_fees: BTreeSet<FeeTypes>,
			additional_orders: Option<Vec<SimulateSwapAdditionalOrder>>,
			is_internal: Option<bool>,
		) -> Result<SimulatedSwapInformation, DispatchErrorWithMessage> {
			if let Some(additional_orders) = additional_orders {
				for (index, additional_order) in additional_orders.into_iter().enumerate() {
					match additional_order {
						SimulateSwapAdditionalOrder::LimitOrder {
							base_asset,
							quote_asset,
							side,
							tick,
							sell_amount,
						} => {
							LiquidityPools::try_add_limit_order(
								&AccountId::new([0; 32]),
								base_asset,
								quote_asset,
								side,
								index as OrderId,
								tick,
								sell_amount.into(),
							)?;
						}
					}
				}
			}

			fn remove_fees(ingress_or_egress: IngressOrEgress, asset: Asset, amount: AssetAmount) -> (AssetAmount, AssetAmount) {
				use pallet_cf_ingress_egress::AmountAndFeesWithheld;

				match asset.into() {
					ForeignChainAndAsset::Ethereum(asset) => {
						let AmountAndFeesWithheld {
							amount_after_fees,
							fees_withheld,
						} = pallet_cf_ingress_egress::Pallet::<Runtime, EthereumInstance>::withhold_ingress_or_egress_fee(ingress_or_egress, asset, amount.unique_saturated_into());

						(amount_after_fees, fees_withheld)
					},
					ForeignChainAndAsset::Polkadot(asset) => {
						let AmountAndFeesWithheld {
							amount_after_fees,
							fees_withheld,
						} = pallet_cf_ingress_egress::Pallet::<Runtime, PolkadotInstance>::withhold_ingress_or_egress_fee(ingress_or_egress, asset, amount.unique_saturated_into());

						(amount_after_fees, fees_withheld)
					},
					ForeignChainAndAsset::Bitcoin(asset) => {
						let AmountAndFeesWithheld {
							amount_after_fees,
							fees_withheld,
						} = pallet_cf_ingress_egress::Pallet::<Runtime, BitcoinInstance>::withhold_ingress_or_egress_fee(ingress_or_egress, asset, amount.unique_saturated_into());

						(amount_after_fees.into(), fees_withheld.into())
					},
					ForeignChainAndAsset::Arbitrum(asset) => {
						let AmountAndFeesWithheld {
							amount_after_fees,
							fees_withheld,
						} = pallet_cf_ingress_egress::Pallet::<Runtime, ArbitrumInstance>::withhold_ingress_or_egress_fee(ingress_or_egress, asset, amount.unique_saturated_into());

						(amount_after_fees, fees_withheld)
					},
					ForeignChainAndAsset::Solana(asset) => {
						let AmountAndFeesWithheld {
							amount_after_fees,
							fees_withheld,
						} = pallet_cf_ingress_egress::Pallet::<Runtime, SolanaInstance>::withhold_ingress_or_egress_fee(ingress_or_egress, asset, amount.unique_saturated_into());

						(amount_after_fees.into(), fees_withheld.into())
					},
					ForeignChainAndAsset::Assethub(asset) => {
						let AmountAndFeesWithheld {
							amount_after_fees,
							fees_withheld,
						} = pallet_cf_ingress_egress::Pallet::<Runtime, AssethubInstance>::withhold_ingress_or_egress_fee(ingress_or_egress, asset, amount.unique_saturated_into());

						(amount_after_fees, fees_withheld)
					},
				}
			}

			let include_fee = |fee_type: FeeTypes| !exclude_fees.contains(&fee_type);

			// Default to using the DepositChannel fee unless specified.
			let (amount_to_swap, ingress_fee) = if include_fee(FeeTypes::IngressDepositChannel) {
				remove_fees(IngressOrEgress::IngressDepositChannel, input_asset, input_amount)
			} else if include_fee(FeeTypes::IngressVaultSwap) {
				remove_fees(IngressOrEgress::IngressVaultSwap, input_asset, input_amount)
			}else {
				(input_amount, 0u128)
			};

			// Estimate swap result for a chunk, then extrapolate the result.
			// If no DCA parameter is given, swap the entire amount with 1 chunk.
			let number_of_chunks: u128 = dca_parameters.map(|dca|dca.number_of_chunks).unwrap_or(1u32).into();
			let amount_per_chunk = amount_to_swap / number_of_chunks;

			let mut fees_vec = vec![];

			if include_fee(FeeTypes::Network) {
				fees_vec.push(FeeType::NetworkFee(NetworkFeeTracker::new(
					pallet_cf_swapping::Pallet::<Runtime>::get_network_fee_for_swap(
						input_asset,
						output_asset,
						is_internal.unwrap_or(false),
					),
				)));
			}

			if broker_commission > 0 {
				fees_vec.push(FeeType::BrokerFee(
					vec![Beneficiary {
						account: AccountId::new([0xbb; 32]),
						bps: broker_commission,
					}]
					.try_into()
					.expect("Beneficiary with a length of 1 must be within length bound.")
				));
			}

			// Simulate the swap
			let swap_output_per_chunk = Swapping::try_execute_without_violations(
				vec![
					Swap::new(
						Default::default(), // Swap id
						Default::default(), // Swap request id
						input_asset,
						output_asset,
						amount_per_chunk,
						None,
						fees_vec,
						Default::default(), // Execution block
					)
				],
			).map_err(|e| match e {
				BatchExecutionError::SwapLegFailed { .. } => DispatchError::Other("Swap leg failed."),
				BatchExecutionError::PriceViolation { .. } => DispatchError::Other("Price Violation: Some swaps failed due to Price Impact Limitations."),
				BatchExecutionError::DispatchError { error } => error,
			})?;

			let (
				network_fee,
				broker_fee,
				intermediary,
				output,
			) = {
				(
					swap_output_per_chunk[0].network_fee_taken.unwrap_or_default() * number_of_chunks,
					swap_output_per_chunk[0].broker_fee_taken.unwrap_or_default() * number_of_chunks,
					swap_output_per_chunk[0].stable_amount.map(|amount| amount * number_of_chunks)
						.filter(|_| ![input_asset, output_asset].contains(&STABLE_ASSET)),
					swap_output_per_chunk[0].final_output.unwrap_or_default() * number_of_chunks,
				)
			};

			let (output, egress_fee) = if include_fee(FeeTypes::Egress) {
				let egress = match ccm_data {
					Some(CcmData { gas_budget, message_length}) => {
						IngressOrEgress::EgressCcm {
							gas_budget,
							message_length: message_length as usize,
						}
					},
					None => IngressOrEgress::Egress,
				};
				remove_fees(egress, output_asset, output)
			} else {
				(output, 0u128)
			};


			Ok(SimulatedSwapInformation {
				intermediary,
				output,
				network_fee,
				ingress_fee,
				egress_fee,
				broker_fee,
			})
		}

		fn cf_pool_info(base_asset: Asset, quote_asset: Asset) -> Result<PoolInfo, DispatchErrorWithMessage> {
			LiquidityPools::pool_info(base_asset, quote_asset).map_err(Into::into)
		}

		fn cf_lp_events() -> Vec<pallet_cf_pools::Event<Runtime>> {
			System::read_events_no_consensus().filter_map(|event_record| {
				if let RuntimeEvent::LiquidityPools(pools_event) = event_record.event {
					Some(pools_event)
				} else {
					None
				}
			}).collect()

		}

		fn cf_pool_depth(base_asset: Asset, quote_asset: Asset, tick_range: Range<cf_amm::math::Tick>) -> Result<AskBidMap<UnidirectionalPoolDepth>, DispatchErrorWithMessage> {
			LiquidityPools::pool_depth(base_asset, quote_asset, tick_range).map_err(Into::into)
		}

		fn cf_pool_liquidity(base_asset: Asset, quote_asset: Asset) -> Result<PoolLiquidity, DispatchErrorWithMessage> {
			LiquidityPools::pool_liquidity(base_asset, quote_asset).map_err(Into::into)
		}

		fn cf_required_asset_ratio_for_range_order(
			base_asset: Asset,
			quote_asset: Asset,
			tick_range: Range<cf_amm::math::Tick>,
		) -> Result<PoolPairsMap<Amount>, DispatchErrorWithMessage> {
			LiquidityPools::required_asset_ratio_for_range_order(base_asset, quote_asset, tick_range).map_err(Into::into)
		}

		fn cf_pool_orderbook(
			base_asset: Asset,
			quote_asset: Asset,
			orders: u32,
		) -> Result<PoolOrderbook, DispatchErrorWithMessage> {
			LiquidityPools::pool_orderbook(base_asset, quote_asset, orders).map_err(Into::into)
		}

		fn cf_pool_orders(
			base_asset: Asset,
			quote_asset: Asset,
			lp: Option<AccountId>,
			filled_orders: bool,
		) -> Result<PoolOrders<Runtime>, DispatchErrorWithMessage> {
			LiquidityPools::pool_orders(base_asset, quote_asset, lp, filled_orders).map_err(Into::into)
		}

		fn cf_pool_range_order_liquidity_value(
			base_asset: Asset,
			quote_asset: Asset,
			tick_range: Range<Tick>,
			liquidity: Liquidity,
		) -> Result<PoolPairsMap<Amount>, DispatchErrorWithMessage> {
			LiquidityPools::pool_range_order_liquidity_value(base_asset, quote_asset, tick_range, liquidity).map_err(Into::into)
		}

		fn cf_network_environment() -> NetworkEnvironment {
			Environment::network_environment()
		}

		fn cf_max_swap_amount(asset: Asset) -> Option<AssetAmount> {
			Swapping::maximum_swap_amount(asset)
		}

		fn cf_min_deposit_amount(asset: Asset) -> AssetAmount {
			chainflip::MinimumDepositProvider::get(asset)
		}

		fn cf_egress_dust_limit(generic_asset: Asset) -> AssetAmount {
			use pallet_cf_ingress_egress::EgressDustLimit;

			match generic_asset.into() {
				ForeignChainAndAsset::Ethereum(asset) => EgressDustLimit::<Runtime, EthereumInstance>::get(asset),
				ForeignChainAndAsset::Polkadot(asset) => EgressDustLimit::<Runtime, PolkadotInstance>::get(asset),
				ForeignChainAndAsset::Bitcoin(asset) => EgressDustLimit::<Runtime, BitcoinInstance>::get(asset),
				ForeignChainAndAsset::Arbitrum(asset) => EgressDustLimit::<Runtime, ArbitrumInstance>::get(asset),
				ForeignChainAndAsset::Solana(asset) => EgressDustLimit::<Runtime, SolanaInstance>::get(asset),
				ForeignChainAndAsset::Assethub(asset) => EgressDustLimit::<Runtime, AssethubInstance>::get(asset),
			}
		}

		fn cf_ingress_fee(generic_asset: Asset) -> Option<AssetAmount> {
			match generic_asset.into() {
				ForeignChainAndAsset::Ethereum(asset) => {
					Some(pallet_cf_swapping::Pallet::<Runtime>::calculate_input_for_gas_output::<Ethereum>(
						asset,
						pallet_cf_chain_tracking::Pallet::<Runtime, EthereumInstance>::estimate_ingress_fee(asset)
					))
				},
				ForeignChainAndAsset::Polkadot(asset) => Some(pallet_cf_chain_tracking::Pallet::<Runtime, PolkadotInstance>::estimate_ingress_fee(asset)),
				ForeignChainAndAsset::Bitcoin(asset) => Some(pallet_cf_chain_tracking::Pallet::<Runtime, BitcoinInstance>::estimate_ingress_fee(asset).into()),
				ForeignChainAndAsset::Arbitrum(asset) => {
					Some(pallet_cf_swapping::Pallet::<Runtime>::calculate_input_for_gas_output::<Arbitrum>(
						asset,
						pallet_cf_chain_tracking::Pallet::<Runtime, ArbitrumInstance>::estimate_ingress_fee(asset)
					))
				},
				ForeignChainAndAsset::Solana(asset) => Some(SolanaChainTrackingProvider::estimate_ingress_fee(asset).into()),
				ForeignChainAndAsset::Assethub(asset) => {
					Some(pallet_cf_swapping::Pallet::<Runtime>::calculate_input_for_gas_output::<Assethub>(
						asset,
						pallet_cf_chain_tracking::Pallet::<Runtime, AssethubInstance>::estimate_ingress_fee(asset)
					))
				},
			}
		}

		fn cf_egress_fee(generic_asset: Asset) -> Option<AssetAmount> {
			match generic_asset.into() {
				ForeignChainAndAsset::Ethereum(asset) => {
					Some(pallet_cf_swapping::Pallet::<Runtime>::calculate_input_for_gas_output::<Ethereum>(
						asset,
						pallet_cf_chain_tracking::Pallet::<Runtime, EthereumInstance>::estimate_egress_fee(asset)
					))
				},
				ForeignChainAndAsset::Polkadot(asset) => Some(pallet_cf_chain_tracking::Pallet::<Runtime, PolkadotInstance>::estimate_egress_fee(asset)),
				ForeignChainAndAsset::Bitcoin(asset) => Some(pallet_cf_chain_tracking::Pallet::<Runtime, BitcoinInstance>::estimate_egress_fee(asset).into()),
				ForeignChainAndAsset::Arbitrum(asset) => {
					Some(pallet_cf_swapping::Pallet::<Runtime>::calculate_input_for_gas_output::<Arbitrum>(
						asset,
						pallet_cf_chain_tracking::Pallet::<Runtime, ArbitrumInstance>::estimate_egress_fee(asset)
					))
				},
				ForeignChainAndAsset::Solana(asset) => Some(SolanaChainTrackingProvider::estimate_egress_fee(asset).into()),
				ForeignChainAndAsset::Assethub(asset) => {
					Some(pallet_cf_swapping::Pallet::<Runtime>::calculate_input_for_gas_output::<Assethub>(
						asset,
						pallet_cf_chain_tracking::Pallet::<Runtime, AssethubInstance>::estimate_egress_fee(asset)
					))
				},
			}
		}

		fn cf_witness_safety_margin(chain: ForeignChain) -> Option<u64> {
			match chain {
				ForeignChain::Bitcoin => pallet_cf_ingress_egress::Pallet::<Runtime, BitcoinInstance>::witness_safety_margin(),
				ForeignChain::Ethereum => pallet_cf_ingress_egress::Pallet::<Runtime, EthereumInstance>::witness_safety_margin(),
				ForeignChain::Polkadot => pallet_cf_ingress_egress::Pallet::<Runtime, PolkadotInstance>::witness_safety_margin().map(Into::into),
				ForeignChain::Arbitrum => pallet_cf_ingress_egress::Pallet::<Runtime, ArbitrumInstance>::witness_safety_margin(),
				ForeignChain::Solana => pallet_cf_ingress_egress::Pallet::<Runtime, SolanaInstance>::witness_safety_margin(),
				ForeignChain::Assethub => pallet_cf_ingress_egress::Pallet::<Runtime, AssethubInstance>::witness_safety_margin().map(Into::into),
			}
		}

		fn cf_liquidity_provider_info(
			account_id: AccountId,
		) -> LiquidityProviderInfo {
			let refund_addresses = ForeignChain::iter().map(|chain| {
				(chain, pallet_cf_lp::LiquidityRefundAddress::<Runtime>::get(&account_id, chain))
			}).collect();

			LiquidityPools::sweep(&account_id).unwrap();

			LiquidityProviderInfo {
				refund_addresses,
				balances: Asset::all().map(|asset|
					(asset, pallet_cf_asset_balances::FreeBalances::<Runtime>::get(&account_id, asset))
				).collect(),
				earned_fees: AssetMap::from_iter(HistoricalEarnedFees::<Runtime>::iter_prefix(&account_id)),
				boost_balances: AssetMap::from_fn(|asset| {
					let pool_details = Self::cf_boost_pool_details(asset);

					pool_details.into_iter().filter_map(|(fee_tier, details)| {
						let available_balance = details.available_amounts.into_iter().find_map(|(id, amount)| {
							if id == account_id {
								Some(amount)
							} else {
								None
							}
						}).unwrap_or(0);

						let owed_amount = details.pending_boosts.into_iter().flat_map(|(_, pending_deposits)| {
							pending_deposits.into_iter().filter_map(|(id, amount)| {
								if id == account_id {
									Some(amount.total)
								} else {
									None
								}
							})
						}).sum();

						let total_balance = available_balance + owed_amount;

						if total_balance == 0 {
							return None
						}

						Some(LiquidityProviderBoostPoolInfo {
							fee_tier,
							total_balance,
							available_balance,
							in_use_balance: owed_amount,
							is_withdrawing: details.pending_withdrawals.keys().any(|id| *id == account_id),
						})
					}).collect()
				}),
			}
		}

		fn cf_broker_info(
			account_id: AccountId,
		) -> BrokerInfo {
			let account_info = pallet_cf_flip::Account::<Runtime>::get(&account_id);
			BrokerInfo {
				earned_fees: Asset::all().map(|asset|
					(asset, AssetBalances::get_balance(&account_id, asset))
				).collect(),
				btc_vault_deposit_address: BrokerPrivateBtcChannels::<Runtime>::get(&account_id)
					.map(|channel| derive_btc_vault_deposit_addresses(channel).current_address()),
				affiliates: pallet_cf_swapping::AffiliateAccountDetails::<Runtime>::iter_prefix(&account_id).collect(),
				bond: account_info.bond()
			}
		}

		fn cf_account_role(account_id: AccountId) -> Option<AccountRole> {
			pallet_cf_account_roles::AccountRoles::<Runtime>::get(account_id)
		}

		fn cf_redemption_tax() -> AssetAmount {
			pallet_cf_funding::RedemptionTax::<Runtime>::get()
		}

		fn cf_swap_retry_delay_blocks() -> u32 {
			pallet_cf_swapping::SwapRetryDelay::<Runtime>::get()
		}

		fn cf_swap_limits() -> SwapLimits {
			pallet_cf_swapping::Pallet::<Runtime>::get_swap_limits()
		}

		fn cf_minimum_chunk_size(asset: Asset) -> AssetAmount {
			Swapping::minimum_chunk_size(asset)
		}

		fn cf_scheduled_swaps(base_asset: Asset, quote_asset: Asset) -> Vec<(SwapLegInfo, BlockNumber)> {
			assert_eq!(quote_asset, STABLE_ASSET, "Only USDC is supported as quote asset");
			Swapping::get_scheduled_swap_legs(base_asset)
		}

		fn cf_failed_call_ethereum(broadcast_id: BroadcastId) -> Option<<cf_chains::Ethereum as cf_chains::Chain>::Transaction> {
			if EthereumIngressEgress::get_failed_call(broadcast_id).is_some() {
				EthereumBroadcaster::threshold_signature_data(broadcast_id).map(|api_call|{
					chainflip::EthTransactionBuilder::build_transaction(&api_call)
				})
			} else {
				None
			}
		}

		fn cf_failed_call_arbitrum(broadcast_id: BroadcastId) -> Option<<cf_chains::Arbitrum as cf_chains::Chain>::Transaction> {
			if ArbitrumIngressEgress::get_failed_call(broadcast_id).is_some() {
				ArbitrumBroadcaster::threshold_signature_data(broadcast_id).map(|api_call|{
					chainflip::ArbTransactionBuilder::build_transaction(&api_call)
				})
			} else {
				None
			}
		}

		fn cf_witness_count(hash: pallet_cf_witnesser::CallHash, epoch_index: Option<EpochIndex>) -> Option<FailingWitnessValidators> {
			let mut result: FailingWitnessValidators = FailingWitnessValidators {
				failing_count: 0,
				validators: vec![],
			};
			let voting_validators = Witnesser::count_votes(epoch_index.unwrap_or(<Runtime as Chainflip>::EpochInfo::current_epoch()), hash);
			let vanity_names: BTreeMap<AccountId, BoundedVec<u8, _>> = pallet_cf_account_roles::VanityNames::<Runtime>::get();
			voting_validators?.iter().for_each(|(val, voted)| {
				let vanity = vanity_names.get(val).cloned().unwrap_or_default();
				if !voted {
					result.failing_count += 1;
				}
				result.validators.push((val.clone(), String::from_utf8_lossy(&vanity).into(), *voted));
			});

			Some(result)
		}

		fn cf_channel_opening_fee(chain: ForeignChain) -> FlipBalance {
			match chain {
				ForeignChain::Ethereum => pallet_cf_ingress_egress::Pallet::<Runtime, EthereumInstance>::channel_opening_fee(),
				ForeignChain::Polkadot => pallet_cf_ingress_egress::Pallet::<Runtime, PolkadotInstance>::channel_opening_fee(),
				ForeignChain::Bitcoin => pallet_cf_ingress_egress::Pallet::<Runtime, BitcoinInstance>::channel_opening_fee(),
				ForeignChain::Arbitrum => pallet_cf_ingress_egress::Pallet::<Runtime, ArbitrumInstance>::channel_opening_fee(),
				ForeignChain::Solana => pallet_cf_ingress_egress::Pallet::<Runtime, SolanaInstance>::channel_opening_fee(),
				ForeignChain::Assethub => pallet_cf_ingress_egress::Pallet::<Runtime, AssethubInstance>::channel_opening_fee(),
			}
		}

		fn cf_boost_pools_depth() -> Vec<BoostPoolDepth> {

			pallet_cf_lending_pools::boost_pools_iter::<Runtime>().map(|(asset, tier, core_pool)| {

				BoostPoolDepth {
					asset,
					tier,
					available_amount: core_pool.get_available_amount()
				}

			}).collect()

		}

		fn cf_boost_pool_details(asset: Asset) -> BTreeMap<u16, BoostPoolDetails<AccountId>> {
			pallet_cf_lending_pools::get_boost_pool_details::<Runtime>(asset)
		}

		fn cf_safe_mode_statuses() -> RuntimeSafeMode {
			pallet_cf_environment::RuntimeSafeMode::<Runtime>::get()
		}

		fn cf_pools() -> Vec<PoolPairsMap<Asset>> {
			LiquidityPools::pools()
		}

		fn cf_validate_dca_params(number_of_chunks: u32, chunk_interval: u32) -> Result<(), DispatchErrorWithMessage> {
			pallet_cf_swapping::Pallet::<Runtime>::validate_dca_params(&DcaParameters{number_of_chunks, chunk_interval}).map_err(Into::into)
		}

		fn cf_validate_refund_params(retry_duration: BlockNumber) -> Result<(), DispatchErrorWithMessage> {
			pallet_cf_swapping::Pallet::<Runtime>::validate_refund_params(retry_duration).map_err(Into::into)
		}

		fn cf_request_swap_parameter_encoding(
			broker: AccountId,
			source_asset: Asset,
			destination_asset: Asset,
			destination_address: EncodedAddress,
			broker_commission: BasisPoints,
			extra_parameters: VaultSwapExtraParametersEncoded,
			channel_metadata: Option<CcmChannelMetadataUnchecked>,
			boost_fee: BasisPoints,
			affiliate_fees: Affiliates<AccountId>,
			dca_parameters: Option<DcaParameters>,
		) -> Result<VaultSwapDetails<String>, DispatchErrorWithMessage> {
			let source_chain = ForeignChain::from(source_asset);
			let destination_chain = ForeignChain::from(destination_asset);


			// Validate refund duration.
			let retry_duration = match &extra_parameters {
				VaultSwapExtraParametersEncoded::Bitcoin { retry_duration, .. } => {
					*retry_duration
				}
				VaultSwapExtraParametersEncoded::Ethereum(EvmVaultSwapExtraParameters { refund_parameters, .. }) => {
					refund_parameters.clone().try_map_refund_address_to_foreign_chain_address::<ChainAddressConverter>()?.into_checked(None, source_asset)?;
					refund_parameters.retry_duration
				}
				VaultSwapExtraParametersEncoded::Arbitrum(EvmVaultSwapExtraParameters { refund_parameters, .. }) => {
					refund_parameters.clone().try_map_refund_address_to_foreign_chain_address::<ChainAddressConverter>()?.into_checked(None, source_asset)?;
					refund_parameters.retry_duration
				}
				VaultSwapExtraParametersEncoded::Solana { refund_parameters, .. } => {
					refund_parameters.clone().try_map_refund_address_to_foreign_chain_address::<ChainAddressConverter>()?.into_checked(None, source_asset)?;
					refund_parameters.retry_duration
				}
			};

			let checked_ccm = crate::chainflip::vault_swaps::validate_parameters(
				&broker,
				source_chain,
				&destination_address,
				destination_asset,
				&dca_parameters,
				boost_fee,
				broker_commission,
				&affiliate_fees,
				retry_duration,
				&channel_metadata,
			)?;

			// Conversion implicitly verifies address validity.
			frame_support::ensure!(
				ChainAddressConverter::try_from_encoded_address(destination_address.clone())
					.map_err(|_| pallet_cf_swapping::Error::<Runtime>::InvalidDestinationAddress)?
					.chain() == destination_chain
				,
				"Destination address and asset are on different chains."
			);

			// Convert boost fee.
			let boost_fee: u8 = boost_fee
				.try_into()
				.map_err(|_| pallet_cf_swapping::Error::<Runtime>::BoostFeeTooHigh)?;

			// Validate broker fee
			if broker_commission < pallet_cf_swapping::Pallet::<Runtime>::get_minimum_vault_swap_fee_for_broker(&broker) {
				return Err(DispatchErrorWithMessage::from("Broker commission is too low"));
			}
			let _beneficiaries = pallet_cf_swapping::Pallet::<Runtime>::assemble_and_validate_broker_fees(
				broker.clone(),
				broker_commission,
				affiliate_fees.clone(),
			)?;

			// Encode swap
			match (source_chain, extra_parameters) {
				(
					ForeignChain::Bitcoin,
					VaultSwapExtraParameters::Bitcoin {
						min_output_amount,
						retry_duration,
						max_oracle_price_slippage,
					}
				) => {
					crate::chainflip::vault_swaps::bitcoin_vault_swap(
						broker,
						destination_asset,
						destination_address,
						broker_commission,
						min_output_amount,
						retry_duration,
						boost_fee,
						affiliate_fees,
						dca_parameters,
						max_oracle_price_slippage,
					)
				},
				(
					ForeignChain::Ethereum,
					VaultSwapExtraParametersEncoded::Ethereum(extra_params)
				)|
				(
					ForeignChain::Arbitrum,
					VaultSwapExtraParametersEncoded::Arbitrum(extra_params)
				) => {
					crate::chainflip::vault_swaps::evm_vault_swap(
						broker,
						source_asset,
						extra_params.input_amount,
						destination_asset,
						destination_address,
						broker_commission,
						extra_params.refund_parameters,
						boost_fee,
						affiliate_fees,
						dca_parameters,
						checked_ccm,
					)
				},
				(
					ForeignChain::Solana,
					VaultSwapExtraParameters::Solana {
						from,
						seed,
						input_amount,
						refund_parameters,
						from_token_account,
					}
				) => crate::chainflip::vault_swaps::solana_vault_swap(
					broker,
					input_amount,
					source_asset,
					destination_asset,
					destination_address,
					broker_commission,
					refund_parameters,
					checked_ccm,
					boost_fee,
					affiliate_fees,
					dca_parameters,
					from,
					seed,
					from_token_account,
				),
				_ => Err(DispatchErrorWithMessage::from(
					"Incompatible or unsupported source_asset and extra_parameters"
				)),
			}
		}

		fn cf_decode_vault_swap_parameter(
			broker: AccountId,
			vault_swap: VaultSwapDetails<String>,
		) -> Result<VaultSwapInputEncoded, DispatchErrorWithMessage> {
			match vault_swap {
				VaultSwapDetails::Bitcoin {
					nulldata_payload,
					deposit_address: _,
				} => {
					crate::chainflip::vault_swaps::decode_bitcoin_vault_swap(
						broker,
						nulldata_payload,
					)
				},
				VaultSwapDetails::Solana {
					instruction,
				} => {
					crate::chainflip::vault_swaps::decode_solana_vault_swap(
						instruction.into(),
					)
				},
				_ => Err(DispatchErrorWithMessage::from(
					"Decoding Vault Swap only supports Bitcoin and Solana"
				)),
			}
		}

		fn cf_encode_cf_parameters(
			broker: AccountId,
			source_asset: Asset,
			destination_address: EncodedAddress,
			destination_asset: Asset,
			refund_parameters: ChannelRefundParametersUncheckedEncoded,
			dca_parameters: Option<DcaParameters>,
			boost_fee: BasisPoints,
			broker_commission: BasisPoints,
			affiliate_fees: Affiliates<AccountId>,
			channel_metadata: Option<CcmChannelMetadataUnchecked>,
		) -> Result<Vec<u8>, DispatchErrorWithMessage> {
			// Validate the parameters
			let checked_ccm = crate::chainflip::vault_swaps::validate_parameters(
				&broker,
				source_asset.into(),
				&destination_address,
				destination_asset,
				&dca_parameters,
				boost_fee,
				broker_commission,
				&affiliate_fees,
				refund_parameters.retry_duration,
				&channel_metadata,
			)?;

			let boost_fee: u8 = boost_fee
				.try_into()
				.map_err(|_| pallet_cf_swapping::Error::<Runtime>::BoostFeeTooHigh)?;

			let affiliate_and_fees = crate::chainflip::vault_swaps::to_affiliate_and_fees(&broker, affiliate_fees)?
				.try_into()
				.map_err(|_| "Too many affiliates.")?;

			macro_rules! build_and_encode_cf_parameters_for_chain {
				($chain:ty) => {
					build_and_encode_cf_parameters::<<$chain as cf_chains::Chain>::ChainAccount>(
						refund_parameters.try_map_address(|addr| {
							Ok::<_, DispatchErrorWithMessage>(
								ChainAddressConverter::try_from_encoded_address(addr)
									.and_then(|addr| addr.try_into().map_err(|_| ()))
									.map_err(|_| "Invalid refund address")?,
							)
						})?,
						dca_parameters,
						boost_fee,
						broker,
						broker_commission,
						affiliate_and_fees,
						checked_ccm.as_ref(),
					)
				}
			}

			Ok(match ForeignChain::from(source_asset) {
				ForeignChain::Ethereum => build_and_encode_cf_parameters_for_chain!(Ethereum),
				ForeignChain::Arbitrum => build_and_encode_cf_parameters_for_chain!(Arbitrum),
				ForeignChain::Solana => build_and_encode_cf_parameters_for_chain!(Solana),
				_ => Err(DispatchErrorWithMessage::from("Unsupported source chain for encoding cf_parameters"))?,
			})
		}

		fn cf_get_preallocated_deposit_channels(account_id: <Runtime as frame_system::Config>::AccountId, chain: ForeignChain) -> Vec<ChannelId> {

			fn preallocated_deposit_channels_for_chain<T: pallet_cf_ingress_egress::Config<I>, I: 'static>(
				account_id: &<T as frame_system::Config>::AccountId,
			) -> Vec<ChannelId>
			{
				pallet_cf_ingress_egress::PreallocatedChannels::<T, I>::get(account_id).iter()
					.map(|channel| channel.channel_id)
					.collect()
			}

			match chain {
				ForeignChain::Bitcoin => preallocated_deposit_channels_for_chain::<Runtime, BitcoinInstance>(&account_id),
				ForeignChain::Ethereum => preallocated_deposit_channels_for_chain::<Runtime, EthereumInstance>(&account_id),
				ForeignChain::Polkadot => preallocated_deposit_channels_for_chain::<Runtime, PolkadotInstance>(&account_id),
				ForeignChain::Arbitrum => preallocated_deposit_channels_for_chain::<Runtime, ArbitrumInstance>(&account_id),
				ForeignChain::Solana => preallocated_deposit_channels_for_chain::<Runtime, SolanaInstance>(&account_id),
				ForeignChain::Assethub => preallocated_deposit_channels_for_chain::<Runtime, AssethubInstance>(&account_id),
			}
		}

		fn cf_get_open_deposit_channels(account_id: Option<<Runtime as frame_system::Config>::AccountId>) -> ChainAccounts {
			fn open_deposit_channels_for_account<T: pallet_cf_ingress_egress::Config<I>, I: 'static>(
				account_id: Option<&<T as frame_system::Config>::AccountId>
			) -> Vec<EncodedAddress>
			{
				let network_environment = Environment::network_environment();
				pallet_cf_ingress_egress::DepositChannelLookup::<T, I>::iter_values()
					.filter(|channel_details| account_id.is_none() || Some(&channel_details.owner) == account_id)
					.map(|channel_details|
						channel_details.deposit_channel.address
							.into_foreign_chain_address()
							.to_encoded_address(network_environment)
					)
					.collect::<Vec<_>>()
			}

			ChainAccounts {
				chain_accounts: [
					open_deposit_channels_for_account::<Runtime, BitcoinInstance>(account_id.as_ref()),
					open_deposit_channels_for_account::<Runtime, EthereumInstance>(account_id.as_ref()),
					open_deposit_channels_for_account::<Runtime, ArbitrumInstance>(account_id.as_ref()),
				].into_iter().flatten().collect()
			}
		}

		fn cf_all_open_deposit_channels() -> Vec<OpenedDepositChannels> {
			use sp_std::collections::btree_set::BTreeSet;

			#[allow(clippy::type_complexity)]
			fn open_deposit_channels_for_chain_instance<T: pallet_cf_ingress_egress::Config<I>, I: 'static>()
				-> BTreeMap<(<T as frame_system::Config>::AccountId, ChannelActionType), Vec<EncodedAddress>>
			{
				let network_environment = Environment::network_environment();
				pallet_cf_ingress_egress::DepositChannelLookup::<T, I>::iter_values()
					.fold(BTreeMap::new(), |mut acc, channel_details| {
						acc.entry((channel_details.owner.clone(), channel_details.action.into()))
							.or_default()
							.push(
								channel_details.deposit_channel.address
								.into_foreign_chain_address()
								.to_encoded_address(network_environment)
							);
						acc
					})
			}

			let btc_chain_accounts = open_deposit_channels_for_chain_instance::<Runtime, BitcoinInstance>();
			let eth_chain_accounts = open_deposit_channels_for_chain_instance::<Runtime, EthereumInstance>();
			let arb_chain_accounts = open_deposit_channels_for_chain_instance::<Runtime, ArbitrumInstance>();
			let accounts = btc_chain_accounts.keys()
				.chain(eth_chain_accounts.keys())
				.chain(arb_chain_accounts.keys())
				.cloned().collect::<BTreeSet<_>>();

			accounts.into_iter().map(|key| {
				let (account_id, channel_action_type) = key.clone();
				(account_id, channel_action_type, ChainAccounts {
					chain_accounts: [
						btc_chain_accounts.get(&key).cloned().unwrap_or_default(),
						eth_chain_accounts.get(&key).cloned().unwrap_or_default(),
						arb_chain_accounts.get(&key).cloned().unwrap_or_default(),
					].into_iter().flatten().collect()
				})
			}).collect()
		}

		fn cf_transaction_screening_events() -> crate::runtime_apis::TransactionScreeningEvents {
			use crate::runtime_apis::BrokerRejectionEventFor;
			fn extract_screening_events<
				T: pallet_cf_ingress_egress::Config<I, AccountId = <Runtime as frame_system::Config>::AccountId>,
				I: 'static
			>(
				event: pallet_cf_ingress_egress::Event::<T, I>,
			) -> Vec<BrokerRejectionEventFor<T::TargetChain>> {
				use cf_chains::DepositDetailsToTransactionInId;
				match event {
					pallet_cf_ingress_egress::Event::TransactionRejectionRequestExpired { account_id, tx_id } =>
						vec![TransactionScreeningEvent::TransactionRejectionRequestExpired { account_id, tx_id }],
					pallet_cf_ingress_egress::Event::TransactionRejectionRequestReceived { account_id, tx_id, expires_at: _ } =>
						vec![TransactionScreeningEvent::TransactionRejectionRequestReceived { account_id, tx_id }],
					pallet_cf_ingress_egress::Event::TransactionRejectedByBroker { broadcast_id, tx_id } => tx_id
						.deposit_ids()
						.into_iter()
						.flat_map(IntoIterator::into_iter)
						.map(|tx_id|
							TransactionScreeningEvent::TransactionRejectedByBroker { refund_broadcast_id: broadcast_id, tx_id }
						)
						.collect(),
					_ => Default::default(),
				}
			}

			let mut btc_events: Vec<BrokerRejectionEventFor<cf_chains::Bitcoin>> = Default::default();
			let mut eth_events: Vec<BrokerRejectionEventFor<cf_chains::Ethereum>> = Default::default();
			let mut arb_events: Vec<BrokerRejectionEventFor<cf_chains::Arbitrum>> = Default::default();
			for event_record in System::read_events_no_consensus() {
				match event_record.event {
					RuntimeEvent::BitcoinIngressEgress(event) => btc_events.extend(extract_screening_events::<Runtime, BitcoinInstance>(event)),
					RuntimeEvent::EthereumIngressEgress(event) => eth_events.extend(extract_screening_events::<Runtime, EthereumInstance>(event)),
					RuntimeEvent::ArbitrumIngressEgress(event) => arb_events.extend(extract_screening_events::<Runtime, ArbitrumInstance>(event)),
					_ => {},
				}
			}

			TransactionScreeningEvents {
				btc_events,
				eth_events,
				arb_events,
			}
		}

		fn cf_affiliate_details(
			broker: AccountId,
			affiliate: Option<AccountId>,
		) -> Vec<(AccountId, AffiliateDetails)>{
			if let Some(affiliate) = affiliate {
				pallet_cf_swapping::AffiliateAccountDetails::<Runtime>::get(&broker, &affiliate)
					.map(|details| (affiliate, details))
					.into_iter()
					.collect()
			} else {
				pallet_cf_swapping::AffiliateAccountDetails::<Runtime>::iter_prefix(&broker).collect()
			}
		}

		fn cf_vault_addresses() -> VaultAddresses {
			VaultAddresses {
				ethereum: EncodedAddress::Eth(Environment::eth_vault_address().into()),
				arbitrum: EncodedAddress::Arb(Environment::arb_vault_address().into()),
				bitcoin: BrokerPrivateBtcChannels::<Runtime>::iter()
					.flat_map(|(account_id, channel_id)| {
						let BitcoinPrivateBrokerDepositAddresses { previous, current } = derive_btc_vault_deposit_addresses(channel_id)
							.with_encoded_addresses();
						previous.into_iter().chain(core::iter::once(current))
							.map(move |address| (account_id.clone(), address))
					})
					.collect(),
			}
		}

		fn cf_get_trading_strategies(lp_id: Option<AccountId>,) -> Vec<TradingStrategyInfo<AssetAmount>> {

			type Strategies = pallet_cf_trading_strategy::Strategies::<Runtime>;
			type Strategy = pallet_cf_trading_strategy::TradingStrategy;

			fn to_strategy_info(lp_id: AccountId, strategy_id: AccountId, strategy: Strategy) -> TradingStrategyInfo<AssetAmount> {

				LiquidityPools::sweep(&strategy_id).unwrap();

				let free_balances = AssetBalances::free_balances(&strategy_id);
				let open_order_balances = LiquidityPools::open_order_balances(&strategy_id);

				let total_balances = free_balances.saturating_add(open_order_balances);

				let supported_assets = strategy.supported_assets();
				let supported_asset_balances = total_balances.iter()
					.filter(|(asset, _amount)| supported_assets.contains(asset))
					.map(|(asset, amount)| (asset, *amount));

				TradingStrategyInfo {
					lp_id,
					strategy_id,
					strategy,
					balance: supported_asset_balances.collect(),
				}

			}

			if let Some(lp_id) = &lp_id {
				Strategies::iter_prefix(lp_id).map(|(strategy_id, strategy)| to_strategy_info(lp_id.clone(), strategy_id, strategy)).collect()
			} else {
				Strategies::iter().map(|(lp_id, strategy_id, strategy)| to_strategy_info(lp_id, strategy_id, strategy)).collect()
			}

		}

		fn cf_trading_strategy_limits() -> TradingStrategyLimits{
			TradingStrategyLimits{
				minimum_deployment_amount: AssetMap::from_iter(pallet_cf_trading_strategy::MinimumDeploymentAmountForStrategy::<Runtime>::get().into_iter()
					.map(|(asset, balance)| (asset, Some(balance)))),
				minimum_added_funds_amount: AssetMap::from_iter(pallet_cf_trading_strategy::MinimumAddedFundsToStrategy::<Runtime>::get().into_iter()
					.map(|(asset, balance)| (asset, Some(balance)))),
			}
		}

		fn cf_network_fees() -> NetworkFees{
			let regular_network_fee = pallet_cf_swapping::NetworkFee::<Runtime>::get();
			let internal_swap_network_fee = pallet_cf_swapping::InternalSwapNetworkFee::<Runtime>::get();
			NetworkFees {
				regular_network_fee: NetworkFeeDetails{
					rates: AssetMap::from_fn(|asset|{
						pallet_cf_swapping::NetworkFeeForAsset::<Runtime>::get(asset).unwrap_or(regular_network_fee.rate)
					}),
					standard_rate_and_minimum: regular_network_fee,
				},
				internal_swap_network_fee: NetworkFeeDetails{
					rates: AssetMap::from_fn(|asset|{
						pallet_cf_swapping::InternalSwapNetworkFeeForAsset::<Runtime>::get(asset).unwrap_or(internal_swap_network_fee.rate)
					}),
					standard_rate_and_minimum: internal_swap_network_fee,
				},
			}
		}

		fn cf_oracle_prices(base_and_quote_asset: Option<(PriceAsset, PriceAsset)>,) -> Vec<OraclePrice> {
			if let Some(state) = pallet_cf_elections::ElectoralUnsynchronisedState::<Runtime, ()>::get() {
				get_latest_oracle_prices(&state.0, base_and_quote_asset)
			} else {
				vec![]
			}
		}
	}


	impl monitoring_apis::MonitoringRuntimeApi<Block> for Runtime {

		fn cf_authorities() -> AuthoritiesInfo {
			let mut authorities = pallet_cf_validator::CurrentAuthorities::<Runtime>::get();
			let mut backups = pallet_cf_validator::Backups::<Runtime>::get();
			let mut result = AuthoritiesInfo {
				authorities: authorities.len() as u32,
				online_authorities: 0,
				backups: backups.len() as u32,
				online_backups: 0,
			};
			authorities.retain(HeartbeatQualification::<Runtime>::is_qualified);
			backups.retain(|id, _| HeartbeatQualification::<Runtime>::is_qualified(id));
			result.online_authorities = authorities.len() as u32;
			result.online_backups = backups.len() as u32;
			result
		}

		fn cf_external_chains_block_height() -> ExternalChainsBlockHeight {
			// safe to unwrap these value as stated on the storage item doc
			let btc = pallet_cf_chain_tracking::CurrentChainState::<Runtime, BitcoinInstance>::get().unwrap();
			let eth = pallet_cf_chain_tracking::CurrentChainState::<Runtime, EthereumInstance>::get().unwrap();
			let dot = pallet_cf_chain_tracking::CurrentChainState::<Runtime, PolkadotInstance>::get().unwrap();
			let arb = pallet_cf_chain_tracking::CurrentChainState::<Runtime, ArbitrumInstance>::get().unwrap();
			let sol = SolanaChainTrackingProvider::get_block_height();
			let hub = pallet_cf_chain_tracking::CurrentChainState::<Runtime, AssethubInstance>::get().unwrap();

			ExternalChainsBlockHeight {
				bitcoin: btc.block_height,
				ethereum: eth.block_height,
				polkadot: dot.block_height.into(),
				solana: sol,
				arbitrum: arb.block_height,
				assethub: hub.block_height.into(),
			}
		}

		fn cf_btc_utxos() -> BtcUtxos {
			let utxos = pallet_cf_environment::BitcoinAvailableUtxos::<Runtime>::get();
			let mut btc_balance = utxos.iter().fold(0, |acc, elem| acc + elem.amount);
			//Sum the btc balance contained in the change utxos to the btc "free_balance"
			let btc_ceremonies = pallet_cf_threshold_signature::PendingCeremonies::<Runtime,BitcoinInstance>::iter_values().map(|ceremony|{
				ceremony.request_context.request_id
			}).collect::<Vec<_>>();
			let EpochKey { key, .. } = pallet_cf_threshold_signature::Pallet::<Runtime, BitcoinInstance>::active_epoch_key()
				.expect("We should always have a key for the current epoch");
			for ceremony in btc_ceremonies {
				if let RuntimeCall::BitcoinBroadcaster(pallet_cf_broadcast::pallet::Call::on_signature_ready{ api_call, ..}) = pallet_cf_threshold_signature::RequestCallback::<Runtime, BitcoinInstance>::get(ceremony).unwrap() {
					if let BitcoinApi::BatchTransfer(batch_transfer) = *api_call {
						for output in batch_transfer.bitcoin_transaction.outputs {
							if [
								ScriptPubkey::Taproot(key.previous.unwrap_or_default()),
								ScriptPubkey::Taproot(key.current),
							]
							.contains(&output.script_pubkey)
							{
								btc_balance += output.amount;
							}
						}
					}
				}
			}
			BtcUtxos {
				total_balance: btc_balance,
				count: utxos.len() as u32,
			}
		}

		fn cf_dot_aggkey() -> PolkadotAccountId {
			let epoch = PolkadotThresholdSigner::current_key_epoch().unwrap_or_default();
			PolkadotThresholdSigner::keys(epoch).unwrap_or_default()
		}

		fn cf_suspended_validators() -> Vec<(Offence, u32)> {
			let suspended_for_keygen = match pallet_cf_validator::Pallet::<Runtime>::current_rotation_phase() {
				pallet_cf_validator::RotationPhase::KeygensInProgress(rotation_state) |
				pallet_cf_validator::RotationPhase::KeyHandoversInProgress(rotation_state) |
				pallet_cf_validator::RotationPhase::ActivatingKeys(rotation_state) |
				pallet_cf_validator::RotationPhase::NewKeysActivated(rotation_state) => { rotation_state.banned.len() as u32 },
				_ => {0u32}
			};
			pallet_cf_reputation::Suspensions::<Runtime>::iter().map(|(key, _)| {
				if key == pallet_cf_threshold_signature::PalletOffence::FailedKeygen.into() {
					return (key, suspended_for_keygen);
				}
				(key, pallet_cf_reputation::Pallet::<Runtime>::validators_suspended_for(&[key]).len() as u32)
			}).collect()
		}
		fn cf_epoch_state() -> EpochState {
			let auction_params = Validator::auction_parameters();
			let min_active_bid = SetSizeMaximisingAuctionResolver::try_new(
				<Runtime as Chainflip>::EpochInfo::current_authority_count(),
				auction_params,
			)
			.and_then(|resolver| {
				resolver.resolve_auction(
					Validator::get_qualified_bidders::<<Runtime as pallet_cf_validator::Config>::KeygenQualification>(),
					Validator::auction_bid_cutoff_percentage(),
				)
			})
			.ok()
			.map(|auction_outcome| auction_outcome.bond);
			EpochState {
				epoch_duration: Validator::epoch_duration(),
				current_epoch_started_at: Validator::current_epoch_started_at(),
				current_epoch_index: Validator::current_epoch(),
				min_active_bid,
				rotation_phase: Validator::current_rotation_phase().to_str().to_string(),
			}
		}
		fn cf_redemptions() -> RedemptionsInfo {
			let redemptions: Vec<_> = pallet_cf_funding::PendingRedemptions::<Runtime>::iter().collect();
			RedemptionsInfo {
				total_balance: redemptions.iter().fold(0, |acc, elem| acc + elem.1.total),
				count: redemptions.len() as u32,
			}
		}
		fn cf_pending_broadcasts_count() -> PendingBroadcasts {
			PendingBroadcasts {
				ethereum: pallet_cf_broadcast::PendingBroadcasts::<Runtime, EthereumInstance>::decode_non_dedup_len().unwrap_or(0) as u32,
				bitcoin: pallet_cf_broadcast::PendingBroadcasts::<Runtime, BitcoinInstance>::decode_non_dedup_len().unwrap_or(0) as u32,
				polkadot: pallet_cf_broadcast::PendingBroadcasts::<Runtime, PolkadotInstance>::decode_non_dedup_len().unwrap_or(0) as u32,
				arbitrum: pallet_cf_broadcast::PendingBroadcasts::<Runtime, ArbitrumInstance>::decode_non_dedup_len().unwrap_or(0) as u32,
				solana: pallet_cf_broadcast::PendingBroadcasts::<Runtime, SolanaInstance>::decode_non_dedup_len().unwrap_or(0) as u32,
				assethub: pallet_cf_broadcast::PendingBroadcasts::<Runtime, AssethubInstance>::decode_non_dedup_len().unwrap_or(0) as u32,
			}
		}
		fn cf_pending_tss_ceremonies_count() -> PendingTssCeremonies {
			PendingTssCeremonies {
				evm: pallet_cf_threshold_signature::PendingCeremonies::<Runtime, EvmInstance>::iter().collect::<Vec<_>>().len() as u32,
				bitcoin: pallet_cf_threshold_signature::PendingCeremonies::<Runtime, BitcoinInstance>::iter().collect::<Vec<_>>().len() as u32,
				polkadot: pallet_cf_threshold_signature::PendingCeremonies::<Runtime, PolkadotCryptoInstance>::iter().collect::<Vec<_>>().len() as u32,
				solana: pallet_cf_threshold_signature::PendingCeremonies::<Runtime, SolanaInstance>::iter().collect::<Vec<_>>().len() as u32,
			}
		}
		fn cf_pending_swaps_count() -> u32 {
			pallet_cf_swapping::ScheduledSwaps::<Runtime>::get().len() as u32
		}
		fn cf_open_deposit_channels_count() -> OpenDepositChannels {
			fn open_channels<BlockHeight, I: 'static>() -> u32
				where BlockHeight: GetBlockHeight<<Runtime as pallet_cf_ingress_egress::Config<I>>::TargetChain>, Runtime: pallet_cf_ingress_egress::Config<I>
			{
				pallet_cf_ingress_egress::DepositChannelLookup::<Runtime, I>::iter().filter(|(_key, elem)| elem.expires_at > BlockHeight::get_block_height()).collect::<Vec<_>>().len() as u32
			}

			OpenDepositChannels{
				ethereum: open_channels::<pallet_cf_chain_tracking::Pallet<Runtime, EthereumInstance>, EthereumInstance>(),
				bitcoin: open_channels::<pallet_cf_chain_tracking::Pallet<Runtime, BitcoinInstance>, BitcoinInstance>(),
				polkadot: open_channels::<pallet_cf_chain_tracking::Pallet<Runtime, PolkadotInstance>, PolkadotInstance>(),
				arbitrum: open_channels::<pallet_cf_chain_tracking::Pallet<Runtime, ArbitrumInstance>, ArbitrumInstance>(),
				solana: open_channels::<SolanaChainTrackingProvider, SolanaInstance>(),
				assethub: open_channels::<pallet_cf_chain_tracking::Pallet<Runtime, AssethubInstance>, AssethubInstance>(),
			}
		}
		fn cf_fee_imbalance() -> FeeImbalance<AssetAmount> {
			FeeImbalance {
				ethereum: pallet_cf_asset_balances::Pallet::<Runtime>::vault_imbalance(ForeignChain::Ethereum.gas_asset()),
				polkadot: pallet_cf_asset_balances::Pallet::<Runtime>::vault_imbalance(ForeignChain::Polkadot.gas_asset()),
				arbitrum: pallet_cf_asset_balances::Pallet::<Runtime>::vault_imbalance(ForeignChain::Arbitrum.gas_asset()),
				bitcoin: pallet_cf_asset_balances::Pallet::<Runtime>::vault_imbalance(ForeignChain::Bitcoin.gas_asset()),
				solana: pallet_cf_asset_balances::Pallet::<Runtime>::vault_imbalance(ForeignChain::Solana.gas_asset()),
				assethub: pallet_cf_asset_balances::Pallet::<Runtime>::vault_imbalance(ForeignChain::Assethub.gas_asset()),
			}
		}
		fn cf_build_version() -> LastRuntimeUpgradeInfo {
			let info = frame_system::LastRuntimeUpgrade::<Runtime>::get().expect("this has to be set");
			LastRuntimeUpgradeInfo {
				spec_version: info.spec_version.into(),
				spec_name: info.spec_name,
			}
		}
		fn cf_rotation_broadcast_ids() -> ActivateKeysBroadcastIds{
			ActivateKeysBroadcastIds{
				ethereum: pallet_cf_broadcast::IncomingKeyAndBroadcastId::<Runtime, EthereumInstance>::get().map(|val| val.1),
				bitcoin: pallet_cf_broadcast::IncomingKeyAndBroadcastId::<Runtime, BitcoinInstance>::get().map(|val| val.1),
				polkadot: pallet_cf_broadcast::IncomingKeyAndBroadcastId::<Runtime, PolkadotInstance>::get().map(|val| val.1),
				arbitrum: pallet_cf_broadcast::IncomingKeyAndBroadcastId::<Runtime, ArbitrumInstance>::get().map(|val| val.1),
				solana: {
					let broadcast_id = pallet_cf_broadcast::IncomingKeyAndBroadcastId::<Runtime, SolanaInstance>::get().map(|val| val.1);
					(broadcast_id, pallet_cf_broadcast::AwaitingBroadcast::<Runtime, SolanaInstance>::get(broadcast_id.unwrap_or_default()).map(|broadcast_data| broadcast_data.transaction_out_id))
				},
				assethub: pallet_cf_broadcast::IncomingKeyAndBroadcastId::<Runtime, AssethubInstance>::get().map(|val| val.1),
			}
		}
		fn cf_sol_nonces() -> SolanaNonces{
			SolanaNonces {
				available: pallet_cf_environment::SolanaAvailableNonceAccounts::<Runtime>::get(),
				unavailable: pallet_cf_environment::SolanaUnavailableNonceAccounts::<Runtime>::iter_keys().collect()
			}
		}
		fn cf_sol_aggkey() -> SolAddress{
			let epoch = SolanaThresholdSigner::current_key_epoch().unwrap_or_default();
			SolanaThresholdSigner::keys(epoch).unwrap_or_default()
		}
		fn cf_sol_onchain_key() -> SolAddress{
			SolanaBroadcaster::current_on_chain_key().unwrap_or_default()
		}
		fn cf_monitoring_data() -> MonitoringDataV2 {
			MonitoringDataV2 {
				external_chains_height: Self::cf_external_chains_block_height(),
				btc_utxos: Self::cf_btc_utxos(),
				epoch: Self::cf_epoch_state(),
				pending_redemptions: Self::cf_redemptions(),
				pending_broadcasts: Self::cf_pending_broadcasts_count(),
				pending_tss: Self::cf_pending_tss_ceremonies_count(),
				open_deposit_channels: Self::cf_open_deposit_channels_count(),
				fee_imbalance: Self::cf_fee_imbalance(),
				authorities: Self::cf_authorities(),
				build_version: Self::cf_build_version(),
				suspended_validators: Self::cf_suspended_validators(),
				pending_swaps: Self::cf_pending_swaps_count(),
				dot_aggkey: Self::cf_dot_aggkey(),
				flip_supply: {
					let flip = Self::cf_flip_supply();
					FlipSupply { total_supply: flip.0, offchain_supply: flip.1}
				},
				sol_aggkey: Self::cf_sol_aggkey(),
				sol_onchain_key: Self::cf_sol_onchain_key(),
				sol_nonces: Self::cf_sol_nonces(),
				activating_key_broadcast_ids: Self::cf_rotation_broadcast_ids(),
			}
		}
		fn cf_accounts_info(accounts: BoundedVec<AccountId, ConstU32<10>>) -> Vec<ValidatorInfo> {
			accounts.iter().map(|account_id| {
				Self::cf_validator_info(account_id)
			}).collect()
		}
	}

	// END custom runtime APIs
	impl sp_api::Core<Block> for Runtime {
		fn version() -> RuntimeVersion {
			VERSION
		}

		fn execute_block(block: Block) {
			Executive::execute_block(block);
		}

		fn initialize_block(header: &<Block as BlockT>::Header) -> sp_runtime::ExtrinsicInclusionMode {
			Executive::initialize_block(header)
		}
	}

	impl sp_api::Metadata<Block> for Runtime {
		fn metadata() -> OpaqueMetadata {
			OpaqueMetadata::new(Runtime::metadata().into())
		}

		fn metadata_at_version(version: u32) -> Option<OpaqueMetadata> {
			Runtime::metadata_at_version(version)
		}

		fn metadata_versions() -> sp_std::vec::Vec<u32> {
			Runtime::metadata_versions()
		}
	}

	impl sp_block_builder::BlockBuilder<Block> for Runtime {
		fn apply_extrinsic(extrinsic: <Block as BlockT>::Extrinsic) -> ApplyExtrinsicResult {
			Executive::apply_extrinsic(extrinsic)
		}

		fn finalize_block() -> <Block as BlockT>::Header {
			Executive::finalize_block()
		}

		fn inherent_extrinsics(data: sp_inherents::InherentData) -> Vec<<Block as BlockT>::Extrinsic> {
			data.create_extrinsics()
		}

		fn check_inherents(
			block: Block,
			data: sp_inherents::InherentData,
		) -> sp_inherents::CheckInherentsResult {
			data.check_extrinsics(&block)
		}
	}

	impl sp_transaction_pool::runtime_api::TaggedTransactionQueue<Block> for Runtime {
		fn validate_transaction(
			source: TransactionSource,
			tx: <Block as BlockT>::Extrinsic,
			block_hash: <Block as BlockT>::Hash,
		) -> TransactionValidity {
			Executive::validate_transaction(source, tx, block_hash)
		}
	}

	impl sp_offchain::OffchainWorkerApi<Block> for Runtime {
		fn offchain_worker(header: &<Block as BlockT>::Header) {
			Executive::offchain_worker(header)
		}
	}

	impl sp_consensus_aura::AuraApi<Block, AuraId> for Runtime {
		fn slot_duration() -> sp_consensus_aura::SlotDuration {
			sp_consensus_aura::SlotDuration::from_millis(Aura::slot_duration())
		}

		fn authorities() -> Vec<AuraId> {
			pallet_aura::Authorities::<Runtime>::get().into_inner()
		}
	}

	impl sp_session::SessionKeys<Block> for Runtime {
		fn generate_session_keys(seed: Option<Vec<u8>>) -> Vec<u8> {
			opaque::SessionKeys::generate(seed)
		}

		fn decode_session_keys(
			encoded: Vec<u8>,
		) -> Option<Vec<(Vec<u8>, KeyTypeId)>> {
			opaque::SessionKeys::decode_into_raw_public_keys(&encoded)
		}
	}


	impl sp_consensus_grandpa::GrandpaApi<Block> for Runtime {
		fn grandpa_authorities() -> sp_consensus_grandpa::AuthorityList {
			Grandpa::grandpa_authorities()
		}

		fn current_set_id() -> sp_consensus_grandpa::SetId {
			Grandpa::current_set_id()
		}

		fn submit_report_equivocation_unsigned_extrinsic(
			equivocation_proof: sp_consensus_grandpa::EquivocationProof<
				<Block as BlockT>::Hash,
				NumberFor<Block>,
			>,
			key_owner_proof: sp_consensus_grandpa::OpaqueKeyOwnershipProof,
		) -> Option<()> {
			let key_owner_proof = key_owner_proof.decode()?;

			Grandpa::submit_unsigned_equivocation_report(
				equivocation_proof,
				key_owner_proof,
			)
		}

		fn generate_key_ownership_proof(
			_set_id: sp_consensus_grandpa::SetId,
			authority_id: GrandpaId,
		) -> Option<sp_consensus_grandpa::OpaqueKeyOwnershipProof> {
			Historical::prove((sp_consensus_grandpa::KEY_TYPE, authority_id))
				.map(|p| p.encode())
				.map(sp_consensus_grandpa::OpaqueKeyOwnershipProof::new)
		}
	}

	impl frame_system_rpc_runtime_api::AccountNonceApi<Block, AccountId, Nonce> for Runtime {
		fn account_nonce(account: AccountId) -> Nonce {
			System::account_nonce(account)
		}
	}

	impl pallet_transaction_payment_rpc_runtime_api::TransactionPaymentApi<Block, Balance> for Runtime {
		fn query_info(
			uxt: <Block as BlockT>::Extrinsic,
			len: u32,
		) -> pallet_transaction_payment_rpc_runtime_api::RuntimeDispatchInfo<Balance> {
			TransactionPayment::query_info(uxt, len)
		}
		fn query_fee_details(
			uxt: <Block as BlockT>::Extrinsic,
			len: u32,
		) -> pallet_transaction_payment::FeeDetails<Balance> {
			TransactionPayment::query_fee_details(uxt, len)
		}
		fn query_weight_to_fee(weight: Weight) -> Balance {
			TransactionPayment::weight_to_fee(weight)
		}
		fn query_length_to_fee(length: u32) -> Balance {
			TransactionPayment::length_to_fee(length)
		}
	}

	impl pallet_transaction_payment_rpc_runtime_api::TransactionPaymentCallApi<Block, Balance, RuntimeCall>
		for Runtime
	{
		fn query_call_info(
			call: RuntimeCall,
			len: u32,
		) -> pallet_transaction_payment::RuntimeDispatchInfo<Balance> {
			TransactionPayment::query_call_info(call, len)
		}
		fn query_call_fee_details(
			call: RuntimeCall,
			len: u32,
		) -> pallet_transaction_payment::FeeDetails<Balance> {
			TransactionPayment::query_call_fee_details(call, len)
		}
		fn query_weight_to_fee(weight: Weight) -> Balance {
			TransactionPayment::weight_to_fee(weight)
		}
		fn query_length_to_fee(length: u32) -> Balance {
			TransactionPayment::length_to_fee(length)
		}
	}

	#[cfg(feature = "try-runtime")]
	impl frame_try_runtime::TryRuntime<Block> for Runtime {
		fn on_runtime_upgrade(checks: frame_try_runtime::UpgradeCheckSelect) -> (Weight, Weight) {
			// NOTE: intentional unwrap: we don't want to propagate the error backwards, and want to
			// have a backtrace here. If any of the pre/post migration checks fail, we shall stop
			// right here and right now.
			let weight = Executive::try_runtime_upgrade(checks)
				.inspect_err(|e| log::error!("try_runtime_upgrade failed with: {:?}", e)).unwrap();
			(weight, BlockWeights::get().max_block)
		}

		fn execute_block(
			block: Block,
			state_root_check: bool,
			signature_check: bool,
			select: frame_try_runtime::TryStateSelect
		) -> Weight {
			// NOTE: intentional unwrap: we don't want to propagate the error backwards, and want to
			// have a backtrace here.
			Executive::try_execute_block(block, state_root_check, signature_check, select).expect("execute-block failed")
		}
	}

	impl sp_genesis_builder::GenesisBuilder<Block> for Runtime {
		fn build_state(config: Vec<u8>) -> sp_genesis_builder::Result {
			build_state::<RuntimeGenesisConfig>(config)
		}

		fn get_preset(_id: &Option<sp_genesis_builder::PresetId>) -> Option<Vec<u8>> {
			None
		}

		fn preset_names() -> Vec<sp_genesis_builder::PresetId> {
			Default::default()
		}
	}

	#[cfg(feature = "runtime-benchmarks")]
	impl frame_benchmarking::Benchmark<Block> for Runtime {
		fn benchmark_metadata(extra: bool) -> (
			Vec<frame_benchmarking::BenchmarkList>,
			Vec<frame_support::traits::StorageInfo>,
		) {
			use frame_benchmarking::{baseline, Benchmarking, BenchmarkList};
			use frame_support::traits::StorageInfoTrait;
			use frame_system_benchmarking::Pallet as SystemBench;
			use cf_session_benchmarking::Pallet as SessionBench;
			use baseline::Pallet as BaselineBench;

			let mut list = Vec::<BenchmarkList>::new();

			list_benchmarks!(list, extra);

			let storage_info = AllPalletsWithSystem::storage_info();

			(list, storage_info)
		}

		#[allow(non_local_definitions)]
		fn dispatch_benchmark(
			config: frame_benchmarking::BenchmarkConfig
		) -> Result<Vec<frame_benchmarking::BenchmarkBatch>, sp_runtime::RuntimeString> {
			use frame_benchmarking::{baseline, Benchmarking, BenchmarkBatch};
			use frame_support::traits::TrackedStorageKey;

			use frame_system_benchmarking::Pallet as SystemBench;
			use baseline::Pallet as BaselineBench;
			use cf_session_benchmarking::Pallet as SessionBench;

			impl cf_session_benchmarking::Config for Runtime {}
			impl frame_system_benchmarking::Config for Runtime {}
			impl baseline::Config for Runtime {}

			use frame_support::traits::WhitelistedStorageKeys;
			let whitelist: Vec<TrackedStorageKey> = AllPalletsWithSystem::whitelisted_storage_keys();

			let mut batches = Vec::<BenchmarkBatch>::new();
			let params = (&config, &whitelist);
			add_benchmarks!(params, batches);

			Ok(batches)
		}
	}
}
#[cfg(test)]
mod test {
	use super::*;

	const CALL_ENUM_MAX_SIZE: usize = 320;

	#[test]
	fn account_id_size() {
		assert!(
			core::mem::size_of::<AccountId>() <= 32,
			r"Our use of blake2_256 to derive account ids requires that account ids are no larger than 32 bytes"
		);
	}

	// Introduced from polkadot
	#[test]
	fn call_size() {
		let call_size = core::mem::size_of::<RuntimeCall>();
		assert!(
			call_size <= CALL_ENUM_MAX_SIZE,
			r"
			Polkadot suggests a 230 byte limit for the size of the Call type. We use {CALL_ENUM_MAX_SIZE} but this runtime's call size
			is {call_size}. If this test fails then you have just added a call variant that exceed the limit.

			Congratulations!

			Maybe consider boxing some calls to reduce their size. Otherwise, increasing the CALL_ENUM_MAX_SIZE is
			acceptable (within reason). The issue is that the enum always uses max(enum_size) of memory, even if your
			are using a smaller variant. Note this is irrelevant from a SCALE-encoding POV, it only affects the size of
			the enum on the stack.
			Context:
			  - https://github.com/paritytech/substrate/pull/9418
			  - https://rust-lang.github.io/rust-clippy/master/#large_enum_variant
			  - https://fasterthanli.me/articles/peeking-inside-a-rust-enum
			"
		);
	}
}<|MERGE_RESOLUTION|>--- conflicted
+++ resolved
@@ -1549,10 +1549,8 @@
 	}
 }
 
-<<<<<<< HEAD
-type MigrationsForV1_11 = (migrations::polkadot_deprecation::PolkadotDeprecationMigration,);
-=======
 type MigrationsForV1_11 = (
+  migrations::polkadot_deprecation::PolkadotDeprecationMigration,
 	VersionedMigration<
 		18,
 		19,
@@ -1561,7 +1559,6 @@
 		<Runtime as frame_system::Config>::DbWeight,
 	>,
 );
->>>>>>> 1abb5231
 
 #[cfg(feature = "runtime-benchmarks")]
 #[macro_use]
