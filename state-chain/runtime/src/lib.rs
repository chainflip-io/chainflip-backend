#![cfg_attr(not(feature = "std"), no_std)]
// `construct_runtime!` does a lot of recursion and requires us to increase the limit to 256.
#![recursion_limit = "256"]
pub mod chainflip;
pub mod constants;
mod migrations;
pub mod runtime_apis;
pub use frame_system::Call as SystemCall;
#[cfg(test)]
mod tests;
use cf_chains::{eth, Ethereum};
use codec::Encode;
pub use frame_support::{
	construct_runtime, debug,
	instances::Instance1,
	parameter_types,
	traits::{
		ConstU128, ConstU32, ConstU64, ConstU8, KeyOwnerProofSystem, Randomness, StorageInfo,
	},
	weights::{
		constants::{BlockExecutionWeight, ExtrinsicBaseWeight, RocksDbWeight, WEIGHT_PER_SECOND},
		ConstantMultiplier, IdentityFee, Weight,
	},
	StorageValue,
};
use frame_system::offchain::SendTransactionTypes;
pub use pallet_cf_environment::cfe::CfeSettings;
use pallet_cf_staking::MinimumStake;
use pallet_grandpa::{
	fg_primitives, AuthorityId as GrandpaId, AuthorityList as GrandpaAuthorityList,
};
use pallet_session::historical as session_historical;
pub use pallet_timestamp::Call as TimestampCall;
use sp_api::impl_runtime_apis;
use sp_consensus_aura::sr25519::AuthorityId as AuraId;
use sp_core::{crypto::KeyTypeId, OpaqueMetadata};
use sp_runtime::{
	traits::{
		AccountIdLookup, BlakeTwo256, Block as BlockT, ConvertInto, IdentifyAccount, NumberFor,
		OpaqueKeys, UniqueSaturatedInto, Verify,
	},
	AccountId32,
};

use cf_traits::EpochInfo;

#[cfg(any(feature = "std", test))]
pub use sp_runtime::BuildStorage;
use sp_runtime::{
	create_runtime_str, generic, impl_opaque_keys,
	transaction_validity::{TransactionSource, TransactionValidity},
	ApplyExtrinsicResult, MultiSignature,
};
pub use sp_runtime::{Perbill, Permill};
use sp_std::prelude::*;
#[cfg(feature = "std")]
use sp_version::NativeVersion;
use sp_version::RuntimeVersion;

use cf_traits::ChainflipAccountData;
pub use cf_traits::{BlockNumber, FlipBalance, SessionKeysRegistered};
pub use chainflip::chain_instances::*;
use chainflip::{epoch_transition::ChainflipEpochTransitions, ChainflipHeartbeat, KeygenOffences};
use constants::common::*;
use pallet_cf_flip::{Bonder, FlipAccount, FlipSlasher};
use pallet_cf_validator::PercentageRange;
pub use pallet_transaction_payment::ChargeTransactionPayment;

// Make the WASM binary available.
#[cfg(feature = "std")]
include!(concat!(env!("OUT_DIR"), "/wasm_binary.rs"));

/// Alias to 512-bit hash when used in the context of a transaction signature on the chain.
pub type Signature = MultiSignature;

/// Some way of identifying an account on the chain. We intentionally make it equivalent
/// to the public key of our transaction signing scheme.
pub type AccountId = <<Signature as Verify>::Signer as IdentifyAccount>::AccountId;

/// Index of a transaction in the chain.
pub type Index = u32;

/// Balance of an account.
pub type Balance = u128;

/// A hash of some data used by the chain.
pub type Hash = sp_core::H256;

/// Opaque types. These are used by the CLI to instantiate machinery that don't need to know
/// the specifics of the runtime. They can then be made to be agnostic over specific formats
/// of data like extrinsics, allowing for them to continue syncing the network through upgrades
/// to even the core data structures.
pub mod opaque {
	pub use sp_runtime::OpaqueExtrinsic as UncheckedExtrinsic;

	use super::*;

	/// Opaque block header type.
	pub type Header = generic::Header<BlockNumber, BlakeTwo256>;
	/// Opaque block type.
	pub type Block = generic::Block<Header, UncheckedExtrinsic>;
	/// Opaque block identifier type.
	pub type BlockId = generic::BlockId<Block>;

	impl_opaque_keys! {
		pub struct SessionKeys {
			pub aura: Aura,
			pub grandpa: Grandpa,
		}
	}
}
// To learn more about runtime versioning and what each of the following value means:
//   https://docs.substrate.io/v3/runtime/upgrades#runtime-versioning
#[sp_version::runtime_version]
pub const VERSION: RuntimeVersion = RuntimeVersion {
	spec_name: create_runtime_str!("chainflip-node"),
	impl_name: create_runtime_str!("chainflip-node"),
	authoring_version: 1,
	spec_version: 112,
	impl_version: 1,
	apis: RUNTIME_API_VERSIONS,
	transaction_version: 2,
	state_version: 1,
};

/// The version information used to identify this runtime when compiled natively.
#[cfg(feature = "std")]
pub fn native_version() -> NativeVersion {
	NativeVersion { runtime_version: VERSION, can_author_with: Default::default() }
}

impl pallet_cf_auction::Config for Runtime {
	type Event = Event;
	type BidderProvider = pallet_cf_staking::Pallet<Self>;
	type WeightInfo = pallet_cf_auction::weights::PalletWeight<Runtime>;
	type ChainflipAccount = cf_traits::ChainflipAccountStore<Self>;
	type AuctionQualification = (
		Online,
		pallet_cf_validator::PeerMapping<Self>,
		SessionKeysRegistered<
			<Self as frame_system::Config>::AccountId,
			pallet_session::Pallet<Self>,
		>,
	);
	type EmergencyRotation = Validator;
	type KeygenExclusionSet = chainflip::ExclusionSetFor<KeygenOffences>;
	type EnsureGovernance = pallet_cf_governance::EnsureGovernance;
}

parameter_types! {
	pub const MinEpoch: BlockNumber = 1;
	pub const EmergencyRotationPercentageRange: PercentageRange = PercentageRange {
		bottom: 67,
		top: 80,
	};
}

impl pallet_cf_validator::Config for Runtime {
	type Event = Event;
	type Offence = chainflip::Offence;
	type MinEpoch = MinEpoch;
	type EpochTransitionHandler = ChainflipEpochTransitions;
	type ValidatorWeightInfo = pallet_cf_validator::weights::PalletWeight<Runtime>;
	type Auctioneer = Auction;
	type VaultRotator = EthereumVault;
	type EmergencyRotationPercentageRange = EmergencyRotationPercentageRange;
	type ChainflipAccount = cf_traits::ChainflipAccountStore<Self>;
	type EnsureGovernance = pallet_cf_governance::EnsureGovernance;
	type Bonder = Bonder<Runtime>;
	type MissedAuthorshipSlots = chainflip::MissedAuraSlots;
	type OffenceReporter = Reputation;
	type ReputationResetter = Reputation;
}

impl pallet_cf_environment::Config for Runtime {
	type Event = Event;
	type EnsureGovernance = pallet_cf_governance::EnsureGovernance;
	type WeightInfo = pallet_cf_environment::weights::PalletWeight<Runtime>;
	type EthEnvironmentProvider = Environment;
}

impl pallet_cf_vaults::Config<EthereumInstance> for Runtime {
	type Event = Event;
	type EnsureGovernance = pallet_cf_governance::EnsureGovernance;
	type Offence = chainflip::Offence;
	type Chain = Ethereum;
	type ApiCall = eth::api::EthereumApi;
	type Broadcaster = EthereumBroadcaster;
	type OffenceReporter = Reputation;
	type CeremonyIdProvider = pallet_cf_validator::CeremonyIdProvider<Self>;
	type WeightInfo = pallet_cf_vaults::weights::PalletWeight<Runtime>;
	type ReplayProtectionProvider = chainflip::EthReplayProtectionProvider;
	type EthEnvironmentProvider = Environment;
	type SystemStateManager = pallet_cf_environment::SystemStateProvider<Runtime>;
}

impl<LocalCall> SendTransactionTypes<LocalCall> for Runtime
where
	Call: From<LocalCall>,
{
	type Extrinsic = UncheckedExtrinsic;
	type OverarchingCall = Call;
}

impl pallet_session::Config for Runtime {
	type SessionHandler = <opaque::SessionKeys as OpaqueKeys>::KeyTypeIdProviders;
	type ShouldEndSession = Validator;
	type SessionManager = Validator;
	type Event = Event;
	type Keys = opaque::SessionKeys;
	type NextSessionRotation = Validator;
	type ValidatorId = <Self as frame_system::Config>::AccountId;
	type ValidatorIdOf = ConvertInto;
	type WeightInfo = pallet_session::weights::SubstrateWeight<Runtime>;
}

impl pallet_session::historical::Config for Runtime {
	type FullIdentification = ();
	type FullIdentificationOf = ();
}

const NORMAL_DISPATCH_RATIO: Perbill = Perbill::from_percent(75);

parameter_types! {
	pub const Version: RuntimeVersion = VERSION;
	pub const BlockHashCount: BlockNumber = 2400;
	/// We allow for 2 seconds of compute with a 6 second average block time.
	pub BlockWeights: frame_system::limits::BlockWeights = frame_system::limits::BlockWeights
		::with_sensible_defaults(2 * WEIGHT_PER_SECOND, NORMAL_DISPATCH_RATIO);
	pub BlockLength: frame_system::limits::BlockLength = frame_system::limits::BlockLength
		::max_with_normal_ratio(5 * 1024 * 1024, NORMAL_DISPATCH_RATIO);
	pub const SS58Prefix: u8 = 42;
}

// Configure FRAME pallets to include in runtime.

impl frame_system::Config for Runtime {
	/// The basic call filter to use in dispatchable.
	type BaseCallFilter = frame_support::traits::Everything;
	/// Block & extrinsics weights: base values and limits.
	type BlockWeights = BlockWeights;
	/// The maximum length of a block (in bytes).
	type BlockLength = BlockLength;
	/// The identifier used to distinguish between accounts.
	type AccountId = AccountId;
	/// The aggregated dispatch type that is available for extrinsics.
	type Call = Call;
	/// The lookup mechanism to get account ID from whatever is passed in dispatchers.
	type Lookup = AccountIdLookup<AccountId, ()>;
	/// The index type for storing how many extrinsics an account has signed.
	type Index = Index;
	/// The index type for blocks.
	type BlockNumber = BlockNumber;
	/// The type for hashing blocks and tries.
	type Hash = Hash;
	/// The hashing algorithm used.
	type Hashing = BlakeTwo256;
	/// The header type.
	type Header = generic::Header<BlockNumber, BlakeTwo256>;
	/// The ubiquitous event type.
	type Event = Event;
	/// The ubiquitous origin type.
	type Origin = Origin;
	/// Maximum number of block number to block hash mappings to keep (oldest pruned first).
	type BlockHashCount = BlockHashCount;
	/// The weight of database operations that the runtime can invoke.
	type DbWeight = RocksDbWeight;
	/// Version of the runtime.
	type Version = Version;
	/// Converts a module to the index of the module in `construct_runtime!`.
	///
	/// This type is being generated by `construct_runtime!`.
	type PalletInfo = PalletInfo;
	/// What to do if a new account is created.
	type OnNewAccount = ();
	/// What to do if an account is fully reaped from the system.
	type OnKilledAccount =
		(pallet_cf_flip::BurnFlipAccount<Self>, pallet_cf_validator::DeletePeerMapping<Self>);
	/// The data to be stored in an account.
	type AccountData = ChainflipAccountData;
	/// Weight information for the extrinsics of this pallet.
	type SystemWeightInfo = ();
	/// This is used as an identifier of the chain. 42 is the generic substrate prefix.
	type SS58Prefix = SS58Prefix;
	/// The set code logic, just the default since we're not a parachain.
	type OnSetCode = ();
	type MaxConsumers = ConstU32<16>;
}

impl pallet_randomness_collective_flip::Config for Runtime {}

impl frame_system::offchain::SigningTypes for Runtime {
	type Public = <Signature as Verify>::Signer;
	type Signature = Signature;
}

impl pallet_aura::Config for Runtime {
	type AuthorityId = AuraId;
	type DisabledValidators = ();
	type MaxAuthorities = ConstU32<MAX_AUTHORITIES>;
}

impl pallet_grandpa::Config for Runtime {
	type Event = Event;
	type Call = Call;
	type KeyOwnerProofSystem = Historical;
	type KeyOwnerProof =
		<Self::KeyOwnerProofSystem as KeyOwnerProofSystem<(KeyTypeId, GrandpaId)>>::Proof;
	type KeyOwnerIdentification = <Self::KeyOwnerProofSystem as KeyOwnerProofSystem<(
		KeyTypeId,
		GrandpaId,
	)>>::IdentificationTuple;
	type HandleEquivocation = ();
	type WeightInfo = ();
	type MaxAuthorities = ConstU32<MAX_AUTHORITIES>;
}

impl pallet_timestamp::Config for Runtime {
	/// A timestamp: milliseconds since the unix epoch.
	type Moment = u64;
	type OnTimestampSet = Aura;
	type MinimumPeriod = ConstU64<{ SLOT_DURATION / 2 }>;
	type WeightInfo = ();
}

impl pallet_authorship::Config for Runtime {
	type FindAuthor = pallet_session::FindAccountFromAuthorIndex<Self, Aura>;
	type UncleGenerations = ConstU32<5>;
	type FilterUncle = ();
	type EventHandler = ();
}

impl pallet_cf_flip::Config for Runtime {
	type Event = Event;
	type Balance = FlipBalance;
	type ExistentialDeposit = ConstU128<500>;
	type EnsureGovernance = pallet_cf_governance::EnsureGovernance;
	type BlocksPerDay = ConstU32<DAYS>;
	type StakeHandler = pallet_cf_validator::UpdateBackupAndPassiveAccounts<Self>;
	type WeightInfo = pallet_cf_flip::weights::PalletWeight<Runtime>;
	type WaivedFees = chainflip::WaivedFees;
}

impl pallet_cf_witnesser::Config for Runtime {
	type Event = Event;
	type Origin = Origin;
	type Call = Call;
	type ValidatorId = <Self as frame_system::Config>::AccountId;
	type EpochInfo = pallet_cf_validator::Pallet<Self>;
	type Amount = FlipBalance;
	type WeightInfo = pallet_cf_witnesser::weights::PalletWeight<Runtime>;
}

impl pallet_cf_staking::Config for Runtime {
	type Event = Event;
	type ThresholdCallable = Call;
	type StakerId = AccountId;
	type EnsureGovernance = pallet_cf_governance::EnsureGovernance;
	type Balance = FlipBalance;
	type Flip = Flip;
	type ReplayProtectionProvider = chainflip::EthReplayProtectionProvider;
	type EthEnvironmentProvider = Environment;
	type ThresholdSigner = EthereumThresholdSigner;
	type EnsureThresholdSigned =
		pallet_cf_threshold_signature::EnsureThresholdSigned<Self, Instance1>;
	type RegisterClaim = eth::api::EthereumApi;
	type TimeSource = Timestamp;
	type WeightInfo = pallet_cf_staking::weights::PalletWeight<Runtime>;
}

impl pallet_cf_governance::Config for Runtime {
	type Origin = Origin;
	type Call = Call;
	type Event = Event;
	type TimeSource = Timestamp;
	type EnsureGovernance = pallet_cf_governance::EnsureGovernance;
	type WeightInfo = pallet_cf_governance::weights::PalletWeight<Runtime>;
	type UpgradeCondition = pallet_cf_validator::NotDuringRotation<Runtime>;
	type RuntimeUpgrade = chainflip::RuntimeUpgradeManager;
}

impl pallet_cf_emissions::Config for Runtime {
	type Event = Event;
	type HostChain = Ethereum;
	type FlipBalance = FlipBalance;
	type ApiCall = eth::api::EthereumApi;
	type Broadcaster = EthereumBroadcaster;
	type Surplus = pallet_cf_flip::Surplus<Runtime>;
	type Issuance = pallet_cf_flip::FlipIssuance<Runtime>;
	type RewardsDistribution = chainflip::BlockAuthorRewardDistribution;
	type BlocksPerDay = ConstU32<DAYS>;
	type ReplayProtectionProvider = chainflip::EthReplayProtectionProvider;
	type EthEnvironmentProvider = Environment;
	type WeightInfo = pallet_cf_emissions::weights::PalletWeight<Runtime>;
	type EnsureGovernance = pallet_cf_governance::EnsureGovernance;
}

impl pallet_transaction_payment::Config for Runtime {
	type OnChargeTransaction = pallet_cf_flip::FlipTransactionPayment<Self>;
	type OperationalFeeMultiplier = ConstU8<5>;
	type WeightToFee =
		ConstantMultiplier<FlipBalance, ConstU128<{ constants::common::TX_FEE_MULTIPLIER }>>;
	type LengthToFee = ConstantMultiplier<FlipBalance, ConstU128<1_000_000>>;
	type FeeMultiplierUpdate = ();
}

parameter_types! {
	pub const ReputationPointFloorAndCeiling: (i32, i32) = (-2880, 2880);
	pub const MaximumReputationPointAccrued: pallet_cf_reputation::ReputationPoints = 15;
}

impl pallet_cf_reputation::Config for Runtime {
	type Event = Event;
	type Offence = chainflip::Offence;
	type HeartbeatBlockInterval = ConstU32<HEARTBEAT_BLOCK_INTERVAL>;
	type ReputationPointFloorAndCeiling = ReputationPointFloorAndCeiling;
	type Slasher = FlipSlasher<Self>;
	type WeightInfo = pallet_cf_reputation::weights::PalletWeight<Runtime>;
	type EnsureGovernance = pallet_cf_governance::EnsureGovernance;
	type MaximumReputationPointAccrued = MaximumReputationPointAccrued;
}

impl pallet_cf_online::Config for Runtime {
	type HeartbeatBlockInterval = ConstU32<HEARTBEAT_BLOCK_INTERVAL>;
	type Heartbeat = ChainflipHeartbeat;
	type WeightInfo = pallet_cf_online::weights::PalletWeight<Runtime>;
}

impl pallet_cf_threshold_signature::Config<EthereumInstance> for Runtime {
	type Event = Event;
	type Offence = chainflip::Offence;
	type RuntimeOrigin = Origin;
	type ThresholdCallable = Call;
	type EnsureGovernance = pallet_cf_governance::EnsureGovernance;
	type SignerNomination = chainflip::RandomSignerNomination;
	type TargetChain = cf_chains::Ethereum;
	type KeyProvider = EthereumVault;
	type OffenceReporter = Reputation;
	type CeremonyIdProvider = pallet_cf_validator::CeremonyIdProvider<Self>;
	type CeremonyRetryDelay = ConstU32<1>;
	type Weights = pallet_cf_threshold_signature::weights::PalletWeight<Self>;
}

impl pallet_cf_broadcast::Config<EthereumInstance> for Runtime {
	type Event = Event;
	type Call = Call;
	type Offence = chainflip::Offence;
	type TargetChain = cf_chains::Ethereum;
	type ApiCall = eth::api::EthereumApi;
	type ThresholdSigner = EthereumThresholdSigner;
	type TransactionBuilder = chainflip::EthTransactionBuilder;
	type SignerNomination = chainflip::RandomSignerNomination;
	type OffenceReporter = Reputation;
	type EnsureThresholdSigned =
		pallet_cf_threshold_signature::EnsureThresholdSigned<Self, Instance1>;
	type SigningTimeout = ConstU32<5>;
	type TransmissionTimeout = ConstU32<{ 10 * MINUTES }>;
	type MaximumAttempts = ConstU32<MAXIMUM_BROADCAST_ATTEMPTS>;
	type WeightInfo = pallet_cf_broadcast::weights::PalletWeight<Runtime>;
	type KeyProvider = EthereumVault;
}

construct_runtime!(
	pub enum Runtime where
		Block = Block,
		NodeBlock = opaque::Block,
		UncheckedExtrinsic = UncheckedExtrinsic
	{
		System: frame_system,
		RandomnessCollectiveFlip: pallet_randomness_collective_flip,
		Timestamp: pallet_timestamp,
		Environment: pallet_cf_environment,
		Flip: pallet_cf_flip,
		Emissions: pallet_cf_emissions,
		Staking: pallet_cf_staking,
		TransactionPayment: pallet_transaction_payment,
		Session: pallet_session,
		Historical: session_historical::{Pallet},
		Witnesser: pallet_cf_witnesser,
		Auction: pallet_cf_auction,
		Validator: pallet_cf_validator,
		Aura: pallet_aura,
		Authorship: pallet_authorship,
		Grandpa: pallet_grandpa,
		Governance: pallet_cf_governance,
		EthereumVault: pallet_cf_vaults::<Instance1>,
		Online: pallet_cf_online,
		Reputation: pallet_cf_reputation,
		EthereumThresholdSigner: pallet_cf_threshold_signature::<Instance1>,
		EthereumBroadcaster: pallet_cf_broadcast::<Instance1>,
	}
);

/// The address format for describing accounts.
pub type Address = sp_runtime::MultiAddress<AccountId, ()>;
/// Block header type as expected by this runtime.
pub type Header = generic::Header<BlockNumber, BlakeTwo256>;
/// Block type as expected by this runtime.
pub type Block = generic::Block<Header, UncheckedExtrinsic>;
/// A Block signed with a Justification
pub type SignedBlock = generic::SignedBlock<Block>;
/// The SignedExtension to the basic transaction logic.
pub type SignedExtra = (
	frame_system::CheckNonZeroSender<Runtime>,
	frame_system::CheckSpecVersion<Runtime>,
	frame_system::CheckTxVersion<Runtime>,
	frame_system::CheckGenesis<Runtime>,
	frame_system::CheckEra<Runtime>,
	frame_system::CheckNonce<Runtime>,
	frame_system::CheckWeight<Runtime>,
	pallet_transaction_payment::ChargeTransactionPayment<Runtime>,
);
/// Unchecked extrinsic type as expected by this runtime.
pub type UncheckedExtrinsic = generic::UncheckedExtrinsic<Address, Call, Signature, SignedExtra>;
/// The payload being signed in transactions.
pub type SignedPayload = generic::SignedPayload<Call, SignedExtra>;
/// Extrinsic type that has already been checked.
pub type CheckedExtrinsic = generic::CheckedExtrinsic<AccountId, Call, SignedExtra>;
/// Executive: handles dispatch to the various modules.
pub type Executive = frame_executive::Executive<
	Runtime,
	Block,
	frame_system::ChainContext<Runtime>,
	Runtime,
	AllPalletsWithSystem,
	// Note: the following run *before* all pallet migrations.
	(
		migrations::VersionedMigration<
			(
				migrations::DeleteRewardsPallet,
				migrations::UnifyCeremonyIds,
				migrations::refactor_offences::Migration,
				migrations::migrate_contract_addresses::Migration,
				migrations::add_flip_contract_address::Migration,
				migrations::migrate_claims::Migration,
			),
			112,
		>,
		migrations::VersionedMigration<(migrations::migrate_backup_triage::Migration,), 113>,
	),
>;

#[cfg(feature = "runtime-benchmarks")]
#[macro_use]
extern crate frame_benchmarking;

#[cfg(feature = "runtime-benchmarks")]
mod benches {
	define_benchmarks!(
		[frame_benchmarking, BaselineBench::<Runtime>]
		[frame_system, SystemBench::<Runtime>]
		[pallet_timestamp, Timestamp]
		[pallet_cf_environment, Environment]
		[pallet_cf_flip, Flip]
		[pallet_cf_emissions, Emissions]
		[pallet_cf_staking, Staking]
		[pallet_cf_witnesser, Witnesser]
		[pallet_cf_auction, Auction]
		[pallet_cf_validator, Validator]
		[pallet_cf_governance, Governance]
		[pallet_cf_vaults, EthereumVault]
		[pallet_cf_online, Online]
		[pallet_cf_reputation, Reputation]
		[pallet_cf_threshold_signature, EthereumThresholdSigner]
		[pallet_cf_broadcast, EthereumBroadcaster]
	);
}

impl_runtime_apis! {
	// START custom runtime APIs
	impl runtime_apis::CustomRuntimeApi<Block> for Runtime {
		fn cf_is_auction_phase() -> bool {
			Validator::is_auction_phase()
		}
		fn cf_eth_flip_token_address() -> [u8; 20] {
			Environment::flip_token_address()
		}
		fn cf_eth_stake_manager_address() -> [u8; 20] {
			Environment::stake_manager_address()
		}
		fn cf_eth_key_manager_address() -> [u8; 20] {
			Environment::key_manager_address()
		}
		fn cf_eth_chain_id() -> u64 {
			Environment::ethereum_chain_id()
		}
		fn cf_auction_parameters() -> (u32, u32) {
			let auction_params = Auction::auction_parameters();
			(auction_params.min_size, auction_params.max_size)
		}
		fn cf_min_stake() -> u64 {
			MinimumStake::<Runtime>::get().unique_saturated_into()
	}
		fn cf_current_epoch() -> u32 {
			Validator::current_epoch()
		}
		fn cf_current_epoch_started_at() -> u32 {
			Validator::current_epoch_started_at()
		}
		fn cf_authority_emission_per_block() -> u64 {
			Emissions::current_authority_emission_per_block().unique_saturated_into()
		}
		fn cf_backup_emission_per_block() -> u64 {
			Emissions::backup_node_emission_per_block().unique_saturated_into()
		}
		fn cf_flip_supply() -> (u128, u128) {
			(Flip::total_issuance(), Flip::offchain_funds())
		}
<<<<<<< HEAD
		fn cf_accounts() -> Vec<(AccountId, Vec<u8>)> {
			let vanity_names = Validator::vanity_names();
			pallet_cf_flip::Account::<Runtime>::iter_keys().map(|account_id| {
				(account_id.clone(), vanity_names.get(&account_id).unwrap_or(&vec![]).clone())
			}).collect()
		}
=======
>>>>>>> e40f69ac
	}
	// END custom runtime APIs

	impl sp_api::Core<Block> for Runtime {
		fn version() -> RuntimeVersion {
			VERSION
		}

		fn execute_block(block: Block) {
			Executive::execute_block(block);
		}

		fn initialize_block(header: &<Block as BlockT>::Header) {
			Executive::initialize_block(header)
		}
	}

	impl sp_api::Metadata<Block> for Runtime {
		fn metadata() -> OpaqueMetadata {
			OpaqueMetadata::new(Runtime::metadata().into())
		}
	}

	impl sp_block_builder::BlockBuilder<Block> for Runtime {
		fn apply_extrinsic(extrinsic: <Block as BlockT>::Extrinsic) -> ApplyExtrinsicResult {
			Executive::apply_extrinsic(extrinsic)
		}

		fn finalize_block() -> <Block as BlockT>::Header {
			Executive::finalize_block()
		}

		fn inherent_extrinsics(data: sp_inherents::InherentData) -> Vec<<Block as BlockT>::Extrinsic> {
			data.create_extrinsics()
		}

		fn check_inherents(
			block: Block,
			data: sp_inherents::InherentData,
		) -> sp_inherents::CheckInherentsResult {
			data.check_extrinsics(&block)
		}
	}

	impl sp_transaction_pool::runtime_api::TaggedTransactionQueue<Block> for Runtime {
		fn validate_transaction(
			source: TransactionSource,
			tx: <Block as BlockT>::Extrinsic,
			block_hash: <Block as BlockT>::Hash,
		) -> TransactionValidity {
			Executive::validate_transaction(source, tx, block_hash)
		}
	}

	impl sp_offchain::OffchainWorkerApi<Block> for Runtime {
		fn offchain_worker(header: &<Block as BlockT>::Header) {
			Executive::offchain_worker(header)
		}
	}

	impl sp_consensus_aura::AuraApi<Block, AuraId> for Runtime {
		fn slot_duration() -> sp_consensus_aura::SlotDuration {
			sp_consensus_aura::SlotDuration::from_millis(Aura::slot_duration())
		}

		fn authorities() -> Vec<AuraId> {
			Aura::authorities().into_inner()
		}
	}

	impl sp_session::SessionKeys<Block> for Runtime {
		fn generate_session_keys(seed: Option<Vec<u8>>) -> Vec<u8> {
			opaque::SessionKeys::generate(seed)
		}

		fn decode_session_keys(
			encoded: Vec<u8>,
		) -> Option<Vec<(Vec<u8>, KeyTypeId)>> {
			opaque::SessionKeys::decode_into_raw_public_keys(&encoded)
		}
	}

	impl fg_primitives::GrandpaApi<Block> for Runtime {
		fn grandpa_authorities() -> GrandpaAuthorityList {
			Grandpa::grandpa_authorities()
		}

		fn current_set_id() -> fg_primitives::SetId {
			Grandpa::current_set_id()
		}

		fn submit_report_equivocation_unsigned_extrinsic(
			equivocation_proof: fg_primitives::EquivocationProof<
				<Block as BlockT>::Hash,
				NumberFor<Block>,
			>,
			key_owner_proof: fg_primitives::OpaqueKeyOwnershipProof,
		) -> Option<()> {
			let key_owner_proof = key_owner_proof.decode()?;

			Grandpa::submit_unsigned_equivocation_report(
				equivocation_proof,
				key_owner_proof,
			)
		}

		fn generate_key_ownership_proof(
			_set_id: fg_primitives::SetId,
			authority_id: GrandpaId,
		) -> Option<fg_primitives::OpaqueKeyOwnershipProof> {
			use codec::Encode;

			Historical::prove((fg_primitives::KEY_TYPE, authority_id))
				.map(|p| p.encode())
				.map(fg_primitives::OpaqueKeyOwnershipProof::new)
		}
	}

	impl frame_system_rpc_runtime_api::AccountNonceApi<Block, AccountId, Index> for Runtime {
		fn account_nonce(account: AccountId) -> Index {
			System::account_nonce(account)
		}
	}

	impl pallet_transaction_payment_rpc_runtime_api::TransactionPaymentApi<Block, Balance> for Runtime {
		fn query_info(
			uxt: <Block as BlockT>::Extrinsic,
			len: u32,
		) -> pallet_transaction_payment_rpc_runtime_api::RuntimeDispatchInfo<Balance> {
			TransactionPayment::query_info(uxt, len)
		}
		fn query_fee_details(
			uxt: <Block as BlockT>::Extrinsic,
			len: u32,
		) -> pallet_transaction_payment::FeeDetails<Balance> {
			TransactionPayment::query_fee_details(uxt, len)
		}
	}

	#[cfg(feature = "try-runtime")]
	impl frame_try_runtime::TryRuntime<Block> for Runtime {
		fn on_runtime_upgrade() -> (Weight, Weight) {
			// NOTE: intentional unwrap: we don't want to propagate the error backwards, and want to
			// have a backtrace here. If any of the pre/post migration checks fail, we shall stop
			// right here and right now.
			let weight = Executive::try_runtime_upgrade().unwrap();
			(weight, BlockWeights::get().max_block)
		}

		fn execute_block_no_check(block: Block) -> Weight {
			Executive::execute_block_no_check(block)
		}
	}

	#[cfg(feature = "runtime-benchmarks")]
	impl frame_benchmarking::Benchmark<Block> for Runtime {
		fn benchmark_metadata(extra: bool) -> (
			Vec<frame_benchmarking::BenchmarkList>,
			Vec<frame_support::traits::StorageInfo>,
		) {
			use frame_benchmarking::{baseline, Benchmarking, BenchmarkList};
			use frame_support::traits::StorageInfoTrait;
			use frame_system_benchmarking::Pallet as SystemBench;
			use baseline::Pallet as BaselineBench;

			let mut list = Vec::<BenchmarkList>::new();

			list_benchmarks!(list, extra);

			let storage_info = AllPalletsWithSystem::storage_info();

			(list, storage_info)
		}

		fn dispatch_benchmark(
			config: frame_benchmarking::BenchmarkConfig
		) -> Result<Vec<frame_benchmarking::BenchmarkBatch>, sp_runtime::RuntimeString> {
			use frame_benchmarking::{baseline, Benchmarking, BenchmarkBatch, TrackedStorageKey};

			use frame_system_benchmarking::Pallet as SystemBench;
			use baseline::Pallet as BaselineBench;

			impl frame_system_benchmarking::Config for Runtime {}
			impl baseline::Config for Runtime {}

			let whitelist: Vec<TrackedStorageKey> = vec![
				// Block Number
				hex_literal::hex!("26aa394eea5630e07c48ae0c9558cef702a5c1b19ab7a04f536c519aca4983ac").to_vec().into(),
				// Total Issuance
				hex_literal::hex!("c2261276cc9d1f8598ea4b6a74b15c2f57c875e4cff74148e4628f264b974c80").to_vec().into(),
				// Execution Phase
				hex_literal::hex!("26aa394eea5630e07c48ae0c9558cef7ff553b5a9862a516939d82b3d3d8661a").to_vec().into(),
				// Event Count
				hex_literal::hex!("26aa394eea5630e07c48ae0c9558cef70a98fdbe9ce6c55837576c60c7af3850").to_vec().into(),
				// System Events
				hex_literal::hex!("26aa394eea5630e07c48ae0c9558cef780d41e5e16056765bc8461851072c9d7").to_vec().into(),
			];

			let mut batches = Vec::<BenchmarkBatch>::new();
			let params = (&config, &whitelist);
			add_benchmarks!(params, batches);

			Ok(batches)
		}
	}
}

#[cfg(test)]
mod test {
	use super::*;

	const CALL_ENUM_MAX_SIZE: usize = 320;

	// Introduced from polkdadot
	#[test]
	fn call_size() {
		assert!(
			core::mem::size_of::<Call>() <= CALL_ENUM_MAX_SIZE,
			r"
			Polkadot suggests a 230 byte limit for the size of the Call type. We use {} but this runtime's call size
			is {}. If this test fails then you have just added a call variant that exceed the limit.

			Congratulations!

			Maybe consider boxing some calls to reduce their size. Otherwise, increasing the CALL_ENUM_MAX_SIZE is
			acceptable (within reason). The issue is that the enum always uses max(enum_size) of memory, even if your
			are using a smaller variant. Note this is irrelevant from a SCALE-encoding POV, it only affects the size of
			the enum on the stack.
			Context:
			  - https://github.com/paritytech/substrate/pull/9418
			  - https://rust-lang.github.io/rust-clippy/master/#large_enum_variant
			  - https://fasterthanli.me/articles/peeking-inside-a-rust-enum
			",
			CALL_ENUM_MAX_SIZE,
			core::mem::size_of::<Call>(),
		);
	}
}<|MERGE_RESOLUTION|>--- conflicted
+++ resolved
@@ -9,7 +9,6 @@
 #[cfg(test)]
 mod tests;
 use cf_chains::{eth, Ethereum};
-use codec::Encode;
 pub use frame_support::{
 	construct_runtime, debug,
 	instances::Instance1,
@@ -38,8 +37,7 @@
 	traits::{
 		AccountIdLookup, BlakeTwo256, Block as BlockT, ConvertInto, IdentifyAccount, NumberFor,
 		OpaqueKeys, UniqueSaturatedInto, Verify,
-	},
-	AccountId32,
+	}
 };
 
 use cf_traits::EpochInfo;
@@ -62,7 +60,7 @@
 pub use chainflip::chain_instances::*;
 use chainflip::{epoch_transition::ChainflipEpochTransitions, ChainflipHeartbeat, KeygenOffences};
 use constants::common::*;
-use pallet_cf_flip::{Bonder, FlipAccount, FlipSlasher};
+use pallet_cf_flip::{Bonder, FlipSlasher};
 use pallet_cf_validator::PercentageRange;
 pub use pallet_transaction_payment::ChargeTransactionPayment;
 
@@ -606,15 +604,12 @@
 		fn cf_flip_supply() -> (u128, u128) {
 			(Flip::total_issuance(), Flip::offchain_funds())
 		}
-<<<<<<< HEAD
 		fn cf_accounts() -> Vec<(AccountId, Vec<u8>)> {
 			let vanity_names = Validator::vanity_names();
 			pallet_cf_flip::Account::<Runtime>::iter_keys().map(|account_id| {
 				(account_id.clone(), vanity_names.get(&account_id).unwrap_or(&vec![]).clone())
 			}).collect()
 		}
-=======
->>>>>>> e40f69ac
 	}
 	// END custom runtime APIs
 
