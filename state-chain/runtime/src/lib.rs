#![cfg_attr(not(feature = "std"), no_std)]
// `construct_runtime!` does a lot of recursion and requires us to increase the limit to 256.
#![recursion_limit = "256"]
mod weights;
mod chainflip;
// A few exports that help ease life for downstream crates.
use core::time::Duration;
pub use frame_support::{
	construct_runtime, debug, parameter_types,
	traits::{KeyOwnerProofSystem, Randomness},
	weights::{
		constants::{BlockExecutionWeight, ExtrinsicBaseWeight, RocksDbWeight, WEIGHT_PER_SECOND},
		IdentityFee, Weight,
	},
	StorageValue,
};
use frame_system::offchain::SendTransactionTypes;
use pallet_grandpa::fg_primitives;
use pallet_grandpa::{AuthorityId as GrandpaId, AuthorityList as GrandpaAuthorityList};
use pallet_session::historical as session_historical;
pub use pallet_timestamp::Call as TimestampCall;
use sp_api::impl_runtime_apis;
use sp_consensus_aura::sr25519::AuthorityId as AuraId;
use sp_core::{crypto::KeyTypeId, ecdsa, OpaqueMetadata};
use sp_runtime::traits::{
	AccountIdLookup, BlakeTwo256, Block as BlockT, IdentifyAccount, NumberFor, OpaqueKeys, Verify,
};
#[cfg(any(feature = "std", test))]
pub use sp_runtime::BuildStorage;
use sp_runtime::{
	create_runtime_str, generic, impl_opaque_keys,
	transaction_validity::{TransactionSource, TransactionValidity},
	ApplyExtrinsicResult, MultiSignature,
};
pub use sp_runtime::{Perbill, Permill};
use sp_std::prelude::*;
#[cfg(feature = "std")]
use sp_version::NativeVersion;
use sp_version::RuntimeVersion;

// Make the WASM binary available.
#[cfg(feature = "std")]
include!(concat!(env!("OUT_DIR"), "/wasm_binary.rs"));

/// An index to a block.
pub type BlockNumber = u32;

/// Alias to 512-bit hash when used in the context of a transaction signature on the chain.
pub type Signature = MultiSignature;

/// Some way of identifying an account on the chain. We intentionally make it equivalent
/// to the public key of our transaction signing scheme.
pub type AccountId = <<Signature as Verify>::Signer as IdentifyAccount>::AccountId;

/// The type for looking up accounts. We don't expect more than 4 billion of them, but you
/// never know...
pub type AccountIndex = u32;

/// Index of a transaction in the chain.
pub type Index = u32;

/// Balance of an account.
pub type Balance = u128;

/// A hash of some data used by the chain.
pub type Hash = sp_core::H256;

/// Digest item type.
pub type DigestItem = generic::DigestItem<Hash>;

pub type FlipBalance = u128;

/// The type used as an epoch index.
pub type EpochIndex = u32;

/// Opaque types. These are used by the CLI to instantiate machinery that don't need to know
/// the specifics of the runtime. They can then be made to be agnostic over specific formats
/// of data like extrinsics, allowing for them to continue syncing the network through upgrades
/// to even the core data structures.
pub mod opaque {
	pub use sp_runtime::OpaqueExtrinsic as UncheckedExtrinsic;

	use super::*;

	/// Opaque block header type.
	pub type Header = generic::Header<BlockNumber, BlakeTwo256>;
	/// Opaque block type.
	pub type Block = generic::Block<Header, UncheckedExtrinsic>;
	/// Opaque block identifier type.
	pub type BlockId = generic::BlockId<Block>;

	impl_opaque_keys! {
		pub struct SessionKeys {
			pub aura: Aura,
			pub grandpa: Grandpa,
		}
	}
}

pub const VERSION: RuntimeVersion = RuntimeVersion {
	spec_name: create_runtime_str!("state-chain-node"),
	impl_name: create_runtime_str!("state-chain-node"),
	authoring_version: 1,
	spec_version: 100,
	impl_version: 1,
	apis: RUNTIME_API_VERSIONS,
	transaction_version: 1,
};

/// This determines the average expected block time that we are targeting.
/// Blocks will be produced at a minimum duration defined by `SLOT_DURATION`.
/// `SLOT_DURATION` is picked up by `pallet_timestamp` which is in turn picked
/// up by `pallet_aura` to implement `fn slot_duration()`.
///
/// Change this to adjust the block time.
pub const MILLISECS_PER_BLOCK: u64 = 6000;

pub const SLOT_DURATION: u64 = MILLISECS_PER_BLOCK;

// Time is measured by number of blocks.
pub const MINUTES: BlockNumber = 60_000 / (MILLISECS_PER_BLOCK as BlockNumber);
pub const HOURS: BlockNumber = MINUTES * 60;
pub const DAYS: BlockNumber = HOURS * 24;

/// The version information used to identify this runtime when compiled natively.
#[cfg(feature = "std")]
pub fn native_version() -> NativeVersion {
	NativeVersion {
		runtime_version: VERSION,
		can_author_with: Default::default(),
	}
}

parameter_types! {
	pub const MinAuctionSize: u32 = 2;
}

impl pallet_cf_auction::Config for Runtime {
	type Event = Event;
	type Amount = FlipBalance;
	type BidderProvider = pallet_cf_staking::Pallet<Self>;
	type AuctionIndex = u64;
	type Registrar = Session;
	type ValidatorId = AccountId;
	type MinAuctionSize = MinAuctionSize;
	type Confirmation = Auction;
	type EnsureWitnessed = pallet_cf_witness::EnsureWitnessed;
<<<<<<< HEAD
=======
	type Witnesser = Witnesser;
>>>>>>> 399f4e34
}

// FIXME: These would be changed
parameter_types! {
	pub const MinEpoch: BlockNumber = 1;
}

impl pallet_cf_validator::Config for Runtime {
	type Event = Event;
	type MinEpoch = MinEpoch;
	type EpochTransitionHandler = chainflip::ChainflipEpochTransitions;
	type ValidatorWeightInfo = weights::pallet_cf_validator::WeightInfo<Runtime>;
	type EpochIndex = EpochIndex;
	type Amount = FlipBalance;
	type Auction = Auction;
}

impl<LocalCall> SendTransactionTypes<LocalCall> for Runtime
where
	Call: From<LocalCall>,
{
	type Extrinsic = UncheckedExtrinsic;
	type OverarchingCall = Call;
}

impl pallet_session::Config for Runtime {
	type SessionHandler = <opaque::SessionKeys as OpaqueKeys>::KeyTypeIdProviders;
	type ShouldEndSession = Validator;
	type SessionManager = Validator;
	type Event = Event;
	type Keys = opaque::SessionKeys;
	type NextSessionRotation = Validator;
	type ValidatorId = <Self as frame_system::Config>::AccountId;
	type ValidatorIdOf = pallet_cf_validator::ValidatorOf<Self>;
	type DisabledValidatorsThreshold = ();
	type WeightInfo = pallet_session::weights::SubstrateWeight<Runtime>;
}

impl pallet_session::historical::Config for Runtime {
	type FullIdentification = ();
	type FullIdentificationOf = ();
}

const NORMAL_DISPATCH_RATIO: Perbill = Perbill::from_percent(75);

parameter_types! {
	pub const Version: RuntimeVersion = VERSION;
	pub const BlockHashCount: BlockNumber = 2400;
	/// We allow for 2 seconds of compute with a 6 second average block time.
	pub BlockWeights: frame_system::limits::BlockWeights = frame_system::limits::BlockWeights
		::with_sensible_defaults(2 * WEIGHT_PER_SECOND, NORMAL_DISPATCH_RATIO);
	pub BlockLength: frame_system::limits::BlockLength = frame_system::limits::BlockLength
		::max_with_normal_ratio(5 * 1024 * 1024, NORMAL_DISPATCH_RATIO);
	pub const SS58Prefix: u8 = 42;
}

// Configure FRAME pallets to include in runtime.

impl frame_system::Config for Runtime {
	/// The basic call filter to use in dispatchable.
	type BaseCallFilter = ();
	/// Block & extrinsics weights: base values and limits.
	type BlockWeights = BlockWeights;
	/// The maximum length of a block (in bytes).
	type BlockLength = BlockLength;
	/// The identifier used to distinguish between accounts.
	type AccountId = AccountId;
	/// The aggregated dispatch type that is available for extrinsics.
	type Call = Call;
	/// The lookup mechanism to get account ID from whatever is passed in dispatchers.
	type Lookup = AccountIdLookup<AccountId, ()>;
	/// The index type for storing how many extrinsics an account has signed.
	type Index = Index;
	/// The index type for blocks.
	type BlockNumber = BlockNumber;
	/// The type for hashing blocks and tries.
	type Hash = Hash;
	/// The hashing algorithm used.
	type Hashing = BlakeTwo256;
	/// The header type.
	type Header = generic::Header<BlockNumber, BlakeTwo256>;
	/// The ubiquitous event type.
	type Event = Event;
	/// The ubiquitous origin type.
	type Origin = Origin;
	/// Maximum number of block number to block hash mappings to keep (oldest pruned first).
	type BlockHashCount = BlockHashCount;
	/// The weight of database operations that the runtime can invoke.
	type DbWeight = RocksDbWeight;
	/// Version of the runtime.
	type Version = Version;
	/// Converts a module to the index of the module in `construct_runtime!`.
	///
	/// This type is being generated by `construct_runtime!`.
	type PalletInfo = PalletInfo;
	/// What to do if a new account is created.
	type OnNewAccount = ();
	/// What to do if an account is fully reaped from the system.
	type OnKilledAccount = pallet_cf_flip::BurnFlipAccount<Self>;
	/// The data to be stored in an account.
	type AccountData = ();
	/// Weight information for the extrinsics of this pallet.
	type SystemWeightInfo = ();
	/// This is used as an identifier of the chain. 42 is the generic substrate prefix.
	type SS58Prefix = SS58Prefix;
}

impl frame_system::offchain::SigningTypes for Runtime {
	type Public = <Signature as Verify>::Signer;
	type Signature = Signature;
}

impl pallet_aura::Config for Runtime {
	type AuthorityId = AuraId;
}

impl pallet_grandpa::Config for Runtime {
	type Event = Event;
	type Call = Call;

	type KeyOwnerProofSystem = Historical;

	type KeyOwnerProof =
		<Self::KeyOwnerProofSystem as KeyOwnerProofSystem<(KeyTypeId, GrandpaId)>>::Proof;

	type KeyOwnerIdentification = <Self::KeyOwnerProofSystem as KeyOwnerProofSystem<(
		KeyTypeId,
		GrandpaId,
	)>>::IdentificationTuple;

	type HandleEquivocation = ();

	type WeightInfo = ();
}

parameter_types! {
	pub OffencesWeightSoftLimit: Weight = Perbill::from_percent(60) * BlockWeights::get().max_block;
}

impl pallet_offences::Config for Runtime {
	type Event = Event;
	type IdentificationTuple = pallet_session::historical::IdentificationTuple<Self>;
	type OnOffenceHandler = ();
	type WeightSoftLimit = OffencesWeightSoftLimit;
}

parameter_types! {
	pub const MinimumPeriod: u64 = SLOT_DURATION / 2;
}

impl pallet_timestamp::Config for Runtime {
	/// A timestamp: milliseconds since the unix epoch.
	type Moment = u64;
	type OnTimestampSet = Aura;
	type MinimumPeriod = MinimumPeriod;
	type WeightInfo = ();
}

parameter_types! {
	/// The number of blocks back we should accept uncles
	pub const UncleGenerations: BlockNumber = 5;
}

impl pallet_authorship::Config for Runtime {
	type FindAuthor = pallet_session::FindAccountFromAuthorIndex<Self, Aura>;
	type UncleGenerations = UncleGenerations;
	type FilterUncle = ();
	type EventHandler = ();
}

parameter_types! {
	pub const ExistentialDeposit: u128 = 500;
}

impl pallet_cf_flip::Config for Runtime {
	type Event = Event;
	type Balance = FlipBalance;
	type ExistentialDeposit = ExistentialDeposit;
}

impl pallet_sudo::Config for Runtime {
	type Event = Event;
	type Call = Call;
}

impl pallet_cf_witness::Config for Runtime {
	type Event = Event;
	type Origin = Origin;
	type Call = Call;
	type Epoch = EpochIndex;
	type ValidatorId = <Self as frame_system::Config>::AccountId;
	type EpochInfo = pallet_cf_validator::Pallet<Self>;
	type Amount = FlipBalance;
}

/// Claims go live 48 hours after registration, so we need to allow enough time beyond that.
const SECS_IN_AN_HOUR: u64 = 3600;
const REGISTRATION_DELAY: u64 = 48 * SECS_IN_AN_HOUR;

parameter_types! {
	/// 4 days. When a claim is signed, there needs to be enough time left to be able to cash it in.
	pub const MinClaimTTL: Duration = Duration::from_secs(2 * REGISTRATION_DELAY);
	/// 6 days.
	pub const ClaimTTL: Duration = Duration::from_secs(3 * REGISTRATION_DELAY);
}

impl pallet_cf_staking::Config for Runtime {
	type Event = Event;
	type Balance = FlipBalance;
	type Flip = Flip;
	type Nonce = u64;
	type EnsureWitnessed = pallet_cf_witness::EnsureWitnessed;
<<<<<<< HEAD
=======
	type Witnesser = Witnesser;
>>>>>>> 399f4e34
	type EpochInfo = pallet_cf_validator::Pallet<Runtime>;
	type TimeSource = Timestamp;
	type MinClaimTTL = MinClaimTTL;
	type ClaimTTL = ClaimTTL;
}

parameter_types! {
	pub const MintInterval: u32 = 10 * MINUTES;
}

impl pallet_cf_emissions::Config for Runtime {
	type Event = Event;
	type FlipBalance = FlipBalance;
	type Surplus = pallet_cf_flip::Surplus<Runtime>;
	type Issuance = pallet_cf_flip::FlipIssuance<Runtime>;
	type RewardsDistribution = pallet_cf_rewards::OnDemandRewardsDistribution<Runtime>;
	type MintInterval = MintInterval;
}

impl pallet_cf_rewards::Config for Runtime {
	type Event = Event;
}

parameter_types! {
	pub const TransactionByteFee: FlipBalance = 1_000_000;
}

impl pallet_transaction_payment::Config for Runtime {
	type OnChargeTransaction = pallet_cf_flip::FlipTransactionPayment<Self>;
	type TransactionByteFee = TransactionByteFee;
	type WeightToFee = IdentityFee<FlipBalance>;
	type FeeMultiplierUpdate = ();
}

impl pallet_cf_witness_api::Config for Runtime {
	type Call = Call;
	type Witnesser = Witnesser;
}

construct_runtime!(
	pub enum Runtime where
		Block = Block,
		NodeBlock = opaque::Block,
		UncheckedExtrinsic = UncheckedExtrinsic
	{
		System: frame_system::{Module, Call, Config, Storage, Event<T>},
		RandomnessCollectiveFlip: pallet_randomness_collective_flip::{Module, Call, Storage},
		Timestamp: pallet_timestamp::{Module, Call, Storage, Inherent},
		Flip: pallet_cf_flip::{Module, Event<T>, Storage, Config<T>},
		Emissions: pallet_cf_emissions::{Module, Event<T>, Config<T>},
		Rewards: pallet_cf_rewards::{Module, Call, Event<T>},
		Staking: pallet_cf_staking::{Module, Call, Storage, Event<T>, Config<T>},
		TransactionPayment: pallet_transaction_payment::{Module, Storage},
		Session: pallet_session::{Module, Storage, Event, Config<T>},
		Historical: session_historical::{Module},
		Witnesser: pallet_cf_witness::{Module, Call, Event<T>, Origin},
<<<<<<< HEAD
		WitnesserApi: pallet_cf_witness_api::{Module, Call},
=======
>>>>>>> 399f4e34
		Auction: pallet_cf_auction::{Module, Call, Storage, Event<T>, Config},
		Validator: pallet_cf_validator::{Module, Call, Storage, Event<T>, Config<T>},
		Aura: pallet_aura::{Module, Config<T>},
		Authorship: pallet_authorship::{Module, Call, Storage, Inherent},
		Grandpa: pallet_grandpa::{Module, Call, Storage, Config, Event},
		Sudo: pallet_sudo::{Module, Call, Config<T>, Storage, Event<T>},
		Offences: pallet_offences::{Module, Call, Storage, Event},
	}
);

/// The address format for describing accounts.
pub type Address = sp_runtime::MultiAddress<AccountId, ()>;
/// Block header type as expected by this runtime.
pub type Header = generic::Header<BlockNumber, BlakeTwo256>;
/// Block type as expected by this runtime.
pub type Block = generic::Block<Header, UncheckedExtrinsic>;
/// A Block signed with a Justification
pub type SignedBlock = generic::SignedBlock<Block>;
/// BlockId type as expected by this runtime.
pub type BlockId = generic::BlockId<Block>;
/// The SignedExtension to the basic transaction logic.
pub type SignedExtra = (
	frame_system::CheckSpecVersion<Runtime>,
	frame_system::CheckTxVersion<Runtime>,
	frame_system::CheckGenesis<Runtime>,
	frame_system::CheckEra<Runtime>,
	frame_system::CheckNonce<Runtime>,
	frame_system::CheckWeight<Runtime>,
);
/// Unchecked extrinsic type as expected by this runtime.
pub type UncheckedExtrinsic = generic::UncheckedExtrinsic<Address, Call, Signature, SignedExtra>;
/// Extrinsic type that has already been checked.
pub type CheckedExtrinsic = generic::CheckedExtrinsic<AccountId, Call, SignedExtra>;
/// Executive: handles dispatch to the various modules.
pub type Executive = frame_executive::Executive<
	Runtime,
	Block,
	frame_system::ChainContext<Runtime>,
	Runtime,
	AllModules,
>;

impl_runtime_apis! {

	impl sp_api::Core<Block> for Runtime {
		fn version() -> RuntimeVersion {
			VERSION
		}

		fn execute_block(block: Block) {
			Executive::execute_block(block)
		}

		fn initialize_block(header: &<Block as BlockT>::Header) {
			Executive::initialize_block(header)
		}
	}

	impl sp_api::Metadata<Block> for Runtime {
		fn metadata() -> OpaqueMetadata {
			Runtime::metadata().into()
		}
	}

	impl sp_block_builder::BlockBuilder<Block> for Runtime {
		fn apply_extrinsic(extrinsic: <Block as BlockT>::Extrinsic) -> ApplyExtrinsicResult {
			Executive::apply_extrinsic(extrinsic)
		}

		fn finalize_block() -> <Block as BlockT>::Header {
			Executive::finalize_block()
		}

		fn inherent_extrinsics(data: sp_inherents::InherentData) ->
			Vec<<Block as BlockT>::Extrinsic> {
			data.create_extrinsics()
		}

		fn check_inherents(
			block: Block,
			data: sp_inherents::InherentData,
		) -> sp_inherents::CheckInherentsResult {
			data.check_extrinsics(&block)
		}

		fn random_seed() -> <Block as BlockT>::Hash {
			RandomnessCollectiveFlip::random_seed()
		}
	}

	impl sp_transaction_pool::runtime_api::TaggedTransactionQueue<Block> for Runtime {
		fn validate_transaction(
			source: TransactionSource,
			tx: <Block as BlockT>::Extrinsic,
		) -> TransactionValidity {
			Executive::validate_transaction(source, tx)
		}
	}

	impl sp_offchain::OffchainWorkerApi<Block> for Runtime {
		fn offchain_worker(header: &<Block as BlockT>::Header) {
			Executive::offchain_worker(header)
		}
	}

	impl sp_consensus_aura::AuraApi<Block, AuraId> for Runtime {
		fn slot_duration() -> u64 {
			Aura::slot_duration()
		}

		fn authorities() -> Vec<AuraId> {
			Aura::authorities()
		}
	}

	impl sp_session::SessionKeys<Block> for Runtime {
		fn generate_session_keys(seed: Option<Vec<u8>>) -> Vec<u8> {
			opaque::SessionKeys::generate(seed)
		}

		fn decode_session_keys(
			encoded: Vec<u8>,
		) -> Option<Vec<(Vec<u8>, KeyTypeId)>> {
			opaque::SessionKeys::decode_into_raw_public_keys(&encoded)
		}
	}

	impl fg_primitives::GrandpaApi<Block> for Runtime {
		fn grandpa_authorities() -> GrandpaAuthorityList {
			Grandpa::grandpa_authorities()
		}

		fn submit_report_equivocation_unsigned_extrinsic(
			equivocation_proof: fg_primitives::EquivocationProof<
				<Block as BlockT>::Hash,
				NumberFor<Block>,
			>,
			key_owner_proof: fg_primitives::OpaqueKeyOwnershipProof,
		) -> Option<()> {
			let key_owner_proof = key_owner_proof.decode()?;

			Grandpa::submit_unsigned_equivocation_report(
				equivocation_proof,
				key_owner_proof,
			)
		}

		fn generate_key_ownership_proof(
			_set_id: fg_primitives::SetId,
			authority_id: GrandpaId,
		) -> Option<fg_primitives::OpaqueKeyOwnershipProof> {
			use codec::Encode;

			Historical::prove((fg_primitives::KEY_TYPE, authority_id))
				.map(|p| p.encode())
				.map(fg_primitives::OpaqueKeyOwnershipProof::new)
		}
	}

	impl frame_system_rpc_runtime_api::AccountNonceApi<Block, AccountId, Index> for Runtime {
		fn account_nonce(account: AccountId) -> Index {
			System::account_nonce(account)
		}
	}

	#[cfg(feature = "runtime-benchmarks")]
	impl frame_benchmarking::Benchmark<Block> for Runtime {
		fn dispatch_benchmark(
			config: frame_benchmarking::BenchmarkConfig
		) -> Result<Vec<frame_benchmarking::BenchmarkBatch>, sp_runtime::RuntimeString> {
			use frame_benchmarking::{Benchmarking, BenchmarkBatch, add_benchmark, TrackedStorageKey};

			use frame_system_benchmarking::Module as SystemBench;
			impl frame_system_benchmarking::Config for Runtime {}

			let whitelist: Vec<TrackedStorageKey> = vec![
				// Block Number
				hex_literal::hex!("26aa394eea5630e07c48ae0c9558cef702a5c1b19ab7a04f536c519aca4983ac").to_vec().into(),
				// Total Issuance
				hex_literal::hex!("c2261276cc9d1f8598ea4b6a74b15c2f57c875e4cff74148e4628f264b974c80").to_vec().into(),
				// Execution Phase
				hex_literal::hex!("26aa394eea5630e07c48ae0c9558cef7ff553b5a9862a516939d82b3d3d8661a").to_vec().into(),
				// Event Count
				hex_literal::hex!("26aa394eea5630e07c48ae0c9558cef70a98fdbe9ce6c55837576c60c7af3850").to_vec().into(),
				// System Events
				hex_literal::hex!("26aa394eea5630e07c48ae0c9558cef780d41e5e16056765bc8461851072c9d7").to_vec().into(),
			];

			let mut batches = Vec::<BenchmarkBatch>::new();
			let params = (&config, &whitelist);

			add_benchmark!(params, batches, frame_system, SystemBench::<Runtime>);
			add_benchmark!(params, batches, pallet_timestamp, Timestamp);
			add_benchmark!(params, batches, pallet_cf_validator, Validator);

			if batches.is_empty() { return Err("Benchmark not found for this pallet.".into()) }
			Ok(batches)
		}
	}
}<|MERGE_RESOLUTION|>--- conflicted
+++ resolved
@@ -145,10 +145,6 @@
 	type MinAuctionSize = MinAuctionSize;
 	type Confirmation = Auction;
 	type EnsureWitnessed = pallet_cf_witness::EnsureWitnessed;
-<<<<<<< HEAD
-=======
-	type Witnesser = Witnesser;
->>>>>>> 399f4e34
 }
 
 // FIXME: These would be changed
@@ -361,10 +357,6 @@
 	type Flip = Flip;
 	type Nonce = u64;
 	type EnsureWitnessed = pallet_cf_witness::EnsureWitnessed;
-<<<<<<< HEAD
-=======
-	type Witnesser = Witnesser;
->>>>>>> 399f4e34
 	type EpochInfo = pallet_cf_validator::Pallet<Runtime>;
 	type TimeSource = Timestamp;
 	type MinClaimTTL = MinClaimTTL;
@@ -421,14 +413,8 @@
 		Session: pallet_session::{Module, Storage, Event, Config<T>},
 		Historical: session_historical::{Module},
 		Witnesser: pallet_cf_witness::{Module, Call, Event<T>, Origin},
-<<<<<<< HEAD
 		WitnesserApi: pallet_cf_witness_api::{Module, Call},
-=======
->>>>>>> 399f4e34
-		Auction: pallet_cf_auction::{Module, Call, Storage, Event<T>, Config},
 		Validator: pallet_cf_validator::{Module, Call, Storage, Event<T>, Config<T>},
-		Aura: pallet_aura::{Module, Config<T>},
-		Authorship: pallet_authorship::{Module, Call, Storage, Inherent},
 		Grandpa: pallet_grandpa::{Module, Call, Storage, Config, Event},
 		Sudo: pallet_sudo::{Module, Call, Config<T>, Storage, Event<T>},
 		Offences: pallet_offences::{Module, Call, Storage, Event},
