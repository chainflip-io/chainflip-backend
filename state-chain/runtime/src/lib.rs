--- conflicted
+++ resolved
@@ -578,19 +578,17 @@
 		fn cf_eth_chain_id() -> u64 {
 			Environment::ethereum_chain_id()
 		}
-<<<<<<< HEAD
 		fn cf_current_epoch() -> u32 {
 			Validator::current_epoch()
 		}
 		fn cf_current_epoch_started_at() -> u32 {
 			Validator::current_epoch_started_at()
-=======
+    }
 		fn cf_authority_emission_per_block() -> u64 {
 			Emissions::current_authority_emission_per_block().unique_saturated_into()
 		}
 		fn cf_backup_emission_per_block() -> u64 {
 			Emissions::backup_node_emission_per_block().unique_saturated_into()
->>>>>>> 5915f6bb
 		}
 	}
 	// END custom runtime APIs
