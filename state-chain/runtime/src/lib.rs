#![cfg_attr(not(feature = "std"), no_std)]
// `construct_runtime!` does a lot of recursion and requires us to increase the limit to 256.
#![recursion_limit = "256"]
pub mod chainflip;
pub mod constants;
pub mod runtime_apis;
pub mod safe_mode;
#[cfg(feature = "std")]
pub mod test_runner;
mod weights;
use crate::{
	chainflip::Offence,
	runtime_apis::{
		AuctionState, BackupOrPassive, ChainflipAccountStateWithPassive, RuntimeApiAccountInfo,
		RuntimeApiPenalty,
	},
};
use cf_amm::{
	common::{Amount, Price, Tick},
	range_orders::Liquidity,
};
use cf_chains::{
	btc::{BitcoinCrypto, BitcoinNetwork},
	dot::{self, PolkadotCrypto, PolkadotHash},
	eth::{self, api::EthereumApi, Address as EthereumAddress, Ethereum},
	evm::EvmCrypto,
	Bitcoin, Polkadot,
};
use core::ops::Range;
pub use frame_system::Call as SystemCall;
use pallet_cf_governance::GovCallHash;
use pallet_cf_pools::{AssetsMap, Depth, PoolLiquidity};
use pallet_cf_reputation::ExclusionList;
use pallet_transaction_payment::{ConstFeeMultiplier, Multiplier};
use sp_runtime::DispatchError;

use crate::runtime_apis::RuntimeApiAccountInfoV2;

pub use frame_support::{
	construct_runtime, debug,
	instances::{Instance1, Instance2},
	parameter_types,
	traits::{
		ConstBool, ConstU128, ConstU16, ConstU32, ConstU64, ConstU8, KeyOwnerProofSystem,
		Randomness, StorageInfo,
	},
	weights::{
		constants::{
			BlockExecutionWeight, ExtrinsicBaseWeight, ParityDbWeight as DbWeight,
			WEIGHT_REF_TIME_PER_SECOND,
		},
		ConstantMultiplier, IdentityFee, Weight,
	},
	StorageValue,
};
use frame_system::offchain::SendTransactionTypes;
use pallet_cf_funding::MinimumFunding;
use pallet_cf_pools::{PoolInfo, PoolOrders};
use pallet_grandpa::AuthorityId as GrandpaId;
use pallet_session::historical as session_historical;
pub use pallet_timestamp::Call as TimestampCall;
use sp_api::impl_runtime_apis;
use sp_consensus_aura::sr25519::AuthorityId as AuraId;
use sp_core::{crypto::KeyTypeId, OpaqueMetadata, H256};
use sp_runtime::traits::{
	AccountIdLookup, BlakeTwo256, Block as BlockT, ConvertInto, IdentifyAccount, NumberFor, One,
	OpaqueKeys, UniqueSaturatedInto, Verify,
};

#[cfg(any(feature = "std", test))]
pub use sp_runtime::BuildStorage;
use sp_runtime::{
	create_runtime_str, generic, impl_opaque_keys,
	transaction_validity::{TransactionSource, TransactionValidity},
	ApplyExtrinsicResult, MultiSignature,
};
pub use sp_runtime::{Perbill, Permill};
use sp_std::prelude::*;
#[cfg(feature = "std")]
use sp_version::NativeVersion;
use sp_version::RuntimeVersion;

pub use cf_primitives::{Asset, AssetAmount, BlockNumber, FlipBalance, SemVer, SwapOutput};
pub use cf_traits::{EpochInfo, QualifyNode, SessionKeysRegistered, SwappingApi};

pub use chainflip::chain_instances::*;
use chainflip::{
	all_vaults_rotator::AllVaultRotator, epoch_transition::ChainflipEpochTransitions,
	BroadcastReadyProvider, BtcEnvironment, BtcVaultTransitionHandler, ChainAddressConverter,
	ChainflipHeartbeat, DotEnvironment, DotVaultTransitionHandler, EthEnvironment,
	EthVaultTransitionHandler, TokenholderGovernanceBroadcaster,
};
use safe_mode::{RuntimeSafeMode, WitnesserCallPermission};

use constants::common::*;
use pallet_cf_flip::{Bonder, FlipSlasher};
pub use pallet_transaction_payment::ChargeTransactionPayment;

// Make the WASM binary available.
#[cfg(feature = "std")]
include!(concat!(env!("OUT_DIR"), "/wasm_binary.rs"));

/// Alias to 512-bit hash when used in the context of a transaction signature on the chain.
pub type Signature = MultiSignature;

/// Some way of identifying an account on the chain. We intentionally make it equivalent
/// to the public key of our transaction signing scheme.
pub type AccountId = <<Signature as Verify>::Signer as IdentifyAccount>::AccountId;

/// Nonce of a transaction in the chain.
pub type Nonce = u32;

/// Balance of an account.
pub type Balance = u128;

/// A hash of some data used by the chain.
pub type Hash = sp_core::H256;

/// Opaque types. These are used by the CLI to instantiate machinery that don't need to know
/// the specifics of the runtime. They can then be made to be agnostic over specific formats
/// of data like extrinsics, allowing for them to continue syncing the network through upgrades
/// to even the core data structures.
pub mod opaque {
	pub use sp_runtime::OpaqueExtrinsic as UncheckedExtrinsic;

	use super::*;

	/// Opaque block header type.
	pub type Header = generic::Header<BlockNumber, BlakeTwo256>;
	/// Opaque block type.
	pub type Block = generic::Block<Header, UncheckedExtrinsic>;
	/// Opaque block identifier type.
	pub type BlockId = generic::BlockId<Block>;

	impl_opaque_keys! {
		pub struct SessionKeys {
			pub aura: Aura,
			pub grandpa: Grandpa,
		}
	}
}
// To learn more about runtime versioning and what each of the following value means:
//   https://docs.substrate.io/v3/runtime/upgrades#runtime-versioning
#[sp_version::runtime_version]
pub const VERSION: RuntimeVersion = RuntimeVersion {
	spec_name: create_runtime_str!("chainflip-node"),
	impl_name: create_runtime_str!("chainflip-node"),
	authoring_version: 1,
	spec_version: 12,
	impl_version: 1,
	apis: RUNTIME_API_VERSIONS,
	transaction_version: 3,
	state_version: 1,
};

/// The version information used to identify this runtime when compiled natively.
#[cfg(feature = "std")]
pub fn native_version() -> NativeVersion {
	NativeVersion { runtime_version: VERSION, can_author_with: Default::default() }
}

impl pallet_cf_validator::Config for Runtime {
	type RuntimeEvent = RuntimeEvent;
	type Offence = chainflip::Offence;
	type EpochTransitionHandler = ChainflipEpochTransitions;
	type ValidatorWeightInfo = pallet_cf_validator::weights::PalletWeight<Runtime>;
	type VaultRotator =
		AllVaultRotator<EthereumThresholdSigner, PolkadotThresholdSigner, BitcoinThresholdSigner>;
	type MissedAuthorshipSlots = chainflip::MissedAuraSlots;
	type BidderProvider = pallet_cf_funding::Pallet<Self>;
	type KeygenQualification = (
		Reputation,
		(
			ExclusionList<Self, chainflip::KeygenExclusionOffences>,
			(
				pallet_cf_validator::PeerMapping<Self>,
				(
					SessionKeysRegistered<Self, pallet_session::Pallet<Self>>,
					(
						chainflip::ValidatorRoleQualification,
						pallet_cf_validator::QualifyByCfeVersion<Self>,
					),
				),
			),
		),
	);
	type OffenceReporter = Reputation;
	type Bonder = Bonder<Runtime>;
	type SafeMode = RuntimeSafeMode;
	type ReputationResetter = Reputation;
}

parameter_types! {

	// Polkadot
	pub const PolkadotGenesisHash: PolkadotHash = H256(hex_literal::hex!(
		"5f551688012d25a98e729752169f509c6186af8079418c118844cc852b332bf5"
	));

	// Westend
	// hex_literal::hex!(
	// 	"e143f23803ac50e8f6f8e62695d1ce9e4e1d68aa36c1cd2cfd15340213f3423e"
	// )

	pub const BitcoinNetworkParam: BitcoinNetwork = BitcoinNetwork::Testnet;

	pub CurrentCompatibilityVersion: SemVer = SemVer {
		major: env!("CARGO_PKG_VERSION_MAJOR").parse::<u8>().expect("Cargo version must be set"),
		minor: env!("CARGO_PKG_VERSION_MINOR").parse::<u8>().expect("Cargo version must be set"),
		patch: env!("CARGO_PKG_VERSION_PATCH").parse::<u8>().expect("Cargo version must be set"),
	};
}

impl pallet_cf_environment::Config for Runtime {
	type RuntimeEvent = RuntimeEvent;
	type PolkadotVaultKeyWitnessedHandler = PolkadotVault;
	type BitcoinVaultKeyWitnessedHandler = BitcoinVault;
	type BitcoinNetwork = BitcoinNetworkParam;
	type BitcoinFeeInfo = chainflip::BitcoinFeeGetter;
	type RuntimeSafeMode = RuntimeSafeMode;
	type CurrentCompatibilityVersion = CurrentCompatibilityVersion;
	type WeightInfo = pallet_cf_environment::weights::PalletWeight<Runtime>;
}

impl pallet_cf_swapping::Config for Runtime {
	type RuntimeEvent = RuntimeEvent;
	type DepositHandler = chainflip::AnyChainIngressEgressHandler;
	type EgressHandler = chainflip::AnyChainIngressEgressHandler;
	type SwappingApi = LiquidityPools;
	type AddressConverter = ChainAddressConverter;
	type SafeMode = RuntimeSafeMode;
	type WeightInfo = pallet_cf_swapping::weights::PalletWeight<Runtime>;
}

impl pallet_cf_vaults::Config<EthereumInstance> for Runtime {
	type RuntimeEvent = RuntimeEvent;
	type Chain = Ethereum;
	type SetAggKeyWithAggKey = eth::api::EthereumApi<EthEnvironment>;
	type VaultTransitionHandler = EthVaultTransitionHandler;
	type Broadcaster = EthereumBroadcaster;
	type WeightInfo = pallet_cf_vaults::weights::PalletWeight<Runtime>;
	type ChainTracking = EthereumChainTracking;
<<<<<<< HEAD
	type SafeMode = chainflip::RuntimeSafeMode;
=======
	type SafeMode = RuntimeSafeMode;
	type Slasher = FlipSlasher<Self>;
>>>>>>> 0231a5a9
}

impl pallet_cf_vaults::Config<PolkadotInstance> for Runtime {
	type RuntimeEvent = RuntimeEvent;
	type Chain = Polkadot;
	type SetAggKeyWithAggKey = dot::api::PolkadotApi<DotEnvironment>;
	type VaultTransitionHandler = DotVaultTransitionHandler;
	type Broadcaster = PolkadotBroadcaster;
	type WeightInfo = pallet_cf_vaults::weights::PalletWeight<Runtime>;
	type ChainTracking = PolkadotChainTracking;
<<<<<<< HEAD
	type SafeMode = chainflip::RuntimeSafeMode;
=======
	type SafeMode = RuntimeSafeMode;
	type Slasher = FlipSlasher<Self>;
>>>>>>> 0231a5a9
}

impl pallet_cf_vaults::Config<BitcoinInstance> for Runtime {
	type RuntimeEvent = RuntimeEvent;
	type Chain = Bitcoin;
	type SetAggKeyWithAggKey = cf_chains::btc::api::BitcoinApi<BtcEnvironment>;
	type VaultTransitionHandler = BtcVaultTransitionHandler;
	type Broadcaster = BitcoinBroadcaster;
	type WeightInfo = pallet_cf_vaults::weights::PalletWeight<Runtime>;
	type ChainTracking = BitcoinChainTracking;
<<<<<<< HEAD
	type SafeMode = chainflip::RuntimeSafeMode;
=======
	type SafeMode = RuntimeSafeMode;
	type Slasher = FlipSlasher<Self>;
>>>>>>> 0231a5a9
}

use chainflip::address_derivation::AddressDerivation;

impl pallet_cf_ingress_egress::Config<EthereumInstance> for Runtime {
	type RuntimeEvent = RuntimeEvent;
	type RuntimeCall = RuntimeCall;
	type TargetChain = Ethereum;
	type AddressDerivation = AddressDerivation;
	type AddressConverter = ChainAddressConverter;
	type LpBalance = LiquidityProvider;
	type SwapDepositHandler = Swapping;
	type ChainApiCall = eth::api::EthereumApi<EthEnvironment>;
	type Broadcaster = EthereumBroadcaster;
	type DepositHandler = chainflip::EthDepositHandler;
	type CcmHandler = Swapping;
	type ChainTracking = EthereumChainTracking;
	type WeightInfo = pallet_cf_ingress_egress::weights::PalletWeight<Runtime>;
}

impl pallet_cf_ingress_egress::Config<PolkadotInstance> for Runtime {
	type RuntimeEvent = RuntimeEvent;
	type RuntimeCall = RuntimeCall;
	type TargetChain = Polkadot;
	type AddressDerivation = AddressDerivation;
	type AddressConverter = ChainAddressConverter;
	type LpBalance = LiquidityProvider;
	type SwapDepositHandler = Swapping;
	type ChainApiCall = dot::api::PolkadotApi<chainflip::DotEnvironment>;
	type Broadcaster = PolkadotBroadcaster;
	type WeightInfo = pallet_cf_ingress_egress::weights::PalletWeight<Runtime>;
	type DepositHandler = chainflip::DotDepositHandler;
	type ChainTracking = PolkadotChainTracking;
	type CcmHandler = Swapping;
}

impl pallet_cf_ingress_egress::Config<BitcoinInstance> for Runtime {
	type RuntimeEvent = RuntimeEvent;
	type RuntimeCall = RuntimeCall;
	type TargetChain = Bitcoin;
	type AddressDerivation = AddressDerivation;
	type AddressConverter = ChainAddressConverter;
	type LpBalance = LiquidityProvider;
	type SwapDepositHandler = Swapping;
	type ChainApiCall = cf_chains::btc::api::BitcoinApi<chainflip::BtcEnvironment>;
	type Broadcaster = BitcoinBroadcaster;
	type WeightInfo = pallet_cf_ingress_egress::weights::PalletWeight<Runtime>;
	type DepositHandler = chainflip::BtcDepositHandler;
	type ChainTracking = BitcoinChainTracking;
	type CcmHandler = Swapping;
}

parameter_types! {
	pub const NetworkFee: Permill = Permill::from_perthousand(1);
}

impl pallet_cf_pools::Config for Runtime {
	type RuntimeEvent = RuntimeEvent;
	type LpBalance = LiquidityProvider;
	type NetworkFee = NetworkFee;
	type SafeMode = RuntimeSafeMode;
	type WeightInfo = ();
}

impl pallet_cf_lp::Config for Runtime {
	type RuntimeEvent = RuntimeEvent;
	type DepositHandler = chainflip::AnyChainIngressEgressHandler;
	type EgressHandler = chainflip::AnyChainIngressEgressHandler;
	type AddressConverter = ChainAddressConverter;
	type SafeMode = RuntimeSafeMode;
	type WeightInfo = pallet_cf_lp::weights::PalletWeight<Runtime>;
}

impl pallet_cf_account_roles::Config for Runtime {
	type RuntimeEvent = RuntimeEvent;
	type EnsureGovernance = pallet_cf_governance::EnsureGovernance;
	type WeightInfo = pallet_cf_account_roles::weights::PalletWeight<Runtime>;
}

impl<LocalCall> SendTransactionTypes<LocalCall> for Runtime
where
	RuntimeCall: From<LocalCall>,
{
	type Extrinsic = UncheckedExtrinsic;
	type OverarchingCall = RuntimeCall;
}

impl pallet_session::Config for Runtime {
	type SessionHandler = <opaque::SessionKeys as OpaqueKeys>::KeyTypeIdProviders;
	type ShouldEndSession = Validator;
	type SessionManager = Validator;
	type RuntimeEvent = RuntimeEvent;
	type Keys = opaque::SessionKeys;
	type NextSessionRotation = Validator;
	type ValidatorId = <Self as frame_system::Config>::AccountId;
	type ValidatorIdOf = ConvertInto;
	type WeightInfo = weights::pallet_session::SubstrateWeight<Runtime>;
}

impl pallet_session::historical::Config for Runtime {
	type FullIdentification = ();
	type FullIdentificationOf = ();
}

const NORMAL_DISPATCH_RATIO: Perbill = Perbill::from_percent(75);

parameter_types! {
	pub const Version: RuntimeVersion = VERSION;
	pub const BlockHashCount: BlockNumber = 2400;
	/// We allow for 2 seconds of compute with a 6 second average block time.
	pub BlockWeights: frame_system::limits::BlockWeights =
		frame_system::limits::BlockWeights::with_sensible_defaults(
			Weight::from_parts(2u64 * WEIGHT_REF_TIME_PER_SECOND, u64::MAX),
			NORMAL_DISPATCH_RATIO,
		);
	pub BlockLength: frame_system::limits::BlockLength = frame_system::limits::BlockLength
		::max_with_normal_ratio(5 * 1024 * 1024, NORMAL_DISPATCH_RATIO);
}

// Configure FRAME pallets to include in runtime.
impl frame_system::Config for Runtime {
	/// The basic call filter to use in dispatchable.
	type BaseCallFilter = frame_support::traits::Everything;
	/// The block type for the runtime.
	type Block = Block;
	/// Block & extrinsics weights: base values and limits.
	type BlockWeights = BlockWeights;
	/// The maximum length of a block (in bytes).
	type BlockLength = BlockLength;
	/// The identifier used to distinguish between accounts.
	type AccountId = AccountId;
	/// The aggregated dispatch type that is available for extrinsics.
	type RuntimeCall = RuntimeCall;
	/// The type for storing how many extrinsics an account has signed.
	type Nonce = Nonce;
	/// The lookup mechanism to get account ID from whatever is passed in dispatchers.
	type Lookup = AccountIdLookup<AccountId, ()>;
	/// The type for hashing blocks and tries.
	type Hash = Hash;
	/// The hashing algorithm used.
	type Hashing = BlakeTwo256;
	/// The ubiquitous event type.
	type RuntimeEvent = RuntimeEvent;
	/// The ubiquitous origin type.
	type RuntimeOrigin = RuntimeOrigin;
	/// Maximum number of block number to block hash mappings to keep (oldest pruned first).
	type BlockHashCount = BlockHashCount;
	/// The weight of database operations that the runtime can invoke.
	type DbWeight = DbWeight;
	/// Version of the runtime.
	type Version = Version;
	/// Converts a module to the index of the module in `construct_runtime!`.
	///
	/// This type is being generated by `construct_runtime!`.
	type PalletInfo = PalletInfo;
	/// What to do if a new account is created.
	type OnNewAccount = AccountRoles;
	/// What to do if an account is fully reaped from the system.
	type OnKilledAccount = (
		pallet_cf_flip::BurnFlipAccount<Self>,
		pallet_cf_validator::DeletePeerMapping<Self>,
		pallet_cf_validator::DeleteVanityName<Self>,
		GrandpaOffenceReporter<Self>,
		Funding,
		AccountRoles,
		Reputation,
	);
	/// The data to be stored in an account.
	type AccountData = ();
	/// Weight information for the extrinsics of this pallet.
	type SystemWeightInfo = weights::frame_system::SubstrateWeight<Runtime>;
	/// This is used as an identifier of the chain.
	type SS58Prefix = ConstU16<CHAINFLIP_SS58_PREFIX>;
	/// The set code logic, just the default since we're not a parachain.
	type OnSetCode = ();
	type MaxConsumers = ConstU32<16>;
}

impl frame_system::offchain::SigningTypes for Runtime {
	type Public = <Signature as Verify>::Signer;
	type Signature = Signature;
}

impl pallet_aura::Config for Runtime {
	type AuthorityId = AuraId;
	type DisabledValidators = ();
	type MaxAuthorities = ConstU32<MAX_AUTHORITIES>;
	type AllowMultipleBlocksPerSlot = ConstBool<false>;
}

parameter_types! {
	pub storage BlocksPerEpoch: u64 = Validator::blocks_per_epoch().into();
}

type KeyOwnerIdentification<T, Id> =
	<T as KeyOwnerProofSystem<(KeyTypeId, Id)>>::IdentificationTuple;
type GrandpaOffenceReporter<T> = pallet_cf_reputation::ChainflipOffenceReportingAdapter<
	T,
	pallet_grandpa::EquivocationOffence<KeyOwnerIdentification<Historical, GrandpaId>>,
	<T as pallet_session::historical::Config>::FullIdentification,
>;

impl pallet_grandpa::Config for Runtime {
	type RuntimeEvent = RuntimeEvent;
	type WeightInfo = ();
	type MaxAuthorities = ConstU32<MAX_AUTHORITIES>;
	// Note: We don't use nomination.
	type MaxNominators = ConstU32<0>;

	type MaxSetIdSessionEntries = ConstU64<8>;
	type KeyOwnerProof = <Historical as KeyOwnerProofSystem<(KeyTypeId, GrandpaId)>>::Proof;
	type EquivocationReportSystem = pallet_grandpa::EquivocationReportSystem<
		Self,
		GrandpaOffenceReporter<Self>,
		Historical,
		ConstU64<14400>,
	>;
}

impl pallet_timestamp::Config for Runtime {
	/// A timestamp: milliseconds since the unix epoch.
	type Moment = u64;
	type OnTimestampSet = Aura;
	type MinimumPeriod = ConstU64<{ SLOT_DURATION / 2 }>;
	type WeightInfo = weights::pallet_timestamp::SubstrateWeight<Runtime>;
}

impl pallet_authorship::Config for Runtime {
	type FindAuthor = pallet_session::FindAccountFromAuthorIndex<Self, Aura>;
	type EventHandler = ();
}

impl pallet_cf_flip::Config for Runtime {
	type RuntimeEvent = RuntimeEvent;
	type Balance = FlipBalance;
	type ExistentialDeposit = ConstU128<500>;
	type BlocksPerDay = ConstU32<DAYS>;
	type OnAccountFunded = pallet_cf_validator::UpdateBackupMapping<Self>;
	type WeightInfo = pallet_cf_flip::weights::PalletWeight<Runtime>;
	type WaivedFees = chainflip::WaivedFees;
}

impl pallet_cf_witnesser::Config for Runtime {
	type RuntimeEvent = RuntimeEvent;
	type RuntimeOrigin = RuntimeOrigin;
	type RuntimeCall = RuntimeCall;
	type SafeMode = RuntimeSafeMode;
	type CallDispatchPermission = WitnesserCallPermission;
	type WeightInfo = pallet_cf_witnesser::weights::PalletWeight<Runtime>;
}

impl pallet_cf_funding::Config for Runtime {
	type RuntimeEvent = RuntimeEvent;
	type ThresholdCallable = RuntimeCall;
	type FunderId = AccountId;
	type Flip = Flip;
	type Broadcaster = EthereumBroadcaster;
	type EnsureThresholdSigned =
		pallet_cf_threshold_signature::EnsureThresholdSigned<Self, Instance1>;
	type RegisterRedemption = EthereumApi<EthEnvironment>;
	type TimeSource = Timestamp;
	type SafeMode = RuntimeSafeMode;
	type WeightInfo = pallet_cf_funding::weights::PalletWeight<Runtime>;
}

impl pallet_cf_tokenholder_governance::Config for Runtime {
	type RuntimeEvent = RuntimeEvent;
	type FeePayment = Flip;
	type WeightInfo = pallet_cf_tokenholder_governance::weights::PalletWeight<Runtime>;
	type VotingPeriod = ConstU32<{ 14 * DAYS }>;
	type AnyChainGovKeyBroadcaster = TokenholderGovernanceBroadcaster;
	type CommKeyBroadcaster = TokenholderGovernanceBroadcaster;
	type ProposalFee = ConstU128<{ 1_000 * FLIPPERINOS_PER_FLIP }>;
	type EnactmentDelay = ConstU32<{ 7 * DAYS }>;
}

impl pallet_cf_governance::Config for Runtime {
	type RuntimeOrigin = RuntimeOrigin;
	type RuntimeCall = RuntimeCall;
	type RuntimeEvent = RuntimeEvent;
	type TimeSource = Timestamp;
	type WeightInfo = pallet_cf_governance::weights::PalletWeight<Runtime>;
	type UpgradeCondition = pallet_cf_validator::NotDuringRotation<Runtime>;
	type RuntimeUpgrade = chainflip::RuntimeUpgradeManager;
	type CompatibleCfeVersions = Environment;
	type AuthoritiesCfeVersions = Validator;
}

impl pallet_cf_emissions::Config for Runtime {
	type RuntimeEvent = RuntimeEvent;
	type HostChain = Ethereum;
	type FlipBalance = FlipBalance;
	type ApiCall = eth::api::EthereumApi<EthEnvironment>;
	type Broadcaster = EthereumBroadcaster;
	type Surplus = pallet_cf_flip::Surplus<Runtime>;
	type Issuance = pallet_cf_flip::FlipIssuance<Runtime>;
	type RewardsDistribution = chainflip::BlockAuthorRewardDistribution;
	type CompoundingInterval = ConstU32<COMPOUNDING_INTERVAL>;
	type EthEnvironment = EthEnvironment;
	type FlipToBurn = LiquidityPools;
	type EgressHandler = chainflip::AnyChainIngressEgressHandler;
	type SafeMode = RuntimeSafeMode;
	type WeightInfo = pallet_cf_emissions::weights::PalletWeight<Runtime>;
}

parameter_types! {
	pub FeeMultiplier: Multiplier = Multiplier::one();
}

impl pallet_transaction_payment::Config for Runtime {
	type RuntimeEvent = RuntimeEvent;
	type OnChargeTransaction = pallet_cf_flip::FlipTransactionPayment<Self>;
	type OperationalFeeMultiplier = ConstU8<5>;
	type WeightToFee =
		ConstantMultiplier<FlipBalance, ConstU128<{ constants::common::TX_FEE_MULTIPLIER }>>;
	type LengthToFee = ConstantMultiplier<FlipBalance, ConstU128<1_000_000>>;
	type FeeMultiplierUpdate = ConstFeeMultiplier<FeeMultiplier>;
}

parameter_types! {
	pub const ReputationPointFloorAndCeiling: (i32, i32) = (-2880, 2880);
	pub const MaximumAccruableReputation: pallet_cf_reputation::ReputationPoints = 15;
}

impl pallet_cf_reputation::Config for Runtime {
	type RuntimeEvent = RuntimeEvent;
	type Offence = chainflip::Offence;
	type Heartbeat = ChainflipHeartbeat;
	type HeartbeatBlockInterval = ConstU32<HEARTBEAT_BLOCK_INTERVAL>;
	type ReputationPointFloorAndCeiling = ReputationPointFloorAndCeiling;
	type Slasher = FlipSlasher<Self>;
	type WeightInfo = pallet_cf_reputation::weights::PalletWeight<Runtime>;
	type MaximumAccruableReputation = MaximumAccruableReputation;
	type SafeMode = RuntimeSafeMode;
}

impl pallet_cf_threshold_signature::Config<EthereumInstance> for Runtime {
	type RuntimeEvent = RuntimeEvent;
	type Offence = chainflip::Offence;
	type RuntimeOrigin = RuntimeOrigin;
	type ThresholdCallable = RuntimeCall;
	type ThresholdSignerNomination = chainflip::RandomSignerNomination;
	type TargetChainCrypto = EvmCrypto;
	type VaultActivator = EthereumVault;
	type OffenceReporter = Reputation;
	type CeremonyRetryDelay = ConstU32<1>;
	type SafeMode = chainflip::RuntimeSafeMode;
	type Slasher = FlipSlasher<Self>;
	type Weights = pallet_cf_threshold_signature::weights::PalletWeight<Self>;
}

impl pallet_cf_threshold_signature::Config<PolkadotInstance> for Runtime {
	type RuntimeEvent = RuntimeEvent;
	type Offence = chainflip::Offence;
	type RuntimeOrigin = RuntimeOrigin;
	type ThresholdCallable = RuntimeCall;
	type ThresholdSignerNomination = chainflip::RandomSignerNomination;
	type TargetChainCrypto = PolkadotCrypto;
	type VaultActivator = PolkadotVault;
	type OffenceReporter = Reputation;
	type CeremonyRetryDelay = ConstU32<1>;
	type SafeMode = chainflip::RuntimeSafeMode;
	type Slasher = FlipSlasher<Self>;
	type Weights = pallet_cf_threshold_signature::weights::PalletWeight<Self>;
}

impl pallet_cf_threshold_signature::Config<BitcoinInstance> for Runtime {
	type RuntimeEvent = RuntimeEvent;
	type Offence = chainflip::Offence;
	type RuntimeOrigin = RuntimeOrigin;
	type ThresholdCallable = RuntimeCall;
	type ThresholdSignerNomination = chainflip::RandomSignerNomination;
	type TargetChainCrypto = BitcoinCrypto;
	type VaultActivator = BitcoinVault;
	type OffenceReporter = Reputation;
	type CeremonyRetryDelay = ConstU32<1>;
	type SafeMode = chainflip::RuntimeSafeMode;
	type Slasher = FlipSlasher<Self>;
	type Weights = pallet_cf_threshold_signature::weights::PalletWeight<Self>;
}

impl pallet_cf_broadcast::Config<EthereumInstance> for Runtime {
	type RuntimeEvent = RuntimeEvent;
	type RuntimeCall = RuntimeCall;
	type RuntimeOrigin = RuntimeOrigin;
	type BroadcastCallable = RuntimeCall;
	type Offence = chainflip::Offence;
	type TargetChain = Ethereum;
	type ApiCall = eth::api::EthereumApi<EthEnvironment>;
	type ThresholdSigner = EthereumThresholdSigner;
	type TransactionBuilder = chainflip::EthTransactionBuilder;
	type BroadcastSignerNomination = chainflip::RandomSignerNomination;
	type OffenceReporter = Reputation;
	type EnsureThresholdSigned =
		pallet_cf_threshold_signature::EnsureThresholdSigned<Self, EthereumInstance>;
	type BroadcastReadyProvider = BroadcastReadyProvider;
	type BroadcastTimeout = ConstU32<{ 10 * MINUTES }>;
	type WeightInfo = pallet_cf_broadcast::weights::PalletWeight<Runtime>;
	type SafeMode = RuntimeSafeMode;
	type SafeModeBlockMargin = ConstU32<10>;
	type KeyProvider = EthereumThresholdSigner;
}

impl pallet_cf_broadcast::Config<PolkadotInstance> for Runtime {
	type RuntimeEvent = RuntimeEvent;
	type RuntimeCall = RuntimeCall;
	type RuntimeOrigin = RuntimeOrigin;
	type BroadcastCallable = RuntimeCall;
	type Offence = chainflip::Offence;
	type TargetChain = Polkadot;
	type ApiCall = dot::api::PolkadotApi<DotEnvironment>;
	type ThresholdSigner = PolkadotThresholdSigner;
	type TransactionBuilder = chainflip::DotTransactionBuilder;
	type BroadcastSignerNomination = chainflip::RandomSignerNomination;
	type OffenceReporter = Reputation;
	type EnsureThresholdSigned =
		pallet_cf_threshold_signature::EnsureThresholdSigned<Self, PolkadotInstance>;
	type BroadcastReadyProvider = BroadcastReadyProvider;
	type BroadcastTimeout = ConstU32<{ 10 * MINUTES }>;
	type WeightInfo = pallet_cf_broadcast::weights::PalletWeight<Runtime>;
	type SafeMode = RuntimeSafeMode;
	type SafeModeBlockMargin = ConstU32<10>;
	type KeyProvider = PolkadotThresholdSigner;
}

impl pallet_cf_broadcast::Config<BitcoinInstance> for Runtime {
	type RuntimeEvent = RuntimeEvent;
	type RuntimeCall = RuntimeCall;
	type RuntimeOrigin = RuntimeOrigin;
	type BroadcastCallable = RuntimeCall;
	type Offence = chainflip::Offence;
	type TargetChain = Bitcoin;
	type ApiCall = cf_chains::btc::api::BitcoinApi<BtcEnvironment>;
	type ThresholdSigner = BitcoinThresholdSigner;
	type TransactionBuilder = chainflip::BtcTransactionBuilder;
	type BroadcastSignerNomination = chainflip::RandomSignerNomination;
	type OffenceReporter = Reputation;
	type EnsureThresholdSigned =
		pallet_cf_threshold_signature::EnsureThresholdSigned<Self, BitcoinInstance>;
	type BroadcastReadyProvider = BroadcastReadyProvider;
	type BroadcastTimeout = ConstU32<{ 90 * MINUTES }>;
	type WeightInfo = pallet_cf_broadcast::weights::PalletWeight<Runtime>;
	type SafeMode = RuntimeSafeMode;
	type SafeModeBlockMargin = ConstU32<10>;
	type KeyProvider = BitcoinThresholdSigner;
}

impl pallet_cf_chain_tracking::Config<EthereumInstance> for Runtime {
	type RuntimeEvent = RuntimeEvent;
	type TargetChain = Ethereum;
	type WeightInfo = pallet_cf_chain_tracking::weights::PalletWeight<Runtime>;
}

impl pallet_cf_chain_tracking::Config<PolkadotInstance> for Runtime {
	type RuntimeEvent = RuntimeEvent;
	type TargetChain = Polkadot;
	type WeightInfo = pallet_cf_chain_tracking::weights::PalletWeight<Runtime>;
}

impl pallet_cf_chain_tracking::Config<BitcoinInstance> for Runtime {
	type RuntimeEvent = RuntimeEvent;
	type TargetChain = Bitcoin;
	type WeightInfo = pallet_cf_chain_tracking::weights::PalletWeight<Runtime>;
}

construct_runtime!(
	pub struct Runtime
	{
		System: frame_system,
		Timestamp: pallet_timestamp,
		Environment: pallet_cf_environment,
		Flip: pallet_cf_flip,
		Emissions: pallet_cf_emissions,
		// AccountRoles after funding, since account creation comes first.
		Funding: pallet_cf_funding,
		AccountRoles: pallet_cf_account_roles,
		TransactionPayment: pallet_transaction_payment,
		Witnesser: pallet_cf_witnesser,
		Validator: pallet_cf_validator,
		Session: pallet_session,
		Historical: session_historical::{Pallet},
		Aura: pallet_aura,
		Authorship: pallet_authorship,
		Grandpa: pallet_grandpa,
		Governance: pallet_cf_governance,
		TokenholderGovernance: pallet_cf_tokenholder_governance,
		Reputation: pallet_cf_reputation,

		EthereumChainTracking: pallet_cf_chain_tracking::<Instance1>,
		PolkadotChainTracking: pallet_cf_chain_tracking::<Instance2>,
		BitcoinChainTracking: pallet_cf_chain_tracking::<Instance3>,

		EthereumVault: pallet_cf_vaults::<Instance1>,
		PolkadotVault: pallet_cf_vaults::<Instance2>,
		BitcoinVault: pallet_cf_vaults::<Instance3>,

		EthereumThresholdSigner: pallet_cf_threshold_signature::<Instance1>,
		PolkadotThresholdSigner: pallet_cf_threshold_signature::<Instance2>,
		BitcoinThresholdSigner: pallet_cf_threshold_signature::<Instance3>,

		EthereumBroadcaster: pallet_cf_broadcast::<Instance1>,
		PolkadotBroadcaster: pallet_cf_broadcast::<Instance2>,
		BitcoinBroadcaster: pallet_cf_broadcast::<Instance3>,

		Swapping: pallet_cf_swapping,
		LiquidityProvider: pallet_cf_lp,

		EthereumIngressEgress: pallet_cf_ingress_egress::<Instance1>,
		PolkadotIngressEgress: pallet_cf_ingress_egress::<Instance2>,
		BitcoinIngressEgress: pallet_cf_ingress_egress::<Instance3>,

		LiquidityPools: pallet_cf_pools,
	}
);

/// The address format for describing accounts.
pub type Address = sp_runtime::MultiAddress<AccountId, ()>;
/// Block header type as expected by this runtime.
pub type Header = generic::Header<BlockNumber, BlakeTwo256>;
/// Block type as expected by this runtime.
pub type Block = generic::Block<Header, UncheckedExtrinsic>;
/// A Block signed with a Justification
pub type SignedBlock = generic::SignedBlock<Block>;
/// The SignedExtension to the basic transaction logic.
pub type SignedExtra = (
	frame_system::CheckNonZeroSender<Runtime>,
	frame_system::CheckSpecVersion<Runtime>,
	frame_system::CheckTxVersion<Runtime>,
	frame_system::CheckGenesis<Runtime>,
	frame_system::CheckEra<Runtime>,
	frame_system::CheckNonce<Runtime>,
	frame_system::CheckWeight<Runtime>,
	pallet_transaction_payment::ChargeTransactionPayment<Runtime>,
);
/// Unchecked extrinsic type as expected by this runtime.
pub type UncheckedExtrinsic =
	generic::UncheckedExtrinsic<Address, RuntimeCall, Signature, SignedExtra>;
/// The payload being signed in transactions.
pub type SignedPayload = generic::SignedPayload<RuntimeCall, SignedExtra>;
/// Extrinsic type that has already been checked.
pub type CheckedExtrinsic = generic::CheckedExtrinsic<AccountId, RuntimeCall, SignedExtra>;
/// Executive: handles dispatch to the various modules.
pub type Executive = frame_executive::Executive<
	Runtime,
	Block,
	frame_system::ChainContext<Runtime>,
	Runtime,
	AllPalletsWithSystem,
	(),
>;

#[cfg(feature = "runtime-benchmarks")]
#[macro_use]
extern crate frame_benchmarking;

#[cfg(feature = "runtime-benchmarks")]
mod benches {
	define_benchmarks!(
		[frame_benchmarking, BaselineBench::<Runtime>]
		[frame_system, SystemBench::<Runtime>]
		[pallet_timestamp, Timestamp]
		[pallet_cf_environment, Environment]
		[pallet_cf_flip, Flip]
		[pallet_cf_emissions, Emissions]
		[pallet_cf_funding, Funding]
		[pallet_session, SessionBench::<Runtime>]
		[pallet_cf_witnesser, Witnesser]
		[pallet_cf_validator, Validator]
		[pallet_cf_governance, Governance]
		[pallet_cf_tokenholder_governance, TokenholderGovernance]
		[pallet_cf_vaults, EthereumVault]
		[pallet_cf_reputation, Reputation]
		[pallet_cf_threshold_signature, EthereumThresholdSigner]
		[pallet_cf_broadcast, EthereumBroadcaster]
		[pallet_cf_chain_tracking, EthereumChainTracking]
		[pallet_cf_swapping, Swapping]
		[pallet_cf_account_roles, AccountRoles]
		[pallet_cf_ingress_egress, EthereumIngressEgress]
		[pallet_cf_lp, LiquidityProvider]
		[pallet_cf_pools, LiquidityPools]
	);
}

impl_runtime_apis! {
	// START custom runtime APIs
	impl runtime_apis::CustomRuntimeApi<Block> for Runtime {
		fn cf_is_auction_phase() -> bool {
			Validator::is_auction_phase()
		}
		fn cf_eth_flip_token_address() -> EthereumAddress {
			Environment::supported_eth_assets(cf_primitives::chains::assets::eth::Asset::Flip).expect("FLIP token address should exist")
		}
		fn cf_eth_state_chain_gateway_address() -> EthereumAddress {
			Environment::state_chain_gateway_address()
		}
		fn cf_eth_key_manager_address() -> EthereumAddress {
			Environment::key_manager_address()
		}
		fn cf_eth_chain_id() -> u64 {
			Environment::ethereum_chain_id()
		}
		fn cf_eth_vault() -> ([u8; 33], BlockNumber) {
			let epoch_index = Self::cf_current_epoch();
			// We should always have a Vault for the current epoch, but in case we do
			// not, just return an empty Vault.
			(EthereumThresholdSigner::vault_keys(epoch_index).unwrap_or_default().to_pubkey_compressed(), EthereumVault::vault_start_block_numbers(epoch_index).unwrap().unique_saturated_into())
		}
		fn cf_auction_parameters() -> (u32, u32) {
			let auction_params = Validator::auction_parameters();
			(auction_params.min_size, auction_params.max_size)
		}
		fn cf_min_funding() -> u128 {
			MinimumFunding::<Runtime>::get().unique_saturated_into()
		}
		fn cf_current_epoch() -> u32 {
			Validator::current_epoch()
		}
		fn cf_current_compatibility_version() -> SemVer {
			use cf_traits::CompatibleCfeVersions;
			Environment::current_compatibility_version()
		}
		fn cf_epoch_duration() -> u32 {
			Validator::blocks_per_epoch()
		}
		fn cf_current_epoch_started_at() -> u32 {
			Validator::current_epoch_started_at()
		}
		fn cf_authority_emission_per_block() -> u128 {
			Emissions::current_authority_emission_per_block()
		}
		fn cf_backup_emission_per_block() -> u128 {
			Emissions::backup_node_emission_per_block()
		}
		fn cf_flip_supply() -> (u128, u128) {
			(Flip::total_issuance(), Flip::offchain_funds())
		}
		fn cf_accounts() -> Vec<(AccountId, Vec<u8>)> {
			let mut vanity_names = Validator::vanity_names();
			frame_system::Account::<Runtime>::iter_keys()
				.map(|account_id| {
					let vanity_name = vanity_names.remove(&account_id).unwrap_or_default();
					(account_id, vanity_name)
				})
				.collect()
		}
		fn cf_account_info_v2(account_id: AccountId) -> RuntimeApiAccountInfoV2 {
			let is_current_backup = pallet_cf_validator::Backups::<Runtime>::get().contains_key(&account_id);
			let key_holder_epochs = pallet_cf_validator::HistoricalActiveEpochs::<Runtime>::get(&account_id);
			let is_qualified = <<Runtime as pallet_cf_validator::Config>::KeygenQualification as QualifyNode<_>>::is_qualified(&account_id);
			let is_current_authority = pallet_cf_validator::CurrentAuthorities::<Runtime>::get().contains(&account_id);
			let is_bidding = pallet_cf_funding::ActiveBidder::<Runtime>::get(&account_id);
			let account_info_v1 = Self::cf_account_info(account_id.clone());
			let bound_redeem_address = pallet_cf_funding::BoundRedeemAddress::<Runtime>::get(&account_id);
			RuntimeApiAccountInfoV2 {
				balance: account_info_v1.balance,
				bond: account_info_v1.bond,
				last_heartbeat: account_info_v1.last_heartbeat,
				online_credits: account_info_v1.online_credits,
				reputation_points: account_info_v1.reputation_points,
				keyholder_epochs: key_holder_epochs,
				is_current_authority,
				is_current_backup,
				is_qualified: is_bidding && is_qualified,
				is_online: account_info_v1.is_live,
				is_bidding,
				bound_redeem_address,
			}
		}
		fn cf_account_info(account_id: AccountId) -> RuntimeApiAccountInfo {
			let account_info = pallet_cf_flip::Account::<Runtime>::get(&account_id);
			let reputation_info = pallet_cf_reputation::Reputations::<Runtime>::get(&account_id);

			let get_validator_state = |account_id: &AccountId| -> ChainflipAccountStateWithPassive {
				if Validator::current_authorities().contains(account_id) {
					return ChainflipAccountStateWithPassive::CurrentAuthority;
				}
				if Validator::highest_funded_qualified_backup_nodes_lookup().contains(account_id) {
					return ChainflipAccountStateWithPassive::BackupOrPassive(BackupOrPassive::Backup);
				}
				ChainflipAccountStateWithPassive::BackupOrPassive(BackupOrPassive::Passive)
			};

			RuntimeApiAccountInfo {
				balance: account_info.total(),
				bond: account_info.bond(),
				last_heartbeat: pallet_cf_reputation::LastHeartbeat::<Runtime>::get(&account_id).unwrap_or(0),
				is_live: Reputation::is_qualified(&account_id),
				is_activated: pallet_cf_funding::ActiveBidder::<Runtime>::get(&account_id),
				online_credits: reputation_info.online_credits,
				reputation_points: reputation_info.reputation_points,
				state: get_validator_state(&account_id),
			}
		}

		fn cf_penalties() -> Vec<(Offence, RuntimeApiPenalty)> {
			pallet_cf_reputation::Penalties::<Runtime>::iter_keys()
				.map(|offence| {
					let penalty = pallet_cf_reputation::Penalties::<Runtime>::get(offence);
					(offence, RuntimeApiPenalty {
						reputation_points: penalty.reputation,
						suspension_duration_blocks: penalty.suspension
					})
				})
				.collect()
		}
		fn cf_suspensions() -> Vec<(Offence, Vec<(u32, AccountId)>)> {
			pallet_cf_reputation::Suspensions::<Runtime>::iter_keys()
				.map(|offence| {
					let suspension = pallet_cf_reputation::Suspensions::<Runtime>::get(offence);
					(offence, suspension.into())
				})
				.collect()
		}
		fn cf_generate_gov_key_call_hash(
			call: Vec<u8>,
		) -> GovCallHash {
			Governance::compute_gov_key_call_hash::<_>(call).0
		}

		fn cf_auction_state() -> AuctionState {
			let auction_params = Validator::auction_parameters();

			AuctionState {
				blocks_per_epoch: Validator::blocks_per_epoch(),
				current_epoch_started_at: Validator::current_epoch_started_at(),
				redemption_period_as_percentage: Validator::redemption_period_as_percentage().deconstruct(),
				min_funding: MinimumFunding::<Runtime>::get().unique_saturated_into(),
				auction_size_range: (auction_params.min_size, auction_params.max_size)
			}
		}

		fn cf_pool_price(
			from: Asset,
			to: Asset,
		) -> Option<Price> {
			LiquidityPools::current_price(from, to)
		}

		/// Simulates a swap and return the intermediate (if any) and final output.
		///
		/// If no swap rate can be calculated, returns None. This can happen if the pools are not
		/// provisioned, or if the input amount amount is too high or too low to give a meaningful
		/// output.
		///
		/// Note: This function must only be called through RPC, because RPC has its own storage buffer
		/// layer and would not affect on-chain storage.
		fn cf_pool_simulate_swap(from: Asset, to:Asset, amount: AssetAmount) -> Option<SwapOutput> {
			LiquidityPools::swap_with_network_fee(from, to, amount).ok()
		}

		fn cf_pool_info(base_asset: Asset, pair_asset: Asset) -> Option<PoolInfo> {
			LiquidityPools::pool_info(base_asset, pair_asset)
		}

		fn cf_pool_depth(base_asset: Asset, pair_asset: Asset, tick_range: Range<cf_amm::common::Tick>) -> Option<Result<AssetsMap<Depth>, DispatchError>> {
			LiquidityPools::pool_depth(base_asset, pair_asset, tick_range)
		}

		fn cf_pool_liquidity(base_asset: Asset, pair_asset: Asset) -> Option<PoolLiquidity> {
			LiquidityPools::pool_liquidity(base_asset, pair_asset)
		}

		fn cf_required_asset_ratio_for_range_order(
			base_asset: Asset,
			pair_asset: Asset,
			tick_range: Range<cf_amm::common::Tick>,
		) -> Option<Result<AssetsMap<Amount>, DispatchError>> {
			LiquidityPools::required_asset_ratio_for_range_order(base_asset, pair_asset, tick_range)
		}

		fn cf_pool_orders(
			base_asset: Asset,
			pair_asset: Asset,
			lp: AccountId,
		) -> Option<PoolOrders> {
			LiquidityPools::pool_orders(base_asset, pair_asset, &lp)
		}

		fn cf_pool_range_order_liquidity_value(
			base_asset: Asset,
			pair_asset: Asset,
			tick_range: Range<Tick>,
			liquidity: Liquidity,
		) -> Option<Result<AssetsMap<Amount>, DispatchError>> {
			LiquidityPools::pool_range_order_liquidity_value(base_asset, pair_asset, tick_range, liquidity)
		}

		fn cf_environment() -> runtime_apis::Environment {
			runtime_apis::Environment {
				bitcoin_network: Environment::network_environment().into(),
				ethereum_chain_id: Environment::ethereum_chain_id(),
				polkadot_genesis_hash: Environment::polkadot_genesis_hash(),
			}
		}

		fn cf_min_swap_amount(asset: Asset) -> AssetAmount {
			Swapping::minimum_swap_amount(asset)
		}
	}

	// END custom runtime APIs
	impl sp_api::Core<Block> for Runtime {
		fn version() -> RuntimeVersion {
			VERSION
		}

		fn execute_block(block: Block) {
			Executive::execute_block(block);
		}

		fn initialize_block(header: &<Block as BlockT>::Header) {
			Executive::initialize_block(header)
		}
	}

	impl sp_api::Metadata<Block> for Runtime {
		fn metadata() -> OpaqueMetadata {
			OpaqueMetadata::new(Runtime::metadata().into())
		}

		fn metadata_at_version(version: u32) -> Option<OpaqueMetadata> {
			Runtime::metadata_at_version(version)
		}

		fn metadata_versions() -> sp_std::vec::Vec<u32> {
			Runtime::metadata_versions()
		}
	}

	impl sp_block_builder::BlockBuilder<Block> for Runtime {
		fn apply_extrinsic(extrinsic: <Block as BlockT>::Extrinsic) -> ApplyExtrinsicResult {
			Executive::apply_extrinsic(extrinsic)
		}

		fn finalize_block() -> <Block as BlockT>::Header {
			Executive::finalize_block()
		}

		fn inherent_extrinsics(data: sp_inherents::InherentData) -> Vec<<Block as BlockT>::Extrinsic> {
			data.create_extrinsics()
		}

		fn check_inherents(
			block: Block,
			data: sp_inherents::InherentData,
		) -> sp_inherents::CheckInherentsResult {
			data.check_extrinsics(&block)
		}
	}

	impl sp_transaction_pool::runtime_api::TaggedTransactionQueue<Block> for Runtime {
		fn validate_transaction(
			source: TransactionSource,
			tx: <Block as BlockT>::Extrinsic,
			block_hash: <Block as BlockT>::Hash,
		) -> TransactionValidity {
			Executive::validate_transaction(source, tx, block_hash)
		}
	}

	impl sp_offchain::OffchainWorkerApi<Block> for Runtime {
		fn offchain_worker(header: &<Block as BlockT>::Header) {
			Executive::offchain_worker(header)
		}
	}

	impl sp_consensus_aura::AuraApi<Block, AuraId> for Runtime {
		fn slot_duration() -> sp_consensus_aura::SlotDuration {
			sp_consensus_aura::SlotDuration::from_millis(Aura::slot_duration())
		}

		fn authorities() -> Vec<AuraId> {
			Aura::authorities().into_inner()
		}
	}

	impl sp_session::SessionKeys<Block> for Runtime {
		fn generate_session_keys(seed: Option<Vec<u8>>) -> Vec<u8> {
			opaque::SessionKeys::generate(seed)
		}

		fn decode_session_keys(
			encoded: Vec<u8>,
		) -> Option<Vec<(Vec<u8>, KeyTypeId)>> {
			opaque::SessionKeys::decode_into_raw_public_keys(&encoded)
		}
	}


	impl sp_consensus_grandpa::GrandpaApi<Block> for Runtime {
		fn grandpa_authorities() -> sp_consensus_grandpa::AuthorityList {
			Grandpa::grandpa_authorities()
		}

		fn current_set_id() -> sp_consensus_grandpa::SetId {
			Grandpa::current_set_id()
		}

		fn submit_report_equivocation_unsigned_extrinsic(
			equivocation_proof: sp_consensus_grandpa::EquivocationProof<
				<Block as BlockT>::Hash,
				NumberFor<Block>,
			>,
			key_owner_proof: sp_consensus_grandpa::OpaqueKeyOwnershipProof,
		) -> Option<()> {
			let key_owner_proof = key_owner_proof.decode()?;

			Grandpa::submit_unsigned_equivocation_report(
				equivocation_proof,
				key_owner_proof,
			)
		}

		fn generate_key_ownership_proof(
			_set_id: sp_consensus_grandpa::SetId,
			authority_id: GrandpaId,
		) -> Option<sp_consensus_grandpa::OpaqueKeyOwnershipProof> {
			use codec::Encode;

			Historical::prove((sp_consensus_grandpa::KEY_TYPE, authority_id))
				.map(|p| p.encode())
				.map(sp_consensus_grandpa::OpaqueKeyOwnershipProof::new)
		}
	}

	impl frame_system_rpc_runtime_api::AccountNonceApi<Block, AccountId, Nonce> for Runtime {
		fn account_nonce(account: AccountId) -> Nonce {
			System::account_nonce(account)
		}
	}

	impl pallet_transaction_payment_rpc_runtime_api::TransactionPaymentApi<Block, Balance> for Runtime {
		fn query_info(
			uxt: <Block as BlockT>::Extrinsic,
			len: u32,
		) -> pallet_transaction_payment_rpc_runtime_api::RuntimeDispatchInfo<Balance> {
			TransactionPayment::query_info(uxt, len)
		}
		fn query_fee_details(
			uxt: <Block as BlockT>::Extrinsic,
			len: u32,
		) -> pallet_transaction_payment::FeeDetails<Balance> {
			TransactionPayment::query_fee_details(uxt, len)
		}
		fn query_weight_to_fee(weight: Weight) -> Balance {
			TransactionPayment::weight_to_fee(weight)
		}
		fn query_length_to_fee(length: u32) -> Balance {
			TransactionPayment::length_to_fee(length)
		}
	}

	impl pallet_transaction_payment_rpc_runtime_api::TransactionPaymentCallApi<Block, Balance, RuntimeCall>
		for Runtime
	{
		fn query_call_info(
			call: RuntimeCall,
			len: u32,
		) -> pallet_transaction_payment::RuntimeDispatchInfo<Balance> {
			TransactionPayment::query_call_info(call, len)
		}
		fn query_call_fee_details(
			call: RuntimeCall,
			len: u32,
		) -> pallet_transaction_payment::FeeDetails<Balance> {
			TransactionPayment::query_call_fee_details(call, len)
		}
		fn query_weight_to_fee(weight: Weight) -> Balance {
			TransactionPayment::weight_to_fee(weight)
		}
		fn query_length_to_fee(length: u32) -> Balance {
			TransactionPayment::length_to_fee(length)
		}
	}

	#[cfg(feature = "try-runtime")]
	impl frame_try_runtime::TryRuntime<Block> for Runtime {
		fn on_runtime_upgrade(checks: frame_try_runtime::UpgradeCheckSelect) -> (Weight, Weight) {
			// NOTE: intentional unwrap: we don't want to propagate the error backwards, and want to
			// have a backtrace here. If any of the pre/post migration checks fail, we shall stop
			// right here and right now.
			let weight = Executive::try_runtime_upgrade(checks).unwrap();
			(weight, BlockWeights::get().max_block)
		}

		fn execute_block(
			block: Block,
			state_root_check: bool,
			signature_check: bool,
			select: frame_try_runtime::TryStateSelect
		) -> Weight {
			// NOTE: intentional unwrap: we don't want to propagate the error backwards, and want to
			// have a backtrace here.
			Executive::try_execute_block(block, state_root_check, signature_check, select).expect("execute-block failed")
		}
	}

	#[cfg(feature = "runtime-benchmarks")]
	impl frame_benchmarking::Benchmark<Block> for Runtime {
		fn benchmark_metadata(extra: bool) -> (
			Vec<frame_benchmarking::BenchmarkList>,
			Vec<frame_support::traits::StorageInfo>,
		) {
			use frame_benchmarking::{baseline, Benchmarking, BenchmarkList};
			use frame_support::traits::StorageInfoTrait;
			use frame_system_benchmarking::Pallet as SystemBench;
			use cf_session_benchmarking::Pallet as SessionBench;
			use baseline::Pallet as BaselineBench;

			let mut list = Vec::<BenchmarkList>::new();

			list_benchmarks!(list, extra);

			let storage_info = AllPalletsWithSystem::storage_info();

			(list, storage_info)
		}

		fn dispatch_benchmark(
			config: frame_benchmarking::BenchmarkConfig
		) -> Result<Vec<frame_benchmarking::BenchmarkBatch>, sp_runtime::RuntimeString> {
			use frame_benchmarking::{baseline, Benchmarking, BenchmarkBatch, TrackedStorageKey};

			use frame_system_benchmarking::Pallet as SystemBench;
			use baseline::Pallet as BaselineBench;
			use cf_session_benchmarking::Pallet as SessionBench;

			impl cf_session_benchmarking::Config for Runtime {}
			impl frame_system_benchmarking::Config for Runtime {}
			impl baseline::Config for Runtime {}

			use frame_support::traits::WhitelistedStorageKeys;
			let whitelist: Vec<TrackedStorageKey> = AllPalletsWithSystem::whitelisted_storage_keys();

			let mut batches = Vec::<BenchmarkBatch>::new();
			let params = (&config, &whitelist);
			add_benchmarks!(params, batches);

			Ok(batches)
		}
	}
}

#[cfg(test)]
mod test {
	use super::*;

	const CALL_ENUM_MAX_SIZE: usize = 320;

	// Introduced from polkadot
	#[test]
	fn call_size() {
		assert!(
			core::mem::size_of::<RuntimeCall>() <= CALL_ENUM_MAX_SIZE,
			r"
			Polkadot suggests a 230 byte limit for the size of the Call type. We use {} but this runtime's call size
			is {}. If this test fails then you have just added a call variant that exceed the limit.

			Congratulations!

			Maybe consider boxing some calls to reduce their size. Otherwise, increasing the CALL_ENUM_MAX_SIZE is
			acceptable (within reason). The issue is that the enum always uses max(enum_size) of memory, even if your
			are using a smaller variant. Note this is irrelevant from a SCALE-encoding POV, it only affects the size of
			the enum on the stack.
			Context:
			  - https://github.com/paritytech/substrate/pull/9418
			  - https://rust-lang.github.io/rust-clippy/master/#large_enum_variant
			  - https://fasterthanli.me/articles/peeking-inside-a-rust-enum
			",
			CALL_ENUM_MAX_SIZE,
			core::mem::size_of::<RuntimeCall>(),
		);
	}
}<|MERGE_RESOLUTION|>--- conflicted
+++ resolved
@@ -240,12 +240,7 @@
 	type Broadcaster = EthereumBroadcaster;
 	type WeightInfo = pallet_cf_vaults::weights::PalletWeight<Runtime>;
 	type ChainTracking = EthereumChainTracking;
-<<<<<<< HEAD
-	type SafeMode = chainflip::RuntimeSafeMode;
-=======
-	type SafeMode = RuntimeSafeMode;
-	type Slasher = FlipSlasher<Self>;
->>>>>>> 0231a5a9
+	type SafeMode = RuntimeSafeMode;
 }
 
 impl pallet_cf_vaults::Config<PolkadotInstance> for Runtime {
@@ -256,12 +251,7 @@
 	type Broadcaster = PolkadotBroadcaster;
 	type WeightInfo = pallet_cf_vaults::weights::PalletWeight<Runtime>;
 	type ChainTracking = PolkadotChainTracking;
-<<<<<<< HEAD
-	type SafeMode = chainflip::RuntimeSafeMode;
-=======
-	type SafeMode = RuntimeSafeMode;
-	type Slasher = FlipSlasher<Self>;
->>>>>>> 0231a5a9
+	type SafeMode = RuntimeSafeMode;
 }
 
 impl pallet_cf_vaults::Config<BitcoinInstance> for Runtime {
@@ -272,12 +262,7 @@
 	type Broadcaster = BitcoinBroadcaster;
 	type WeightInfo = pallet_cf_vaults::weights::PalletWeight<Runtime>;
 	type ChainTracking = BitcoinChainTracking;
-<<<<<<< HEAD
-	type SafeMode = chainflip::RuntimeSafeMode;
-=======
-	type SafeMode = RuntimeSafeMode;
-	type Slasher = FlipSlasher<Self>;
->>>>>>> 0231a5a9
+	type SafeMode = RuntimeSafeMode;
 }
 
 use chainflip::address_derivation::AddressDerivation;
@@ -624,7 +609,7 @@
 	type VaultActivator = EthereumVault;
 	type OffenceReporter = Reputation;
 	type CeremonyRetryDelay = ConstU32<1>;
-	type SafeMode = chainflip::RuntimeSafeMode;
+	type SafeMode = RuntimeSafeMode;
 	type Slasher = FlipSlasher<Self>;
 	type Weights = pallet_cf_threshold_signature::weights::PalletWeight<Self>;
 }
@@ -639,7 +624,7 @@
 	type VaultActivator = PolkadotVault;
 	type OffenceReporter = Reputation;
 	type CeremonyRetryDelay = ConstU32<1>;
-	type SafeMode = chainflip::RuntimeSafeMode;
+	type SafeMode = RuntimeSafeMode;
 	type Slasher = FlipSlasher<Self>;
 	type Weights = pallet_cf_threshold_signature::weights::PalletWeight<Self>;
 }
@@ -654,7 +639,7 @@
 	type VaultActivator = BitcoinVault;
 	type OffenceReporter = Reputation;
 	type CeremonyRetryDelay = ConstU32<1>;
-	type SafeMode = chainflip::RuntimeSafeMode;
+	type SafeMode = RuntimeSafeMode;
 	type Slasher = FlipSlasher<Self>;
 	type Weights = pallet_cf_threshold_signature::weights::PalletWeight<Self>;
 }
