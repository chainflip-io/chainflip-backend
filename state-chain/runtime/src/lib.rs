#![cfg_attr(not(feature = "std"), no_std)]
// `construct_runtime!` does a lot of recursion and requires us to increase the limit to 256.
#![recursion_limit = "256"]
mod chainflip;
mod weights;
// A few exports that help ease life for downstream crates.
use cf_traits::Chainflip;
use core::time::Duration;
pub use frame_support::{
	construct_runtime, debug, parameter_types,
	traits::{KeyOwnerProofSystem, Randomness},
	weights::{
		constants::{BlockExecutionWeight, ExtrinsicBaseWeight, RocksDbWeight, WEIGHT_PER_SECOND},
		IdentityFee, Weight,
	},
	StorageValue,
};
use frame_system::offchain::SendTransactionTypes;
use pallet_cf_flip::FlipSlasher;
use pallet_cf_reputation::ReputationPenalty;
use pallet_grandpa::fg_primitives;
use pallet_grandpa::{AuthorityId as GrandpaId, AuthorityList as GrandpaAuthorityList};
use pallet_session::historical as session_historical;
pub use pallet_timestamp::Call as TimestampCall;
use sp_api::impl_runtime_apis;
use sp_consensus_aura::sr25519::AuthorityId as AuraId;
use sp_core::{crypto::KeyTypeId, OpaqueMetadata};
use sp_runtime::traits::{
	AccountIdLookup, BlakeTwo256, Block as BlockT, IdentifyAccount, NumberFor, OpaqueKeys, Verify,
};
#[cfg(any(feature = "std", test))]
pub use sp_runtime::BuildStorage;
use sp_runtime::{
	create_runtime_str, generic, impl_opaque_keys,
	transaction_validity::{TransactionSource, TransactionValidity},
	ApplyExtrinsicResult, MultiSignature,
};
pub use sp_runtime::{Perbill, Permill};
use sp_std::prelude::*;
#[cfg(feature = "std")]
use sp_version::NativeVersion;
use sp_version::RuntimeVersion;

// Make the WASM binary available.
#[cfg(feature = "std")]
include!(concat!(env!("OUT_DIR"), "/wasm_binary.rs"));

/// An index to a block.
pub type BlockNumber = u32;

/// Alias to 512-bit hash when used in the context of a transaction signature on the chain.
pub type Signature = MultiSignature;

/// Some way of identifying an account on the chain. We intentionally make it equivalent
/// to the public key of our transaction signing scheme.
pub type AccountId = <<Signature as Verify>::Signer as IdentifyAccount>::AccountId;

/// The type for looking up accounts. We don't expect more than 4 billion of them, but you
/// never know...
pub type AccountIndex = u32;

/// Index of a transaction in the chain.
pub type Index = u32;

/// Balance of an account.
pub type Balance = u128;

/// A hash of some data used by the chain.
pub type Hash = sp_core::H256;

/// Digest item type.
pub type DigestItem = generic::DigestItem<Hash>;

pub type FlipBalance = u128;

/// The type used as an epoch index.
pub type EpochIndex = u32;

/// Opaque types. These are used by the CLI to instantiate machinery that don't need to know
/// the specifics of the runtime. They can then be made to be agnostic over specific formats
/// of data like extrinsics, allowing for them to continue syncing the network through upgrades
/// to even the core data structures.
pub mod opaque {
	pub use sp_runtime::OpaqueExtrinsic as UncheckedExtrinsic;

	use super::*;

	/// Opaque block header type.
	pub type Header = generic::Header<BlockNumber, BlakeTwo256>;
	/// Opaque block type.
	pub type Block = generic::Block<Header, UncheckedExtrinsic>;
	/// Opaque block identifier type.
	pub type BlockId = generic::BlockId<Block>;

	impl_opaque_keys! {
		pub struct SessionKeys {
			pub aura: Aura,
			pub grandpa: Grandpa,
		}
	}
}

pub const VERSION: RuntimeVersion = RuntimeVersion {
	spec_name: create_runtime_str!("state-chain-node"),
	impl_name: create_runtime_str!("state-chain-node"),
	authoring_version: 1,
	spec_version: 100,
	impl_version: 1,
	apis: RUNTIME_API_VERSIONS,
	transaction_version: 1,
};

/// This determines the average expected block time that we are targeting.
/// Blocks will be produced at a minimum duration defined by `SLOT_DURATION`.
/// `SLOT_DURATION` is picked up by `pallet_timestamp` which is in turn picked
/// up by `pallet_aura` to implement `fn slot_duration()`.
///
/// Change this to adjust the block time.
pub const MILLISECS_PER_BLOCK: u64 = 6000;

pub const SLOT_DURATION: u64 = MILLISECS_PER_BLOCK;

// Time is measured by number of blocks.
pub const MINUTES: BlockNumber = 60_000 / (MILLISECS_PER_BLOCK as BlockNumber);
pub const HOURS: BlockNumber = MINUTES * 60;
pub const DAYS: BlockNumber = HOURS * 24;

/// The version information used to identify this runtime when compiled natively.
#[cfg(feature = "std")]
pub fn native_version() -> NativeVersion {
	NativeVersion {
		runtime_version: VERSION,
		can_author_with: Default::default(),
	}
}

parameter_types! {
	pub const MinAuctionSize: u32 = 2;
}

impl pallet_cf_auction::Config for Runtime {
	type Event = Event;
	type Amount = FlipBalance;
	type BidderProvider = pallet_cf_staking::Pallet<Self>;
	type AuctionIndex = u64;
	type Registrar = Session;
	type ValidatorId = AccountId;
	type MinAuctionSize = MinAuctionSize;
	type Handler = Vaults;
	type WeightInfo = weights::pallet_cf_auction::WeightInfo<Runtime>;
	type Online = Reputation;
}

// FIXME: These would be changed
parameter_types! {
	pub const MinEpoch: BlockNumber = 1;
}

impl pallet_cf_validator::Config for Runtime {
	type Event = Event;
	type MinEpoch = MinEpoch;
	type EpochTransitionHandler = chainflip::ChainflipEpochTransitions;
	type ValidatorWeightInfo = weights::pallet_cf_validator::WeightInfo<Runtime>;
	type EpochIndex = EpochIndex;
	type Amount = FlipBalance;
	type Auction = Auction;
}

impl pallet_cf_vaults::Config for Runtime {
	type Event = Event;
	type EnsureWitnessed = pallet_cf_witnesser::EnsureWitnessed;
	type PublicKey = Vec<u8>;
	type TransactionHash = Vec<u8>;
	type RotationHandler = Auction;
	type NonceProvider = Vaults;
	type EpochInfo = Validator;
}

impl<LocalCall> SendTransactionTypes<LocalCall> for Runtime
where
	Call: From<LocalCall>,
{
	type Extrinsic = UncheckedExtrinsic;
	type OverarchingCall = Call;
}

impl pallet_session::Config for Runtime {
	type SessionHandler = <opaque::SessionKeys as OpaqueKeys>::KeyTypeIdProviders;
	type ShouldEndSession = Validator;
	type SessionManager = Validator;
	type Event = Event;
	type Keys = opaque::SessionKeys;
	type NextSessionRotation = Validator;
	type ValidatorId = <Self as frame_system::Config>::AccountId;
	type ValidatorIdOf = pallet_cf_validator::ValidatorOf<Self>;
	type DisabledValidatorsThreshold = ();
	type WeightInfo = pallet_session::weights::SubstrateWeight<Runtime>;
}

impl pallet_session::historical::Config for Runtime {
	type FullIdentification = ();
	type FullIdentificationOf = ();
}

const NORMAL_DISPATCH_RATIO: Perbill = Perbill::from_percent(75);

parameter_types! {
	pub const Version: RuntimeVersion = VERSION;
	pub const BlockHashCount: BlockNumber = 2400;
	/// We allow for 2 seconds of compute with a 6 second average block time.
	pub BlockWeights: frame_system::limits::BlockWeights = frame_system::limits::BlockWeights
		::with_sensible_defaults(2 * WEIGHT_PER_SECOND, NORMAL_DISPATCH_RATIO);
	pub BlockLength: frame_system::limits::BlockLength = frame_system::limits::BlockLength
		::max_with_normal_ratio(5 * 1024 * 1024, NORMAL_DISPATCH_RATIO);
	pub const SS58Prefix: u8 = 42;
}

// Configure FRAME pallets to include in runtime.

impl frame_system::Config for Runtime {
	/// The basic call filter to use in dispatchable.
	type BaseCallFilter = ();
	/// Block & extrinsics weights: base values and limits.
	type BlockWeights = BlockWeights;
	/// The maximum length of a block (in bytes).
	type BlockLength = BlockLength;
	/// The identifier used to distinguish between accounts.
	type AccountId = AccountId;
	/// The aggregated dispatch type that is available for extrinsics.
	type Call = Call;
	/// The lookup mechanism to get account ID from whatever is passed in dispatchers.
	type Lookup = AccountIdLookup<AccountId, ()>;
	/// The index type for storing how many extrinsics an account has signed.
	type Index = Index;
	/// The index type for blocks.
	type BlockNumber = BlockNumber;
	/// The type for hashing blocks and tries.
	type Hash = Hash;
	/// The hashing algorithm used.
	type Hashing = BlakeTwo256;
	/// The header type.
	type Header = generic::Header<BlockNumber, BlakeTwo256>;
	/// The ubiquitous event type.
	type Event = Event;
	/// The ubiquitous origin type.
	type Origin = Origin;
	/// Maximum number of block number to block hash mappings to keep (oldest pruned first).
	type BlockHashCount = BlockHashCount;
	/// The weight of database operations that the runtime can invoke.
	type DbWeight = RocksDbWeight;
	/// Version of the runtime.
	type Version = Version;
	/// Converts a module to the index of the module in `construct_runtime!`.
	///
	/// This type is being generated by `construct_runtime!`.
	type PalletInfo = PalletInfo;
	/// What to do if a new account is created.
	type OnNewAccount = ();
	/// What to do if an account is fully reaped from the system.
	type OnKilledAccount = pallet_cf_flip::BurnFlipAccount<Self>;
	/// The data to be stored in an account.
	type AccountData = ();
	/// Weight information for the extrinsics of this pallet.
	type SystemWeightInfo = ();
	/// This is used as an identifier of the chain. 42 is the generic substrate prefix.
	type SS58Prefix = SS58Prefix;
}

impl frame_system::offchain::SigningTypes for Runtime {
	type Public = <Signature as Verify>::Signer;
	type Signature = Signature;
}

impl pallet_aura::Config for Runtime {
	type AuthorityId = AuraId;
}

impl pallet_grandpa::Config for Runtime {
	type Event = Event;
	type Call = Call;

	type KeyOwnerProofSystem = Historical;

	type KeyOwnerProof =
		<Self::KeyOwnerProofSystem as KeyOwnerProofSystem<(KeyTypeId, GrandpaId)>>::Proof;

	type KeyOwnerIdentification = <Self::KeyOwnerProofSystem as KeyOwnerProofSystem<(
		KeyTypeId,
		GrandpaId,
	)>>::IdentificationTuple;

	type HandleEquivocation = ();

	type WeightInfo = ();
}

parameter_types! {
	pub OffencesWeightSoftLimit: Weight = Perbill::from_percent(60) * BlockWeights::get().max_block;
}

impl pallet_offences::Config for Runtime {
	type Event = Event;
	type IdentificationTuple = pallet_session::historical::IdentificationTuple<Self>;
	type OnOffenceHandler = ();
	type WeightSoftLimit = OffencesWeightSoftLimit;
}

parameter_types! {
	pub const MinimumPeriod: u64 = SLOT_DURATION / 2;
}

impl pallet_timestamp::Config for Runtime {
	/// A timestamp: milliseconds since the unix epoch.
	type Moment = u64;
	type OnTimestampSet = Aura;
	type MinimumPeriod = MinimumPeriod;
	type WeightInfo = ();
}

parameter_types! {
	/// The number of blocks back we should accept uncles
	pub const UncleGenerations: BlockNumber = 5;
}

impl pallet_authorship::Config for Runtime {
	type FindAuthor = pallet_session::FindAccountFromAuthorIndex<Self, Aura>;
	type UncleGenerations = UncleGenerations;
	type FilterUncle = ();
	type EventHandler = ();
}

parameter_types! {
	pub const ExistentialDeposit: u128 = 500;
	pub const BlocksPerDay: u32 = DAYS;
}

impl pallet_cf_flip::Config for Runtime {
	type Event = Event;
	type Balance = FlipBalance;
	type ExistentialDeposit = ExistentialDeposit;
	type EnsureGovernance = pallet_cf_governance::EnsureGovernance;
	type BlocksPerDay = BlocksPerDay;
}

impl pallet_cf_witnesser::Config for Runtime {
	type Event = Event;
	type Origin = Origin;
	type Call = Call;
	type Epoch = EpochIndex;
	type ValidatorId = <Self as frame_system::Config>::AccountId;
	type EpochInfo = pallet_cf_validator::Pallet<Self>;
	type Amount = FlipBalance;
}

/// Claims go live 48 hours after registration, so we need to allow enough time beyond that.
const SECS_IN_AN_HOUR: u64 = 3600;
const REGISTRATION_DELAY: u64 = 48 * SECS_IN_AN_HOUR;

parameter_types! {
	/// 4 days. When a claim is signed, there needs to be enough time left to be able to cash it in.
	pub const MinClaimTTL: Duration = Duration::from_secs(2 * REGISTRATION_DELAY);
	/// 6 days.
	pub const ClaimTTL: Duration = Duration::from_secs(3 * REGISTRATION_DELAY);
}

impl pallet_cf_staking::Config for Runtime {
	type Event = Event;
	type Balance = FlipBalance;
	type Flip = Flip;
	type Nonce = u64;
	type EnsureWitnessed = pallet_cf_witnesser::EnsureWitnessed;
	type EpochInfo = pallet_cf_validator::Pallet<Runtime>;
	type TimeSource = Timestamp;
	type MinClaimTTL = MinClaimTTL;
	type ClaimTTL = ClaimTTL;
}

impl pallet_cf_governance::Config for Runtime {
	type Origin = Origin;
	type Call = Call;
	type Event = Event;
	type TimeSource = Timestamp;
	type EnsureGovernance = pallet_cf_governance::EnsureGovernance;
}

parameter_types! {
	pub const MintInterval: u32 = 10 * MINUTES;
}

impl pallet_cf_emissions::Config for Runtime {
	type Event = Event;
	type FlipBalance = FlipBalance;
	type Surplus = pallet_cf_flip::Surplus<Runtime>;
	type Issuance = pallet_cf_flip::FlipIssuance<Runtime>;
	type RewardsDistribution = pallet_cf_rewards::OnDemandRewardsDistribution<Runtime>;
	type MintInterval = MintInterval;
	type WeightInfo = weights::pallet_cf_emissions::WeightInfo<Runtime>;
}

impl pallet_cf_rewards::Config for Runtime {
	type Event = Event;
}

parameter_types! {
	pub const TransactionByteFee: FlipBalance = 1_000_000;
}

impl pallet_transaction_payment::Config for Runtime {
	type OnChargeTransaction = pallet_cf_flip::FlipTransactionPayment<Self>;
	type TransactionByteFee = TransactionByteFee;
	type WeightToFee = IdentityFee<FlipBalance>;
	type FeeMultiplierUpdate = ();
}

impl pallet_cf_witnesser_api::Config for Runtime {
	type Call = Call;
	type Witnesser = Witnesser;
}

impl Chainflip for Runtime {
	type Amount = FlipBalance;
	type ValidatorId = <Self as frame_system::Config>::AccountId;
}

parameter_types! {
	pub const HeartbeatBlockInterval: u32 = 150;
	pub const ReputationPointPenalty: ReputationPenalty<BlockNumber> = ReputationPenalty { points: 1, blocks: 10 };
	pub const ReputationPointFloorAndCeiling: (i32, i32) = (-2880, 2880);
	pub const EmergencyRotationPercentageTrigger: u8 = 80;
}

impl pallet_cf_reputation::Config for Runtime {
	type Event = Event;
	type ValidatorId = <Self as frame_system::Config>::AccountId;
	type Amount = FlipBalance;
	type HeartbeatBlockInterval = HeartbeatBlockInterval;
	type ReputationPointPenalty = ReputationPointPenalty;
	type ReputationPointFloorAndCeiling = ReputationPointFloorAndCeiling;
	type Slasher = FlipSlasher<Self>;
	type EpochInfo = pallet_cf_validator::Pallet<Self>;
	type EmergencyRotation = pallet_cf_validator::EmergencyRotationOf<Self>;
	type EmergencyRotationPercentageTrigger = EmergencyRotationPercentageTrigger;
}

construct_runtime!(
	pub enum Runtime where
		Block = Block,
		NodeBlock = opaque::Block,
		UncheckedExtrinsic = UncheckedExtrinsic
	{
		System: frame_system::{Module, Call, Config, Storage, Event<T>},
		RandomnessCollectiveFlip: pallet_randomness_collective_flip::{Module, Call, Storage},
		Timestamp: pallet_timestamp::{Module, Call, Storage, Inherent},
		Flip: pallet_cf_flip::{Module, Event<T>, Storage, Config<T>},
		Emissions: pallet_cf_emissions::{Module, Event<T>, Config<T>},
		Rewards: pallet_cf_rewards::{Module, Call, Event<T>},
		Staking: pallet_cf_staking::{Module, Call, Storage, Event<T>, Config<T>},
		TransactionPayment: pallet_transaction_payment::{Module, Storage},
		Session: pallet_session::{Module, Storage, Event, Config<T>},
		Historical: session_historical::{Module},
		Witnesser: pallet_cf_witnesser::{Module, Call, Event<T>, Origin},
		WitnesserApi: pallet_cf_witnesser_api::{Module, Call},
		Validator: pallet_cf_validator::{Module, Call, Storage, Event<T>, Config<T>},
		Aura: pallet_aura::{Module, Config<T>},
		Authorship: pallet_authorship::{Module, Call, Storage, Inherent},
		Grandpa: pallet_grandpa::{Module, Call, Storage, Config, Event},
		Offences: pallet_offences::{Module, Call, Storage, Event},
		Governance: pallet_cf_governance::{Module, Call, Storage, Event<T>, Config<T>, Origin},
		Vaults: pallet_cf_vaults::{Module, Call, Storage, Event<T>},
		Reputation: pallet_cf_reputation::{Module, Call, Storage, Event<T>, Config<T>},
		Auction: pallet_cf_auction::{Module, Call, Storage, Event<T>, Config},
	}
);

/// The address format for describing accounts.
pub type Address = sp_runtime::MultiAddress<AccountId, ()>;
/// Block header type as expected by this runtime.
pub type Header = generic::Header<BlockNumber, BlakeTwo256>;
/// Block type as expected by this runtime.
pub type Block = generic::Block<Header, UncheckedExtrinsic>;
/// A Block signed with a Justification
pub type SignedBlock = generic::SignedBlock<Block>;
/// BlockId type as expected by this runtime.
pub type BlockId = generic::BlockId<Block>;
/// The SignedExtension to the basic transaction logic.
pub type SignedExtra = (
	frame_system::CheckSpecVersion<Runtime>,
	frame_system::CheckTxVersion<Runtime>,
	frame_system::CheckGenesis<Runtime>,
	frame_system::CheckEra<Runtime>,
	frame_system::CheckNonce<Runtime>,
	frame_system::CheckWeight<Runtime>,
);
/// Unchecked extrinsic type as expected by this runtime.
pub type UncheckedExtrinsic = generic::UncheckedExtrinsic<Address, Call, Signature, SignedExtra>;
/// Extrinsic type that has already been checked.
pub type CheckedExtrinsic = generic::CheckedExtrinsic<AccountId, Call, SignedExtra>;
/// Executive: handles dispatch to the various modules.
pub type Executive = frame_executive::Executive<
	Runtime,
	Block,
	frame_system::ChainContext<Runtime>,
	Runtime,
	AllModules,
>;

impl_runtime_apis! {

	impl sp_api::Core<Block> for Runtime {
		fn version() -> RuntimeVersion {
			VERSION
		}

		fn execute_block(block: Block) {
			Executive::execute_block(block)
		}

		fn initialize_block(header: &<Block as BlockT>::Header) {
			Executive::initialize_block(header)
		}
	}

	impl sp_api::Metadata<Block> for Runtime {
		fn metadata() -> OpaqueMetadata {
			Runtime::metadata().into()
		}
	}

	impl sp_block_builder::BlockBuilder<Block> for Runtime {
		fn apply_extrinsic(extrinsic: <Block as BlockT>::Extrinsic) -> ApplyExtrinsicResult {
			Executive::apply_extrinsic(extrinsic)
		}

		fn finalize_block() -> <Block as BlockT>::Header {
			Executive::finalize_block()
		}

		fn inherent_extrinsics(data: sp_inherents::InherentData) ->
			Vec<<Block as BlockT>::Extrinsic> {
			data.create_extrinsics()
		}

		fn check_inherents(
			block: Block,
			data: sp_inherents::InherentData,
		) -> sp_inherents::CheckInherentsResult {
			data.check_extrinsics(&block)
		}

		fn random_seed() -> <Block as BlockT>::Hash {
			RandomnessCollectiveFlip::random_seed()
		}
	}

	impl sp_transaction_pool::runtime_api::TaggedTransactionQueue<Block> for Runtime {
		fn validate_transaction(
			source: TransactionSource,
			tx: <Block as BlockT>::Extrinsic,
		) -> TransactionValidity {
			Executive::validate_transaction(source, tx)
		}
	}

	impl sp_offchain::OffchainWorkerApi<Block> for Runtime {
		fn offchain_worker(header: &<Block as BlockT>::Header) {
			Executive::offchain_worker(header)
		}
	}

	impl sp_consensus_aura::AuraApi<Block, AuraId> for Runtime {
		fn slot_duration() -> u64 {
			Aura::slot_duration()
		}

		fn authorities() -> Vec<AuraId> {
			Aura::authorities()
		}
	}

	impl sp_session::SessionKeys<Block> for Runtime {
		fn generate_session_keys(seed: Option<Vec<u8>>) -> Vec<u8> {
			opaque::SessionKeys::generate(seed)
		}

		fn decode_session_keys(
			encoded: Vec<u8>,
		) -> Option<Vec<(Vec<u8>, KeyTypeId)>> {
			opaque::SessionKeys::decode_into_raw_public_keys(&encoded)
		}
	}

	impl fg_primitives::GrandpaApi<Block> for Runtime {
		fn grandpa_authorities() -> GrandpaAuthorityList {
			Grandpa::grandpa_authorities()
		}

		fn submit_report_equivocation_unsigned_extrinsic(
			equivocation_proof: fg_primitives::EquivocationProof<
				<Block as BlockT>::Hash,
				NumberFor<Block>,
			>,
			key_owner_proof: fg_primitives::OpaqueKeyOwnershipProof,
		) -> Option<()> {
			let key_owner_proof = key_owner_proof.decode()?;

			Grandpa::submit_unsigned_equivocation_report(
				equivocation_proof,
				key_owner_proof,
			)
		}

		fn generate_key_ownership_proof(
			_set_id: fg_primitives::SetId,
			authority_id: GrandpaId,
		) -> Option<fg_primitives::OpaqueKeyOwnershipProof> {
			use codec::Encode;

			Historical::prove((fg_primitives::KEY_TYPE, authority_id))
				.map(|p| p.encode())
				.map(fg_primitives::OpaqueKeyOwnershipProof::new)
		}
	}

	impl frame_system_rpc_runtime_api::AccountNonceApi<Block, AccountId, Index> for Runtime {
		fn account_nonce(account: AccountId) -> Index {
			System::account_nonce(account)
		}
	}

	#[cfg(feature = "runtime-benchmarks")]
	impl frame_benchmarking::Benchmark<Block> for Runtime {
		fn dispatch_benchmark(
			config: frame_benchmarking::BenchmarkConfig
		) -> Result<Vec<frame_benchmarking::BenchmarkBatch>, sp_runtime::RuntimeString> {
			use frame_benchmarking::{Benchmarking, BenchmarkBatch, add_benchmark, TrackedStorageKey};

			use frame_system_benchmarking::Module as SystemBench;
			impl frame_system_benchmarking::Config for Runtime {}

			let whitelist: Vec<TrackedStorageKey> = vec![
				// Block Number
				hex_literal::hex!("26aa394eea5630e07c48ae0c9558cef702a5c1b19ab7a04f536c519aca4983ac").to_vec().into(),
				// Total Issuance
				hex_literal::hex!("c2261276cc9d1f8598ea4b6a74b15c2f57c875e4cff74148e4628f264b974c80").to_vec().into(),
				// Execution Phase
				hex_literal::hex!("26aa394eea5630e07c48ae0c9558cef7ff553b5a9862a516939d82b3d3d8661a").to_vec().into(),
				// Event Count
				hex_literal::hex!("26aa394eea5630e07c48ae0c9558cef70a98fdbe9ce6c55837576c60c7af3850").to_vec().into(),
				// System Events
				hex_literal::hex!("26aa394eea5630e07c48ae0c9558cef780d41e5e16056765bc8461851072c9d7").to_vec().into(),
			];

			let mut batches = Vec::<BenchmarkBatch>::new();
			let params = (&config, &whitelist);

			add_benchmark!(params, batches, frame_system, SystemBench::<Runtime>);
			add_benchmark!(params, batches, pallet_timestamp, Timestamp);
			add_benchmark!(params, batches, pallet_cf_validator, Validator);
<<<<<<< HEAD
			add_benchmark!(params, batches, pallet_cf_emissions, Emissions);
=======
			add_benchmark!(params, batches, pallet_cf_auction, Auction);
>>>>>>> e04b1e9d

			if batches.is_empty() { return Err("Benchmark not found for this pallet.".into()) }
			Ok(batches)
		}
	}
}<|MERGE_RESOLUTION|>--- conflicted
+++ resolved
@@ -656,11 +656,8 @@
 			add_benchmark!(params, batches, frame_system, SystemBench::<Runtime>);
 			add_benchmark!(params, batches, pallet_timestamp, Timestamp);
 			add_benchmark!(params, batches, pallet_cf_validator, Validator);
-<<<<<<< HEAD
 			add_benchmark!(params, batches, pallet_cf_emissions, Emissions);
-=======
 			add_benchmark!(params, batches, pallet_cf_auction, Auction);
->>>>>>> e04b1e9d
 
 			if batches.is_empty() { return Err("Benchmark not found for this pallet.".into()) }
 			Ok(batches)
