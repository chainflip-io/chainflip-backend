--- conflicted
+++ resolved
@@ -274,12 +274,8 @@
 	type AllBatch = eth::api::EthereumApi<EthEnvironment>;
 	type Broadcaster = EthereumBroadcaster;
 	type EnsureGovernance = pallet_cf_governance::EnsureGovernance;
-<<<<<<< HEAD
 	type IntentTTL = ConstU32<1200>;
-=======
-	type TTL = ConstU32<100>;
 	type IngressHandler = EthIngressHandler;
->>>>>>> 226f9a45
 	type WeightInfo = pallet_cf_ingress_egress::weights::PalletWeight<Runtime>;
 }
 
@@ -293,12 +289,8 @@
 	type Broadcaster = PolkadotBroadcaster;
 	type EnsureGovernance = pallet_cf_governance::EnsureGovernance;
 	type IntentTTL = ConstU32<1200>;
+	type IngressHandler = DotIngressHandler;
 	type WeightInfo = pallet_cf_ingress_egress::weights::PalletWeight<Runtime>;
-<<<<<<< HEAD
-=======
-	type TTL = ConstU32<100>;
-	type IngressHandler = DotIngressHandler;
->>>>>>> 226f9a45
 }
 
 parameter_types! {
