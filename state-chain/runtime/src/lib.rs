#![cfg_attr(not(feature = "std"), no_std)]
// `construct_runtime!` does a lot of recursion and requires us to increase the limit to 256.
#![recursion_limit = "256"]
pub mod chainflip;
pub mod constants;
pub mod runtime_apis;
mod weights;
use crate::{
	chainflip::Offence,
	runtime_apis::{
		AuctionState, BackupOrPassive, ChainflipAccountStateWithPassive, RuntimeApiAccountInfo,
		RuntimeApiPenalty,
	},
};
use cf_amm::common::SqrtPriceQ64F96;
use cf_chains::{
	btc::BitcoinNetwork,
	dot::{self, api::PolkadotApi, PolkadotHash},
	eth::{self, api::EthereumApi, Ethereum},
	Bitcoin, Polkadot,
};
pub use frame_system::Call as SystemCall;
use pallet_cf_governance::GovCallHash;
use pallet_cf_reputation::ExclusionList;
use pallet_transaction_payment::{ConstFeeMultiplier, Multiplier};

use crate::runtime_apis::RuntimeApiAccountInfoV2;

pub use frame_support::{
	construct_runtime, debug,
	instances::{Instance1, Instance2},
	parameter_types,
	traits::{
		ConstU128, ConstU16, ConstU32, ConstU64, ConstU8, KeyOwnerProofSystem, Randomness,
		StorageInfo,
	},
	weights::{
		constants::{BlockExecutionWeight, ExtrinsicBaseWeight, WEIGHT_PER_SECOND},
		ConstantMultiplier, IdentityFee, Weight,
	},
	StorageValue,
};
use frame_system::offchain::SendTransactionTypes;
use pallet_cf_funding::MinimumFunding;
use pallet_grandpa::{
	fg_primitives, AuthorityId as GrandpaId, AuthorityList as GrandpaAuthorityList,
};
use pallet_session::historical as session_historical;
pub use pallet_timestamp::Call as TimestampCall;
use sp_api::impl_runtime_apis;
use sp_consensus_aura::sr25519::AuthorityId as AuraId;
use sp_core::{crypto::KeyTypeId, OpaqueMetadata, H256};
use sp_runtime::traits::{
	AccountIdLookup, BlakeTwo256, Block as BlockT, ConvertInto, IdentifyAccount, NumberFor, One,
	OpaqueKeys, UniqueSaturatedInto, Verify,
};

#[cfg(any(feature = "std", test))]
pub use sp_runtime::BuildStorage;
use sp_runtime::{
	create_runtime_str, generic, impl_opaque_keys,
	transaction_validity::{TransactionSource, TransactionValidity},
	ApplyExtrinsicResult, MultiSignature,
};
pub use sp_runtime::{Perbill, Permill};
use sp_std::prelude::*;
#[cfg(feature = "std")]
use sp_version::NativeVersion;
use sp_version::RuntimeVersion;

pub use cf_primitives::{
	Asset, AssetAmount, BlockNumber, EthereumAddress, FlipBalance, SemVer, SwapOutput,
};
pub use cf_traits::{EpochInfo, QualifyNode, SessionKeysRegistered, SwappingApi};

pub use chainflip::chain_instances::*;
use chainflip::{
	epoch_transition::ChainflipEpochTransitions, BroadcastReadyProvider, BtcEnvironment,
	BtcVaultTransitionHandler, ChainAddressConverter, ChainflipHeartbeat, EthEnvironment,
	EthVaultTransitionHandler, TokenholderGovernanceBroadcaster,
};

use chainflip::{all_vaults_rotator::AllVaultRotator, DotEnvironment, DotVaultTransitionHandler};
use constants::common::*;
use pallet_cf_flip::{Bonder, FlipSlasher};
use pallet_cf_vaults::Vault;
pub use pallet_transaction_payment::ChargeTransactionPayment;

// Make the WASM binary available.
#[cfg(feature = "std")]
include!(concat!(env!("OUT_DIR"), "/wasm_binary.rs"));

/// Alias to 512-bit hash when used in the context of a transaction signature on the chain.
pub type Signature = MultiSignature;

/// Some way of identifying an account on the chain. We intentionally make it equivalent
/// to the public key of our transaction signing scheme.
pub type AccountId = <<Signature as Verify>::Signer as IdentifyAccount>::AccountId;

/// Index of a transaction in the chain.
pub type Index = u32;

/// Balance of an account.
pub type Balance = u128;

/// A hash of some data used by the chain.
pub type Hash = sp_core::H256;

/// Opaque types. These are used by the CLI to instantiate machinery that don't need to know
/// the specifics of the runtime. They can then be made to be agnostic over specific formats
/// of data like extrinsics, allowing for them to continue syncing the network through upgrades
/// to even the core data structures.
pub mod opaque {
	pub use sp_runtime::OpaqueExtrinsic as UncheckedExtrinsic;

	use super::*;

	/// Opaque block header type.
	pub type Header = generic::Header<BlockNumber, BlakeTwo256>;
	/// Opaque block type.
	pub type Block = generic::Block<Header, UncheckedExtrinsic>;
	/// Opaque block identifier type.
	pub type BlockId = generic::BlockId<Block>;

	impl_opaque_keys! {
		pub struct SessionKeys {
			pub aura: Aura,
			pub grandpa: Grandpa,
		}
	}
}
// To learn more about runtime versioning and what each of the following value means:
//   https://docs.substrate.io/v3/runtime/upgrades#runtime-versioning
#[sp_version::runtime_version]
pub const VERSION: RuntimeVersion = RuntimeVersion {
	spec_name: create_runtime_str!("chainflip-node"),
	impl_name: create_runtime_str!("chainflip-node"),
	authoring_version: 1,
	spec_version: 5,
	impl_version: 1,
	apis: RUNTIME_API_VERSIONS,
	transaction_version: 3,
	state_version: 1,
};

/// The version information used to identify this runtime when compiled natively.
#[cfg(feature = "std")]
pub fn native_version() -> NativeVersion {
	NativeVersion { runtime_version: VERSION, can_author_with: Default::default() }
}

<<<<<<< HEAD
=======
parameter_types! {
	pub const MinEpoch: BlockNumber = 1;
}

>>>>>>> 4a471fc5
impl pallet_cf_validator::Config for Runtime {
	type RuntimeEvent = RuntimeEvent;
	type Offence = chainflip::Offence;
	type EpochTransitionHandler = ChainflipEpochTransitions;
	type ValidatorWeightInfo = pallet_cf_validator::weights::PalletWeight<Runtime>;
	type VaultRotator = AllVaultRotator<EthereumVault, PolkadotVault, BitcoinVault>;
	type MissedAuthorshipSlots = chainflip::MissedAuraSlots;
	type BidderProvider = pallet_cf_funding::Pallet<Self>;
	type KeygenQualification = (
		Reputation,
		ExclusionList<Self, chainflip::KeygenExclusionOffences>,
		pallet_cf_validator::PeerMapping<Self>,
		SessionKeysRegistered<Self, pallet_session::Pallet<Self>>,
		chainflip::ValidatorRoleQualification,
	);
	type OffenceReporter = Reputation;
	type Bonder = Bonder<Runtime>;
	type SafeMode = chainflip::RuntimeSafeMode;
	type ReputationResetter = Reputation;
}

parameter_types! {

	// Polkadot
	pub const PolkadotGenesisHash: PolkadotHash = H256(hex_literal::hex!(
		"5f551688012d25a98e729752169f509c6186af8079418c118844cc852b332bf5"
	));

	// Westend
	// hex_literal::hex!(
	// 	"e143f23803ac50e8f6f8e62695d1ce9e4e1d68aa36c1cd2cfd15340213f3423e"
	// )

	pub const BitcoinNetworkParam: BitcoinNetwork = BitcoinNetwork::Testnet;

	pub CurrentCompatibilityVersion: SemVer = SemVer {
		major: env!("CARGO_PKG_VERSION_MAJOR").parse::<u8>().expect("Cargo version must be set"),
		minor: env!("CARGO_PKG_VERSION_MINOR").parse::<u8>().expect("Cargo version must be set"),
		patch: env!("CARGO_PKG_VERSION_PATCH").parse::<u8>().expect("Cargo version must be set"),
	};
}

impl pallet_cf_environment::Config for Runtime {
	type RuntimeEvent = RuntimeEvent;
	type CreatePolkadotVault = PolkadotApi<DotEnvironment>;
	type PolkadotBroadcaster = PolkadotBroadcaster;
	type PolkadotVaultKeyWitnessedHandler = PolkadotVault;
	type BitcoinVaultKeyWitnessedHandler = BitcoinVault;
	type BitcoinNetwork = BitcoinNetworkParam;
	type BitcoinFeeInfo = chainflip::BitcoinFeeGetter;
	type RuntimeSafeMode = chainflip::RuntimeSafeMode;
	type CurrentCompatibilityVersion = CurrentCompatibilityVersion;
	type WeightInfo = pallet_cf_environment::weights::PalletWeight<Runtime>;
}

impl pallet_cf_swapping::Config for Runtime {
	type RuntimeEvent = RuntimeEvent;
	type DepositHandler = chainflip::AnyChainIngressEgressHandler;
	type EgressHandler = chainflip::AnyChainIngressEgressHandler;
	type SwappingApi = LiquidityPools;
	type AddressConverter = ChainAddressConverter;
	type SafeMode = chainflip::RuntimeSafeMode;
	type WeightInfo = pallet_cf_swapping::weights::PalletWeight<Runtime>;
}

impl pallet_cf_vaults::Config<EthereumInstance> for Runtime {
	type RuntimeEvent = RuntimeEvent;
	type RuntimeCall = RuntimeCall;
	type EnsureThresholdSigned =
		pallet_cf_threshold_signature::EnsureThresholdSigned<Self, EthereumInstance>;
	type ThresholdSigner = EthereumThresholdSigner;
	type Offence = chainflip::Offence;
	type Chain = Ethereum;
	type SetAggKeyWithAggKey = eth::api::EthereumApi<EthEnvironment>;
	type VaultTransitionHandler = EthVaultTransitionHandler;
	type Broadcaster = EthereumBroadcaster;
	type OffenceReporter = Reputation;
	type WeightInfo = pallet_cf_vaults::weights::PalletWeight<Runtime>;
	type ChainTracking = EthereumChainTracking;
	type SafeMode = chainflip::RuntimeSafeMode;
	type Slasher = FlipSlasher<Self>;
}

impl pallet_cf_vaults::Config<PolkadotInstance> for Runtime {
	type RuntimeEvent = RuntimeEvent;
	type RuntimeCall = RuntimeCall;
	type EnsureThresholdSigned =
		pallet_cf_threshold_signature::EnsureThresholdSigned<Self, PolkadotInstance>;
	type ThresholdSigner = PolkadotThresholdSigner;
	type Offence = chainflip::Offence;
	type Chain = Polkadot;
	type SetAggKeyWithAggKey = dot::api::PolkadotApi<DotEnvironment>;
	type VaultTransitionHandler = DotVaultTransitionHandler;
	type Broadcaster = PolkadotBroadcaster;
	type OffenceReporter = Reputation;
	type WeightInfo = pallet_cf_vaults::weights::PalletWeight<Runtime>;
	type ChainTracking = PolkadotChainTracking;
	type SafeMode = chainflip::RuntimeSafeMode;
	type Slasher = FlipSlasher<Self>;
}

impl pallet_cf_vaults::Config<BitcoinInstance> for Runtime {
	type RuntimeEvent = RuntimeEvent;
	type RuntimeCall = RuntimeCall;
	type EnsureThresholdSigned =
		pallet_cf_threshold_signature::EnsureThresholdSigned<Self, BitcoinInstance>;
	type ThresholdSigner = BitcoinThresholdSigner;
	type Offence = chainflip::Offence;
	type Chain = Bitcoin;
	type SetAggKeyWithAggKey = cf_chains::btc::api::BitcoinApi<BtcEnvironment>;
	type VaultTransitionHandler = BtcVaultTransitionHandler;
	type Broadcaster = BitcoinBroadcaster;
	type OffenceReporter = Reputation;
	type WeightInfo = pallet_cf_vaults::weights::PalletWeight<Runtime>;
	type ChainTracking = BitcoinChainTracking;
	type SafeMode = chainflip::RuntimeSafeMode;
	type Slasher = FlipSlasher<Self>;
}

use chainflip::address_derivation::AddressDerivation;

impl pallet_cf_ingress_egress::Config<EthereumInstance> for Runtime {
	type RuntimeEvent = RuntimeEvent;
	type RuntimeCall = RuntimeCall;
	type TargetChain = Ethereum;
	type AddressDerivation = AddressDerivation;
	type AddressConverter = ChainAddressConverter;
	type LpBalance = LiquidityProvider;
	type SwapDepositHandler = Swapping;
	type ChainApiCall = eth::api::EthereumApi<EthEnvironment>;
	type Broadcaster = EthereumBroadcaster;
	type DepositHandler = chainflip::EthDepositHandler;
	type CcmHandler = Swapping;
	type ChainTracking = EthereumChainTracking;
	type WeightInfo = pallet_cf_ingress_egress::weights::PalletWeight<Runtime>;
}

impl pallet_cf_ingress_egress::Config<PolkadotInstance> for Runtime {
	type RuntimeEvent = RuntimeEvent;
	type RuntimeCall = RuntimeCall;
	type TargetChain = Polkadot;
	type AddressDerivation = AddressDerivation;
	type AddressConverter = ChainAddressConverter;
	type LpBalance = LiquidityProvider;
	type SwapDepositHandler = Swapping;
	type ChainApiCall = dot::api::PolkadotApi<chainflip::DotEnvironment>;
	type Broadcaster = PolkadotBroadcaster;
	type WeightInfo = pallet_cf_ingress_egress::weights::PalletWeight<Runtime>;
	type DepositHandler = chainflip::DotDepositHandler;
	type ChainTracking = PolkadotChainTracking;
	type CcmHandler = Swapping;
}

impl pallet_cf_ingress_egress::Config<BitcoinInstance> for Runtime {
	type RuntimeEvent = RuntimeEvent;
	type RuntimeCall = RuntimeCall;
	type TargetChain = Bitcoin;
	type AddressDerivation = AddressDerivation;
	type AddressConverter = ChainAddressConverter;
	type LpBalance = LiquidityProvider;
	type SwapDepositHandler = Swapping;
	type ChainApiCall = cf_chains::btc::api::BitcoinApi<chainflip::BtcEnvironment>;
	type Broadcaster = BitcoinBroadcaster;
	type WeightInfo = pallet_cf_ingress_egress::weights::PalletWeight<Runtime>;
	type DepositHandler = chainflip::BtcDepositHandler;
	type ChainTracking = BitcoinChainTracking;
	type CcmHandler = Swapping;
}

parameter_types! {
	pub const NetworkFee: Permill = Permill::from_percent(0);
}

impl pallet_cf_pools::Config for Runtime {
	type RuntimeEvent = RuntimeEvent;
	type LpBalance = LiquidityProvider;
	type NetworkFee = NetworkFee;
	type WeightInfo = ();
}

impl pallet_cf_lp::Config for Runtime {
	type RuntimeEvent = RuntimeEvent;
	type DepositHandler = chainflip::AnyChainIngressEgressHandler;
	type EgressHandler = chainflip::AnyChainIngressEgressHandler;
	type AddressConverter = ChainAddressConverter;
	type SafeMode = chainflip::RuntimeSafeMode;
	type WeightInfo = pallet_cf_lp::weights::PalletWeight<Runtime>;
}

impl pallet_cf_account_roles::Config for Runtime {
	type RuntimeEvent = RuntimeEvent;
	type EnsureGovernance = pallet_cf_governance::EnsureGovernance;
	type WeightInfo = pallet_cf_account_roles::weights::PalletWeight<Runtime>;
}

impl<LocalCall> SendTransactionTypes<LocalCall> for Runtime
where
	RuntimeCall: From<LocalCall>,
{
	type Extrinsic = UncheckedExtrinsic;
	type OverarchingCall = RuntimeCall;
}

impl pallet_session::Config for Runtime {
	type SessionHandler = <opaque::SessionKeys as OpaqueKeys>::KeyTypeIdProviders;
	type ShouldEndSession = Validator;
	type SessionManager = Validator;
	type RuntimeEvent = RuntimeEvent;
	type Keys = opaque::SessionKeys;
	type NextSessionRotation = Validator;
	type ValidatorId = <Self as frame_system::Config>::AccountId;
	type ValidatorIdOf = ConvertInto;
	type WeightInfo = weights::pallet_session::SubstrateWeight<Runtime>;
}

impl pallet_session::historical::Config for Runtime {
	type FullIdentification = ();
	type FullIdentificationOf = ();
}

const NORMAL_DISPATCH_RATIO: Perbill = Perbill::from_percent(75);

parameter_types! {
	pub const Version: RuntimeVersion = VERSION;
	pub const BlockHashCount: BlockNumber = 2400;
	/// We allow for 2 seconds of compute with a 6 second average block time.
	pub BlockWeights: frame_system::limits::BlockWeights =
		frame_system::limits::BlockWeights::with_sensible_defaults(
			(2u64 * WEIGHT_PER_SECOND).set_proof_size(u64::MAX),
			NORMAL_DISPATCH_RATIO,
		);
	pub BlockLength: frame_system::limits::BlockLength = frame_system::limits::BlockLength
		::max_with_normal_ratio(5 * 1024 * 1024, NORMAL_DISPATCH_RATIO);
}

// Configure FRAME pallets to include in runtime.

impl frame_system::Config for Runtime {
	/// The basic call filter to use in dispatchable.
	type BaseCallFilter = frame_support::traits::Everything;
	/// Block & extrinsics weights: base values and limits.
	type BlockWeights = BlockWeights;
	/// The maximum length of a block (in bytes).
	type BlockLength = BlockLength;
	/// The identifier used to distinguish between accounts.
	type AccountId = AccountId;
	/// The aggregated dispatch type that is available for extrinsics.
	type RuntimeCall = RuntimeCall;
	/// The lookup mechanism to get account ID from whatever is passed in dispatchers.
	type Lookup = AccountIdLookup<AccountId, ()>;
	/// The index type for storing how many extrinsics an account has signed.
	type Index = Index;
	/// The index type for blocks.
	type BlockNumber = BlockNumber;
	/// The type for hashing blocks and tries.
	type Hash = Hash;
	/// The hashing algorithm used.
	type Hashing = BlakeTwo256;
	/// The header type.
	type Header = generic::Header<BlockNumber, BlakeTwo256>;
	/// The ubiquitous event type.
	type RuntimeEvent = RuntimeEvent;
	/// The ubiquitous origin type.
	type RuntimeOrigin = RuntimeOrigin;
	/// Maximum number of block number to block hash mappings to keep (oldest pruned first).
	type BlockHashCount = BlockHashCount;
	/// The weight of database operations that the runtime can invoke.
	type DbWeight = weights::rocksdb_weights::constants::RocksDbWeight;
	/// Version of the runtime.
	type Version = Version;
	/// Converts a module to the index of the module in `construct_runtime!`.
	///
	/// This type is being generated by `construct_runtime!`.
	type PalletInfo = PalletInfo;
	/// What to do if a new account is created.
	type OnNewAccount = AccountRoles;
	/// What to do if an account is fully reaped from the system.
	type OnKilledAccount = (
		pallet_cf_flip::BurnFlipAccount<Self>,
		pallet_cf_validator::DeletePeerMapping<Self>,
		pallet_cf_validator::DeleteVanityName<Self>,
		GrandpaOffenceReporter<Self>,
		Funding,
		AccountRoles,
		Reputation,
	);
	/// The data to be stored in an account.
	type AccountData = ();
	/// Weight information for the extrinsics of this pallet.
	type SystemWeightInfo = weights::frame_system::SubstrateWeight<Runtime>;
	/// This is used as an identifier of the chain.
	type SS58Prefix = ConstU16<CHAINFLIP_SS58_PREFIX>;
	/// The set code logic, just the default since we're not a parachain.
	type OnSetCode = ();
	type MaxConsumers = ConstU32<16>;
}

impl pallet_randomness_collective_flip::Config for Runtime {}

impl frame_system::offchain::SigningTypes for Runtime {
	type Public = <Signature as Verify>::Signer;
	type Signature = Signature;
}

impl pallet_aura::Config for Runtime {
	type AuthorityId = AuraId;
	type DisabledValidators = ();
	type MaxAuthorities = ConstU32<MAX_AUTHORITIES>;
}

parameter_types! {
	pub storage BlocksPerEpoch: u64 = Validator::blocks_per_epoch().into();
}

type KeyOwnerIdentification<T, Id> =
	<T as KeyOwnerProofSystem<(KeyTypeId, Id)>>::IdentificationTuple;
type KeyOwnerProof<T, Id> = <T as KeyOwnerProofSystem<(KeyTypeId, Id)>>::Proof;
type GrandpaOffenceReporter<T> = pallet_cf_reputation::ChainflipOffenceReportingAdapter<
	T,
	pallet_grandpa::GrandpaEquivocationOffence<
		<T as pallet_grandpa::Config>::KeyOwnerIdentification,
	>,
	<T as pallet_session::historical::Config>::FullIdentification,
>;

impl pallet_grandpa::Config for Runtime {
	type RuntimeEvent = RuntimeEvent;
	type KeyOwnerProofSystem = Historical;
	type KeyOwnerProof = KeyOwnerProof<Historical, GrandpaId>;
	type KeyOwnerIdentification = KeyOwnerIdentification<Historical, GrandpaId>;
	type HandleEquivocation = pallet_grandpa::EquivocationHandler<
		Self::KeyOwnerIdentification,
		GrandpaOffenceReporter<Self>,
		BlocksPerEpoch,
	>;
	type WeightInfo = ();
	type MaxAuthorities = ConstU32<MAX_AUTHORITIES>;
}

impl pallet_timestamp::Config for Runtime {
	/// A timestamp: milliseconds since the unix epoch.
	type Moment = u64;
	type OnTimestampSet = Aura;
	type MinimumPeriod = ConstU64<{ SLOT_DURATION / 2 }>;
	type WeightInfo = weights::pallet_timestamp::SubstrateWeight<Runtime>;
}

impl pallet_authorship::Config for Runtime {
	type FindAuthor = pallet_session::FindAccountFromAuthorIndex<Self, Aura>;
	type UncleGenerations = ConstU32<5>;
	type FilterUncle = ();
	type EventHandler = ();
}

impl pallet_cf_flip::Config for Runtime {
	type RuntimeEvent = RuntimeEvent;
	type Balance = FlipBalance;
	type ExistentialDeposit = ConstU128<500>;
	type BlocksPerDay = ConstU32<DAYS>;
	type OnAccountFunded = pallet_cf_validator::UpdateBackupMapping<Self>;
	type WeightInfo = pallet_cf_flip::weights::PalletWeight<Runtime>;
	type WaivedFees = chainflip::WaivedFees;
}

impl pallet_cf_witnesser::Config for Runtime {
	type RuntimeEvent = RuntimeEvent;
	type RuntimeOrigin = RuntimeOrigin;
	type RuntimeCall = RuntimeCall;
	type WeightInfo = pallet_cf_witnesser::weights::PalletWeight<Runtime>;
}

impl pallet_cf_funding::Config for Runtime {
	type RuntimeEvent = RuntimeEvent;
	type ThresholdCallable = RuntimeCall;
	type FunderId = AccountId;
	type Flip = Flip;
	type Broadcaster = EthereumBroadcaster;
	type EnsureThresholdSigned =
		pallet_cf_threshold_signature::EnsureThresholdSigned<Self, Instance1>;
	type RegisterRedemption = EthereumApi<EthEnvironment>;
	type TimeSource = Timestamp;
	type SafeMode = chainflip::RuntimeSafeMode;
	type WeightInfo = pallet_cf_funding::weights::PalletWeight<Runtime>;
}

impl pallet_cf_tokenholder_governance::Config for Runtime {
	type RuntimeEvent = RuntimeEvent;
	type FeePayment = Flip;
	type WeightInfo = pallet_cf_tokenholder_governance::weights::PalletWeight<Runtime>;
	type VotingPeriod = ConstU32<{ 14 * DAYS }>;
	type AnyChainGovKeyBroadcaster = TokenholderGovernanceBroadcaster;
	type CommKeyBroadcaster = TokenholderGovernanceBroadcaster;
	type ProposalFee = ConstU128<{ 1_000 * FLIPPERINOS_PER_FLIP }>;
	type EnactmentDelay = ConstU32<{ 7 * DAYS }>;
}

impl pallet_cf_governance::Config for Runtime {
	type RuntimeOrigin = RuntimeOrigin;
	type RuntimeCall = RuntimeCall;
	type RuntimeEvent = RuntimeEvent;
	type TimeSource = Timestamp;
	type WeightInfo = pallet_cf_governance::weights::PalletWeight<Runtime>;
	type UpgradeCondition = pallet_cf_validator::NotDuringRotation<Runtime>;
	type RuntimeUpgrade = chainflip::RuntimeUpgradeManager;
}

impl pallet_cf_emissions::Config for Runtime {
	type RuntimeEvent = RuntimeEvent;
	type HostChain = Ethereum;
	type FlipBalance = FlipBalance;
	type ApiCall = eth::api::EthereumApi<EthEnvironment>;
	type Broadcaster = EthereumBroadcaster;
	type Surplus = pallet_cf_flip::Surplus<Runtime>;
	type Issuance = pallet_cf_flip::FlipIssuance<Runtime>;
	type RewardsDistribution = chainflip::BlockAuthorRewardDistribution;
	type CompoundingInterval = ConstU32<COMPOUNDING_INTERVAL>;
	type EthEnvironment = EthEnvironment;
	type FlipToBurn = LiquidityPools;
	type EgressHandler = chainflip::AnyChainIngressEgressHandler;
	type SafeMode = chainflip::RuntimeSafeMode;
	type WeightInfo = pallet_cf_emissions::weights::PalletWeight<Runtime>;
}

parameter_types! {
	pub FeeMultiplier: Multiplier = Multiplier::one();
}

impl pallet_transaction_payment::Config for Runtime {
	type RuntimeEvent = RuntimeEvent;
	type OnChargeTransaction = pallet_cf_flip::FlipTransactionPayment<Self>;
	type OperationalFeeMultiplier = ConstU8<5>;
	type WeightToFee =
		ConstantMultiplier<FlipBalance, ConstU128<{ constants::common::TX_FEE_MULTIPLIER }>>;
	type LengthToFee = ConstantMultiplier<FlipBalance, ConstU128<1_000_000>>;
	type FeeMultiplierUpdate = ConstFeeMultiplier<FeeMultiplier>;
}

parameter_types! {
	pub const ReputationPointFloorAndCeiling: (i32, i32) = (-2880, 2880);
	pub const MaximumAccruableReputation: pallet_cf_reputation::ReputationPoints = 15;
}

impl pallet_cf_reputation::Config for Runtime {
	type RuntimeEvent = RuntimeEvent;
	type Offence = chainflip::Offence;
	type Heartbeat = ChainflipHeartbeat;
	type HeartbeatBlockInterval = ConstU32<HEARTBEAT_BLOCK_INTERVAL>;
	type ReputationPointFloorAndCeiling = ReputationPointFloorAndCeiling;
	type Slasher = FlipSlasher<Self>;
	type WeightInfo = pallet_cf_reputation::weights::PalletWeight<Runtime>;
	type MaximumAccruableReputation = MaximumAccruableReputation;
}

impl pallet_cf_threshold_signature::Config<EthereumInstance> for Runtime {
	type RuntimeEvent = RuntimeEvent;
	type Offence = chainflip::Offence;
	type RuntimeOrigin = RuntimeOrigin;
	type ThresholdCallable = RuntimeCall;
	type ThresholdSignerNomination = chainflip::RandomSignerNomination;
	type TargetChain = Ethereum;
	type KeyProvider = EthereumVault;
	type OffenceReporter = Reputation;
	type CeremonyIdProvider = EthereumVault;
	type CeremonyRetryDelay = ConstU32<1>;
	type Weights = pallet_cf_threshold_signature::weights::PalletWeight<Self>;
}

impl pallet_cf_threshold_signature::Config<PolkadotInstance> for Runtime {
	type RuntimeEvent = RuntimeEvent;
	type Offence = chainflip::Offence;
	type RuntimeOrigin = RuntimeOrigin;
	type ThresholdCallable = RuntimeCall;
	type ThresholdSignerNomination = chainflip::RandomSignerNomination;
	type TargetChain = Polkadot;
	type KeyProvider = PolkadotVault;
	type OffenceReporter = Reputation;
	type CeremonyIdProvider = PolkadotVault;
	type CeremonyRetryDelay = ConstU32<1>;
	type Weights = pallet_cf_threshold_signature::weights::PalletWeight<Self>;
}

impl pallet_cf_threshold_signature::Config<BitcoinInstance> for Runtime {
	type RuntimeEvent = RuntimeEvent;
	type Offence = chainflip::Offence;
	type RuntimeOrigin = RuntimeOrigin;
	type ThresholdCallable = RuntimeCall;
	type ThresholdSignerNomination = chainflip::RandomSignerNomination;
	type TargetChain = Bitcoin;
	type KeyProvider = BitcoinVault;
	type OffenceReporter = Reputation;
	type CeremonyIdProvider = BitcoinVault;
	type CeremonyRetryDelay = ConstU32<1>;
	type Weights = pallet_cf_threshold_signature::weights::PalletWeight<Self>;
}

impl pallet_cf_broadcast::Config<EthereumInstance> for Runtime {
	type RuntimeEvent = RuntimeEvent;
	type RuntimeCall = RuntimeCall;
	type RuntimeOrigin = RuntimeOrigin;
	type BroadcastCallable = RuntimeCall;
	type Offence = chainflip::Offence;
	type TargetChain = Ethereum;
	type ApiCall = eth::api::EthereumApi<EthEnvironment>;
	type ThresholdSigner = EthereumThresholdSigner;
	type TransactionBuilder = chainflip::EthTransactionBuilder;
	type BroadcastSignerNomination = chainflip::RandomSignerNomination;
	type OffenceReporter = Reputation;
	type EnsureThresholdSigned =
		pallet_cf_threshold_signature::EnsureThresholdSigned<Self, EthereumInstance>;
	type BroadcastReadyProvider = BroadcastReadyProvider;
	type BroadcastTimeout = ConstU32<{ 10 * MINUTES }>;
	type WeightInfo = pallet_cf_broadcast::weights::PalletWeight<Runtime>;
	type KeyProvider = EthereumVault;
}

impl pallet_cf_broadcast::Config<PolkadotInstance> for Runtime {
	type RuntimeEvent = RuntimeEvent;
	type RuntimeCall = RuntimeCall;
	type RuntimeOrigin = RuntimeOrigin;
	type BroadcastCallable = RuntimeCall;
	type Offence = chainflip::Offence;
	type TargetChain = Polkadot;
	type ApiCall = dot::api::PolkadotApi<DotEnvironment>;
	type ThresholdSigner = PolkadotThresholdSigner;
	type TransactionBuilder = chainflip::DotTransactionBuilder;
	type BroadcastSignerNomination = chainflip::RandomSignerNomination;
	type OffenceReporter = Reputation;
	type EnsureThresholdSigned =
		pallet_cf_threshold_signature::EnsureThresholdSigned<Self, PolkadotInstance>;
	type BroadcastReadyProvider = BroadcastReadyProvider;
	type BroadcastTimeout = ConstU32<{ 10 * MINUTES }>;
	type WeightInfo = pallet_cf_broadcast::weights::PalletWeight<Runtime>;
	type KeyProvider = PolkadotVault;
}

impl pallet_cf_broadcast::Config<BitcoinInstance> for Runtime {
	type RuntimeEvent = RuntimeEvent;
	type RuntimeCall = RuntimeCall;
	type RuntimeOrigin = RuntimeOrigin;
	type BroadcastCallable = RuntimeCall;
	type Offence = chainflip::Offence;
	type TargetChain = Bitcoin;
	type ApiCall = cf_chains::btc::api::BitcoinApi<BtcEnvironment>;
	type ThresholdSigner = BitcoinThresholdSigner;
	type TransactionBuilder = chainflip::BtcTransactionBuilder;
	type BroadcastSignerNomination = chainflip::RandomSignerNomination;
	type OffenceReporter = Reputation;
	type EnsureThresholdSigned =
		pallet_cf_threshold_signature::EnsureThresholdSigned<Self, BitcoinInstance>;
	type BroadcastReadyProvider = BroadcastReadyProvider;
	type BroadcastTimeout = ConstU32<{ 90 * MINUTES }>;
	type WeightInfo = pallet_cf_broadcast::weights::PalletWeight<Runtime>;
	type KeyProvider = BitcoinVault;
}

impl pallet_cf_chain_tracking::Config<EthereumInstance> for Runtime {
	type RuntimeEvent = RuntimeEvent;
	type TargetChain = Ethereum;
	type WeightInfo = pallet_cf_chain_tracking::weights::PalletWeight<Runtime>;
}

impl pallet_cf_chain_tracking::Config<PolkadotInstance> for Runtime {
	type RuntimeEvent = RuntimeEvent;
	type TargetChain = Polkadot;
	type WeightInfo = pallet_cf_chain_tracking::weights::PalletWeight<Runtime>;
}

impl pallet_cf_chain_tracking::Config<BitcoinInstance> for Runtime {
	type RuntimeEvent = RuntimeEvent;
	type TargetChain = Bitcoin;
	type WeightInfo = pallet_cf_chain_tracking::weights::PalletWeight<Runtime>;
}

construct_runtime!(
	pub struct Runtime
	where
		Block = Block,
		NodeBlock = opaque::Block,
		UncheckedExtrinsic = UncheckedExtrinsic,
	{
		System: frame_system,
		RandomnessCollectiveFlip: pallet_randomness_collective_flip,
		Timestamp: pallet_timestamp,
		Environment: pallet_cf_environment,
		Flip: pallet_cf_flip,
		Emissions: pallet_cf_emissions,
		// AccountRoles after funding, since account creation comes first.
		Funding: pallet_cf_funding,
		AccountRoles: pallet_cf_account_roles,
		TransactionPayment: pallet_transaction_payment,
		Witnesser: pallet_cf_witnesser,
		Validator: pallet_cf_validator,
		Session: pallet_session,
		Historical: session_historical::{Pallet},
		Aura: pallet_aura,
		Authorship: pallet_authorship,
		Grandpa: pallet_grandpa,
		Governance: pallet_cf_governance,
		TokenholderGovernance: pallet_cf_tokenholder_governance,
		Reputation: pallet_cf_reputation,

		EthereumChainTracking: pallet_cf_chain_tracking::<Instance1>,
		PolkadotChainTracking: pallet_cf_chain_tracking::<Instance2>,
		BitcoinChainTracking: pallet_cf_chain_tracking::<Instance3>,

		EthereumVault: pallet_cf_vaults::<Instance1>,
		PolkadotVault: pallet_cf_vaults::<Instance2>,
		BitcoinVault: pallet_cf_vaults::<Instance3>,

		EthereumThresholdSigner: pallet_cf_threshold_signature::<Instance1>,
		PolkadotThresholdSigner: pallet_cf_threshold_signature::<Instance2>,
		BitcoinThresholdSigner: pallet_cf_threshold_signature::<Instance3>,

		EthereumBroadcaster: pallet_cf_broadcast::<Instance1>,
		PolkadotBroadcaster: pallet_cf_broadcast::<Instance2>,
		BitcoinBroadcaster: pallet_cf_broadcast::<Instance3>,

		Swapping: pallet_cf_swapping,
		LiquidityProvider: pallet_cf_lp,

		EthereumIngressEgress: pallet_cf_ingress_egress::<Instance1>,
		PolkadotIngressEgress: pallet_cf_ingress_egress::<Instance2>,
		BitcoinIngressEgress: pallet_cf_ingress_egress::<Instance3>,

		LiquidityPools: pallet_cf_pools,
	}
);

/// The address format for describing accounts.
pub type Address = sp_runtime::MultiAddress<AccountId, ()>;
/// Block header type as expected by this runtime.
pub type Header = generic::Header<BlockNumber, BlakeTwo256>;
/// Block type as expected by this runtime.
pub type Block = generic::Block<Header, UncheckedExtrinsic>;
/// A Block signed with a Justification
pub type SignedBlock = generic::SignedBlock<Block>;
/// The SignedExtension to the basic transaction logic.
pub type SignedExtra = (
	frame_system::CheckNonZeroSender<Runtime>,
	frame_system::CheckSpecVersion<Runtime>,
	frame_system::CheckTxVersion<Runtime>,
	frame_system::CheckGenesis<Runtime>,
	frame_system::CheckEra<Runtime>,
	frame_system::CheckNonce<Runtime>,
	frame_system::CheckWeight<Runtime>,
	pallet_transaction_payment::ChargeTransactionPayment<Runtime>,
);
/// Unchecked extrinsic type as expected by this runtime.
pub type UncheckedExtrinsic =
	generic::UncheckedExtrinsic<Address, RuntimeCall, Signature, SignedExtra>;
/// The payload being signed in transactions.
pub type SignedPayload = generic::SignedPayload<RuntimeCall, SignedExtra>;
/// Extrinsic type that has already been checked.
pub type CheckedExtrinsic = generic::CheckedExtrinsic<AccountId, RuntimeCall, SignedExtra>;
/// Executive: handles dispatch to the various modules.
pub type Executive = frame_executive::Executive<
	Runtime,
	Block,
	frame_system::ChainContext<Runtime>,
	Runtime,
	AllPalletsWithSystem,
	(),
>;

#[cfg(feature = "runtime-benchmarks")]
#[macro_use]
extern crate frame_benchmarking;

#[cfg(feature = "runtime-benchmarks")]
mod benches {
	define_benchmarks!(
		[frame_benchmarking, BaselineBench::<Runtime>]
		[frame_system, SystemBench::<Runtime>]
		[pallet_timestamp, Timestamp]
		[pallet_cf_environment, Environment]
		[pallet_cf_flip, Flip]
		[pallet_cf_emissions, Emissions]
		[pallet_cf_funding, Funding]
		[pallet_session, SessionBench::<Runtime>]
		[pallet_cf_witnesser, Witnesser]
		[pallet_cf_validator, Validator]
		[pallet_cf_governance, Governance]
		[pallet_cf_tokenholder_governance, TokenholderGovernance]
		[pallet_cf_vaults, EthereumVault]
		[pallet_cf_reputation, Reputation]
		[pallet_cf_threshold_signature, EthereumThresholdSigner]
		[pallet_cf_broadcast, EthereumBroadcaster]
		[pallet_cf_chain_tracking, EthereumChainTracking]
		[pallet_cf_swapping, Swapping]
		[pallet_cf_account_roles, AccountRoles]
		[pallet_cf_ingress_egress, EthereumIngressEgress]
		[pallet_cf_lp, LiquidityProvider]
		[pallet_cf_pools, LiquidityPools]
	);
}

impl_runtime_apis! {
	// START custom runtime APIs
	impl runtime_apis::CustomRuntimeApi<Block> for Runtime {
		fn cf_is_auction_phase() -> bool {
			Validator::is_auction_phase()
		}
		fn cf_eth_flip_token_address() -> EthereumAddress {
			Environment::supported_eth_assets(cf_primitives::chains::assets::eth::Asset::Flip).expect("FLIP token address should exist")
		}
		fn cf_eth_asset(token_address: EthereumAddress) -> Option<Asset> {
			use pallet_cf_environment::EthereumSupportedAssets;
			EthereumSupportedAssets::<Runtime>::iter()
				.find(|(_, address)| *address == token_address)
				.map(|(asset, _)| asset.into())
		}
		fn cf_eth_state_chain_gateway_address() -> EthereumAddress {
			Environment::state_chain_gateway_address()
		}
		fn cf_eth_key_manager_address() -> EthereumAddress {
			Environment::key_manager_address()
		}
		fn cf_eth_chain_id() -> u64 {
			Environment::ethereum_chain_id()
		}
		fn cf_eth_vault() -> ([u8; 33], BlockNumber) {
			let epoch_index = Self::cf_current_epoch();
			// We should always have a Vault for the current epoch, but in case we do
			// not, just return an empty Vault.
			let vault: Vault<Ethereum> = EthereumVault::vaults(epoch_index).unwrap_or_default();
			(vault.public_key.to_pubkey_compressed(), vault.active_from_block.unique_saturated_into())
		}
		fn cf_auction_parameters() -> (u32, u32) {
			let auction_params = Validator::auction_parameters();
			(auction_params.min_size, auction_params.max_size)
		}
		fn cf_min_funding() -> u128 {
			MinimumFunding::<Runtime>::get().unique_saturated_into()
		}
		fn cf_current_epoch() -> u32 {
			Validator::current_epoch()
		}
		fn cf_epoch_duration() -> u32 {
			Validator::blocks_per_epoch()
		}
		fn cf_current_epoch_started_at() -> u32 {
			Validator::current_epoch_started_at()
		}
		fn cf_authority_emission_per_block() -> u128 {
			Emissions::current_authority_emission_per_block()
		}
		fn cf_backup_emission_per_block() -> u128 {
			Emissions::backup_node_emission_per_block()
		}
		fn cf_flip_supply() -> (u128, u128) {
			(Flip::total_issuance(), Flip::offchain_funds())
		}
		fn cf_accounts() -> Vec<(AccountId, Vec<u8>)> {
			let mut vanity_names = Validator::vanity_names();
			frame_system::Account::<Runtime>::iter_keys()
				.map(|account_id| {
					let vanity_name = vanity_names.remove(&account_id).unwrap_or_default();
					(account_id, vanity_name)
				})
				.collect()
		}
		fn cf_account_info_v2(account_id: AccountId) -> RuntimeApiAccountInfoV2 {
			let is_current_backup = pallet_cf_validator::Backups::<Runtime>::get().contains_key(&account_id);
			let key_holder_epochs = pallet_cf_validator::HistoricalActiveEpochs::<Runtime>::get(&account_id);
			let is_qualified = <<Runtime as pallet_cf_validator::Config>::KeygenQualification as QualifyNode<_>>::is_qualified(&account_id);
			let is_current_authority = pallet_cf_validator::CurrentAuthorities::<Runtime>::get().contains(&account_id);
			let is_bidding = pallet_cf_funding::ActiveBidder::<Runtime>::get(&account_id);
			let account_info_v1 = Self::cf_account_info(account_id.clone());
			let bound_redeem_address = pallet_cf_funding::BoundAddress::<Runtime>::get(&account_id);
			RuntimeApiAccountInfoV2 {
				balance: account_info_v1.balance,
				bond: account_info_v1.bond,
				last_heartbeat: account_info_v1.last_heartbeat,
				online_credits: account_info_v1.online_credits,
				reputation_points: account_info_v1.reputation_points,
				keyholder_epochs: key_holder_epochs,
				is_current_authority,
				is_current_backup,
				is_qualified: is_bidding && is_qualified,
				is_online: account_info_v1.is_live,
				is_bidding,
				bound_redeem_address,
			}
		}
		fn cf_account_info(account_id: AccountId) -> RuntimeApiAccountInfo {
			let account_info = pallet_cf_flip::Account::<Runtime>::get(&account_id);
			let reputation_info = pallet_cf_reputation::Reputations::<Runtime>::get(&account_id);

			let get_validator_state = |account_id: &AccountId| -> ChainflipAccountStateWithPassive {
				if Validator::current_authorities().contains(account_id) {
					return ChainflipAccountStateWithPassive::CurrentAuthority;
				}
				if Validator::highest_funded_qualified_backup_nodes_lookup().contains(account_id) {
					return ChainflipAccountStateWithPassive::BackupOrPassive(BackupOrPassive::Backup);
				}
				ChainflipAccountStateWithPassive::BackupOrPassive(BackupOrPassive::Passive)
			};

			RuntimeApiAccountInfo {
				balance: account_info.total(),
				bond: account_info.bond(),
				last_heartbeat: pallet_cf_reputation::LastHeartbeat::<Runtime>::get(&account_id).unwrap_or(0),
				is_live: Reputation::is_qualified(&account_id),
				is_activated: pallet_cf_funding::ActiveBidder::<Runtime>::get(&account_id),
				online_credits: reputation_info.online_credits,
				reputation_points: reputation_info.reputation_points,
				state: get_validator_state(&account_id),
			}
		}

		fn cf_penalties() -> Vec<(Offence, RuntimeApiPenalty)> {
			pallet_cf_reputation::Penalties::<Runtime>::iter_keys()
				.map(|offence| {
					let penalty = pallet_cf_reputation::Penalties::<Runtime>::get(offence);
					(offence, RuntimeApiPenalty {
						reputation_points: penalty.reputation,
						suspension_duration_blocks: penalty.suspension
					})
				})
				.collect()
		}
		fn cf_suspensions() -> Vec<(Offence, Vec<(u32, AccountId)>)> {
			pallet_cf_reputation::Suspensions::<Runtime>::iter_keys()
				.map(|offence| {
					let suspension = pallet_cf_reputation::Suspensions::<Runtime>::get(offence);
					(offence, suspension.into())
				})
				.collect()
		}
		fn cf_generate_gov_key_call_hash(
			call: Vec<u8>,
		) -> GovCallHash {
			Governance::compute_gov_key_call_hash::<_>(call).0
		}

		fn cf_auction_state() -> AuctionState {
			let auction_params = Validator::auction_parameters();

			AuctionState {
				blocks_per_epoch: Validator::blocks_per_epoch(),
				current_epoch_started_at: Validator::current_epoch_started_at(),
				redemption_period_as_percentage: Validator::redemption_period_as_percentage().deconstruct(),
				min_funding: MinimumFunding::<Runtime>::get().unique_saturated_into(),
				auction_size_range: (auction_params.min_size, auction_params.max_size)
			}
		}

		fn cf_pool_sqrt_price(
			from: Asset,
			to: Asset,
		) -> Option<SqrtPriceQ64F96> {
			LiquidityPools::current_sqrt_price(from, to)
		}

		/// Simulates a swap and return the intermediate (if any) and final output.
		///
		/// If no swap rate can be calculated, returns None. This can happen if the pools are not
		/// provisioned, or if the input amount amount is too high or too low to give a meaningful
		/// output.
		///
		/// Note: This function must only be called through RPC, because RPC has its own storage buffer
		/// layer and would not affect on-chain storage.
		fn cf_pool_simulate_swap(from: Asset, to:Asset, amount: AssetAmount) -> Option<SwapOutput> {
			LiquidityPools::swap_with_network_fee(from, to, amount).ok()
		}

		fn cf_environment() -> runtime_apis::Environment {
			runtime_apis::Environment {
				bitcoin_network: Environment::bitcoin_network(),
				ethereum_chain_id: Environment::ethereum_chain_id(),
				polkadot_genesis_hash: Environment::polkadot_genesis_hash(),
			}
		}
	}

	// END custom runtime APIs
	impl sp_api::Core<Block> for Runtime {
		fn version() -> RuntimeVersion {
			VERSION
		}

		fn execute_block(block: Block) {
			Executive::execute_block(block);
		}

		fn initialize_block(header: &<Block as BlockT>::Header) {
			Executive::initialize_block(header)
		}
	}

	impl sp_api::Metadata<Block> for Runtime {
		fn metadata() -> OpaqueMetadata {
			OpaqueMetadata::new(Runtime::metadata().into())
		}
	}

	impl sp_block_builder::BlockBuilder<Block> for Runtime {
		fn apply_extrinsic(extrinsic: <Block as BlockT>::Extrinsic) -> ApplyExtrinsicResult {
			Executive::apply_extrinsic(extrinsic)
		}

		fn finalize_block() -> <Block as BlockT>::Header {
			Executive::finalize_block()
		}

		fn inherent_extrinsics(data: sp_inherents::InherentData) -> Vec<<Block as BlockT>::Extrinsic> {
			data.create_extrinsics()
		}

		fn check_inherents(
			block: Block,
			data: sp_inherents::InherentData,
		) -> sp_inherents::CheckInherentsResult {
			data.check_extrinsics(&block)
		}
	}

	impl sp_transaction_pool::runtime_api::TaggedTransactionQueue<Block> for Runtime {
		fn validate_transaction(
			source: TransactionSource,
			tx: <Block as BlockT>::Extrinsic,
			block_hash: <Block as BlockT>::Hash,
		) -> TransactionValidity {
			Executive::validate_transaction(source, tx, block_hash)
		}
	}

	impl sp_offchain::OffchainWorkerApi<Block> for Runtime {
		fn offchain_worker(header: &<Block as BlockT>::Header) {
			Executive::offchain_worker(header)
		}
	}

	impl sp_consensus_aura::AuraApi<Block, AuraId> for Runtime {
		fn slot_duration() -> sp_consensus_aura::SlotDuration {
			sp_consensus_aura::SlotDuration::from_millis(Aura::slot_duration())
		}

		fn authorities() -> Vec<AuraId> {
			Aura::authorities().into_inner()
		}
	}

	impl sp_session::SessionKeys<Block> for Runtime {
		fn generate_session_keys(seed: Option<Vec<u8>>) -> Vec<u8> {
			opaque::SessionKeys::generate(seed)
		}

		fn decode_session_keys(
			encoded: Vec<u8>,
		) -> Option<Vec<(Vec<u8>, KeyTypeId)>> {
			opaque::SessionKeys::decode_into_raw_public_keys(&encoded)
		}
	}

	impl fg_primitives::GrandpaApi<Block> for Runtime {
		fn grandpa_authorities() -> GrandpaAuthorityList {
			Grandpa::grandpa_authorities()
		}

		fn current_set_id() -> fg_primitives::SetId {
			Grandpa::current_set_id()
		}

		fn submit_report_equivocation_unsigned_extrinsic(
			equivocation_proof: fg_primitives::EquivocationProof<
				<Block as BlockT>::Hash,
				NumberFor<Block>,
			>,
			key_owner_proof: fg_primitives::OpaqueKeyOwnershipProof,
		) -> Option<()> {
			let key_owner_proof = key_owner_proof.decode()?;

			Grandpa::submit_unsigned_equivocation_report(
				equivocation_proof,
				key_owner_proof,
			)
		}

		fn generate_key_ownership_proof(
			_set_id: fg_primitives::SetId,
			authority_id: GrandpaId,
		) -> Option<fg_primitives::OpaqueKeyOwnershipProof> {
			use codec::Encode;

			Historical::prove((fg_primitives::KEY_TYPE, authority_id))
				.map(|p| p.encode())
				.map(fg_primitives::OpaqueKeyOwnershipProof::new)
		}
	}

	impl frame_system_rpc_runtime_api::AccountNonceApi<Block, AccountId, Index> for Runtime {
		fn account_nonce(account: AccountId) -> Index {
			System::account_nonce(account)
		}
	}

	impl pallet_transaction_payment_rpc_runtime_api::TransactionPaymentApi<Block, Balance> for Runtime {
		fn query_info(
			uxt: <Block as BlockT>::Extrinsic,
			len: u32,
		) -> pallet_transaction_payment_rpc_runtime_api::RuntimeDispatchInfo<Balance> {
			TransactionPayment::query_info(uxt, len)
		}
		fn query_fee_details(
			uxt: <Block as BlockT>::Extrinsic,
			len: u32,
		) -> pallet_transaction_payment::FeeDetails<Balance> {
			TransactionPayment::query_fee_details(uxt, len)
		}
	}

	impl pallet_transaction_payment_rpc_runtime_api::TransactionPaymentCallApi<Block, Balance, RuntimeCall>
		for Runtime
	{
		fn query_call_info(
			call: RuntimeCall,
			len: u32,
		) -> pallet_transaction_payment::RuntimeDispatchInfo<Balance> {
			TransactionPayment::query_call_info(call, len)
		}
		fn query_call_fee_details(
			call: RuntimeCall,
			len: u32,
		) -> pallet_transaction_payment::FeeDetails<Balance> {
			TransactionPayment::query_call_fee_details(call, len)
		}
	}

	#[cfg(feature = "try-runtime")]
	impl frame_try_runtime::TryRuntime<Block> for Runtime {
		fn on_runtime_upgrade() -> (Weight, Weight) {
			// NOTE: intentional unwrap: we don't want to propagate the error backwards, and want to
			// have a backtrace here. If any of the pre/post migration checks fail, we shall stop
			// right here and right now.
			let weight = Executive::try_runtime_upgrade().unwrap();
			(weight, BlockWeights::get().max_block)
		}

		fn execute_block(
			block: Block,
			state_root_check: bool,
			select: frame_try_runtime::TryStateSelect
		) -> Weight {
			// NOTE: intentional unwrap: we don't want to propagate the error backwards, and want to
			// have a backtrace here.
			Executive::try_execute_block(block, state_root_check, select).expect("execute-block failed")
		}
	}

	#[cfg(feature = "runtime-benchmarks")]
	impl frame_benchmarking::Benchmark<Block> for Runtime {
		fn benchmark_metadata(extra: bool) -> (
			Vec<frame_benchmarking::BenchmarkList>,
			Vec<frame_support::traits::StorageInfo>,
		) {
			use frame_benchmarking::{baseline, Benchmarking, BenchmarkList};
			use frame_support::traits::StorageInfoTrait;
			use frame_system_benchmarking::Pallet as SystemBench;
			use cf_session_benchmarking::Pallet as SessionBench;
			use baseline::Pallet as BaselineBench;

			let mut list = Vec::<BenchmarkList>::new();

			list_benchmarks!(list, extra);

			let storage_info = AllPalletsWithSystem::storage_info();

			(list, storage_info)
		}

		fn dispatch_benchmark(
			config: frame_benchmarking::BenchmarkConfig
		) -> Result<Vec<frame_benchmarking::BenchmarkBatch>, sp_runtime::RuntimeString> {
			use frame_benchmarking::{baseline, Benchmarking, BenchmarkBatch, TrackedStorageKey};

			use frame_system_benchmarking::Pallet as SystemBench;
			use baseline::Pallet as BaselineBench;
			use cf_session_benchmarking::Pallet as SessionBench;

			impl cf_session_benchmarking::Config for Runtime {}
			impl frame_system_benchmarking::Config for Runtime {}
			impl baseline::Config for Runtime {}

			use frame_support::traits::WhitelistedStorageKeys;
			let whitelist: Vec<TrackedStorageKey> = AllPalletsWithSystem::whitelisted_storage_keys();

			let mut batches = Vec::<BenchmarkBatch>::new();
			let params = (&config, &whitelist);
			add_benchmarks!(params, batches);

			Ok(batches)
		}
	}
}

#[cfg(test)]
mod test {
	use super::*;

	const CALL_ENUM_MAX_SIZE: usize = 320;

	// Introduced from polkadot
	#[test]
	fn call_size() {
		assert!(
			core::mem::size_of::<RuntimeCall>() <= CALL_ENUM_MAX_SIZE,
			r"
			Polkadot suggests a 230 byte limit for the size of the Call type. We use {} but this runtime's call size
			is {}. If this test fails then you have just added a call variant that exceed the limit.

			Congratulations!

			Maybe consider boxing some calls to reduce their size. Otherwise, increasing the CALL_ENUM_MAX_SIZE is
			acceptable (within reason). The issue is that the enum always uses max(enum_size) of memory, even if your
			are using a smaller variant. Note this is irrelevant from a SCALE-encoding POV, it only affects the size of
			the enum on the stack.
			Context:
			  - https://github.com/paritytech/substrate/pull/9418
			  - https://rust-lang.github.io/rust-clippy/master/#large_enum_variant
			  - https://fasterthanli.me/articles/peeking-inside-a-rust-enum
			",
			CALL_ENUM_MAX_SIZE,
			core::mem::size_of::<RuntimeCall>(),
		);
	}

	use frame_support::traits::WhitelistedStorageKeys;
	use sp_core::hexdisplay::HexDisplay;
	use std::collections::HashSet;

	#[test]
	fn check_whitelist() {
		let whitelist: HashSet<String> = AllPalletsWithSystem::whitelisted_storage_keys()
			.iter()
			.map(|e| HexDisplay::from(&e.key).to_string())
			.collect();

		// Block Number
		assert!(
			whitelist.contains("26aa394eea5630e07c48ae0c9558cef702a5c1b19ab7a04f536c519aca4983ac")
		);
		// Execution Phase
		assert!(
			whitelist.contains("26aa394eea5630e07c48ae0c9558cef7ff553b5a9862a516939d82b3d3d8661a")
		);
		// Event Count
		assert!(
			whitelist.contains("26aa394eea5630e07c48ae0c9558cef70a98fdbe9ce6c55837576c60c7af3850")
		);
		// System Events
		assert!(
			whitelist.contains("26aa394eea5630e07c48ae0c9558cef780d41e5e16056765bc8461851072c9d7")
		);
	}
}<|MERGE_RESOLUTION|>--- conflicted
+++ resolved
@@ -149,13 +149,6 @@
 	NativeVersion { runtime_version: VERSION, can_author_with: Default::default() }
 }
 
-<<<<<<< HEAD
-=======
-parameter_types! {
-	pub const MinEpoch: BlockNumber = 1;
-}
-
->>>>>>> 4a471fc5
 impl pallet_cf_validator::Config for Runtime {
 	type RuntimeEvent = RuntimeEvent;
 	type Offence = chainflip::Offence;
