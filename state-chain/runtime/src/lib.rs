--- conflicted
+++ resolved
@@ -2237,77 +2237,7 @@
 				"Destination address and asset are on different chains."
 			);
 
-			// Payload expiry time is set to time left to next rotation.
-			// 	* For BTC: the actual expiry time is 2 rotations, but we deliberately set expires_at to be the time left to next
-			//    rotation to cater for the case when a forced rotation happens between when the payload was requested and
-			//    before expires_at. BTC funds can be lost in 3 cases:
-			// 		* User makes the vault transaction after expires_at, and it happens that we did a forced rotation in between
-			//      * User submits the vault transaction 3 days (1 epoch) after expires_at, and with no forced rotations in between
-			//      * We do 2 forced rotations in between payload request and expires_at
-			//  * For SOLANA: The actual expiry time is indeed time left to next rotation. If a forced rotation
-			//    happens in between as explained before, it is actually not a problem as the user won't lose any funds.
-			//  * For ETH: payload never expires hence we don't send expires_at
-			let current_block = System::block_number();
-			let (Some(next_rotation_block), _) = Validator::estimate_next_session_rotation(current_block) else {
-				Err(pallet_cf_validator::Error::<Runtime>::InvalidEpochDuration)?
-			};
-			let blocks_until_next_rotation = next_rotation_block.saturating_sub(current_block);
-			let expires_at = Timestamp::now() + blocks_until_next_rotation as u64 * SLOT_DURATION;
-
 			// Encode swap
-<<<<<<< HEAD
-			match ForeignChain::from(source_asset) {
-				ForeignChain::Bitcoin => {
-					let private_channel_id =
-						pallet_cf_swapping::BrokerPrivateBtcChannels::<Runtime>::get(&broker_id)
-							.ok_or(
-								pallet_cf_swapping::Error::<Runtime>::NoPrivateChannelExistsForBroker,
-							)?;
-					let params = UtxoEncodedData {
-							output_asset: destination_asset,
-							output_address: destination_address,
-							parameters: SharedCfParameters {
-								retry_duration: retry_duration.try_into()
-									.map_err(|_| pallet_cf_swapping::Error::<Runtime>::SwapRequestDurationTooLong)?,
-								min_output_amount,
-								number_of_chunks: dca_parameters
-									.as_ref()
-									.map(|params| params.number_of_chunks)
-									.unwrap_or(1)
-									.try_into()
-									.map_err(|_| pallet_cf_swapping::Error::<Runtime>::InvalidDcaParameters)?,
-								chunk_interval: dca_parameters
-									.as_ref()
-									.map(|params| params.chunk_interval)
-									.unwrap_or(SWAP_DELAY_BLOCKS)
-									.try_into()
-									.map_err(|_| pallet_cf_swapping::Error::<Runtime>::InvalidDcaParameters)?,
-								boost_fee: boost_fee.try_into().map_err(|_| pallet_cf_swapping::Error::<Runtime>::BoostFeeTooHigh)?,
-								broker_fee: broker_commission.try_into().map_err(|_| pallet_cf_swapping::Error::<Runtime>::BrokerFeeTooHigh)?,
-								affiliates: affiliate_fees.into_iter().map(|beneficiary|
-										Result::<AffiliateAndFee, DispatchErrorWithMessage>::Ok(
-											AffiliateAndFee {
-												affiliate: Swapping::get_short_id(&broker_id, &beneficiary.account)
-													.ok_or(pallet_cf_swapping::Error::<Runtime>::AffiliateNotRegistered)?,
-												fee: beneficiary.bps.try_into()
-													.map_err(|_| pallet_cf_swapping::Error::<Runtime>::AffiliateFeeTooHigh)?
-											}
-										)
-									)
-									.collect::<Result<Vec<AffiliateAndFee>,_>>()?
-									.try_into()
-									.map_err(|_| pallet_cf_swapping::Error::<Runtime>::TooManyAffiliates)?,
-							},
-						};
-
-
-
-					Ok(VaultSwapDetails::Bitcoin {
-						nulldata_payload: encode_swap_params_in_nulldata_payload(params),
-						deposit_address: derive_btc_vault_deposit_address(private_channel_id),
-						expires_at
-					})
-=======
 			match (ForeignChain::from(source_asset), extra_parameters) {
 				(
 					ForeignChain::Bitcoin,
@@ -2316,19 +2246,37 @@
 						retry_duration,
 					}
 				) => {
-						pallet_cf_swapping::Pallet::<Runtime>::validate_refund_params(retry_duration)?;
-						crate::chainflip::vault_swap::bitcoin_vault_swap(
-							broker_id,
-							destination_asset,
-							destination_address,
-							broker_commission,
-							min_output_amount,
-							retry_duration,
-							boost_fee,
-							affiliate_fees,
-							dca_parameters,
-						)
->>>>>>> 8c2a4c5b
+					pallet_cf_swapping::Pallet::<Runtime>::validate_refund_params(retry_duration)?;
+
+					// Payload expiry time is set to time left to next rotation.
+					// 	* For BTC: the actual expiry time is 2 rotations, but we deliberately set expires_at to be the time left to next
+					//    rotation to cater for the case when a forced rotation happens between when the payload was requested and
+					//    before expires_at. BTC funds can be lost in 3 cases:
+					// 		* User makes the vault transaction after expires_at, and it happens that we did a forced rotation in between
+					//      * User submits the vault transaction 3 days (1 epoch) after expires_at, and with no forced rotations in between
+					//      * We do 2 forced rotations in between payload request and expires_at
+					//  * For SOLANA: The actual expiry time is indeed time left to next rotation. If a forced rotation
+					//    happens in between as explained before, it is actually not a problem as the user won't lose any funds.
+					//  * For ETH: payload never expires hence we don't send expires_at
+					let current_block = System::block_number();
+					let (Some(next_rotation_block), _) = Validator::estimate_next_session_rotation(current_block) else {
+						Err(pallet_cf_validator::Error::<Runtime>::InvalidEpochDuration)?
+					};
+					let blocks_until_next_rotation = next_rotation_block.saturating_sub(current_block);
+					let expires_at = Timestamp::now() + blocks_until_next_rotation as u64 * SLOT_DURATION;
+
+					crate::chainflip::vault_swap::bitcoin_vault_swap(
+						broker_id,
+						destination_asset,
+						destination_address,
+						broker_commission,
+						min_output_amount,
+						retry_duration,
+						boost_fee,
+						affiliate_fees,
+						dca_parameters,
+						expires_at,
+					)
 				},
 				(
 					ForeignChain::Solana,
