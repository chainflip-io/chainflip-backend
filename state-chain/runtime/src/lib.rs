--- conflicted
+++ resolved
@@ -117,12 +117,8 @@
 	SwapOutput,
 };
 pub use cf_traits::{
-<<<<<<< HEAD
-	AccountInfo, Chainflip, EpochInfo, PoolApi, QualifyNode, SessionKeysRegistered, SwappingApi,
-=======
-	AccountInfo, BoostApi, CcmHandler, Chainflip, EpochInfo, PoolApi, QualifyNode,
-	SessionKeysRegistered, SwappingApi,
->>>>>>> fe8b41bf
+	AccountInfo, BoostApi, Chainflip, EpochInfo, PoolApi, QualifyNode, SessionKeysRegistered,
+	SwappingApi,
 };
 // Required for genesis config.
 pub use pallet_cf_validator::SetSizeParameters;
@@ -342,12 +338,8 @@
 	type NetworkEnvironment = Environment;
 	type AssetConverter = Swapping;
 	type FeePayment = Flip;
-<<<<<<< HEAD
 	type SwapRequestHandler = Swapping;
-=======
-	type SwapQueueApi = Swapping;
 	type AssetWithholding = AssetBalances;
->>>>>>> fe8b41bf
 	type SafeMode = RuntimeSafeMode;
 }
 
@@ -366,12 +358,8 @@
 	type NetworkEnvironment = Environment;
 	type AssetConverter = Swapping;
 	type FeePayment = Flip;
-<<<<<<< HEAD
 	type SwapRequestHandler = Swapping;
-=======
-	type SwapQueueApi = Swapping;
 	type AssetWithholding = AssetBalances;
->>>>>>> fe8b41bf
 	type SafeMode = RuntimeSafeMode;
 }
 
@@ -390,12 +378,8 @@
 	type NetworkEnvironment = Environment;
 	type AssetConverter = Swapping;
 	type FeePayment = Flip;
-<<<<<<< HEAD
 	type SwapRequestHandler = Swapping;
-=======
-	type SwapQueueApi = Swapping;
 	type AssetWithholding = AssetBalances;
->>>>>>> fe8b41bf
 	type SafeMode = RuntimeSafeMode;
 }
 
@@ -414,12 +398,8 @@
 	type NetworkEnvironment = Environment;
 	type AssetConverter = Swapping;
 	type FeePayment = Flip;
-<<<<<<< HEAD
 	type SwapRequestHandler = Swapping;
-=======
-	type SwapQueueApi = Swapping;
 	type AssetWithholding = AssetBalances;
->>>>>>> fe8b41bf
 	type SafeMode = RuntimeSafeMode;
 }
 
@@ -438,24 +418,15 @@
 	type NetworkEnvironment = Environment;
 	type AssetConverter = Swapping;
 	type FeePayment = Flip;
-<<<<<<< HEAD
 	type SwapRequestHandler = Swapping;
-=======
-	type SwapQueueApi = Swapping;
 	type AssetWithholding = AssetBalances;
->>>>>>> fe8b41bf
 	type SafeMode = RuntimeSafeMode;
 }
 
 impl pallet_cf_pools::Config for Runtime {
 	type RuntimeEvent = RuntimeEvent;
 	type LpBalance = LiquidityProvider;
-<<<<<<< HEAD
 	type SwapRequestHandler = Swapping;
-	type NetworkFee = NetworkFee;
-=======
-	type SwapQueueApi = Swapping;
->>>>>>> fe8b41bf
 	type SafeMode = RuntimeSafeMode;
 	type WeightInfo = ();
 }
