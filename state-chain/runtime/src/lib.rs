#![cfg_attr(not(feature = "std"), no_std)]
// `construct_runtime!` does a lot of recursion and requires us to increase the limit to 256.
#![recursion_limit = "256"]
mod chainflip;
pub mod constants;
#[cfg(test)]
mod tests;
use cf_chains::Ethereum;
use core::time::Duration;
pub use frame_support::{
	construct_runtime, debug, parameter_types,
	traits::{KeyOwnerProofSystem, Randomness, StorageInfo},
	weights::{
		constants::{BlockExecutionWeight, ExtrinsicBaseWeight, RocksDbWeight, WEIGHT_PER_SECOND},
		IdentityFee, Weight,
	},
	StorageValue,
};
use frame_system::offchain::SendTransactionTypes;
use pallet_grandpa::{
	fg_primitives, AuthorityId as GrandpaId, AuthorityList as GrandpaAuthorityList,
};
use pallet_session::historical as session_historical;
pub use pallet_timestamp::Call as TimestampCall;
use sp_api::impl_runtime_apis;
use sp_consensus_aura::sr25519::AuthorityId as AuraId;
use sp_core::{crypto::KeyTypeId, OpaqueMetadata};
use sp_runtime::traits::{
	AccountIdLookup, BlakeTwo256, Block as BlockT, IdentifyAccount, NumberFor, OpaqueKeys, Verify,
};

#[cfg(any(feature = "std", test))]
pub use sp_runtime::BuildStorage;
use sp_runtime::{
	create_runtime_str, generic, impl_opaque_keys,
	transaction_validity::{TransactionSource, TransactionValidity},
	ApplyExtrinsicResult, MultiSignature,
};
pub use sp_runtime::{Perbill, Permill};
use sp_std::prelude::*;
#[cfg(feature = "std")]
use sp_version::NativeVersion;
use sp_version::RuntimeVersion;

use cf_traits::ChainflipAccountData;
pub use cf_traits::{BlockNumber, FlipBalance};
pub use chainflip::chain_instances::*;
use chainflip::{
	ChainflipEpochTransitions, ChainflipHeartbeat, ChainflipStakeHandler,
	ChainflipVaultRotationHandler, OfflinePenalty,
};
use constants::common::*;
use pallet_cf_broadcast::AttemptCount;
use pallet_cf_flip::FlipSlasher;
use pallet_cf_reputation::ReputationPenalty;

// Make the WASM binary available.
#[cfg(feature = "std")]
include!(concat!(env!("OUT_DIR"), "/wasm_binary.rs"));

/// Alias to 512-bit hash when used in the context of a transaction signature on the chain.
pub type Signature = MultiSignature;

/// Some way of identifying an account on the chain. We intentionally make it equivalent
/// to the public key of our transaction signing scheme.
pub type AccountId = <<Signature as Verify>::Signer as IdentifyAccount>::AccountId;

/// Index of a transaction in the chain.
pub type Index = u32;

/// Balance of an account.
pub type Balance = u128;

/// A hash of some data used by the chain.
pub type Hash = sp_core::H256;

/// Opaque types. These are used by the CLI to instantiate machinery that don't need to know
/// the specifics of the runtime. They can then be made to be agnostic over specific formats
/// of data like extrinsics, allowing for them to continue syncing the network through upgrades
/// to even the core data structures.
pub mod opaque {
	pub use sp_runtime::OpaqueExtrinsic as UncheckedExtrinsic;

	use super::*;

	/// Opaque block header type.
	pub type Header = generic::Header<BlockNumber, BlakeTwo256>;
	/// Opaque block type.
	pub type Block = generic::Block<Header, UncheckedExtrinsic>;
	/// Opaque block identifier type.
	pub type BlockId = generic::BlockId<Block>;

	impl_opaque_keys! {
		pub struct SessionKeys {
			pub aura: Aura,
			pub grandpa: Grandpa,
		}
	}
}
// To learn more about runtime versioning and what each of the following value means:
//   https://substrate.dev/docs/en/knowledgebase/runtime/upgrades#runtime-versioning
#[sp_version::runtime_version]
pub const VERSION: RuntimeVersion = RuntimeVersion {
	spec_name: create_runtime_str!("chainflip-node"),
	impl_name: create_runtime_str!("chainflip-node"),
	authoring_version: 1,
	spec_version: 107,
	impl_version: 1,
	apis: RUNTIME_API_VERSIONS,
	transaction_version: 2,
};

/// The version information used to identify this runtime when compiled natively.
#[cfg(feature = "std")]
pub fn native_version() -> NativeVersion {
	NativeVersion { runtime_version: VERSION, can_author_with: Default::default() }
}

parameter_types! {
	pub const MinValidators: u32 = 1;
	pub const ActiveToBackupValidatorRatio: u32 = 3;
	pub const PercentageOfBackupValidatorsInEmergency: u32 = 30;
}

impl pallet_cf_auction::Config for Runtime {
	type Event = Event;
	type Amount = FlipBalance;
	type BidderProvider = pallet_cf_staking::Pallet<Self>;
	type Registrar = Session;
	type ValidatorId = AccountId;
	type MinValidators = MinValidators;
	type Handler = EthereumVault;
	type WeightInfo = pallet_cf_auction::weights::PalletWeight<Runtime>;
	type Online = Online;
	type PeerMapping = pallet_cf_validator::Pallet<Self>;
	type ChainflipAccount = cf_traits::ChainflipAccountStore<Self>;
	type ActiveToBackupValidatorRatio = ActiveToBackupValidatorRatio;
	type EmergencyRotation = Validator;
	type PercentageOfBackupValidatorsInEmergency = PercentageOfBackupValidatorsInEmergency;
}

// FIXME: These would be changed
parameter_types! {
	pub const MinEpoch: BlockNumber = 1;
	pub const EmergencyRotationPercentageRange: PercentageRange = PercentageRange {
		bottom: 67,
		top: 80,
	};
}

impl pallet_cf_validator::Config for Runtime {
	type Event = Event;
	type MinEpoch = MinEpoch;
	type EpochTransitionHandler = ChainflipEpochTransitions;
	type ValidatorWeightInfo = pallet_cf_validator::weights::PalletWeight<Runtime>;
	type Amount = FlipBalance;
	type Auctioneer = Auction;
	type EmergencyRotationPercentageRange = EmergencyRotationPercentageRange;
}

impl pallet_cf_environment::Config for Runtime {
	type Event = Event;
}

parameter_types! {
	pub const KeygenResponseGracePeriod: BlockNumber = constants::common::KEYGEN_RESPONSE_GRACE_PERIOD;
}

impl pallet_cf_vaults::Config<EthereumInstance> for Runtime {
	type Event = Event;
	type Chain = Ethereum;
	type RotationHandler = ChainflipVaultRotationHandler;
	type OfflineReporter = Reputation;
	type SigningContext = chainflip::EthereumSigningContext;
	type ThresholdSigner = EthereumThresholdSigner;
	type WeightInfo = pallet_cf_vaults::weights::PalletWeight<Runtime>;
	type KeygenResponseGracePeriod = KeygenResponseGracePeriod;
}

impl<LocalCall> SendTransactionTypes<LocalCall> for Runtime
where
	Call: From<LocalCall>,
{
	type Extrinsic = UncheckedExtrinsic;
	type OverarchingCall = Call;
}

impl pallet_session::Config for Runtime {
	type SessionHandler = <opaque::SessionKeys as OpaqueKeys>::KeyTypeIdProviders;
	type ShouldEndSession = Validator;
	type SessionManager = Validator;
	type Event = Event;
	type Keys = opaque::SessionKeys;
	type NextSessionRotation = Validator;
	type ValidatorId = <Self as frame_system::Config>::AccountId;
	type ValidatorIdOf = pallet_cf_validator::ValidatorOf<Self>;
	type DisabledValidatorsThreshold = ();
	type WeightInfo = pallet_session::weights::SubstrateWeight<Runtime>;
}

impl pallet_session::historical::Config for Runtime {
	type FullIdentification = ();
	type FullIdentificationOf = ();
}

const NORMAL_DISPATCH_RATIO: Perbill = Perbill::from_percent(75);

parameter_types! {
	pub const Version: RuntimeVersion = VERSION;
	pub const BlockHashCount: BlockNumber = 2400;
	/// We allow for 2 seconds of compute with a 6 second average block time.
	pub BlockWeights: frame_system::limits::BlockWeights = frame_system::limits::BlockWeights
		::with_sensible_defaults(2 * WEIGHT_PER_SECOND, NORMAL_DISPATCH_RATIO);
	pub BlockLength: frame_system::limits::BlockLength = frame_system::limits::BlockLength
		::max_with_normal_ratio(5 * 1024 * 1024, NORMAL_DISPATCH_RATIO);
	pub const SS58Prefix: u8 = 42;
}

// Configure FRAME pallets to include in runtime.

impl frame_system::Config for Runtime {
	/// The basic call filter to use in dispatchable.
	type BaseCallFilter = frame_support::traits::Everything;
	/// Block & extrinsics weights: base values and limits.
	type BlockWeights = BlockWeights;
	/// The maximum length of a block (in bytes).
	type BlockLength = BlockLength;
	/// The identifier used to distinguish between accounts.
	type AccountId = AccountId;
	/// The aggregated dispatch type that is available for extrinsics.
	type Call = Call;
	/// The lookup mechanism to get account ID from whatever is passed in dispatchers.
	type Lookup = AccountIdLookup<AccountId, ()>;
	/// The index type for storing how many extrinsics an account has signed.
	type Index = Index;
	/// The index type for blocks.
	type BlockNumber = BlockNumber;
	/// The type for hashing blocks and tries.
	type Hash = Hash;
	/// The hashing algorithm used.
	type Hashing = BlakeTwo256;
	/// The header type.
	type Header = generic::Header<BlockNumber, BlakeTwo256>;
	/// The ubiquitous event type.
	type Event = Event;
	/// The ubiquitous origin type.
	type Origin = Origin;
	/// Maximum number of block number to block hash mappings to keep (oldest pruned first).
	type BlockHashCount = BlockHashCount;
	/// The weight of database operations that the runtime can invoke.
	type DbWeight = RocksDbWeight;
	/// Version of the runtime.
	type Version = Version;
	/// Converts a module to the index of the module in `construct_runtime!`.
	///
	/// This type is being generated by `construct_runtime!`.
	type PalletInfo = PalletInfo;
	/// What to do if a new account is created.
	type OnNewAccount = ();
	/// What to do if an account is fully reaped from the system.
	type OnKilledAccount =
		(pallet_cf_flip::BurnFlipAccount<Self>, pallet_cf_validator::DeletePeerMapping<Self>);
	/// The data to be stored in an account.
	type AccountData = ChainflipAccountData;
	/// Weight information for the extrinsics of this pallet.
	type SystemWeightInfo = ();
	/// This is used as an identifier of the chain. 42 is the generic substrate prefix.
	type SS58Prefix = SS58Prefix;
	/// The set code logic, just the default since we're not a parachain.
	type OnSetCode = ();
}

impl pallet_randomness_collective_flip::Config for Runtime {}

impl frame_system::offchain::SigningTypes for Runtime {
	type Public = <Signature as Verify>::Signer;
	type Signature = Signature;
}

impl pallet_aura::Config for Runtime {
	type AuthorityId = AuraId;
	type DisabledValidators = ();
}

impl pallet_grandpa::Config for Runtime {
	type Event = Event;
	type Call = Call;

	type KeyOwnerProofSystem = Historical;

	type KeyOwnerProof =
		<Self::KeyOwnerProofSystem as KeyOwnerProofSystem<(KeyTypeId, GrandpaId)>>::Proof;

	type KeyOwnerIdentification = <Self::KeyOwnerProofSystem as KeyOwnerProofSystem<(
		KeyTypeId,
		GrandpaId,
	)>>::IdentificationTuple;

	type HandleEquivocation = ();

	type WeightInfo = ();
}

parameter_types! {
	pub const MinimumPeriod: u64 = SLOT_DURATION / 2;
}

impl pallet_timestamp::Config for Runtime {
	/// A timestamp: milliseconds since the unix epoch.
	type Moment = u64;
	type OnTimestampSet = Aura;
	type MinimumPeriod = MinimumPeriod;
	type WeightInfo = ();
}

parameter_types! {
	/// The number of blocks back we should accept uncles
	pub const UncleGenerations: BlockNumber = 5;
}

impl pallet_authorship::Config for Runtime {
	type FindAuthor = pallet_session::FindAccountFromAuthorIndex<Self, Aura>;
	type UncleGenerations = UncleGenerations;
	type FilterUncle = ();
	type EventHandler = ();
}

parameter_types! {
	pub const ExistentialDeposit: u128 = 500;
	pub const BlocksPerDay: u32 = DAYS;
}

impl pallet_cf_flip::Config for Runtime {
	type Event = Event;
	type Balance = FlipBalance;
	type ExistentialDeposit = ExistentialDeposit;
	type EnsureGovernance = pallet_cf_governance::EnsureGovernance;
	type BlocksPerDay = BlocksPerDay;
	type StakeHandler = ChainflipStakeHandler;
	type WeightInfo = pallet_cf_flip::weights::PalletWeight<Runtime>;
	type WaivedFees = chainflip::WaivedFees;
}

impl pallet_cf_witnesser::Config for Runtime {
	type Event = Event;
	type Origin = Origin;
	type Call = Call;
	type ValidatorId = <Self as frame_system::Config>::AccountId;
	type EpochInfo = pallet_cf_validator::Pallet<Self>;
	type Amount = FlipBalance;
	type WeightInfo = pallet_cf_witnesser::weights::PalletWeight<Runtime>;
}

parameter_types! {
	/// 6 days.
	pub const ClaimTTL: Duration = Duration::from_secs(3 * CLAIM_DELAY);
}

impl pallet_cf_staking::Config for Runtime {
	type Event = Event;
	type Balance = FlipBalance;
	type StakerId = AccountId;
	type Flip = Flip;
	type NonceProvider = EthereumVault;
	type SigningContext = chainflip::EthereumSigningContext;
	type ThresholdSigner = EthereumThresholdSigner;
	type EnsureThresholdSigned =
		pallet_cf_threshold_signature::EnsureThresholdSigned<Self, Instance1>;
	type TimeSource = Timestamp;
	type ClaimTTL = ClaimTTL;
	type WeightInfo = pallet_cf_staking::weights::PalletWeight<Runtime>;
	type EnsureGovernance = pallet_cf_governance::EnsureGovernance;
}

impl pallet_cf_governance::Config for Runtime {
	type Origin = Origin;
	type Call = Call;
	type Event = Event;
	type TimeSource = Timestamp;
	type EnsureGovernance = pallet_cf_governance::EnsureGovernance;
	type WeightInfo = pallet_cf_governance::weights::PalletWeight<Runtime>;
}

parameter_types! {
	pub const MintInterval: u32 = 10 * MINUTES;
}

impl pallet_cf_emissions::Config for Runtime {
	type Event = Event;
	type FlipBalance = FlipBalance;
	type Surplus = pallet_cf_flip::Surplus<Runtime>;
	type Issuance = pallet_cf_flip::FlipIssuance<Runtime>;
	type RewardsDistribution = pallet_cf_rewards::OnDemandRewardsDistribution<Runtime>;
	type BlocksPerDay = BlocksPerDay;
	type MintInterval = MintInterval;
	type NonceProvider = EthereumVault;
	type SigningContext = chainflip::EthereumSigningContext;
	type ThresholdSigner = EthereumThresholdSigner;
	type WeightInfo = pallet_cf_emissions::weights::PalletWeight<Runtime>;
}

impl pallet_cf_rewards::Config for Runtime {
	type Event = Event;
	type WeightInfoRewards = pallet_cf_rewards::weights::PalletWeight<Runtime>;
}

parameter_types! {
	pub const TransactionByteFee: FlipBalance = 1_000_000;
}

impl pallet_transaction_payment::Config for Runtime {
	type OnChargeTransaction = pallet_cf_flip::FlipTransactionPayment<Self>;
	type TransactionByteFee = TransactionByteFee;
	type WeightToFee = IdentityFee<FlipBalance>;
	type FeeMultiplierUpdate = ();
}

impl pallet_cf_witnesser_api::Config for Runtime {
	type Call = Call;
	type Witnesser = Witnesser;
	type WeightInfoWitnesser = pallet_cf_witnesser::weights::PalletWeight<Runtime>;
}

parameter_types! {
	pub const HeartbeatBlockInterval: BlockNumber = 150;
	pub const ReputationPointPenalty: ReputationPenalty<BlockNumber> = ReputationPenalty { points: 1, blocks: 10 };
	pub const ReputationPointFloorAndCeiling: (i32, i32) = (-2880, 2880);
}

impl pallet_cf_reputation::Config for Runtime {
	type Event = Event;
	type HeartbeatBlockInterval = HeartbeatBlockInterval;
	type ReputationPointPenalty = ReputationPointPenalty;
	type ReputationPointFloorAndCeiling = ReputationPointFloorAndCeiling;
	type Slasher = FlipSlasher<Self>;
	type Penalty = OfflinePenalty;
	type WeightInfo = pallet_cf_reputation::weights::PalletWeight<Runtime>;
	type Banned = pallet_cf_online::Pallet<Self>;
}

impl pallet_cf_online::Config for Runtime {
	type HeartbeatBlockInterval = HeartbeatBlockInterval;
	type Heartbeat = ChainflipHeartbeat;
	type WeightInfo = pallet_cf_online::weights::PalletWeight<Runtime>;
}

use frame_support::instances::Instance1;
use pallet_cf_validator::PercentageRange;

parameter_types! {
	pub const ThresholdFailureTimeout: BlockNumber = 15;
	pub const CeremonyRetryDelay: BlockNumber = 1;
}

impl pallet_cf_threshold_signature::Config<EthereumInstance> for Runtime {
	type Event = Event;
	type SignerNomination = chainflip::RandomSignerNomination;
	type TargetChain = cf_chains::Ethereum;
	type SigningContext = chainflip::EthereumSigningContext;
	type KeyProvider = EthereumVault;
	type OfflineReporter = Reputation;
	type ThresholdFailureTimeout = ThresholdFailureTimeout;
	type CeremonyRetryDelay = CeremonyRetryDelay;
}

parameter_types! {
	pub const EthereumSigningTimeout: BlockNumber = 5;
	pub const EthereumTransmissionTimeout: BlockNumber = 10 * MINUTES;
	pub const MaximumAttempts: AttemptCount = MAXIMUM_BROADCAST_ATTEMPTS;
}

impl pallet_cf_broadcast::Config<EthereumInstance> for Runtime {
	type Event = Event;
	type TargetChain = cf_chains::Ethereum;
	type BroadcastConfig = chainflip::EthereumBroadcastConfig;
	type SignerNomination = chainflip::RandomSignerNomination;
	type OfflineReporter = Reputation;
	type EnsureThresholdSigned =
		pallet_cf_threshold_signature::EnsureThresholdSigned<Self, Instance1>;
	type SigningTimeout = EthereumSigningTimeout;
	type TransmissionTimeout = EthereumTransmissionTimeout;
	type MaximumAttempts = MaximumAttempts;
	type WeightInfo = pallet_cf_broadcast::weights::PalletWeight<Runtime>;
}

construct_runtime!(
	pub enum Runtime where
		Block = Block,
		NodeBlock = opaque::Block,
		UncheckedExtrinsic = UncheckedExtrinsic
	{
		System: frame_system::{Pallet, Call, Config, Storage, Event<T>},
		RandomnessCollectiveFlip: pallet_randomness_collective_flip::{Pallet, Storage},
		Timestamp: pallet_timestamp::{Pallet, Call, Storage, Inherent},
		Environment: pallet_cf_environment::{Pallet, Storage, Event<T>, Config},
		Flip: pallet_cf_flip::{Pallet, Event<T>, Storage, Config<T>},
		Emissions: pallet_cf_emissions::{Pallet, Event<T>, Storage, Config},
		Rewards: pallet_cf_rewards::{Pallet, Call, Event<T>},
		Staking: pallet_cf_staking::{Pallet, Call, Storage, Event<T>, Config<T>},
		TransactionPayment: pallet_transaction_payment::{Pallet, Storage},
		Session: pallet_session::{Pallet, Storage, Event, Config<T>},
		Historical: session_historical::{Pallet},
		Witnesser: pallet_cf_witnesser::{Pallet, Call, Storage, Event<T>, Origin},
		WitnesserApi: pallet_cf_witnesser_api::{Pallet, Call},
		Auction: pallet_cf_auction::{Pallet, Call, Storage, Event<T>, Config<T>},
		Validator: pallet_cf_validator::{Pallet, Call, Storage, Event<T>, Config<T>},
		Aura: pallet_aura::{Pallet, Config<T>},
		Authorship: pallet_authorship::{Pallet, Call, Storage, Inherent},
		Grandpa: pallet_grandpa::{Pallet, Call, Storage, Config, Event},
		Governance: pallet_cf_governance::{Pallet, Call, Storage, Event<T>, Config<T>, Origin},
		EthereumVault: pallet_cf_vaults::<Instance1>::{Pallet, Call, Storage, Event<T>, Config},
		Online: pallet_cf_online::{Pallet, Call, Storage},
		Reputation: pallet_cf_reputation::{Pallet, Call, Storage, Event<T>, Config<T>},
		EthereumThresholdSigner: pallet_cf_threshold_signature::<Instance1>::{Pallet, Call, Storage, Event<T>, Origin<T>, ValidateUnsigned},
		EthereumBroadcaster: pallet_cf_broadcast::<Instance1>::{Pallet, Call, Storage, Event<T>},
	}
);

/// The address format for describing accounts.
pub type Address = sp_runtime::MultiAddress<AccountId, ()>;
/// Block header type as expected by this runtime.
pub type Header = generic::Header<BlockNumber, BlakeTwo256>;
/// Block type as expected by this runtime.
pub type Block = generic::Block<Header, UncheckedExtrinsic>;
/// A Block signed with a Justification
pub type SignedBlock = generic::SignedBlock<Block>;
/// The SignedExtension to the basic transaction logic.
pub type SignedExtra = (
	frame_system::CheckSpecVersion<Runtime>,
	frame_system::CheckTxVersion<Runtime>,
	frame_system::CheckGenesis<Runtime>,
	frame_system::CheckEra<Runtime>,
	frame_system::CheckNonce<Runtime>,
	frame_system::CheckWeight<Runtime>,
);
/// Unchecked extrinsic type as expected by this runtime.
pub type UncheckedExtrinsic = generic::UncheckedExtrinsic<Address, Call, Signature, SignedExtra>;
/// Extrinsic type that has already been checked.
pub type CheckedExtrinsic = generic::CheckedExtrinsic<AccountId, Call, SignedExtra>;
/// Executive: handles dispatch to the various modules.
pub type Executive = frame_executive::Executive<
	Runtime,
	Block,
	frame_system::ChainContext<Runtime>,
	Runtime,
	AllPallets,
	(),
>;

impl_runtime_apis! {

	impl sp_api::Core<Block> for Runtime {
		fn version() -> RuntimeVersion {
			VERSION
		}

		fn execute_block(block: Block) {
			Executive::execute_block(block);
		}

		fn initialize_block(header: &<Block as BlockT>::Header) {
			Executive::initialize_block(header)
		}
	}

	impl sp_api::Metadata<Block> for Runtime {
		fn metadata() -> OpaqueMetadata {
			Runtime::metadata().into()
		}
	}

	impl sp_block_builder::BlockBuilder<Block> for Runtime {
		fn apply_extrinsic(extrinsic: <Block as BlockT>::Extrinsic) -> ApplyExtrinsicResult {
			Executive::apply_extrinsic(extrinsic)
		}

		fn finalize_block() -> <Block as BlockT>::Header {
			Executive::finalize_block()
		}

		fn inherent_extrinsics(data: sp_inherents::InherentData) -> Vec<<Block as BlockT>::Extrinsic> {
			data.create_extrinsics()
		}

		fn check_inherents(
			block: Block,
			data: sp_inherents::InherentData,
		) -> sp_inherents::CheckInherentsResult {
			data.check_extrinsics(&block)
		}
	}

	impl sp_transaction_pool::runtime_api::TaggedTransactionQueue<Block> for Runtime {
		fn validate_transaction(
			source: TransactionSource,
			tx: <Block as BlockT>::Extrinsic,
			block_hash: <Block as BlockT>::Hash,
		) -> TransactionValidity {
			Executive::validate_transaction(source, tx, block_hash)
		}
	}

	impl sp_offchain::OffchainWorkerApi<Block> for Runtime {
		fn offchain_worker(header: &<Block as BlockT>::Header) {
			Executive::offchain_worker(header)
		}
	}

	impl sp_consensus_aura::AuraApi<Block, AuraId> for Runtime {
		fn slot_duration() -> sp_consensus_aura::SlotDuration {
			sp_consensus_aura::SlotDuration::from_millis(Aura::slot_duration())
		}

		fn authorities() -> Vec<AuraId> {
			Aura::authorities()
		}
	}

	impl sp_session::SessionKeys<Block> for Runtime {
		fn generate_session_keys(seed: Option<Vec<u8>>) -> Vec<u8> {
			opaque::SessionKeys::generate(seed)
		}

		fn decode_session_keys(
			encoded: Vec<u8>,
		) -> Option<Vec<(Vec<u8>, KeyTypeId)>> {
			opaque::SessionKeys::decode_into_raw_public_keys(&encoded)
		}
	}

	impl fg_primitives::GrandpaApi<Block> for Runtime {
		fn grandpa_authorities() -> GrandpaAuthorityList {
			Grandpa::grandpa_authorities()
		}

		fn current_set_id() -> fg_primitives::SetId {
			Grandpa::current_set_id()
		}

		fn submit_report_equivocation_unsigned_extrinsic(
			equivocation_proof: fg_primitives::EquivocationProof<
				<Block as BlockT>::Hash,
				NumberFor<Block>,
			>,
			key_owner_proof: fg_primitives::OpaqueKeyOwnershipProof,
		) -> Option<()> {
			let key_owner_proof = key_owner_proof.decode()?;

			Grandpa::submit_unsigned_equivocation_report(
				equivocation_proof,
				key_owner_proof,
			)
		}

		fn generate_key_ownership_proof(
			_set_id: fg_primitives::SetId,
			authority_id: GrandpaId,
		) -> Option<fg_primitives::OpaqueKeyOwnershipProof> {
			use codec::Encode;

			Historical::prove((fg_primitives::KEY_TYPE, authority_id))
				.map(|p| p.encode())
				.map(fg_primitives::OpaqueKeyOwnershipProof::new)
		}
	}

	impl frame_system_rpc_runtime_api::AccountNonceApi<Block, AccountId, Index> for Runtime {
		fn account_nonce(account: AccountId) -> Index {
			System::account_nonce(account)
		}
	}

	#[cfg(feature = "try-runtime")]
	impl frame_try_runtime::TryRuntime<Block> for Runtime {
		fn on_runtime_upgrade() -> Result<(Weight, Weight), sp_runtime::RuntimeString> {
<<<<<<< HEAD
=======
			// Use unwrap here otherwise the error is swallowed silently.
>>>>>>> 20c50d71
			let weight = Executive::try_runtime_upgrade().unwrap();
			Ok((weight, BlockWeights::get().max_block))
		}
	}

	#[cfg(feature = "runtime-benchmarks")]
	impl frame_benchmarking::Benchmark<Block> for Runtime {
		fn benchmark_metadata(extra: bool) -> (
			Vec<frame_benchmarking::BenchmarkList>,
			Vec<frame_support::traits::StorageInfo>,
		) {
			use frame_benchmarking::{list_benchmark, Benchmarking, BenchmarkList};
			use frame_support::traits::StorageInfoTrait;
			use frame_system_benchmarking::Pallet as SystemBench;

			let mut list = Vec::<BenchmarkList>::new();

			list_benchmark!(list, extra, frame_system, SystemBench::<Runtime>);
			list_benchmark!(list, extra, pallet_timestamp, Timestamp);
			list_benchmark!(list, extra, pallet_cf_validator, Validator);
			list_benchmark!(list, extra, pallet_cf_auction, Auction);
			list_benchmark!(list, extra, pallet_cf_staking, Staking);
			list_benchmark!(list, extra, pallet_cf_flip, Flip);
			list_benchmark!(list, extra, pallet_cf_governance, Governance);
			list_benchmark!(list, extra, pallet_cf_online, Online);
			list_benchmark!(list, extra, pallet_cf_emissions, Emissions);
			list_benchmark!(list, extra, pallet_cf_reputation, Reputation);
			list_benchmark!(list, extra, pallet_cf_rewards, Rewards);
			list_benchmark!(list, extra, pallet_cf_vaults, EthereumVault);
			list_benchmark!(list, extra, pallet_cf_witnesser, Witnesser);

			let storage_info = AllPalletsWithSystem::storage_info();

			return (list, storage_info)
		}

		fn dispatch_benchmark(
			config: frame_benchmarking::BenchmarkConfig
		) -> Result<Vec<frame_benchmarking::BenchmarkBatch>, sp_runtime::RuntimeString> {
			use frame_benchmarking::{Benchmarking, BenchmarkBatch, add_benchmark, TrackedStorageKey};

			use frame_system_benchmarking::Pallet as SystemBench;
			impl frame_system_benchmarking::Config for Runtime {}

			let whitelist: Vec<TrackedStorageKey> = vec![
				// Block Number
				hex_literal::hex!("26aa394eea5630e07c48ae0c9558cef702a5c1b19ab7a04f536c519aca4983ac").to_vec().into(),
				// Total Issuance
				hex_literal::hex!("c2261276cc9d1f8598ea4b6a74b15c2f57c875e4cff74148e4628f264b974c80").to_vec().into(),
				// Execution Phase
				hex_literal::hex!("26aa394eea5630e07c48ae0c9558cef7ff553b5a9862a516939d82b3d3d8661a").to_vec().into(),
				// Event Count
				hex_literal::hex!("26aa394eea5630e07c48ae0c9558cef70a98fdbe9ce6c55837576c60c7af3850").to_vec().into(),
				// System Events
				hex_literal::hex!("26aa394eea5630e07c48ae0c9558cef780d41e5e16056765bc8461851072c9d7").to_vec().into(),
			];

			let mut batches = Vec::<BenchmarkBatch>::new();
			let params = (&config, &whitelist);

			add_benchmark!(params, batches, frame_system, SystemBench::<Runtime>);
			add_benchmark!(params, batches, pallet_timestamp, Timestamp);
			add_benchmark!(params, batches, pallet_cf_validator, Validator);
			add_benchmark!(params, batches, pallet_cf_auction, Auction);
			add_benchmark!(params, batches, pallet_cf_staking, Staking);
			add_benchmark!(params, batches, pallet_cf_flip, Flip);
			add_benchmark!(params, batches, pallet_cf_governance, Governance);
			add_benchmark!(params, batches, pallet_cf_vaults, EthereumVault);
			add_benchmark!(params, batches, pallet_cf_online, Online);
			add_benchmark!(params, batches, pallet_cf_witnesser, Witnesser);
			add_benchmark!(params, batches, pallet_cf_rewards, Rewards);
			add_benchmark!(params, batches, pallet_cf_reputation, Reputation);
			add_benchmark!(params, batches, pallet_cf_emissions, Emissions);
			// add_benchmark!(params, batches, pallet_cf_broadcast, EthereumBroadcaster);
			// add_benchmark!(params, batches, pallet_cf_threshold_signature, EthereumThresholdSigner);

			if batches.is_empty() { return Err("Benchmark not found for this pallet.".into()) }
			Ok(batches)
		}
	}
}<|MERGE_RESOLUTION|>--- conflicted
+++ resolved
@@ -673,10 +673,7 @@
 	#[cfg(feature = "try-runtime")]
 	impl frame_try_runtime::TryRuntime<Block> for Runtime {
 		fn on_runtime_upgrade() -> Result<(Weight, Weight), sp_runtime::RuntimeString> {
-<<<<<<< HEAD
-=======
 			// Use unwrap here otherwise the error is swallowed silently.
->>>>>>> 20c50d71
 			let weight = Executive::try_runtime_upgrade().unwrap();
 			Ok((weight, BlockWeights::get().max_block))
 		}
