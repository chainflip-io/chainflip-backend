--- conflicted
+++ resolved
@@ -5,7 +5,6 @@
 
 // A few exports that help ease life for downstream crates.
 pub use frame_support::{
-<<<<<<< HEAD
     construct_runtime, debug, parameter_types,
     traits::{KeyOwnerProofSystem, Randomness},
     weights::{
@@ -13,15 +12,6 @@
         IdentityFee, Weight,
     },
     StorageValue,
-=======
-	construct_runtime, debug, parameter_types,
-	StorageValue,
-	traits::{KeyOwnerProofSystem, Randomness},
-	weights::{
-		constants::{BlockExecutionWeight, ExtrinsicBaseWeight, RocksDbWeight, WEIGHT_PER_SECOND},
-		IdentityFee, Weight,
-	},
->>>>>>> 380402da
 };
 use frame_system::offchain::SendTransactionTypes;
 pub use pallet_balances::Call as BalancesCall;
@@ -31,29 +21,16 @@
 pub use pallet_timestamp::Call as TimestampCall;
 use sp_api::impl_runtime_apis;
 use sp_consensus_aura::sr25519::AuthorityId as AuraId;
-<<<<<<< HEAD
 use sp_core::{crypto::KeyTypeId, ecdsa, OpaqueMetadata};
 use sp_runtime::traits::{
     AccountIdLookup, BlakeTwo256, Block as BlockT, IdentifyAccount, NumberFor, OpaqueKeys, Verify,
-=======
-use sp_core::{OpaqueMetadata, crypto::KeyTypeId, ecdsa};
-use sp_runtime::{
-	ApplyExtrinsicResult, create_runtime_str, generic,
-	impl_opaque_keys,
-	MultiSignature, transaction_validity::{TransactionSource, TransactionValidity},
->>>>>>> 380402da
 };
 #[cfg(any(feature = "std", test))]
 pub use sp_runtime::BuildStorage;
-<<<<<<< HEAD
 use sp_runtime::{
     create_runtime_str, generic, impl_opaque_keys,
     transaction_validity::{TransactionSource, TransactionValidity},
     ApplyExtrinsicResult, MultiSignature,
-=======
-use sp_runtime::traits::{
-	AccountIdLookup, BlakeTwo256, Block as BlockT, IdentifyAccount, NumberFor, OpaqueKeys, Verify,
->>>>>>> 380402da
 };
 pub use sp_runtime::{Perbill, Permill};
 use sp_std::prelude::*;
@@ -99,33 +76,33 @@
 /// of data like extrinsics, allowing for them to continue syncing the network through upgrades
 /// to even the core data structures.
 pub mod opaque {
-	pub use sp_runtime::OpaqueExtrinsic as UncheckedExtrinsic;
-
-	use super::*;
-
-	/// Opaque block header type.
-	pub type Header = generic::Header<BlockNumber, BlakeTwo256>;
-	/// Opaque block type.
-	pub type Block = generic::Block<Header, UncheckedExtrinsic>;
-	/// Opaque block identifier type.
-	pub type BlockId = generic::BlockId<Block>;
-
-	impl_opaque_keys! {
-		pub struct SessionKeys {
-			pub aura: Aura,
-			pub grandpa: Grandpa,
-		}
-	}
+    pub use sp_runtime::OpaqueExtrinsic as UncheckedExtrinsic;
+
+    use super::*;
+
+    /// Opaque block header type.
+    pub type Header = generic::Header<BlockNumber, BlakeTwo256>;
+    /// Opaque block type.
+    pub type Block = generic::Block<Header, UncheckedExtrinsic>;
+    /// Opaque block identifier type.
+    pub type BlockId = generic::BlockId<Block>;
+
+    impl_opaque_keys! {
+        pub struct SessionKeys {
+            pub aura: Aura,
+            pub grandpa: Grandpa,
+        }
+    }
 }
 
 pub const VERSION: RuntimeVersion = RuntimeVersion {
-	spec_name: create_runtime_str!("state-chain-node"),
-	impl_name: create_runtime_str!("state-chain-node"),
-	authoring_version: 1,
-	spec_version: 100,
-	impl_version: 1,
-	apis: RUNTIME_API_VERSIONS,
-	transaction_version: 1,
+    spec_name: create_runtime_str!("state-chain-node"),
+    impl_name: create_runtime_str!("state-chain-node"),
+    authoring_version: 1,
+    spec_version: 100,
+    impl_version: 1,
+    apis: RUNTIME_API_VERSIONS,
+    transaction_version: 1,
 };
 
 /// This determines the average expected block time that we are targeting.
@@ -146,10 +123,10 @@
 /// The version information used to identify this runtime when compiled natively.
 #[cfg(feature = "std")]
 pub fn native_version() -> NativeVersion {
-	NativeVersion {
-		runtime_version: VERSION,
-		can_author_with: Default::default(),
-	}
+    NativeVersion {
+        runtime_version: VERSION,
+        can_author_with: Default::default(),
+    }
 }
 
 // FIXME: These would be changed
@@ -159,44 +136,39 @@
 }
 
 impl pallet_cf_validator::Config for Runtime {
-	type Event = Event;
-	type MinEpoch = MinEpoch;
-	type MinValidatorSetSize = MinValidatorSetSize;
-	type ValidatorId = <Self as frame_system::Config>::AccountId;
-	type Stake = u64;
-	type CandidateProvider = ();
-	type ValidatorHandler = ();
-}
-
-<<<<<<< HEAD
-impl<C> SendTransactionTypes<C> for Runtime
+    type Event = Event;
+    type MinEpoch = MinEpoch;
+    type MinValidatorSetSize = MinValidatorSetSize;
+    type ValidatorId = <Self as frame_system::Config>::AccountId;
+    type Stake = u64;
+    type CandidateProvider = ();
+    type ValidatorHandler = ();
+}
+
+impl<LocalCall> SendTransactionTypes<LocalCall> for Runtime
 where
-    Call: From<C>,
-=======
-impl<LocalCall> SendTransactionTypes<LocalCall> for Runtime where
-	Call: From<LocalCall>,
->>>>>>> 380402da
+    Call: From<LocalCall>,
 {
-	type Extrinsic = UncheckedExtrinsic;
-	type OverarchingCall = Call;
+    type Extrinsic = UncheckedExtrinsic;
+    type OverarchingCall = Call;
 }
 
 impl pallet_session::Config for Runtime {
-	type SessionHandler = <opaque::SessionKeys as OpaqueKeys>::KeyTypeIdProviders;
-	type ShouldEndSession = Validator;
-	type SessionManager = Validator;
-	type Event = Event;
-	type Keys = opaque::SessionKeys;
-	type NextSessionRotation = Validator;
-	type ValidatorId = <Self as frame_system::Config>::AccountId;
-	type ValidatorIdOf = pallet_cf_validator::ValidatorOf<Self>;
-	type DisabledValidatorsThreshold = ();
-	type WeightInfo = pallet_session::weights::SubstrateWeight<Runtime>;
+    type SessionHandler = <opaque::SessionKeys as OpaqueKeys>::KeyTypeIdProviders;
+    type ShouldEndSession = Validator;
+    type SessionManager = Validator;
+    type Event = Event;
+    type Keys = opaque::SessionKeys;
+    type NextSessionRotation = Validator;
+    type ValidatorId = <Self as frame_system::Config>::AccountId;
+    type ValidatorIdOf = pallet_cf_validator::ValidatorOf<Self>;
+    type DisabledValidatorsThreshold = ();
+    type WeightInfo = pallet_session::weights::SubstrateWeight<Runtime>;
 }
 
 impl pallet_session::historical::Config for Runtime {
-	type FullIdentification = ();
-	type FullIdentificationOf = ();
+    type FullIdentification = ();
+    type FullIdentificationOf = ();
 }
 
 const NORMAL_DISPATCH_RATIO: Perbill = Perbill::from_percent(75);
@@ -215,85 +187,80 @@
 // Configure FRAME pallets to include in runtime.
 
 impl frame_system::Config for Runtime {
-	/// The basic call filter to use in dispatchable.
-	type BaseCallFilter = ();
-	/// Block & extrinsics weights: base values and limits.
-	type BlockWeights = BlockWeights;
-	/// The maximum length of a block (in bytes).
-	type BlockLength = BlockLength;
-	/// The identifier used to distinguish between accounts.
-	type AccountId = AccountId;
-	/// The aggregated dispatch type that is available for extrinsics.
-	type Call = Call;
-	/// The lookup mechanism to get account ID from whatever is passed in dispatchers.
-	type Lookup = AccountIdLookup<AccountId, ()>;
-	/// The index type for storing how many extrinsics an account has signed.
-	type Index = Index;
-	/// The index type for blocks.
-	type BlockNumber = BlockNumber;
-	/// The type for hashing blocks and tries.
-	type Hash = Hash;
-	/// The hashing algorithm used.
-	type Hashing = BlakeTwo256;
-	/// The header type.
-	type Header = generic::Header<BlockNumber, BlakeTwo256>;
-	/// The ubiquitous event type.
-	type Event = Event;
-	/// The ubiquitous origin type.
-	type Origin = Origin;
-	/// Maximum number of block number to block hash mappings to keep (oldest pruned first).
-	type BlockHashCount = BlockHashCount;
-	/// The weight of database operations that the runtime can invoke.
-	type DbWeight = RocksDbWeight;
-	/// Version of the runtime.
-	type Version = Version;
-	/// Converts a module to the index of the module in `construct_runtime!`.
-	///
-	/// This type is being generated by `construct_runtime!`.
-	type PalletInfo = PalletInfo;
-	/// What to do if a new account is created.
-	type OnNewAccount = ();
-	/// What to do if an account is fully reaped from the system.
-	type OnKilledAccount = ();
-	/// The data to be stored in an account.
-	type AccountData = pallet_balances::AccountData<Balance>;
-	/// Weight information for the extrinsics of this pallet.
-	type SystemWeightInfo = ();
-	/// This is used as an identifier of the chain. 42 is the generic substrate prefix.
-	type SS58Prefix = SS58Prefix;
+    /// The basic call filter to use in dispatchable.
+    type BaseCallFilter = ();
+    /// Block & extrinsics weights: base values and limits.
+    type BlockWeights = BlockWeights;
+    /// The maximum length of a block (in bytes).
+    type BlockLength = BlockLength;
+    /// The identifier used to distinguish between accounts.
+    type AccountId = AccountId;
+    /// The aggregated dispatch type that is available for extrinsics.
+    type Call = Call;
+    /// The lookup mechanism to get account ID from whatever is passed in dispatchers.
+    type Lookup = AccountIdLookup<AccountId, ()>;
+    /// The index type for storing how many extrinsics an account has signed.
+    type Index = Index;
+    /// The index type for blocks.
+    type BlockNumber = BlockNumber;
+    /// The type for hashing blocks and tries.
+    type Hash = Hash;
+    /// The hashing algorithm used.
+    type Hashing = BlakeTwo256;
+    /// The header type.
+    type Header = generic::Header<BlockNumber, BlakeTwo256>;
+    /// The ubiquitous event type.
+    type Event = Event;
+    /// The ubiquitous origin type.
+    type Origin = Origin;
+    /// Maximum number of block number to block hash mappings to keep (oldest pruned first).
+    type BlockHashCount = BlockHashCount;
+    /// The weight of database operations that the runtime can invoke.
+    type DbWeight = RocksDbWeight;
+    /// Version of the runtime.
+    type Version = Version;
+    /// Converts a module to the index of the module in `construct_runtime!`.
+    ///
+    /// This type is being generated by `construct_runtime!`.
+    type PalletInfo = PalletInfo;
+    /// What to do if a new account is created.
+    type OnNewAccount = ();
+    /// What to do if an account is fully reaped from the system.
+    type OnKilledAccount = ();
+    /// The data to be stored in an account.
+    type AccountData = pallet_balances::AccountData<Balance>;
+    /// Weight information for the extrinsics of this pallet.
+    type SystemWeightInfo = ();
+    /// This is used as an identifier of the chain. 42 is the generic substrate prefix.
+    type SS58Prefix = SS58Prefix;
 }
 
 impl frame_system::offchain::SigningTypes for Runtime {
-	type Public = <Signature as Verify>::Signer;
-	type Signature = Signature;
+    type Public = <Signature as Verify>::Signer;
+    type Signature = Signature;
 }
 
 impl pallet_aura::Config for Runtime {
-	type AuthorityId = AuraId;
+    type AuthorityId = AuraId;
 }
 
 impl pallet_grandpa::Config for Runtime {
-	type Event = Event;
-	type Call = Call;
-
-	type KeyOwnerProofSystem = Historical;
-
-<<<<<<< HEAD
+    type Event = Event;
+    type Call = Call;
+
+    type KeyOwnerProofSystem = Historical;
+
     type KeyOwnerProof =
         <Self::KeyOwnerProofSystem as KeyOwnerProofSystem<(KeyTypeId, GrandpaId)>>::Proof;
-=======
-	type KeyOwnerProof =
-	<Self::KeyOwnerProofSystem as KeyOwnerProofSystem<(KeyTypeId, GrandpaId)>>::Proof;
->>>>>>> 380402da
-
-	type KeyOwnerIdentification = <Self::KeyOwnerProofSystem as KeyOwnerProofSystem<(
-		KeyTypeId,
-		GrandpaId,
-	)>>::IdentificationTuple;
-
-	type HandleEquivocation = ();
-
-	type WeightInfo = ();
+
+    type KeyOwnerIdentification = <Self::KeyOwnerProofSystem as KeyOwnerProofSystem<(
+        KeyTypeId,
+        GrandpaId,
+    )>>::IdentificationTuple;
+
+    type HandleEquivocation = ();
+
+    type WeightInfo = ();
 }
 
 parameter_types! {
@@ -314,14 +281,60 @@
 }
 
 parameter_types! {
-<<<<<<< HEAD
-    pub const UnsignedPriority: TransactionPriority = 100;
+    pub OffencesWeightSoftLimit: Weight = Perbill::from_percent(60) * BlockWeights::get().max_block;
+}
+
+impl pallet_offences::Config for Runtime {
+    type Event = Event;
+    type IdentificationTuple = pallet_session::historical::IdentificationTuple<Self>;
+    type OnOffenceHandler = ();
+    type WeightSoftLimit = OffencesWeightSoftLimit;
+}
+
+parameter_types! {
+    pub const MinimumPeriod: u64 = SLOT_DURATION / 2;
+}
+
+impl pallet_timestamp::Config for Runtime {
+    /// A timestamp: milliseconds since the unix epoch.
+    type Moment = u64;
+    type OnTimestampSet = Aura;
+    type MinimumPeriod = MinimumPeriod;
+    type WeightInfo = ();
+}
+
+parameter_types! {
+    /// The number of blocks back we should accept uncles
+    pub const UncleGenerations: BlockNumber = 5;
+}
+
+impl pallet_authorship::Config for Runtime {
+    type FindAuthor = pallet_session::FindAccountFromAuthorIndex<Self, Aura>;
+    type UncleGenerations = UncleGenerations;
+    type FilterUncle = ();
+    type EventHandler = ();
+}
+
+impl pallet_sudo::Config for Runtime {
+    type Event = Event;
+    type Call = Call;
+}
+
+impl pallet_cf_witness::Config for Runtime {
+    type Event = Event;
+    type Origin = Origin;
+    type Call = Call;
+
+    // TODO: use Epoch anf ValidatorId definitions from validator rotation pallet
+    type Epoch = u64;
+    type ValidatorId = <Self as frame_system::Config>::AccountId;
 }
 
 impl pallet_cf_staking::Config for Runtime {
     type Event = Event;
-
-    type StakedAmount = u128;
+    type Call = Call;
+
+    type StakedAmount = FlipBalance;
 
     // TODO: check this against the address type used in the StakeManager
     type EthereumAddress = [u8; 20];
@@ -331,98 +344,32 @@
 
     type EthereumCrypto = ecdsa::Public;
 
-    type UnsignedPriority = UnsignedPriority;
-=======
-	pub OffencesWeightSoftLimit: Weight = Perbill::from_percent(60) * BlockWeights::get().max_block;
-}
-
-impl pallet_offences::Config for Runtime {
-	type Event = Event;
-	type IdentificationTuple = pallet_session::historical::IdentificationTuple<Self>;
-	type OnOffenceHandler = ();
-	type WeightSoftLimit = OffencesWeightSoftLimit;
->>>>>>> 380402da
-}
-
-parameter_types! {
-	pub const MinimumPeriod: u64 = SLOT_DURATION / 2;
-}
-
-impl pallet_timestamp::Config for Runtime {
-	/// A timestamp: milliseconds since the unix epoch.
-	type Moment = u64;
-	type OnTimestampSet = Aura;
-	type MinimumPeriod = MinimumPeriod;
-	type WeightInfo = ();
-}
-
-parameter_types! {
-	/// The number of blocks back we should accept uncles
-	pub const UncleGenerations: BlockNumber = 5;
-}
-
-impl pallet_authorship::Config for Runtime {
-	type FindAuthor = pallet_session::FindAccountFromAuthorIndex<Self, Aura>;
-	type UncleGenerations = UncleGenerations;
-	type FilterUncle = ();
-	type EventHandler = ();
-}
-
-impl pallet_sudo::Config for Runtime {
-	type Event = Event;
-	type Call = Call;
-}
-
-impl pallet_cf_witness::Config for Runtime {
-	type Event = Event;
-	type Origin = Origin;
-	type Call = Call;
-
-	// TODO: use Epoch anf ValidatorId definitions from validator rotation pallet
-	type Epoch = u64;
-	type ValidatorId = <Self as frame_system::Config>::AccountId;
-}
-
-impl pallet_cf_staking::Config for Runtime {
-	type Event = Event;
-	type Call = Call;
-
-	type StakedAmount = FlipBalance;
-
-	// TODO: check this against the address type used in the StakeManager
-	type EthereumAddress = [u8; 20];
-
-	// TODO: check this against the nonce type used in the StakeManager
-	type Nonce = u64;
-
-	type EthereumCrypto = ecdsa::Public;
-
-	type EnsureWitnessed = pallet_cf_witness::EnsureWitnessed;
-
-	type Witnesser = pallet_cf_witness::Pallet<Runtime>;
+    type EnsureWitnessed = pallet_cf_witness::EnsureWitnessed;
+
+    type Witnesser = pallet_cf_witness::Pallet<Runtime>;
 }
 
 construct_runtime!(
-	pub enum Runtime where
-		Block = Block,
-		NodeBlock = opaque::Block,
-		UncheckedExtrinsic = UncheckedExtrinsic
-	{
-		System: frame_system::{Module, Call, Config, Storage, Event<T>},
-		RandomnessCollectiveFlip: pallet_randomness_collective_flip::{Module, Call, Storage},
-		Timestamp: pallet_timestamp::{Module, Call, Storage, Inherent},
-		Balances: pallet_balances::{Module, Call, Storage, Config<T>, Event<T>},
-		Session: pallet_session::{Module, Call, Storage, Event, Config<T>},
-		Historical: session_historical::{Module},
-		Validator: pallet_cf_validator::{Module, Call, Storage, Event<T>, Config<T>},
-		Aura: pallet_aura::{Module, Config<T>},
-		Authorship: pallet_authorship::{Module, Call, Storage, Inherent},
-		Grandpa: pallet_grandpa::{Module, Call, Storage, Config, Event},
-		Sudo: pallet_sudo::{Module, Call, Config<T>, Storage, Event<T>},
-		Offences: pallet_offences::{Module, Call, Storage, Event},
-		Witness: pallet_cf_witness::{Module, Call, Event<T>, Origin},
-		StakeManager: pallet_cf_staking::{Module, Call, Event<T>},
-	}
+    pub enum Runtime where
+        Block = Block,
+        NodeBlock = opaque::Block,
+        UncheckedExtrinsic = UncheckedExtrinsic
+    {
+        System: frame_system::{Module, Call, Config, Storage, Event<T>},
+        RandomnessCollectiveFlip: pallet_randomness_collective_flip::{Module, Call, Storage},
+        Timestamp: pallet_timestamp::{Module, Call, Storage, Inherent},
+        Balances: pallet_balances::{Module, Call, Storage, Config<T>, Event<T>},
+        Session: pallet_session::{Module, Call, Storage, Event, Config<T>},
+        Historical: session_historical::{Module},
+        Validator: pallet_cf_validator::{Module, Call, Storage, Event<T>, Config<T>},
+        Aura: pallet_aura::{Module, Config<T>},
+        Authorship: pallet_authorship::{Module, Call, Storage, Inherent},
+        Grandpa: pallet_grandpa::{Module, Call, Storage, Config, Event},
+        Sudo: pallet_sudo::{Module, Call, Config<T>, Storage, Event<T>},
+        Offences: pallet_offences::{Module, Call, Storage, Event},
+        Witness: pallet_cf_witness::{Module, Call, Event<T>, Origin},
+        StakeManager: pallet_cf_staking::{Module, Call, Event<T>},
+    }
 );
 
 /// The address format for describing accounts.
@@ -437,12 +384,12 @@
 pub type BlockId = generic::BlockId<Block>;
 /// The SignedExtension to the basic transaction logic.
 pub type SignedExtra = (
-	frame_system::CheckSpecVersion<Runtime>,
-	frame_system::CheckTxVersion<Runtime>,
-	frame_system::CheckGenesis<Runtime>,
-	frame_system::CheckEra<Runtime>,
-	frame_system::CheckNonce<Runtime>,
-	frame_system::CheckWeight<Runtime>,
+    frame_system::CheckSpecVersion<Runtime>,
+    frame_system::CheckTxVersion<Runtime>,
+    frame_system::CheckGenesis<Runtime>,
+    frame_system::CheckEra<Runtime>,
+    frame_system::CheckNonce<Runtime>,
+    frame_system::CheckWeight<Runtime>,
 );
 /// Unchecked extrinsic type as expected by this runtime.
 pub type UncheckedExtrinsic = generic::UncheckedExtrinsic<Address, Call, Signature, SignedExtra>;
@@ -450,167 +397,167 @@
 pub type CheckedExtrinsic = generic::CheckedExtrinsic<AccountId, Call, SignedExtra>;
 /// Executive: handles dispatch to the various modules.
 pub type Executive = frame_executive::Executive<
-	Runtime,
-	Block,
-	frame_system::ChainContext<Runtime>,
-	Runtime,
-	AllModules,
+    Runtime,
+    Block,
+    frame_system::ChainContext<Runtime>,
+    Runtime,
+    AllModules,
 >;
 
 impl_runtime_apis! {
 
-	impl sp_api::Core<Block> for Runtime {
-		fn version() -> RuntimeVersion {
-			VERSION
-		}
-
-		fn execute_block(block: Block) {
-			Executive::execute_block(block)
-		}
-
-		fn initialize_block(header: &<Block as BlockT>::Header) {
-			Executive::initialize_block(header)
-		}
-	}
-
-	impl sp_api::Metadata<Block> for Runtime {
-		fn metadata() -> OpaqueMetadata {
-			Runtime::metadata().into()
-		}
-	}
-
-	impl sp_block_builder::BlockBuilder<Block> for Runtime {
-		fn apply_extrinsic(extrinsic: <Block as BlockT>::Extrinsic) -> ApplyExtrinsicResult {
-			Executive::apply_extrinsic(extrinsic)
-		}
-
-		fn finalize_block() -> <Block as BlockT>::Header {
-			Executive::finalize_block()
-		}
-
-		fn inherent_extrinsics(data: sp_inherents::InherentData) ->
-			Vec<<Block as BlockT>::Extrinsic> {
-			data.create_extrinsics()
-		}
-
-		fn check_inherents(
-			block: Block,
-			data: sp_inherents::InherentData,
-		) -> sp_inherents::CheckInherentsResult {
-			data.check_extrinsics(&block)
-		}
-
-		fn random_seed() -> <Block as BlockT>::Hash {
-			RandomnessCollectiveFlip::random_seed()
-		}
-	}
-
-	impl sp_transaction_pool::runtime_api::TaggedTransactionQueue<Block> for Runtime {
-		fn validate_transaction(
-			source: TransactionSource,
-			tx: <Block as BlockT>::Extrinsic,
-		) -> TransactionValidity {
-			Executive::validate_transaction(source, tx)
-		}
-	}
-
-	impl sp_offchain::OffchainWorkerApi<Block> for Runtime {
-		fn offchain_worker(header: &<Block as BlockT>::Header) {
-			Executive::offchain_worker(header)
-		}
-	}
-
-	impl sp_consensus_aura::AuraApi<Block, AuraId> for Runtime {
-		fn slot_duration() -> u64 {
-			Aura::slot_duration()
-		}
-
-		fn authorities() -> Vec<AuraId> {
-			Aura::authorities()
-		}
-	}
-
-	impl sp_session::SessionKeys<Block> for Runtime {
-		fn generate_session_keys(seed: Option<Vec<u8>>) -> Vec<u8> {
-			opaque::SessionKeys::generate(seed)
-		}
-
-		fn decode_session_keys(
-			encoded: Vec<u8>,
-		) -> Option<Vec<(Vec<u8>, KeyTypeId)>> {
-			opaque::SessionKeys::decode_into_raw_public_keys(&encoded)
-		}
-	}
-
-	impl fg_primitives::GrandpaApi<Block> for Runtime {
-		fn grandpa_authorities() -> GrandpaAuthorityList {
-			Grandpa::grandpa_authorities()
-		}
-
-		fn submit_report_equivocation_unsigned_extrinsic(
-			equivocation_proof: fg_primitives::EquivocationProof<
-				<Block as BlockT>::Hash,
-				NumberFor<Block>,
-			>,
-			key_owner_proof: fg_primitives::OpaqueKeyOwnershipProof,
-		) -> Option<()> {
-			let key_owner_proof = key_owner_proof.decode()?;
-
-			Grandpa::submit_unsigned_equivocation_report(
-				equivocation_proof,
-				key_owner_proof,
-			)
-		}
-
-		fn generate_key_ownership_proof(
-			_set_id: fg_primitives::SetId,
-			authority_id: GrandpaId,
-		) -> Option<fg_primitives::OpaqueKeyOwnershipProof> {
-			use codec::Encode;
-
-			Historical::prove((fg_primitives::KEY_TYPE, authority_id))
-				.map(|p| p.encode())
-				.map(fg_primitives::OpaqueKeyOwnershipProof::new)
-		}
-	}
-
-	impl frame_system_rpc_runtime_api::AccountNonceApi<Block, AccountId, Index> for Runtime {
-		fn account_nonce(account: AccountId) -> Index {
-			System::account_nonce(account)
-		}
-	}
-
-	#[cfg(feature = "runtime-benchmarks")]
-	impl frame_benchmarking::Benchmark<Block> for Runtime {
-		fn dispatch_benchmark(
-			config: frame_benchmarking::BenchmarkConfig
-		) -> Result<Vec<frame_benchmarking::BenchmarkBatch>, sp_runtime::RuntimeString> {
-			use frame_benchmarking::{Benchmarking, BenchmarkBatch, add_benchmark, TrackedStorageKey};
-
-			use frame_system_benchmarking::Module as SystemBench;
-			impl frame_system_benchmarking::Config for Runtime {}
-
-			let whitelist: Vec<TrackedStorageKey> = vec![
-				// Block Number
-				hex_literal::hex!("26aa394eea5630e07c48ae0c9558cef702a5c1b19ab7a04f536c519aca4983ac").to_vec().into(),
-				// Total Issuance
-				hex_literal::hex!("c2261276cc9d1f8598ea4b6a74b15c2f57c875e4cff74148e4628f264b974c80").to_vec().into(),
-				// Execution Phase
-				hex_literal::hex!("26aa394eea5630e07c48ae0c9558cef7ff553b5a9862a516939d82b3d3d8661a").to_vec().into(),
-				// Event Count
-				hex_literal::hex!("26aa394eea5630e07c48ae0c9558cef70a98fdbe9ce6c55837576c60c7af3850").to_vec().into(),
-				// System Events
-				hex_literal::hex!("26aa394eea5630e07c48ae0c9558cef780d41e5e16056765bc8461851072c9d7").to_vec().into(),
-			];
-
-			let mut batches = Vec::<BenchmarkBatch>::new();
-			let params = (&config, &whitelist);
-
-			add_benchmark!(params, batches, frame_system, SystemBench::<Runtime>);
-			add_benchmark!(params, batches, pallet_timestamp, Timestamp);
-
-			if batches.is_empty() { return Err("Benchmark not found for this pallet.".into()) }
-			Ok(batches)
-		}
-	}
+    impl sp_api::Core<Block> for Runtime {
+        fn version() -> RuntimeVersion {
+            VERSION
+        }
+
+        fn execute_block(block: Block) {
+            Executive::execute_block(block)
+        }
+
+        fn initialize_block(header: &<Block as BlockT>::Header) {
+            Executive::initialize_block(header)
+        }
+    }
+
+    impl sp_api::Metadata<Block> for Runtime {
+        fn metadata() -> OpaqueMetadata {
+            Runtime::metadata().into()
+        }
+    }
+
+    impl sp_block_builder::BlockBuilder<Block> for Runtime {
+        fn apply_extrinsic(extrinsic: <Block as BlockT>::Extrinsic) -> ApplyExtrinsicResult {
+            Executive::apply_extrinsic(extrinsic)
+        }
+
+        fn finalize_block() -> <Block as BlockT>::Header {
+            Executive::finalize_block()
+        }
+
+        fn inherent_extrinsics(data: sp_inherents::InherentData) ->
+            Vec<<Block as BlockT>::Extrinsic> {
+            data.create_extrinsics()
+        }
+
+        fn check_inherents(
+            block: Block,
+            data: sp_inherents::InherentData,
+        ) -> sp_inherents::CheckInherentsResult {
+            data.check_extrinsics(&block)
+        }
+
+        fn random_seed() -> <Block as BlockT>::Hash {
+            RandomnessCollectiveFlip::random_seed()
+        }
+    }
+
+    impl sp_transaction_pool::runtime_api::TaggedTransactionQueue<Block> for Runtime {
+        fn validate_transaction(
+            source: TransactionSource,
+            tx: <Block as BlockT>::Extrinsic,
+        ) -> TransactionValidity {
+            Executive::validate_transaction(source, tx)
+        }
+    }
+
+    impl sp_offchain::OffchainWorkerApi<Block> for Runtime {
+        fn offchain_worker(header: &<Block as BlockT>::Header) {
+            Executive::offchain_worker(header)
+        }
+    }
+
+    impl sp_consensus_aura::AuraApi<Block, AuraId> for Runtime {
+        fn slot_duration() -> u64 {
+            Aura::slot_duration()
+        }
+
+        fn authorities() -> Vec<AuraId> {
+            Aura::authorities()
+        }
+    }
+
+    impl sp_session::SessionKeys<Block> for Runtime {
+        fn generate_session_keys(seed: Option<Vec<u8>>) -> Vec<u8> {
+            opaque::SessionKeys::generate(seed)
+        }
+
+        fn decode_session_keys(
+            encoded: Vec<u8>,
+        ) -> Option<Vec<(Vec<u8>, KeyTypeId)>> {
+            opaque::SessionKeys::decode_into_raw_public_keys(&encoded)
+        }
+    }
+
+    impl fg_primitives::GrandpaApi<Block> for Runtime {
+        fn grandpa_authorities() -> GrandpaAuthorityList {
+            Grandpa::grandpa_authorities()
+        }
+
+        fn submit_report_equivocation_unsigned_extrinsic(
+            equivocation_proof: fg_primitives::EquivocationProof<
+                <Block as BlockT>::Hash,
+                NumberFor<Block>,
+            >,
+            key_owner_proof: fg_primitives::OpaqueKeyOwnershipProof,
+        ) -> Option<()> {
+            let key_owner_proof = key_owner_proof.decode()?;
+
+            Grandpa::submit_unsigned_equivocation_report(
+                equivocation_proof,
+                key_owner_proof,
+            )
+        }
+
+        fn generate_key_ownership_proof(
+            _set_id: fg_primitives::SetId,
+            authority_id: GrandpaId,
+        ) -> Option<fg_primitives::OpaqueKeyOwnershipProof> {
+            use codec::Encode;
+
+            Historical::prove((fg_primitives::KEY_TYPE, authority_id))
+                .map(|p| p.encode())
+                .map(fg_primitives::OpaqueKeyOwnershipProof::new)
+        }
+    }
+
+    impl frame_system_rpc_runtime_api::AccountNonceApi<Block, AccountId, Index> for Runtime {
+        fn account_nonce(account: AccountId) -> Index {
+            System::account_nonce(account)
+        }
+    }
+
+    #[cfg(feature = "runtime-benchmarks")]
+    impl frame_benchmarking::Benchmark<Block> for Runtime {
+        fn dispatch_benchmark(
+            config: frame_benchmarking::BenchmarkConfig
+        ) -> Result<Vec<frame_benchmarking::BenchmarkBatch>, sp_runtime::RuntimeString> {
+            use frame_benchmarking::{Benchmarking, BenchmarkBatch, add_benchmark, TrackedStorageKey};
+
+            use frame_system_benchmarking::Module as SystemBench;
+            impl frame_system_benchmarking::Config for Runtime {}
+
+            let whitelist: Vec<TrackedStorageKey> = vec![
+                // Block Number
+                hex_literal::hex!("26aa394eea5630e07c48ae0c9558cef702a5c1b19ab7a04f536c519aca4983ac").to_vec().into(),
+                // Total Issuance
+                hex_literal::hex!("c2261276cc9d1f8598ea4b6a74b15c2f57c875e4cff74148e4628f264b974c80").to_vec().into(),
+                // Execution Phase
+                hex_literal::hex!("26aa394eea5630e07c48ae0c9558cef7ff553b5a9862a516939d82b3d3d8661a").to_vec().into(),
+                // Event Count
+                hex_literal::hex!("26aa394eea5630e07c48ae0c9558cef70a98fdbe9ce6c55837576c60c7af3850").to_vec().into(),
+                // System Events
+                hex_literal::hex!("26aa394eea5630e07c48ae0c9558cef780d41e5e16056765bc8461851072c9d7").to_vec().into(),
+            ];
+
+            let mut batches = Vec::<BenchmarkBatch>::new();
+            let params = (&config, &whitelist);
+
+            add_benchmark!(params, batches, frame_system, SystemBench::<Runtime>);
+            add_benchmark!(params, batches, pallet_timestamp, Timestamp);
+
+            if batches.is_empty() { return Err("Benchmark not found for this pallet.".into()) }
+            Ok(batches)
+        }
+    }
 }