--- conflicted
+++ resolved
@@ -379,13 +379,6 @@
 	type WeightInfo = pallet_cf_governance::weights::PalletWeight<Runtime>;
 }
 
-<<<<<<< HEAD
-parameter_types! {
-	pub const MintInterval: u32 = 100_000;
-}
-
-=======
->>>>>>> 4b34bfcc
 impl pallet_cf_emissions::Config for Runtime {
 	type Event = Event;
 	type FlipBalance = FlipBalance;
