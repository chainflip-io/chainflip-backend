#![cfg_attr(not(feature = "std"), no_std)]
// `construct_runtime!` does a lot of recursion and requires us to increase the limit to 256.
#![recursion_limit = "256"]
pub mod chainflip;
pub mod constants;
pub mod migrations;
pub mod runtime_apis;
pub mod safe_mode;
#[cfg(feature = "std")]
pub mod test_runner;
mod weights;
use crate::{
	chainflip::{calculate_account_apy, Offence},
	runtime_apis::{
		AuctionState, DispatchErrorWithMessage, FailingWitnessValidators, LiquidityProviderInfo,
		RuntimeApiAccountInfoV2, RuntimeApiPenalty,
	},
};
use cf_amm::{
	common::{Amount, Order, Tick},
	range_orders::Liquidity,
};
use cf_chains::{
	assets::any::ForeignChainAndAsset,
	btc::{BitcoinCrypto, BitcoinRetryPolicy},
	dot::{self, PolkadotCrypto},
	eth::{self, api::EthereumApi, Address as EthereumAddress, Ethereum},
	evm::EvmCrypto,
	Bitcoin, CcmChannelMetadata, DefaultRetryPolicy, FeeEstimationApi, ForeignChain, Polkadot,
	TransactionBuilder,
};
use cf_primitives::{BroadcastId, NetworkEnvironment};
use cf_traits::{AssetConverter, GetTrackedData, LpBalanceApi};
use core::ops::Range;
pub use frame_system::Call as SystemCall;
use pallet_cf_governance::GovCallHash;
use pallet_cf_ingress_egress::{ChannelAction, DepositWitness};
use pallet_cf_pools::{
	AskBidMap, AssetPair, AssetsMap, PoolLiquidity, PoolOrderbook, PoolPriceV1, PoolPriceV2,
	UnidirectionalPoolDepth,
};
use pallet_cf_reputation::ExclusionList;
use pallet_cf_swapping::CcmSwapAmounts;
use pallet_cf_validator::SetSizeMaximisingAuctionResolver;
use pallet_transaction_payment::{ConstFeeMultiplier, Multiplier};
use scale_info::prelude::string::String;
use sp_std::collections::btree_map::BTreeMap;

pub use frame_support::{
	construct_runtime, debug,
	instances::{Instance1, Instance2, Instance3},
	parameter_types,
	traits::{
		ConstBool, ConstU128, ConstU16, ConstU32, ConstU64, ConstU8, Get, KeyOwnerProofSystem,
		Randomness, StorageInfo,
	},
	weights::{
		constants::{
			BlockExecutionWeight, ExtrinsicBaseWeight, ParityDbWeight as DbWeight,
			WEIGHT_REF_TIME_PER_SECOND,
		},
		ConstantMultiplier, IdentityFee, Weight,
	},
	StorageValue,
};
use frame_system::offchain::SendTransactionTypes;
use pallet_cf_funding::MinimumFunding;
use pallet_cf_pools::{PoolInfo, PoolOrders};
use pallet_grandpa::AuthorityId as GrandpaId;
use pallet_session::historical as session_historical;
pub use pallet_timestamp::Call as TimestampCall;
use sp_api::impl_runtime_apis;
use sp_consensus_aura::sr25519::AuthorityId as AuraId;
use sp_core::{crypto::KeyTypeId, OpaqueMetadata};
use sp_runtime::traits::{
	AccountIdLookup, BlakeTwo256, Block as BlockT, ConvertInto, IdentifyAccount, NumberFor, One,
	OpaqueKeys, UniqueSaturatedInto, Verify,
};

use frame_support::genesis_builder_helper::{build_config, create_default_config};
#[cfg(any(feature = "std", test))]
pub use sp_runtime::BuildStorage;
use sp_runtime::{
	create_runtime_str, generic, impl_opaque_keys,
	transaction_validity::{TransactionSource, TransactionValidity},
	ApplyExtrinsicResult, MultiSignature,
};
pub use sp_runtime::{Perbill, Permill};
use sp_std::prelude::*;
#[cfg(feature = "std")]
use sp_version::NativeVersion;
use sp_version::RuntimeVersion;

pub use cf_primitives::{
	chains::assets::any, AccountRole, Asset, AssetAmount, BlockNumber, FlipBalance, SemVer,
	SwapOutput,
};
pub use cf_traits::{
	AccountInfo, BidderProvider, CcmHandler, Chainflip, EpochInfo, PoolApi, QualifyNode,
	SessionKeysRegistered, SwappingApi,
};
// Required for genesis config.
pub use pallet_cf_validator::SetSizeParameters;

pub use chainflip::chain_instances::*;
use chainflip::{
	all_keys_rotator::AllKeyRotator, epoch_transition::ChainflipEpochTransitions,
	BroadcastReadyProvider, BtcEnvironment, ChainAddressConverter, ChainflipHeartbeat,
	DotEnvironment, EthEnvironment, TokenholderGovernanceBroadcaster,
};
use safe_mode::{RuntimeSafeMode, WitnesserCallPermission};

use constants::common::*;
use pallet_cf_flip::{Bonder, FlipSlasher};
pub use pallet_transaction_payment::ChargeTransactionPayment;

// Make the WASM binary available.
#[cfg(feature = "std")]
include!(concat!(env!("OUT_DIR"), "/wasm_binary.rs"));

/// Alias to 512-bit hash when used in the context of a transaction signature on the chain.
pub type Signature = MultiSignature;

/// Some way of identifying an account on the chain. We intentionally make it equivalent
/// to the public key of our transaction signing scheme.
pub type AccountId = <<Signature as Verify>::Signer as IdentifyAccount>::AccountId;

/// Nonce of a transaction in the chain.
pub type Nonce = u32;

/// Balance of an account.
pub type Balance = u128;

/// A hash of some data used by the chain.
pub type Hash = sp_core::H256;

/// Opaque types. These are used by the CLI to instantiate machinery that don't need to know
/// the specifics of the runtime. They can then be made to be agnostic over specific formats
/// of data like extrinsics, allowing for them to continue syncing the network through upgrades
/// to even the core data structures.
pub mod opaque {
	pub use sp_runtime::OpaqueExtrinsic as UncheckedExtrinsic;

	use super::*;

	/// Opaque block header type.
	pub type Header = generic::Header<BlockNumber, BlakeTwo256>;
	/// Opaque block type.
	pub type Block = generic::Block<Header, UncheckedExtrinsic>;
	/// Opaque block identifier type.
	pub type BlockId = generic::BlockId<Block>;

	impl_opaque_keys! {
		pub struct SessionKeys {
			pub aura: Aura,
			pub grandpa: Grandpa,
		}
	}
}
// To learn more about runtime versioning and what each of the following value means:
//   https://docs.substrate.io/v3/runtime/upgrades#runtime-versioning
#[sp_version::runtime_version]
pub const VERSION: RuntimeVersion = RuntimeVersion {
	spec_name: create_runtime_str!("chainflip-node"),
	impl_name: create_runtime_str!("chainflip-node"),
	authoring_version: 1,
	spec_version: 130,
	impl_version: 1,
	apis: RUNTIME_API_VERSIONS,
	transaction_version: 12,
	state_version: 1,
};

/// The version information used to identify this runtime when compiled natively.
#[cfg(feature = "std")]
pub fn native_version() -> NativeVersion {
	NativeVersion { runtime_version: VERSION, can_author_with: Default::default() }
}

impl pallet_cf_validator::Config for Runtime {
	type RuntimeEvent = RuntimeEvent;
	type Offence = chainflip::Offence;
	type EpochTransitionHandler = ChainflipEpochTransitions;
	type ValidatorWeightInfo = pallet_cf_validator::weights::PalletWeight<Runtime>;
	type KeyRotator =
		AllKeyRotator<EthereumThresholdSigner, PolkadotThresholdSigner, BitcoinThresholdSigner>;
	type MissedAuthorshipSlots = chainflip::MissedAuraSlots;
	type BidderProvider = pallet_cf_funding::Pallet<Self>;
	type KeygenQualification = (
		Reputation,
		(
			ExclusionList<Self, chainflip::KeygenExclusionOffences>,
			(
				pallet_cf_validator::PeerMapping<Self>,
				(
					SessionKeysRegistered<Self, pallet_session::Pallet<Self>>,
					(
						chainflip::ValidatorRoleQualification,
						pallet_cf_validator::QualifyByCfeVersion<Self>,
					),
				),
			),
		),
	);
	type OffenceReporter = Reputation;
	type Bonder = Bonder<Runtime>;
	type SafeMode = RuntimeSafeMode;
	type ReputationResetter = Reputation;
	type CfePeerRegistration = CfeInterface;
}

parameter_types! {
	pub CurrentReleaseVersion: SemVer = SemVer {
		major: env!("CARGO_PKG_VERSION_MAJOR").parse::<u8>().expect("Cargo version must be set"),
		minor: env!("CARGO_PKG_VERSION_MINOR").parse::<u8>().expect("Cargo version must be set"),
		patch: env!("CARGO_PKG_VERSION_PATCH").parse::<u8>().expect("Cargo version must be set"),
	};
}

impl pallet_cf_environment::Config for Runtime {
	type RuntimeEvent = RuntimeEvent;
	type PolkadotVaultKeyWitnessedHandler = PolkadotVault;
	type BitcoinVaultKeyWitnessedHandler = BitcoinVault;
	type BitcoinFeeInfo = chainflip::BitcoinFeeGetter;
	type RuntimeSafeMode = RuntimeSafeMode;
	type CurrentReleaseVersion = CurrentReleaseVersion;
	type WeightInfo = pallet_cf_environment::weights::PalletWeight<Runtime>;
}

impl pallet_cf_swapping::Config for Runtime {
	type RuntimeEvent = RuntimeEvent;
	type DepositHandler = chainflip::AnyChainIngressEgressHandler;
	type EgressHandler = chainflip::AnyChainIngressEgressHandler;
	type SwappingApi = LiquidityPools;
	type AddressConverter = ChainAddressConverter;
	type SafeMode = RuntimeSafeMode;
	type WeightInfo = pallet_cf_swapping::weights::PalletWeight<Runtime>;
}

impl pallet_cf_vaults::Config<EthereumInstance> for Runtime {
	type RuntimeEvent = RuntimeEvent;
	type Chain = Ethereum;
	type SetAggKeyWithAggKey = eth::api::EthereumApi<EthEnvironment>;
	type Broadcaster = EthereumBroadcaster;
	type WeightInfo = pallet_cf_vaults::weights::PalletWeight<Runtime>;
	type ChainTracking = EthereumChainTracking;
	type SafeMode = RuntimeSafeMode;
	type CfeMultisigRequest = CfeInterface;
}

impl pallet_cf_vaults::Config<PolkadotInstance> for Runtime {
	type RuntimeEvent = RuntimeEvent;
	type Chain = Polkadot;
	type SetAggKeyWithAggKey = dot::api::PolkadotApi<DotEnvironment>;
	type Broadcaster = PolkadotBroadcaster;
	type WeightInfo = pallet_cf_vaults::weights::PalletWeight<Runtime>;
	type ChainTracking = PolkadotChainTracking;
	type SafeMode = RuntimeSafeMode;
	type CfeMultisigRequest = CfeInterface;
}

impl pallet_cf_vaults::Config<BitcoinInstance> for Runtime {
	type RuntimeEvent = RuntimeEvent;
	type Chain = Bitcoin;
	type SetAggKeyWithAggKey = cf_chains::btc::api::BitcoinApi<BtcEnvironment>;
	type Broadcaster = BitcoinBroadcaster;
	type WeightInfo = pallet_cf_vaults::weights::PalletWeight<Runtime>;
	type ChainTracking = BitcoinChainTracking;
	type SafeMode = RuntimeSafeMode;
	type CfeMultisigRequest = CfeInterface;
}

use chainflip::address_derivation::AddressDerivation;

impl pallet_cf_ingress_egress::Config<EthereumInstance> for Runtime {
	type RuntimeEvent = RuntimeEvent;
	type RuntimeCall = RuntimeCall;
	type TargetChain = Ethereum;
	type AddressDerivation = AddressDerivation;
	type AddressConverter = ChainAddressConverter;
	type LpBalance = LiquidityProvider;
	type SwapDepositHandler = Swapping;
	type ChainApiCall = eth::api::EthereumApi<EthEnvironment>;
	type Broadcaster = EthereumBroadcaster;
	type DepositHandler = chainflip::EthDepositHandler;
	type CcmHandler = Swapping;
	type ChainTracking = EthereumChainTracking;
	type WeightInfo = pallet_cf_ingress_egress::weights::PalletWeight<Runtime>;
	type NetworkEnvironment = Environment;
	type AssetConverter = LiquidityPools;
	type FeePayment = Flip;
}

impl pallet_cf_ingress_egress::Config<PolkadotInstance> for Runtime {
	type RuntimeEvent = RuntimeEvent;
	type RuntimeCall = RuntimeCall;
	type TargetChain = Polkadot;
	type AddressDerivation = AddressDerivation;
	type AddressConverter = ChainAddressConverter;
	type LpBalance = LiquidityProvider;
	type SwapDepositHandler = Swapping;
	type ChainApiCall = dot::api::PolkadotApi<chainflip::DotEnvironment>;
	type Broadcaster = PolkadotBroadcaster;
	type WeightInfo = pallet_cf_ingress_egress::weights::PalletWeight<Runtime>;
	type DepositHandler = chainflip::DotDepositHandler;
	type ChainTracking = PolkadotChainTracking;
	type CcmHandler = Swapping;
	type NetworkEnvironment = Environment;
	type AssetConverter = LiquidityPools;
	type FeePayment = Flip;
}

impl pallet_cf_ingress_egress::Config<BitcoinInstance> for Runtime {
	type RuntimeEvent = RuntimeEvent;
	type RuntimeCall = RuntimeCall;
	type TargetChain = Bitcoin;
	type AddressDerivation = AddressDerivation;
	type AddressConverter = ChainAddressConverter;
	type LpBalance = LiquidityProvider;
	type SwapDepositHandler = Swapping;
	type ChainApiCall = cf_chains::btc::api::BitcoinApi<chainflip::BtcEnvironment>;
	type Broadcaster = BitcoinBroadcaster;
	type WeightInfo = pallet_cf_ingress_egress::weights::PalletWeight<Runtime>;
	type DepositHandler = chainflip::BtcDepositHandler;
	type ChainTracking = BitcoinChainTracking;
	type CcmHandler = Swapping;
	type NetworkEnvironment = Environment;
	type AssetConverter = LiquidityPools;
	type FeePayment = Flip;
}

parameter_types! {
	pub const NetworkFee: Permill = Permill::from_perthousand(1);
}

impl pallet_cf_pools::Config for Runtime {
	type RuntimeEvent = RuntimeEvent;
	type LpBalance = LiquidityProvider;
	type NetworkFee = NetworkFee;
	type SafeMode = RuntimeSafeMode;
	type WeightInfo = ();
}

impl pallet_cf_lp::Config for Runtime {
	type RuntimeEvent = RuntimeEvent;
	type DepositHandler = chainflip::AnyChainIngressEgressHandler;
	type EgressHandler = chainflip::AnyChainIngressEgressHandler;
	type AddressConverter = ChainAddressConverter;
	type SafeMode = RuntimeSafeMode;
	type PoolApi = LiquidityPools;
	type WeightInfo = pallet_cf_lp::weights::PalletWeight<Runtime>;
}

impl pallet_cf_account_roles::Config for Runtime {
	type RuntimeEvent = RuntimeEvent;
	type EnsureGovernance = pallet_cf_governance::EnsureGovernance;
	type WeightInfo = pallet_cf_account_roles::weights::PalletWeight<Runtime>;
}

impl<LocalCall> SendTransactionTypes<LocalCall> for Runtime
where
	RuntimeCall: From<LocalCall>,
{
	type Extrinsic = UncheckedExtrinsic;
	type OverarchingCall = RuntimeCall;
}

impl pallet_session::Config for Runtime {
	type SessionHandler = <opaque::SessionKeys as OpaqueKeys>::KeyTypeIdProviders;
	type ShouldEndSession = Validator;
	type SessionManager = Validator;
	type RuntimeEvent = RuntimeEvent;
	type Keys = opaque::SessionKeys;
	type NextSessionRotation = Validator;
	type ValidatorId = <Self as frame_system::Config>::AccountId;
	type ValidatorIdOf = ConvertInto;
	type WeightInfo = weights::pallet_session::SubstrateWeight<Runtime>;
}

impl pallet_session::historical::Config for Runtime {
	type FullIdentification = ();
	type FullIdentificationOf = ();
}

const NORMAL_DISPATCH_RATIO: Perbill = Perbill::from_percent(75);

parameter_types! {
	pub const Version: RuntimeVersion = VERSION;
	pub const BlockHashCount: BlockNumber = 2400;
	/// We allow for 2 seconds of compute with a 6 second average block time.
	pub BlockWeights: frame_system::limits::BlockWeights =
		frame_system::limits::BlockWeights::with_sensible_defaults(
			Weight::from_parts(2u64 * WEIGHT_REF_TIME_PER_SECOND, u64::MAX),
			NORMAL_DISPATCH_RATIO,
		);
	pub BlockLength: frame_system::limits::BlockLength = frame_system::limits::BlockLength
		::max_with_normal_ratio(5 * 1024 * 1024, NORMAL_DISPATCH_RATIO);
}

// Configure FRAME pallets to include in runtime.
impl frame_system::Config for Runtime {
	/// The basic call filter to use in dispatchable.
	type BaseCallFilter = frame_support::traits::Everything;
	/// The block type for the runtime.
	type Block = Block;
	/// Block & extrinsics weights: base values and limits.
	type BlockWeights = BlockWeights;
	/// The maximum length of a block (in bytes).
	type BlockLength = BlockLength;
	/// The identifier used to distinguish between accounts.
	type AccountId = AccountId;
	/// The aggregated dispatch type that is available for extrinsics.
	type RuntimeCall = RuntimeCall;
	/// The type for storing how many extrinsics an account has signed.
	type Nonce = Nonce;
	/// The lookup mechanism to get account ID from whatever is passed in dispatchers.
	type Lookup = AccountIdLookup<AccountId, ()>;
	/// The type for hashing blocks and tries.
	type Hash = Hash;
	/// The hashing algorithm used.
	type Hashing = BlakeTwo256;
	/// The ubiquitous event type.
	type RuntimeEvent = RuntimeEvent;
	/// The ubiquitous origin type.
	type RuntimeOrigin = RuntimeOrigin;
	/// Maximum number of block number to block hash mappings to keep (oldest pruned first).
	type BlockHashCount = BlockHashCount;
	/// The weight of database operations that the runtime can invoke.
	type DbWeight = DbWeight;
	/// Version of the runtime.
	type Version = Version;
	/// Converts a module to the index of the module in `construct_runtime!`.
	///
	/// This type is being generated by `construct_runtime!`.
	type PalletInfo = PalletInfo;
	/// What to do if a new account is created.
	type OnNewAccount = AccountRoles;
	/// What to do if an account is fully reaped from the system.
	type OnKilledAccount = (
		pallet_cf_flip::BurnFlipAccount<Self>,
		pallet_cf_validator::DeletePeerMapping<Self>,
		pallet_cf_validator::DeleteVanityName<Self>,
		GrandpaOffenceReporter<Self>,
		Funding,
		AccountRoles,
		Reputation,
	);
	/// The data to be stored in an account.
	type AccountData = ();
	/// Weight information for the extrinsics of this pallet.
	type SystemWeightInfo = weights::frame_system::SubstrateWeight<Runtime>;
	/// This is used as an identifier of the chain.
	type SS58Prefix = ConstU16<CHAINFLIP_SS58_PREFIX>;
	/// The set code logic, just the default since we're not a parachain.
	type OnSetCode = ();
	type MaxConsumers = ConstU32<16>;
	type RuntimeTask = ();
}

impl frame_system::offchain::SigningTypes for Runtime {
	type Public = <Signature as Verify>::Signer;
	type Signature = Signature;
}

impl pallet_aura::Config for Runtime {
	type AuthorityId = AuraId;
	type DisabledValidators = ();
	type MaxAuthorities = ConstU32<MAX_AUTHORITIES>;
	type AllowMultipleBlocksPerSlot = ConstBool<false>;
}

parameter_types! {
	pub storage BlocksPerEpoch: u64 = Validator::blocks_per_epoch().into();
}

type KeyOwnerIdentification<T, Id> =
	<T as KeyOwnerProofSystem<(KeyTypeId, Id)>>::IdentificationTuple;
type GrandpaOffenceReporter<T> = pallet_cf_reputation::ChainflipOffenceReportingAdapter<
	T,
	pallet_grandpa::EquivocationOffence<KeyOwnerIdentification<Historical, GrandpaId>>,
	<T as pallet_session::historical::Config>::FullIdentification,
>;

impl pallet_grandpa::Config for Runtime {
	type RuntimeEvent = RuntimeEvent;
	type WeightInfo = ();
	type MaxAuthorities = ConstU32<MAX_AUTHORITIES>;
	// Note: We don't use nomination.
	type MaxNominators = ConstU32<0>;

	type MaxSetIdSessionEntries = ConstU64<8>;
	type KeyOwnerProof = <Historical as KeyOwnerProofSystem<(KeyTypeId, GrandpaId)>>::Proof;
	type EquivocationReportSystem = pallet_grandpa::EquivocationReportSystem<
		Self,
		GrandpaOffenceReporter<Self>,
		Historical,
		ConstU64<14400>,
	>;
}

impl pallet_timestamp::Config for Runtime {
	/// A timestamp: milliseconds since the unix epoch.
	type Moment = u64;
	type OnTimestampSet = Aura;
	type MinimumPeriod = ConstU64<{ SLOT_DURATION / 2 }>;
	type WeightInfo = weights::pallet_timestamp::SubstrateWeight<Runtime>;
}

impl pallet_authorship::Config for Runtime {
	type FindAuthor = pallet_session::FindAccountFromAuthorIndex<Self, Aura>;
	type EventHandler = ();
}

impl pallet_cf_flip::Config for Runtime {
	type RuntimeEvent = RuntimeEvent;
	type Balance = FlipBalance;
	type BlocksPerDay = ConstU32<DAYS>;
	type OnAccountFunded = pallet_cf_validator::UpdateBackupMapping<Self>;
	type WeightInfo = pallet_cf_flip::weights::PalletWeight<Runtime>;
	type WaivedFees = chainflip::WaivedFees;
}

impl pallet_cf_witnesser::Config for Runtime {
	type RuntimeEvent = RuntimeEvent;
	type RuntimeOrigin = RuntimeOrigin;
	type RuntimeCall = RuntimeCall;
	type SafeMode = RuntimeSafeMode;
	type CallDispatchPermission = WitnesserCallPermission;
	type Offence = chainflip::Offence;
	type OffenceReporter = Reputation;
	type LateWitnessGracePeriod = ConstU32<LATE_WITNESS_GRACE_PERIOD>;
	type WeightInfo = pallet_cf_witnesser::weights::PalletWeight<Runtime>;
}

impl pallet_cf_funding::Config for Runtime {
	type RuntimeEvent = RuntimeEvent;
	type ThresholdCallable = RuntimeCall;
	type FunderId = AccountId;
	type Flip = Flip;
	type Broadcaster = EthereumBroadcaster;
	type EnsureThresholdSigned =
		pallet_cf_threshold_signature::EnsureThresholdSigned<Self, Instance1>;
	type RegisterRedemption = EthereumApi<EthEnvironment>;
	type TimeSource = Timestamp;
	type SafeMode = RuntimeSafeMode;
	type WeightInfo = pallet_cf_funding::weights::PalletWeight<Runtime>;
}

impl pallet_cf_tokenholder_governance::Config for Runtime {
	type RuntimeEvent = RuntimeEvent;
	type FeePayment = Flip;
	type WeightInfo = pallet_cf_tokenholder_governance::weights::PalletWeight<Runtime>;
	type VotingPeriod = ConstU32<{ 14 * DAYS }>;
	type AnyChainGovKeyBroadcaster = TokenholderGovernanceBroadcaster;
	type CommKeyBroadcaster = TokenholderGovernanceBroadcaster;
	type ProposalFee = ConstU128<{ 1_000 * FLIPPERINOS_PER_FLIP }>;
	type EnactmentDelay = ConstU32<{ 7 * DAYS }>;
}

impl pallet_cf_governance::Config for Runtime {
	type RuntimeOrigin = RuntimeOrigin;
	type RuntimeCall = RuntimeCall;
	type RuntimeEvent = RuntimeEvent;
	type TimeSource = Timestamp;
	type WeightInfo = pallet_cf_governance::weights::PalletWeight<Runtime>;
	type UpgradeCondition = pallet_cf_validator::NotDuringRotation<Runtime>;
	type RuntimeUpgrade = chainflip::RuntimeUpgradeManager;
	type CompatibleCfeVersions = Environment;
	type AuthoritiesCfeVersions = Validator;
}

impl pallet_cf_emissions::Config for Runtime {
	type RuntimeEvent = RuntimeEvent;
	type HostChain = Ethereum;
	type FlipBalance = FlipBalance;
	type ApiCall = eth::api::EthereumApi<EthEnvironment>;
	type Broadcaster = EthereumBroadcaster;
	type Surplus = pallet_cf_flip::Surplus<Runtime>;
	type Issuance = pallet_cf_flip::FlipIssuance<Runtime>;
	type RewardsDistribution = chainflip::BlockAuthorRewardDistribution;
	type CompoundingInterval = ConstU32<COMPOUNDING_INTERVAL>;
	type EthEnvironment = EthEnvironment;
	type FlipToBurn = LiquidityPools;
	type EgressHandler = pallet_cf_ingress_egress::Pallet<Runtime, EthereumInstance>;
	type SafeMode = RuntimeSafeMode;
	type WeightInfo = pallet_cf_emissions::weights::PalletWeight<Runtime>;
}

parameter_types! {
	pub FeeMultiplier: Multiplier = Multiplier::one();
}

impl pallet_transaction_payment::Config for Runtime {
	type RuntimeEvent = RuntimeEvent;
	type OnChargeTransaction = pallet_cf_flip::FlipTransactionPayment<Self>;
	type OperationalFeeMultiplier = ConstU8<5>;
	type WeightToFee = ConstantMultiplier<FlipBalance, ConstU128<{ TX_FEE_MULTIPLIER }>>;
	type LengthToFee = ConstantMultiplier<FlipBalance, ConstU128<1_000_000>>;
	type FeeMultiplierUpdate = ConstFeeMultiplier<FeeMultiplier>;
}

parameter_types! {
	pub const ReputationPointFloorAndCeiling: (i32, i32) = (-2880, 2880);
	pub const MaximumAccruableReputation: pallet_cf_reputation::ReputationPoints = 15;
}

impl pallet_cf_cfe_interface::Config for Runtime {
	type WeightInfo = pallet_cf_cfe_interface::PalletWeight<Runtime>;
}

impl pallet_cf_reputation::Config for Runtime {
	type RuntimeEvent = RuntimeEvent;
	type Offence = chainflip::Offence;
	type Heartbeat = ChainflipHeartbeat;
	type HeartbeatBlockInterval = ConstU32<HEARTBEAT_BLOCK_INTERVAL>;
	type ReputationPointFloorAndCeiling = ReputationPointFloorAndCeiling;
	type Slasher = FlipSlasher<Self>;
	type WeightInfo = pallet_cf_reputation::weights::PalletWeight<Runtime>;
	type MaximumAccruableReputation = MaximumAccruableReputation;
	type SafeMode = RuntimeSafeMode;
}

impl pallet_cf_threshold_signature::Config<EthereumInstance> for Runtime {
	type RuntimeEvent = RuntimeEvent;
	type Offence = chainflip::Offence;
	type RuntimeOrigin = RuntimeOrigin;
	type ThresholdCallable = RuntimeCall;
	type ThresholdSignerNomination = chainflip::RandomSignerNomination;
	type TargetChainCrypto = EvmCrypto;
	type VaultActivator = EthereumVault;
	type OffenceReporter = Reputation;
	type CeremonyRetryDelay = ConstU32<1>;
	type SafeMode = RuntimeSafeMode;
	type Slasher = FlipSlasher<Self>;
	type CfeMultisigRequest = CfeInterface;
	type Weights = pallet_cf_threshold_signature::weights::PalletWeight<Self>;
}

impl pallet_cf_threshold_signature::Config<PolkadotInstance> for Runtime {
	type RuntimeEvent = RuntimeEvent;
	type Offence = chainflip::Offence;
	type RuntimeOrigin = RuntimeOrigin;
	type ThresholdCallable = RuntimeCall;
	type ThresholdSignerNomination = chainflip::RandomSignerNomination;
	type TargetChainCrypto = PolkadotCrypto;
	type VaultActivator = PolkadotVault;
	type OffenceReporter = Reputation;
	type CeremonyRetryDelay = ConstU32<1>;
	type SafeMode = RuntimeSafeMode;
	type Slasher = FlipSlasher<Self>;
	type CfeMultisigRequest = CfeInterface;
	type Weights = pallet_cf_threshold_signature::weights::PalletWeight<Self>;
}

impl pallet_cf_threshold_signature::Config<BitcoinInstance> for Runtime {
	type RuntimeEvent = RuntimeEvent;
	type Offence = chainflip::Offence;
	type RuntimeOrigin = RuntimeOrigin;
	type ThresholdCallable = RuntimeCall;
	type ThresholdSignerNomination = chainflip::RandomSignerNomination;
	type TargetChainCrypto = BitcoinCrypto;
	type VaultActivator = BitcoinVault;
	type OffenceReporter = Reputation;
	type CeremonyRetryDelay = ConstU32<1>;
	type SafeMode = RuntimeSafeMode;
	type Slasher = FlipSlasher<Self>;
	type CfeMultisigRequest = CfeInterface;
	type Weights = pallet_cf_threshold_signature::weights::PalletWeight<Self>;
}

impl pallet_cf_broadcast::Config<EthereumInstance> for Runtime {
	type RuntimeEvent = RuntimeEvent;
	type RuntimeCall = RuntimeCall;
	type RuntimeOrigin = RuntimeOrigin;
	type BroadcastCallable = RuntimeCall;
	type Offence = chainflip::Offence;
	type TargetChain = Ethereum;
	type ApiCall = eth::api::EthereumApi<EthEnvironment>;
	type ThresholdSigner = EthereumThresholdSigner;
	type TransactionBuilder = chainflip::EthTransactionBuilder;
	type BroadcastSignerNomination = chainflip::RandomSignerNomination;
	type OffenceReporter = Reputation;
	type EnsureThresholdSigned =
		pallet_cf_threshold_signature::EnsureThresholdSigned<Self, EthereumInstance>;
	type BroadcastReadyProvider = BroadcastReadyProvider;
	type BroadcastTimeout = ConstU32<{ 10 * MINUTES }>;
	type WeightInfo = pallet_cf_broadcast::weights::PalletWeight<Runtime>;
	type SafeMode = RuntimeSafeMode;
	type SafeModeBlockMargin = ConstU32<10>;
	type ChainTracking = EthereumChainTracking;
	type RetryPolicy = DefaultRetryPolicy;
	type CfeBroadcastRequest = CfeInterface;
}

impl pallet_cf_broadcast::Config<PolkadotInstance> for Runtime {
	type RuntimeEvent = RuntimeEvent;
	type RuntimeCall = RuntimeCall;
	type RuntimeOrigin = RuntimeOrigin;
	type BroadcastCallable = RuntimeCall;
	type Offence = chainflip::Offence;
	type TargetChain = Polkadot;
	type ApiCall = dot::api::PolkadotApi<DotEnvironment>;
	type ThresholdSigner = PolkadotThresholdSigner;
	type TransactionBuilder = chainflip::DotTransactionBuilder;
	type BroadcastSignerNomination = chainflip::RandomSignerNomination;
	type OffenceReporter = Reputation;
	type EnsureThresholdSigned =
		pallet_cf_threshold_signature::EnsureThresholdSigned<Self, PolkadotInstance>;
	type BroadcastReadyProvider = BroadcastReadyProvider;
	type BroadcastTimeout = ConstU32<{ 10 * MINUTES }>;
	type WeightInfo = pallet_cf_broadcast::weights::PalletWeight<Runtime>;
	type SafeMode = RuntimeSafeMode;
	type SafeModeBlockMargin = ConstU32<10>;
	type ChainTracking = PolkadotChainTracking;
	type RetryPolicy = DefaultRetryPolicy;
	type CfeBroadcastRequest = CfeInterface;
}

impl pallet_cf_broadcast::Config<BitcoinInstance> for Runtime {
	type RuntimeEvent = RuntimeEvent;
	type RuntimeCall = RuntimeCall;
	type RuntimeOrigin = RuntimeOrigin;
	type BroadcastCallable = RuntimeCall;
	type Offence = chainflip::Offence;
	type TargetChain = Bitcoin;
	type ApiCall = cf_chains::btc::api::BitcoinApi<BtcEnvironment>;
	type ThresholdSigner = BitcoinThresholdSigner;
	type TransactionBuilder = chainflip::BtcTransactionBuilder;
	type BroadcastSignerNomination = chainflip::RandomSignerNomination;
	type OffenceReporter = Reputation;
	type EnsureThresholdSigned =
		pallet_cf_threshold_signature::EnsureThresholdSigned<Self, BitcoinInstance>;
	type BroadcastReadyProvider = BroadcastReadyProvider;
	type BroadcastTimeout = ConstU32<{ 90 * MINUTES }>;
	type WeightInfo = pallet_cf_broadcast::weights::PalletWeight<Runtime>;
	type SafeMode = RuntimeSafeMode;
	type SafeModeBlockMargin = ConstU32<10>;
	type ChainTracking = BitcoinChainTracking;
	type RetryPolicy = BitcoinRetryPolicy;
	type CfeBroadcastRequest = CfeInterface;
}

impl pallet_cf_chain_tracking::Config<EthereumInstance> for Runtime {
	type RuntimeEvent = RuntimeEvent;
	type TargetChain = Ethereum;
	type WeightInfo = pallet_cf_chain_tracking::weights::PalletWeight<Runtime>;
}

impl pallet_cf_chain_tracking::Config<PolkadotInstance> for Runtime {
	type RuntimeEvent = RuntimeEvent;
	type TargetChain = Polkadot;
	type WeightInfo = pallet_cf_chain_tracking::weights::PalletWeight<Runtime>;
}

impl pallet_cf_chain_tracking::Config<BitcoinInstance> for Runtime {
	type RuntimeEvent = RuntimeEvent;
	type TargetChain = Bitcoin;
	type WeightInfo = pallet_cf_chain_tracking::weights::PalletWeight<Runtime>;
}

construct_runtime!(
	pub struct Runtime
	{
		System: frame_system,
		Timestamp: pallet_timestamp,
		Environment: pallet_cf_environment,
		Flip: pallet_cf_flip,
		Emissions: pallet_cf_emissions,
		// AccountRoles after funding, since account creation comes first.
		Funding: pallet_cf_funding,
		AccountRoles: pallet_cf_account_roles,
		TransactionPayment: pallet_transaction_payment,
		Witnesser: pallet_cf_witnesser,
		Validator: pallet_cf_validator,
		Session: pallet_session,
		Historical: session_historical::{Pallet},
		Aura: pallet_aura,
		Authorship: pallet_authorship,
		Grandpa: pallet_grandpa,
		Governance: pallet_cf_governance,
		TokenholderGovernance: pallet_cf_tokenholder_governance,
		Reputation: pallet_cf_reputation,

		EthereumChainTracking: pallet_cf_chain_tracking::<Instance1>,
		PolkadotChainTracking: pallet_cf_chain_tracking::<Instance2>,
		BitcoinChainTracking: pallet_cf_chain_tracking::<Instance3>,

		EthereumVault: pallet_cf_vaults::<Instance1>,
		PolkadotVault: pallet_cf_vaults::<Instance2>,
		BitcoinVault: pallet_cf_vaults::<Instance3>,

		EthereumThresholdSigner: pallet_cf_threshold_signature::<Instance1>,
		PolkadotThresholdSigner: pallet_cf_threshold_signature::<Instance2>,
		BitcoinThresholdSigner: pallet_cf_threshold_signature::<Instance3>,

		EthereumBroadcaster: pallet_cf_broadcast::<Instance1>,
		PolkadotBroadcaster: pallet_cf_broadcast::<Instance2>,
		BitcoinBroadcaster: pallet_cf_broadcast::<Instance3>,

		Swapping: pallet_cf_swapping,
		LiquidityProvider: pallet_cf_lp,

		EthereumIngressEgress: pallet_cf_ingress_egress::<Instance1>,
		PolkadotIngressEgress: pallet_cf_ingress_egress::<Instance2>,
		BitcoinIngressEgress: pallet_cf_ingress_egress::<Instance3>,

		LiquidityPools: pallet_cf_pools,

		CfeInterface: pallet_cf_cfe_interface,
	}
);

/// The address format for describing accounts.
pub type Address = sp_runtime::MultiAddress<AccountId, ()>;
/// Block header type as expected by this runtime.
pub type Header = generic::Header<BlockNumber, BlakeTwo256>;
/// Block type as expected by this runtime.
pub type Block = generic::Block<Header, UncheckedExtrinsic>;
/// A Block signed with a Justification
pub type SignedBlock = generic::SignedBlock<Block>;
/// The SignedExtension to the basic transaction logic.
pub type SignedExtra = (
	frame_system::CheckNonZeroSender<Runtime>,
	frame_system::CheckSpecVersion<Runtime>,
	frame_system::CheckTxVersion<Runtime>,
	frame_system::CheckGenesis<Runtime>,
	frame_system::CheckEra<Runtime>,
	frame_system::CheckNonce<Runtime>,
	frame_system::CheckWeight<Runtime>,
	pallet_transaction_payment::ChargeTransactionPayment<Runtime>,
);
/// Unchecked extrinsic type as expected by this runtime.
pub type UncheckedExtrinsic =
	generic::UncheckedExtrinsic<Address, RuntimeCall, Signature, SignedExtra>;
/// The payload being signed in transactions.
pub type SignedPayload = generic::SignedPayload<RuntimeCall, SignedExtra>;
/// Extrinsic type that has already been checked.
pub type CheckedExtrinsic = generic::CheckedExtrinsic<AccountId, RuntimeCall, SignedExtra>;
/// Executive: handles dispatch to the various modules.
pub type Executive = frame_executive::Executive<
	Runtime,
	Block,
	frame_system::ChainContext<Runtime>,
	Runtime,
	PalletExecutionOrder,
	PalletMigrations,
>;

pub type PalletExecutionOrder = (
	System,
	Timestamp,
	CfeInterface,
	Environment,
	Flip,
	Emissions,
	Funding,
	AccountRoles,
	TransactionPayment,
	Witnesser,
	Validator,
	Session,
	Historical,
	Aura,
	Authorship,
	Grandpa,
	Governance,
	TokenholderGovernance,
	Reputation,
	EthereumChainTracking,
	PolkadotChainTracking,
	BitcoinChainTracking,
	EthereumVault,
	PolkadotVault,
	BitcoinVault,
	EthereumThresholdSigner,
	PolkadotThresholdSigner,
	BitcoinThresholdSigner,
	EthereumBroadcaster,
	PolkadotBroadcaster,
	BitcoinBroadcaster,
	Swapping,
	LiquidityProvider,
	EthereumIngressEgress,
	PolkadotIngressEgress,
	BitcoinIngressEgress,
	LiquidityPools,
);

// Pallet Migrations for each pallet.
// We use the executive pallet because the `pre_upgrade` and `post_upgrade` hooks are noops
// for tuple migrations (like these).
type PalletMigrations = (
	// DO NOT REMOVE `VersionUpdate`. THIS IS REQUIRED TO UPDATE THE VERSION FOR THE CFES EVERY
	// UPGRADE
	pallet_cf_environment::migrations::VersionUpdate<Runtime>,
	pallet_cf_environment::migrations::PalletMigration<Runtime>,
	pallet_cf_funding::migrations::PalletMigration<Runtime>,
	// pallet_cf_validator::migrations::PalletMigration<Runtime>,
	// pallet_cf_governance::migrations::PalletMigration<Runtime>,
	// pallet_cf_tokenholder_governance::migrations::PalletMigration<Runtime>,
	pallet_cf_chain_tracking::migrations::PalletMigration<Runtime, Instance1>,
	pallet_cf_chain_tracking::migrations::PalletMigration<Runtime, Instance2>,
	pallet_cf_chain_tracking::migrations::PalletMigration<Runtime, Instance3>,
	pallet_cf_vaults::migrations::PalletMigration<Runtime, Instance1>,
	pallet_cf_vaults::migrations::PalletMigration<Runtime, Instance2>,
	pallet_cf_vaults::migrations::PalletMigration<Runtime, Instance3>,
	// TODO: Remove this after version 1.3 release.
	ThresholdSignatureRefactorMigration,
	pallet_cf_threshold_signature::migrations::PalletMigration<Runtime, Instance1>,
	pallet_cf_threshold_signature::migrations::PalletMigration<Runtime, Instance2>,
	pallet_cf_threshold_signature::migrations::PalletMigration<Runtime, Instance3>,
	pallet_cf_broadcast::migrations::PalletMigration<Runtime, Instance1>,
	pallet_cf_broadcast::migrations::PalletMigration<Runtime, Instance2>,
	pallet_cf_broadcast::migrations::PalletMigration<Runtime, Instance3>,
	pallet_cf_swapping::migrations::PalletMigration<Runtime>,
	// pallet_cf_lp::migrations::PalletMigration<Runtime>,
	pallet_cf_ingress_egress::migrations::PalletMigration<Runtime, Instance1>,
	pallet_cf_ingress_egress::migrations::PalletMigration<Runtime, Instance2>,
	pallet_cf_ingress_egress::migrations::PalletMigration<Runtime, Instance3>,
	// pallet_cf_pools::migrations::PalletMigration<Runtime>,
);

pub struct ThresholdSignatureRefactorMigration;

mod threshold_signature_refactor_migration {
	use super::Runtime;
	use cf_runtime_upgrade_utilities::move_pallet_storage;
	use frame_support::traits::GetStorageVersion;

	pub fn migrate_instance<I: 'static>()
	where
		Runtime: pallet_cf_threshold_signature::Config<I>,
		Runtime: pallet_cf_vaults::Config<I>,
	{
		// The migration needs to be run *after* the vaults pallet migration (3 -> 4) and *before*
		// the threshold signer pallet migration (4 -> 5).
		if <pallet_cf_threshold_signature::Pallet::<Runtime, I> as GetStorageVersion>::on_chain_storage_version() == 4 &&
			<pallet_cf_vaults::Pallet::<Runtime, I> as GetStorageVersion>::on_chain_storage_version() == 4 {

				log::info!("✅ Applying threshold signature refactor storage migration.");
				for storage_name in [
					"CeremonyIdCounter",
					"KeygenSlashAmount",
					"Vaults",
				] {
					move_pallet_storage::<
						pallet_cf_vaults::Pallet<Runtime, I>,
						pallet_cf_threshold_signature::Pallet<Runtime, I>,
					>(storage_name.as_bytes());
				}
			} else {
				log::info!("⏭ Skipping threshold signature refactor migration.");
			}
	}
}

impl frame_support::traits::OnRuntimeUpgrade for ThresholdSignatureRefactorMigration {
	fn on_runtime_upgrade() -> frame_support::weights::Weight {
		log::info!("⏫ Applying threshold signature refactor storage migration.");
		threshold_signature_refactor_migration::migrate_instance::<EthereumInstance>();
		threshold_signature_refactor_migration::migrate_instance::<BitcoinInstance>();
		threshold_signature_refactor_migration::migrate_instance::<PolkadotInstance>();

		Default::default()
	}
}

#[cfg(feature = "runtime-benchmarks")]
#[macro_use]
extern crate frame_benchmarking;

#[cfg(feature = "runtime-benchmarks")]
mod benches {
	define_benchmarks!(
		[frame_benchmarking, BaselineBench::<Runtime>]
		[frame_system, SystemBench::<Runtime>]
		[pallet_timestamp, Timestamp]
		[pallet_cf_environment, Environment]
		[pallet_cf_flip, Flip]
		[pallet_cf_emissions, Emissions]
		[pallet_cf_funding, Funding]
		[pallet_session, SessionBench::<Runtime>]
		[pallet_cf_witnesser, Witnesser]
		[pallet_cf_validator, Validator]
		[pallet_cf_governance, Governance]
		[pallet_cf_tokenholder_governance, TokenholderGovernance]
		[pallet_cf_vaults, EthereumVault]
		[pallet_cf_reputation, Reputation]
		[pallet_cf_threshold_signature, EthereumThresholdSigner]
		[pallet_cf_broadcast, EthereumBroadcaster]
		[pallet_cf_chain_tracking, EthereumChainTracking]
		[pallet_cf_swapping, Swapping]
		[pallet_cf_account_roles, AccountRoles]
		[pallet_cf_ingress_egress, EthereumIngressEgress]
		[pallet_cf_lp, LiquidityProvider]
		[pallet_cf_pools, LiquidityPools]
		[pallet_cf_cfe_interface, CfeInterface]
	);
}

impl_runtime_apis! {
	// START custom runtime APIs
	impl runtime_apis::CustomRuntimeApi<Block> for Runtime {
		fn cf_is_auction_phase() -> bool {
			Validator::is_auction_phase()
		}
		fn cf_eth_flip_token_address() -> EthereumAddress {
			Environment::supported_eth_assets(cf_primitives::chains::assets::eth::Asset::Flip).expect("FLIP token address should exist")
		}
		fn cf_eth_state_chain_gateway_address() -> EthereumAddress {
			Environment::state_chain_gateway_address()
		}
		fn cf_eth_key_manager_address() -> EthereumAddress {
			Environment::key_manager_address()
		}
		fn cf_eth_chain_id() -> u64 {
			Environment::ethereum_chain_id()
		}
		fn cf_eth_vault() -> ([u8; 33], BlockNumber) {
			let epoch_index = Self::cf_current_epoch();
			// We should always have a Vault for the current epoch, but in case we do
			// not, just return an empty Vault.
			(EthereumThresholdSigner::keys(epoch_index).unwrap_or_default().to_pubkey_compressed(), EthereumVault::vault_start_block_numbers(epoch_index).unwrap().unique_saturated_into())
		}
		fn cf_auction_parameters() -> (u32, u32) {
			let auction_params = Validator::auction_parameters();
			(auction_params.min_size, auction_params.max_size)
		}
		fn cf_min_funding() -> u128 {
			MinimumFunding::<Runtime>::get().unique_saturated_into()
		}
		fn cf_current_epoch() -> u32 {
			Validator::current_epoch()
		}
		fn cf_current_compatibility_version() -> SemVer {
			Environment::current_release_version()
		}
		fn cf_epoch_duration() -> u32 {
			Validator::blocks_per_epoch()
		}
		fn cf_current_epoch_started_at() -> u32 {
			Validator::current_epoch_started_at()
		}
		fn cf_authority_emission_per_block() -> u128 {
			Emissions::current_authority_emission_per_block()
		}
		fn cf_backup_emission_per_block() -> u128 {
			Emissions::backup_node_emission_per_block()
		}
		fn cf_flip_supply() -> (u128, u128) {
			(Flip::total_issuance(), Flip::offchain_funds())
		}
		fn cf_accounts() -> Vec<(AccountId, Vec<u8>)> {
			let mut vanity_names = Validator::vanity_names();
			frame_system::Account::<Runtime>::iter_keys()
				.map(|account_id| {
					let vanity_name = vanity_names.remove(&account_id).unwrap_or_default();
					(account_id, vanity_name)
				})
				.collect()
		}
		fn cf_asset_balances(account_id: AccountId) -> Vec<(Asset, u128)> {
			LiquidityProvider::asset_balances(&account_id)
		}
		fn cf_account_flip_balance(account_id: &AccountId) -> u128 {
			pallet_cf_flip::Account::<Runtime>::get(account_id).total()
		}
		fn cf_account_info_v2(account_id: &AccountId) -> RuntimeApiAccountInfoV2 {
			let is_current_backup = pallet_cf_validator::Backups::<Runtime>::get().contains_key(account_id);
			let key_holder_epochs = pallet_cf_validator::HistoricalActiveEpochs::<Runtime>::get(account_id);
			let is_qualified = <<Runtime as pallet_cf_validator::Config>::KeygenQualification as QualifyNode<_>>::is_qualified(account_id);
			let is_current_authority = pallet_cf_validator::CurrentAuthorities::<Runtime>::get().contains(account_id);
			let is_bidding = pallet_cf_funding::ActiveBidder::<Runtime>::get(account_id);
			let bound_redeem_address = pallet_cf_funding::BoundRedeemAddress::<Runtime>::get(account_id);
			let apy_bp = calculate_account_apy(account_id);
			let reputation_info = pallet_cf_reputation::Reputations::<Runtime>::get(account_id);
			let account_info = pallet_cf_flip::Account::<Runtime>::get(account_id);
			let restricted_balances = pallet_cf_funding::RestrictedBalances::<Runtime>::get(account_id);
			RuntimeApiAccountInfoV2 {
				balance: account_info.total(),
				bond: account_info.bond(),
				last_heartbeat: pallet_cf_reputation::LastHeartbeat::<Runtime>::get(account_id).unwrap_or(0),
				reputation_points: reputation_info.reputation_points,
				keyholder_epochs: key_holder_epochs,
				is_current_authority,
				is_current_backup,
				is_qualified: is_bidding && is_qualified,
				is_online: Reputation::is_qualified(account_id),
				is_bidding,
				bound_redeem_address,
				apy_bp,
				restricted_balances,
			}
		}

		fn cf_penalties() -> Vec<(Offence, RuntimeApiPenalty)> {
			pallet_cf_reputation::Penalties::<Runtime>::iter_keys()
				.map(|offence| {
					let penalty = pallet_cf_reputation::Penalties::<Runtime>::get(offence);
					(offence, RuntimeApiPenalty {
						reputation_points: penalty.reputation,
						suspension_duration_blocks: penalty.suspension
					})
				})
				.collect()
		}
		fn cf_suspensions() -> Vec<(Offence, Vec<(u32, AccountId)>)> {
			pallet_cf_reputation::Suspensions::<Runtime>::iter_keys()
				.map(|offence| {
					let suspension = pallet_cf_reputation::Suspensions::<Runtime>::get(offence);
					(offence, suspension.into())
				})
				.collect()
		}
		fn cf_generate_gov_key_call_hash(
			call: Vec<u8>,
		) -> GovCallHash {
			Governance::compute_gov_key_call_hash::<_>(call).0
		}

		fn cf_auction_state() -> AuctionState {
			let auction_params = Validator::auction_parameters();
			let min_active_bid = SetSizeMaximisingAuctionResolver::try_new(
				<Runtime as Chainflip>::EpochInfo::current_authority_count(),
				auction_params,
			)
			.and_then(|resolver| {
				resolver.resolve_auction(
					<Runtime as pallet_cf_validator::Config>::BidderProvider::get_qualified_bidders::<<Runtime as pallet_cf_validator::Config>::KeygenQualification>(),
					Validator::auction_bid_cutoff_percentage(),
				)
			})
			.ok()
			.map(|auction_outcome| auction_outcome.bond);
			AuctionState {
				blocks_per_epoch: Validator::blocks_per_epoch(),
				current_epoch_started_at: Validator::current_epoch_started_at(),
				redemption_period_as_percentage: Validator::redemption_period_as_percentage().deconstruct(),
				min_funding: MinimumFunding::<Runtime>::get().unique_saturated_into(),
				auction_size_range: (auction_params.min_size, auction_params.max_size),
				min_active_bid,
			}
		}

		fn cf_pool_price(
			from: Asset,
			to: Asset,
		) -> Option<PoolPriceV1> {
			LiquidityPools::current_price(from, to)
		}

		fn cf_pool_price_v2(base_asset: Asset, quote_asset: Asset) -> Result<PoolPriceV2, DispatchErrorWithMessage> {
			LiquidityPools::pool_price(base_asset, quote_asset).map_err(Into::into)
		}

		/// Simulates a swap and return the intermediate (if any) and final output.
		///
		/// If no swap rate can be calculated, returns None. This can happen if the pools are not
		/// provisioned, or if the input amount amount is too high or too low to give a meaningful
		/// output.
		///
		/// Note: This function must only be called through RPC, because RPC has its own storage buffer
		/// layer and would not affect on-chain storage.
		fn cf_pool_simulate_swap(from: Asset, to:Asset, amount: AssetAmount) -> Result<SwapOutput, DispatchErrorWithMessage> {
			LiquidityPools::swap_with_network_fee(from, to, amount).map_err(Into::into)
		}

		fn cf_pool_info(base_asset: Asset, quote_asset: Asset) -> Result<PoolInfo, DispatchErrorWithMessage> {
			LiquidityPools::pool_info(base_asset, quote_asset).map_err(Into::into)
		}

		fn cf_pool_depth(base_asset: Asset, quote_asset: Asset, tick_range: Range<cf_amm::common::Tick>) -> Result<AskBidMap<UnidirectionalPoolDepth>, DispatchErrorWithMessage> {
			LiquidityPools::pool_depth(base_asset, quote_asset, tick_range).map_err(Into::into)
		}

		fn cf_pool_liquidity(base_asset: Asset, quote_asset: Asset) -> Result<PoolLiquidity, DispatchErrorWithMessage> {
			LiquidityPools::pool_liquidity(base_asset, quote_asset).map_err(Into::into)
		}

		fn cf_required_asset_ratio_for_range_order(
			base_asset: Asset,
			quote_asset: Asset,
			tick_range: Range<cf_amm::common::Tick>,
		) -> Result<AssetsMap<Amount>, DispatchErrorWithMessage> {
			LiquidityPools::required_asset_ratio_for_range_order(base_asset, quote_asset, tick_range).map_err(Into::into)
		}

		fn cf_pool_orderbook(
			base_asset: Asset,
			quote_asset: Asset,
			orders: u32,
		) -> Result<PoolOrderbook, DispatchErrorWithMessage> {
			LiquidityPools::pool_orderbook(base_asset, quote_asset, orders).map_err(Into::into)
		}

		fn cf_pool_orders(
			base_asset: Asset,
			quote_asset: Asset,
			lp: Option<AccountId>,
		) -> Result<PoolOrders<Runtime>, DispatchErrorWithMessage> {
			LiquidityPools::pool_orders(base_asset, quote_asset, lp).map_err(Into::into)
		}

		fn cf_pool_range_order_liquidity_value(
			base_asset: Asset,
			quote_asset: Asset,
			tick_range: Range<Tick>,
			liquidity: Liquidity,
		) -> Result<AssetsMap<Amount>, DispatchErrorWithMessage> {
			LiquidityPools::pool_range_order_liquidity_value(base_asset, quote_asset, tick_range, liquidity).map_err(Into::into)
		}

		fn cf_network_environment() -> NetworkEnvironment {
			Environment::network_environment()
		}

		fn cf_max_swap_amount(asset: Asset) -> Option<AssetAmount> {
			Swapping::maximum_swap_amount(asset)
		}

		fn cf_min_deposit_amount(asset: Asset) -> AssetAmount {
			use pallet_cf_ingress_egress::MinimumDeposit;
			match asset.into() {
				ForeignChainAndAsset::Ethereum(asset) => MinimumDeposit::<Runtime, EthereumInstance>::get(asset),
				ForeignChainAndAsset::Polkadot(asset) => MinimumDeposit::<Runtime, PolkadotInstance>::get(asset),
				ForeignChainAndAsset::Bitcoin(asset) => MinimumDeposit::<Runtime, BitcoinInstance>::get(asset).into(),
			}
		}

		fn cf_egress_dust_limit(generic_asset: Asset) -> AssetAmount {
			use pallet_cf_ingress_egress::EgressDustLimit;

			match generic_asset.into() {
				ForeignChainAndAsset::Ethereum(asset) => EgressDustLimit::<Runtime, EthereumInstance>::get(asset),
				ForeignChainAndAsset::Polkadot(asset) => EgressDustLimit::<Runtime, PolkadotInstance>::get(asset),
				ForeignChainAndAsset::Bitcoin(asset) => EgressDustLimit::<Runtime, BitcoinInstance>::get(asset),
			}
		}

		fn cf_ingress_fee(generic_asset: Asset) -> Option<AssetAmount> {
			match generic_asset.into() {
				ForeignChainAndAsset::Ethereum(asset) => {
					pallet_cf_pools::Pallet::<Runtime>::estimate_swap_input_for_desired_output(
						generic_asset,
						Asset::Eth,
						pallet_cf_chain_tracking::Pallet::<Runtime, EthereumInstance>::get_tracked_data()
							.estimate_ingress_fee(asset)
					)
				},
				ForeignChainAndAsset::Polkadot(asset) => Some(pallet_cf_chain_tracking::Pallet::<Runtime, PolkadotInstance>::get_tracked_data()
					.estimate_ingress_fee(asset)),
				ForeignChainAndAsset::Bitcoin(asset) => Some(pallet_cf_chain_tracking::Pallet::<Runtime, BitcoinInstance>::get_tracked_data()
					.estimate_ingress_fee(asset).into()),
			}
		}

		fn cf_egress_fee(generic_asset: Asset) -> Option<AssetAmount> {
			match generic_asset.into() {
				ForeignChainAndAsset::Ethereum(asset) => {
					pallet_cf_pools::Pallet::<Runtime>::estimate_swap_input_for_desired_output(
						generic_asset,
						Asset::Eth,
						pallet_cf_chain_tracking::Pallet::<Runtime, EthereumInstance>::get_tracked_data()
							.estimate_egress_fee(asset)
					)
				},
				ForeignChainAndAsset::Polkadot(asset) => Some(pallet_cf_chain_tracking::Pallet::<Runtime, PolkadotInstance>::get_tracked_data()
					.estimate_egress_fee(asset)),
				ForeignChainAndAsset::Bitcoin(asset) => Some(pallet_cf_chain_tracking::Pallet::<Runtime, BitcoinInstance>::get_tracked_data()
					.estimate_egress_fee(asset).into()),
			}
		}

		fn cf_witness_safety_margin(chain: ForeignChain) -> Option<u64> {
			match chain {
				ForeignChain::Bitcoin => pallet_cf_ingress_egress::Pallet::<Runtime, BitcoinInstance>::witness_safety_margin(),
				ForeignChain::Ethereum => pallet_cf_ingress_egress::Pallet::<Runtime, EthereumInstance>::witness_safety_margin(),
				ForeignChain::Polkadot => pallet_cf_ingress_egress::Pallet::<Runtime, PolkadotInstance>::witness_safety_margin().map(Into::into),
			}
		}


		fn cf_liquidity_provider_info(
			account_id: AccountId,
		) -> Option<LiquidityProviderInfo> {
			let role = Self::cf_account_role(account_id.clone())?;
			if role != AccountRole::LiquidityProvider {
				return None;
			}

			let refund_addresses = ForeignChain::iter().map(|chain| {
				(chain, pallet_cf_lp::LiquidityRefundAddress::<Runtime>::get(&account_id, chain))
			}).collect();

			LiquidityPools::sweep(&account_id).unwrap();

<<<<<<< HEAD
			let balances = Asset::all().iter().map(|&asset|
				(asset, pallet_cf_lp::FreeBalances::<Runtime>::get(&account_id, asset).unwrap_or(0))
			).collect();

			let mut earned_fees: BTreeMap<_, _> =  BTreeMap::new();

			for asset in Asset::all() {
				let earned_fees_for_asset = pallet_cf_lp::HistoricalEarnedFees::<Runtime>::get(&account_id, asset);
				earned_fees
				  .entry(asset.into())
				  .and_modify(|assets: &mut Vec<_>| assets.push((asset, earned_fees_for_asset)))
				  .or_insert(vec![(asset, earned_fees_for_asset)]);
			}

			Some(LiquidityProviderInfo {
				refund_addresses,
				balances,
				earned_fees,
=======
			Some(LiquidityProviderInfo {
				refund_addresses,
				balances: Asset::all().map(|asset|
					(asset, pallet_cf_lp::FreeBalances::<Runtime>::get(&account_id, asset).unwrap_or(0))
				).collect(),
>>>>>>> 4a0a97b7
			})
		}

		fn cf_account_role(account_id: AccountId) -> Option<AccountRole> {
			pallet_cf_account_roles::AccountRoles::<Runtime>::get(account_id)
		}

		fn cf_redemption_tax() -> AssetAmount {
			pallet_cf_funding::RedemptionTax::<Runtime>::get()
		}

		/// This should *not* be fully trusted as if the deposits that are pre-witnessed will definitely go through.
		/// This returns a list of swaps in the requested direction that are pre-witnessed in the current block.
		fn cf_prewitness_swaps(base_asset: Asset, quote_asset: Asset, side: Order) -> Vec<AssetAmount> {
			let (from, to) = AssetPair::to_swap(base_asset, quote_asset, side);

			fn filter_deposit_swaps<C, I: 'static>(from: Asset, to: Asset, deposit_witnesses: Vec<DepositWitness<C>>) -> Vec<AssetAmount>
				where Runtime: pallet_cf_ingress_egress::Config<I>,
				C: cf_chains::Chain<ChainAccount = <<Runtime as pallet_cf_ingress_egress::Config<I>>::TargetChain as cf_chains::Chain>::ChainAccount>
			{
				let mut filtered_swaps = Vec::new();
				for deposit in deposit_witnesses {
					let Some(details) = pallet_cf_ingress_egress::DepositChannelLookup::<Runtime, I>::get(
						deposit.deposit_address,
					) else {
						continue
					};
					let channel_asset: Asset = details.deposit_channel.asset.into();

					match details.action {
						ChannelAction::Swap { destination_asset, .. }
							if destination_asset == to && channel_asset == from =>
						{
							filtered_swaps.push(deposit.amount.into());
						},
						ChannelAction::CcmTransfer { destination_asset, channel_metadata, .. } => {
							filtered_swaps.extend(ccm_swaps(from, to, channel_asset, destination_asset, deposit.amount.into(), channel_metadata));
						}
						_ => {
							// ignore other deposit actions
						}
					}
				}
				filtered_swaps
			}

			fn ccm_swaps(from: Asset, to: Asset, source_asset: Asset, destination_asset: Asset, deposit_amount: AssetAmount, channel_metadata: CcmChannelMetadata) -> Vec<AssetAmount> {
				if source_asset != from {
					return Vec::new();
				}

				// There are two swaps for CCM, the principal swap, and the gas amount swap.
				let Ok(CcmSwapAmounts { principal_swap_amount, gas_budget, other_gas_asset }) = Swapping::principal_and_gas_amounts(deposit_amount, &channel_metadata, source_asset, destination_asset) else {
					// not a valid CCM
					return Vec::new();
				};

				let mut ccm_swaps = Vec::new();
				if destination_asset == to {
					// the principal swap is in the requested direction.
					ccm_swaps.push(principal_swap_amount);
				}

				if let Some(gas_asset) = other_gas_asset {
					if gas_asset == to {
						// the gas swap is in the requested direction
						ccm_swaps.push(gas_budget);
					}
				}

				ccm_swaps
			}

			let mut all_prewitnessed_swaps = Vec::new();
			let current_block_events = System::read_events_no_consensus();

			for event in current_block_events {
				match *event {
					frame_system::EventRecord::<RuntimeEvent, sp_core::H256> { event: RuntimeEvent::Witnesser(pallet_cf_witnesser::Event::Prewitnessed { call }), ..} => {
						match call {
							RuntimeCall::Swapping(pallet_cf_swapping::Call::schedule_swap_from_contract {
								from: swap_from, to: swap_to, deposit_amount, ..
							}) if from == swap_from && to == swap_to => {
								all_prewitnessed_swaps.push(deposit_amount);
							},
							RuntimeCall::EthereumIngressEgress(pallet_cf_ingress_egress::Call::process_deposits {
								deposit_witnesses, ..
							}) => {
								all_prewitnessed_swaps.extend(filter_deposit_swaps::<Ethereum, EthereumInstance>(from, to, deposit_witnesses));
							},
							RuntimeCall::BitcoinIngressEgress(pallet_cf_ingress_egress::Call::process_deposits {
								deposit_witnesses, ..
							}) => {
								all_prewitnessed_swaps.extend(filter_deposit_swaps::<Bitcoin, BitcoinInstance>(from, to, deposit_witnesses));
							},
							RuntimeCall::PolkadotIngressEgress(pallet_cf_ingress_egress::Call::process_deposits {
								deposit_witnesses, ..
							}) => {
								all_prewitnessed_swaps.extend(filter_deposit_swaps::<Polkadot, PolkadotInstance>(from, to, deposit_witnesses));
							},
							RuntimeCall::Swapping(pallet_cf_swapping::Call::ccm_deposit {
								source_asset, deposit_amount, destination_asset, deposit_metadata, ..
							}) => {
								// There are two swaps for CCM, the principal swap, and the gas amount swap.
								all_prewitnessed_swaps.extend(ccm_swaps(from, to, source_asset, destination_asset, deposit_amount, deposit_metadata.channel_metadata));
							},
							_ => {
								// ignore, we only care about calls that trigger swaps.
							},
						}
					}
					_ => {
						// ignore, we only care about Prewitnessed calls
					}
				}
			}

			all_prewitnessed_swaps
		}

		fn cf_failed_call(broadcast_id: BroadcastId) -> Option<<cf_chains::Ethereum as cf_chains::Chain>::Transaction> {
			if EthereumIngressEgress::get_failed_call(broadcast_id).is_some() {
				EthereumBroadcaster::threshold_signature_data(broadcast_id).map(|(api_call, _)|{
					chainflip::EthTransactionBuilder::build_transaction(&api_call)
				})
			} else {
				None
			}
		}

		fn cf_witness_count(hash: pallet_cf_witnesser::CallHash) -> Option<FailingWitnessValidators> {
			let mut result: FailingWitnessValidators = FailingWitnessValidators {
				failing_count: 0,
				validators: vec![],
			};
			let voting_validators = Witnesser::count_votes(<Runtime as Chainflip>::EpochInfo::current_epoch(), hash);
			let vanity_names: BTreeMap<AccountId, Vec<u8>> = pallet_cf_validator::VanityNames::<Runtime>::get();
			voting_validators?.iter().for_each(|(val, voted)| {
				let vanity = match vanity_names.get(val) {
					Some(vanity_name) => { vanity_name.clone() },
					None => { vec![] }
				};
				if !voted {
					result.failing_count += 1;
				}
				result.validators.push((val.clone(), String::from_utf8_lossy(&vanity).into(), *voted));
			});

			Some(result)
		}

		fn cf_channel_opening_fee(chain: ForeignChain) -> FlipBalance {
			match chain {
				ForeignChain::Ethereum => pallet_cf_ingress_egress::Pallet::<Runtime, EthereumInstance>::channel_opening_fee(),
				ForeignChain::Polkadot => pallet_cf_ingress_egress::Pallet::<Runtime, PolkadotInstance>::channel_opening_fee(),
				ForeignChain::Bitcoin => pallet_cf_ingress_egress::Pallet::<Runtime, BitcoinInstance>::channel_opening_fee(),
			}
		}
	}

	// END custom runtime APIs
	impl sp_api::Core<Block> for Runtime {
		fn version() -> RuntimeVersion {
			VERSION
		}

		fn execute_block(block: Block) {
			Executive::execute_block(block);
		}

		fn initialize_block(header: &<Block as BlockT>::Header) {
			Executive::initialize_block(header)
		}
	}

	impl sp_api::Metadata<Block> for Runtime {
		fn metadata() -> OpaqueMetadata {
			OpaqueMetadata::new(Runtime::metadata().into())
		}

		fn metadata_at_version(version: u32) -> Option<OpaqueMetadata> {
			Runtime::metadata_at_version(version)
		}

		fn metadata_versions() -> sp_std::vec::Vec<u32> {
			Runtime::metadata_versions()
		}
	}

	impl sp_block_builder::BlockBuilder<Block> for Runtime {
		fn apply_extrinsic(extrinsic: <Block as BlockT>::Extrinsic) -> ApplyExtrinsicResult {
			Executive::apply_extrinsic(extrinsic)
		}

		fn finalize_block() -> <Block as BlockT>::Header {
			Executive::finalize_block()
		}

		fn inherent_extrinsics(data: sp_inherents::InherentData) -> Vec<<Block as BlockT>::Extrinsic> {
			data.create_extrinsics()
		}

		fn check_inherents(
			block: Block,
			data: sp_inherents::InherentData,
		) -> sp_inherents::CheckInherentsResult {
			data.check_extrinsics(&block)
		}
	}

	impl sp_transaction_pool::runtime_api::TaggedTransactionQueue<Block> for Runtime {
		fn validate_transaction(
			source: TransactionSource,
			tx: <Block as BlockT>::Extrinsic,
			block_hash: <Block as BlockT>::Hash,
		) -> TransactionValidity {
			Executive::validate_transaction(source, tx, block_hash)
		}
	}

	impl sp_offchain::OffchainWorkerApi<Block> for Runtime {
		fn offchain_worker(header: &<Block as BlockT>::Header) {
			Executive::offchain_worker(header)
		}
	}

	impl sp_consensus_aura::AuraApi<Block, AuraId> for Runtime {
		fn slot_duration() -> sp_consensus_aura::SlotDuration {
			sp_consensus_aura::SlotDuration::from_millis(Aura::slot_duration())
		}

		fn authorities() -> Vec<AuraId> {
			Aura::authorities().into_inner()
		}
	}

	impl sp_session::SessionKeys<Block> for Runtime {
		fn generate_session_keys(seed: Option<Vec<u8>>) -> Vec<u8> {
			opaque::SessionKeys::generate(seed)
		}

		fn decode_session_keys(
			encoded: Vec<u8>,
		) -> Option<Vec<(Vec<u8>, KeyTypeId)>> {
			opaque::SessionKeys::decode_into_raw_public_keys(&encoded)
		}
	}


	impl sp_consensus_grandpa::GrandpaApi<Block> for Runtime {
		fn grandpa_authorities() -> sp_consensus_grandpa::AuthorityList {
			Grandpa::grandpa_authorities()
		}

		fn current_set_id() -> sp_consensus_grandpa::SetId {
			Grandpa::current_set_id()
		}

		fn submit_report_equivocation_unsigned_extrinsic(
			equivocation_proof: sp_consensus_grandpa::EquivocationProof<
				<Block as BlockT>::Hash,
				NumberFor<Block>,
			>,
			key_owner_proof: sp_consensus_grandpa::OpaqueKeyOwnershipProof,
		) -> Option<()> {
			let key_owner_proof = key_owner_proof.decode()?;

			Grandpa::submit_unsigned_equivocation_report(
				equivocation_proof,
				key_owner_proof,
			)
		}

		fn generate_key_ownership_proof(
			_set_id: sp_consensus_grandpa::SetId,
			authority_id: GrandpaId,
		) -> Option<sp_consensus_grandpa::OpaqueKeyOwnershipProof> {
			use codec::Encode;

			Historical::prove((sp_consensus_grandpa::KEY_TYPE, authority_id))
				.map(|p| p.encode())
				.map(sp_consensus_grandpa::OpaqueKeyOwnershipProof::new)
		}
	}

	impl frame_system_rpc_runtime_api::AccountNonceApi<Block, AccountId, Nonce> for Runtime {
		fn account_nonce(account: AccountId) -> Nonce {
			System::account_nonce(account)
		}
	}

	impl pallet_transaction_payment_rpc_runtime_api::TransactionPaymentApi<Block, Balance> for Runtime {
		fn query_info(
			uxt: <Block as BlockT>::Extrinsic,
			len: u32,
		) -> pallet_transaction_payment_rpc_runtime_api::RuntimeDispatchInfo<Balance> {
			TransactionPayment::query_info(uxt, len)
		}
		fn query_fee_details(
			uxt: <Block as BlockT>::Extrinsic,
			len: u32,
		) -> pallet_transaction_payment::FeeDetails<Balance> {
			TransactionPayment::query_fee_details(uxt, len)
		}
		fn query_weight_to_fee(weight: Weight) -> Balance {
			TransactionPayment::weight_to_fee(weight)
		}
		fn query_length_to_fee(length: u32) -> Balance {
			TransactionPayment::length_to_fee(length)
		}
	}

	impl pallet_transaction_payment_rpc_runtime_api::TransactionPaymentCallApi<Block, Balance, RuntimeCall>
		for Runtime
	{
		fn query_call_info(
			call: RuntimeCall,
			len: u32,
		) -> pallet_transaction_payment::RuntimeDispatchInfo<Balance> {
			TransactionPayment::query_call_info(call, len)
		}
		fn query_call_fee_details(
			call: RuntimeCall,
			len: u32,
		) -> pallet_transaction_payment::FeeDetails<Balance> {
			TransactionPayment::query_call_fee_details(call, len)
		}
		fn query_weight_to_fee(weight: Weight) -> Balance {
			TransactionPayment::weight_to_fee(weight)
		}
		fn query_length_to_fee(length: u32) -> Balance {
			TransactionPayment::length_to_fee(length)
		}
	}

	#[cfg(feature = "try-runtime")]
	impl frame_try_runtime::TryRuntime<Block> for Runtime {
		fn on_runtime_upgrade(checks: frame_try_runtime::UpgradeCheckSelect) -> (Weight, Weight) {
			// NOTE: intentional unwrap: we don't want to propagate the error backwards, and want to
			// have a backtrace here. If any of the pre/post migration checks fail, we shall stop
			// right here and right now.
			let weight = Executive::try_runtime_upgrade(checks).unwrap();
			(weight, BlockWeights::get().max_block)
		}

		fn execute_block(
			block: Block,
			state_root_check: bool,
			signature_check: bool,
			select: frame_try_runtime::TryStateSelect
		) -> Weight {
			// NOTE: intentional unwrap: we don't want to propagate the error backwards, and want to
			// have a backtrace here.
			Executive::try_execute_block(block, state_root_check, signature_check, select).expect("execute-block failed")
		}
	}

	impl sp_genesis_builder::GenesisBuilder<Block> for Runtime {
		fn create_default_config() -> Vec<u8> {
			create_default_config::<RuntimeGenesisConfig>()
		}

		fn build_config(config: Vec<u8>) -> sp_genesis_builder::Result {
			build_config::<RuntimeGenesisConfig>(config)
		}
	}

	#[cfg(feature = "runtime-benchmarks")]
	impl frame_benchmarking::Benchmark<Block> for Runtime {
		fn benchmark_metadata(extra: bool) -> (
			Vec<frame_benchmarking::BenchmarkList>,
			Vec<frame_support::traits::StorageInfo>,
		) {
			use frame_benchmarking::{baseline, Benchmarking, BenchmarkList};
			use frame_support::traits::StorageInfoTrait;
			use frame_system_benchmarking::Pallet as SystemBench;
			use cf_session_benchmarking::Pallet as SessionBench;
			use baseline::Pallet as BaselineBench;

			let mut list = Vec::<BenchmarkList>::new();

			list_benchmarks!(list, extra);

			let storage_info = AllPalletsWithSystem::storage_info();

			(list, storage_info)
		}

		fn dispatch_benchmark(
			config: frame_benchmarking::BenchmarkConfig
		) -> Result<Vec<frame_benchmarking::BenchmarkBatch>, sp_runtime::RuntimeString> {
			use frame_benchmarking::{baseline, Benchmarking, BenchmarkBatch};
			use frame_support::traits::TrackedStorageKey;

			use frame_system_benchmarking::Pallet as SystemBench;
			use baseline::Pallet as BaselineBench;
			use cf_session_benchmarking::Pallet as SessionBench;

			impl cf_session_benchmarking::Config for Runtime {}
			impl frame_system_benchmarking::Config for Runtime {}
			impl baseline::Config for Runtime {}

			use frame_support::traits::WhitelistedStorageKeys;
			let whitelist: Vec<TrackedStorageKey> = AllPalletsWithSystem::whitelisted_storage_keys();

			let mut batches = Vec::<BenchmarkBatch>::new();
			let params = (&config, &whitelist);
			add_benchmarks!(params, batches);

			Ok(batches)
		}
	}
}
#[cfg(test)]
mod test {
	use super::*;

	const CALL_ENUM_MAX_SIZE: usize = 320;

	// Introduced from polkadot
	#[test]
	fn call_size() {
		assert!(
			core::mem::size_of::<RuntimeCall>() <= CALL_ENUM_MAX_SIZE,
			r"
			Polkadot suggests a 230 byte limit for the size of the Call type. We use {} but this runtime's call size
			is {}. If this test fails then you have just added a call variant that exceed the limit.

			Congratulations!

			Maybe consider boxing some calls to reduce their size. Otherwise, increasing the CALL_ENUM_MAX_SIZE is
			acceptable (within reason). The issue is that the enum always uses max(enum_size) of memory, even if your
			are using a smaller variant. Note this is irrelevant from a SCALE-encoding POV, it only affects the size of
			the enum on the stack.
			Context:
			  - https://github.com/paritytech/substrate/pull/9418
			  - https://rust-lang.github.io/rust-clippy/master/#large_enum_variant
			  - https://fasterthanli.me/articles/peeking-inside-a-rust-enum
			",
			CALL_ENUM_MAX_SIZE,
			core::mem::size_of::<RuntimeCall>(),
		);
	}
}<|MERGE_RESOLUTION|>--- conflicted
+++ resolved
@@ -1294,11 +1294,6 @@
 
 			LiquidityPools::sweep(&account_id).unwrap();
 
-<<<<<<< HEAD
-			let balances = Asset::all().iter().map(|&asset|
-				(asset, pallet_cf_lp::FreeBalances::<Runtime>::get(&account_id, asset).unwrap_or(0))
-			).collect();
-
 			let mut earned_fees: BTreeMap<_, _> =  BTreeMap::new();
 
 			for asset in Asset::all() {
@@ -1311,15 +1306,10 @@
 
 			Some(LiquidityProviderInfo {
 				refund_addresses,
-				balances,
-				earned_fees,
-=======
-			Some(LiquidityProviderInfo {
-				refund_addresses,
 				balances: Asset::all().map(|asset|
 					(asset, pallet_cf_lp::FreeBalances::<Runtime>::get(&account_id, asset).unwrap_or(0))
 				).collect(),
->>>>>>> 4a0a97b7
+				earned_fees,
 			})
 		}
 
