--- conflicted
+++ resolved
@@ -116,14 +116,6 @@
 	NativeVersion { runtime_version: VERSION, can_author_with: Default::default() }
 }
 
-<<<<<<< HEAD
-=======
-parameter_types! {
-	pub const AuthorityToBackupRatio: u32 = 3;
-	pub const PercentageOfBackupNodesInEmergency: u32 = 30;
-}
-
->>>>>>> 1ec9bc9b
 impl pallet_cf_auction::Config for Runtime {
 	type Event = Event;
 	type BidderProvider = pallet_cf_staking::Pallet<Self>;
@@ -137,13 +129,7 @@
 			pallet_session::Pallet<Self>,
 		>,
 	);
-<<<<<<< HEAD
 	type EmergencyRotation = Validator;
-=======
-	type AuthorityToBackupRatio = AuthorityToBackupRatio;
-	type EmergencyRotation = Validator;
-	type PercentageOfBackupNodesInEmergency = PercentageOfBackupNodesInEmergency;
->>>>>>> 1ec9bc9b
 	type KeygenExclusionSet = chainflip::ExclusionSetFor<KeygenOffences>;
 	type EnsureGovernance = pallet_cf_governance::EnsureGovernance;
 }
@@ -560,13 +546,13 @@
 	Runtime,
 	AllPallets,
 	// Note: the following run *before* all pallet migrations.
-<<<<<<< HEAD
 	(
 		migrations::VersionedMigration<
 			(
 				migrations::DeleteRewardsPallet,
 				migrations::UnifyCeremonyIds,
 				migrations::refactor_offences::Migration,
+				migrations::migrate_contract_addresses::Migration,
 				migrations::add_flip_contract_address::Migration,
 				migrations::migrate_claims::Migration,
 			),
@@ -574,19 +560,6 @@
 		>,
 		migrations::VersionedMigration<(migrations::migrate_backup_triage::Migration,), 113>,
 	),
-=======
-	migrations::VersionedMigration<
-		(
-			migrations::DeleteRewardsPallet,
-			migrations::UnifyCeremonyIds,
-			migrations::refactor_offences::Migration,
-			migrations::migrate_contract_addresses::Migration,
-			migrations::add_flip_contract_address::Migration,
-			migrations::migrate_claims::Migration,
-		),
-		112,
-	>,
->>>>>>> 1ec9bc9b
 >;
 
 impl_runtime_apis! {
