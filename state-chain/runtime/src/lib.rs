#![cfg_attr(not(feature = "std"), no_std)]
// `construct_runtime!` does a lot of recursion and requires us to increase the limit to 256.
#![recursion_limit = "256"]
pub mod chainflip;
pub mod constants;
pub mod migrations;
pub mod runtime_apis;
pub mod safe_mode;
#[cfg(feature = "std")]
pub mod test_runner;
mod weights;
use crate::{
	chainflip::{calculate_account_apy, Offence},
	runtime_apis::{
		AuctionState, BrokerInfo, DispatchErrorWithMessage, FailingWitnessValidators,
		LiquidityProviderInfo, RuntimeApiPenalty, ValidatorInfo,
	},
};
use cf_amm::{
	common::{Amount, PoolPairsMap, Side, Tick},
	range_orders::Liquidity,
};
use cf_chains::{
	arb::api::ArbitrumApi,
	assets::any::ForeignChainAndAsset,
	btc::{BitcoinCrypto, BitcoinRetryPolicy},
	dot::{self, PolkadotCrypto},
	eth::{self, api::EthereumApi, Address as EthereumAddress, Ethereum},
	evm::EvmCrypto,
	Arbitrum, Bitcoin, CcmChannelMetadata, DefaultRetryPolicy, ForeignChain, Polkadot,
	TransactionBuilder,
};
use cf_primitives::{BroadcastId, NetworkEnvironment};
use cf_runtime_upgrade_utilities::VersionedMigration;
use cf_traits::{AdjustedFeeEstimationApi, AssetConverter, LpBalanceApi};
use core::ops::Range;
use frame_support::instances::*;
pub use frame_system::Call as SystemCall;
use pallet_cf_governance::GovCallHash;
use pallet_cf_ingress_egress::{ChannelAction, DepositWitness};
use pallet_cf_pools::{
	AskBidMap, AssetPair, PoolLiquidity, PoolOrderbook, PoolPriceV1, PoolPriceV2,
	UnidirectionalPoolDepth,
};
use pallet_cf_reputation::ExclusionList;
use pallet_cf_swapping::{CcmSwapAmounts, SwapLegInfo};
use pallet_cf_validator::SetSizeMaximisingAuctionResolver;
use pallet_transaction_payment::{ConstFeeMultiplier, Multiplier};
use scale_info::prelude::string::String;
use sp_std::collections::btree_map::BTreeMap;

pub use cf_chains::instances::{
	ArbitrumInstance, BitcoinInstance, EthereumInstance, EvmInstance, PolkadotInstance,
};

pub use frame_support::{
	construct_runtime, debug, parameter_types,
	traits::{
		ConstBool, ConstU128, ConstU16, ConstU32, ConstU64, ConstU8, Get, KeyOwnerProofSystem,
		Randomness, StorageInfo,
	},
	weights::{
		constants::{
			BlockExecutionWeight, ExtrinsicBaseWeight, ParityDbWeight as DbWeight,
			WEIGHT_REF_TIME_PER_SECOND,
		},
		ConstantMultiplier, IdentityFee, Weight,
	},
	StorageValue,
};
use frame_system::offchain::SendTransactionTypes;
use pallet_cf_funding::MinimumFunding;
use pallet_cf_pools::{PoolInfo, PoolOrders};
use pallet_grandpa::AuthorityId as GrandpaId;
use pallet_session::historical as session_historical;
pub use pallet_timestamp::Call as TimestampCall;
use sp_api::impl_runtime_apis;
use sp_consensus_aura::sr25519::AuthorityId as AuraId;
use sp_core::{crypto::KeyTypeId, OpaqueMetadata};
use sp_runtime::traits::{
	AccountIdLookup, BlakeTwo256, Block as BlockT, ConvertInto, IdentifyAccount, NumberFor, One,
	OpaqueKeys, UniqueSaturatedInto, Verify,
};

use frame_support::genesis_builder_helper::{build_config, create_default_config};
#[cfg(any(feature = "std", test))]
pub use sp_runtime::BuildStorage;
use sp_runtime::{
	create_runtime_str, generic, impl_opaque_keys,
	transaction_validity::{TransactionSource, TransactionValidity},
	ApplyExtrinsicResult, MultiSignature,
};
pub use sp_runtime::{Perbill, Permill};
use sp_std::prelude::*;
#[cfg(feature = "std")]
use sp_version::NativeVersion;
use sp_version::RuntimeVersion;

pub use cf_primitives::{
	chains::assets::any, AccountRole, Asset, AssetAmount, BlockNumber, FlipBalance, SemVer,
	SwapOutput,
};
pub use cf_traits::{
	AccountInfo, BidderProvider, CcmHandler, Chainflip, EpochInfo, PoolApi, QualifyNode,
	SessionKeysRegistered, SwappingApi,
};
// Required for genesis config.
pub use pallet_cf_validator::SetSizeParameters;

use chainflip::{
	epoch_transition::ChainflipEpochTransitions, evm_vault_activator::EvmVaultActivator,
	BroadcastReadyProvider, BtcEnvironment, ChainAddressConverter, ChainflipHeartbeat,
	DotEnvironment, EvmEnvironment, TokenholderGovernanceBroadcaster,
};
use safe_mode::{RuntimeSafeMode, WitnesserCallPermission};

use constants::common::*;
use pallet_cf_flip::{Bonder, FlipSlasher};
pub use pallet_transaction_payment::ChargeTransactionPayment;

// Make the WASM binary available.
#[cfg(feature = "std")]
include!(concat!(env!("OUT_DIR"), "/wasm_binary.rs"));

/// Alias to 512-bit hash when used in the context of a transaction signature on the chain.
pub type Signature = MultiSignature;

/// Some way of identifying an account on the chain. We intentionally make it equivalent
/// to the public key of our transaction signing scheme.
pub type AccountId = <<Signature as Verify>::Signer as IdentifyAccount>::AccountId;

/// Nonce of a transaction in the chain.
pub type Nonce = u32;

/// Balance of an account.
pub type Balance = u128;

/// A hash of some data used by the chain.
pub type Hash = sp_core::H256;

/// Opaque types. These are used by the CLI to instantiate machinery that don't need to know
/// the specifics of the runtime. They can then be made to be agnostic over specific formats
/// of data like extrinsics, allowing for them to continue syncing the network through upgrades
/// to even the core data structures.
pub mod opaque {
	pub use sp_runtime::OpaqueExtrinsic as UncheckedExtrinsic;

	use super::*;

	/// Opaque block header type.
	pub type Header = generic::Header<BlockNumber, BlakeTwo256>;
	/// Opaque block type.
	pub type Block = generic::Block<Header, UncheckedExtrinsic>;
	/// Opaque block identifier type.
	pub type BlockId = generic::BlockId<Block>;

	impl_opaque_keys! {
		pub struct SessionKeys {
			pub aura: Aura,
			pub grandpa: Grandpa,
		}
	}
}
// To learn more about runtime versioning and what each of the following value means:
//   https://docs.substrate.io/v3/runtime/upgrades#runtime-versioning
#[sp_version::runtime_version]
pub const VERSION: RuntimeVersion = RuntimeVersion {
	spec_name: create_runtime_str!("chainflip-node"),
	impl_name: create_runtime_str!("chainflip-node"),
	authoring_version: 1,
	spec_version: 130,
	impl_version: 1,
	apis: RUNTIME_API_VERSIONS,
	transaction_version: 12,
	state_version: 1,
};

/// The version information used to identify this runtime when compiled natively.
#[cfg(feature = "std")]
pub fn native_version() -> NativeVersion {
	NativeVersion { runtime_version: VERSION, can_author_with: Default::default() }
}

impl pallet_cf_validator::Config for Runtime {
	type RuntimeEvent = RuntimeEvent;
	type Offence = chainflip::Offence;
	type EpochTransitionHandler = ChainflipEpochTransitions;
	type ValidatorWeightInfo = pallet_cf_validator::weights::PalletWeight<Runtime>;
	type KeyRotator =
		cons_key_rotator!(EvmThresholdSigner, PolkadotThresholdSigner, BitcoinThresholdSigner);
	type MissedAuthorshipSlots = chainflip::MissedAuraSlots;
	type BidderProvider = pallet_cf_funding::Pallet<Self>;
	type KeygenQualification = (
		Reputation,
		(
			ExclusionList<Self, chainflip::KeygenExclusionOffences>,
			(
				pallet_cf_validator::PeerMapping<Self>,
				(
					SessionKeysRegistered<Self, pallet_session::Pallet<Self>>,
					(
						chainflip::ValidatorRoleQualification,
						pallet_cf_validator::QualifyByCfeVersion<Self>,
					),
				),
			),
		),
	);
	type OffenceReporter = Reputation;
	type Bonder = Bonder<Runtime>;
	type SafeMode = RuntimeSafeMode;
	type ReputationResetter = Reputation;
	type CfePeerRegistration = CfeInterface;
}

parameter_types! {
	pub CurrentReleaseVersion: SemVer = SemVer {
		major: env!("CARGO_PKG_VERSION_MAJOR").parse::<u8>().expect("Cargo version must be set"),
		minor: env!("CARGO_PKG_VERSION_MINOR").parse::<u8>().expect("Cargo version must be set"),
		patch: env!("CARGO_PKG_VERSION_PATCH").parse::<u8>().expect("Cargo version must be set"),
	};
}

impl pallet_cf_environment::Config for Runtime {
	type RuntimeEvent = RuntimeEvent;
	type PolkadotVaultKeyWitnessedHandler = PolkadotVault;
	type BitcoinVaultKeyWitnessedHandler = BitcoinVault;
	type ArbitrumVaultKeyWitnessedHandler = ArbitrumVault;
	type BitcoinFeeInfo = chainflip::BitcoinFeeGetter;
	type RuntimeSafeMode = RuntimeSafeMode;
	type CurrentReleaseVersion = CurrentReleaseVersion;
	type WeightInfo = pallet_cf_environment::weights::PalletWeight<Runtime>;
}

impl pallet_cf_swapping::Config for Runtime {
	type RuntimeEvent = RuntimeEvent;
	type DepositHandler = chainflip::AnyChainIngressEgressHandler;
	type EgressHandler = chainflip::AnyChainIngressEgressHandler;
	type SwappingApi = LiquidityPools;
	type AddressConverter = ChainAddressConverter;
	type SafeMode = RuntimeSafeMode;
	type WeightInfo = pallet_cf_swapping::weights::PalletWeight<Runtime>;
	#[cfg(feature = "runtime-benchmarks")]
	type FeePayment = Flip;
}

impl pallet_cf_vaults::Config<Instance1> for Runtime {
	type RuntimeEvent = RuntimeEvent;
	type Chain = Ethereum;
	type SetAggKeyWithAggKey = eth::api::EthereumApi<EvmEnvironment>;
	type Broadcaster = EthereumBroadcaster;
	type WeightInfo = pallet_cf_vaults::weights::PalletWeight<Runtime>;
	type ChainTracking = EthereumChainTracking;
	type SafeMode = RuntimeSafeMode;
	type CfeMultisigRequest = CfeInterface;
}

impl pallet_cf_vaults::Config<Instance2> for Runtime {
	type RuntimeEvent = RuntimeEvent;
	type Chain = Polkadot;
	type SetAggKeyWithAggKey = dot::api::PolkadotApi<DotEnvironment>;
	type Broadcaster = PolkadotBroadcaster;
	type WeightInfo = pallet_cf_vaults::weights::PalletWeight<Runtime>;
	type ChainTracking = PolkadotChainTracking;
	type SafeMode = RuntimeSafeMode;
	type CfeMultisigRequest = CfeInterface;
}

impl pallet_cf_vaults::Config<Instance3> for Runtime {
	type RuntimeEvent = RuntimeEvent;
	type Chain = Bitcoin;
	type SetAggKeyWithAggKey = cf_chains::btc::api::BitcoinApi<BtcEnvironment>;
	type Broadcaster = BitcoinBroadcaster;
	type WeightInfo = pallet_cf_vaults::weights::PalletWeight<Runtime>;
	type ChainTracking = BitcoinChainTracking;
	type SafeMode = RuntimeSafeMode;
	type CfeMultisigRequest = CfeInterface;
}

impl pallet_cf_vaults::Config<Instance4> for Runtime {
	type RuntimeEvent = RuntimeEvent;
	type Chain = Arbitrum;
	type SetAggKeyWithAggKey = cf_chains::arb::api::ArbitrumApi<EvmEnvironment>;
	type Broadcaster = ArbitrumBroadcaster;
	type WeightInfo = pallet_cf_vaults::weights::PalletWeight<Runtime>;
	type ChainTracking = ArbitrumChainTracking;
	type SafeMode = RuntimeSafeMode;
	type CfeMultisigRequest = CfeInterface;
}

use chainflip::address_derivation::AddressDerivation;

impl pallet_cf_ingress_egress::Config<Instance1> for Runtime {
	type RuntimeEvent = RuntimeEvent;
	type RuntimeCall = RuntimeCall;
	type TargetChain = Ethereum;
	type AddressDerivation = AddressDerivation;
	type AddressConverter = ChainAddressConverter;
	type LpBalance = LiquidityProvider;
	type SwapDepositHandler = Swapping;
	type ChainApiCall = eth::api::EthereumApi<EvmEnvironment>;
	type Broadcaster = EthereumBroadcaster;
	type DepositHandler = chainflip::DepositHandler;
	type CcmHandler = Swapping;
	type ChainTracking = EthereumChainTracking;
	type WeightInfo = pallet_cf_ingress_egress::weights::PalletWeight<Runtime>;
	type NetworkEnvironment = Environment;
	type AssetConverter = LiquidityPools;
	type FeePayment = Flip;
}

impl pallet_cf_ingress_egress::Config<Instance2> for Runtime {
	type RuntimeEvent = RuntimeEvent;
	type RuntimeCall = RuntimeCall;
	type TargetChain = Polkadot;
	type AddressDerivation = AddressDerivation;
	type AddressConverter = ChainAddressConverter;
	type LpBalance = LiquidityProvider;
	type SwapDepositHandler = Swapping;
	type ChainApiCall = dot::api::PolkadotApi<chainflip::DotEnvironment>;
	type Broadcaster = PolkadotBroadcaster;
	type WeightInfo = pallet_cf_ingress_egress::weights::PalletWeight<Runtime>;
	type DepositHandler = chainflip::DepositHandler;
	type ChainTracking = PolkadotChainTracking;
	type CcmHandler = Swapping;
	type NetworkEnvironment = Environment;
	type AssetConverter = LiquidityPools;
	type FeePayment = Flip;
}

impl pallet_cf_ingress_egress::Config<Instance3> for Runtime {
	type RuntimeEvent = RuntimeEvent;
	type RuntimeCall = RuntimeCall;
	type TargetChain = Bitcoin;
	type AddressDerivation = AddressDerivation;
	type AddressConverter = ChainAddressConverter;
	type LpBalance = LiquidityProvider;
	type SwapDepositHandler = Swapping;
	type ChainApiCall = cf_chains::btc::api::BitcoinApi<chainflip::BtcEnvironment>;
	type Broadcaster = BitcoinBroadcaster;
	type WeightInfo = pallet_cf_ingress_egress::weights::PalletWeight<Runtime>;
	type DepositHandler = chainflip::DepositHandler;
	type ChainTracking = BitcoinChainTracking;
	type CcmHandler = Swapping;
	type NetworkEnvironment = Environment;
	type AssetConverter = LiquidityPools;
	type FeePayment = Flip;
}

impl pallet_cf_ingress_egress::Config<Instance4> for Runtime {
	type RuntimeEvent = RuntimeEvent;
	type RuntimeCall = RuntimeCall;
	type TargetChain = Arbitrum;
	type AddressDerivation = AddressDerivation;
	type AddressConverter = ChainAddressConverter;
	type LpBalance = LiquidityProvider;
	type SwapDepositHandler = Swapping;
	type ChainApiCall = ArbitrumApi<EvmEnvironment>;
	type Broadcaster = ArbitrumBroadcaster;
	type DepositHandler = chainflip::DepositHandler;
	type CcmHandler = Swapping;
	type ChainTracking = ArbitrumChainTracking;
	type WeightInfo = pallet_cf_ingress_egress::weights::PalletWeight<Runtime>;
	type NetworkEnvironment = Environment;
	type AssetConverter = LiquidityPools;
	type FeePayment = Flip;
}

parameter_types! {
	pub const NetworkFee: Permill = Permill::from_perthousand(1);
}

impl pallet_cf_pools::Config for Runtime {
	type RuntimeEvent = RuntimeEvent;
	type LpBalance = LiquidityProvider;
	type SwapQueueApi = Swapping;
	type NetworkFee = NetworkFee;
	type SafeMode = RuntimeSafeMode;
	type WeightInfo = ();
}

impl pallet_cf_lp::Config for Runtime {
	type RuntimeEvent = RuntimeEvent;
	type DepositHandler = chainflip::AnyChainIngressEgressHandler;
	type EgressHandler = chainflip::AnyChainIngressEgressHandler;
	type AddressConverter = ChainAddressConverter;
	type SafeMode = RuntimeSafeMode;
	type PoolApi = LiquidityPools;
	type WeightInfo = pallet_cf_lp::weights::PalletWeight<Runtime>;
	#[cfg(feature = "runtime-benchmarks")]
	type FeePayment = Flip;
}

impl pallet_cf_account_roles::Config for Runtime {
	type RuntimeEvent = RuntimeEvent;
	type EnsureGovernance = pallet_cf_governance::EnsureGovernance;
	type WeightInfo = pallet_cf_account_roles::weights::PalletWeight<Runtime>;
}

impl<LocalCall> SendTransactionTypes<LocalCall> for Runtime
where
	RuntimeCall: From<LocalCall>,
{
	type Extrinsic = UncheckedExtrinsic;
	type OverarchingCall = RuntimeCall;
}

impl pallet_session::Config for Runtime {
	type SessionHandler = <opaque::SessionKeys as OpaqueKeys>::KeyTypeIdProviders;
	type ShouldEndSession = Validator;
	type SessionManager = Validator;
	type RuntimeEvent = RuntimeEvent;
	type Keys = opaque::SessionKeys;
	type NextSessionRotation = Validator;
	type ValidatorId = <Self as frame_system::Config>::AccountId;
	type ValidatorIdOf = ConvertInto;
	type WeightInfo = weights::pallet_session::SubstrateWeight<Runtime>;
}

impl pallet_session::historical::Config for Runtime {
	type FullIdentification = ();
	type FullIdentificationOf = ();
}

const NORMAL_DISPATCH_RATIO: Perbill = Perbill::from_percent(75);

parameter_types! {
	pub const Version: RuntimeVersion = VERSION;
	pub const BlockHashCount: BlockNumber = 2400;
	/// We allow for 2 seconds of compute with a 6 second average block time.
	pub BlockWeights: frame_system::limits::BlockWeights =
		frame_system::limits::BlockWeights::with_sensible_defaults(
			Weight::from_parts(2u64 * WEIGHT_REF_TIME_PER_SECOND, u64::MAX),
			NORMAL_DISPATCH_RATIO,
		);
	pub BlockLength: frame_system::limits::BlockLength = frame_system::limits::BlockLength
		::max_with_normal_ratio(5 * 1024 * 1024, NORMAL_DISPATCH_RATIO);
}

// Configure FRAME pallets to include in runtime.
impl frame_system::Config for Runtime {
	/// The basic call filter to use in dispatchable.
	type BaseCallFilter = frame_support::traits::Everything;
	/// The block type for the runtime.
	type Block = Block;
	/// Block & extrinsics weights: base values and limits.
	type BlockWeights = BlockWeights;
	/// The maximum length of a block (in bytes).
	type BlockLength = BlockLength;
	/// The identifier used to distinguish between accounts.
	type AccountId = AccountId;
	/// The aggregated dispatch type that is available for extrinsics.
	type RuntimeCall = RuntimeCall;
	/// The type for storing how many extrinsics an account has signed.
	type Nonce = Nonce;
	/// The lookup mechanism to get account ID from whatever is passed in dispatchers.
	type Lookup = AccountIdLookup<AccountId, ()>;
	/// The type for hashing blocks and tries.
	type Hash = Hash;
	/// The hashing algorithm used.
	type Hashing = BlakeTwo256;
	/// The ubiquitous event type.
	type RuntimeEvent = RuntimeEvent;
	/// The ubiquitous origin type.
	type RuntimeOrigin = RuntimeOrigin;
	/// Maximum number of block number to block hash mappings to keep (oldest pruned first).
	type BlockHashCount = BlockHashCount;
	/// The weight of database operations that the runtime can invoke.
	type DbWeight = DbWeight;
	/// Version of the runtime.
	type Version = Version;
	/// Converts a module to the index of the module in `construct_runtime!`.
	///
	/// This type is being generated by `construct_runtime!`.
	type PalletInfo = PalletInfo;
	/// What to do if a new account is created.
	type OnNewAccount = AccountRoles;
	/// What to do if an account is fully reaped from the system.
	type OnKilledAccount = (
		pallet_cf_flip::BurnFlipAccount<Self>,
		pallet_cf_validator::DeletePeerMapping<Self>,
		pallet_cf_validator::DeleteVanityName<Self>,
		GrandpaOffenceReporter<Self>,
		Funding,
		AccountRoles,
		Reputation,
	);
	/// The data to be stored in an account.
	type AccountData = ();
	/// Weight information for the extrinsics of this pallet.
	type SystemWeightInfo = weights::frame_system::SubstrateWeight<Runtime>;
	/// This is used as an identifier of the chain.
	type SS58Prefix = ConstU16<CHAINFLIP_SS58_PREFIX>;
	/// The set code logic, just the default since we're not a parachain.
	type OnSetCode = ();
	type MaxConsumers = ConstU32<16>;
	type RuntimeTask = ();
}

impl frame_system::offchain::SigningTypes for Runtime {
	type Public = <Signature as Verify>::Signer;
	type Signature = Signature;
}

impl pallet_aura::Config for Runtime {
	type AuthorityId = AuraId;
	type DisabledValidators = ();
	type MaxAuthorities = ConstU32<MAX_AUTHORITIES>;
	type AllowMultipleBlocksPerSlot = ConstBool<false>;
}

parameter_types! {
	pub storage BlocksPerEpoch: u64 = Validator::blocks_per_epoch().into();
}

type KeyOwnerIdentification<T, Id> =
	<T as KeyOwnerProofSystem<(KeyTypeId, Id)>>::IdentificationTuple;
type GrandpaOffenceReporter<T> = pallet_cf_reputation::ChainflipOffenceReportingAdapter<
	T,
	pallet_grandpa::EquivocationOffence<KeyOwnerIdentification<Historical, GrandpaId>>,
	<T as pallet_session::historical::Config>::FullIdentification,
>;

impl pallet_grandpa::Config for Runtime {
	type RuntimeEvent = RuntimeEvent;
	type WeightInfo = ();
	type MaxAuthorities = ConstU32<MAX_AUTHORITIES>;
	// Note: We don't use nomination.
	type MaxNominators = ConstU32<0>;

	type MaxSetIdSessionEntries = ConstU64<8>;
	type KeyOwnerProof = sp_session::MembershipProof;
	type EquivocationReportSystem = pallet_grandpa::EquivocationReportSystem<
		Self,
		GrandpaOffenceReporter<Self>,
		Historical,
		ConstU64<14400>,
	>;
}

impl pallet_timestamp::Config for Runtime {
	/// A timestamp: milliseconds since the unix epoch.
	type Moment = u64;
	type OnTimestampSet = Aura;
	type MinimumPeriod = ConstU64<{ SLOT_DURATION / 2 }>;
	type WeightInfo = weights::pallet_timestamp::SubstrateWeight<Runtime>;
}

impl pallet_authorship::Config for Runtime {
	type FindAuthor = pallet_session::FindAccountFromAuthorIndex<Self, Aura>;
	type EventHandler = ();
}

impl pallet_cf_flip::Config for Runtime {
	type RuntimeEvent = RuntimeEvent;
	type Balance = FlipBalance;
	type BlocksPerDay = ConstU32<DAYS>;
	type OnAccountFunded = pallet_cf_validator::UpdateBackupMapping<Self>;
	type WeightInfo = pallet_cf_flip::weights::PalletWeight<Runtime>;
	type WaivedFees = chainflip::WaivedFees;
}

impl pallet_cf_witnesser::Config for Runtime {
	type RuntimeEvent = RuntimeEvent;
	type RuntimeOrigin = RuntimeOrigin;
	type RuntimeCall = RuntimeCall;
	type SafeMode = RuntimeSafeMode;
	type CallDispatchPermission = WitnesserCallPermission;
	type Offence = chainflip::Offence;
	type OffenceReporter = Reputation;
	type LateWitnessGracePeriod = ConstU32<LATE_WITNESS_GRACE_PERIOD>;
	type WeightInfo = pallet_cf_witnesser::weights::PalletWeight<Runtime>;
}

impl pallet_cf_funding::Config for Runtime {
	type RuntimeEvent = RuntimeEvent;
	type ThresholdCallable = RuntimeCall;
	type FunderId = AccountId;
	type Flip = Flip;
	type Broadcaster = EthereumBroadcaster;
	type EnsureThresholdSigned =
		pallet_cf_threshold_signature::EnsureThresholdSigned<Self, EvmInstance>;
	type RegisterRedemption = EthereumApi<EvmEnvironment>;
	type TimeSource = Timestamp;
	type SafeMode = RuntimeSafeMode;
	type WeightInfo = pallet_cf_funding::weights::PalletWeight<Runtime>;
}

impl pallet_cf_tokenholder_governance::Config for Runtime {
	type RuntimeEvent = RuntimeEvent;
	type FeePayment = Flip;
	type WeightInfo = pallet_cf_tokenholder_governance::weights::PalletWeight<Runtime>;
	type VotingPeriod = ConstU32<{ 14 * DAYS }>;
	type AnyChainGovKeyBroadcaster = TokenholderGovernanceBroadcaster;
	type CommKeyBroadcaster = TokenholderGovernanceBroadcaster;
	type ProposalFee = ConstU128<{ 1_000 * FLIPPERINOS_PER_FLIP }>;
	type EnactmentDelay = ConstU32<{ 7 * DAYS }>;
}

impl pallet_cf_governance::Config for Runtime {
	type RuntimeOrigin = RuntimeOrigin;
	type RuntimeCall = RuntimeCall;
	type RuntimeEvent = RuntimeEvent;
	type TimeSource = Timestamp;
	type WeightInfo = pallet_cf_governance::weights::PalletWeight<Runtime>;
	type UpgradeCondition = pallet_cf_validator::NotDuringRotation<Runtime>;
	type RuntimeUpgrade = chainflip::RuntimeUpgradeManager;
	type CompatibleCfeVersions = Environment;
	type AuthoritiesCfeVersions = Validator;
}

impl pallet_cf_emissions::Config for Runtime {
	type RuntimeEvent = RuntimeEvent;
	type HostChain = Ethereum;
	type FlipBalance = FlipBalance;
	type ApiCall = eth::api::EthereumApi<EvmEnvironment>;
	type Broadcaster = EthereumBroadcaster;
	type Surplus = pallet_cf_flip::Surplus<Runtime>;
	type Issuance = pallet_cf_flip::FlipIssuance<Runtime>;
	type RewardsDistribution = chainflip::BlockAuthorRewardDistribution;
	type CompoundingInterval = ConstU32<COMPOUNDING_INTERVAL>;
	type EthEnvironment = EvmEnvironment;
	type FlipToBurn = Swapping;
	type EgressHandler = pallet_cf_ingress_egress::Pallet<Runtime, EthereumInstance>;
	type SafeMode = RuntimeSafeMode;
	type WeightInfo = pallet_cf_emissions::weights::PalletWeight<Runtime>;
}

parameter_types! {
	pub FeeMultiplier: Multiplier = Multiplier::one();
}

impl pallet_transaction_payment::Config for Runtime {
	type RuntimeEvent = RuntimeEvent;
	type OnChargeTransaction = pallet_cf_flip::FlipTransactionPayment<Self>;
	type OperationalFeeMultiplier = ConstU8<5>;
	type WeightToFee = ConstantMultiplier<FlipBalance, ConstU128<{ TX_FEE_MULTIPLIER }>>;
	type LengthToFee = ConstantMultiplier<FlipBalance, ConstU128<1_000_000>>;
	type FeeMultiplierUpdate = ConstFeeMultiplier<FeeMultiplier>;
}

parameter_types! {
	pub const ReputationPointFloorAndCeiling: (i32, i32) = (-2880, 2880);
	pub const MaximumAccruableReputation: pallet_cf_reputation::ReputationPoints = 15;
}

impl pallet_cf_cfe_interface::Config for Runtime {
	type WeightInfo = pallet_cf_cfe_interface::PalletWeight<Runtime>;
}

impl pallet_cf_reputation::Config for Runtime {
	type RuntimeEvent = RuntimeEvent;
	type Offence = chainflip::Offence;
	type Heartbeat = ChainflipHeartbeat;
	type HeartbeatBlockInterval = ConstU32<HEARTBEAT_BLOCK_INTERVAL>;
	type ReputationPointFloorAndCeiling = ReputationPointFloorAndCeiling;
	type Slasher = FlipSlasher<Self>;
	type WeightInfo = pallet_cf_reputation::weights::PalletWeight<Runtime>;
	type MaximumAccruableReputation = MaximumAccruableReputation;
	type SafeMode = RuntimeSafeMode;
}

impl pallet_cf_threshold_signature::Config<Instance16> for Runtime {
	type RuntimeEvent = RuntimeEvent;
	type Offence = chainflip::Offence;
	type RuntimeOrigin = RuntimeOrigin;
	type ThresholdCallable = RuntimeCall;
	type ThresholdSignerNomination = chainflip::RandomSignerNomination;
	type TargetChainCrypto = EvmCrypto;
	type VaultActivator = EvmVaultActivator<EthereumVault, ArbitrumVault>;
	type OffenceReporter = Reputation;
	type CeremonyRetryDelay = ConstU32<1>;
	type SafeMode = RuntimeSafeMode;
	type Slasher = FlipSlasher<Self>;
	type CfeMultisigRequest = CfeInterface;
	type Weights = pallet_cf_threshold_signature::weights::PalletWeight<Self>;
}

impl pallet_cf_threshold_signature::Config<Instance2> for Runtime {
	type RuntimeEvent = RuntimeEvent;
	type Offence = chainflip::Offence;
	type RuntimeOrigin = RuntimeOrigin;
	type ThresholdCallable = RuntimeCall;
	type ThresholdSignerNomination = chainflip::RandomSignerNomination;
	type TargetChainCrypto = PolkadotCrypto;
	type VaultActivator = PolkadotVault;
	type OffenceReporter = Reputation;
	type CeremonyRetryDelay = ConstU32<1>;
	type SafeMode = RuntimeSafeMode;
	type Slasher = FlipSlasher<Self>;
	type CfeMultisigRequest = CfeInterface;
	type Weights = pallet_cf_threshold_signature::weights::PalletWeight<Self>;
}

impl pallet_cf_threshold_signature::Config<Instance3> for Runtime {
	type RuntimeEvent = RuntimeEvent;
	type Offence = chainflip::Offence;
	type RuntimeOrigin = RuntimeOrigin;
	type ThresholdCallable = RuntimeCall;
	type ThresholdSignerNomination = chainflip::RandomSignerNomination;
	type TargetChainCrypto = BitcoinCrypto;
	type VaultActivator = BitcoinVault;
	type OffenceReporter = Reputation;
	type CeremonyRetryDelay = ConstU32<1>;
	type SafeMode = RuntimeSafeMode;
	type Slasher = FlipSlasher<Self>;
	type CfeMultisigRequest = CfeInterface;
	type Weights = pallet_cf_threshold_signature::weights::PalletWeight<Self>;
}

impl pallet_cf_broadcast::Config<Instance1> for Runtime {
	type RuntimeEvent = RuntimeEvent;
	type RuntimeCall = RuntimeCall;
	type RuntimeOrigin = RuntimeOrigin;
	type BroadcastCallable = RuntimeCall;
	type Offence = chainflip::Offence;
	type TargetChain = Ethereum;
	type ApiCall = eth::api::EthereumApi<EvmEnvironment>;
	type ThresholdSigner = EvmThresholdSigner;
	type TransactionBuilder = chainflip::EthTransactionBuilder;
	type BroadcastSignerNomination = chainflip::RandomSignerNomination;
	type OffenceReporter = Reputation;
	type EnsureThresholdSigned =
		pallet_cf_threshold_signature::EnsureThresholdSigned<Self, EvmInstance>;
	type BroadcastReadyProvider = BroadcastReadyProvider;
	type BroadcastTimeout = ConstU32<{ 10 * MINUTES }>;
	type WeightInfo = pallet_cf_broadcast::weights::PalletWeight<Runtime>;
	type SafeMode = RuntimeSafeMode;
	type SafeModeBlockMargin = ConstU32<10>;
	type ChainTracking = EthereumChainTracking;
	type RetryPolicy = DefaultRetryPolicy;
	type CfeBroadcastRequest = CfeInterface;
}

impl pallet_cf_broadcast::Config<Instance2> for Runtime {
	type RuntimeEvent = RuntimeEvent;
	type RuntimeCall = RuntimeCall;
	type RuntimeOrigin = RuntimeOrigin;
	type BroadcastCallable = RuntimeCall;
	type Offence = chainflip::Offence;
	type TargetChain = Polkadot;
	type ApiCall = dot::api::PolkadotApi<DotEnvironment>;
	type ThresholdSigner = PolkadotThresholdSigner;
	type TransactionBuilder = chainflip::DotTransactionBuilder;
	type BroadcastSignerNomination = chainflip::RandomSignerNomination;
	type OffenceReporter = Reputation;
	type EnsureThresholdSigned =
		pallet_cf_threshold_signature::EnsureThresholdSigned<Self, PolkadotInstance>;
	type BroadcastReadyProvider = BroadcastReadyProvider;
	type BroadcastTimeout = ConstU32<{ 10 * MINUTES }>;
	type WeightInfo = pallet_cf_broadcast::weights::PalletWeight<Runtime>;
	type SafeMode = RuntimeSafeMode;
	type SafeModeBlockMargin = ConstU32<10>;
	type ChainTracking = PolkadotChainTracking;
	type RetryPolicy = DefaultRetryPolicy;
	type CfeBroadcastRequest = CfeInterface;
}

impl pallet_cf_broadcast::Config<Instance3> for Runtime {
	type RuntimeEvent = RuntimeEvent;
	type RuntimeCall = RuntimeCall;
	type RuntimeOrigin = RuntimeOrigin;
	type BroadcastCallable = RuntimeCall;
	type Offence = chainflip::Offence;
	type TargetChain = Bitcoin;
	type ApiCall = cf_chains::btc::api::BitcoinApi<BtcEnvironment>;
	type ThresholdSigner = BitcoinThresholdSigner;
	type TransactionBuilder = chainflip::BtcTransactionBuilder;
	type BroadcastSignerNomination = chainflip::RandomSignerNomination;
	type OffenceReporter = Reputation;
	type EnsureThresholdSigned =
		pallet_cf_threshold_signature::EnsureThresholdSigned<Self, BitcoinInstance>;
	type BroadcastReadyProvider = BroadcastReadyProvider;
	type BroadcastTimeout = ConstU32<{ 90 * MINUTES }>;
	type WeightInfo = pallet_cf_broadcast::weights::PalletWeight<Runtime>;
	type SafeMode = RuntimeSafeMode;
	type SafeModeBlockMargin = ConstU32<10>;
	type ChainTracking = BitcoinChainTracking;
	type RetryPolicy = BitcoinRetryPolicy;
	type CfeBroadcastRequest = CfeInterface;
}

impl pallet_cf_broadcast::Config<Instance4> for Runtime {
	type RuntimeEvent = RuntimeEvent;
	type RuntimeCall = RuntimeCall;
	type RuntimeOrigin = RuntimeOrigin;
	type BroadcastCallable = RuntimeCall;
	type Offence = chainflip::Offence;
	type TargetChain = Arbitrum;
	type ApiCall = cf_chains::arb::api::ArbitrumApi<EvmEnvironment>;
	type ThresholdSigner = EvmThresholdSigner;
	type TransactionBuilder = chainflip::ArbTransactionBuilder;
	type BroadcastSignerNomination = chainflip::RandomSignerNomination;
	type OffenceReporter = Reputation;
	type EnsureThresholdSigned =
		pallet_cf_threshold_signature::EnsureThresholdSigned<Self, EvmInstance>;
	type BroadcastReadyProvider = BroadcastReadyProvider;
	type BroadcastTimeout = ConstU32<{ 90 * MINUTES }>;
	type WeightInfo = pallet_cf_broadcast::weights::PalletWeight<Runtime>;
	type SafeMode = RuntimeSafeMode;
	type SafeModeBlockMargin = ConstU32<10>;
	type ChainTracking = ArbitrumChainTracking;
	type RetryPolicy = DefaultRetryPolicy;
	type CfeBroadcastRequest = CfeInterface;
}

impl pallet_cf_chain_tracking::Config<Instance1> for Runtime {
	type RuntimeEvent = RuntimeEvent;
	type TargetChain = Ethereum;
	type WeightInfo = pallet_cf_chain_tracking::weights::PalletWeight<Runtime>;
}

impl pallet_cf_chain_tracking::Config<Instance2> for Runtime {
	type RuntimeEvent = RuntimeEvent;
	type TargetChain = Polkadot;
	type WeightInfo = pallet_cf_chain_tracking::weights::PalletWeight<Runtime>;
}

impl pallet_cf_chain_tracking::Config<Instance3> for Runtime {
	type RuntimeEvent = RuntimeEvent;
	type TargetChain = Bitcoin;
	type WeightInfo = pallet_cf_chain_tracking::weights::PalletWeight<Runtime>;
}

impl pallet_cf_chain_tracking::Config<Instance4> for Runtime {
	type RuntimeEvent = RuntimeEvent;
	type TargetChain = Arbitrum;
	type WeightInfo = pallet_cf_chain_tracking::weights::PalletWeight<Runtime>;
}

construct_runtime!(
	pub struct Runtime
	{
		System: frame_system,
		Timestamp: pallet_timestamp,
		Environment: pallet_cf_environment,
		Flip: pallet_cf_flip,
		Emissions: pallet_cf_emissions,
		// AccountRoles after funding, since account creation comes first.
		Funding: pallet_cf_funding,
		AccountRoles: pallet_cf_account_roles,
		TransactionPayment: pallet_transaction_payment,
		Witnesser: pallet_cf_witnesser,
		Validator: pallet_cf_validator,
		Session: pallet_session,
		Historical: session_historical::{Pallet},
		Aura: pallet_aura,
		Authorship: pallet_authorship,
		Grandpa: pallet_grandpa,
		Governance: pallet_cf_governance,
		TokenholderGovernance: pallet_cf_tokenholder_governance,
		Reputation: pallet_cf_reputation,

		EthereumChainTracking: pallet_cf_chain_tracking::<Instance1>,
		PolkadotChainTracking: pallet_cf_chain_tracking::<Instance2>,
		BitcoinChainTracking: pallet_cf_chain_tracking::<Instance3>,
		ArbitrumChainTracking: pallet_cf_chain_tracking::<Instance4>,

		EthereumVault: pallet_cf_vaults::<Instance1>,
		PolkadotVault: pallet_cf_vaults::<Instance2>,
		BitcoinVault: pallet_cf_vaults::<Instance3>,
		ArbitrumVault: pallet_cf_vaults::<Instance4>,

		EvmThresholdSigner: pallet_cf_threshold_signature::<Instance16>,
		PolkadotThresholdSigner: pallet_cf_threshold_signature::<Instance2>,
		BitcoinThresholdSigner: pallet_cf_threshold_signature::<Instance3>,

		EthereumBroadcaster: pallet_cf_broadcast::<Instance1>,
		PolkadotBroadcaster: pallet_cf_broadcast::<Instance2>,
		BitcoinBroadcaster: pallet_cf_broadcast::<Instance3>,
		ArbitrumBroadcaster: pallet_cf_broadcast::<Instance4>,

		Swapping: pallet_cf_swapping,
		LiquidityProvider: pallet_cf_lp,

		EthereumIngressEgress: pallet_cf_ingress_egress::<Instance1>,
		PolkadotIngressEgress: pallet_cf_ingress_egress::<Instance2>,
		BitcoinIngressEgress: pallet_cf_ingress_egress::<Instance3>,
		ArbitrumIngressEgress: pallet_cf_ingress_egress::<Instance4>,

		LiquidityPools: pallet_cf_pools,

		CfeInterface: pallet_cf_cfe_interface,
	}
);

/// The address format for describing accounts.
pub type Address = sp_runtime::MultiAddress<AccountId, ()>;
/// Block header type as expected by this runtime.
pub type Header = generic::Header<BlockNumber, BlakeTwo256>;
/// Block type as expected by this runtime.
pub type Block = generic::Block<Header, UncheckedExtrinsic>;
/// A Block signed with a Justification
pub type SignedBlock = generic::SignedBlock<Block>;
/// The SignedExtension to the basic transaction logic.
pub type SignedExtra = (
	frame_system::CheckNonZeroSender<Runtime>,
	frame_system::CheckSpecVersion<Runtime>,
	frame_system::CheckTxVersion<Runtime>,
	frame_system::CheckGenesis<Runtime>,
	frame_system::CheckEra<Runtime>,
	frame_system::CheckNonce<Runtime>,
	frame_system::CheckWeight<Runtime>,
	pallet_transaction_payment::ChargeTransactionPayment<Runtime>,
);
/// Unchecked extrinsic type as expected by this runtime.
pub type UncheckedExtrinsic =
	generic::UncheckedExtrinsic<Address, RuntimeCall, Signature, SignedExtra>;
/// The payload being signed in transactions.
pub type SignedPayload = generic::SignedPayload<RuntimeCall, SignedExtra>;
/// Extrinsic type that has already been checked.
pub type CheckedExtrinsic = generic::CheckedExtrinsic<AccountId, RuntimeCall, SignedExtra>;
#[cfg(not(feature = "try-runtime"))]
/// Executive: handles dispatch to the various modules.
pub type Executive = frame_executive::Executive<
	Runtime,
	Block,
	frame_system::ChainContext<Runtime>,
	Runtime,
	PalletExecutionOrder,
	PalletMigrations,
>;

// NOTE: This should be a temporary workaround. When paritytech/polkadot-sdk#2560 is merged into our
// substrate fork, we can remove this.
#[cfg(feature = "try-runtime")]
/// Executive: handles dispatch to the various modules.
pub type Executive = frame_executive::Executive<
	Runtime,
	Block,
	frame_system::ChainContext<Runtime>,
	Runtime,
	PalletExecutionOrder,
	PalletMigrations,
	AllPalletsWithoutSystem,
>;

pub type PalletExecutionOrder = (
	System,
	Timestamp,
	CfeInterface,
	Environment,
	Flip,
	Emissions,
	Funding,
	AccountRoles,
	TransactionPayment,
	Witnesser,
	Validator,
	Session,
	Historical,
	Aura,
	Authorship,
	Grandpa,
	Governance,
	TokenholderGovernance,
	Reputation,
	EthereumChainTracking,
	PolkadotChainTracking,
	BitcoinChainTracking,
	ArbitrumChainTracking,
	EthereumVault,
	PolkadotVault,
	BitcoinVault,
	ArbitrumVault,
	EvmThresholdSigner,
	PolkadotThresholdSigner,
	BitcoinThresholdSigner,
	EthereumBroadcaster,
	PolkadotBroadcaster,
	BitcoinBroadcaster,
	ArbitrumBroadcaster,
	Swapping,
	LiquidityProvider,
	EthereumIngressEgress,
	PolkadotIngressEgress,
	BitcoinIngressEgress,
	ArbitrumIngressEgress,
	LiquidityPools,
);

// Pallet Migrations for each pallet.
// We use the executive pallet because the `pre_upgrade` and `post_upgrade` hooks are noops
// for tuple migrations (like these).
type PalletMigrations = (
	// DO NOT REMOVE `VersionUpdate`. THIS IS REQUIRED TO UPDATE THE VERSION FOR THE CFES EVERY
	// UPGRADE
	pallet_cf_environment::migrations::VersionUpdate<Runtime>,
	pallet_cf_environment::migrations::PalletMigration<Runtime>,
	pallet_cf_funding::migrations::PalletMigration<Runtime>,
	// pallet_cf_validator::migrations::PalletMigration<Runtime>,
	pallet_grandpa::migrations::MigrateV4ToV5<Runtime>,
	pallet_cf_governance::migrations::PalletMigration<Runtime>,
	pallet_cf_tokenholder_governance::migrations::PalletMigration<Runtime>,
	pallet_cf_chain_tracking::migrations::PalletMigration<Runtime, EthereumInstance>,
	pallet_cf_chain_tracking::migrations::PalletMigration<Runtime, PolkadotInstance>,
	pallet_cf_chain_tracking::migrations::PalletMigration<Runtime, BitcoinInstance>,
	// pallet_cf_chain_tracking::migrations::PalletMigration<Runtime, ArbitrumInstance>,
	pallet_cf_vaults::migrations::PalletMigration<Runtime, EthereumInstance>,
	pallet_cf_vaults::migrations::PalletMigration<Runtime, PolkadotInstance>,
	pallet_cf_vaults::migrations::PalletMigration<Runtime, BitcoinInstance>,
	// pallet_cf_vaults::migrations::PalletMigration<Runtime, ArbitrumInstance>,
	migrations::arbitrum_integration::RenameEthereumToEvmThresholdSigner,
	migrations::threshold_signature_refactor::Migration,
	pallet_cf_threshold_signature::migrations::PalletMigration<Runtime, EvmInstance>,
	pallet_cf_threshold_signature::migrations::PalletMigration<Runtime, PolkadotInstance>,
	pallet_cf_threshold_signature::migrations::PalletMigration<Runtime, BitcoinInstance>,
	pallet_cf_broadcast::migrations::PalletMigration<Runtime, EthereumInstance>,
	pallet_cf_broadcast::migrations::PalletMigration<Runtime, PolkadotInstance>,
	pallet_cf_broadcast::migrations::PalletMigration<Runtime, BitcoinInstance>,
	// pallet_cf_broadcast::migrations::PalletMigration<Runtime, ArbitrumInstance>,
	pallet_cf_swapping::migrations::PalletMigration<Runtime>,
	pallet_cf_lp::migrations::PalletMigration<Runtime>,
	pallet_cf_ingress_egress::migrations::PalletMigration<Runtime, EthereumInstance>,
	pallet_cf_ingress_egress::migrations::PalletMigration<Runtime, PolkadotInstance>,
	pallet_cf_ingress_egress::migrations::PalletMigration<Runtime, BitcoinInstance>,
	// pallet_cf_ingress_egress::migrations::PalletMigration<Runtime, ArbitrumInstance>,
	pallet_cf_cfe_interface::migrations::PalletMigration<Runtime>,
	// TODO: After the Abitrum release, arbitrum_integration migrations and un-comment the
	// Arbitrum-specific pallet migrations.
	VersionedMigration<
		pallet_cf_environment::Pallet<Runtime>,
		migrations::arbitrum_integration::ArbitrumIntegration,
		8,
		9,
	>,
	// pallet_cf_pools::migrations::PalletMigration<Runtime>,
	FlipToBurnMigration,
);

pub struct FlipToBurnMigration;

impl frame_support::traits::OnRuntimeUpgrade for FlipToBurnMigration {
	fn on_runtime_upgrade() -> frame_support::weights::Weight {
		use frame_support::traits::{GetStorageVersion, StorageVersion};

		if <pallet_cf_pools::Pallet<Runtime> as GetStorageVersion>::on_chain_storage_version() == 2 &&
			<pallet_cf_swapping::Pallet<Runtime> as GetStorageVersion>::on_chain_storage_version(
			) == 2
		{
			log::info!("⏫ Applying FlipToBurn migration.");
			// Moving the FlipToBurn storage item from the pools pallet to the Swapping pallet.
			cf_runtime_upgrade_utilities::move_pallet_storage::<
				pallet_cf_pools::Pallet<Runtime>,
				pallet_cf_swapping::Pallet<Runtime>,
			>("FlipToBurn".as_bytes());

			// Bump the version of both pallets
			StorageVersion::new(3).put::<pallet_cf_pools::Pallet<Runtime>>();
			StorageVersion::new(3).put::<pallet_cf_swapping::Pallet<Runtime>>();
		} else {
			log::info!(
				"⏭ Skipping FlipToBurn migration. {:?}, {:?}",
				<pallet_cf_pools::Pallet<Runtime> as GetStorageVersion>::on_chain_storage_version(),
				<pallet_cf_swapping::Pallet<Runtime> as GetStorageVersion>::on_chain_storage_version()
			);
		}
		Default::default()
	}

	#[cfg(feature = "try-runtime")]
	fn pre_upgrade() -> Result<Vec<u8>, sp_runtime::DispatchError> {
		use codec::Encode;
		use frame_support::{migrations::VersionedPostUpgradeData, traits::GetStorageVersion};

		if <pallet_cf_pools::Pallet<Runtime> as GetStorageVersion>::on_chain_storage_version() == 2
		{
			// The new FlipToBurn should be 0 before the upgrade.
			frame_support::ensure!(
				pallet_cf_swapping::FlipToBurn::<Runtime>::get() == 0,
				"Incorrect pre-upgrade state for swapping FlipToBurn."
			);
			Ok(VersionedPostUpgradeData::MigrationExecuted(
				pallet_cf_pools::migrations::old::FlipToBurn::<Runtime>::get().encode(),
			)
			.encode())
		} else {
			Ok(VersionedPostUpgradeData::Noop.encode())
		}
	}

	#[cfg(feature = "try-runtime")]
	fn post_upgrade(state: Vec<u8>) -> Result<(), frame_support::sp_runtime::TryRuntimeError> {
		use codec::Decode;
		use frame_support::migrations::VersionedPostUpgradeData;

		if let VersionedPostUpgradeData::MigrationExecuted(pre_upgrade_data) =
			<VersionedPostUpgradeData>::decode(&mut &state[..])
				.map_err(|_| "Failed to decode pre-upgrade state.")?
		{
			let pre_upgrade_flip_to_burn = <AssetAmount>::decode(&mut &pre_upgrade_data[..])
				.map_err(|_| "Failed to decode FlipToBurn from pre-upgrade state.")?;

			frame_support::ensure!(
				pre_upgrade_flip_to_burn == pallet_cf_swapping::FlipToBurn::<Runtime>::get(),
				"Pre-upgrade state does not match post-upgrade state for FlipToBurn."
			);
		}
		Ok(())
	}
}

#[cfg(feature = "runtime-benchmarks")]
#[macro_use]
extern crate frame_benchmarking;

#[cfg(feature = "runtime-benchmarks")]
mod benches {
	define_benchmarks!(
		[frame_benchmarking, BaselineBench::<Runtime>]
		[frame_system, SystemBench::<Runtime>]
		[pallet_timestamp, Timestamp]
		[pallet_cf_environment, Environment]
		[pallet_cf_flip, Flip]
		[pallet_cf_emissions, Emissions]
		[pallet_cf_funding, Funding]
		[pallet_session, SessionBench::<Runtime>]
		[pallet_cf_witnesser, Witnesser]
		[pallet_cf_validator, Validator]
		[pallet_cf_governance, Governance]
		[pallet_cf_tokenholder_governance, TokenholderGovernance]
		[pallet_cf_vaults, EthereumVault]
		[pallet_cf_reputation, Reputation]
		[pallet_cf_threshold_signature, EvmThresholdSigner]
		[pallet_cf_broadcast, EthereumBroadcaster]
		[pallet_cf_chain_tracking, EthereumChainTracking]
		[pallet_cf_swapping, Swapping]
		[pallet_cf_account_roles, AccountRoles]
		[pallet_cf_ingress_egress, EthereumIngressEgress]
		[pallet_cf_lp, LiquidityProvider]
		[pallet_cf_pools, LiquidityPools]
		[pallet_cf_cfe_interface, CfeInterface]
	);
}

impl_runtime_apis! {
	// START custom runtime APIs
	impl runtime_apis::CustomRuntimeApi<Block> for Runtime {
		fn cf_is_auction_phase() -> bool {
			Validator::is_auction_phase()
		}
		fn cf_eth_flip_token_address() -> EthereumAddress {
			Environment::supported_eth_assets(cf_primitives::chains::assets::eth::Asset::Flip).expect("FLIP token address should exist")
		}
		fn cf_eth_state_chain_gateway_address() -> EthereumAddress {
			Environment::state_chain_gateway_address()
		}
		fn cf_eth_key_manager_address() -> EthereumAddress {
			Environment::key_manager_address()
		}
		fn cf_eth_chain_id() -> u64 {
			Environment::ethereum_chain_id()
		}
		fn cf_eth_vault() -> ([u8; 33], BlockNumber) {
			let epoch_index = Self::cf_current_epoch();
			// We should always have a Vault for the current epoch, but in case we do
			// not, just return an empty Vault.
			(EvmThresholdSigner::keys(epoch_index).unwrap_or_default().to_pubkey_compressed(), EthereumVault::vault_start_block_numbers(epoch_index).unwrap().unique_saturated_into())
		}
		fn cf_auction_parameters() -> (u32, u32) {
			let auction_params = Validator::auction_parameters();
			(auction_params.min_size, auction_params.max_size)
		}
		fn cf_min_funding() -> u128 {
			MinimumFunding::<Runtime>::get().unique_saturated_into()
		}
		fn cf_current_epoch() -> u32 {
			Validator::current_epoch()
		}
		fn cf_current_compatibility_version() -> SemVer {
			Environment::current_release_version()
		}
		fn cf_epoch_duration() -> u32 {
			Validator::blocks_per_epoch()
		}
		fn cf_current_epoch_started_at() -> u32 {
			Validator::current_epoch_started_at()
		}
		fn cf_authority_emission_per_block() -> u128 {
			Emissions::current_authority_emission_per_block()
		}
		fn cf_backup_emission_per_block() -> u128 {
			Emissions::backup_node_emission_per_block()
		}
		fn cf_flip_supply() -> (u128, u128) {
			(Flip::total_issuance(), Flip::offchain_funds())
		}
		fn cf_accounts() -> Vec<(AccountId, Vec<u8>)> {
			let mut vanity_names = Validator::vanity_names();
			frame_system::Account::<Runtime>::iter_keys()
				.map(|account_id| {
					let vanity_name = vanity_names.remove(&account_id).unwrap_or_default();
					(account_id, vanity_name)
				})
				.collect()
		}
		fn cf_asset_balances(account_id: AccountId) -> Vec<(Asset, u128)> {
			LiquidityProvider::asset_balances(&account_id)
		}
		fn cf_account_flip_balance(account_id: &AccountId) -> u128 {
			pallet_cf_flip::Account::<Runtime>::get(account_id).total()
		}
		fn cf_validator_info(account_id: &AccountId) -> ValidatorInfo {
			let is_current_backup = pallet_cf_validator::Backups::<Runtime>::get().contains_key(account_id);
			let key_holder_epochs = pallet_cf_validator::HistoricalActiveEpochs::<Runtime>::get(account_id);
			let is_qualified = <<Runtime as pallet_cf_validator::Config>::KeygenQualification as QualifyNode<_>>::is_qualified(account_id);
			let is_current_authority = pallet_cf_validator::CurrentAuthorities::<Runtime>::get().contains(account_id);
			let is_bidding = pallet_cf_funding::ActiveBidder::<Runtime>::get(account_id);
			let bound_redeem_address = pallet_cf_funding::BoundRedeemAddress::<Runtime>::get(account_id);
			let apy_bp = calculate_account_apy(account_id);
			let reputation_info = pallet_cf_reputation::Reputations::<Runtime>::get(account_id);
			let account_info = pallet_cf_flip::Account::<Runtime>::get(account_id);
			let restricted_balances = pallet_cf_funding::RestrictedBalances::<Runtime>::get(account_id);
			ValidatorInfo {
				balance: account_info.total(),
				bond: account_info.bond(),
				last_heartbeat: pallet_cf_reputation::LastHeartbeat::<Runtime>::get(account_id).unwrap_or(0),
				reputation_points: reputation_info.reputation_points,
				keyholder_epochs: key_holder_epochs,
				is_current_authority,
				is_current_backup,
				is_qualified: is_bidding && is_qualified,
				is_online: Reputation::is_qualified(account_id),
				is_bidding,
				bound_redeem_address,
				apy_bp,
				restricted_balances,
			}
		}

		fn cf_penalties() -> Vec<(Offence, RuntimeApiPenalty)> {
			pallet_cf_reputation::Penalties::<Runtime>::iter_keys()
				.map(|offence| {
					let penalty = pallet_cf_reputation::Penalties::<Runtime>::get(offence);
					(offence, RuntimeApiPenalty {
						reputation_points: penalty.reputation,
						suspension_duration_blocks: penalty.suspension
					})
				})
				.collect()
		}
		fn cf_suspensions() -> Vec<(Offence, Vec<(u32, AccountId)>)> {
			pallet_cf_reputation::Suspensions::<Runtime>::iter_keys()
				.map(|offence| {
					let suspension = pallet_cf_reputation::Suspensions::<Runtime>::get(offence);
					(offence, suspension.into())
				})
				.collect()
		}
		fn cf_generate_gov_key_call_hash(
			call: Vec<u8>,
		) -> GovCallHash {
			Governance::compute_gov_key_call_hash::<_>(call).0
		}

		fn cf_auction_state() -> AuctionState {
			let auction_params = Validator::auction_parameters();
			let min_active_bid = SetSizeMaximisingAuctionResolver::try_new(
				<Runtime as Chainflip>::EpochInfo::current_authority_count(),
				auction_params,
			)
			.and_then(|resolver| {
				resolver.resolve_auction(
					<Runtime as pallet_cf_validator::Config>::BidderProvider::get_qualified_bidders::<<Runtime as pallet_cf_validator::Config>::KeygenQualification>(),
					Validator::auction_bid_cutoff_percentage(),
				)
			})
			.ok()
			.map(|auction_outcome| auction_outcome.bond);
			AuctionState {
				blocks_per_epoch: Validator::blocks_per_epoch(),
				current_epoch_started_at: Validator::current_epoch_started_at(),
				redemption_period_as_percentage: Validator::redemption_period_as_percentage().deconstruct(),
				min_funding: MinimumFunding::<Runtime>::get().unique_saturated_into(),
				auction_size_range: (auction_params.min_size, auction_params.max_size),
				min_active_bid,
			}
		}

		fn cf_pool_price(
			from: Asset,
			to: Asset,
		) -> Option<PoolPriceV1> {
			LiquidityPools::current_price(from, to)
		}

		fn cf_pool_price_v2(base_asset: Asset, quote_asset: Asset) -> Result<PoolPriceV2, DispatchErrorWithMessage> {
			LiquidityPools::pool_price(base_asset, quote_asset).map_err(Into::into)
		}

		/// Simulates a swap and return the intermediate (if any) and final output.
		///
		/// If no swap rate can be calculated, returns None. This can happen if the pools are not
		/// provisioned, or if the input amount amount is too high or too low to give a meaningful
		/// output.
		///
		/// Note: This function must only be called through RPC, because RPC has its own storage buffer
		/// layer and would not affect on-chain storage.
		fn cf_pool_simulate_swap(from: Asset, to:Asset, amount: AssetAmount) -> Result<SwapOutput, DispatchErrorWithMessage> {
			LiquidityPools::swap_with_network_fee(from, to, amount).map_err(Into::into)
		}

		fn cf_pool_info(base_asset: Asset, quote_asset: Asset) -> Result<PoolInfo, DispatchErrorWithMessage> {
			LiquidityPools::pool_info(base_asset, quote_asset).map_err(Into::into)
		}

		fn cf_pool_depth(base_asset: Asset, quote_asset: Asset, tick_range: Range<cf_amm::common::Tick>) -> Result<AskBidMap<UnidirectionalPoolDepth>, DispatchErrorWithMessage> {
			LiquidityPools::pool_depth(base_asset, quote_asset, tick_range).map_err(Into::into)
		}

		fn cf_pool_liquidity(base_asset: Asset, quote_asset: Asset) -> Result<PoolLiquidity, DispatchErrorWithMessage> {
			LiquidityPools::pool_liquidity(base_asset, quote_asset).map_err(Into::into)
		}

		fn cf_required_asset_ratio_for_range_order(
			base_asset: Asset,
			quote_asset: Asset,
			tick_range: Range<cf_amm::common::Tick>,
		) -> Result<PoolPairsMap<Amount>, DispatchErrorWithMessage> {
			LiquidityPools::required_asset_ratio_for_range_order(base_asset, quote_asset, tick_range).map_err(Into::into)
		}

		fn cf_pool_orderbook(
			base_asset: Asset,
			quote_asset: Asset,
			orders: u32,
		) -> Result<PoolOrderbook, DispatchErrorWithMessage> {
			LiquidityPools::pool_orderbook(base_asset, quote_asset, orders).map_err(Into::into)
		}

		fn cf_pool_orders(
			base_asset: Asset,
			quote_asset: Asset,
			lp: Option<AccountId>,
		) -> Result<PoolOrders<Runtime>, DispatchErrorWithMessage> {
			LiquidityPools::pool_orders(base_asset, quote_asset, lp).map_err(Into::into)
		}

		fn cf_pool_range_order_liquidity_value(
			base_asset: Asset,
			quote_asset: Asset,
			tick_range: Range<Tick>,
			liquidity: Liquidity,
		) -> Result<PoolPairsMap<Amount>, DispatchErrorWithMessage> {
			LiquidityPools::pool_range_order_liquidity_value(base_asset, quote_asset, tick_range, liquidity).map_err(Into::into)
		}

		fn cf_network_environment() -> NetworkEnvironment {
			Environment::network_environment()
		}

		fn cf_max_swap_amount(asset: Asset) -> Option<AssetAmount> {
			Swapping::maximum_swap_amount(asset)
		}

		fn cf_min_deposit_amount(asset: Asset) -> AssetAmount {
			use pallet_cf_ingress_egress::MinimumDeposit;
			match asset.into() {
				ForeignChainAndAsset::Ethereum(asset) => MinimumDeposit::<Runtime, EthereumInstance>::get(asset),
				ForeignChainAndAsset::Polkadot(asset) => MinimumDeposit::<Runtime, PolkadotInstance>::get(asset),
				ForeignChainAndAsset::Bitcoin(asset) => MinimumDeposit::<Runtime, BitcoinInstance>::get(asset).into(),
				ForeignChainAndAsset::Arbitrum(asset) => MinimumDeposit::<Runtime, ArbitrumInstance>::get(asset),
			}
		}

		fn cf_egress_dust_limit(generic_asset: Asset) -> AssetAmount {
			use pallet_cf_ingress_egress::EgressDustLimit;

			match generic_asset.into() {
				ForeignChainAndAsset::Ethereum(asset) => EgressDustLimit::<Runtime, EthereumInstance>::get(asset),
				ForeignChainAndAsset::Polkadot(asset) => EgressDustLimit::<Runtime, PolkadotInstance>::get(asset),
				ForeignChainAndAsset::Bitcoin(asset) => EgressDustLimit::<Runtime, BitcoinInstance>::get(asset),
				ForeignChainAndAsset::Arbitrum(asset) => EgressDustLimit::<Runtime, ArbitrumInstance>::get(asset),

			}
		}

		fn cf_ingress_fee(generic_asset: Asset) -> Option<AssetAmount> {
			match generic_asset.into() {
				ForeignChainAndAsset::Ethereum(asset) => {
					pallet_cf_pools::Pallet::<Runtime>::estimate_swap_input_for_desired_output(
						generic_asset,
						Asset::Eth,
						pallet_cf_chain_tracking::Pallet::<Runtime, EthereumInstance>::estimate_ingress_fee(asset)
					)
				},
				ForeignChainAndAsset::Polkadot(asset) => Some(pallet_cf_chain_tracking::Pallet::<Runtime, PolkadotInstance>::estimate_ingress_fee(asset)),
				ForeignChainAndAsset::Bitcoin(asset) => Some(pallet_cf_chain_tracking::Pallet::<Runtime, BitcoinInstance>::estimate_ingress_fee(asset).into()),
				ForeignChainAndAsset::Arbitrum(asset) => {
					pallet_cf_pools::Pallet::<Runtime>::estimate_swap_input_for_desired_output(
						generic_asset,
						Asset::ArbEth,
						pallet_cf_chain_tracking::Pallet::<Runtime, ArbitrumInstance>::estimate_ingress_fee(asset)
					)
				},
			}
		}

		fn cf_egress_fee(generic_asset: Asset) -> Option<AssetAmount> {
			match generic_asset.into() {
				ForeignChainAndAsset::Ethereum(asset) => {
					pallet_cf_pools::Pallet::<Runtime>::estimate_swap_input_for_desired_output(
						generic_asset,
						Asset::Eth,
						pallet_cf_chain_tracking::Pallet::<Runtime, EthereumInstance>::estimate_egress_fee(asset)
					)
				},
				ForeignChainAndAsset::Polkadot(asset) => Some(pallet_cf_chain_tracking::Pallet::<Runtime, PolkadotInstance>::estimate_egress_fee(asset)),
				ForeignChainAndAsset::Bitcoin(asset) => Some(pallet_cf_chain_tracking::Pallet::<Runtime, BitcoinInstance>::estimate_egress_fee(asset).into()),
				ForeignChainAndAsset::Arbitrum(asset) => {
					pallet_cf_pools::Pallet::<Runtime>::estimate_swap_input_for_desired_output(
						generic_asset,
						Asset::ArbEth,
						pallet_cf_chain_tracking::Pallet::<Runtime, ArbitrumInstance>::estimate_egress_fee(asset)
					)
				},
			}
		}

		fn cf_witness_safety_margin(chain: ForeignChain) -> Option<u64> {
			match chain {
				ForeignChain::Bitcoin => pallet_cf_ingress_egress::Pallet::<Runtime, BitcoinInstance>::witness_safety_margin(),
				ForeignChain::Ethereum => pallet_cf_ingress_egress::Pallet::<Runtime, EthereumInstance>::witness_safety_margin(),
				ForeignChain::Polkadot => pallet_cf_ingress_egress::Pallet::<Runtime, PolkadotInstance>::witness_safety_margin().map(Into::into),
				ForeignChain::Arbitrum => pallet_cf_ingress_egress::Pallet::<Runtime, ArbitrumInstance>::witness_safety_margin(),
			}
		}

		fn cf_liquidity_provider_info(
			account_id: AccountId,
		) -> LiquidityProviderInfo {
			let refund_addresses = ForeignChain::iter().map(|chain| {
				(chain, pallet_cf_lp::LiquidityRefundAddress::<Runtime>::get(&account_id, chain))
			}).collect();

			LiquidityPools::sweep(&account_id).unwrap();

			LiquidityProviderInfo {
				refund_addresses,
				balances: Asset::all().map(|asset|
					(asset, pallet_cf_lp::FreeBalances::<Runtime>::get(&account_id, asset).unwrap_or(0))
				).collect(),
				earned_fees: pallet_cf_lp::HistoricalEarnedFees::<Runtime>::get(&account_id),
			}
		}

		fn cf_broker_info(
			account_id: AccountId,
		) -> BrokerInfo {
			let earned_fees = Asset::all().map(|asset|
				(asset, Swapping::earned_broker_fees(&account_id, asset))
			).collect();

			BrokerInfo { earned_fees }
		}

		fn cf_account_role(account_id: AccountId) -> Option<AccountRole> {
			pallet_cf_account_roles::AccountRoles::<Runtime>::get(account_id)
		}

		fn cf_redemption_tax() -> AssetAmount {
			pallet_cf_funding::RedemptionTax::<Runtime>::get()
		}

		/// This should *not* be fully trusted as if the deposits that are pre-witnessed will definitely go through.
		/// This returns a list of swaps in the requested direction that are pre-witnessed in the current block.
		fn cf_prewitness_swaps(base_asset: Asset, quote_asset: Asset, side: Side) -> Vec<AssetAmount> {
			let (from, to) = AssetPair::to_swap(base_asset, quote_asset, side);

			fn filter_deposit_swaps<C, I: 'static>(from: Asset, to: Asset, deposit_witnesses: Vec<DepositWitness<C>>) -> Vec<AssetAmount>
				where Runtime: pallet_cf_ingress_egress::Config<I>,
				C: cf_chains::Chain<ChainAccount = <<Runtime as pallet_cf_ingress_egress::Config<I>>::TargetChain as cf_chains::Chain>::ChainAccount>
			{
				let mut filtered_swaps = Vec::new();
				for deposit in deposit_witnesses {
					let Some(details) = pallet_cf_ingress_egress::DepositChannelLookup::<Runtime, I>::get(
						deposit.deposit_address,
					) else {
						continue
					};
					let channel_asset: Asset = details.deposit_channel.asset.into();

					match details.action {
						ChannelAction::Swap { destination_asset, .. }
							if destination_asset == to && channel_asset == from =>
						{
							filtered_swaps.push(deposit.amount.into());
						},
						ChannelAction::CcmTransfer { destination_asset, channel_metadata, .. } => {
							filtered_swaps.extend(ccm_swaps(from, to, channel_asset, destination_asset, deposit.amount.into(), channel_metadata));
						}
						_ => {
							// ignore other deposit actions
						}
					}
				}
				filtered_swaps
			}

			fn ccm_swaps(from: Asset, to: Asset, source_asset: Asset, destination_asset: Asset, deposit_amount: AssetAmount, channel_metadata: CcmChannelMetadata) -> Vec<AssetAmount> {
				if source_asset != from {
					return Vec::new();
				}

				// There are two swaps for CCM, the principal swap, and the gas amount swap.
				let Ok(CcmSwapAmounts { principal_swap_amount, gas_budget, other_gas_asset }) = Swapping::principal_and_gas_amounts(deposit_amount, &channel_metadata, source_asset, destination_asset) else {
					// not a valid CCM
					return Vec::new();
				};

				let mut ccm_swaps = Vec::new();
				if destination_asset == to {
					// the principal swap is in the requested direction.
					ccm_swaps.push(principal_swap_amount);
				}

				if let Some(gas_asset) = other_gas_asset {
					if gas_asset == to {
						// the gas swap is in the requested direction
						ccm_swaps.push(gas_budget);
					}
				}

				ccm_swaps
			}

			let mut all_prewitnessed_swaps = Vec::new();
			let current_block_events = System::read_events_no_consensus();

			for event in current_block_events {
				match *event {
					frame_system::EventRecord::<RuntimeEvent, sp_core::H256> { event: RuntimeEvent::Witnesser(pallet_cf_witnesser::Event::Prewitnessed { call }), ..} => {
						match call {
							RuntimeCall::Swapping(pallet_cf_swapping::Call::schedule_swap_from_contract {
								from: swap_from, to: swap_to, deposit_amount, ..
							}) if from == swap_from && to == swap_to => {
								all_prewitnessed_swaps.push(deposit_amount);
							}
							RuntimeCall::EthereumIngressEgress(pallet_cf_ingress_egress::Call::process_deposits::<_, EthereumInstance> {
								deposit_witnesses, ..
							}) => {
								all_prewitnessed_swaps.extend(filter_deposit_swaps::<Ethereum, EthereumInstance>(from, to, deposit_witnesses));
							},
							RuntimeCall::ArbitrumIngressEgress(pallet_cf_ingress_egress::Call::process_deposits::<_, ArbitrumInstance> {
								deposit_witnesses, ..
							}) => {
								all_prewitnessed_swaps.extend(filter_deposit_swaps::<Arbitrum, ArbitrumInstance>(from, to, deposit_witnesses));
							},
							RuntimeCall::BitcoinIngressEgress(pallet_cf_ingress_egress::Call::process_deposits {
								deposit_witnesses, ..
							}) => {
								all_prewitnessed_swaps.extend(filter_deposit_swaps::<Bitcoin, BitcoinInstance>(from, to, deposit_witnesses));
							},
							RuntimeCall::PolkadotIngressEgress(pallet_cf_ingress_egress::Call::process_deposits {
								deposit_witnesses, ..
							}) => {
								all_prewitnessed_swaps.extend(filter_deposit_swaps::<Polkadot, PolkadotInstance>(from, to, deposit_witnesses));
							},
							RuntimeCall::Swapping(pallet_cf_swapping::Call::ccm_deposit {
								source_asset, deposit_amount, destination_asset, deposit_metadata, ..
							}) => {
								// There are two swaps for CCM, the principal swap, and the gas amount swap.
								all_prewitnessed_swaps.extend(ccm_swaps(from, to, source_asset, destination_asset, deposit_amount, deposit_metadata.channel_metadata));
							},
							_ => {
								// ignore, we only care about calls that trigger swaps.
							},
						}
					}
					_ => {
						// ignore, we only care about Prewitnessed calls
					}
				}
			}

			all_prewitnessed_swaps
		}

<<<<<<< HEAD

		fn cf_scheduled_swaps(base_asset: Asset, _quote_asset: Asset) -> Vec<ScheduledSwap> {
=======
		fn cf_scheduled_swaps(base_asset: Asset, _quote_asset: Asset) -> Vec<(SwapLegInfo, BlockNumber)> {
>>>>>>> 68995b11

			let current_block = System::block_number();

			pallet_cf_swapping::SwapQueue::<Runtime>::iter().flat_map(|(block, swaps_for_block)| {

				// In case `block` has already passed, the swaps will be re-tried at the next block:
				let execute_at = core::cmp::max(block, current_block.saturating_add(1));

				let swaps: Vec<_> = swaps_for_block.iter().filter(|swap| swap.from == base_asset || swap.to == base_asset).cloned().collect();
				Swapping::get_scheduled_swap_legs(swaps, base_asset).unwrap().into_iter().map(move |swap| (swap, execute_at))
			}).collect()
		}

		fn cf_failed_call_ethereum(broadcast_id: BroadcastId) -> Option<<cf_chains::Ethereum as cf_chains::Chain>::Transaction> {
			if EthereumIngressEgress::get_failed_call(broadcast_id).is_some() {
				EthereumBroadcaster::threshold_signature_data(broadcast_id).map(|(api_call, _)|{
					chainflip::EthTransactionBuilder::build_transaction(&api_call)
				})
			} else {
				None
			}
		}

		fn cf_failed_call_arbitrum(broadcast_id: BroadcastId) -> Option<<cf_chains::Arbitrum as cf_chains::Chain>::Transaction> {
			if ArbitrumIngressEgress::get_failed_call(broadcast_id).is_some() {
				ArbitrumBroadcaster::threshold_signature_data(broadcast_id).map(|(api_call, _)|{
					chainflip::ArbTransactionBuilder::build_transaction(&api_call)
				})
			} else {
				None
			}
		}

		fn cf_witness_count(hash: pallet_cf_witnesser::CallHash) -> Option<FailingWitnessValidators> {
			let mut result: FailingWitnessValidators = FailingWitnessValidators {
				failing_count: 0,
				validators: vec![],
			};
			let voting_validators = Witnesser::count_votes(<Runtime as Chainflip>::EpochInfo::current_epoch(), hash);
			let vanity_names: BTreeMap<AccountId, Vec<u8>> = pallet_cf_validator::VanityNames::<Runtime>::get();
			voting_validators?.iter().for_each(|(val, voted)| {
				let vanity = match vanity_names.get(val) {
					Some(vanity_name) => { vanity_name.clone() },
					None => { vec![] }
				};
				if !voted {
					result.failing_count += 1;
				}
				result.validators.push((val.clone(), String::from_utf8_lossy(&vanity).into(), *voted));
			});

			Some(result)
		}

		fn cf_channel_opening_fee(chain: ForeignChain) -> FlipBalance {
			match chain {
				ForeignChain::Ethereum => pallet_cf_ingress_egress::Pallet::<Runtime, EthereumInstance>::channel_opening_fee(),
				ForeignChain::Polkadot => pallet_cf_ingress_egress::Pallet::<Runtime, PolkadotInstance>::channel_opening_fee(),
				ForeignChain::Bitcoin => pallet_cf_ingress_egress::Pallet::<Runtime, BitcoinInstance>::channel_opening_fee(),
				ForeignChain::Arbitrum => pallet_cf_ingress_egress::Pallet::<Runtime, ArbitrumInstance>::channel_opening_fee(),
			}
		}
	}

	// END custom runtime APIs
	impl sp_api::Core<Block> for Runtime {
		fn version() -> RuntimeVersion {
			VERSION
		}

		fn execute_block(block: Block) {
			Executive::execute_block(block);
		}

		fn initialize_block(header: &<Block as BlockT>::Header) {
			Executive::initialize_block(header)
		}
	}

	impl sp_api::Metadata<Block> for Runtime {
		fn metadata() -> OpaqueMetadata {
			OpaqueMetadata::new(Runtime::metadata().into())
		}

		fn metadata_at_version(version: u32) -> Option<OpaqueMetadata> {
			Runtime::metadata_at_version(version)
		}

		fn metadata_versions() -> sp_std::vec::Vec<u32> {
			Runtime::metadata_versions()
		}
	}

	impl sp_block_builder::BlockBuilder<Block> for Runtime {
		fn apply_extrinsic(extrinsic: <Block as BlockT>::Extrinsic) -> ApplyExtrinsicResult {
			Executive::apply_extrinsic(extrinsic)
		}

		fn finalize_block() -> <Block as BlockT>::Header {
			Executive::finalize_block()
		}

		fn inherent_extrinsics(data: sp_inherents::InherentData) -> Vec<<Block as BlockT>::Extrinsic> {
			data.create_extrinsics()
		}

		fn check_inherents(
			block: Block,
			data: sp_inherents::InherentData,
		) -> sp_inherents::CheckInherentsResult {
			data.check_extrinsics(&block)
		}
	}

	impl sp_transaction_pool::runtime_api::TaggedTransactionQueue<Block> for Runtime {
		fn validate_transaction(
			source: TransactionSource,
			tx: <Block as BlockT>::Extrinsic,
			block_hash: <Block as BlockT>::Hash,
		) -> TransactionValidity {
			Executive::validate_transaction(source, tx, block_hash)
		}
	}

	impl sp_offchain::OffchainWorkerApi<Block> for Runtime {
		fn offchain_worker(header: &<Block as BlockT>::Header) {
			Executive::offchain_worker(header)
		}
	}

	impl sp_consensus_aura::AuraApi<Block, AuraId> for Runtime {
		fn slot_duration() -> sp_consensus_aura::SlotDuration {
			sp_consensus_aura::SlotDuration::from_millis(Aura::slot_duration())
		}

		fn authorities() -> Vec<AuraId> {
			Aura::authorities().into_inner()
		}
	}

	impl sp_session::SessionKeys<Block> for Runtime {
		fn generate_session_keys(seed: Option<Vec<u8>>) -> Vec<u8> {
			opaque::SessionKeys::generate(seed)
		}

		fn decode_session_keys(
			encoded: Vec<u8>,
		) -> Option<Vec<(Vec<u8>, KeyTypeId)>> {
			opaque::SessionKeys::decode_into_raw_public_keys(&encoded)
		}
	}


	impl sp_consensus_grandpa::GrandpaApi<Block> for Runtime {
		fn grandpa_authorities() -> sp_consensus_grandpa::AuthorityList {
			Grandpa::grandpa_authorities()
		}

		fn current_set_id() -> sp_consensus_grandpa::SetId {
			Grandpa::current_set_id()
		}

		fn submit_report_equivocation_unsigned_extrinsic(
			equivocation_proof: sp_consensus_grandpa::EquivocationProof<
				<Block as BlockT>::Hash,
				NumberFor<Block>,
			>,
			key_owner_proof: sp_consensus_grandpa::OpaqueKeyOwnershipProof,
		) -> Option<()> {
			let key_owner_proof = key_owner_proof.decode()?;

			Grandpa::submit_unsigned_equivocation_report(
				equivocation_proof,
				key_owner_proof,
			)
		}

		fn generate_key_ownership_proof(
			_set_id: sp_consensus_grandpa::SetId,
			authority_id: GrandpaId,
		) -> Option<sp_consensus_grandpa::OpaqueKeyOwnershipProof> {
			use codec::Encode;

			Historical::prove((sp_consensus_grandpa::KEY_TYPE, authority_id))
				.map(|p| p.encode())
				.map(sp_consensus_grandpa::OpaqueKeyOwnershipProof::new)
		}
	}

	impl frame_system_rpc_runtime_api::AccountNonceApi<Block, AccountId, Nonce> for Runtime {
		fn account_nonce(account: AccountId) -> Nonce {
			System::account_nonce(account)
		}
	}

	impl pallet_transaction_payment_rpc_runtime_api::TransactionPaymentApi<Block, Balance> for Runtime {
		fn query_info(
			uxt: <Block as BlockT>::Extrinsic,
			len: u32,
		) -> pallet_transaction_payment_rpc_runtime_api::RuntimeDispatchInfo<Balance> {
			TransactionPayment::query_info(uxt, len)
		}
		fn query_fee_details(
			uxt: <Block as BlockT>::Extrinsic,
			len: u32,
		) -> pallet_transaction_payment::FeeDetails<Balance> {
			TransactionPayment::query_fee_details(uxt, len)
		}
		fn query_weight_to_fee(weight: Weight) -> Balance {
			TransactionPayment::weight_to_fee(weight)
		}
		fn query_length_to_fee(length: u32) -> Balance {
			TransactionPayment::length_to_fee(length)
		}
	}

	impl pallet_transaction_payment_rpc_runtime_api::TransactionPaymentCallApi<Block, Balance, RuntimeCall>
		for Runtime
	{
		fn query_call_info(
			call: RuntimeCall,
			len: u32,
		) -> pallet_transaction_payment::RuntimeDispatchInfo<Balance> {
			TransactionPayment::query_call_info(call, len)
		}
		fn query_call_fee_details(
			call: RuntimeCall,
			len: u32,
		) -> pallet_transaction_payment::FeeDetails<Balance> {
			TransactionPayment::query_call_fee_details(call, len)
		}
		fn query_weight_to_fee(weight: Weight) -> Balance {
			TransactionPayment::weight_to_fee(weight)
		}
		fn query_length_to_fee(length: u32) -> Balance {
			TransactionPayment::length_to_fee(length)
		}
	}

	#[cfg(feature = "try-runtime")]
	impl frame_try_runtime::TryRuntime<Block> for Runtime {
		fn on_runtime_upgrade(checks: frame_try_runtime::UpgradeCheckSelect) -> (Weight, Weight) {
			// NOTE: intentional unwrap: we don't want to propagate the error backwards, and want to
			// have a backtrace here. If any of the pre/post migration checks fail, we shall stop
			// right here and right now.
			let weight = Executive::try_runtime_upgrade(checks).unwrap();
			(weight, BlockWeights::get().max_block)
		}

		fn execute_block(
			block: Block,
			state_root_check: bool,
			signature_check: bool,
			select: frame_try_runtime::TryStateSelect
		) -> Weight {
			// NOTE: intentional unwrap: we don't want to propagate the error backwards, and want to
			// have a backtrace here.
			Executive::try_execute_block(block, state_root_check, signature_check, select).expect("execute-block failed")
		}
	}

	impl sp_genesis_builder::GenesisBuilder<Block> for Runtime {
		fn create_default_config() -> Vec<u8> {
			create_default_config::<RuntimeGenesisConfig>()
		}

		fn build_config(config: Vec<u8>) -> sp_genesis_builder::Result {
			build_config::<RuntimeGenesisConfig>(config)
		}
	}

	#[cfg(feature = "runtime-benchmarks")]
	impl frame_benchmarking::Benchmark<Block> for Runtime {
		fn benchmark_metadata(extra: bool) -> (
			Vec<frame_benchmarking::BenchmarkList>,
			Vec<frame_support::traits::StorageInfo>,
		) {
			use frame_benchmarking::{baseline, Benchmarking, BenchmarkList};
			use frame_support::traits::StorageInfoTrait;
			use frame_system_benchmarking::Pallet as SystemBench;
			use cf_session_benchmarking::Pallet as SessionBench;
			use baseline::Pallet as BaselineBench;

			let mut list = Vec::<BenchmarkList>::new();

			list_benchmarks!(list, extra);

			let storage_info = AllPalletsWithSystem::storage_info();

			(list, storage_info)
		}

		fn dispatch_benchmark(
			config: frame_benchmarking::BenchmarkConfig
		) -> Result<Vec<frame_benchmarking::BenchmarkBatch>, sp_runtime::RuntimeString> {
			use frame_benchmarking::{baseline, Benchmarking, BenchmarkBatch};
			use frame_support::traits::TrackedStorageKey;

			use frame_system_benchmarking::Pallet as SystemBench;
			use baseline::Pallet as BaselineBench;
			use cf_session_benchmarking::Pallet as SessionBench;

			impl cf_session_benchmarking::Config for Runtime {}
			impl frame_system_benchmarking::Config for Runtime {}
			impl baseline::Config for Runtime {}

			use frame_support::traits::WhitelistedStorageKeys;
			let whitelist: Vec<TrackedStorageKey> = AllPalletsWithSystem::whitelisted_storage_keys();

			let mut batches = Vec::<BenchmarkBatch>::new();
			let params = (&config, &whitelist);
			add_benchmarks!(params, batches);

			Ok(batches)
		}
	}
}
#[cfg(test)]
mod test {
	use super::*;

	const CALL_ENUM_MAX_SIZE: usize = 320;

	// Introduced from polkadot
	#[test]
	fn call_size() {
		assert!(
			core::mem::size_of::<RuntimeCall>() <= CALL_ENUM_MAX_SIZE,
			r"
			Polkadot suggests a 230 byte limit for the size of the Call type. We use {} but this runtime's call size
			is {}. If this test fails then you have just added a call variant that exceed the limit.

			Congratulations!

			Maybe consider boxing some calls to reduce their size. Otherwise, increasing the CALL_ENUM_MAX_SIZE is
			acceptable (within reason). The issue is that the enum always uses max(enum_size) of memory, even if your
			are using a smaller variant. Note this is irrelevant from a SCALE-encoding POV, it only affects the size of
			the enum on the stack.
			Context:
			  - https://github.com/paritytech/substrate/pull/9418
			  - https://rust-lang.github.io/rust-clippy/master/#large_enum_variant
			  - https://fasterthanli.me/articles/peeking-inside-a-rust-enum
			",
			CALL_ENUM_MAX_SIZE,
			core::mem::size_of::<RuntimeCall>(),
		);
	}
}<|MERGE_RESOLUTION|>--- conflicted
+++ resolved
@@ -1576,12 +1576,7 @@
 			all_prewitnessed_swaps
 		}
 
-<<<<<<< HEAD
-
-		fn cf_scheduled_swaps(base_asset: Asset, _quote_asset: Asset) -> Vec<ScheduledSwap> {
-=======
 		fn cf_scheduled_swaps(base_asset: Asset, _quote_asset: Asset) -> Vec<(SwapLegInfo, BlockNumber)> {
->>>>>>> 68995b11
 
 			let current_block = System::block_number();
 
