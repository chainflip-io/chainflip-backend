--- conflicted
+++ resolved
@@ -1710,9 +1710,7 @@
 			all_prewitnessed_swaps
 		}
 
-<<<<<<< HEAD
-		fn cf_failed_call_ethereum(broadcast_id: BroadcastId) -> Option<<cf_chains::Ethereum as cf_chains::Chain>::Transaction> {
-=======
+
 		fn cf_scheduled_swaps(base_asset: Asset, _quote_asset: Asset) -> Vec<ScheduledSwap> {
 
 			let current_block = System::block_number();
@@ -1725,10 +1723,9 @@
 				let swaps: Vec<_> = swaps_for_block.iter().filter(|swap| swap.from == base_asset || swap.to == base_asset).cloned().collect();
 				Swapping::get_scheduled_swap_legs(swaps, base_asset).unwrap().into_iter().map(move |swap| ScheduledSwap {swap, execute_at })
 			}).collect()
-	}
-
-		fn cf_failed_call(broadcast_id: BroadcastId) -> Option<<cf_chains::Ethereum as cf_chains::Chain>::Transaction> {
->>>>>>> 709dad94
+		}
+
+		fn cf_failed_call_ethereum(broadcast_id: BroadcastId) -> Option<<cf_chains::Ethereum as cf_chains::Chain>::Transaction> {
 			if EthereumIngressEgress::get_failed_call(broadcast_id).is_some() {
 				EthereumBroadcaster::threshold_signature_data(broadcast_id).map(|(api_call, _)|{
 					chainflip::EthTransactionBuilder::build_transaction(&api_call)
