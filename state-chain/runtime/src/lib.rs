#![feature(trivial_bounds)]
#![cfg_attr(not(feature = "std"), no_std)]
// `construct_runtime!` does a lot of recursion and requires us to increase the limit to 256.
#![recursion_limit = "256"]

// A few exports that help ease life for downstream crates.
pub use frame_support::{
	construct_runtime, debug, parameter_types,
	StorageValue,
	traits::{KeyOwnerProofSystem, Randomness},
	weights::{
		constants::{BlockExecutionWeight, ExtrinsicBaseWeight, RocksDbWeight, WEIGHT_PER_SECOND},
		IdentityFee, Weight,
	},
};
use frame_system::offchain::SendTransactionTypes;
use pallet_grandpa::{AuthorityId as GrandpaId, AuthorityList as GrandpaAuthorityList};
use pallet_grandpa::fg_primitives;
use pallet_session::historical as session_historical;
pub use pallet_timestamp::Call as TimestampCall;
pub use pallet_balances::Call as BalancesCall;
use sp_api::impl_runtime_apis;
use sp_consensus_aura::sr25519::AuthorityId as AuraId;
<<<<<<< HEAD
use sp_core::{OpaqueMetadata, crypto::KeyTypeId, ecdsa};
=======
use sp_core::{crypto::KeyTypeId, OpaqueMetadata, ecdsa};
>>>>>>> 0ee87d34
use sp_runtime::{
	ApplyExtrinsicResult, create_runtime_str, generic,
	impl_opaque_keys,
	MultiSignature, transaction_validity::{TransactionSource, TransactionValidity},
};
pub use sp_runtime::{Perbill, Permill};
#[cfg(any(feature = "std", test))]
pub use sp_runtime::BuildStorage;
use sp_runtime::traits::{
	AccountIdLookup, BlakeTwo256, Block as BlockT, IdentifyAccount, NumberFor, OpaqueKeys, Verify,
};
use sp_std::prelude::*;
#[cfg(feature = "std")]
use sp_version::NativeVersion;
use sp_version::RuntimeVersion;
use sp_transaction_pool::TransactionPriority;

// Make the WASM binary available.
#[cfg(feature = "std")]
include!(concat!(env!("OUT_DIR"), "/wasm_binary.rs"));

/// An index to a block.
pub type BlockNumber = u32;

/// Alias to 512-bit hash when used in the context of a transaction signature on the chain.
pub type Signature = MultiSignature;

/// Some way of identifying an account on the chain. We intentionally make it equivalent
/// to the public key of our transaction signing scheme.
pub type AccountId = <<Signature as Verify>::Signer as IdentifyAccount>::AccountId;

/// The type for looking up accounts. We don't expect more than 4 billion of them, but you
/// never know...
pub type AccountIndex = u32;

/// Index of a transaction in the chain.
pub type Index = u32;

/// Balance of an account.
pub type Balance = u128;

/// A hash of some data used by the chain.
pub type Hash = sp_core::H256;

/// Digest item type.
pub type DigestItem = generic::DigestItem<Hash>;

pub type FlipBalance = u128;

/// Opaque types. These are used by the CLI to instantiate machinery that don't need to know
/// the specifics of the runtime. They can then be made to be agnostic over specific formats
/// of data like extrinsics, allowing for them to continue syncing the network through upgrades
/// to even the core data structures.
pub mod opaque {
	pub use sp_runtime::OpaqueExtrinsic as UncheckedExtrinsic;

	use super::*;

	/// Opaque block header type.
	pub type Header = generic::Header<BlockNumber, BlakeTwo256>;
	/// Opaque block type.
	pub type Block = generic::Block<Header, UncheckedExtrinsic>;
	/// Opaque block identifier type.
	pub type BlockId = generic::BlockId<Block>;

	impl_opaque_keys! {
		pub struct SessionKeys {
			pub aura: Aura,
			pub grandpa: Grandpa,
		}
	}
}

pub const VERSION: RuntimeVersion = RuntimeVersion {
	spec_name: create_runtime_str!("state-chain-node"),
	impl_name: create_runtime_str!("state-chain-node"),
	authoring_version: 1,
	spec_version: 100,
	impl_version: 1,
	apis: RUNTIME_API_VERSIONS,
	transaction_version: 1,
};

/// This determines the average expected block time that we are targeting.
/// Blocks will be produced at a minimum duration defined by `SLOT_DURATION`.
/// `SLOT_DURATION` is picked up by `pallet_timestamp` which is in turn picked
/// up by `pallet_aura` to implement `fn slot_duration()`.
///
/// Change this to adjust the block time.
pub const MILLISECS_PER_BLOCK: u64 = 6000;

pub const SLOT_DURATION: u64 = MILLISECS_PER_BLOCK;

// Time is measured by number of blocks.
pub const MINUTES: BlockNumber = 60_000 / (MILLISECS_PER_BLOCK as BlockNumber);
pub const HOURS: BlockNumber = MINUTES * 60;
pub const DAYS: BlockNumber = HOURS * 24;

/// The version information used to identify this runtime when compiled natively.
#[cfg(feature = "std")]
pub fn native_version() -> NativeVersion {
	NativeVersion {
		runtime_version: VERSION,
		can_author_with: Default::default(),
	}
}

// FIXME: These would be changed
parameter_types! {
	pub const MinEpoch: BlockNumber = 1;
	pub const MinValidatorSetSize: u64 = 2;
}

impl pallet_cf_validator::Config for Runtime {
	type Event = Event;
	type MinEpoch = MinEpoch;
	type MinValidatorSetSize = MinValidatorSetSize;
	type ValidatorId = <Self as frame_system::Config>::AccountId;
	type Stake = u64;
	type CandidateProvider = ();
	type ValidatorHandler = ();
}

impl<LocalCall> SendTransactionTypes<LocalCall> for Runtime where
	Call: From<LocalCall>,
{
	type Extrinsic = UncheckedExtrinsic;
	type OverarchingCall = Call;
}

impl pallet_session::Config for Runtime {
	type SessionHandler = <opaque::SessionKeys as OpaqueKeys>::KeyTypeIdProviders;
	type ShouldEndSession = Validator;
	type SessionManager = Validator;
	type Event = Event;
	type Keys = opaque::SessionKeys;
	type NextSessionRotation = Validator;
	type ValidatorId = <Self as frame_system::Config>::AccountId;
	type ValidatorIdOf = pallet_cf_validator::ValidatorOf<Self>;
	type DisabledValidatorsThreshold = ();
	type WeightInfo = pallet_session::weights::SubstrateWeight<Runtime>;
}

impl pallet_session::historical::Config for Runtime {
	type FullIdentification = ();
	type FullIdentificationOf = ();
}

const NORMAL_DISPATCH_RATIO: Perbill = Perbill::from_percent(75);

parameter_types! {
	pub const Version: RuntimeVersion = VERSION;
	pub const BlockHashCount: BlockNumber = 2400;
	/// We allow for 2 seconds of compute with a 6 second average block time.
	pub BlockWeights: frame_system::limits::BlockWeights = frame_system::limits::BlockWeights
		::with_sensible_defaults(2 * WEIGHT_PER_SECOND, NORMAL_DISPATCH_RATIO);
	pub BlockLength: frame_system::limits::BlockLength = frame_system::limits::BlockLength
		::max_with_normal_ratio(5 * 1024 * 1024, NORMAL_DISPATCH_RATIO);
	pub const SS58Prefix: u8 = 42;
}

// Configure FRAME pallets to include in runtime.

impl frame_system::Config for Runtime {
	/// The basic call filter to use in dispatchable.
	type BaseCallFilter = ();
	/// Block & extrinsics weights: base values and limits.
	type BlockWeights = BlockWeights;
	/// The maximum length of a block (in bytes).
	type BlockLength = BlockLength;
	/// The identifier used to distinguish between accounts.
	type AccountId = AccountId;
	/// The aggregated dispatch type that is available for extrinsics.
	type Call = Call;
	/// The lookup mechanism to get account ID from whatever is passed in dispatchers.
	type Lookup = AccountIdLookup<AccountId, ()>;
	/// The index type for storing how many extrinsics an account has signed.
	type Index = Index;
	/// The index type for blocks.
	type BlockNumber = BlockNumber;
	/// The type for hashing blocks and tries.
	type Hash = Hash;
	/// The hashing algorithm used.
	type Hashing = BlakeTwo256;
	/// The header type.
	type Header = generic::Header<BlockNumber, BlakeTwo256>;
	/// The ubiquitous event type.
	type Event = Event;
	/// The ubiquitous origin type.
	type Origin = Origin;
	/// Maximum number of block number to block hash mappings to keep (oldest pruned first).
	type BlockHashCount = BlockHashCount;
	/// The weight of database operations that the runtime can invoke.
	type DbWeight = RocksDbWeight;
	/// Version of the runtime.
	type Version = Version;
	/// Converts a module to the index of the module in `construct_runtime!`.
	///
	/// This type is being generated by `construct_runtime!`.
	type PalletInfo = PalletInfo;
	/// What to do if a new account is created.
	type OnNewAccount = ();
	/// What to do if an account is fully reaped from the system.
	type OnKilledAccount = ();
	/// The data to be stored in an account.
	type AccountData = pallet_balances::AccountData<Balance>;
	/// Weight information for the extrinsics of this pallet.
	type SystemWeightInfo = ();
	/// This is used as an identifier of the chain. 42 is the generic substrate prefix.
	type SS58Prefix = SS58Prefix;
}

impl frame_system::offchain::SigningTypes for Runtime {
	type Public = <Signature as Verify>::Signer;
	type Signature = Signature;
}

impl pallet_aura::Config for Runtime {
	type AuthorityId = AuraId;
}

impl pallet_grandpa::Config for Runtime {
	type Event = Event;
	type Call = Call;

	type KeyOwnerProofSystem = Historical;

	type KeyOwnerProof =
	<Self::KeyOwnerProofSystem as KeyOwnerProofSystem<(KeyTypeId, GrandpaId)>>::Proof;

	type KeyOwnerIdentification = <Self::KeyOwnerProofSystem as KeyOwnerProofSystem<(
		KeyTypeId,
		GrandpaId,
	)>>::IdentificationTuple;

	type HandleEquivocation = ();

	type WeightInfo = ();
}

parameter_types! {
	pub const ExistentialDeposit: u128 = 500;
	pub const MaxLocks: u32 = 50;
}

impl pallet_balances::Config for Runtime {
	type MaxLocks = MaxLocks;
	/// The type for recording an account's balance.
	type Balance = Balance;
	/// The ubiquitous event type.
	type Event = Event;
	type DustRemoval = ();
	type ExistentialDeposit = ExistentialDeposit;
	type AccountStore = System;
	type WeightInfo = pallet_balances::weights::SubstrateWeight<Runtime>;
}

<<<<<<< HEAD
=======
parameter_types! {
	pub const UnsignedPriority: TransactionPriority = 100;
}

impl pallet_cf_staking::Config for Runtime {
	type Event = Event;

	type StakedAmount = u128;

	// TODO: check this against the address type used in the StakeManager
	type EthereumAddress = [u8; 20];

	// TODO: check this against the nonce type used in the StakeManager
	type Nonce = u64;

    type EthereumCrypto = ecdsa::Public;
    
    type UnsignedPriority = UnsignedPriority; 
}

>>>>>>> 0ee87d34
parameter_types! {
	pub OffencesWeightSoftLimit: Weight = Perbill::from_percent(60) * BlockWeights::get().max_block;
}

impl pallet_offences::Config for Runtime {
	type Event = Event;
	type IdentificationTuple = pallet_session::historical::IdentificationTuple<Self>;
	type OnOffenceHandler = ();
	type WeightSoftLimit = OffencesWeightSoftLimit;
}

parameter_types! {
	pub const MinimumPeriod: u64 = SLOT_DURATION / 2;
}

impl pallet_timestamp::Config for Runtime {
	/// A timestamp: milliseconds since the unix epoch.
	type Moment = u64;
	type OnTimestampSet = Aura;
	type MinimumPeriod = MinimumPeriod;
	type WeightInfo = ();
}

parameter_types! {
	/// The number of blocks back we should accept uncles
	pub const UncleGenerations: BlockNumber = 5;
}

impl pallet_authorship::Config for Runtime {
	type FindAuthor = pallet_session::FindAccountFromAuthorIndex<Self, Aura>;
	type UncleGenerations = UncleGenerations;
	type FilterUncle = ();
	type EventHandler = ();
}

impl pallet_sudo::Config for Runtime {
	type Event = Event;
	type Call = Call;
}

impl pallet_cf_witness::Config for Runtime {
	type Event = Event;
	type Origin = Origin;
	type Call = Call;

	// TODO: use Epoch anf ValidatorId definitions from validator rotation pallet
	type Epoch = u64;
	type ValidatorId = <Self as frame_system::Config>::AccountId;
}

impl pallet_cf_staking::Config for Runtime {
	type Event = Event;
	type Call = Call;

	type StakedAmount = FlipBalance;

	// TODO: check this against the address type used in the StakeManager
	type EthereumAddress = [u8; 20];

	// TODO: check this against the nonce type used in the StakeManager
	type Nonce = u64;

	type EthereumCrypto = ecdsa::Public;

	type EnsureWitnessed = pallet_cf_witness::EnsureWitnessed;

	type Witnesser = pallet_cf_witness::Pallet<Runtime>;
}

construct_runtime!(
	pub enum Runtime where
		Block = Block,
		NodeBlock = opaque::Block,
		UncheckedExtrinsic = UncheckedExtrinsic
	{
		System: frame_system::{Module, Call, Config, Storage, Event<T>},
		RandomnessCollectiveFlip: pallet_randomness_collective_flip::{Module, Call, Storage},
		Timestamp: pallet_timestamp::{Module, Call, Storage, Inherent},
		Balances: pallet_balances::{Module, Call, Storage, Config<T>, Event<T>},
		Session: pallet_session::{Module, Call, Storage, Event, Config<T>},
		Historical: session_historical::{Module},
		Validator: pallet_cf_validator::{Module, Call, Storage, Event<T>, Config<T>},
		Aura: pallet_aura::{Module, Config<T>},
		Authorship: pallet_authorship::{Module, Call, Storage, Inherent},
		Grandpa: pallet_grandpa::{Module, Call, Storage, Config, Event},
		Sudo: pallet_sudo::{Module, Call, Config<T>, Storage, Event<T>},
		Offences: pallet_offences::{Module, Call, Storage, Event},
		Witness: pallet_cf_witness::{Module, Call, Event<T>, Origin},
		StakeManager: pallet_cf_staking::{Module, Call, Event<T>},
	}
);

/// The address format for describing accounts.
pub type Address = sp_runtime::MultiAddress<AccountId, ()>;
/// Block header type as expected by this runtime.
pub type Header = generic::Header<BlockNumber, BlakeTwo256>;
/// Block type as expected by this runtime.
pub type Block = generic::Block<Header, UncheckedExtrinsic>;
/// A Block signed with a Justification
pub type SignedBlock = generic::SignedBlock<Block>;
/// BlockId type as expected by this runtime.
pub type BlockId = generic::BlockId<Block>;
/// The SignedExtension to the basic transaction logic.
pub type SignedExtra = (
	frame_system::CheckSpecVersion<Runtime>,
	frame_system::CheckTxVersion<Runtime>,
	frame_system::CheckGenesis<Runtime>,
	frame_system::CheckEra<Runtime>,
	frame_system::CheckNonce<Runtime>,
	frame_system::CheckWeight<Runtime>,
);
/// Unchecked extrinsic type as expected by this runtime.
pub type UncheckedExtrinsic = generic::UncheckedExtrinsic<Address, Call, Signature, SignedExtra>;
/// Extrinsic type that has already been checked.
pub type CheckedExtrinsic = generic::CheckedExtrinsic<AccountId, Call, SignedExtra>;
/// Executive: handles dispatch to the various modules.
pub type Executive = frame_executive::Executive<
	Runtime,
	Block,
	frame_system::ChainContext<Runtime>,
	Runtime,
	AllModules,
>;

impl_runtime_apis! {

	impl sp_api::Core<Block> for Runtime {
		fn version() -> RuntimeVersion {
			VERSION
		}

		fn execute_block(block: Block) {
			Executive::execute_block(block)
		}

		fn initialize_block(header: &<Block as BlockT>::Header) {
			Executive::initialize_block(header)
		}
	}

	impl sp_api::Metadata<Block> for Runtime {
		fn metadata() -> OpaqueMetadata {
			Runtime::metadata().into()
		}
	}

	impl sp_block_builder::BlockBuilder<Block> for Runtime {
		fn apply_extrinsic(extrinsic: <Block as BlockT>::Extrinsic) -> ApplyExtrinsicResult {
			Executive::apply_extrinsic(extrinsic)
		}

		fn finalize_block() -> <Block as BlockT>::Header {
			Executive::finalize_block()
		}

		fn inherent_extrinsics(data: sp_inherents::InherentData) ->
			Vec<<Block as BlockT>::Extrinsic> {
			data.create_extrinsics()
		}

		fn check_inherents(
			block: Block,
			data: sp_inherents::InherentData,
		) -> sp_inherents::CheckInherentsResult {
			data.check_extrinsics(&block)
		}

		fn random_seed() -> <Block as BlockT>::Hash {
			RandomnessCollectiveFlip::random_seed()
		}
	}

	impl sp_transaction_pool::runtime_api::TaggedTransactionQueue<Block> for Runtime {
		fn validate_transaction(
			source: TransactionSource,
			tx: <Block as BlockT>::Extrinsic,
		) -> TransactionValidity {
			Executive::validate_transaction(source, tx)
		}
	}

	impl sp_offchain::OffchainWorkerApi<Block> for Runtime {
		fn offchain_worker(header: &<Block as BlockT>::Header) {
			Executive::offchain_worker(header)
		}
	}

	impl sp_consensus_aura::AuraApi<Block, AuraId> for Runtime {
		fn slot_duration() -> u64 {
			Aura::slot_duration()
		}

		fn authorities() -> Vec<AuraId> {
			Aura::authorities()
		}
	}

	impl sp_session::SessionKeys<Block> for Runtime {
		fn generate_session_keys(seed: Option<Vec<u8>>) -> Vec<u8> {
			opaque::SessionKeys::generate(seed)
		}

		fn decode_session_keys(
			encoded: Vec<u8>,
		) -> Option<Vec<(Vec<u8>, KeyTypeId)>> {
			opaque::SessionKeys::decode_into_raw_public_keys(&encoded)
		}
	}

	impl fg_primitives::GrandpaApi<Block> for Runtime {
		fn grandpa_authorities() -> GrandpaAuthorityList {
			Grandpa::grandpa_authorities()
		}

		fn submit_report_equivocation_unsigned_extrinsic(
			equivocation_proof: fg_primitives::EquivocationProof<
				<Block as BlockT>::Hash,
				NumberFor<Block>,
			>,
			key_owner_proof: fg_primitives::OpaqueKeyOwnershipProof,
		) -> Option<()> {
			let key_owner_proof = key_owner_proof.decode()?;

			Grandpa::submit_unsigned_equivocation_report(
				equivocation_proof,
				key_owner_proof,
			)
		}

		fn generate_key_ownership_proof(
			_set_id: fg_primitives::SetId,
			authority_id: GrandpaId,
		) -> Option<fg_primitives::OpaqueKeyOwnershipProof> {
			use codec::Encode;

			Historical::prove((fg_primitives::KEY_TYPE, authority_id))
				.map(|p| p.encode())
				.map(fg_primitives::OpaqueKeyOwnershipProof::new)
		}
	}

	impl frame_system_rpc_runtime_api::AccountNonceApi<Block, AccountId, Index> for Runtime {
		fn account_nonce(account: AccountId) -> Index {
			System::account_nonce(account)
		}
	}

	#[cfg(feature = "runtime-benchmarks")]
	impl frame_benchmarking::Benchmark<Block> for Runtime {
		fn dispatch_benchmark(
			config: frame_benchmarking::BenchmarkConfig
		) -> Result<Vec<frame_benchmarking::BenchmarkBatch>, sp_runtime::RuntimeString> {
			use frame_benchmarking::{Benchmarking, BenchmarkBatch, add_benchmark, TrackedStorageKey};

			use frame_system_benchmarking::Module as SystemBench;
			impl frame_system_benchmarking::Config for Runtime {}

			let whitelist: Vec<TrackedStorageKey> = vec![
				// Block Number
				hex_literal::hex!("26aa394eea5630e07c48ae0c9558cef702a5c1b19ab7a04f536c519aca4983ac").to_vec().into(),
				// Total Issuance
				hex_literal::hex!("c2261276cc9d1f8598ea4b6a74b15c2f57c875e4cff74148e4628f264b974c80").to_vec().into(),
				// Execution Phase
				hex_literal::hex!("26aa394eea5630e07c48ae0c9558cef7ff553b5a9862a516939d82b3d3d8661a").to_vec().into(),
				// Event Count
				hex_literal::hex!("26aa394eea5630e07c48ae0c9558cef70a98fdbe9ce6c55837576c60c7af3850").to_vec().into(),
				// System Events
				hex_literal::hex!("26aa394eea5630e07c48ae0c9558cef780d41e5e16056765bc8461851072c9d7").to_vec().into(),
			];

			let mut batches = Vec::<BenchmarkBatch>::new();
			let params = (&config, &whitelist);

			add_benchmark!(params, batches, frame_system, SystemBench::<Runtime>);
			add_benchmark!(params, batches, pallet_timestamp, Timestamp);

			if batches.is_empty() { return Err("Benchmark not found for this pallet.".into()) }
			Ok(batches)
		}
	}
}<|MERGE_RESOLUTION|>--- conflicted
+++ resolved
@@ -21,11 +21,7 @@
 pub use pallet_balances::Call as BalancesCall;
 use sp_api::impl_runtime_apis;
 use sp_consensus_aura::sr25519::AuthorityId as AuraId;
-<<<<<<< HEAD
 use sp_core::{OpaqueMetadata, crypto::KeyTypeId, ecdsa};
-=======
-use sp_core::{crypto::KeyTypeId, OpaqueMetadata, ecdsa};
->>>>>>> 0ee87d34
 use sp_runtime::{
 	ApplyExtrinsicResult, create_runtime_str, generic,
 	impl_opaque_keys,
@@ -283,29 +279,6 @@
 	type WeightInfo = pallet_balances::weights::SubstrateWeight<Runtime>;
 }
 
-<<<<<<< HEAD
-=======
-parameter_types! {
-	pub const UnsignedPriority: TransactionPriority = 100;
-}
-
-impl pallet_cf_staking::Config for Runtime {
-	type Event = Event;
-
-	type StakedAmount = u128;
-
-	// TODO: check this against the address type used in the StakeManager
-	type EthereumAddress = [u8; 20];
-
-	// TODO: check this against the nonce type used in the StakeManager
-	type Nonce = u64;
-
-    type EthereumCrypto = ecdsa::Public;
-    
-    type UnsignedPriority = UnsignedPriority; 
-}
-
->>>>>>> 0ee87d34
 parameter_types! {
 	pub OffencesWeightSoftLimit: Weight = Perbill::from_percent(60) * BlockWeights::get().max_block;
 }
