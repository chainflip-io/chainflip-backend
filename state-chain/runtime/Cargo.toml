[package]
name = 'state-chain-runtime'
version = '0.4.2'
authors = ['Chainflip Team <https://github.com/chainflip-io>']
edition = '2021'
homepage = 'https://chainflip.io'
license = '<TODO>'
publish = false
repository = 'https://github.com/chainflip-io/chainflip-backend'

[package.metadata.docs.rs]
targets = ['x86_64-unknown-linux-gnu']

[build-dependencies.substrate-wasm-builder]
git = 'https://github.com/chainflip-io/substrate.git'
tag = 'chainflip-monthly-2022-06'

[dependencies]
# Required to get wasm to compile.
# See https://docs.rs/getrandom/#webassembly-support
getrandom = { version = '0.2', features = ['js'], default-features = false }

log = { version = '0.4.16', default-features = false }
nanorand = { version = '0.6', default-features = false, features = ['wyrand']}
serde = { version = '1.0.126', optional = true, features = ['derive'] }

# Chainflip local dependencies
cf-traits = { path = '../traits', default-features = false }
cf-primitives = { path = '../primitives', default-features = false }
cf-chains = { path = '../chains', default-features = false }
cf-session-benchmarking = { path = '../cf-session-benchmarking', default-features = false, optional = true }

cf-utilities = { package = 'utilities', path = '../../utilities', default-features = false }
pallet-cf-account-types = { path = '../pallets/cf-account-types', default-features = false }
pallet-cf-validator = { path = '../pallets/cf-validator', default-features = false }
pallet-cf-staking = { path = '../pallets/cf-staking', default-features = false }
pallet-cf-witnesser = { path = '../pallets/cf-witnesser', default-features = false}
pallet-cf-flip = { path = '../pallets/cf-flip', default-features = false }
pallet-cf-auction = { path = '../pallets/cf-auction', default-features = false }
pallet-cf-emissions = { path = '../pallets/cf-emissions', default-features = false }
pallet-cf-relayer = { path = '../pallets/cf-relayer', default-features = false }
pallet-cf-governance = { path = '../pallets/cf-governance', default-features = false }
pallet-cf-tokenholder-governance = { path = '../pallets/cf-tokenholder-governance', default-features = false }
pallet-cf-reputation = { path = '../pallets/cf-reputation', default-features = false }
pallet-cf-vaults = { path = '../pallets/cf-vaults', default-features = false }
pallet-cf-threshold-signature = { path = '../pallets/cf-threshold-signature', default-features = false }
pallet-cf-broadcast = { path = '../pallets/cf-broadcast', default-features = false }
pallet-cf-environment = { path = '../pallets/cf-environment', default-features = false }
pallet-cf-chain-tracking = { path = '../pallets/cf-chain-tracking', default-features = false }
pallet-cf-ingress = { path = '../pallets/cf-ingress', default-features = false }
<<<<<<< HEAD
=======
pallet-cf-lp =  { path = '../pallets/cf-lp', default-features = false }
>>>>>>> 5c969ef2

# SCALE
codec = { package = 'parity-scale-codec', version = '3.0.0', default-features = false, features = ['derive'] }
scale-info = { version = '2.0.1', default-features = false, features = ['derive'] }

# Additional FRAME pallets
[dependencies.pallet-authorship]
default-features = false
git = 'https://github.com/chainflip-io/substrate.git'
tag = 'chainflip-monthly-2022-06'

[dependencies.pallet-session]
default-features = false
git = 'https://github.com/chainflip-io/substrate.git'
tag = 'chainflip-monthly-2022-06'
features = ['historical']

# Substrate dependencies
[dependencies.frame-benchmarking]
default-features = false
git = 'https://github.com/chainflip-io/substrate.git'
optional = true
tag = 'chainflip-monthly-2022-06'

[dependencies.frame-executive]
default-features = false
git = 'https://github.com/chainflip-io/substrate.git'
tag = 'chainflip-monthly-2022-06'

[dependencies.frame-support]
default-features = false
git = 'https://github.com/chainflip-io/substrate.git'
tag = 'chainflip-monthly-2022-06'

[dependencies.frame-system]
default-features = false
git = 'https://github.com/chainflip-io/substrate.git'
tag = 'chainflip-monthly-2022-06'

[dependencies.frame-system-benchmarking]
default-features = false
git = 'https://github.com/chainflip-io/substrate.git'
optional = true
tag = 'chainflip-monthly-2022-06'

[dependencies.hex-literal]
optional = true
version = '0.3.4'

[dependencies.pallet-aura]
default-features = false
git = 'https://github.com/chainflip-io/substrate.git'
tag = 'chainflip-monthly-2022-06'

[dependencies.pallet-grandpa]
default-features = false
git = 'https://github.com/chainflip-io/substrate.git'
tag = 'chainflip-monthly-2022-06'

[dependencies.pallet-randomness-collective-flip]
default-features = false
git = 'https://github.com/chainflip-io/substrate.git'
tag = 'chainflip-monthly-2022-06'

[dependencies.pallet-timestamp]
default-features = false
git = 'https://github.com/chainflip-io/substrate.git'
tag = 'chainflip-monthly-2022-06'

[dependencies.pallet-transaction-payment]
default-features = false
git = 'https://github.com/chainflip-io/substrate.git'
tag = 'chainflip-monthly-2022-06'

[dependencies.sp-api]
default-features = false
git = 'https://github.com/chainflip-io/substrate.git'
tag = 'chainflip-monthly-2022-06'

[dependencies.sp-block-builder]
default-features = false
git = 'https://github.com/chainflip-io/substrate.git'
tag = 'chainflip-monthly-2022-06'

[dependencies.sp-consensus-aura]
default-features = false
git = 'https://github.com/chainflip-io/substrate.git'
tag = 'chainflip-monthly-2022-06'
version = '0.10.0-dev'

[dependencies.sp-core]
default-features = false
git = 'https://github.com/chainflip-io/substrate.git'
tag = 'chainflip-monthly-2022-06'

[dependencies.sp-inherents]
default-features = false
git = 'https://github.com/chainflip-io/substrate.git'
tag = 'chainflip-monthly-2022-06'

[dependencies.sp-offchain]
default-features = false
git = 'https://github.com/chainflip-io/substrate.git'
tag = 'chainflip-monthly-2022-06'

[dependencies.sp-runtime]
default-features = false
git = 'https://github.com/chainflip-io/substrate.git'
tag = 'chainflip-monthly-2022-06'

[dependencies.sp-session]
default-features = false
git = 'https://github.com/chainflip-io/substrate.git'
tag = 'chainflip-monthly-2022-06'

[dependencies.sp-std]
default-features = false
git = 'https://github.com/chainflip-io/substrate.git'
tag = 'chainflip-monthly-2022-06'

[dependencies.sp-transaction-pool]
default-features = false
git = 'https://github.com/chainflip-io/substrate.git'
tag = 'chainflip-monthly-2022-06'

[dependencies.sp-version]
default-features = false
git = 'https://github.com/chainflip-io/substrate.git'
tag = 'chainflip-monthly-2022-06'

[dependencies.frame-try-runtime]
optional = true
tag = 'chainflip-monthly-2022-06'
default-features = false
git = 'https://github.com/chainflip-io/substrate.git'

# Used for RPCs
[dependencies.frame-system-rpc-runtime-api]
default-features = false
git = 'https://github.com/chainflip-io/substrate.git'
tag = 'chainflip-monthly-2022-06'

[dependencies.pallet-transaction-payment-rpc-runtime-api]
default-features = false
git = 'https://github.com/chainflip-io/substrate.git'
tag = 'chainflip-monthly-2022-06'

[features]
default = ['std']
runtime-benchmarks = [
  'cf-chains/runtime-benchmarks',
  'cf-traits/runtime-benchmarks',
  'frame-benchmarking/runtime-benchmarks',
  'frame-support/runtime-benchmarks',
  'frame-system-benchmarking',
  'frame-system/runtime-benchmarks',
  'hex-literal',
  'pallet-cf-auction/runtime-benchmarks',
  'pallet-cf-broadcast/runtime-benchmarks',
  'pallet-cf-chain-tracking/runtime-benchmarks',
  'pallet-cf-emissions/runtime-benchmarks',
  'pallet-cf-environment/runtime-benchmarks',
  'pallet-cf-flip/runtime-benchmarks',
  'pallet-cf-governance/runtime-benchmarks',
  'pallet-cf-ingress/runtime-benchmarks',
<<<<<<< HEAD
=======
  'pallet-cf-relayer/runtime-benchmarks',
>>>>>>> 5c969ef2
  'pallet-cf-reputation/runtime-benchmarks',
  'pallet-cf-staking/runtime-benchmarks',
  'pallet-cf-threshold-signature/runtime-benchmarks',
  'pallet-cf-tokenholder-governance/runtime-benchmarks',
  'pallet-cf-validator/runtime-benchmarks',
  'pallet-cf-vaults/runtime-benchmarks',
  'pallet-cf-witnesser/runtime-benchmarks',
  'pallet-timestamp/runtime-benchmarks',
  'pallet-cf-relayer/runtime-benchmarks',
  'sp-runtime/runtime-benchmarks',
  'cf-session-benchmarking',
]
std = [
  'pallet-transaction-payment-rpc-runtime-api/std',
  'cf-chains/std',
  'cf-traits/std',
  'cf-primitives/std',
  'cf-utilities/std',
  'codec/std',
  'frame-executive/std',
  'frame-support/std',
  'frame-system-rpc-runtime-api/std',
  'frame-system/std',
  'frame-try-runtime/std',
  'nanorand/std',
  'pallet-aura/std',
  'pallet-cf-account-types/std',
  'pallet-cf-auction/std',
  'pallet-cf-broadcast/std',
  'pallet-cf-chain-tracking/std',
  'pallet-cf-emissions/std',
  'pallet-cf-environment/std',
  'pallet-cf-flip/std',
  'pallet-cf-governance/std',
  'pallet-cf-ingress/std',
<<<<<<< HEAD
=======
  'pallet-cf-lp/std',
>>>>>>> 5c969ef2
  'pallet-cf-relayer/std',
  'pallet-cf-reputation/std',
  'pallet-cf-staking/std',
  'pallet-cf-threshold-signature/std',
  'pallet-cf-validator/std',
  'pallet-cf-vaults/std',
  'pallet-cf-witnesser/std',
  'pallet-grandpa/std',
  'pallet-randomness-collective-flip/std',
  'pallet-session/std',
  'pallet-timestamp/std',
  'pallet-transaction-payment/std',
  'pallet-transaction-payment-rpc-runtime-api/std',
  'scale-info/std',
  'serde',
  'sp-api/std',
  'sp-block-builder/std',
  'sp-consensus-aura/std',
  'sp-core/std',
  'sp-inherents/std',
  'sp-offchain/std',
  'sp-runtime/std',
  'sp-session/std',
  'sp-std/std',
  'sp-transaction-pool/std',
  'sp-version/std',
  'pallet-cf-tokenholder-governance/std',
]
try-runtime = [
  'frame-executive/try-runtime',
  'frame-try-runtime',
  'frame-system/try-runtime',
  'pallet-aura/try-runtime',
  'pallet-grandpa/try-runtime',
  'pallet-timestamp/try-runtime',
  'pallet-transaction-payment/try-runtime',
  'pallet-cf-auction/try-runtime',
<<<<<<< HEAD
  'pallet-cf-validator/try-runtime',
  'pallet-cf-vaults/try-runtime',
  'pallet-cf-ingress/try-runtime',
  'pallet-cf-relayer/try-runtime',
  'pallet-cf-reputation/try-runtime',
  'pallet-cf-emissions/try-runtime',
  'pallet-cf-environment/try-runtime',
  'pallet-cf-relayer/try-runtime',
=======
  'pallet-cf-emissions/try-runtime',
  'pallet-cf-environment/try-runtime',
  'pallet-cf-ingress/try-runtime',
  'pallet-cf-relayer/try-runtime',
  'pallet-cf-reputation/try-runtime',
  'pallet-cf-validator/try-runtime',
  'pallet-cf-vaults/try-runtime',
>>>>>>> 5c969ef2
]<|MERGE_RESOLUTION|>--- conflicted
+++ resolved
@@ -48,10 +48,7 @@
 pallet-cf-environment = { path = '../pallets/cf-environment', default-features = false }
 pallet-cf-chain-tracking = { path = '../pallets/cf-chain-tracking', default-features = false }
 pallet-cf-ingress = { path = '../pallets/cf-ingress', default-features = false }
-<<<<<<< HEAD
-=======
 pallet-cf-lp =  { path = '../pallets/cf-lp', default-features = false }
->>>>>>> 5c969ef2
 
 # SCALE
 codec = { package = 'parity-scale-codec', version = '3.0.0', default-features = false, features = ['derive'] }
@@ -217,10 +214,7 @@
   'pallet-cf-flip/runtime-benchmarks',
   'pallet-cf-governance/runtime-benchmarks',
   'pallet-cf-ingress/runtime-benchmarks',
-<<<<<<< HEAD
-=======
   'pallet-cf-relayer/runtime-benchmarks',
->>>>>>> 5c969ef2
   'pallet-cf-reputation/runtime-benchmarks',
   'pallet-cf-staking/runtime-benchmarks',
   'pallet-cf-threshold-signature/runtime-benchmarks',
@@ -256,10 +250,7 @@
   'pallet-cf-flip/std',
   'pallet-cf-governance/std',
   'pallet-cf-ingress/std',
-<<<<<<< HEAD
-=======
   'pallet-cf-lp/std',
->>>>>>> 5c969ef2
   'pallet-cf-relayer/std',
   'pallet-cf-reputation/std',
   'pallet-cf-staking/std',
@@ -297,7 +288,6 @@
   'pallet-timestamp/try-runtime',
   'pallet-transaction-payment/try-runtime',
   'pallet-cf-auction/try-runtime',
-<<<<<<< HEAD
   'pallet-cf-validator/try-runtime',
   'pallet-cf-vaults/try-runtime',
   'pallet-cf-ingress/try-runtime',
@@ -306,13 +296,4 @@
   'pallet-cf-emissions/try-runtime',
   'pallet-cf-environment/try-runtime',
   'pallet-cf-relayer/try-runtime',
-=======
-  'pallet-cf-emissions/try-runtime',
-  'pallet-cf-environment/try-runtime',
-  'pallet-cf-ingress/try-runtime',
-  'pallet-cf-relayer/try-runtime',
-  'pallet-cf-reputation/try-runtime',
-  'pallet-cf-validator/try-runtime',
-  'pallet-cf-vaults/try-runtime',
->>>>>>> 5c969ef2
 ]