--- conflicted
+++ resolved
@@ -17,26 +17,13 @@
 workspace = true
 
 [dependencies]
-<<<<<<< HEAD
 hex-literal = { workspace = true }
 hex = { workspace = true }
 log = { workspace = true }
 nanorand = { workspace = true, features = ["wyrand"] }
 serde = { workspace = true, features = ["derive", "alloc"] }
 ethabi = { workspace = true }
-=======
-hex-literal = "0.4.1"
-hex = { version = "0.4.3", default-features = false }
-log = { version = '0.4.16', default-features = false }
-nanorand = { version = '0.7', default-features = false, features = ['wyrand'] }
-serde = { default-features = false, version = '1.0.197', features = [
-  'alloc',
-  'derive',
-] }
-bitvec = { default-features = false, version = '1.0', features = ['alloc'] }
-
-ethabi = { default-features = false, version = '18.0' }
->>>>>>> 09f7507b
+bitvec = { workspace = true }
 
 # Chainflip local dependencies
 cf-amm = { workspace = true }
