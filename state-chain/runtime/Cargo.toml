--- conflicted
+++ resolved
@@ -116,10 +116,7 @@
   'pallet-cf-reputation/std',
   'pallet-cf-rewards/std',
   'pallet-cf-witnesser-api/std',
-<<<<<<< HEAD
   'pallet-cf-governance/std',
-=======
   'pallet-cf-vaults/std',
->>>>>>> 9f39c33e
   'pallet-cf-reputation/std',
 ]