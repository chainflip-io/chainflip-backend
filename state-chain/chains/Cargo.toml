--- conflicted
+++ resolved
@@ -19,21 +19,14 @@
 
 # Bitcoin
 bech32 = {default-features = false, version = '0.9.1'}
-<<<<<<< HEAD
 base58 = '0.2.0'
-=======
->>>>>>> 17a4f216
 
 # Other
 hex = {default-features = false, version = '0.4'}
 hex-literal = { version = '0.3', default-features = false }
 serde = { optional = true, version = '1.0.126', features = ['derive'], default-features = false }
 log = { version = '0.4.16', default-features = false }
-<<<<<<< HEAD
-itertools = { version = "0.10", default-features = false }
-=======
 itertools = { version = '0.10.0', default-features = false }
->>>>>>> 17a4f216
 
 # Substrate packages
 codec = { package = 'parity-scale-codec', version = '3.0.0', default-features = false, features = ['derive'] }
