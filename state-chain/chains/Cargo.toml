[package]
name = "cf-chains"
version = "0.1.0"
authors = ['Chainflip <https://chainflip.io>']
edition = "2018"
description = "Shared Chain-specific functionality for use in the substrate runtime."

[dependencies]
<<<<<<< HEAD
# Substrate packages
sp-std = { version = '3.0', default-features = false }
sp-core = { version = '3.0', default-features = false }
frame-support = { default-features = false, version = '3.0.0' }
frame-system = { default-features = false, version = '3.0.0' }
codec = { package = "parity-scale-codec", version = "2.0.0", default-features = false }
sp-runtime = { default-features = false, version = '3.0.0' }

# Cryptography
libsecp256k1 = { default-features = false, version = '0.7', features = ['static-context'] }

# Ethereum
ethabi = {default-features = false, features = ['codec', 'serialize'], git = 'https://github.com/chainflip-io/ethabi', rev = '87ea2a3'}
ethereum = {default-features = false, version = "0.10"}
=======
# Ethereum
ethabi = {default-features = false, features = ['codec', 'serialize'], git = 'https://github.com/chainflip-io/ethabi', rev = '87ea2a3'}
ethereum = {default-features = false, version = "0.9"}
>>>>>>> f9237aef
hex = {default-features = false, version = "0.4"}
rlp = {default-features = false, version = "0.5"}
serde = {optional = true, version = "1.0.126", features = ['derive']}
secp256k1 = {optional = true, version = "0.20"}
log = { version = '0.4.14', default-features = false }

# Substrate packages
[dependencies.codec]
default-features = false
features = ['derive']
package = 'parity-scale-codec'
version = '2.3.1'

[dependencies.sp-std]
default-features = false
git = 'https://github.com/paritytech/substrate.git'
tag = 'monthly-2021-09+1'

[dependencies.frame-support]
default-features = false
git = 'https://github.com/paritytech/substrate.git'
tag = 'monthly-2021-09+1'

[dependencies.frame-system]
default-features = false
git = 'https://github.com/paritytech/substrate.git'
tag = 'monthly-2021-09+1'

[dependencies.sp-runtime]
default-features = false
git = 'https://github.com/paritytech/substrate.git'
tag = 'monthly-2021-09+1'


[dev-dependencies]
<<<<<<< HEAD
hex-literal = {version = "0.3"}
web3 = {version = "0.17"}
rand = {version="0.8.4"}
=======
hex-literal = {version = "0.3.1"}
>>>>>>> f9237aef

[features]
default = ['std']
std = [
    'codec/std',
    'ethabi/std',
    'ethereum/std',
    'frame-support/std',
    'frame-system/std',
    'hex/std',
<<<<<<< HEAD
    'libsecp256k1/std',
=======
    'log/std',
>>>>>>> f9237aef
    'rlp/std',
    'serde',
    'sp-runtime/std',
    'sp-std/std',
    'secp256k1'
]
mocks = []<|MERGE_RESOLUTION|>--- conflicted
+++ resolved
@@ -6,26 +6,12 @@
 description = "Shared Chain-specific functionality for use in the substrate runtime."
 
 [dependencies]
-<<<<<<< HEAD
-# Substrate packages
-sp-std = { version = '3.0', default-features = false }
-sp-core = { version = '3.0', default-features = false }
-frame-support = { default-features = false, version = '3.0.0' }
-frame-system = { default-features = false, version = '3.0.0' }
-codec = { package = "parity-scale-codec", version = "2.0.0", default-features = false }
-sp-runtime = { default-features = false, version = '3.0.0' }
-
 # Cryptography
 libsecp256k1 = { default-features = false, version = '0.7', features = ['static-context'] }
 
 # Ethereum
 ethabi = {default-features = false, features = ['codec', 'serialize'], git = 'https://github.com/chainflip-io/ethabi', rev = '87ea2a3'}
 ethereum = {default-features = false, version = "0.10"}
-=======
-# Ethereum
-ethabi = {default-features = false, features = ['codec', 'serialize'], git = 'https://github.com/chainflip-io/ethabi', rev = '87ea2a3'}
-ethereum = {default-features = false, version = "0.9"}
->>>>>>> f9237aef
 hex = {default-features = false, version = "0.4"}
 rlp = {default-features = false, version = "0.5"}
 serde = {optional = true, version = "1.0.126", features = ['derive']}
@@ -61,13 +47,9 @@
 
 
 [dev-dependencies]
-<<<<<<< HEAD
 hex-literal = {version = "0.3"}
 web3 = {version = "0.17"}
 rand = {version="0.8.4"}
-=======
-hex-literal = {version = "0.3.1"}
->>>>>>> f9237aef
 
 [features]
 default = ['std']
@@ -78,11 +60,8 @@
     'frame-support/std',
     'frame-system/std',
     'hex/std',
-<<<<<<< HEAD
     'libsecp256k1/std',
-=======
     'log/std',
->>>>>>> f9237aef
     'rlp/std',
     'serde',
     'sp-runtime/std',
