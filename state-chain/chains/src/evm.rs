--- conflicted
+++ resolved
@@ -24,23 +24,6 @@
 #[derive(Clone, Debug, PartialEq, Eq)]
 pub struct EvmCrypto;
 
-<<<<<<< HEAD
-// TODO: Since they are different we can probably move this to its own
-// respective files (arb.rs and eth.rs)
-pub mod fees {
-	pub const ETH_BASE_COST_PER_BATCH: u128 = 50_000;
-	pub const ETH_GAS_COST_PER_FETCH: u128 = 30_000;
-	pub const ETH_GAS_COST_PER_TRANSFER_NATIVE: u128 = 20_000;
-	pub const ETH_GAS_COST_PER_TRANSFER_TOKEN: u128 = 40_000;
-
-	pub const ARB_BASE_COST_PER_BATCH: u128 = 5_200_000;
-	pub const ARB_GAS_COST_PER_FETCH: u128 = 1_800_000;
-	pub const ARB_GAS_COST_PER_TRANSFER_NATIVE: u128 = 1_500_000;
-	pub const ARB_GAS_COST_PER_TRANSFER_TOKEN: u128 = 1_800_000;
-}
-
-=======
->>>>>>> dd8150b7
 impl ChainCrypto for EvmCrypto {
 	type UtxoChain = ConstBool<false>;
 
