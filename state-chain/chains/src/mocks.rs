--- conflicted
+++ resolved
@@ -66,10 +66,6 @@
 impl Chain for MockEthereum {
 	const NAME: &'static str = "MockEthereum";
 	type ChainCrypto = MockEthereumChainCrypto;
-<<<<<<< HEAD
-	type OptimisticActivation = MockOptimisticActivation;
-=======
->>>>>>> 0231a5a9
 
 	type DepositFetchId = MockEthereumChannelId;
 	type ChainBlockNumber = u64;
