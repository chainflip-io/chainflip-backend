#![cfg_attr(not(feature = "std"), no_std)]
use core::fmt::Display;

use crate::benchmarking_value::BenchmarkValue;
pub use address::ForeignChainAddress;
use cf_primitives::{chains::assets, AssetAmount, EgressId, EthAmount};
use codec::{Decode, Encode, FullCodec, MaxEncodedLen};
use frame_support::{
	pallet_prelude::{MaybeSerializeDeserialize, Member},
	Blake2_256, Parameter, RuntimeDebug, StorageHasher,
};
use scale_info::TypeInfo;
#[cfg(feature = "std")]
use serde::{Deserialize, Serialize};
use sp_runtime::{
	traits::{AtLeast32BitUnsigned, CheckedSub, Saturating},
	DispatchError,
};
use sp_std::{
	convert::{Into, TryFrom},
	fmt::Debug,
	prelude::*,
	vec,
	vec::Vec,
};

pub use cf_primitives::chains::*;

pub mod benchmarking_value;

pub mod any;
pub mod btc;
pub mod dot;
pub mod eth;
pub mod none;

pub mod address;

#[cfg(feature = "std")]
pub mod mocks;

/// A trait representing all the types and constants that need to be implemented for supported
/// blockchains.
pub trait Chain: Member + Parameter {
	const NAME: &'static str;

	const KEY_HANDOVER_IS_REQUIRED: bool = false;

	type ChainBlockNumber: FullCodec
		+ Member
		+ Parameter
		+ Copy
		+ MaybeSerializeDeserialize
		+ AtLeast32BitUnsigned
		// this is used primarily for tests. We use u32 because it's the smallest block number we
		// use (and so we can always .into() into a larger type)
		+ From<u32>
		+ Into<u64>
		+ MaxEncodedLen
		+ Display
		+ CheckedSub;

	type ChainAmount: Member
		+ Parameter
		+ Copy
		+ Default
		+ Saturating
		+ Into<AssetAmount>
		+ FullCodec
		+ MaxEncodedLen
		+ BenchmarkValue;

	type TransactionFee: Member + Parameter + MaxEncodedLen + BenchmarkValue;

	type TrackedData: Member
		+ Parameter
		+ MaxEncodedLen
		+ Clone
		+ Age<BlockNumber = Self::ChainBlockNumber>
		+ BenchmarkValue;

	type ChainAsset: Member
		+ Parameter
		+ MaxEncodedLen
		+ Copy
		+ BenchmarkValue
		+ Into<cf_primitives::Asset>
		+ Into<cf_primitives::ForeignChain>;

	type ChainAccount: Member
		+ Parameter
		+ MaxEncodedLen
		+ BenchmarkValue
		+ Debug
		+ TryFrom<ForeignChainAddress>
		+ Into<ForeignChainAddress>;

	type EpochStartData: Member + Parameter + MaxEncodedLen;

	type DepositFetchId: Member
		+ Parameter
		+ Copy
		+ BenchmarkValue
		+ ChannelIdConstructor<Address = Self::ChainAccount>;
}

/// Measures the age of items associated with the Chain.
pub trait Age {
	type BlockNumber;

	/// The creation block of this item.
	fn birth_block(&self) -> Self::BlockNumber;
}

impl Age for () {
	type BlockNumber = u64;

	fn birth_block(&self) -> Self::BlockNumber {
		unimplemented!()
	}
}

/// Common crypto-related types and operations for some external chain.
pub trait ChainCrypto: Chain {
	/// The chain's `AggKey` format. The AggKey is the threshold key that controls the vault.
	type AggKey: MaybeSerializeDeserialize
		+ Member
		+ Parameter
		+ Copy
		+ Ord
		+ Default // the "zero" address
		+ BenchmarkValue;
	type Payload: Member + Parameter + BenchmarkValue;
	type ThresholdSignature: Member + Parameter + BenchmarkValue;
	/// Must uniquely identify a transaction. On most chains this will be a transaction hash.
	/// However, for example, in the case of Polkadot, the blocknumber-extrinsic-index is the unique
	/// identifier.
	type TransactionId: Member + Parameter + BenchmarkValue;
	type GovKey: Member + Parameter + Copy + BenchmarkValue;

	fn verify_threshold_signature(
		agg_key: &Self::AggKey,
		payload: &Self::Payload,
		signature: &Self::ThresholdSignature,
	) -> bool;

	/// We use the AggKey as the payload for keygen verification ceremonies.
	fn agg_key_to_payload(agg_key: Self::AggKey) -> Self::Payload;
}

/// Common abi-related types and operations for some external chain.
pub trait ChainAbi: ChainCrypto {
	type Transaction: Member + Parameter + BenchmarkValue + FeeRefundCalculator<Self>;
	type ReplayProtection: Member + Parameter;
}

/// Provides chain-specific replay protection data.
pub trait ReplayProtectionProvider<Abi: ChainAbi> {
	fn replay_protection() -> Abi::ReplayProtection;
}

/// A call or collection of calls that can be made to the Chainflip api on an external chain.
///
/// See [eth::api::EthereumApi] for an example implementation.
pub trait ApiCall<Abi: ChainAbi>: Parameter {
	/// Get the payload over which the threshold signature should be generated.
	fn threshold_signature_payload(&self) -> <Abi as ChainCrypto>::Payload;

	/// Add the threshold signature to the api call.
	fn signed(self, threshold_signature: &<Abi as ChainCrypto>::ThresholdSignature) -> Self;

	/// Construct the signed call, encoded according to the chain's native encoding.
	///
	/// Must be called after Self[Signed].
	fn chain_encoded(&self) -> Vec<u8>;

	/// Checks we have updated the sig data to non-default values.
	fn is_signed(&self) -> bool;
}

/// Responsible for converting an api call into a raw unsigned transaction.
pub trait TransactionBuilder<Abi, Call>
where
	Abi: ChainAbi,
	Call: ApiCall<Abi>,
{
	/// Construct the unsigned outbound transaction from the *signed* api call.
	/// Doesn't include any time-sensitive data e.g. gas price.
	fn build_transaction(signed_call: &Call) -> Abi::Transaction;

	/// Refresh any transaction data that is not signed over by the validators.
	///
	/// Note that calldata cannot be updated, or it would invalidate the signature.
	///
	/// A typical use case would be for updating the gas price on Ethereum transactions.
	fn refresh_unsigned_data(tx: &mut Abi::Transaction);

	/// Checks if the payload is still valid for the call.
	fn is_valid_for_rebroadcast(call: &Call, payload: &<Abi as ChainCrypto>::Payload) -> bool;
}

/// Contains all the parameters required to fetch incoming transactions on an external chain.
#[derive(RuntimeDebug, Copy, Clone, PartialEq, Eq, Encode, Decode, MaxEncodedLen, TypeInfo)]
pub struct FetchAssetParams<C: Chain> {
	pub deposit_fetch_id: <C as Chain>::DepositFetchId,
	pub asset: <C as Chain>::ChainAsset,
}

/// Contains all the parameters required for transferring an asset on an external chain.
#[derive(RuntimeDebug, Clone, PartialEq, Eq, Encode, Decode, TypeInfo)]
pub struct TransferAssetParams<C: Chain> {
	pub asset: <C as Chain>::ChainAsset,
	pub amount: <C as Chain>::ChainAmount,
	pub to: <C as Chain>::ChainAccount,
}

/// Similar to [frame_support::StaticLookup] but with the `Key` as a type parameter instead of an
/// associated type.
///
/// This allows us to define multiple lookups on a single type.
///
/// TODO: Consider making the lookup infallible.
pub trait ChainEnvironment<
	LookupKey: codec::Codec + Clone + PartialEq + Debug + TypeInfo,
	LookupValue,
>
{
	/// Attempt a lookup.
	fn lookup(s: LookupKey) -> Option<LookupValue>;
}
<<<<<<< HEAD

#[allow(clippy::result_unit_err)]
=======
/// Provides the environment data for ethereum-like chains.
pub trait EthEnvironmentProvider {
	fn token_address(asset: assets::eth::Asset) -> Option<eth::ethabi::Address>;
	fn key_manager_address() -> eth::ethabi::Address;
	fn state_chain_gateway_address() -> eth::ethabi::Address;
	fn vault_address() -> eth::ethabi::Address;
	fn chain_id() -> u64;
}

pub enum SetAggKeyWithAggKeyError {
	NotRequired,
	Other,
}

>>>>>>> 65219f9a
/// Constructs the `SetAggKeyWithAggKey` api call.
pub trait SetAggKeyWithAggKey<Abi: ChainAbi>: ApiCall<Abi> {
	fn new_unsigned(
		maybe_old_key: Option<<Abi as ChainCrypto>::AggKey>,
		new_key: <Abi as ChainCrypto>::AggKey,
	) -> Result<Self, SetAggKeyWithAggKeyError>;
}

#[allow(clippy::result_unit_err)]
pub trait SetGovKeyWithAggKey<Abi: ChainAbi>: ApiCall<Abi> {
	fn new_unsigned(
		maybe_old_key: Option<<Abi as ChainCrypto>::GovKey>,
		new_key: <Abi as ChainCrypto>::GovKey,
	) -> Result<Self, ()>;
}

pub trait SetCommKeyWithAggKey<Abi: ChainAbi>: ApiCall<Abi> {
	fn new_unsigned(new_comm_key: <Abi as ChainCrypto>::GovKey) -> Self;
}

/// Constructs the `UpdateFlipSupply` api call.
pub trait UpdateFlipSupply<Abi: ChainAbi>: ApiCall<Abi> {
	fn new_unsigned(new_total_supply: u128, block_number: u64) -> Self;
}

/// Constructs the `RegisterRedemption` api call.
pub trait RegisterRedemption<Abi: ChainAbi>: ApiCall<Abi> {
	fn new_unsigned(node_id: &[u8; 32], amount: u128, address: &[u8; 20], expiry: u64) -> Self;

	fn amount(&self) -> u128;
}

#[allow(clippy::result_unit_err)]
pub trait AllBatch<Abi: ChainAbi>: ApiCall<Abi> {
	fn new_unsigned(
		fetch_params: Vec<FetchAssetParams<Abi>>,
		transfer_params: Vec<TransferAssetParams<Abi>>,
	) -> Result<Self, ()>;
}

#[allow(clippy::result_unit_err)]
pub trait ExecutexSwapAndCall<Abi: ChainAbi>: ApiCall<Abi> {
	fn new_unsigned(
		egress_id: EgressId,
		transfer_param: TransferAssetParams<Abi>,
		source_address: ForeignChainAddress,
		message: Vec<u8>,
	) -> Result<Self, DispatchError>;
}

pub trait FeeRefundCalculator<C: Chain> {
	/// Takes the generic TransactionFee, allowing us to compare with the fee
	/// we expected (contained in self) and return the fee we want to refund
	/// the signing account.
	fn return_fee_refund(
		&self,
		fee_paid: <C as Chain>::TransactionFee,
	) -> <C as Chain>::ChainAmount;
}

/// Helper trait to avoid matching over chains in the generic pallet.
pub trait ChannelIdConstructor {
	type Address;
	/// Constructs the ChannelId for the deployed case.
	fn deployed(channel_id: u64, address: Self::Address) -> Self;
	/// Constructs the ChannelId for the undeployed case.
	fn undeployed(channel_id: u64, address: Self::Address) -> Self;
}

/// Metadata as part of a Cross Chain Message.
#[derive(Clone, Debug, PartialEq, Eq, Encode, Decode, TypeInfo)]
#[cfg_attr(feature = "std", derive(Serialize, Deserialize))]
pub struct CcmDepositMetadata {
	/// Call data used after the message is egressed.
	pub message: Vec<u8>,
	/// User funds designated to be used for gas.
	pub gas_budget: AssetAmount,
	/// The address refunds will go to.
	pub refund_address: ForeignChainAddress,
	/// The address the deposit was sent from.
	pub source_address: ForeignChainAddress,
}

#[cfg(feature = "std")]
impl std::str::FromStr for CcmDepositMetadata {
	type Err = String;

	fn from_str(_s: &str) -> Result<Self, Self::Err> {
		// TODO: check how from_str is used / should be implemented
		todo!()
	}
}<|MERGE_RESOLUTION|>--- conflicted
+++ resolved
@@ -228,25 +228,12 @@
 	/// Attempt a lookup.
 	fn lookup(s: LookupKey) -> Option<LookupValue>;
 }
-<<<<<<< HEAD
-
-#[allow(clippy::result_unit_err)]
-=======
-/// Provides the environment data for ethereum-like chains.
-pub trait EthEnvironmentProvider {
-	fn token_address(asset: assets::eth::Asset) -> Option<eth::ethabi::Address>;
-	fn key_manager_address() -> eth::ethabi::Address;
-	fn state_chain_gateway_address() -> eth::ethabi::Address;
-	fn vault_address() -> eth::ethabi::Address;
-	fn chain_id() -> u64;
-}
 
 pub enum SetAggKeyWithAggKeyError {
 	NotRequired,
 	Other,
 }
 
->>>>>>> 65219f9a
 /// Constructs the `SetAggKeyWithAggKey` api call.
 pub trait SetAggKeyWithAggKey<Abi: ChainAbi>: ApiCall<Abi> {
 	fn new_unsigned(
