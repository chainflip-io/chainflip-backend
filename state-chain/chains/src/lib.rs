--- conflicted
+++ resolved
@@ -336,16 +336,11 @@
 }
 
 #[derive(Clone, Debug, PartialEq, Eq, Encode, Decode, TypeInfo)]
-<<<<<<< HEAD
 #[cfg_attr(feature = "std", derive(Serialize, Deserialize))]
 pub struct CcmDepositMetadata {
 	pub source_chain: ForeignChain,
 	pub source_address: Option<ForeignChainAddress>,
 	pub channel_metadata: CcmChannelMetadata,
-=======
-pub enum SwapOrigin {
-	DepositChannel { deposit_address: address::EncodedAddress, channel_id: ChannelId },
-	Vault { tx_hash: TransactionHash },
 }
 
 #[derive(
@@ -355,5 +350,4 @@
 pub struct ChainState<C: Chain> {
 	pub block_height: C::ChainBlockNumber,
 	pub tracked_data: C::TrackedData,
->>>>>>> 2c716c53
 }