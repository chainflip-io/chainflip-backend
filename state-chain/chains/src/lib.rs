--- conflicted
+++ resolved
@@ -53,11 +53,6 @@
 
 	type ChainCrypto: ChainCrypto;
 
-<<<<<<< HEAD
-	type OptimisticActivation: Get<bool>;
-
-=======
->>>>>>> 0231a5a9
 	type ChainBlockNumber: FullCodec
 		+ Default
 		+ Member
