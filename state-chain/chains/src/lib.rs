#![cfg_attr(not(feature = "std"), no_std)]
use crate::benchmarking_value::BenchmarkValue;
use cf_primitives::{EthAmount, IntentId};
use codec::{Decode, Encode, FullCodec, MaxEncodedLen};
use eth::SchnorrVerificationComponents;
use ethereum_types::H256;
use frame_support::{
	pallet_prelude::{MaybeSerializeDeserialize, Member},
	Blake2_256, Parameter, RuntimeDebug, StorageHasher,
};
use scale_info::TypeInfo;
use sp_runtime::traits::{AtLeast32BitUnsigned, Saturating};
use sp_std::{
	convert::{Into, TryFrom},
	fmt::Debug,
	prelude::*,
};

pub mod benchmarking_value;

#[cfg(feature = "ibiza")]
pub mod dot;
pub mod eth;

/// A trait representing all the types and constants that need to be implemented for supported
/// blockchains.
pub trait Chain: Member + Parameter {
	type ChainBlockNumber: FullCodec
		+ Member
		+ Parameter
		+ Copy
		+ MaybeSerializeDeserialize
		+ AtLeast32BitUnsigned
		+ From<u64>
		+ MaxEncodedLen;

	type ChainAmount: Member
		+ Parameter
		+ Copy
		+ Default
		+ Saturating
		+ Into<u128>
		+ From<u128>
		+ FullCodec
		+ MaxEncodedLen;

	type TransactionFee: Member + Parameter + MaxEncodedLen + BenchmarkValue;

	type TrackedData: Member + Parameter + MaxEncodedLen + Clone + Age<Self> + BenchmarkValue;

	type ChainAsset: Member + Parameter + MaxEncodedLen;

	type ChainAccount: Member + Parameter + MaxEncodedLen;
}

/// Measures the age of items associated with the Chain.
pub trait Age<C: Chain> {
	/// The creation block of this item.
	fn birth_block(&self) -> C::ChainBlockNumber;
}

/// Common crypto-related types and operations for some external chain.
pub trait ChainCrypto: Chain {
	/// The chain's `AggKey` format. The AggKey is the threshold key that controls the vault.
	/// TODO: Consider if Encode / Decode bounds are sufficient rather than To/From Vec<u8>
	type AggKey: TryFrom<Vec<u8>> + Into<Vec<u8>> + Member + Parameter + Copy + Ord + BenchmarkValue;
	type Payload: Member + Parameter + BenchmarkValue;
	type ThresholdSignature: Member + Parameter + BenchmarkValue;
	type TransactionHash: Member + Parameter + Default;
	type GovKey: Member + Parameter + Copy + BenchmarkValue;

	fn verify_threshold_signature(
		agg_key: &Self::AggKey,
		payload: &Self::Payload,
		signature: &Self::ThresholdSignature,
	) -> bool;

	/// We use the AggKey as the payload for keygen verification ceremonies.
	fn agg_key_to_payload(agg_key: Self::AggKey) -> Self::Payload;
}

/// Common abi-related types and operations for some external chain.
pub trait ChainAbi: ChainCrypto {
	type UnsignedTransaction: Member
		+ Parameter
		+ Default
		+ BenchmarkValue
		+ FeeRefundCalculator<Self>;
	type SignedTransaction: Member + Parameter + BenchmarkValue;
	type SignerCredential: Member + Parameter + BenchmarkValue;
	type ReplayProtection: Member + Parameter;
	type ValidationError;
	type ApiCallExtraData;

	/// Verify the signed transaction when it is submitted to the state chain by the nominated
	/// signer.
	///
	/// 'Verification' here is loosely defined as whatever is deemed necessary to accept the
	/// validaty of the returned transaction for this `Chain` and can include verification of the
	/// byte encoding, the transaction content, metadata, signer idenity, etc.
	fn verify_signed_transaction(
		unsigned_tx: &Self::UnsignedTransaction,
		signed_tx: &Self::SignedTransaction,
		signer_credential: &Self::SignerCredential,
	) -> Result<Self::TransactionHash, Self::ValidationError>;
}

/// A call or collection of calls that can be made to the Chainflip api on an external chain.
///
/// See [eth::api::EthereumApi] for an example implementation.
pub trait ApiCall<Abi: ChainAbi>: Parameter {
	/// Get the payload over which the threshold signature should be generated.
	fn threshold_signature_payload(&self) -> <Abi as ChainCrypto>::Payload;

	/// Add the threshold signature to the api call.
	fn signed(self, threshold_signature: &<Abi as ChainCrypto>::ThresholdSignature) -> Self;

	/// The call, encoded according to the chain's native encoding.
	fn chain_encoded(&self) -> <Abi as ChainAbi>::SignedTransaction;

	/// Checks we have updated the sig data to non-default values.
	fn is_signed(&self) -> bool;
}

/// Responsible for converting an api call into a raw unsigned transaction.
pub trait TransactionBuilder<Abi, Call>
where
	Abi: ChainAbi,
	Call: ApiCall<Abi>,
{
	/// Construct the unsigned outbound transaction from the *signed* api call.
	/// Doesn't include any time-sensitive data e.g. gas price.
	fn build_transaction(signed_call: &Call) -> Abi::UnsignedTransaction;

	/// Refresh any time-sensitive data e.g. gas price.
	fn refresh_unsigned_transaction(unsigned_tx: &mut Abi::UnsignedTransaction);
}

/// Contains all the parameters required to fetch incoming transactions on an external chain.
#[derive(
	RuntimeDebug, Copy, Clone, Default, PartialEq, Eq, Encode, Decode, MaxEncodedLen, TypeInfo,
)]
pub struct FetchAssetParams<T: Chain> {
	pub intent_id: IntentId,
	pub asset: T::ChainAsset,
}

/// Contains all the parameters required for transferring an asset on an external chain.
#[derive(
	RuntimeDebug, Copy, Clone, Default, PartialEq, Eq, Encode, Decode, MaxEncodedLen, TypeInfo,
)]
pub struct TransferAssetParams<T: Chain> {
	pub asset: T::ChainAsset,
	pub to: T::ChainAccount,
	pub amount: T::ChainAmount,
}

pub trait IngressAddress {
	type AddressType;
	/// Returns an ingress address
	fn derive_address(self, vault_address: Self::AddressType, intent_id: u32) -> Self::AddressType;
}
/// Constructs the `SetAggKeyWithAggKey` api call.
pub trait SetAggKeyWithAggKey<Abi: ChainAbi>: ApiCall<Abi> {
	fn new_unsigned(
		replay_protection: Abi::ReplayProtection,
		chain_specific_data: Abi::ApiCallExtraData,
		new_key: <Abi as ChainCrypto>::AggKey,
	) -> Self;
}

pub trait SetGovKeyWithAggKey<Abi: ChainAbi>: ApiCall<Abi> {
	fn new_unsigned(
		replay_protection: Abi::ReplayProtection,
		new_gov_key: <Abi as ChainCrypto>::GovKey,
	) -> Self;
}

pub trait SetCommKeyWithAggKey<Abi: ChainAbi>: ApiCall<Abi> {
	fn new_unsigned(
		replay_protection: Abi::ReplayProtection,
		new_comm_key: <Abi as ChainCrypto>::GovKey,
	) -> Self;
}

/// Constructs the `UpdateFlipSupply` api call.
pub trait UpdateFlipSupply<Abi: ChainAbi>: ApiCall<Abi> {
	fn new_unsigned(
		replay_protection: Abi::ReplayProtection,
		new_total_supply: u128,
		block_number: u64,
		stake_manager_address: &[u8; 20],
	) -> Self;
}

/// Constructs the `RegisterClaim` api call.
pub trait RegisterClaim<Abi: ChainAbi>: ApiCall<Abi> {
	fn new_unsigned(
		replay_protection: Abi::ReplayProtection,
		node_id: &[u8; 32],
		amount: u128,
		address: &[u8; 20],
		expiry: u64,
	) -> Self;

	fn amount(&self) -> u128;
}

pub trait AllBatch<Abi: ChainAbi>: ApiCall<Abi> {
	fn new_unsigned(
		replay_protection: Abi::ReplayProtection,
<<<<<<< HEAD
		chain_speicif_data: Abi::ApiCallExtraData,
=======
		chain_specific_data: Abi::ApiCallExtraData,
>>>>>>> 2735e407
		fetch_params: Vec<FetchAssetParams<Abi>>,
		transfer_params: Vec<TransferAssetParams<Abi>>,
	) -> Self;
}

pub trait FeeRefundCalculator<C: Chain> {
	/// Takes the generic TransactionFee, allowing us to compare with the fee
	/// we expected (contained in self) and return the fee we want to refund
	/// the signing account.
	fn return_fee_refund(
		&self,
		fee_paid: <C as Chain>::TransactionFee,
	) -> <C as Chain>::ChainAmount;
}

#[derive(Copy, Clone, RuntimeDebug, Default, PartialEq, Eq, Encode, Decode, TypeInfo)]
pub struct Ethereum;

impl Chain for Ethereum {
	type ChainBlockNumber = u64;
	type ChainAmount = EthAmount;
	type TransactionFee = eth::TransactionFee;
	type TrackedData = eth::TrackedData<Self>;
	type ChainAccount = eth::Address;
	type ChainAsset = eth::Address;
}

impl ChainCrypto for Ethereum {
	type AggKey = eth::AggKey;
	type Payload = eth::H256;
	type ThresholdSignature = SchnorrVerificationComponents;
	type TransactionHash = eth::H256;
	type GovKey = eth::Address;

	fn verify_threshold_signature(
		agg_key: &Self::AggKey,
		payload: &Self::Payload,
		signature: &Self::ThresholdSignature,
	) -> bool {
		agg_key
			.verify(payload.as_fixed_bytes(), signature)
			.map_err(|e| log::debug!("Ethereum signature verification failed: {:?}.", e))
			.is_ok()
	}

	fn agg_key_to_payload(agg_key: Self::AggKey) -> Self::Payload {
		H256(Blake2_256::hash(&agg_key.to_pubkey_compressed()))
	}
}

pub mod mocks {
	use sp_std::marker::PhantomData;

	use crate::{
		eth::{api::EthereumReplayProtection, TransactionFee},
		*,
	};

	#[derive(Copy, Clone, RuntimeDebug, Default, PartialEq, Eq, Encode, Decode, TypeInfo)]
	pub struct MockEthereum;

	// Chain implementation used for testing.
	impl Chain for MockEthereum {
		type ChainBlockNumber = u64;
		type ChainAmount = EthAmount;
		type TrackedData = MockTrackedData;
		type TransactionFee = TransactionFee;
		type ChainAccount = (); // Currently, we don't care about this since we don't use them in tests
		type ChainAsset = (); // Currently, we don't care about this since we don't use them in tests
	}

	#[derive(
		Copy, Clone, RuntimeDebug, Default, PartialEq, Eq, Encode, Decode, MaxEncodedLen, TypeInfo,
	)]
	pub struct MockTrackedData(pub u64);

	impl Age<MockEthereum> for MockTrackedData {
		fn birth_block(&self) -> u64 {
			self.0
		}
	}

	#[cfg(feature = "runtime-benchmarks")]
	impl BenchmarkValue for [u8; 32] {
		fn benchmark_value() -> Self {
			[1u8; 32]
		}
	}

	#[cfg(feature = "runtime-benchmarks")]
	impl BenchmarkValue for MockTrackedData {
		fn benchmark_value() -> Self {
			Self(1_000)
		}
	}

	#[derive(Clone, Debug, PartialEq, Eq, Encode, Decode, TypeInfo, Default)]
	pub struct MockUnsignedTransaction;

	impl MockUnsignedTransaction {
		/// Simulate a transaction signature.
		pub fn signed(self, signature: Validity) -> MockSignedTransation<Self> {
			MockSignedTransation::<Self> { transaction: self, signature }
		}
	}

	impl FeeRefundCalculator<MockEthereum> for MockUnsignedTransaction {
		fn return_fee_refund(
			&self,
			_fee_paid: <MockEthereum as Chain>::TransactionFee,
		) -> <MockEthereum as Chain>::ChainAmount {
			<MockEthereum as Chain>::ChainAmount::default()
		}
	}

	#[cfg(feature = "runtime-benchmarks")]
	impl BenchmarkValue for MockSignedTransation<MockUnsignedTransaction> {
		fn benchmark_value() -> Self {
			MockSignedTransation {
				transaction: MockUnsignedTransaction::default(),
				signature: Validity::Valid,
			}
		}
	}

	#[derive(Clone, Debug, PartialEq, Eq, Encode, Decode, TypeInfo)]
	pub struct MockSignedTransation<Unsigned> {
		transaction: Unsigned,
		signature: Validity,
	}

	impl Default for Validity {
		fn default() -> Self {
			Self::Invalid
		}
	}

	impl Validity {
		pub fn is_valid(&self) -> bool {
			*self == Self::Valid
		}
	}

	#[derive(Copy, Clone, Debug, PartialEq, Eq, Encode, Decode, TypeInfo)]
	pub enum Validity {
		Valid,
		Invalid,
	}

	#[derive(Copy, Clone, Debug, PartialEq, Eq, Default, Encode, Decode, TypeInfo)]
	pub struct MockThresholdSignature<K, P> {
		pub signing_key: K,
		pub signed_payload: P,
	}

	impl ChainCrypto for MockEthereum {
		type AggKey = [u8; 4];
		type Payload = [u8; 4];
		type ThresholdSignature = MockThresholdSignature<Self::AggKey, Self::Payload>;
		type TransactionHash = [u8; 4];
		type GovKey = [u8; 32];

		fn verify_threshold_signature(
			agg_key: &Self::AggKey,
			payload: &Self::Payload,
			signature: &Self::ThresholdSignature,
		) -> bool {
			signature.signing_key == *agg_key && signature.signed_payload == *payload
		}

		fn agg_key_to_payload(agg_key: Self::AggKey) -> Self::Payload {
			agg_key
		}
	}

	impl_default_benchmark_value!(Validity);
	impl_default_benchmark_value!([u8; 4]);
	impl_default_benchmark_value!(MockThresholdSignature<[u8; 4], [u8; 4]>);
	impl_default_benchmark_value!(u32);
	impl_default_benchmark_value!(MockUnsignedTransaction);

	pub const ETH_TX_HASH: <MockEthereum as ChainCrypto>::TransactionHash = [0xbc; 4];

	pub const ETH_TX_FEE: <MockEthereum as Chain>::TransactionFee =
		TransactionFee { effective_gas_price: 200, gas_used: 100 };

	impl ChainAbi for MockEthereum {
		type UnsignedTransaction = MockUnsignedTransaction;
		type SignedTransaction = MockSignedTransation<Self::UnsignedTransaction>;
		type SignerCredential = Validity;
		type ReplayProtection = EthereumReplayProtection;
		type ValidationError = &'static str;
		type ApiCallExtraData = ();

		fn verify_signed_transaction(
			unsigned_tx: &Self::UnsignedTransaction,
			signed_tx: &Self::SignedTransaction,
			signer_credential: &Self::SignerCredential,
		) -> Result<Self::TransactionHash, Self::ValidationError> {
			if *unsigned_tx == signed_tx.transaction &&
				signed_tx.signature.is_valid() &&
				signer_credential.is_valid()
			{
				Ok(ETH_TX_HASH)
			} else {
				Err("MockEthereum::ValidationError")
			}
		}
	}

	#[derive(Clone, Debug, Default, PartialEq, Eq, Encode, Decode, TypeInfo)]
	pub struct MockApiCall<C: ChainAbi>(
		C::Payload,
		Option<C::ThresholdSignature>,
		Option<<C as ChainAbi>::SignedTransaction>,
	);

	#[cfg(feature = "runtime-benchmarks")]
	impl<C: ChainCrypto + ChainAbi> BenchmarkValue for MockApiCall<C> {
		fn benchmark_value() -> Self {
			Self(
				C::Payload::benchmark_value(),
				Some(C::ThresholdSignature::benchmark_value()),
				Some(<C as ChainAbi>::SignedTransaction::benchmark_value()),
			)
		}
	}

	impl<C: ChainAbi> MaxEncodedLen for MockApiCall<C> {
		fn max_encoded_len() -> usize {
			<[u8; 32]>::max_encoded_len() * 3
		}
	}

	impl<C: ChainAbi> ApiCall<C> for MockApiCall<C> {
		fn threshold_signature_payload(&self) -> <C as ChainCrypto>::Payload {
			self.0.clone()
		}

		fn signed(self, threshold_signature: &<C as ChainCrypto>::ThresholdSignature) -> Self {
			Self(self.0, Some(threshold_signature.clone()), self.2)
		}

		fn chain_encoded(&self) -> <C as ChainAbi>::SignedTransaction {
			self.2.clone().unwrap()
		}

		fn is_signed(&self) -> bool {
			self.1.is_some()
		}
	}

	pub struct MockTransactionBuilder<Abi, Call>(PhantomData<(Abi, Call)>);

	impl<Abi: ChainAbi, Call: ApiCall<Abi>> TransactionBuilder<Abi, Call>
		for MockTransactionBuilder<Abi, Call>
	{
		fn build_transaction(_signed_call: &Call) -> <Abi as ChainAbi>::UnsignedTransaction {
			Default::default()
		}

		fn refresh_unsigned_transaction(_unsigned_tx: &mut <Abi as ChainAbi>::UnsignedTransaction) {
			// refresh nothing
		}
	}
}<|MERGE_RESOLUTION|>--- conflicted
+++ resolved
@@ -209,11 +209,7 @@
 pub trait AllBatch<Abi: ChainAbi>: ApiCall<Abi> {
 	fn new_unsigned(
 		replay_protection: Abi::ReplayProtection,
-<<<<<<< HEAD
-		chain_speicif_data: Abi::ApiCallExtraData,
-=======
 		chain_specific_data: Abi::ApiCallExtraData,
->>>>>>> 2735e407
 		fetch_params: Vec<FetchAssetParams<Abi>>,
 		transfer_params: Vec<TransferAssetParams<Abi>>,
 	) -> Self;
