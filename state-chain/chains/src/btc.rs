pub mod api;
#[cfg(feature = "runtime-benchmarks")]
pub mod benchmarking;
pub mod deposit_address;
pub mod utxo_selection;

extern crate alloc;
use crate::{Age, Chain, ChainAbi, ChainCrypto, FeeRefundCalculator, IngressIdConstructor};
use alloc::{collections::VecDeque, string::String};
use arrayref::array_ref;
use base58::FromBase58;
use bech32::{self, u5, FromBase32, ToBase32, Variant};
use cf_primitives::chains::assets;
pub use cf_primitives::chains::Bitcoin;
use codec::{Decode, Encode, MaxEncodedLen};
use core::{borrow::Borrow, iter};
use frame_support::{sp_io::hashing::sha2_256, BoundedVec, RuntimeDebug};
use itertools;
use libsecp256k1::{curve::*, PublicKey, SecretKey};
use scale_info::TypeInfo;
#[cfg(feature = "std")]
use serde::{Deserialize, Serialize};
use sp_core::ConstU32;
use sp_std::{vec, vec::Vec};

<<<<<<< HEAD
=======
extern crate alloc;
use crate::{Age, Chain, ChainAbi, ChainCrypto, ChannelIdConstructor, FeeRefundCalculator};
use alloc::string::String;
use cf_primitives::chains::assets;
pub use cf_primitives::chains::Bitcoin;
use itertools;

>>>>>>> 9d662cd4
/// This salt is used to derive the change address for every vault. i.e. for every epoch.
pub const CHANGE_ADDRESS_SALT: u32 = 0;

//The bitcoin script generated from the bitcoin address should not exceed this value according to
// our construction
pub const MAX_BITCOIN_SCRIPT_LENGTH: u32 = 128;

pub type BlockNumber = u64;

#[derive(Encode, Decode, TypeInfo, Clone, RuntimeDebug, PartialEq, Eq, Copy)]
pub struct BitcoinFetchId(u64);

pub type BtcAmount = u64;

pub type SigningPayload = [u8; 32];

pub type Signature = [u8; 64];

pub type Hash = [u8; 32];

#[derive(
	Copy,
	Clone,
	RuntimeDebug,
	Default,
	PartialEq,
	Eq,
	Encode,
	Decode,
	MaxEncodedLen,
	TypeInfo,
	Ord,
	PartialOrd,
)]
#[cfg_attr(feature = "std", derive(serde::Serialize, serde::Deserialize))]
/// A Bitcoin AggKey is made up of the previous and current public key x coordinates.
/// The y parity bits are assumed to be always equal to 0x02.
pub struct AggKey {
	pub previous: Option<[u8; 32]>,
	pub current: [u8; 32],
}

#[derive(Encode, Decode, TypeInfo, Clone, RuntimeDebug, Default, PartialEq, Eq)]
pub struct BitcoinTransactionData {
	pub encoded_transaction: Vec<u8>,
}

impl FeeRefundCalculator<Bitcoin> for BitcoinTransactionData {
	fn return_fee_refund(
		&self,
		fee_paid: <Bitcoin as Chain>::TransactionFee,
	) -> <Bitcoin as Chain>::ChainAmount {
		fee_paid
	}
}

#[derive(
	Copy, Clone, RuntimeDebug, Default, PartialEq, Eq, Encode, Decode, MaxEncodedLen, TypeInfo,
)]
#[codec(mel_bound())]
pub struct BitcoinTrackedData {
	pub block_height: BlockNumber,
	pub fee_rate_sats_per_byte: BtcAmount,
}

impl Age for BitcoinTrackedData {
	type BlockNumber = BlockNumber;

	fn birth_block(&self) -> Self::BlockNumber {
		self.block_height
	}
}

#[derive(Clone, Encode, Decode, MaxEncodedLen, TypeInfo, Debug, PartialEq, Eq)]
pub struct EpochStartData {
	pub change_pubkey: AggKey,
}

impl Chain for Bitcoin {
	const NAME: &'static str = "Bitcoin";

	const KEY_HANDOVER_IS_REQUIRED: bool = true;

	type ChainBlockNumber = BlockNumber;

	type ChainAmount = BtcAmount;

	type TransactionFee = Self::ChainAmount;

	type TrackedData = BitcoinTrackedData;

	type ChainAsset = assets::btc::Asset;

	type ChainAccount = BitcoinScriptBounded;

	type EpochStartData = EpochStartData;

	type DepositFetchId = BitcoinFetchId;
}

#[derive(Clone, Copy, Encode, Decode, MaxEncodedLen, TypeInfo, Debug, PartialEq, Eq)]
pub enum PreviousOrCurrent {
	Previous,
	Current,
}

impl ChainCrypto for Bitcoin {
	type AggKey = AggKey;

	// A single transaction can sign over multiple UTXOs
	type Payload = Vec<(PreviousOrCurrent, SigningPayload)>;

	// The response from a threshold signing ceremony over multiple payloads
	// is multiple signatures
	type ThresholdSignature = Vec<Signature>;

	type TransactionId = UtxoId;

	type GovKey = Self::AggKey;

	fn verify_threshold_signature(
		agg_key: &Self::AggKey,
		payloads: &Self::Payload,
		signatures: &Self::ThresholdSignature,
	) -> bool {
		payloads
			.iter()
			.zip(signatures)
			.all(|((previous_or_current, payload), signature)| {
				match previous_or_current {
					PreviousOrCurrent::Previous => agg_key.previous.as_ref(),
					PreviousOrCurrent::Current => Some(&agg_key.current),
				}
				.map_or(false, |key| verify_single_threshold_signature(key, payload, signature))
			})
	}

	fn agg_key_to_payload(agg_key: Self::AggKey) -> Self::Payload {
		vec![(PreviousOrCurrent::Current, agg_key.current)]
	}
}

fn verify_single_threshold_signature(
	pubkey_x: &[u8; 32],
	payload: &[u8; 32],
	signature: &[u8; 64],
) -> bool {
	// SHA256("BIP0340/challenge")
	const CHALLENGE_TAG: &[u8] =
		&hex_literal::hex!("7bb52d7a9fef58323eb1bf7a407db382d2f3f2d81bb1224f49fe518f6d48d37c");
	let mut rx = Field::default();
	if !rx.set_b32(array_ref!(signature, 0, 32)) {
		return false
	}
	let mut pubx = Field::default();
	if !pubx.set_b32(pubkey_x) {
		return false
	}
	let mut pubkey = Affine::default();
	if !pubkey.set_xo_var(&pubx, false) {
		return false
	}

	let mut challenge = Scalar::default();
	let _unused = challenge
		.set_b32(&sha2_256(&[CHALLENGE_TAG, CHALLENGE_TAG, &rx.b32(), pubkey_x, payload].concat()));
	challenge.cond_neg_assign(1.into());

	let mut s = Scalar::default();
	let _unused = s.set_b32(array_ref!(signature, 32, 32));

	let mut temp_r = Jacobian::default();
	libsecp256k1::ECMULT_CONTEXT.ecmult(&mut temp_r, &Jacobian::from_ge(&pubkey), &challenge, &s);
	let mut recovered_r = Affine::from_gej(&temp_r);
	if recovered_r.is_infinity() {
		return false
	}
	recovered_r.y.normalize();
	if recovered_r.y.is_odd() {
		return false
	}
	recovered_r.x.normalize();
	recovered_r.x.eq_var(&rx)
}

impl ChainAbi for Bitcoin {
	type Transaction = BitcoinTransactionData;

	type ReplayProtection = ();
}

// TODO: Look at moving this into Utxo. They're exactly the same apart from the ChannelId
// which could be made generic, if even necessary at all.
#[derive(Encode, Decode, TypeInfo, Clone, RuntimeDebug, PartialEq, Eq, MaxEncodedLen)]
pub struct UtxoId {
	// Tx hash of the transaction this utxo was a part of
	pub tx_hash: Hash,
	// The index of the output for this utxo
	pub vout: u32,
}

impl ChannelIdConstructor for BitcoinFetchId {
	type Address = BitcoinScriptBounded;

	fn deployed(channel_id: u64, _address: Self::Address) -> Self {
		BitcoinFetchId(channel_id)
	}

	fn undeployed(channel_id: u64, _address: Self::Address) -> Self {
		BitcoinFetchId(channel_id)
	}
}

use self::deposit_address::tweaked_pubkey;

const INTERNAL_PUBKEY: &[u8] =
	&hex_literal::hex!("02eeeeeeeeeeeeeeeeeeeeeeeeeeeeeeeeeeeeeeeeeeeeeeeeeeeeeeeeeeeeeeee");

const SEGWIT_VERSION: u8 = 1;

#[derive(Encode, Decode, TypeInfo, Clone, RuntimeDebug, PartialEq, Eq)]
pub enum Error {
	/// The address is invalid
	InvalidAddress,
}
#[derive(Encode, Decode, TypeInfo, Clone, RuntimeDebug, PartialEq, Eq)]
pub struct Utxo {
	pub amount: u64,
	pub txid: Hash,
	pub vout: u32,
	pub pubkey_x: [u8; 32],
	// Salt used to create the address that this utxo was sent to.
	pub salt: u32,
}

pub trait GetUtxoAmount {
	fn amount(&self) -> u64;
}
impl GetUtxoAmount for Utxo {
	fn amount(&self) -> u64 {
		self.amount
	}
}

#[derive(Encode, Decode, TypeInfo, Clone, RuntimeDebug, PartialEq, Eq)]
pub struct BitcoinOutput {
	amount: u64,
	script_pubkey: BitcoinScript,
}

fn get_tapleaf_hash(pubkey_x: [u8; 32], salt: u32) -> Hash {
	// SHA256("TapLeaf")
	const TAPLEAF_HASH: &[u8] =
		&hex_literal::hex!("aeea8fdc4208983105734b58081d1e2638d35f1cb54008d4d357ca03be78e9ee");
	let leaf_version = 0xC0_u8;
	let script = BitcoinScript::default()
		.push_uint(salt)
		.op_drop()
		.push_bytes(pubkey_x)
		.op_checksig()
		.serialize();
	sha2_256(&[TAPLEAF_HASH, TAPLEAF_HASH, &[leaf_version], &script].concat())
}

/// For reference see https://developer.bitcoin.org/reference/transactions.html#compactsize-unsigned-integers
fn to_varint(value: u64) -> Vec<u8> {
	let mut result = Vec::default();
	let len = match value {
		0..=0xFC => 1,
		0xFD..=0xFFFF => {
			result.push(0xFD_u8);
			2
		},
		0x010000..=0xFFFFFFFF => {
			result.push(0xFE_u8);
			4
		},
		_ => {
			result.push(0xFF_u8);
			8
		},
	};
	result.extend(value.to_le_bytes().iter().take(len));
	result
}

#[derive(
	Clone, Copy, Debug, PartialEq, Eq, Encode, Decode, TypeInfo, MaxEncodedLen, PartialOrd, Ord,
)]
#[cfg_attr(feature = "std", derive(serde::Serialize, serde::Deserialize))]
pub enum BitcoinNetwork {
	Mainnet,
	Testnet,
	Regtest,
}

impl Default for BitcoinNetwork {
	fn default() -> Self {
		BitcoinNetwork::Mainnet
	}
}

impl BitcoinNetwork {
	fn p2pkh_address_version(&self) -> u8 {
		match self {
			BitcoinNetwork::Mainnet => 0,
			BitcoinNetwork::Testnet | BitcoinNetwork::Regtest => 111,
		}
	}

	fn p2sh_address_version(&self) -> u8 {
		match self {
			BitcoinNetwork::Mainnet => 5,
			BitcoinNetwork::Testnet | BitcoinNetwork::Regtest => 196,
		}
	}

	fn bech32_and_bech32m_address_hrp(&self) -> &'static str {
		match self {
			BitcoinNetwork::Mainnet => "bc",
			BitcoinNetwork::Testnet => "tb",
			BitcoinNetwork::Regtest => "bcrt",
		}
	}
}

pub fn scriptpubkey_from_address(
	address: &str,
	network: BitcoinNetwork,
) -> Result<BitcoinScript, Error> {
	// See https://en.bitcoin.it/wiki/Base58Check_encoding
	let try_decode_as_base58 = || {
		const CHECKSUM_LENGTH: usize = 4;

		let data: [u8; 1 + 20 + CHECKSUM_LENGTH] = address.from_base58().ok()?.try_into().ok()?;

		let (payload, checksum) = data.split_at(data.len() - CHECKSUM_LENGTH);

		if &sha2_256(&sha2_256(payload))[..CHECKSUM_LENGTH] == checksum {
			let (&version, hash) = payload.split_first().unwrap();
			if version == network.p2pkh_address_version() {
				Some(
					BitcoinScript::default()
						.op_dup()
						.op_hash160()
						.push_bytes(hash /* pubkey hash */)
						.op_equalverify()
						.op_checksig(),
				)
			} else if version == network.p2sh_address_version() {
				Some(
					BitcoinScript::default()
						.op_hash160()
						.push_bytes(hash /* script hash */)
						.op_equal(),
				)
			} else {
				None
			}
		} else {
			None
		}
	};

	// See https://en.bitcoin.it/wiki/BIP_0350
	let try_decode_as_bech32_or_bech32m = || {
		let (hrp, data, variant) = bech32::decode(address).ok()?;
		if hrp == network.bech32_and_bech32m_address_hrp() {
			let version = data.get(0)?.to_u8();
			let program = {
				let program = Vec::from_base32(&data[1..]).ok()?;
				match (version, variant) {
					(0, Variant::Bech32) if [20, 32].contains(&program.len()) => Some(program),
					(1..=16, Variant::Bech32m) if (2..=40).contains(&program.len()) =>
						Some(program),
					_ => None,
				}
			}?;

			Some(BitcoinScript::default().push_uint(version as u32).push_bytes(program))
		} else {
			None
		}
	};

	if let Some(script) = try_decode_as_base58() {
		Ok(script)
	} else if let Some(script) = try_decode_as_bech32_or_bech32m() {
		Ok(script)
	} else {
		Err(Error::InvalidAddress)
	}
}

#[derive(Encode, Decode, TypeInfo, Clone, RuntimeDebug, PartialEq, Eq)]
pub struct BitcoinTransaction {
	inputs: Vec<Utxo>,
	outputs: Vec<BitcoinOutput>,
	signatures: Vec<Signature>,
	transaction_bytes: Vec<u8>,
	old_utxo_input_indices: VecDeque<u32>,
}

impl BitcoinTransaction {
	pub fn create_new_unsigned(
		agg_key: &AggKey,
		inputs: Vec<Utxo>,
		outputs: Vec<BitcoinOutput>,
	) -> Self {
		const VERSION: [u8; 4] = 2u32.to_le_bytes();
		const SEGWIT_MARKER: u8 = 0u8;
		const SEGWIT_FLAG: u8 = 1u8;
		const SEQUENCE_NUMBER: [u8; 4] = (u32::MAX - 2).to_le_bytes();

		let old_utxo_input_indices = (0..)
			.zip(&inputs)
			.filter_map(|(i, Utxo { pubkey_x, .. })| {
				if pubkey_x == &agg_key.current {
					None
				} else {
					agg_key.previous.map(|previous| {
						// TODO: enforce this assumption ie. ensure we never use unspendable utxos.
						assert!(pubkey_x == &previous);
						i
					})
				}
			})
			.collect::<VecDeque<_>>();

		let mut transaction_bytes = Vec::default();
		transaction_bytes.extend(VERSION);
		transaction_bytes.push(SEGWIT_MARKER);
		transaction_bytes.push(SEGWIT_FLAG);
		transaction_bytes.extend(to_varint(inputs.len() as u64));
		transaction_bytes.extend(inputs.iter().fold(Vec::<u8>::default(), |mut acc, input| {
			acc.extend(input.txid);
			acc.extend(input.vout.to_le_bytes());
			acc.push(0);
			acc.extend(SEQUENCE_NUMBER);
			acc
		}));
		transaction_bytes.extend(to_varint(outputs.len() as u64));
		transaction_bytes.extend(outputs.iter().fold(Vec::<u8>::default(), |mut acc, output| {
			acc.extend(output.amount.to_le_bytes());
			acc.extend(output.script_pubkey.serialize());
			acc
		}));
		Self { inputs, outputs, signatures: vec![], transaction_bytes, old_utxo_input_indices }
	}

	pub fn add_signatures(&mut self, signatures: Vec<Signature>) {
		debug_assert_eq!(signatures.len(), self.inputs.len());
		self.signatures = signatures;
	}

	pub fn is_signed(&self) -> bool {
		self.signatures.len() == self.inputs.len() &&
			!self.signatures.iter().any(|signature| signature == &[0u8; 64])
	}

	pub fn finalize(self) -> Vec<u8> {
		const LOCKTIME: [u8; 4] = 0u32.to_le_bytes();
		const NUM_WITNESSES: u8 = 3u8;
		const LEN_SIGNATURE: u8 = 64u8;

		let mut transaction_bytes = self.transaction_bytes;

		for i in 0..self.inputs.len() {
			transaction_bytes.push(NUM_WITNESSES);
			transaction_bytes.push(LEN_SIGNATURE);
			transaction_bytes.extend(self.signatures[i]);
			transaction_bytes.extend(
				BitcoinScript::default()
					.push_uint(self.inputs[i].salt)
					.op_drop()
					.push_bytes(self.inputs[i].pubkey_x)
					.op_checksig()
					.serialize(),
			);
			transaction_bytes.push(0x21u8); // Length of tweaked pubkey + leaf version
			let tweaked = tweaked_pubkey(self.inputs[i].pubkey_x, self.inputs[i].salt);
			// push correct leaf version depending on evenness of public key
			if tweaked.serialize_compressed()[0] == 2 {
				transaction_bytes.push(0xC0_u8);
			} else {
				transaction_bytes.push(0xC1_u8);
			}
			transaction_bytes.extend(INTERNAL_PUBKEY[1..33].iter());
		}
		transaction_bytes.extend(LOCKTIME);
		transaction_bytes
	}

	pub fn get_signing_payloads(&self) -> <Bitcoin as ChainCrypto>::Payload {
		// SHA256("TapSighash")
		const TAPSIG_HASH: &[u8] =
			&hex_literal::hex!("f40a48df4b2a70c8b4924bf2654661ed3d95fd66a313eb87237597c628e4a031");
		const EPOCH: u8 = 0u8;
		const HASHTYPE: u8 = 0u8;
		const VERSION: [u8; 4] = 2u32.to_le_bytes();
		const LOCKTIME: [u8; 4] = 0u32.to_le_bytes();
		const SPENDTYPE: u8 = 2u8;
		const KEYVERSION: u8 = 0u8;
		const CODESEPARATOR: [u8; 4] = u32::MAX.to_le_bytes();
		const SEQUENCE_NUMBER: [u8; 4] = (u32::MAX - 2).to_le_bytes();

		let prevouts = sha2_256(
			self.inputs
				.iter()
				.fold(Vec::<u8>::default(), |mut acc, input| {
					acc.extend(input.txid);
					acc.extend(input.vout.to_le_bytes());
					acc
				})
				.as_slice(),
		);
		let amounts = sha2_256(
			self.inputs
				.iter()
				.fold(Vec::<u8>::default(), |mut acc, input| {
					acc.extend(input.amount.to_le_bytes());
					acc
				})
				.as_slice(),
		);
		let scriptpubkeys = sha2_256(
			self.inputs
				.iter()
				.fold(Vec::<u8>::default(), |mut acc, input| {
					let script = BitcoinScript::default()
						.push_uint(SEGWIT_VERSION as u32)
						.push_bytes(
							&tweaked_pubkey(input.pubkey_x, input.salt).serialize_compressed()
								[1..33],
						)
						.serialize();
					acc.extend(script);
					acc
				})
				.as_slice(),
		);
		let sequences = sha2_256(
			&core::iter::repeat(SEQUENCE_NUMBER)
				.take(self.inputs.len())
				.collect::<Vec<_>>()
				.concat(),
		);
		let outputs = sha2_256(
			self.outputs
				.iter()
				.fold(Vec::<u8>::default(), |mut acc, output| {
					acc.extend(output.amount.to_le_bytes());
					acc.extend(output.script_pubkey.serialize());
					acc
				})
				.as_slice(),
		);

		let mut old_utxo_input_indices = self.old_utxo_input_indices.clone();
		(0u32..)
			.zip(&self.inputs)
			.map(|(input_index, input)| {
				(
					if Some(&input_index) == old_utxo_input_indices.front() {
						old_utxo_input_indices.pop_front();
						PreviousOrCurrent::Previous
					} else {
						PreviousOrCurrent::Current
					},
					sha2_256(
						&[
							// Tagged Hash according to BIP 340
							TAPSIG_HASH,
							TAPSIG_HASH,
							// Epoch according to footnote 20 in BIP 341
							&[EPOCH],
							// "Common signature message" according to BIP 341
							&[HASHTYPE],
							&VERSION,
							&LOCKTIME,
							&prevouts,
							&amounts,
							&scriptpubkeys,
							&sequences,
							&outputs,
							&[SPENDTYPE],
							&input_index.to_le_bytes(),
							// "Common signature message extension" according to BIP 342
							&get_tapleaf_hash(input.pubkey_x, input.salt),
							&[KEYVERSION],
							&CODESEPARATOR,
						]
						.concat(),
					),
				)
			})
			.collect()
	}
}

#[derive(
	Encode,
	Decode,
	TypeInfo,
	Clone,
	RuntimeDebug,
	PartialEq,
	Eq,
	Default,
	MaxEncodedLen,
	PartialOrd,
	Ord,
)]
#[cfg_attr(feature = "std", derive(Serialize, Deserialize))]
pub struct BitcoinScriptBounded {
	pub data: BoundedVec<u8, ConstU32<MAX_BITCOIN_SCRIPT_LENGTH>>,
}

impl TryFrom<BitcoinScript> for BitcoinScriptBounded {
	type Error = <Vec<u8> as TryInto<BoundedVec<u8, ConstU32<MAX_BITCOIN_SCRIPT_LENGTH>>>>::Error;

	fn try_from(value: BitcoinScript) -> Result<Self, Self::Error> {
		Ok(Self { data: value.data.try_into()? })
	}
}

impl From<BitcoinScriptBounded> for BitcoinScript {
	fn from(value: BitcoinScriptBounded) -> Self {
		Self { data: value.data.into() }
	}
}

#[derive(Encode, Decode, TypeInfo, Clone, RuntimeDebug, PartialEq, Eq, Default)]
pub struct BitcoinScript {
	pub data: Vec<u8>,
}

/// For reference see https://en.bitcoin.it/wiki/Script
impl BitcoinScript {
	/// Adds an operation to the script that pushes an unsigned integer onto the stack
	fn push_uint(mut self, value: u32) -> Self {
		match value {
			0 => self.data.push(0),
			1..=16 => self.data.push(0x50 + value as u8),
			_ => {
				let num_bytes =
					sp_std::mem::size_of::<u32>() - (value.leading_zeros() / 8) as usize;
				self = self.push_bytes(value.to_le_bytes().into_iter().take(num_bytes));
			},
		}
		self
	}
	/// Adds an operation to the script that pushes exactly the provided bytes of data to the stack
	fn push_bytes<
		Bytes: IntoIterator<Item = Item, IntoIter = Iter>,
		Iter: ExactSizeIterator<Item = Item>,
		Item: Borrow<u8>,
	>(
		mut self,
		bytes: Bytes,
	) -> Self {
		let bytes = bytes.into_iter().map(|byte| *byte.borrow());
		let num_bytes = bytes.len();
		assert!(num_bytes <= u32::MAX as usize);
		let num_bytes = num_bytes as u32;
		match num_bytes {
			0x0 => self.data.extend(iter::once(0x0)),
			0x1..=0x4B => self.data.extend(itertools::chain!(iter::once(num_bytes as u8), bytes)),
			0x4C..=0xFF => self.data.extend(itertools::chain!(
				iter::once(0x4c),
				(num_bytes as u8).to_le_bytes(),
				bytes
			)),
			0x100..=0xFFFF => self.data.extend(itertools::chain!(
				iter::once(0x4d),
				(num_bytes as u16).to_le_bytes(),
				bytes
			)),
			_ => self.data.extend(itertools::chain!(
				iter::once(0x4e),
				num_bytes.to_le_bytes(),
				bytes
			)),
		}
		self
	}

	/// Adds an operation to the script that drops the topmost item from the stack
	fn op_drop(mut self) -> Self {
		self.data.push(0x75);
		self
	}
	/// Adds the CHECKSIG operation to the script
	fn op_checksig(mut self) -> Self {
		self.data.push(0xAC);
		self
	}
	/// Adds the DUP operation to the script
	fn op_dup(mut self) -> Self {
		self.data.push(0x76);
		self
	}
	/// Adds the HASH160 operation to the script
	fn op_hash160(mut self) -> Self {
		self.data.push(0xA9);
		self
	}
	/// Adds the EQUALVERIFY operation to the script
	fn op_equalverify(mut self) -> Self {
		self.data.push(0x88);
		self
	}
	/// Adds the EQUAL operation to the script
	fn op_equal(mut self) -> Self {
		self.data.push(0x87);
		self
	}
	/// Serializes the script by returning the varint encoded length
	/// of the script and then the script itself
	pub fn serialize(&self) -> Vec<u8> {
		itertools::chain!(to_varint(self.data.len() as u64), self.data.iter().cloned()).collect()
	}
}

#[cfg(test)]
mod test {
	use super::*;

	#[test]
	fn test_verify_signature() {
		// test cases from https://github.com/bitcoin/bips/blob/master/bip-0340/test-vectors.csv
		assert!(verify_single_threshold_signature(
			&hex_literal::hex!("3913CC82D3CE5A22409E61D1E42E7C60435A3DDCB9192CFDCF7D67C3F520EDAB"),
			&hex_literal::hex!("461E208488056167B18085A0B5CC62464BA8D854540D1BCC7AB987AB8F64FA53"),
			&hex_literal::hex!("719B74CE347D7CDA876C39DDEAB89EE750AC24091835300FD27E7783EC336232626EEAA1500F84326F4144F453FFE5AE44D35C503B36AD68C00C3A4AB12C3CFB")));
		assert!(verify_single_threshold_signature(
			&hex_literal::hex!("F9308A019258C31049344F85F89D5229B531C845836F99B08601F113BCE036F9"),
			&hex_literal::hex!("0000000000000000000000000000000000000000000000000000000000000000"),
			&hex_literal::hex!("E907831F80848D1069A5371B402410364BDF1C5F8307B0084C55F1CE2DCA821525F66A4A85EA8B71E482A74F382D2CE5EBEEE8FDB2172F477DF4900D310536C0")));
		assert!(verify_single_threshold_signature(
			&hex_literal::hex!("DFF1D77F2A671C5F36183726DB2341BE58FEAE1DA2DECED843240F7B502BA659"),
			&hex_literal::hex!("243F6A8885A308D313198A2E03707344A4093822299F31D0082EFA98EC4E6C89"),
			&hex_literal::hex!("6896BD60EEAE296DB48A229FF71DFE071BDE413E6D43F917DC8DCF8C78DE33418906D11AC976ABCCB20B091292BFF4EA897EFCB639EA871CFA95F6DE339E4B0A")));
		assert!(verify_single_threshold_signature(
			&hex_literal::hex!("DD308AFEC5777E13121FA72B9CC1B7CC0139715309B086C960E18FD969774EB8"),
			&hex_literal::hex!("7E2D58D8B3BCDF1ABADEC7829054F90DDA9805AAB56C77333024B9D0A508B75C"),
			&hex_literal::hex!("5831AAEED7B44BB74E5EAB94BA9D4294C49BCF2A60728D8B4C200F50DD313C1BAB745879A5AD954A72C45A91C3A51D3C7ADEA98D82F8481E0E1E03674A6F3FB7")));
		assert!(verify_single_threshold_signature(
			&hex_literal::hex!("25D1DFF95105F5253C4022F628A996AD3A0D95FBF21D468A1B33F8C160D8F517"),
			&hex_literal::hex!("FFFFFFFFFFFFFFFFFFFFFFFFFFFFFFFFFFFFFFFFFFFFFFFFFFFFFFFFFFFFFFFF"),
			&hex_literal::hex!("7EB0509757E246F19449885651611CB965ECC1A187DD51B64FDA1EDC9637D5EC97582B9CB13DB3933705B32BA982AF5AF25FD78881EBB32771FC5922EFC66EA3")));
		assert!(verify_single_threshold_signature(
			&hex_literal::hex!("D69C3509BB99E412E68B0FE8544E72837DFA30746D8BE2AA65975F29D22DC7B9"),
			&hex_literal::hex!("4DF3C3F68FCC83B27E9D42C90431A72499F17875C81A599B566C9889B9696703"),
			&hex_literal::hex!("00000000000000000000003B78CE563F89A0ED9414F5AA28AD0D96D6795F9C6376AFB1548AF603B3EB45C9F8207DEE1060CB71C04E80F593060B07D28308D7F4")));
		assert!(!verify_single_threshold_signature(
			&hex_literal::hex!("EEFDEA4CDB677750A420FEE807EACF21EB9898AE79B9768766E4FAA04A2D4A34"),
			&hex_literal::hex!("243F6A8885A308D313198A2E03707344A4093822299F31D0082EFA98EC4E6C89"),
			&hex_literal::hex!("6CFF5C3BA86C69EA4B7376F31A9BCB4F74C1976089B2D9963DA2E5543E17776969E89B4C5564D00349106B8497785DD7D1D713A8AE82B32FA79D5F7FC407D39B")));
		assert!(!verify_single_threshold_signature(
			&hex_literal::hex!("DFF1D77F2A671C5F36183726DB2341BE58FEAE1DA2DECED843240F7B502BA659"),
			&hex_literal::hex!("243F6A8885A308D313198A2E03707344A4093822299F31D0082EFA98EC4E6C89"),
			&hex_literal::hex!("FFF97BD5755EEEA420453A14355235D382F6472F8568A18B2F057A14602975563CC27944640AC607CD107AE10923D9EF7A73C643E166BE5EBEAFA34B1AC553E2")));
		assert!(!verify_single_threshold_signature(
			&hex_literal::hex!("DFF1D77F2A671C5F36183726DB2341BE58FEAE1DA2DECED843240F7B502BA659"),
			&hex_literal::hex!("243F6A8885A308D313198A2E03707344A4093822299F31D0082EFA98EC4E6C89"),
			&hex_literal::hex!("1FA62E331EDBC21C394792D2AB1100A7B432B013DF3F6FF4F99FCB33E0E1515F28890B3EDB6E7189B630448B515CE4F8622A954CFE545735AAEA5134FCCDB2BD")));
		assert!(!verify_single_threshold_signature(
			&hex_literal::hex!("DFF1D77F2A671C5F36183726DB2341BE58FEAE1DA2DECED843240F7B502BA659"),
			&hex_literal::hex!("243F6A8885A308D313198A2E03707344A4093822299F31D0082EFA98EC4E6C89"),
			&hex_literal::hex!("6CFF5C3BA86C69EA4B7376F31A9BCB4F74C1976089B2D9963DA2E5543E177769961764B3AA9B2FFCB6EF947B6887A226E8D7C93E00C5ED0C1834FF0D0C2E6DA6")));
		assert!(!verify_single_threshold_signature(
			&hex_literal::hex!("DFF1D77F2A671C5F36183726DB2341BE58FEAE1DA2DECED843240F7B502BA659"),
			&hex_literal::hex!("243F6A8885A308D313198A2E03707344A4093822299F31D0082EFA98EC4E6C89"),
			&hex_literal::hex!("0000000000000000000000000000000000000000000000000000000000000000123DDA8328AF9C23A94C1FEECFD123BA4FB73476F0D594DCB65C6425BD186051")));
		assert!(!verify_single_threshold_signature(
			&hex_literal::hex!("DFF1D77F2A671C5F36183726DB2341BE58FEAE1DA2DECED843240F7B502BA659"),
			&hex_literal::hex!("243F6A8885A308D313198A2E03707344A4093822299F31D0082EFA98EC4E6C89"),
			&hex_literal::hex!("00000000000000000000000000000000000000000000000000000000000000017615FBAF5AE28864013C099742DEADB4DBA87F11AC6754F93780D5A1837CF197")));
		assert!(!verify_single_threshold_signature(
			&hex_literal::hex!("DFF1D77F2A671C5F36183726DB2341BE58FEAE1DA2DECED843240F7B502BA659"),
			&hex_literal::hex!("243F6A8885A308D313198A2E03707344A4093822299F31D0082EFA98EC4E6C89"),
			&hex_literal::hex!("4A298DACAE57395A15D0795DDBFD1DCB564DA82B0F269BC70A74F8220429BA1D69E89B4C5564D00349106B8497785DD7D1D713A8AE82B32FA79D5F7FC407D39B")));
		assert!(!verify_single_threshold_signature(
			&hex_literal::hex!("DFF1D77F2A671C5F36183726DB2341BE58FEAE1DA2DECED843240F7B502BA659"),
			&hex_literal::hex!("243F6A8885A308D313198A2E03707344A4093822299F31D0082EFA98EC4E6C89"),
			&hex_literal::hex!("FFFFFFFFFFFFFFFFFFFFFFFFFFFFFFFFFFFFFFFFFFFFFFFFFFFFFFFEFFFFFC2F69E89B4C5564D00349106B8497785DD7D1D713A8AE82B32FA79D5F7FC407D39B")));
		assert!(!verify_single_threshold_signature(
			&hex_literal::hex!("DFF1D77F2A671C5F36183726DB2341BE58FEAE1DA2DECED843240F7B502BA659"),
			&hex_literal::hex!("243F6A8885A308D313198A2E03707344A4093822299F31D0082EFA98EC4E6C89"),
			&hex_literal::hex!("6CFF5C3BA86C69EA4B7376F31A9BCB4F74C1976089B2D9963DA2E5543E177769FFFFFFFFFFFFFFFFFFFFFFFFFFFFFFFEBAAEDCE6AF48A03BBFD25E8CD0364141")));
		assert!(!verify_single_threshold_signature(
			&hex_literal::hex!("FFFFFFFFFFFFFFFFFFFFFFFFFFFFFFFFFFFFFFFFFFFFFFFFFFFFFFFEFFFFFC30"),
			&hex_literal::hex!("243F6A8885A308D313198A2E03707344A4093822299F31D0082EFA98EC4E6C89"),
			&hex_literal::hex!("6CFF5C3BA86C69EA4B7376F31A9BCB4F74C1976089B2D9963DA2E5543E17776969E89B4C5564D00349106B8497785DD7D1D713A8AE82B32FA79D5F7FC407D39B")));
	}

	#[test]
	fn test_scriptpubkey_from_address() {
		// Test cases from: https://github.com/bitcoin/bips/blob/master/bip-0350.mediawiki

		let valid_addresses = [
			("BC1QW508D6QEJXTDG4Y5R3ZARVARY0C5XW7KV8F3T4", BitcoinNetwork::Mainnet, &hex_literal::hex!("0014751e76e8199196d454941c45d1b3a323f1433bd6")[..]),
			("tb1qrp33g0q5c5txsp9arysrx4k6zdkfs4nce4xj0gdcccefvpysxf3q0sl5k7", BitcoinNetwork::Testnet, &hex_literal::hex!("00201863143c14c5166804bd19203356da136c985678cd4d27a1b8c6329604903262")[..]),
			("bc1pw508d6qejxtdg4y5r3zarvary0c5xw7kw508d6qejxtdg4y5r3zarvary0c5xw7kt5nd6y", BitcoinNetwork::Mainnet, &hex_literal::hex!("5128751e76e8199196d454941c45d1b3a323f1433bd6751e76e8199196d454941c45d1b3a323f1433bd6")[..]),
			("BC1SW50QGDZ25J", BitcoinNetwork::Mainnet, &hex_literal::hex!("6002751e")[..]),
			("bc1zw508d6qejxtdg4y5r3zarvaryvaxxpcs", BitcoinNetwork::Mainnet, &hex_literal::hex!("5210751e76e8199196d454941c45d1b3a323")[..]),
			("tb1qqqqqp399et2xygdj5xreqhjjvcmzhxw4aywxecjdzew6hylgvsesrxh6hy", BitcoinNetwork::Testnet, &hex_literal::hex!("0020000000c4a5cad46221b2a187905e5266362b99d5e91c6ce24d165dab93e86433")[..]),
			("tb1pqqqqp399et2xygdj5xreqhjjvcmzhxw4aywxecjdzew6hylgvsesf3hn0c", BitcoinNetwork::Testnet, &hex_literal::hex!("5120000000c4a5cad46221b2a187905e5266362b99d5e91c6ce24d165dab93e86433")[..]),
			("bc1p0xlxvlhemja6c4dqv22uapctqupfhlxm9h8z3k2e72q4k9hcz7vqzk5jj0", BitcoinNetwork::Mainnet, &hex_literal::hex!("512079be667ef9dcbbac55a06295ce870b07029bfcdb2dce28d959f2815b16f81798")[..]),
		];

		for (valid_address, intended_btc_net, expected_scriptpubkey) in valid_addresses {
			assert_eq!(
				scriptpubkey_from_address(valid_address, intended_btc_net,).unwrap().data,
				expected_scriptpubkey
			);
		}

		let invalid_addresses = [
			(
				"tc1p0xlxvlhemja6c4dqv22uapctqupfhlxm9h8z3k2e72q4k9hcz7vq5zuyut",
				BitcoinNetwork::Mainnet,
			),
			(
				"bc1p0xlxvlhemja6c4dqv22uapctqupfhlxm9h8z3k2e72q4k9hcz7vqh2y7hd",
				BitcoinNetwork::Mainnet,
			),
			(
				"tb1z0xlxvlhemja6c4dqv22uapctqupfhlxm9h8z3k2e72q4k9hcz7vqglt7rf",
				BitcoinNetwork::Testnet,
			),
			(
				"BC1S0XLXVLHEMJA6C4DQV22UAPCTQUPFHLXM9H8Z3K2E72Q4K9HCZ7VQ54WELL",
				BitcoinNetwork::Mainnet,
			),
			("bc1qw508d6qejxtdg4y5r3zarvary0c5xw7kemeawh", BitcoinNetwork::Mainnet),
			(
				"tb1q0xlxvlhemja6c4dqv22uapctqupfhlxm9h8z3k2e72q4k9hcz7vq24jc47",
				BitcoinNetwork::Testnet,
			),
			(
				"bc1p38j9r5y49hruaue7wxjce0updqjuyyx0kh56v8s25huc6995vvpql3jow4",
				BitcoinNetwork::Mainnet,
			),
			(
				"BC130XLXVLHEMJA6C4DQV22UAPCTQUPFHLXM9H8Z3K2E72Q4K9HCZ7VQ7ZWS8R",
				BitcoinNetwork::Mainnet,
			),
			("bc1pw5dgrnzv", BitcoinNetwork::Mainnet),
			(
				"bc1p0xlxvlhemja6c4dqv22uapctqupfhlxm9h8z3k2e72q4k9hcz7v8n0nx0muaewav253zgeav",
				BitcoinNetwork::Mainnet,
			),
			("BC1QR508D6QEJXTDG4Y5R3ZARVARYV98GJ9P", BitcoinNetwork::Mainnet),
			(
				"tb1p0xlxvlhemja6c4dqv22uapctqupfhlxm9h8z3k2e72q4k9hcz7vq47Zagq",
				BitcoinNetwork::Testnet,
			),
			(
				"bc1p0xlxvlhemja6c4dqv22uapctqupfhlxm9h8z3k2e72q4k9hcz7v07qwwzcrf",
				BitcoinNetwork::Mainnet,
			),
			(
				"tb1p0xlxvlhemja6c4dqv22uapctqupfhlxm9h8z3k2e72q4k9hcz7vpggkg4j",
				BitcoinNetwork::Testnet,
			),
			("bc1gmk9yu", BitcoinNetwork::Mainnet),
		];

		for (invalid_address, intended_btc_net) in invalid_addresses {
			assert!(matches!(
				scriptpubkey_from_address(invalid_address, intended_btc_net,),
				Err(Error::InvalidAddress)
			));
		}

		// Test cases from: https://rosettacode.org/wiki/Bitcoin/address_validation

		let test_addresses = [
			("1AGNa15ZQXAZUgFiqJ2i7Z2DPU2J6hW62i", true),
			("1Q1pE5vPGEEMqRcVRMbtBK842Y6Pzo6nK9", true),
			("1AGNa15ZQXAZUgFiqJ2i7Z2DPU2J6hW62X", false),
			("1ANNa15ZQXAZUgFiqJ2i7Z2DPU2J6hW62i", false),
			("1A Na15ZQXAZUgFiqJ2i7Z2DPU2J6hW62i", false),
			("1Q1pE5vPGEEMqRcVRMbtBK842Y6Pzo6nJ9", false),
			("1AGNa15ZQXAZUgFiqJ2i7Z2DPU2J6hW62I", false),
			("1AGNa15ZQXAZUgFiqJ2i7Z2DPU2J6hW62j", false),
			("1AGNa15ZQXAZUgFiqJ2i7Z2DPU2J6hW62!", false),
			("1AGNa15ZQXAZUgFiqJ2i7Z2DPU2J6hW62iz", false),
			("1AGNa15ZQXAZUgFiqJ2i7Z2DPU2J6hW62izz", false),
			("1BNGaR29FmfAqidXmD9HLwsGv9p5WVvvhq", true),
			("1BNGaR29FmfAqidXmD9HLws", false),
			("1NAGa15ZQXAZUgFiqJ2i7Z2DPU2J6hW62i", false),
			("0AGNa15ZQXAZUgFiqJ2i7Z2DPU2J6hW62i", false),
			("1AGNa15ZQXAZUgFlqJ2i7Z2DPU2J6hW62i", false),
			("1ANa55215ZQXAZUgFiqJ2i7Z2DPU2J6hW62i", false),
			("i55j", false),
			("BZbvjr", false),
			("3yQ", false),
			("1AGNa15ZQXAZUgFiqJ2i7Z2DPU2J6hW62ix", false),
			("1AGNa15ZQXAZUgFiqJ2i7Z2DPU2J6hW62ixx", false),
			("17NdbrSGoUotzeGCcMMCqnFkEvLymoou9j", true),
			("1badbadbadbadbadbadbadbadbadbadbad", false),
			("16UwLL9Risc3QfPqBUvKofHmBQ7wMtjvM", true),
			("1111111111111111111114oLvT2", true),
			("1BGNa15ZQXAZUgFiqJ2i7Z2DPU2J6hW62i", false),
			("1AGNa15ZQXAZUgFiqJ3i7Z2DPU2J6hW62i", false),
		];

		for (address, validity) in test_addresses {
			assert_eq!(
				scriptpubkey_from_address(address, BitcoinNetwork::Mainnet,).is_ok(),
				validity
			);
		}
	}

	fn create_test_unsigned_transaction(sign_with: PreviousOrCurrent) -> BitcoinTransaction {
		let pubkey_x =
			hex_literal::hex!("78C79A2B436DA5575A03CDE40197775C656FFF9F0F59FC1466E09C20A81A9CDB");
		let script_pubkey = scriptpubkey_from_address(
			"bc1pgtj0f3u2rk8ex6khlskz7q50nwc48r8unfgfhxzsx9zhcdnczhqq60lzjt",
			BitcoinNetwork::Mainnet,
		)
		.unwrap();
		let input = Utxo {
			amount: 100010000,
			vout: 1,
			txid: hex_literal::hex!(
				"4C94E48A870B85F41228D33CF25213DFCC8DD796E7211ED6B1F9A014809DBBB5"
			),
			pubkey_x,
			salt: 123,
		};
		let agg_key = match sign_with {
			PreviousOrCurrent::Previous => AggKey { previous: Some(pubkey_x), current: [0xcf; 32] },
			PreviousOrCurrent::Current => AggKey { previous: None, current: pubkey_x },
		};
		let output = BitcoinOutput { amount: 100000000, script_pubkey };
		BitcoinTransaction::create_new_unsigned(&agg_key, vec![input], vec![output])
	}

	#[test]
	fn test_finalize() {
		let mut tx = create_test_unsigned_transaction(PreviousOrCurrent::Current);
		tx.add_signatures(vec![[0u8; 64]]);
		assert_eq!(tx.finalize(), hex_literal::hex!("020000000001014C94E48A870B85F41228D33CF25213DFCC8DD796E7211ED6B1F9A014809DBBB50100000000FDFFFFFF0100E1F5050000000022512042E4F4C78A1D8F936AD7FC2C2F028F9BB1538CFC9A509B985031457C367815C003400000000000000000000000000000000000000000000000000000000000000000000000000000000000000000000000000000000000000000000000000000000025017B752078C79A2B436DA5575A03CDE40197775C656FFF9F0F59FC1466E09C20A81A9CDBAC21C0EEEEEEEEEEEEEEEEEEEEEEEEEEEEEEEEEEEEEEEEEEEEEEEEEEEEEEEEEEEEEEEE00000000"));
	}

	#[test]
	fn test_payloads() {
		test_payload(PreviousOrCurrent::Previous);
		test_payload(PreviousOrCurrent::Current);
	}

	fn test_payload(sign_with: PreviousOrCurrent) {
		let tx = create_test_unsigned_transaction(sign_with);
		assert_eq!(
			tx.get_signing_payloads(),
			vec![(
				sign_with,
				hex_literal::hex!(
					"E16117C6CD69142E41736CE2882F0E697FF4369A2CBCEE9D92FC0346C6774FB4"
				)
			)],
			"Failed signing with {sign_with:?}",
		);
	}

	#[test]
	fn test_build_script() {
		assert_eq!(
			BitcoinScript::default()
				.push_uint(0)
				.op_drop()
				.push_bytes(
					hex::decode("2E897376020217C8E385A30B74B758293863049FA66A3FD177E012B076059105")
						.unwrap(),
				)
				.op_checksig()
				.serialize(),
			hex_literal::hex!(
				"240075202E897376020217C8E385A30B74B758293863049FA66A3FD177E012B076059105AC"
			)
		);
	}

	#[test]
	fn test_push_uint() {
		let test_data = [
			(0, vec![0]),
			(1, vec![81]),
			(2, vec![82]),
			(16, vec![96]),
			(17, vec![1, 17]),
			(255, vec![1, 255]),
			(256, vec![2, 0, 1]),
			(11394560, vec![3, 0, 0xDE, 0xAD]),
			(u32::MAX, vec![4, 255, 255, 255, 255]),
		];
		for x in test_data {
			assert_eq!(BitcoinScript::default().push_uint(x.0).data, x.1);
		}
	}

	#[test]
	fn test_varint() {
		let test_data = [
			(0_u64, vec![0x00]),
			(1, vec![0x01]),
			(252, vec![0xFC]),
			(253, vec![0xFD, 0xFD, 0x00]),
			(254, vec![0xFD, 0xFE, 0x00]),
			(255, vec![0xFD, 0xFF, 0x00]),
			(65534, vec![0xFD, 0xFE, 0xFF]),
			(65535, vec![0xFD, 0xFF, 0xFF]),
			(65536, vec![0xFE, 0x00, 0x00, 0x01, 0x00]),
			(65537, vec![0xFE, 0x01, 0x00, 0x01, 0x00]),
			(4294967295, vec![0xFE, 0xFF, 0xFF, 0xFF, 0xFF]),
			(4294967296, vec![0xFF, 0x00, 0x00, 0x00, 0x00, 0x01, 0x00, 0x00, 0x00]),
			(4294967297, vec![0xFF, 0x01, 0x00, 0x00, 0x00, 0x01, 0x00, 0x00, 0x00]),
			(9007199254740991, vec![0xFF, 0xFF, 0xFF, 0xFF, 0xFF, 0xFF, 0xFF, 0x1F, 0x00]),
		];
		for x in test_data {
			assert_eq!(to_varint(x.0), x.1);
		}
	}
}<|MERGE_RESOLUTION|>--- conflicted
+++ resolved
@@ -5,7 +5,7 @@
 pub mod utxo_selection;
 
 extern crate alloc;
-use crate::{Age, Chain, ChainAbi, ChainCrypto, FeeRefundCalculator, IngressIdConstructor};
+use crate::{Age, Chain, ChainAbi, ChainCrypto, ChannelIdConstructor, FeeRefundCalculator};
 use alloc::{collections::VecDeque, string::String};
 use arrayref::array_ref;
 use base58::FromBase58;
@@ -23,16 +23,6 @@
 use sp_core::ConstU32;
 use sp_std::{vec, vec::Vec};
 
-<<<<<<< HEAD
-=======
-extern crate alloc;
-use crate::{Age, Chain, ChainAbi, ChainCrypto, ChannelIdConstructor, FeeRefundCalculator};
-use alloc::string::String;
-use cf_primitives::chains::assets;
-pub use cf_primitives::chains::Bitcoin;
-use itertools;
-
->>>>>>> 9d662cd4
 /// This salt is used to derive the change address for every vault. i.e. for every epoch.
 pub const CHANGE_ADDRESS_SALT: u32 = 0;
 
@@ -131,6 +121,12 @@
 	type EpochStartData = EpochStartData;
 
 	type DepositFetchId = BitcoinFetchId;
+}
+
+#[derive(Clone, Copy, Encode, Decode, MaxEncodedLen, TypeInfo, Debug, PartialEq, Eq)]
+pub enum PreviousOrCurrent {
+	Previous,
+	Current,
 }
 
 #[derive(Clone, Copy, Encode, Decode, MaxEncodedLen, TypeInfo, Debug, PartialEq, Eq)]
