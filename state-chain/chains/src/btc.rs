pub mod api;
pub mod benchmarking;
pub mod deposit_address;
pub mod utxo_selection;

extern crate alloc;
use self::deposit_address::DepositAddress;
use crate::{
	Chain, ChainCrypto, DepositChannel, FeeEstimationApi, FeeRefundCalculator, RetryPolicy,
};
use alloc::{collections::VecDeque, string::String};
use arrayref::array_ref;
use base58::{FromBase58, ToBase58};
use bech32::{self, u5, FromBase32, ToBase32, Variant};
pub use cf_primitives::chains::Bitcoin;
use cf_primitives::{
	chains::assets, NetworkEnvironment, DEFAULT_FEE_SATS_PER_KILOBYTE, INPUT_UTXO_SIZE_IN_BYTES,
	MINIMUM_BTC_TX_SIZE_IN_BYTES, OUTPUT_UTXO_SIZE_IN_BYTES, VAULT_UTXO_SIZE_IN_BYTES,
};
use cf_utilities::SliceToArray;
use codec::{Decode, Encode, MaxEncodedLen};
use core::{cmp::max, mem::size_of};
use frame_support::{
	pallet_prelude::RuntimeDebug,
	sp_runtime::{FixedPointNumber, FixedU128},
	traits::{ConstBool, ConstU32},
	BoundedVec,
};
use itertools;
use libsecp256k1::{curve::*, PublicKey, SecretKey};
use scale_info::TypeInfo;
use serde::{Deserialize, Serialize};
use sp_core::H256;
use sp_io::hashing::sha2_256;
use sp_std::{vec, vec::Vec};

/// This salt is used to derive the change address for every vault. i.e. for every epoch.
pub const CHANGE_ADDRESS_SALT: u32 = 0;

// The bitcoin script generated from the bitcoin address should not exceed this value according to
// our construction
pub const MAX_BITCOIN_SCRIPT_LENGTH: u32 = 128;

// We must send strictly greater than this amount to avoid hitting the Bitcoin dust
// limit
pub const BITCOIN_DUST_LIMIT: u64 = 600;

pub type BlockNumber = u64;

#[derive(Encode, Decode, TypeInfo, Clone, RuntimeDebug, PartialEq, Eq, Copy)]
pub struct BitcoinFetchId(pub u64);

pub type BtcAmount = u64;

pub type SigningPayload = [u8; 32];

pub type Signature = [u8; 64];

pub type Hash = H256;

#[derive(
	Copy,
	Clone,
	RuntimeDebug,
	Default,
	PartialEq,
	Eq,
	Encode,
	Decode,
	MaxEncodedLen,
	TypeInfo,
	Ord,
	PartialOrd,
	serde::Serialize,
	serde::Deserialize,
)]
/// A Bitcoin AggKey is made up of the previous and current public key x coordinates.
/// The y parity bits are assumed to be always equal to 0x02.
pub struct AggKey {
	pub previous: Option<[u8; 32]>,
	pub current: [u8; 32],
}

#[derive(Encode, Decode, TypeInfo, Clone, RuntimeDebug, Default, PartialEq, Eq)]
pub struct BitcoinTransactionData {
	pub encoded_transaction: Vec<u8>,
}

impl FeeRefundCalculator<Bitcoin> for BitcoinTransactionData {
	fn return_fee_refund(
		&self,
		fee_paid: <Bitcoin as Chain>::TransactionFee,
	) -> <Bitcoin as Chain>::ChainAmount {
		fee_paid
	}
}

#[derive(
	Copy,
	Clone,
	RuntimeDebug,
	PartialEq,
	Eq,
	Encode,
	Decode,
	MaxEncodedLen,
	TypeInfo,
	Serialize,
	Deserialize,
)]
#[codec(mel_bound())]
pub struct BitcoinTrackedData {
	pub btc_fee_info: BitcoinFeeInfo,
}

impl Default for BitcoinTrackedData {
	#[track_caller]
	fn default() -> Self {
		panic!("You should not use the default chain tracking, as it's meaningless.");
	}
}

/// A constant multiplier applied to the fees.
///
/// TODO: Allow this value to adjust based on the current fee deficit/surplus.
const BTC_FEE_MULTIPLIER: FixedU128 = FixedU128::from_rational(3, 2);

impl FeeEstimationApi<Bitcoin> for BitcoinTrackedData {
	fn estimate_ingress_fee(
		&self,
		_asset: <Bitcoin as Chain>::ChainAsset,
	) -> <Bitcoin as Chain>::ChainAmount {
		BTC_FEE_MULTIPLIER.saturating_mul_int(self.btc_fee_info.fee_per_input_utxo())
	}

	fn estimate_egress_fee(
		&self,
		_asset: <Bitcoin as Chain>::ChainAsset,
	) -> <Bitcoin as Chain>::ChainAmount {
		BTC_FEE_MULTIPLIER.saturating_mul_int(
			self.btc_fee_info
				.min_fee_required_per_tx()
				.saturating_add(self.btc_fee_info.fee_per_output_utxo()),
		)
	}
}

/// A record of the Bitcoin transaction fee.
#[derive(
	Copy,
	Clone,
	RuntimeDebug,
	PartialEq,
	Eq,
	Encode,
	Decode,
	MaxEncodedLen,
	TypeInfo,
	Serialize,
	Deserialize,
)]
pub struct BitcoinFeeInfo {
	sats_per_kilobyte: BtcAmount,
}

// See https://github.com/bitcoin/bitcoin/blob/master/src/policy/feerate.h#L35
const BYTES_PER_BTC_KILOBYTE: BtcAmount = 1000;

impl Default for BitcoinFeeInfo {
	fn default() -> Self {
		Self { sats_per_kilobyte: DEFAULT_FEE_SATS_PER_KILOBYTE }
	}
}

impl BitcoinFeeInfo {
	pub fn new(sats_per_kilobyte: BtcAmount) -> Self {
		Self { sats_per_kilobyte: max(sats_per_kilobyte, BYTES_PER_BTC_KILOBYTE) }
	}

	pub fn sats_per_kilobyte(&self) -> BtcAmount {
		self.sats_per_kilobyte
	}

	pub fn fee_for_utxo(&self, utxo: &Utxo) -> BtcAmount {
		if utxo.deposit_address.script_path.is_none() {
			// Our vault utxos (salt = 0) use VAULT_UTXO_SIZE_IN_BYTES vbytes in a Btc transaction
			self.sats_per_kilobyte.saturating_mul(VAULT_UTXO_SIZE_IN_BYTES) / BYTES_PER_BTC_KILOBYTE
		} else {
			// Our input utxos are approximately INPUT_UTXO_SIZE_IN_BYTES vbytes each in the Btc
			// transaction
			self.sats_per_kilobyte.saturating_mul(INPUT_UTXO_SIZE_IN_BYTES) / BYTES_PER_BTC_KILOBYTE
		}
	}

	pub fn fee_per_input_utxo(&self) -> BtcAmount {
		// Our input utxos are approximately INPUT_UTXO_SIZE_IN_BYTES vbytes each in the Btc
		// transaction
		self.sats_per_kilobyte.saturating_mul(INPUT_UTXO_SIZE_IN_BYTES) / BYTES_PER_BTC_KILOBYTE
	}

	pub fn fee_per_output_utxo(&self) -> BtcAmount {
		// Our output utxos are approximately OUTPUT_UTXO_SIZE_IN_BYTES vbytes each in the Btc
		// transaction
		self.sats_per_kilobyte.saturating_mul(OUTPUT_UTXO_SIZE_IN_BYTES) / BYTES_PER_BTC_KILOBYTE
	}

	pub fn min_fee_required_per_tx(&self) -> BtcAmount {
		// Minimum size of tx that does not scale with input and output utxos is
		// MINIMUM_BTC_TX_SIZE_IN_BYTES bytes
		self.sats_per_kilobyte.saturating_mul(MINIMUM_BTC_TX_SIZE_IN_BYTES) / BYTES_PER_BTC_KILOBYTE
	}
}

#[derive(Clone, Encode, Decode, MaxEncodedLen, TypeInfo, Debug, PartialEq, Eq)]
pub struct EpochStartData {
	pub change_pubkey: AggKey,
}

<<<<<<< HEAD
#[derive(
	Encode, Decode, TypeInfo, Clone, RuntimeDebug, Default, PartialEq, Eq, Serialize, Deserialize,
)]
pub struct BitcoinTransactionHash(Hash);
impl BitcoinTransactionHash {
	/// It creates a tx_hash by reversing the provided hash
	/// Btc softwares and explorers display blocks/txs hashes as big endian values, we need to
	/// convert it to obtain a valid tx hash
	pub fn new(hash: Hash) -> Self {
		BitcoinTransactionHash(hash.iter().rev().copied().collect_array())
=======
#[derive(Encode, Decode, Default, PartialEq, Copy, Clone, TypeInfo, RuntimeDebug)]
pub struct ConsolidationParameters {
	/// Consolidate when total UTXO count reaches this threshold
	pub consolidation_threshold: u32,
	/// Consolidate this many UTXOs
	pub consolidation_size: u32,
}

impl ConsolidationParameters {
	#[cfg(test)]
	fn new(consolidation_threshold: u32, consolidation_size: u32) -> ConsolidationParameters {
		ConsolidationParameters { consolidation_threshold, consolidation_size }
	}

	pub fn are_valid(&self) -> bool {
		self.consolidation_size <= self.consolidation_threshold && (self.consolidation_size > 1)
>>>>>>> e0249bd8
	}
}

impl Chain for Bitcoin {
	const NAME: &'static str = "Bitcoin";
	const GAS_ASSET: Self::ChainAsset = assets::btc::Asset::Btc;

	type ChainCrypto = BitcoinCrypto;
	type ChainBlockNumber = BlockNumber;
	type ChainAmount = BtcAmount;
	type TransactionFee = Self::ChainAmount;
	type TrackedData = BitcoinTrackedData;
	type ChainAsset = assets::btc::Asset;
	type ChainAccount = ScriptPubkey;
	type EpochStartData = EpochStartData;
	type DepositFetchId = BitcoinFetchId;
	type DepositChannelState = DepositAddress;
	type DepositDetails = UtxoId;
	type Transaction = BitcoinTransactionData;
	type TransactionMetadata = ();
	// There is no need for replay protection on Bitcoin since it is a UTXO chain.
	type ReplayProtectionParams = ();
	type ReplayProtection = ();
	type TransactionRef = Hash;
}

#[derive(Clone, Copy, Encode, Decode, MaxEncodedLen, TypeInfo, Debug, PartialEq, Eq)]
pub enum PreviousOrCurrent {
	Previous,
	Current,
}

#[derive(Clone, Debug, PartialEq, Eq)]
pub struct BitcoinCrypto;
impl ChainCrypto for BitcoinCrypto {
	type UtxoChain = ConstBool<true>;

	type AggKey = AggKey;

	// A single transaction can sign over multiple UTXOs
	type Payload = Vec<(PreviousOrCurrent, SigningPayload)>;

	// The response from a threshold signing ceremony over multiple payloads
	// is multiple signatures
	type ThresholdSignature = Vec<Signature>;
	type TransactionInId = Hash;
	type TransactionOutId = Hash;
	type KeyHandoverIsRequired = ConstBool<true>;

	type GovKey = Self::AggKey;

	fn verify_threshold_signature(
		agg_key: &Self::AggKey,
		payloads: &Self::Payload,
		signatures: &Self::ThresholdSignature,
	) -> bool {
		payloads
			.iter()
			.zip(signatures)
			.all(|((previous_or_current, payload), signature)| {
				match previous_or_current {
					PreviousOrCurrent::Previous => agg_key.previous.as_ref(),
					PreviousOrCurrent::Current => Some(&agg_key.current),
				}
				.map_or(false, |key| verify_single_threshold_signature(key, payload, signature))
			})
	}

	fn agg_key_to_payload(agg_key: Self::AggKey, for_handover: bool) -> Self::Payload {
		let payload = if for_handover {
			(
				PreviousOrCurrent::Previous,
				agg_key.previous.expect("previous key must exist after handover"),
			)
		} else {
			(PreviousOrCurrent::Current, agg_key.current)
		};
		vec![payload]
	}

	fn handover_key_matches(current_key: &Self::AggKey, new_key: &Self::AggKey) -> bool {
		new_key.previous.is_some_and(|previous| current_key.current == previous)
	}

	fn maybe_broadcast_barriers_on_rotation(
		_rotation_broadcast_id: cf_primitives::BroadcastId,
	) -> Vec<cf_primitives::BroadcastId> {
		// we dont need to put broadcast barriers for Bitcoin
		vec![]
	}
}

fn verify_single_threshold_signature(
	pubkey_x: &[u8; 32],
	payload: &[u8; 32],
	signature: &[u8; 64],
) -> bool {
	// SHA256("BIP0340/challenge")
	const CHALLENGE_TAG: &[u8] =
		&hex_literal::hex!("7bb52d7a9fef58323eb1bf7a407db382d2f3f2d81bb1224f49fe518f6d48d37c");
	let mut rx = Field::default();
	if !rx.set_b32(array_ref!(signature, 0, 32)) {
		return false
	}
	let mut pubx = Field::default();
	if !pubx.set_b32(pubkey_x) {
		return false
	}
	let mut pubkey = Affine::default();
	if !pubkey.set_xo_var(&pubx, false) {
		return false
	}

	let mut challenge = Scalar::default();
	let _unused = challenge
		.set_b32(&sha2_256(&[CHALLENGE_TAG, CHALLENGE_TAG, &rx.b32(), pubkey_x, payload].concat()));
	challenge.cond_neg_assign(1.into());

	let mut s = Scalar::default();
	let _unused = s.set_b32(array_ref!(signature, 32, 32));

	let mut temp_r = Jacobian::default();
	libsecp256k1::ECMULT_CONTEXT.ecmult(&mut temp_r, &Jacobian::from_ge(&pubkey), &challenge, &s);
	let mut recovered_r = Affine::from_gej(&temp_r);
	if recovered_r.is_infinity() {
		return false
	}
	recovered_r.y.normalize();
	if recovered_r.y.is_odd() {
		return false
	}
	recovered_r.x.normalize();
	recovered_r.x.eq_var(&rx)
}

// TODO: Look at moving this into Utxo. They're exactly the same apart from the ChannelId
// which could be made generic, if even necessary at all.
#[derive(Encode, Decode, TypeInfo, Clone, RuntimeDebug, PartialEq, Eq, MaxEncodedLen, Default)]
pub struct UtxoId {
	// TxId of the transaction in which this utxo was created.
	pub tx_id: Hash,
	// The index of the utxo in that transaction.
	pub vout: u32,
}

impl From<&DepositChannel<Bitcoin>> for BitcoinFetchId {
	fn from(channel: &DepositChannel<Bitcoin>) -> Self {
		BitcoinFetchId(channel.channel_id)
	}
}

const INTERNAL_PUBKEY: &[u8] =
	&hex_literal::hex!("02eeeeeeeeeeeeeeeeeeeeeeeeeeeeeeeeeeeeeeeeeeeeeeeeeeeeeeeeeeeeeeee");

#[derive(Encode, Decode, TypeInfo, Clone, RuntimeDebug, PartialEq, Eq)]
pub enum Error {
	/// The address is invalid
	InvalidAddress,
}
#[derive(Encode, Decode, TypeInfo, Clone, RuntimeDebug, PartialEq, Eq)]
pub struct Utxo {
	pub id: UtxoId,
	pub amount: BtcAmount,
	pub deposit_address: DepositAddress,
}

impl Utxo {
	pub fn net_value(&self, fee_info: &BitcoinFeeInfo) -> BtcAmount {
		self.amount.saturating_sub(fee_info.fee_for_utxo(self))
	}
}

#[derive(Encode, Decode, TypeInfo, MaxEncodedLen, Clone, RuntimeDebug, PartialEq, Eq)]
pub struct BitcoinOutput {
	pub amount: u64,
	pub script_pubkey: ScriptPubkey,
}

impl SerializeBtc for BitcoinOutput {
	fn btc_encode_to(&self, buf: &mut Vec<u8>) {
		buf.extend(self.amount.to_le_bytes());
		buf.extend(self.script_pubkey.btc_serialize());
	}

	fn size(&self) -> usize {
		size_of::<u64>() + self.script_pubkey.size()
	}
}

/// For reference see https://developer.bitcoin.org/reference/transactions.html#compactsize-unsigned-integers
fn to_varint(value: u64) -> Vec<u8> {
	let mut result = Vec::default();
	let len = match value {
		0..=0xFC => 1,
		0xFD..=0xFFFF => {
			result.push(0xFD_u8);
			2
		},
		0x010000..=0xFFFFFFFF => {
			result.push(0xFE_u8);
			4
		},
		_ => {
			result.push(0xFF_u8);
			8
		},
	};
	result.extend(value.to_le_bytes().iter().take(len));
	result
}

#[derive(
	Clone,
	Copy,
	Debug,
	PartialEq,
	Eq,
	Encode,
	Decode,
	TypeInfo,
	MaxEncodedLen,
	PartialOrd,
	Ord,
	Default,
	serde::Serialize,
	serde::Deserialize,
)]
pub enum BitcoinNetwork {
	Mainnet,
	Testnet,
	#[default]
	Regtest,
}

impl From<NetworkEnvironment> for BitcoinNetwork {
	fn from(env: NetworkEnvironment) -> Self {
		match env {
			NetworkEnvironment::Mainnet => BitcoinNetwork::Mainnet,
			NetworkEnvironment::Testnet => BitcoinNetwork::Testnet,
			NetworkEnvironment::Development => BitcoinNetwork::Regtest,
		}
	}
}

impl BitcoinNetwork {
	fn p2pkh_address_version(&self) -> u8 {
		match self {
			BitcoinNetwork::Mainnet => 0,
			BitcoinNetwork::Testnet | BitcoinNetwork::Regtest => 111,
		}
	}

	fn p2sh_address_version(&self) -> u8 {
		match self {
			BitcoinNetwork::Mainnet => 5,
			BitcoinNetwork::Testnet | BitcoinNetwork::Regtest => 196,
		}
	}

	fn bech32_and_bech32m_address_hrp(&self) -> &'static str {
		match self {
			BitcoinNetwork::Mainnet => "bc",
			BitcoinNetwork::Testnet => "tb",
			BitcoinNetwork::Regtest => "bcrt",
		}
	}
}

impl core::fmt::Display for BitcoinNetwork {
	fn fmt(&self, f: &mut core::fmt::Formatter<'_>) -> core::fmt::Result {
		match self {
			BitcoinNetwork::Mainnet => write!(f, "main"),
			BitcoinNetwork::Testnet => write!(f, "test"),
			BitcoinNetwork::Regtest => write!(f, "regtest"),
		}
	}
}

#[cfg(feature = "std")]
impl TryFrom<&str> for BitcoinNetwork {
	type Error = anyhow::Error;

	fn try_from(s: &str) -> Result<Self, Self::Error> {
		match s {
			"main" => Ok(BitcoinNetwork::Mainnet),
			"test" => Ok(BitcoinNetwork::Testnet),
			"regtest" => Ok(BitcoinNetwork::Regtest),
			unknown => Err(anyhow::anyhow!("Unknown Bitcoin network: {unknown}")),
		}
	}
}

const SEGWIT_VERSION_ZERO: u8 = 0;
const SEGWIT_VERSION_TAPROOT: u8 = 1;
const SEGWIT_VERSION_MAX: u8 = 16;
const MIN_SEGWIT_PROGRAM_BYTES: u32 = 2;
const MAX_SEGWIT_PROGRAM_BYTES: u32 = 40;

#[derive(
	Clone,
	Debug,
	PartialEq,
	Eq,
	PartialOrd,
	Ord,
	Encode,
	Decode,
	TypeInfo,
	MaxEncodedLen,
	Serialize,
	Deserialize,
)]
pub enum ScriptPubkey {
	P2PKH([u8; 20]),
	P2SH([u8; 20]),
	P2WPKH([u8; 20]),
	P2WSH([u8; 32]),
	Taproot([u8; 32]),
	OtherSegwit { version: u8, program: BoundedVec<u8, ConstU32<MAX_SEGWIT_PROGRAM_BYTES>> },
}

impl SerializeBtc for ScriptPubkey {
	fn btc_encode_to(&self, buf: &mut Vec<u8>) {
		self.program().btc_encode_to(buf)
	}

	fn size(&self) -> usize {
		self.program().size()
	}
}

impl ScriptPubkey {
	fn program(&self) -> BitcoinScript {
		match self {
			ScriptPubkey::P2PKH(hash) => BitcoinScript::new(&[
				BitcoinOp::Dup,
				BitcoinOp::Hash160,
				BitcoinOp::PushArray20 { bytes: *hash },
				BitcoinOp::EqualVerify,
				BitcoinOp::CheckSig,
			]),
			ScriptPubkey::P2SH(hash) => BitcoinScript::new(&[
				BitcoinOp::Hash160,
				BitcoinOp::PushArray20 { bytes: *hash },
				BitcoinOp::Equal,
			]),
			ScriptPubkey::P2WPKH(hash) => BitcoinScript::new(&[
				BitcoinOp::PushVersion { version: SEGWIT_VERSION_ZERO },
				BitcoinOp::PushArray20 { bytes: *hash },
			]),
			ScriptPubkey::P2WSH(hash) => BitcoinScript::new(&[
				BitcoinOp::PushVersion { version: SEGWIT_VERSION_ZERO },
				BitcoinOp::PushArray32 { bytes: *hash },
			]),
			ScriptPubkey::Taproot(hash) => BitcoinScript::new(&[
				BitcoinOp::PushVersion { version: SEGWIT_VERSION_TAPROOT },
				BitcoinOp::PushArray32 { bytes: *hash },
			]),
			ScriptPubkey::OtherSegwit { version, program } => BitcoinScript::new(&[
				BitcoinOp::PushVersion { version: *version },
				BitcoinOp::PushBytes { bytes: program.clone() },
			]),
		}
	}

	pub fn bytes(&self) -> Vec<u8> {
		self.program().raw()
	}

	pub fn to_address(&self, network: &BitcoinNetwork) -> String {
		let (data, maybe_bech, version) = match self {
			ScriptPubkey::P2PKH(data) => (&data[..], None, network.p2pkh_address_version()),
			ScriptPubkey::P2SH(data) => (&data[..], None, network.p2sh_address_version()),
			ScriptPubkey::P2WPKH(data) => (&data[..], Some(Variant::Bech32), SEGWIT_VERSION_ZERO),
			ScriptPubkey::P2WSH(data) => (&data[..], Some(Variant::Bech32), SEGWIT_VERSION_ZERO),
			ScriptPubkey::Taproot(data) =>
				(&data[..], Some(Variant::Bech32m), SEGWIT_VERSION_TAPROOT),
			ScriptPubkey::OtherSegwit { version, program } =>
				(&program[..], Some(Variant::Bech32m), *version),
		};
		if let Some(variant) = maybe_bech {
			let version = u5::try_from_u8(version);
			bech32::encode(
				network.bech32_and_bech32m_address_hrp(),
				itertools::chain!(version, data.to_base32()).collect::<Vec<_>>(),
				variant,
			)
			.expect("Can only fail on invalid hrp.")
		} else {
			const CHECKSUM_LENGTH: usize = 4;
			let mut buf = Vec::with_capacity(1 + data.len() + CHECKSUM_LENGTH);
			buf.push(version);
			buf.extend_from_slice(data);
			let checksum =
				sha2_256(&sha2_256(&buf))[..CHECKSUM_LENGTH].as_array::<CHECKSUM_LENGTH>();
			buf.extend(checksum);
			buf.to_base58()
		}
	}

	pub fn try_from_address(address: &str, network: &BitcoinNetwork) -> Result<Self, Error> {
		// See https://en.bitcoin.it/wiki/Base58Check_encoding
		fn try_decode_as_base58(address: &str, network: &BitcoinNetwork) -> Option<ScriptPubkey> {
			const CHECKSUM_LENGTH: usize = 4;
			const PAYLOAD_LENGTH: usize = 21;

			let data: [u8; PAYLOAD_LENGTH + CHECKSUM_LENGTH] =
				address.from_base58().ok()?.try_into().ok()?;

			let (payload, checksum) = data.split_at(data.len() - CHECKSUM_LENGTH);

			if &sha2_256(&sha2_256(payload))[..CHECKSUM_LENGTH] == checksum {
				let [version, hash @ ..] = payload.as_array::<PAYLOAD_LENGTH>();
				if version == network.p2pkh_address_version() {
					Some(ScriptPubkey::P2PKH(hash.as_array()))
				} else if version == network.p2sh_address_version() {
					Some(ScriptPubkey::P2SH(hash.as_array()))
				} else {
					None
				}
			} else {
				None
			}
		}

		// See https://en.bitcoin.it/wiki/BIP_0350
		fn try_decode_as_bech32_or_bech32m(
			address: &str,
			network: &BitcoinNetwork,
		) -> Option<ScriptPubkey> {
			let (hrp, data, variant) = bech32::decode(address).ok()?;
			if hrp == network.bech32_and_bech32m_address_hrp() {
				let version = data.first()?.to_u8();
				let program = Vec::from_base32(&data[1..]).ok()?;
				match (version, variant, program.len() as u32) {
					(SEGWIT_VERSION_ZERO, Variant::Bech32, 20) =>
						Some(ScriptPubkey::P2WPKH(program.as_array())),
					(SEGWIT_VERSION_ZERO, Variant::Bech32, 32) =>
						Some(ScriptPubkey::P2WSH(program.as_array())),
					(SEGWIT_VERSION_TAPROOT, Variant::Bech32m, 32) =>
						Some(ScriptPubkey::Taproot(program.as_array())),
					(
						SEGWIT_VERSION_TAPROOT..=SEGWIT_VERSION_MAX,
						Variant::Bech32m,
						(MIN_SEGWIT_PROGRAM_BYTES..=MAX_SEGWIT_PROGRAM_BYTES),
					) => Some(ScriptPubkey::OtherSegwit {
						version,
						program: program.try_into().expect("Checked for MAX_SEGWIT_PROGRAM_BYTES"),
					}),
					_ => None,
				}
			} else {
				None
			}
		}

		try_decode_as_base58(address, network)
			.or_else(|| try_decode_as_bech32_or_bech32m(address, network))
			.ok_or(Error::InvalidAddress)
	}
}

#[derive(Encode, Decode, TypeInfo, Clone, RuntimeDebug, PartialEq, Eq)]
pub struct BitcoinTransaction {
	inputs: Vec<Utxo>,
	pub outputs: Vec<BitcoinOutput>,
	signatures: Vec<Signature>,
	transaction_bytes: Vec<u8>,
	old_utxo_input_indices: VecDeque<u32>,
}

const LOCKTIME: [u8; 4] = 0u32.to_le_bytes();
const VERSION: [u8; 4] = 2u32.to_le_bytes();
const SEQUENCE_NUMBER: [u8; 4] = (u32::MAX - 2).to_le_bytes();

fn extend_with_inputs_outputs(bytes: &mut Vec<u8>, inputs: &[Utxo], outputs: &[BitcoinOutput]) {
	bytes.extend(to_varint(inputs.len() as u64));
	bytes.extend(inputs.iter().fold(Vec::<u8>::default(), |mut acc, input| {
		acc.extend(input.id.tx_id.0);
		acc.extend(input.id.vout.to_le_bytes());
		acc.push(0);
		acc.extend(SEQUENCE_NUMBER);
		acc
	}));

	outputs.btc_encode_to(bytes);
}

impl BitcoinTransaction {
	pub fn create_new_unsigned(
		agg_key: &AggKey,
		inputs: Vec<Utxo>,
		outputs: Vec<BitcoinOutput>,
	) -> Self {
		const SEGWIT_MARKER: u8 = 0u8;
		const SEGWIT_FLAG: u8 = 1u8;

		let old_utxo_input_indices = (0..)
			.zip(&inputs)
			.filter_map(|(i, Utxo { deposit_address, .. })| {
				if deposit_address.pubkey_x == agg_key.current {
					None
				} else {
					agg_key.previous.map(|previous| {
						// TODO: enforce this assumption ie. ensure we never use unspendable utxos.
						assert!(deposit_address.pubkey_x == previous);
						i
					})
				}
			})
			.collect::<VecDeque<_>>();

		let mut transaction_bytes = Vec::default();
		transaction_bytes.extend(VERSION);
		transaction_bytes.push(SEGWIT_MARKER);
		transaction_bytes.push(SEGWIT_FLAG);
		extend_with_inputs_outputs(&mut transaction_bytes, &inputs, &outputs);
		Self { inputs, outputs, signatures: vec![], transaction_bytes, old_utxo_input_indices }
	}

	pub fn add_signatures(&mut self, signatures: Vec<Signature>) {
		debug_assert_eq!(signatures.len(), self.inputs.len());
		self.signatures = signatures;
	}

	pub fn is_signed(&self) -> bool {
		self.signatures.len() == self.inputs.len() &&
			!self.signatures.iter().any(|signature| signature == &[0u8; 64])
	}

	pub fn txid(&self) -> Hash {
		let mut id_bytes = Vec::default();
		id_bytes.extend(VERSION);
		extend_with_inputs_outputs(&mut id_bytes, &self.inputs, &self.outputs);
		id_bytes.extend(&LOCKTIME);

		sha2_256(&sha2_256(&id_bytes)).into()
	}

	pub fn finalize(self) -> Vec<u8> {
		const NUM_WITNESSES_SCRIPT: u8 = 3u8;
		const NUM_WITNESSES_KEY: u8 = 1u8;
		const LEN_SIGNATURE: u8 = 64u8;

		let mut transaction_bytes = self.transaction_bytes;

		for i in 0..self.inputs.len() {
			if let Some(script_path) = self.inputs[i].deposit_address.script_path.clone() {
				transaction_bytes.push(NUM_WITNESSES_SCRIPT);
				transaction_bytes.push(LEN_SIGNATURE);
				transaction_bytes.extend(self.signatures[i]);
				transaction_bytes.extend(script_path.unlock_script.btc_serialize());
				// Length of tweaked pubkey + leaf version
				transaction_bytes.push(33u8);
				transaction_bytes.push(script_path.leaf_version());
				transaction_bytes.extend(INTERNAL_PUBKEY[1..33].iter());
			} else {
				transaction_bytes.push(NUM_WITNESSES_KEY);
				transaction_bytes.push(LEN_SIGNATURE);
				transaction_bytes.extend(self.signatures[i]);
			}
		}
		transaction_bytes.extend(LOCKTIME);
		transaction_bytes
	}

	pub fn get_signing_payloads(
		&self,
	) -> <<Bitcoin as Chain>::ChainCrypto as ChainCrypto>::Payload {
		// SHA256("TapSighash")
		const TAPSIG_HASH: &[u8] =
			&hex_literal::hex!("f40a48df4b2a70c8b4924bf2654661ed3d95fd66a313eb87237597c628e4a031");
		const EPOCH: u8 = 0u8;
		const HASHTYPE: u8 = 0u8;
		const VERSION: [u8; 4] = 2u32.to_le_bytes();
		const SPENDTYPE_KEY: u8 = 0u8;
		const SPENDTYPE_SCRIPT: u8 = 2u8;
		const KEYVERSION: u8 = 0u8;
		const CODESEPARATOR: [u8; 4] = u32::MAX.to_le_bytes();

		let prevouts = sha2_256(
			self.inputs
				.iter()
				.fold(Vec::<u8>::default(), |mut acc, input| {
					acc.extend(input.id.tx_id.0);
					acc.extend(input.id.vout.to_le_bytes());
					acc
				})
				.as_slice(),
		);
		let amounts = sha2_256(
			self.inputs
				.iter()
				.fold(Vec::<u8>::default(), |mut acc, input| {
					acc.extend(input.amount.to_le_bytes());
					acc
				})
				.as_slice(),
		);
		let scriptpubkeys = sha2_256(
			self.inputs
				.iter()
				.fold(Vec::<u8>::default(), |mut acc, input| {
					acc.extend(input.deposit_address.script_pubkey().btc_serialize());
					acc
				})
				.as_slice(),
		);
		let sequences = sha2_256(
			&core::iter::repeat(SEQUENCE_NUMBER)
				.take(self.inputs.len())
				.collect::<Vec<_>>()
				.concat(),
		);
		let outputs = sha2_256(
			self.outputs
				.iter()
				.fold(Vec::<u8>::default(), |mut acc, output| {
					acc.extend(output.amount.to_le_bytes());
					acc.extend(output.script_pubkey.btc_serialize());
					acc
				})
				.as_slice(),
		);

		let mut old_utxo_input_indices = self.old_utxo_input_indices.clone();
		(0u32..)
			.zip(&self.inputs)
			.map(|(input_index, input)| {
				let mut hash_data = [
					// Tagged Hash according to BIP 340
					TAPSIG_HASH,
					TAPSIG_HASH,
					// Epoch according to footnote 20 in BIP 341
					&[EPOCH],
					// "Common signature message" according to BIP 341
					&[HASHTYPE],
					&VERSION,
					&LOCKTIME,
					&prevouts,
					&amounts,
					&scriptpubkeys,
					&sequences,
					&outputs,
				]
				.concat();
				if let Some(script_path) = input.deposit_address.script_path.clone() {
					hash_data.append(
						&mut [
							&[SPENDTYPE_SCRIPT] as &[u8],
							&input_index.to_le_bytes(),
							// "Common signature message extension" according to BIP 342
							&script_path.tapleaf_hash[..],
							&[KEYVERSION],
							&CODESEPARATOR,
						]
						.concat(),
					);
				} else {
					hash_data.append(
						&mut [&[SPENDTYPE_KEY] as &[u8], &input_index.to_le_bytes()].concat(),
					);
				}
				(
					if Some(&input_index) == old_utxo_input_indices.front() {
						old_utxo_input_indices.pop_front();
						PreviousOrCurrent::Previous
					} else {
						PreviousOrCurrent::Current
					},
					sha2_256(hash_data.as_slice()),
				)
			})
			.collect()
	}
}

trait SerializeBtc {
	/// Encodes this item to a byte buffer.
	fn btc_encode_to(&self, buf: &mut Vec<u8>);
	/// The exact size this object will have once serialized.
	fn size(&self) -> usize;
	/// Returns a serialized bitcoin payload.
	fn btc_serialize(&self) -> Vec<u8> {
		let mut buf = Vec::with_capacity(self.size());
		self.btc_encode_to(&mut buf);
		buf
	}
}

impl<T: SerializeBtc> SerializeBtc for &[T] {
	fn btc_encode_to(&self, buf: &mut Vec<u8>) {
		buf.extend(to_varint(self.len() as u64));
		for t in self.iter() {
			t.btc_encode_to(buf);
		}
	}

	fn size(&self) -> usize {
		let s = self.iter().map(|t| t.size()).sum::<usize>();
		s + to_varint(s as u64).len()
	}
}

/// Subset of ops needed for Chainflip.
///
/// For reference see https://en.bitcoin.it/wiki/Script
#[derive(Encode, Decode, TypeInfo, MaxEncodedLen, Clone, RuntimeDebug, PartialEq, Eq)]
pub enum BitcoinOp {
	PushUint { value: u32 },
	PushBytes { bytes: BoundedVec<u8, ConstU32<MAX_SEGWIT_PROGRAM_BYTES>> },
	Drop,
	CheckSig,
	Dup,
	Hash160,
	EqualVerify,
	Equal,
	// Not part of the bitcoin spec, implemented for convenience
	PushArray20 { bytes: [u8; 20] },
	PushArray32 { bytes: [u8; 32] },
	PushVersion { version: u8 },
}

#[derive(Encode, Decode, MaxEncodedLen, TypeInfo, Clone, RuntimeDebug, PartialEq, Eq)]
pub struct BitcoinScript {
	bytes: BoundedVec<u8, ConstU32<MAX_BITCOIN_SCRIPT_LENGTH>>,
}

impl BitcoinScript {
	pub fn new(ops: &[BitcoinOp]) -> Self {
		let mut bytes = Vec::with_capacity(ops.iter().map(|op| op.size()).sum::<usize>());
		for op in ops.iter() {
			op.btc_encode_to(&mut bytes);
		}
		Self { bytes: bytes.try_into().unwrap() }
	}

	pub fn raw(self) -> Vec<u8> {
		self.bytes.into_inner()
	}
}

impl AsRef<[u8]> for BitcoinScript {
	fn as_ref(&self) -> &[u8] {
		self.bytes.as_ref()
	}
}

impl SerializeBtc for BitcoinScript {
	fn btc_encode_to(&self, buf: &mut Vec<u8>) {
		buf.extend(to_varint(self.bytes.len() as u64));
		buf.extend(&self.bytes[..]);
	}

	fn size(&self) -> usize {
		let s = self.bytes.len();
		s + to_varint(s as u64).len()
	}
}

impl SerializeBtc for BitcoinOp {
	fn btc_encode_to(&self, buf: &mut Vec<u8>) {
		match self {
			BitcoinOp::PushUint { value } => match value {
				0 => buf.push(0),
				1..=16 => buf.push(0x50 + *value as u8),
				129 => buf.push(0x4f),
				_ => {
					let num_bytes =
						sp_std::mem::size_of::<u32>() - (value.leading_zeros() / 8) as usize;
					buf.push(num_bytes as u8);
					buf.extend(value.to_le_bytes().into_iter().take(num_bytes));
				},
			},
			BitcoinOp::PushBytes { bytes } => {
				let num_bytes = bytes.len() as u32;
				match num_bytes {
					0..=0x4b => buf.push(num_bytes as u8),
					0x4c..=0xff => {
						buf.push(0x4c);
						buf.push(num_bytes as u8);
					},
					0x100..=0xffff => {
						buf.push(0x4d);
						buf.extend(num_bytes.to_le_bytes().into_iter().take(2));
					},
					0x10000..=0xffffffff => {
						buf.push(0x4e);
						buf.extend(num_bytes.to_le_bytes().into_iter().take(4));
					},
				}
				buf.extend(bytes);
			},
			BitcoinOp::Drop => buf.push(0x75),
			BitcoinOp::CheckSig => buf.push(0xac),
			BitcoinOp::Dup => buf.push(0x76),
			BitcoinOp::Hash160 => buf.push(0xa9),
			BitcoinOp::EqualVerify => buf.push(0x88),
			BitcoinOp::Equal => buf.push(0x87),
			BitcoinOp::PushArray20 { bytes } => {
				buf.push(20u8);
				buf.extend(bytes);
			},
			BitcoinOp::PushArray32 { bytes } => {
				buf.push(32u8);
				buf.extend(bytes);
			},
			BitcoinOp::PushVersion { version } =>
				if *version == 0 {
					buf.push(0);
				} else {
					buf.push(0x50 + *version);
				},
		}
	}

	fn size(&self) -> usize {
		match self {
			BitcoinOp::PushUint { value } => match value {
				0..=16 => 1,
				_ => {
					let num_bytes =
						sp_std::mem::size_of::<u32>() - (value.leading_zeros() / 8) as usize;
					1 + num_bytes
				},
			},
			BitcoinOp::PushBytes { bytes } => {
				let num_bytes = bytes.len();
				num_bytes +
					match num_bytes {
						0..=0x4b => 1,
						0x4c..=0xff => 2,
						0x100..=0xffff => 3,
						_ => 5,
					}
			},
			BitcoinOp::Drop |
			BitcoinOp::CheckSig |
			BitcoinOp::Dup |
			BitcoinOp::Hash160 |
			BitcoinOp::EqualVerify |
			BitcoinOp::Equal => 1,
			BitcoinOp::PushArray20 { .. } => 21,
			BitcoinOp::PushArray32 { .. } => 33,
			BitcoinOp::PushVersion { .. } => 1,
		}
	}
}

pub struct BitcoinRetryPolicy;
impl RetryPolicy for BitcoinRetryPolicy {
	type BlockNumber = u32;
	type AttemptCount = u32;

	fn next_attempt_delay(retry_attempts: Self::AttemptCount) -> Option<Self::BlockNumber> {
		// 1200 State-chain blocks are 2 hours - the maximum time we want to wait between retries.
		const MAX_BROADCAST_DELAY: u32 = 1200u32;
		// 25 * 6 = 150 seconds / 2.5 minutes
		const DELAY_THRESHOLD: u32 = 25u32;

		retry_attempts.checked_sub(DELAY_THRESHOLD).map(|above_threshold| {
			sp_std::cmp::min(2u32.saturating_pow(above_threshold), MAX_BROADCAST_DELAY)
		})
	}
}

#[cfg(test)]
mod test {
	use super::*;

	#[test]
	fn test_verify_signature() {
		// test cases from https://github.com/bitcoin/bips/blob/master/bip-0340/test-vectors.csv
		assert!(verify_single_threshold_signature(
			&hex_literal::hex!("3913CC82D3CE5A22409E61D1E42E7C60435A3DDCB9192CFDCF7D67C3F520EDAB"),
			&hex_literal::hex!("461E208488056167B18085A0B5CC62464BA8D854540D1BCC7AB987AB8F64FA53"),
			&hex_literal::hex!("719B74CE347D7CDA876C39DDEAB89EE750AC24091835300FD27E7783EC336232626EEAA1500F84326F4144F453FFE5AE44D35C503B36AD68C00C3A4AB12C3CFB")));
		assert!(verify_single_threshold_signature(
			&hex_literal::hex!("F9308A019258C31049344F85F89D5229B531C845836F99B08601F113BCE036F9"),
			&hex_literal::hex!("0000000000000000000000000000000000000000000000000000000000000000"),
			&hex_literal::hex!("E907831F80848D1069A5371B402410364BDF1C5F8307B0084C55F1CE2DCA821525F66A4A85EA8B71E482A74F382D2CE5EBEEE8FDB2172F477DF4900D310536C0")));
		assert!(verify_single_threshold_signature(
			&hex_literal::hex!("DFF1D77F2A671C5F36183726DB2341BE58FEAE1DA2DECED843240F7B502BA659"),
			&hex_literal::hex!("243F6A8885A308D313198A2E03707344A4093822299F31D0082EFA98EC4E6C89"),
			&hex_literal::hex!("6896BD60EEAE296DB48A229FF71DFE071BDE413E6D43F917DC8DCF8C78DE33418906D11AC976ABCCB20B091292BFF4EA897EFCB639EA871CFA95F6DE339E4B0A")));
		assert!(verify_single_threshold_signature(
			&hex_literal::hex!("DD308AFEC5777E13121FA72B9CC1B7CC0139715309B086C960E18FD969774EB8"),
			&hex_literal::hex!("7E2D58D8B3BCDF1ABADEC7829054F90DDA9805AAB56C77333024B9D0A508B75C"),
			&hex_literal::hex!("5831AAEED7B44BB74E5EAB94BA9D4294C49BCF2A60728D8B4C200F50DD313C1BAB745879A5AD954A72C45A91C3A51D3C7ADEA98D82F8481E0E1E03674A6F3FB7")));
		assert!(verify_single_threshold_signature(
			&hex_literal::hex!("25D1DFF95105F5253C4022F628A996AD3A0D95FBF21D468A1B33F8C160D8F517"),
			&hex_literal::hex!("FFFFFFFFFFFFFFFFFFFFFFFFFFFFFFFFFFFFFFFFFFFFFFFFFFFFFFFFFFFFFFFF"),
			&hex_literal::hex!("7EB0509757E246F19449885651611CB965ECC1A187DD51B64FDA1EDC9637D5EC97582B9CB13DB3933705B32BA982AF5AF25FD78881EBB32771FC5922EFC66EA3")));
		assert!(verify_single_threshold_signature(
			&hex_literal::hex!("D69C3509BB99E412E68B0FE8544E72837DFA30746D8BE2AA65975F29D22DC7B9"),
			&hex_literal::hex!("4DF3C3F68FCC83B27E9D42C90431A72499F17875C81A599B566C9889B9696703"),
			&hex_literal::hex!("00000000000000000000003B78CE563F89A0ED9414F5AA28AD0D96D6795F9C6376AFB1548AF603B3EB45C9F8207DEE1060CB71C04E80F593060B07D28308D7F4")));
		assert!(!verify_single_threshold_signature(
			&hex_literal::hex!("EEFDEA4CDB677750A420FEE807EACF21EB9898AE79B9768766E4FAA04A2D4A34"),
			&hex_literal::hex!("243F6A8885A308D313198A2E03707344A4093822299F31D0082EFA98EC4E6C89"),
			&hex_literal::hex!("6CFF5C3BA86C69EA4B7376F31A9BCB4F74C1976089B2D9963DA2E5543E17776969E89B4C5564D00349106B8497785DD7D1D713A8AE82B32FA79D5F7FC407D39B")));
		assert!(!verify_single_threshold_signature(
			&hex_literal::hex!("DFF1D77F2A671C5F36183726DB2341BE58FEAE1DA2DECED843240F7B502BA659"),
			&hex_literal::hex!("243F6A8885A308D313198A2E03707344A4093822299F31D0082EFA98EC4E6C89"),
			&hex_literal::hex!("FFF97BD5755EEEA420453A14355235D382F6472F8568A18B2F057A14602975563CC27944640AC607CD107AE10923D9EF7A73C643E166BE5EBEAFA34B1AC553E2")));
		assert!(!verify_single_threshold_signature(
			&hex_literal::hex!("DFF1D77F2A671C5F36183726DB2341BE58FEAE1DA2DECED843240F7B502BA659"),
			&hex_literal::hex!("243F6A8885A308D313198A2E03707344A4093822299F31D0082EFA98EC4E6C89"),
			&hex_literal::hex!("1FA62E331EDBC21C394792D2AB1100A7B432B013DF3F6FF4F99FCB33E0E1515F28890B3EDB6E7189B630448B515CE4F8622A954CFE545735AAEA5134FCCDB2BD")));
		assert!(!verify_single_threshold_signature(
			&hex_literal::hex!("DFF1D77F2A671C5F36183726DB2341BE58FEAE1DA2DECED843240F7B502BA659"),
			&hex_literal::hex!("243F6A8885A308D313198A2E03707344A4093822299F31D0082EFA98EC4E6C89"),
			&hex_literal::hex!("6CFF5C3BA86C69EA4B7376F31A9BCB4F74C1976089B2D9963DA2E5543E177769961764B3AA9B2FFCB6EF947B6887A226E8D7C93E00C5ED0C1834FF0D0C2E6DA6")));
		assert!(!verify_single_threshold_signature(
			&hex_literal::hex!("DFF1D77F2A671C5F36183726DB2341BE58FEAE1DA2DECED843240F7B502BA659"),
			&hex_literal::hex!("243F6A8885A308D313198A2E03707344A4093822299F31D0082EFA98EC4E6C89"),
			&hex_literal::hex!("0000000000000000000000000000000000000000000000000000000000000000123DDA8328AF9C23A94C1FEECFD123BA4FB73476F0D594DCB65C6425BD186051")));
		assert!(!verify_single_threshold_signature(
			&hex_literal::hex!("DFF1D77F2A671C5F36183726DB2341BE58FEAE1DA2DECED843240F7B502BA659"),
			&hex_literal::hex!("243F6A8885A308D313198A2E03707344A4093822299F31D0082EFA98EC4E6C89"),
			&hex_literal::hex!("00000000000000000000000000000000000000000000000000000000000000017615FBAF5AE28864013C099742DEADB4DBA87F11AC6754F93780D5A1837CF197")));
		assert!(!verify_single_threshold_signature(
			&hex_literal::hex!("DFF1D77F2A671C5F36183726DB2341BE58FEAE1DA2DECED843240F7B502BA659"),
			&hex_literal::hex!("243F6A8885A308D313198A2E03707344A4093822299F31D0082EFA98EC4E6C89"),
			&hex_literal::hex!("4A298DACAE57395A15D0795DDBFD1DCB564DA82B0F269BC70A74F8220429BA1D69E89B4C5564D00349106B8497785DD7D1D713A8AE82B32FA79D5F7FC407D39B")));
		assert!(!verify_single_threshold_signature(
			&hex_literal::hex!("DFF1D77F2A671C5F36183726DB2341BE58FEAE1DA2DECED843240F7B502BA659"),
			&hex_literal::hex!("243F6A8885A308D313198A2E03707344A4093822299F31D0082EFA98EC4E6C89"),
			&hex_literal::hex!("FFFFFFFFFFFFFFFFFFFFFFFFFFFFFFFFFFFFFFFFFFFFFFFFFFFFFFFEFFFFFC2F69E89B4C5564D00349106B8497785DD7D1D713A8AE82B32FA79D5F7FC407D39B")));
		assert!(!verify_single_threshold_signature(
			&hex_literal::hex!("DFF1D77F2A671C5F36183726DB2341BE58FEAE1DA2DECED843240F7B502BA659"),
			&hex_literal::hex!("243F6A8885A308D313198A2E03707344A4093822299F31D0082EFA98EC4E6C89"),
			&hex_literal::hex!("6CFF5C3BA86C69EA4B7376F31A9BCB4F74C1976089B2D9963DA2E5543E177769FFFFFFFFFFFFFFFFFFFFFFFFFFFFFFFEBAAEDCE6AF48A03BBFD25E8CD0364141")));
		assert!(!verify_single_threshold_signature(
			&hex_literal::hex!("FFFFFFFFFFFFFFFFFFFFFFFFFFFFFFFFFFFFFFFFFFFFFFFFFFFFFFFEFFFFFC30"),
			&hex_literal::hex!("243F6A8885A308D313198A2E03707344A4093822299F31D0082EFA98EC4E6C89"),
			&hex_literal::hex!("6CFF5C3BA86C69EA4B7376F31A9BCB4F74C1976089B2D9963DA2E5543E17776969E89B4C5564D00349106B8497785DD7D1D713A8AE82B32FA79D5F7FC407D39B")));
	}

	#[test]
	fn test_scriptpubkey_from_address() {
		// Test cases from: https://github.com/bitcoin/bips/blob/master/bip-0350.mediawiki

		let valid_addresses = [
			("BC1QW508D6QEJXTDG4Y5R3ZARVARY0C5XW7KV8F3T4", BitcoinNetwork::Mainnet, &hex_literal::hex!("0014751e76e8199196d454941c45d1b3a323f1433bd6")[..]),
			("tb1qrp33g0q5c5txsp9arysrx4k6zdkfs4nce4xj0gdcccefvpysxf3q0sl5k7", BitcoinNetwork::Testnet, &hex_literal::hex!("00201863143c14c5166804bd19203356da136c985678cd4d27a1b8c6329604903262")[..]),
			("bc1pw508d6qejxtdg4y5r3zarvary0c5xw7kw508d6qejxtdg4y5r3zarvary0c5xw7kt5nd6y", BitcoinNetwork::Mainnet, &hex_literal::hex!("5128751e76e8199196d454941c45d1b3a323f1433bd6751e76e8199196d454941c45d1b3a323f1433bd6")[..]),
			("BC1SW50QGDZ25J", BitcoinNetwork::Mainnet, &hex_literal::hex!("6002751e")[..]),
			("bc1zw508d6qejxtdg4y5r3zarvaryvaxxpcs", BitcoinNetwork::Mainnet, &hex_literal::hex!("5210751e76e8199196d454941c45d1b3a323")[..]),
			("tb1qqqqqp399et2xygdj5xreqhjjvcmzhxw4aywxecjdzew6hylgvsesrxh6hy", BitcoinNetwork::Testnet, &hex_literal::hex!("0020000000c4a5cad46221b2a187905e5266362b99d5e91c6ce24d165dab93e86433")[..]),
			("tb1pqqqqp399et2xygdj5xreqhjjvcmzhxw4aywxecjdzew6hylgvsesf3hn0c", BitcoinNetwork::Testnet, &hex_literal::hex!("5120000000c4a5cad46221b2a187905e5266362b99d5e91c6ce24d165dab93e86433")[..]),
			("bc1p0xlxvlhemja6c4dqv22uapctqupfhlxm9h8z3k2e72q4k9hcz7vqzk5jj0", BitcoinNetwork::Mainnet, &hex_literal::hex!("512079be667ef9dcbbac55a06295ce870b07029bfcdb2dce28d959f2815b16f81798")[..]),
			("1AKDDsfTh8uY4X3ppy1m7jw1fVMBSMkzjP", BitcoinNetwork::Mainnet, &hex_literal::hex!("76a914662AD25DB00E7BB38BC04831AE48B4B446D1269888ac")[..]),
			("34nSkinWC9rDDJiUY438qQN1JHmGqBHGW7", BitcoinNetwork::Mainnet, &hex_literal::hex!("a91421EF2F4B1EA1F9ED09C1128D1EBB61D4729CA7D687")[..]),
		];

		for (valid_address, intended_btc_net, expected_scriptpubkey) in valid_addresses {
			let pk = ScriptPubkey::try_from_address(valid_address, &intended_btc_net)
				.unwrap_or_else(|_| panic!("Failed to parse address: {valid_address}"));
			assert_eq!(pk.bytes(), expected_scriptpubkey, "Input was {valid_address} / {pk:?}");
			assert_eq!(
				pk.to_address(&intended_btc_net).to_uppercase(),
				valid_address.to_uppercase()
			);
		}

		let invalid_addresses = [
			(
				"tc1p0xlxvlhemja6c4dqv22uapctqupfhlxm9h8z3k2e72q4k9hcz7vq5zuyut",
				BitcoinNetwork::Mainnet,
			),
			(
				"bc1p0xlxvlhemja6c4dqv22uapctqupfhlxm9h8z3k2e72q4k9hcz7vqh2y7hd",
				BitcoinNetwork::Mainnet,
			),
			(
				"tb1z0xlxvlhemja6c4dqv22uapctqupfhlxm9h8z3k2e72q4k9hcz7vqglt7rf",
				BitcoinNetwork::Testnet,
			),
			(
				"BC1S0XLXVLHEMJA6C4DQV22UAPCTQUPFHLXM9H8Z3K2E72Q4K9HCZ7VQ54WELL",
				BitcoinNetwork::Mainnet,
			),
			("bc1qw508d6qejxtdg4y5r3zarvary0c5xw7kemeawh", BitcoinNetwork::Mainnet),
			(
				"tb1q0xlxvlhemja6c4dqv22uapctqupfhlxm9h8z3k2e72q4k9hcz7vq24jc47",
				BitcoinNetwork::Testnet,
			),
			(
				"bc1p38j9r5y49hruaue7wxjce0updqjuyyx0kh56v8s25huc6995vvpql3jow4",
				BitcoinNetwork::Mainnet,
			),
			(
				"BC130XLXVLHEMJA6C4DQV22UAPCTQUPFHLXM9H8Z3K2E72Q4K9HCZ7VQ7ZWS8R",
				BitcoinNetwork::Mainnet,
			),
			("bc1pw5dgrnzv", BitcoinNetwork::Mainnet),
			(
				"bc1p0xlxvlhemja6c4dqv22uapctqupfhlxm9h8z3k2e72q4k9hcz7v8n0nx0muaewav253zgeav",
				BitcoinNetwork::Mainnet,
			),
			("BC1QR508D6QEJXTDG4Y5R3ZARVARYV98GJ9P", BitcoinNetwork::Mainnet),
			(
				"tb1p0xlxvlhemja6c4dqv22uapctqupfhlxm9h8z3k2e72q4k9hcz7vq47Zagq",
				BitcoinNetwork::Testnet,
			),
			(
				"bc1p0xlxvlhemja6c4dqv22uapctqupfhlxm9h8z3k2e72q4k9hcz7v07qwwzcrf",
				BitcoinNetwork::Mainnet,
			),
			(
				"tb1p0xlxvlhemja6c4dqv22uapctqupfhlxm9h8z3k2e72q4k9hcz7vpggkg4j",
				BitcoinNetwork::Testnet,
			),
			("bc1gmk9yu", BitcoinNetwork::Mainnet),
		];

		for (invalid_address, intended_btc_net) in invalid_addresses {
			assert!(matches!(
				ScriptPubkey::try_from_address(invalid_address, &intended_btc_net,),
				Err(Error::InvalidAddress)
			));
		}

		// Test cases from: https://rosettacode.org/wiki/Bitcoin/address_validation

		let test_addresses = [
			("1AGNa15ZQXAZUgFiqJ2i7Z2DPU2J6hW62i", true),
			("1Q1pE5vPGEEMqRcVRMbtBK842Y6Pzo6nK9", true),
			("1AGNa15ZQXAZUgFiqJ2i7Z2DPU2J6hW62X", false),
			("1ANNa15ZQXAZUgFiqJ2i7Z2DPU2J6hW62i", false),
			("1A Na15ZQXAZUgFiqJ2i7Z2DPU2J6hW62i", false),
			("1Q1pE5vPGEEMqRcVRMbtBK842Y6Pzo6nJ9", false),
			("1AGNa15ZQXAZUgFiqJ2i7Z2DPU2J6hW62I", false),
			("1AGNa15ZQXAZUgFiqJ2i7Z2DPU2J6hW62j", false),
			("1AGNa15ZQXAZUgFiqJ2i7Z2DPU2J6hW62!", false),
			("1AGNa15ZQXAZUgFiqJ2i7Z2DPU2J6hW62iz", false),
			("1AGNa15ZQXAZUgFiqJ2i7Z2DPU2J6hW62izz", false),
			("1BNGaR29FmfAqidXmD9HLwsGv9p5WVvvhq", true),
			("1BNGaR29FmfAqidXmD9HLws", false),
			("1NAGa15ZQXAZUgFiqJ2i7Z2DPU2J6hW62i", false),
			("0AGNa15ZQXAZUgFiqJ2i7Z2DPU2J6hW62i", false),
			("1AGNa15ZQXAZUgFlqJ2i7Z2DPU2J6hW62i", false),
			("1ANa55215ZQXAZUgFiqJ2i7Z2DPU2J6hW62i", false),
			("i55j", false),
			("BZbvjr", false),
			("3yQ", false),
			("1AGNa15ZQXAZUgFiqJ2i7Z2DPU2J6hW62ix", false),
			("1AGNa15ZQXAZUgFiqJ2i7Z2DPU2J6hW62ixx", false),
			("17NdbrSGoUotzeGCcMMCqnFkEvLymoou9j", true),
			("1badbadbadbadbadbadbadbadbadbadbad", false),
			("16UwLL9Risc3QfPqBUvKofHmBQ7wMtjvM", true),
			("1111111111111111111114oLvT2", true),
			("1BGNa15ZQXAZUgFiqJ2i7Z2DPU2J6hW62i", false),
			("1AGNa15ZQXAZUgFiqJ3i7Z2DPU2J6hW62i", false),
		];

		for (address, validity) in test_addresses {
			assert_eq!(
				ScriptPubkey::try_from_address(address, &BitcoinNetwork::Mainnet,).is_ok(),
				validity
			);
		}
	}

	fn create_test_unsigned_transaction(sign_with: PreviousOrCurrent) -> BitcoinTransaction {
		let pubkey_x =
			hex_literal::hex!("78C79A2B436DA5575A03CDE40197775C656FFF9F0F59FC1466E09C20A81A9CDB");
		let script_pubkey = ScriptPubkey::try_from_address(
			"bc1pgtj0f3u2rk8ex6khlskz7q50nwc48r8unfgfhxzsx9zhcdnczhqq60lzjt",
			&BitcoinNetwork::Mainnet,
		)
		.unwrap();
		let input = Utxo {
			amount: 100010000,
			id: UtxoId {
				tx_id: hex_literal::hex!(
					"4C94E48A870B85F41228D33CF25213DFCC8DD796E7211ED6B1F9A014809DBBB5"
				)
				.into(),
				vout: 1,
			},
			deposit_address: DepositAddress::new(pubkey_x, 123),
		};
		let agg_key = match sign_with {
			PreviousOrCurrent::Previous => AggKey { previous: Some(pubkey_x), current: [0xcf; 32] },
			PreviousOrCurrent::Current => AggKey { previous: None, current: pubkey_x },
		};
		let output = BitcoinOutput { amount: 100000000, script_pubkey };
		BitcoinTransaction::create_new_unsigned(&agg_key, vec![input], vec![output])
	}

	#[test]
	fn test_finalize() {
		let mut tx = create_test_unsigned_transaction(PreviousOrCurrent::Current);
		tx.add_signatures(vec![[0u8; 64]]);
		assert_eq!(tx.finalize(), hex_literal::hex!("020000000001014C94E48A870B85F41228D33CF25213DFCC8DD796E7211ED6B1F9A014809DBBB50100000000FDFFFFFF0100E1F5050000000022512042E4F4C78A1D8F936AD7FC2C2F028F9BB1538CFC9A509B985031457C367815C003400000000000000000000000000000000000000000000000000000000000000000000000000000000000000000000000000000000000000000000000000000000025017B752078C79A2B436DA5575A03CDE40197775C656FFF9F0F59FC1466E09C20A81A9CDBAC21C0EEEEEEEEEEEEEEEEEEEEEEEEEEEEEEEEEEEEEEEEEEEEEEEEEEEEEEEEEEEEEEEE00000000"));
	}

	#[test]
	fn test_payloads() {
		test_payload(PreviousOrCurrent::Previous);
		test_payload(PreviousOrCurrent::Current);
	}

	fn test_payload(sign_with: PreviousOrCurrent) {
		let tx = create_test_unsigned_transaction(sign_with);
		assert_eq!(
			tx.get_signing_payloads(),
			vec![(
				sign_with,
				hex_literal::hex!(
					"E16117C6CD69142E41736CE2882F0E697FF4369A2CBCEE9D92FC0346C6774FB4"
				)
			)],
			"Failed signing with {sign_with:?}",
		);
	}

	#[test]
	fn test_push_uint() {
		let test_data = [
			(0, vec![0]),
			(1, vec![81]),
			(2, vec![82]),
			(16, vec![96]),
			(17, vec![1, 17]),
			(128, vec![1, 128]),
			(129, vec![79]),
			(130, vec![1, 130]),
			(255, vec![1, 255]),
			(256, vec![2, 0, 1]),
			(11394560, vec![3, 0, 0xDE, 0xAD]),
			(u32::MAX, vec![4, 255, 255, 255, 255]),
		];
		for (value, encoded) in test_data {
			let mut buf = Vec::new();
			BitcoinOp::PushUint { value }.btc_encode_to(&mut buf);
			assert_eq!(buf, encoded);
		}
	}

	#[test]
	fn test_varint() {
		let test_data = [
			(0_u64, vec![0x00]),
			(1, vec![0x01]),
			(252, vec![0xFC]),
			(253, vec![0xFD, 0xFD, 0x00]),
			(254, vec![0xFD, 0xFE, 0x00]),
			(255, vec![0xFD, 0xFF, 0x00]),
			(65534, vec![0xFD, 0xFE, 0xFF]),
			(65535, vec![0xFD, 0xFF, 0xFF]),
			(65536, vec![0xFE, 0x00, 0x00, 0x01, 0x00]),
			(65537, vec![0xFE, 0x01, 0x00, 0x01, 0x00]),
			(4294967295, vec![0xFE, 0xFF, 0xFF, 0xFF, 0xFF]),
			(4294967296, vec![0xFF, 0x00, 0x00, 0x00, 0x00, 0x01, 0x00, 0x00, 0x00]),
			(4294967297, vec![0xFF, 0x01, 0x00, 0x00, 0x00, 0x01, 0x00, 0x00, 0x00]),
			(9007199254740991, vec![0xFF, 0xFF, 0xFF, 0xFF, 0xFF, 0xFF, 0xFF, 0x1F, 0x00]),
		];
		for x in test_data {
			assert_eq!(to_varint(x.0), x.1);
		}
	}

	#[test]
	fn test_btc_network_names() {
		assert_eq!(
			BitcoinNetwork::try_from(BitcoinNetwork::Mainnet.to_string().as_str()).unwrap(),
			BitcoinNetwork::Mainnet
		);
		assert_eq!(
			BitcoinNetwork::try_from(BitcoinNetwork::Testnet.to_string().as_str()).unwrap(),
			BitcoinNetwork::Testnet
		);
		assert_eq!(
			BitcoinNetwork::try_from(BitcoinNetwork::Regtest.to_string().as_str()).unwrap(),
			BitcoinNetwork::Regtest
		);
	}

	#[test]
	fn retry_delay_ramps_up() {
		assert_eq!(BitcoinRetryPolicy::next_attempt_delay(0), None);
		assert_eq!(BitcoinRetryPolicy::next_attempt_delay(1), None);
		assert_eq!(BitcoinRetryPolicy::next_attempt_delay(24), None);
		assert_eq!(BitcoinRetryPolicy::next_attempt_delay(25), Some(1));
		assert_eq!(BitcoinRetryPolicy::next_attempt_delay(26), Some(2));
		assert_eq!(BitcoinRetryPolicy::next_attempt_delay(27), Some(4));
		assert_eq!(BitcoinRetryPolicy::next_attempt_delay(28), Some(8));
		assert_eq!(BitcoinRetryPolicy::next_attempt_delay(29), Some(16));
		assert_eq!(BitcoinRetryPolicy::next_attempt_delay(30), Some(32));
		assert_eq!(BitcoinRetryPolicy::next_attempt_delay(40), Some(1200));
		assert_eq!(BitcoinRetryPolicy::next_attempt_delay(150), Some(1200));
	}
}<|MERGE_RESOLUTION|>--- conflicted
+++ resolved
@@ -214,38 +214,6 @@
 #[derive(Clone, Encode, Decode, MaxEncodedLen, TypeInfo, Debug, PartialEq, Eq)]
 pub struct EpochStartData {
 	pub change_pubkey: AggKey,
-}
-
-<<<<<<< HEAD
-#[derive(
-	Encode, Decode, TypeInfo, Clone, RuntimeDebug, Default, PartialEq, Eq, Serialize, Deserialize,
-)]
-pub struct BitcoinTransactionHash(Hash);
-impl BitcoinTransactionHash {
-	/// It creates a tx_hash by reversing the provided hash
-	/// Btc softwares and explorers display blocks/txs hashes as big endian values, we need to
-	/// convert it to obtain a valid tx hash
-	pub fn new(hash: Hash) -> Self {
-		BitcoinTransactionHash(hash.iter().rev().copied().collect_array())
-=======
-#[derive(Encode, Decode, Default, PartialEq, Copy, Clone, TypeInfo, RuntimeDebug)]
-pub struct ConsolidationParameters {
-	/// Consolidate when total UTXO count reaches this threshold
-	pub consolidation_threshold: u32,
-	/// Consolidate this many UTXOs
-	pub consolidation_size: u32,
-}
-
-impl ConsolidationParameters {
-	#[cfg(test)]
-	fn new(consolidation_threshold: u32, consolidation_size: u32) -> ConsolidationParameters {
-		ConsolidationParameters { consolidation_threshold, consolidation_size }
-	}
-
-	pub fn are_valid(&self) -> bool {
-		self.consolidation_size <= self.consolidation_threshold && (self.consolidation_size > 1)
->>>>>>> e0249bd8
-	}
 }
 
 impl Chain for Bitcoin {
