--- conflicted
+++ resolved
@@ -101,12 +101,8 @@
 		let gas_cost_per_fetch = ETH_BASE_COST_PER_BATCH +
 			match asset {
 				assets::eth::Asset::Eth => Zero::zero(),
-<<<<<<< HEAD
-				assets::eth::Asset::Flip | assets::eth::Asset::Usdc => ETH_GAS_COST_PER_FETCH,
-=======
 				assets::eth::Asset::Flip | assets::eth::Asset::Usdc | assets::eth::Asset::Usdt =>
-					GAS_COST_PER_FETCH,
->>>>>>> ba71514e
+					ETH_GAS_COST_PER_FETCH,
 			};
 
 		(self.base_fee + self.priority_fee).saturating_mul(gas_cost_per_fetch)
@@ -120,15 +116,9 @@
 
 		let gas_cost_per_transfer = ETH_BASE_COST_PER_BATCH +
 			match asset {
-<<<<<<< HEAD
 				assets::eth::Asset::Eth => ETH_GAS_COST_PER_TRANSFER_NATIVE,
-				assets::eth::Asset::Flip | assets::eth::Asset::Usdc =>
+				assets::eth::Asset::Flip | assets::eth::Asset::Usdc | assets::eth::Asset::Usdt =>
 					ETH_GAS_COST_PER_TRANSFER_TOKEN,
-=======
-				assets::eth::Asset::Eth => GAS_COST_PER_TRANSFER_NATIVE,
-				assets::eth::Asset::Flip | assets::eth::Asset::Usdc | assets::eth::Asset::Usdt =>
-					GAS_COST_PER_TRANSFER_TOKEN,
->>>>>>> ba71514e
 			};
 
 		(self.base_fee + self.priority_fee).saturating_mul(gas_cost_per_transfer)
