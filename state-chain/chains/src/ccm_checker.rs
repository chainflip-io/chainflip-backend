use crate::{
	sol::{SolAsset, SolCcmAccounts, SolPubkey, MAX_CCM_BYTES_SOL, MAX_CCM_BYTES_USDC},
	CcmChannelMetadata,
};
use cf_primitives::{Asset, ForeignChain};
use codec::{Decode, Encode};
use scale_info::TypeInfo;
use sol_prim::consts::{
	ACCOUNT_KEY_LENGTH_IN_TRANSACTION, ACCOUNT_REFERENCE_LENGTH_IN_TRANSACTION,
};
use sp_runtime::DispatchError;
use sp_std::vec::Vec;

#[derive(Copy, Clone, Debug, PartialEq, Eq, Encode, Decode, TypeInfo)]
pub enum CcmValidityError {
	CannotDecodeCcmAdditionalData,
	CcmIsTooLong,
	CcmAdditionalDataContainsInvalidAccounts,
	RedundantDataSupplied,
}
impl From<CcmValidityError> for DispatchError {
	fn from(value: CcmValidityError) -> Self {
		match value {
			CcmValidityError::CannotDecodeCcmAdditionalData =>
				"Invalid Ccm: Cannot decode additional data".into(),
			CcmValidityError::CcmIsTooLong => "Invalid Ccm: message too long".into(),
			CcmValidityError::CcmAdditionalDataContainsInvalidAccounts =>
				"Invalid Ccm: additional data contains invalid accounts".into(),
			CcmValidityError::RedundantDataSupplied =>
				"Invalid Ccm: Additional data supplied but they will not be used".into(),
		}
	}
}

pub trait CcmValidityCheck {
	fn check_and_decode(
		_ccm: &CcmChannelMetadata,
		_egress_asset: cf_primitives::Asset,
	) -> Result<DecodedCcmAdditionalData, CcmValidityError> {
		Ok(DecodedCcmAdditionalData::NotRequired)
	}
}

#[derive(Clone, Debug, Decode, PartialEq, Eq)]
pub enum DecodedCcmAdditionalData {
	NotRequired,
	Solana(VersionedSolanaCcmAdditionalData),
}

#[derive(Clone, Debug, Encode, Decode, PartialEq, Eq)]
pub enum VersionedSolanaCcmAdditionalData {
	V0(SolCcmAccounts),
}

pub struct CcmValidityChecker;

impl CcmValidityCheck for CcmValidityChecker {
	/// Checks to see if a given CCM is valid. Currently this only applies to Solana chain.
	/// For Solana Chain: Performs decoding of the `cf_parameter`, and checks the expected length.
	/// Returns the decoded `cf_parameter`.
	fn check_and_decode(
		ccm: &CcmChannelMetadata,
		egress_asset: Asset,
	) -> Result<DecodedCcmAdditionalData, CcmValidityError> {
		if ForeignChain::from(egress_asset) == ForeignChain::Solana {
			let asset: SolAsset = egress_asset
				.try_into()
				.expect("Only Solana chain's asset will be checked. This conversion must succeed.");

<<<<<<< HEAD
			// Calculate the length of the user's data to ensure the built CCM transaction will
			// not exceed the maximum allowed length in Solana.
			// data length = message length + #accounts * (bytes_per_account + bytes_per_reference);
			//
			// Accounts could be duplicated and then they would only take one reference byte but:
			// - It doesn't make sense for additional_accounts to have duplicated accounts since
			//   it'll all be in the same instruction anyway.
			// - Accounts used by Chainflip (e.g. SYSTEM_PROGRAM or TOKEN_PROGRAM) are already being
			//   passed to the receiver in the CPI so there's need to add them to the list.
			// - Chainflip specific accounts (agg_key, data_account) and nonce accounts are the only
			//   accounts that are part of the transaction that the user won't have access to. Those
			//   accounts are either blacklisted or should be irrelevant for the user.
			// Therefore we can assume that accounts are not duplicated when calculating the
			// transaction length. If any account is in fact duplicated it will effectively reduce
			// the allowed maximum length for the user's metadata.
			let ccm_length = ccm.message.len() +
				ccm_accounts.remaining_accounts.len() *
					(ACCOUNT_REFERENCE_LENGTH_IN_TRANSACTION +
						ACCOUNT_KEY_LENGTH_IN_TRANSACTION);
			if ccm_length >
				match asset {
					SolAsset::Sol => MAX_CCM_BYTES_SOL,
					SolAsset::SolUsdc => MAX_CCM_BYTES_USDC,
				} {
				return Err(CcmValidityError::CcmIsTooLong)
			}
=======
			// Check if the cf_parameter can be decoded
			match VersionedSolanaCcmAdditionalData::decode(
				&mut &ccm.ccm_additional_data.clone()[..],
			)
			.map_err(|_| CcmValidityError::CannotDecodeCcmAdditionalData)?
			{
				VersionedSolanaCcmAdditionalData::V0(ccm_accounts) => {
					// Length of CCM = length of message + total no. additional_accounts * constant;
					let ccm_length = ccm.message.len() +
						ccm_accounts.additional_accounts.len() * CCM_BYTES_PER_ACCOUNT;
					if ccm_length >
						match asset {
							SolAsset::Sol => MAX_CCM_BYTES_SOL,
							SolAsset::SolUsdc => MAX_CCM_BYTES_USDC,
						} {
						return Err(CcmValidityError::CcmIsTooLong)
					}
>>>>>>> 13433b5c

					Ok(DecodedCcmAdditionalData::Solana(VersionedSolanaCcmAdditionalData::V0(
						ccm_accounts,
					)))
				},
			}
		} else if !ccm.ccm_additional_data.is_empty() {
			Err(CcmValidityError::RedundantDataSupplied)
		} else {
			Ok(DecodedCcmAdditionalData::NotRequired)
		}
	}
}

/// Checks if the given CCM accounts contains any blacklisted accounts.
pub fn check_ccm_for_blacklisted_accounts(
	ccm_accounts: &SolCcmAccounts,
	blacklisted_accounts: Vec<SolPubkey>,
) -> Result<(), CcmValidityError> {
	blacklisted_accounts.into_iter().try_for_each(|blacklisted_account| {
		(ccm_accounts.cf_receiver.pubkey != blacklisted_account &&
			!ccm_accounts
				.additional_accounts
				.iter()
				.any(|acc| acc.pubkey == blacklisted_account))
		.then_some(())
		.ok_or(CcmValidityError::CcmAdditionalDataContainsInvalidAccounts)
	})
}

#[cfg(test)]
mod test {
	use codec::Encode;
	use frame_support::{assert_err, assert_ok};
	use Asset;

	use super::*;
	use crate::sol::{sol_tx_core::sol_test_values, SolCcmAddress, SolPubkey, MAX_CCM_BYTES_SOL};

	#[test]
	fn can_verify_valid_ccm() {
		let ccm = sol_test_values::ccm_parameter().channel_metadata;
		assert_eq!(
			CcmValidityChecker::check_and_decode(&ccm, Asset::Sol),
			Ok(DecodedCcmAdditionalData::Solana(VersionedSolanaCcmAdditionalData::V0(
				sol_test_values::ccm_accounts()
			)))
		);
	}

	#[test]
	fn can_check_cf_parameter_decoding() {
		let ccm = CcmChannelMetadata {
			message: vec![0x01, 0x02, 0x03, 0x04, 0x05].try_into().unwrap(),
			gas_budget: 1,
			ccm_additional_data: vec![0x01, 0x02, 0x03, 0x04, 0x05].try_into().unwrap(),
		};

		assert_err!(
			CcmValidityChecker::check_and_decode(&ccm, Asset::Sol),
			CcmValidityError::CannotDecodeCcmAdditionalData
		);
	}

	#[test]
	fn can_check_for_ccm_length_sol() {
		let ccm = || CcmChannelMetadata {
			message: vec![0x01; MAX_CCM_BYTES_SOL].try_into().unwrap(),
			gas_budget: 0,
			ccm_additional_data: VersionedSolanaCcmAdditionalData::V0(SolCcmAccounts {
				cf_receiver: SolCcmAddress { pubkey: SolPubkey([0x01; 32]), is_writable: true },
				additional_accounts: vec![],
				fallback_address: SolPubkey([0xf0; 32]),
			})
			.encode()
			.try_into()
			.unwrap(),
		};
		assert_ok!(CcmValidityChecker::check_and_decode(&ccm(), Asset::Sol));

		// Length check for Sol
		let mut invalid_ccm = ccm();
		invalid_ccm.message = vec![0x01; MAX_CCM_BYTES_SOL + 1].try_into().unwrap();
		assert_err!(
			CcmValidityChecker::check_and_decode(&invalid_ccm, Asset::Sol),
			CcmValidityError::CcmIsTooLong
		);

		let mut invalid_ccm = ccm();
		invalid_ccm.ccm_additional_data = VersionedSolanaCcmAdditionalData::V0(SolCcmAccounts {
			cf_receiver: SolCcmAddress { pubkey: SolPubkey([0x01; 32]), is_writable: true },
			additional_accounts: vec![SolCcmAddress {
				pubkey: SolPubkey([0x01; 32]),
				is_writable: true,
			}],
			fallback_address: SolPubkey([0xf0; 32]),
		})
		.encode()
		.try_into()
		.unwrap();
		assert_err!(
			CcmValidityChecker::check_and_decode(&invalid_ccm, Asset::Sol),
			CcmValidityError::CcmIsTooLong
		);
	}

	#[test]
	fn can_check_for_ccm_length_usdc() {
		let ccm = || CcmChannelMetadata {
			message: vec![0x01; MAX_CCM_BYTES_USDC].try_into().unwrap(),
			gas_budget: 0,
			ccm_additional_data: VersionedSolanaCcmAdditionalData::V0(SolCcmAccounts {
				cf_receiver: SolCcmAddress { pubkey: SolPubkey([0x01; 32]), is_writable: true },
				fallback_address: SolPubkey([0xf0; 32]),
				additional_accounts: vec![],
			})
			.encode()
			.try_into()
			.unwrap(),
		};
		assert_ok!(CcmValidityChecker::check_and_decode(&ccm(), Asset::SolUsdc));

		// Length check for SolUsdc
		let mut invalid_ccm = ccm();
		invalid_ccm.message = vec![0x01; MAX_CCM_BYTES_USDC + 1].try_into().unwrap();
		assert_err!(
			CcmValidityChecker::check_and_decode(&invalid_ccm, Asset::SolUsdc),
			CcmValidityError::CcmIsTooLong
		);

		let mut invalid_ccm = ccm();
		invalid_ccm.ccm_additional_data = VersionedSolanaCcmAdditionalData::V0(SolCcmAccounts {
			cf_receiver: SolCcmAddress { pubkey: SolPubkey([0x01; 32]), is_writable: true },
			additional_accounts: vec![SolCcmAddress {
				pubkey: SolPubkey([0x01; 32]),
				is_writable: true,
			}],
			fallback_address: SolPubkey([0xf0; 32]),
		})
		.encode()
		.try_into()
		.unwrap();
		assert_err!(
			CcmValidityChecker::check_and_decode(&invalid_ccm, Asset::SolUsdc),
			CcmValidityError::CcmIsTooLong
		);
	}

	#[test]
	fn can_check_for_redundant_data() {
		let ccm = sol_test_values::ccm_parameter().channel_metadata;

		// Ok for Solana Chain
		assert_ok!(CcmValidityChecker::check_and_decode(&ccm, Asset::Sol));

		// Fails for non-solana chains
		assert_err!(
			CcmValidityChecker::check_and_decode(&ccm, Asset::Btc),
			CcmValidityError::RedundantDataSupplied,
		);
		assert_err!(
			CcmValidityChecker::check_and_decode(&ccm, Asset::Dot),
			CcmValidityError::RedundantDataSupplied,
		);
		assert_err!(
			CcmValidityChecker::check_and_decode(&ccm, Asset::Eth),
			CcmValidityError::RedundantDataSupplied,
		);
		assert_err!(
			CcmValidityChecker::check_and_decode(&ccm, Asset::ArbEth),
			CcmValidityError::RedundantDataSupplied,
		);
	}

	#[test]
	fn only_check_against_solana_chain() {
		let mut ccm = sol_test_values::ccm_parameter().channel_metadata;

		// Only fails for Solana chain.
		ccm.message = [0x00; MAX_CCM_BYTES_SOL + 1].to_vec().try_into().unwrap();
		assert_err!(
			CcmValidityChecker::check_and_decode(&ccm, Asset::Sol),
			CcmValidityError::CcmIsTooLong
		);
		ccm.message = [0x00; MAX_CCM_BYTES_USDC + 1].to_vec().try_into().unwrap();
		assert_err!(
			CcmValidityChecker::check_and_decode(&ccm, Asset::SolUsdc),
			CcmValidityError::CcmIsTooLong
		);

		// Always valid on other chains.
		ccm.ccm_additional_data.clear();
		assert_ok!(
			CcmValidityChecker::check_and_decode(&ccm, Asset::Eth),
			DecodedCcmAdditionalData::NotRequired
		);
		assert_ok!(
			CcmValidityChecker::check_and_decode(&ccm, Asset::Btc),
			DecodedCcmAdditionalData::NotRequired
		);
		assert_ok!(
			CcmValidityChecker::check_and_decode(&ccm, Asset::Flip),
			DecodedCcmAdditionalData::NotRequired
		);
		assert_ok!(
			CcmValidityChecker::check_and_decode(&ccm, Asset::Usdt),
			DecodedCcmAdditionalData::NotRequired
		);
		assert_ok!(
			CcmValidityChecker::check_and_decode(&ccm, Asset::Usdc),
			DecodedCcmAdditionalData::NotRequired
		);
		assert_ok!(
			CcmValidityChecker::check_and_decode(&ccm, Asset::ArbUsdc),
			DecodedCcmAdditionalData::NotRequired
		);
		assert_ok!(
			CcmValidityChecker::check_and_decode(&ccm, Asset::ArbEth),
			DecodedCcmAdditionalData::NotRequired
		);
	}

	#[test]
	fn can_check_for_blacklisted_account() {
		let blacklisted_accounts = || {
			vec![sol_test_values::TOKEN_VAULT_PDA_ACCOUNT.into(), sol_test_values::agg_key().into()]
		};

		// Token vault PDA is blacklisted
		let ccm_accounts = SolCcmAccounts {
			cf_receiver: SolCcmAddress {
				pubkey: sol_test_values::TOKEN_VAULT_PDA_ACCOUNT.into(),
				is_writable: true,
			},
			additional_accounts: vec![
				SolCcmAddress { pubkey: crate::sol::SolPubkey([0x01; 32]), is_writable: false },
				SolCcmAddress { pubkey: crate::sol::SolPubkey([0x02; 32]), is_writable: false },
			],
			fallback_address: SolPubkey([0xf0; 32]),
		};
		assert_err!(
			check_ccm_for_blacklisted_accounts(&ccm_accounts, blacklisted_accounts()),
			CcmValidityError::CcmAdditionalDataContainsInvalidAccounts
		);

		let ccm_accounts = SolCcmAccounts {
			cf_receiver: SolCcmAddress {
				pubkey: crate::sol::SolPubkey([0x01; 32]),
				is_writable: true,
			},
			additional_accounts: vec![
				SolCcmAddress {
					pubkey: sol_test_values::TOKEN_VAULT_PDA_ACCOUNT.into(),
					is_writable: false,
				},
				SolCcmAddress { pubkey: crate::sol::SolPubkey([0x02; 32]), is_writable: false },
			],
			fallback_address: SolPubkey([0xf0; 32]),
		};
		assert_err!(
			check_ccm_for_blacklisted_accounts(&ccm_accounts, blacklisted_accounts()),
			CcmValidityError::CcmAdditionalDataContainsInvalidAccounts
		);

		// Agg key is blacklisted
		let ccm_accounts = SolCcmAccounts {
			cf_receiver: SolCcmAddress {
				pubkey: sol_test_values::agg_key().into(),
				is_writable: true,
			},
			additional_accounts: vec![
				SolCcmAddress { pubkey: crate::sol::SolPubkey([0x01; 32]), is_writable: false },
				SolCcmAddress { pubkey: crate::sol::SolPubkey([0x02; 32]), is_writable: false },
			],
			fallback_address: SolPubkey([0xf0; 32]),
		};
		assert_err!(
			check_ccm_for_blacklisted_accounts(&ccm_accounts, blacklisted_accounts()),
			CcmValidityError::CcmAdditionalDataContainsInvalidAccounts
		);

		let ccm_accounts = SolCcmAccounts {
			cf_receiver: SolCcmAddress {
				pubkey: crate::sol::SolPubkey([0x01; 32]),
				is_writable: true,
			},
			additional_accounts: vec![
				SolCcmAddress { pubkey: sol_test_values::agg_key().into(), is_writable: false },
				SolCcmAddress { pubkey: crate::sol::SolPubkey([0x02; 32]), is_writable: false },
			],
			fallback_address: SolPubkey([0xf0; 32]),
		};
		assert_err!(
			check_ccm_for_blacklisted_accounts(&ccm_accounts, blacklisted_accounts()),
			CcmValidityError::CcmAdditionalDataContainsInvalidAccounts
		);
	}
}<|MERGE_RESOLUTION|>--- conflicted
+++ resolved
@@ -67,34 +67,6 @@
 				.try_into()
 				.expect("Only Solana chain's asset will be checked. This conversion must succeed.");
 
-<<<<<<< HEAD
-			// Calculate the length of the user's data to ensure the built CCM transaction will
-			// not exceed the maximum allowed length in Solana.
-			// data length = message length + #accounts * (bytes_per_account + bytes_per_reference);
-			//
-			// Accounts could be duplicated and then they would only take one reference byte but:
-			// - It doesn't make sense for additional_accounts to have duplicated accounts since
-			//   it'll all be in the same instruction anyway.
-			// - Accounts used by Chainflip (e.g. SYSTEM_PROGRAM or TOKEN_PROGRAM) are already being
-			//   passed to the receiver in the CPI so there's need to add them to the list.
-			// - Chainflip specific accounts (agg_key, data_account) and nonce accounts are the only
-			//   accounts that are part of the transaction that the user won't have access to. Those
-			//   accounts are either blacklisted or should be irrelevant for the user.
-			// Therefore we can assume that accounts are not duplicated when calculating the
-			// transaction length. If any account is in fact duplicated it will effectively reduce
-			// the allowed maximum length for the user's metadata.
-			let ccm_length = ccm.message.len() +
-				ccm_accounts.remaining_accounts.len() *
-					(ACCOUNT_REFERENCE_LENGTH_IN_TRANSACTION +
-						ACCOUNT_KEY_LENGTH_IN_TRANSACTION);
-			if ccm_length >
-				match asset {
-					SolAsset::Sol => MAX_CCM_BYTES_SOL,
-					SolAsset::SolUsdc => MAX_CCM_BYTES_USDC,
-				} {
-				return Err(CcmValidityError::CcmIsTooLong)
-			}
-=======
 			// Check if the cf_parameter can be decoded
 			match VersionedSolanaCcmAdditionalData::decode(
 				&mut &ccm.ccm_additional_data.clone()[..],
@@ -102,9 +74,29 @@
 			.map_err(|_| CcmValidityError::CannotDecodeCcmAdditionalData)?
 			{
 				VersionedSolanaCcmAdditionalData::V0(ccm_accounts) => {
-					// Length of CCM = length of message + total no. additional_accounts * constant;
+					// Calculate the length of the user's data to ensure the built CCM transaction
+					// will not exceed the maximum allowed length in Solana.
+					// data length = message length + #accounts * (bytes_per_account +
+					// bytes_per_reference);
+					//
+					// Accounts could be duplicated and then they would only take one reference byte
+					// but:
+					// - It doesn't make sense for additional_accounts to have duplicated accounts
+					//   since it'll all be in the same instruction anyway.
+					// - Accounts used by Chainflip (e.g. SYSTEM_PROGRAM or TOKEN_PROGRAM) are
+					//   already being passed to the receiver in the CPI so there's need to add them
+					//   to the list.
+					// - Chainflip specific accounts (agg_key, data_account) and nonce accounts are
+					//   the only accounts that are part of the transaction that the user won't have
+					//   access to. Those accounts are either blacklisted or should be irrelevant
+					//   for the user.
+					// Therefore we can assume that accounts are not duplicated when calculating the
+					// transaction length. If any account is in fact duplicated it will effectively
+					// reduce the allowed maximum length for the user's metadata.
 					let ccm_length = ccm.message.len() +
-						ccm_accounts.additional_accounts.len() * CCM_BYTES_PER_ACCOUNT;
+						ccm_accounts.remaining_accounts.len() *
+							(ACCOUNT_REFERENCE_LENGTH_IN_TRANSACTION +
+								ACCOUNT_KEY_LENGTH_IN_TRANSACTION);
 					if ccm_length >
 						match asset {
 							SolAsset::Sol => MAX_CCM_BYTES_SOL,
@@ -112,7 +104,6 @@
 						} {
 						return Err(CcmValidityError::CcmIsTooLong)
 					}
->>>>>>> 13433b5c
 
 					Ok(DecodedCcmAdditionalData::Solana(VersionedSolanaCcmAdditionalData::V0(
 						ccm_accounts,
