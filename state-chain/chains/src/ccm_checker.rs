--- conflicted
+++ resolved
@@ -132,7 +132,6 @@
 		egress_asset: Asset,
 		destination: EncodedAddress,
 	) -> Result<DecodedCcmAdditionalData, CcmValidityError> {
-<<<<<<< HEAD
 		match ForeignChain::from(egress_asset) {
 			ForeignChain::Solana => {
 				let destination_address = SolPubkey::try_from(destination)
@@ -143,62 +142,100 @@
 				);
 
 				// Check if the cf_parameter can be decoded
-				match VersionedSolanaCcmAdditionalData::decode(
+				let decoded_data = VersionedSolanaCcmAdditionalData::decode(
 					&mut &ccm.ccm_additional_data.clone()[..],
 				)
-				.map_err(|_| CcmValidityError::CannotDecodeCcmAdditionalData)?
-				{
-					VersionedSolanaCcmAdditionalData::V0(ccm_accounts) => {
-						// It's hard at this stage to compute exactly the length of the finally
-						// build transaction from the message and the additional accounts.
-						// Duplicated accounts only take one reference byte while new accounts
-						// take 32 bytes. Technically it shouldn't be necessary to pass
-						// duplicated accounts as it will all be executed in the same
-						// instruction. However when integrating with other protocols, many of
-						// the account's values are part of a returned payload from an API and
-						// it makes it cumbersome to then dedpulicate on the fly and then make
-						// it match with the receiver contract. It can be done but it then
-						// requires extra configuration bytes in the payload, which
-						// then defeats the purpose.
-						// Therefore we want to allow for duplicated accounts, both duplicated
-						// within the additional accounts and with our accounts. Then we can
-						// calculate the length accordingly.
-						// The Chainflip accounts are anyway irrelevant to the user except for a
-						// few that are acounted for here. The only relevant is the token
-						let mut seen_addresses = BTreeSet::from_iter([
-							SYSTEM_PROGRAM_ID,
-							SYS_VAR_INSTRUCTIONS,
-							destination_address.into(),
-							ccm_accounts.cf_receiver.pubkey.into(),
-						]);
-
-						if asset == SolAsset::SolUsdc {
-							seen_addresses.insert(TOKEN_PROGRAM_ID);
-						}
-						let mut accounts_length = ccm_accounts.additional_accounts.len() *
-							ACCOUNT_REFERENCE_LENGTH_IN_TRANSACTION;
-
-						for ccm_address in &ccm_accounts.additional_accounts {
-							if seen_addresses.insert(ccm_address.pubkey.into()) {
-								accounts_length += ACCOUNT_KEY_LENGTH_IN_TRANSACTION;
-							}
-						}
-
-						let ccm_length = ccm.message.len() + accounts_length;
-
-						if ccm_length >
-							match asset {
-								SolAsset::Sol => MAX_CCM_BYTES_SOL,
-								SolAsset::SolUsdc => MAX_CCM_BYTES_USDC,
-							} {
-							return Err(CcmValidityError::CcmIsTooLong)
-						}
-
-						Ok(DecodedCcmAdditionalData::Solana(VersionedSolanaCcmAdditionalData::V0(
-							ccm_accounts,
-						)))
-					},
+				.map_err(|_| CcmValidityError::CannotDecodeCcmAdditionalData)?;
+
+				let ccm_accounts = decoded_data.ccm_accounts();
+				let address_lookup_tables = decoded_data.address_lookup_tables();
+				let num_address_lookup_tables = address_lookup_tables.len();
+
+				if num_address_lookup_tables > MAX_CCM_USER_ALTS as usize {
+					return Err(CcmValidityError::TooManyAddressLookupTables)
 				}
+
+				// We calculate the final length of the CCM transaction to fail early if it's
+				// certain that the egress will fail.
+				// Chainflip uses Versioned transactions regardless of the user passing an ALT or
+				// not. If the user doesn't pass any additional address lookup table (ALT) the
+				// final length of the egress can be calculated deterministically. However, a
+				// user ALT makes it so we can't exactly calculate the final length, since we
+				// can't know the ALT content beforehand. Therefore, we calculate the most
+				// optimistic scenario when an ALT is passed and it might fail to build on
+				// egress but we rely on the user to provide valid ALTs that will make it so the
+				// egress transaction will succeed. If that was not the case and the CCM egress
+				// were to fail, the user would be refunded to a fallback address.
+				let (lookup_tables_length, extra_buffer, bytes_per_new_account) =
+					if num_address_lookup_tables > 0 {
+						// Each empty lookup table is 34 bytes -> 32 bytes for address plus 2 for
+						// vector lengths (write_indexes and readonly_indexes).
+						let lookup_tables_length =
+							num_address_lookup_tables * (ACCOUNT_KEY_LENGTH_IN_TRANSACTION + 2);
+
+						// The most optimistic scenario is the ALT containing both the CfReceiver
+						// and the destination address as well as all the ccm additional
+						// accounts. That will allow for an extra amount of bytes that is
+						// available for the user transaction.
+						let extra_buffer = (ACCOUNT_KEY_LENGTH_IN_TRANSACTION * 2)
+							.saturating_sub(2 * ACCOUNT_REFERENCE_LENGTH_IN_TRANSACTION);
+
+						// Each non-repeated account would take an extra byte on the address table
+						// lookups.
+						(
+							lookup_tables_length,
+							extra_buffer,
+							ACCOUNT_REFERENCE_LENGTH_IN_TRANSACTION,
+						)
+					} else {
+						// Without lookup tables each new non-repeated account will take a full
+						// account.
+						(0, 0, ACCOUNT_KEY_LENGTH_IN_TRANSACTION)
+					};
+
+				// Technically it shouldn't be necessary to pass duplicated accounts as
+				// it will all be executed in the same instruction. However, when integrating
+				// with other protocols, many of the accounts are part of a returned
+				// payload from an API and it makes it cumbersome to then deduplicate on the
+				// fly and then make it match with the receiver contract. It can be done
+				// but it then requires extra configuration bytes in the payload, which
+				// then defeats the purpose of decreasing the payload length.
+				// Therefore we want to account for duplicated accounts, both duplicated
+				// within the additional accounts and with our accounts. Then we can
+				// calculate the length accordingly.
+				// The only Chainflip accounts that are relevant to the user for deduplication
+				// purposes are used when initializing the `seen_addresses` set.
+				let mut seen_addresses = BTreeSet::from_iter([
+					SYSTEM_PROGRAM_ID,
+					SYS_VAR_INSTRUCTIONS,
+					destination_address.into(),
+					ccm_accounts.cf_receiver.pubkey.into(),
+				]);
+
+				if asset == SolAsset::SolUsdc {
+					seen_addresses.insert(TOKEN_PROGRAM_ID);
+				}
+				let mut accounts_length = ccm_accounts.additional_accounts.len() *
+					ACCOUNT_REFERENCE_LENGTH_IN_TRANSACTION;
+
+				for ccm_address in &ccm_accounts.additional_accounts {
+					if seen_addresses.insert(ccm_address.pubkey.into()) {
+						accounts_length += bytes_per_new_account;
+					}
+				}
+
+				let ccm_length = (ccm.message.len() + accounts_length + lookup_tables_length)
+					.saturating_sub(extra_buffer);
+
+				if ccm_length >
+					match asset {
+						SolAsset::Sol => MAX_USER_CCM_BYTES_SOL,
+						SolAsset::SolUsdc => MAX_USER_CCM_BYTES_USDC,
+					} {
+					return Err(CcmValidityError::CcmIsTooLong)
+				}
+
+				Ok(DecodedCcmAdditionalData::Solana(decoded_data))
 			},
 			ForeignChain::Assethub =>
 				<AssethubRuntimeCall as codec::Decode>::decode(&mut ccm.message.as_ref())
@@ -210,109 +247,6 @@
 				} else {
 					Ok(DecodedCcmAdditionalData::NotRequired)
 				},
-=======
-		if ForeignChain::from(egress_asset) == ForeignChain::Solana {
-			let destination_address = SolPubkey::try_from(destination)
-				.map_err(|_| CcmValidityError::InvalidDestinationAddress)?;
-
-			let asset: SolAsset = egress_asset
-				.try_into()
-				.expect("Only Solana chain's asset will be checked. This conversion must succeed.");
-
-			// Check if the cf_parameter can be decoded
-			let decoded_data =
-				VersionedSolanaCcmAdditionalData::decode(&mut &ccm.ccm_additional_data.clone()[..])
-					.map_err(|_| CcmValidityError::CannotDecodeCcmAdditionalData)?;
-
-			let ccm_accounts = decoded_data.ccm_accounts();
-			let address_lookup_tables = decoded_data.address_lookup_tables();
-			let num_address_lookup_tables = address_lookup_tables.len();
-
-			if num_address_lookup_tables > MAX_CCM_USER_ALTS as usize {
-				return Err(CcmValidityError::TooManyAddressLookupTables)
-			}
-
-			// We calculate the final length of the CCM transaction to fail early if it's certain
-			// that the egress will fail.
-			// Chainflip uses Versioned transactions regardless of the user passing an ALT or not.
-			// If the user doesn't pass any additional address lookup table (ALT) the final length
-			// of the egress can be calculated deterministically. However, a user ALT makes it so
-			// we can't exactly calculate the final length, since we can't know the ALT content
-			// beforehand. Therefore, we calculate the most optimistic scenario when an ALT is
-			// passed and it might fail to build on egress but we rely on the user to provide
-			// valid ALTs that will make it so the egress transaction will succeed. If that was
-			// not the case and the CCM egress were to fail, the user would be refunded to a
-			// fallback address.
-			let (lookup_tables_length, extra_buffer, bytes_per_new_account) =
-				if num_address_lookup_tables > 0 {
-					// Each empty lookup table is 34 bytes -> 32 bytes for address plus 2 for vector
-					// lengths (write_indexes and readonly_indexes).
-					let lookup_tables_length =
-						num_address_lookup_tables * (ACCOUNT_KEY_LENGTH_IN_TRANSACTION + 2);
-
-					// The most optimistic scenario is the ALT containing both the CfReceiver and
-					// the destination address as well as all the ccm additional accounts. That
-					// will allow for an extra amount of bytes that is available for the user
-					// transaction.
-					let extra_buffer = (ACCOUNT_KEY_LENGTH_IN_TRANSACTION * 2)
-						.saturating_sub(2 * ACCOUNT_REFERENCE_LENGTH_IN_TRANSACTION);
-
-					// Each non-repeated account would take an extra byte on the address table
-					// lookups.
-					(lookup_tables_length, extra_buffer, ACCOUNT_REFERENCE_LENGTH_IN_TRANSACTION)
-				} else {
-					// Without lookup tables each new non-repeated account will take a full account.
-					(0, 0, ACCOUNT_KEY_LENGTH_IN_TRANSACTION)
-				};
-
-			// Technically it shouldn't be necessary to pass duplicated accounts as
-			// it will all be executed in the same instruction. However, when integrating
-			// with other protocols, many of the accounts are part of a returned
-			// payload from an API and it makes it cumbersome to then deduplicate on the
-			// fly and then make it match with the receiver contract. It can be done
-			// but it then requires extra configuration bytes in the payload, which
-			// then defeats the purpose of decreasing the payload length.
-			// Therefore we want to account for duplicated accounts, both duplicated
-			// within the additional accounts and with our accounts. Then we can
-			// calculate the length accordingly.
-			// The only Chainflip accounts that are relevant to the user for deduplication
-			// purposes are used when initializing the `seen_addresses` set.
-			let mut seen_addresses = BTreeSet::from_iter([
-				SYSTEM_PROGRAM_ID,
-				SYS_VAR_INSTRUCTIONS,
-				destination_address.into(),
-				ccm_accounts.cf_receiver.pubkey.into(),
-			]);
-
-			if asset == SolAsset::SolUsdc {
-				seen_addresses.insert(TOKEN_PROGRAM_ID);
-			}
-			let mut accounts_length =
-				ccm_accounts.additional_accounts.len() * ACCOUNT_REFERENCE_LENGTH_IN_TRANSACTION;
-
-			for ccm_address in &ccm_accounts.additional_accounts {
-				if seen_addresses.insert(ccm_address.pubkey.into()) {
-					accounts_length += bytes_per_new_account;
-				}
-			}
-
-			let ccm_length = (ccm.message.len() + accounts_length + lookup_tables_length)
-				.saturating_sub(extra_buffer);
-
-			if ccm_length >
-				match asset {
-					SolAsset::Sol => MAX_USER_CCM_BYTES_SOL,
-					SolAsset::SolUsdc => MAX_USER_CCM_BYTES_USDC,
-				} {
-				return Err(CcmValidityError::CcmIsTooLong)
-			}
-
-			Ok(DecodedCcmAdditionalData::Solana(decoded_data))
-		} else if !ccm.ccm_additional_data.is_empty() {
-			Err(CcmValidityError::RedundantDataSupplied)
-		} else {
-			Ok(DecodedCcmAdditionalData::NotRequired)
->>>>>>> 56d877cf
 		}
 	}
 
