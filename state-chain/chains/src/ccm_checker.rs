--- conflicted
+++ resolved
@@ -1,9 +1,6 @@
 use crate::{
-<<<<<<< HEAD
+	address::EncodedAddress,
 	hub::AssethubRuntimeCall,
-=======
-	address::EncodedAddress,
->>>>>>> 1c5548f1
 	sol::{SolAsset, SolCcmAccounts, SolPubkey, MAX_CCM_BYTES_SOL, MAX_CCM_BYTES_USDC},
 	CcmChannelMetadata,
 };
@@ -74,9 +71,11 @@
 		egress_asset: Asset,
 		destination: EncodedAddress,
 	) -> Result<DecodedCcmAdditionalData, CcmValidityError> {
-<<<<<<< HEAD
 		match ForeignChain::from(egress_asset) {
 			ForeignChain::Solana => {
+				let destination_address = SolPubkey::try_from(destination)
+					.map_err(|_| CcmValidityError::InvalidDestinationAddress)?;
+
 				let asset: SolAsset = egress_asset.try_into().expect(
 					"Only Solana chain's asset will be checked. This conversion must succeed.",
 				);
@@ -88,30 +87,43 @@
 				.map_err(|_| CcmValidityError::CannotDecodeCcmAdditionalData)?
 				{
 					VersionedSolanaCcmAdditionalData::V0(ccm_accounts) => {
-						// Calculate the length of the user's data to ensure the built CCM
-						// transaction will not exceed the maximum allowed length in Solana.
-						// data length = message length + #accounts * (bytes_per_account +
-						// bytes_per_reference);
-						//
-						// Accounts could be duplicated and then they would only take one reference
-						// byte but:
-						// - It doesn't make sense for additional_accounts to have duplicated
-						//   accounts since it'll all be in the same instruction anyway.
-						// - Accounts used by Chainflip (e.g. SYSTEM_PROGRAM or TOKEN_PROGRAM) are
-						//   already being passed to the receiver in the CPI so there's need to add
-						//   them to the list.
-						// - Chainflip specific accounts (agg_key, data_account) and nonce accounts
-						//   are the only accounts that are part of the transaction that the user
-						//   won't have access to. Those accounts are either blacklisted or should
-						//   be irrelevant for the user.
-						// Therefore we can assume that accounts are not duplicated when calculating
-						// the transaction length. If any account is in fact duplicated it
-						// will effectively reduce the allowed maximum length for the user's
-						// metadata.
-						let ccm_length = ccm.message.len() +
-							ccm_accounts.additional_accounts.len() *
-								(ACCOUNT_REFERENCE_LENGTH_IN_TRANSACTION +
-									ACCOUNT_KEY_LENGTH_IN_TRANSACTION);
+						// It's hard at this stage to compute exactly the length of the finally
+						// build transaction from the message and the additional accounts.
+						// Duplicated accounts only take one reference byte while new accounts
+						// take 32 bytes. Technically it shouldn't be necessary to pass
+						// duplicated accounts as it will all be executed in the same
+						// instruction. However when integrating with other protocols, many of
+						// the account's values are part of a returned payload from an API and
+						// it makes it cumbersome to then dedpulicate on the fly and then make
+						// it match with the receiver contract. It can be done but it then
+						// requires extra configuration bytes in the payload, which
+						// then defeats the purpose.
+						// Therefore we want to allow for duplicated accounts, both duplicated
+						// within the additional accounts and with our accounts. Then we can
+						// calculate the length accordingly.
+						// The Chainflip accounts are anyway irrelevant to the user except for a
+						// few that are acounted for here. The only relevant is the token
+						let mut seen_addresses = BTreeSet::from_iter([
+							SYSTEM_PROGRAM_ID,
+							SYS_VAR_INSTRUCTIONS,
+							destination_address.into(),
+							ccm_accounts.cf_receiver.pubkey.into(),
+						]);
+
+						if asset == SolAsset::SolUsdc {
+							seen_addresses.insert(TOKEN_PROGRAM_ID);
+						}
+						let mut accounts_length = ccm_accounts.additional_accounts.len() *
+							ACCOUNT_REFERENCE_LENGTH_IN_TRANSACTION;
+
+						for ccm_address in &ccm_accounts.additional_accounts {
+							if seen_addresses.insert(ccm_address.pubkey.into()) {
+								accounts_length += ACCOUNT_KEY_LENGTH_IN_TRANSACTION;
+							}
+						}
+
+						let ccm_length = ccm.message.len() + accounts_length;
+
 						if ccm_length >
 							match asset {
 								SolAsset::Sol => MAX_CCM_BYTES_SOL,
@@ -119,66 +131,6 @@
 							} {
 							return Err(CcmValidityError::CcmIsTooLong)
 						}
-=======
-		if ForeignChain::from(egress_asset) == ForeignChain::Solana {
-			let destination_address = SolPubkey::try_from(destination)
-				.map_err(|_| CcmValidityError::InvalidDestinationAddress)?;
-
-			let asset: SolAsset = egress_asset
-				.try_into()
-				.expect("Only Solana chain's asset will be checked. This conversion must succeed.");
-
-			// Check if the cf_parameter can be decoded
-			match VersionedSolanaCcmAdditionalData::decode(
-				&mut &ccm.ccm_additional_data.clone()[..],
-			)
-			.map_err(|_| CcmValidityError::CannotDecodeCcmAdditionalData)?
-			{
-				VersionedSolanaCcmAdditionalData::V0(ccm_accounts) => {
-					// It's hard at this stage to compute exactly the length of the finally build
-					// transaction from the message and the additional accounts. Duplicated
-					// accounts only take one reference byte while new accounts take 32 bytes.
-					// Technically it shouldn't be necessary to pass duplicated accounts as
-					// it will all be executed in the same instruction. However when integrating
-					// with other protocols, many of the account's values are part of a returned
-					// payload from an API and it makes it cumbersome to then dedpulicate on the
-					// fly and then make it match with the receiver contract. It can be done
-					// but it then requires extra configuration bytes in the payload, which
-					// then defeats the purpose.
-					// Therefore we want to allow for duplicated accounts, both duplicated
-					// within the additional accounts and with our accounts. Then we can
-					// calculate the length accordingly.
-					// The Chainflip accounts are anyway irrelevant to the user except for a
-					// few that are acounted for here. The only relevant is the token
-					let mut seen_addresses = BTreeSet::from_iter([
-						SYSTEM_PROGRAM_ID,
-						SYS_VAR_INSTRUCTIONS,
-						destination_address.into(),
-						ccm_accounts.cf_receiver.pubkey.into(),
-					]);
-
-					if asset == SolAsset::SolUsdc {
-						seen_addresses.insert(TOKEN_PROGRAM_ID);
-					}
-					let mut accounts_length = ccm_accounts.additional_accounts.len() *
-						ACCOUNT_REFERENCE_LENGTH_IN_TRANSACTION;
-
-					for ccm_address in &ccm_accounts.additional_accounts {
-						if seen_addresses.insert(ccm_address.pubkey.into()) {
-							accounts_length += ACCOUNT_KEY_LENGTH_IN_TRANSACTION;
-						}
-					}
-
-					let ccm_length = ccm.message.len() + accounts_length;
-
-					if ccm_length >
-						match asset {
-							SolAsset::Sol => MAX_CCM_BYTES_SOL,
-							SolAsset::SolUsdc => MAX_CCM_BYTES_USDC,
-						} {
-						return Err(CcmValidityError::CcmIsTooLong)
-					}
->>>>>>> 1c5548f1
 
 						Ok(DecodedCcmAdditionalData::Solana(VersionedSolanaCcmAdditionalData::V0(
 							ccm_accounts,
