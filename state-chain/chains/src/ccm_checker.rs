--- conflicted
+++ resolved
@@ -61,69 +61,7 @@
 	use Asset;
 
 	use super::*;
-<<<<<<< HEAD
-	use crate::{
-		sol::{
-			api::{
-				AllNonceAccounts, ApiEnvironment, ComputePrice, CurrentAggKey, DurableNonce,
-				DurableNonceAndAccount,
-			},
-			signing_key::SolSigningKey,
-			sol_tx_core::{signer::Signer, sol_test_values},
-			SolAddress, SolAmount, SolApiEnvironment, SolCcmAddress, SolPubkey, MAX_CCM_BYTES_SOL,
-		},
-		ChainEnvironment,
-	};
-
-	pub struct MockEnv;
-
-	impl ChainEnvironment<ApiEnvironment, SolApiEnvironment> for MockEnv {
-		fn lookup(_s: ApiEnvironment) -> Option<SolApiEnvironment> {
-			Some(SolApiEnvironment {
-				vault_program: sol_test_values::VAULT_PROGRAM,
-				vault_program_data_account: sol_test_values::VAULT_PROGRAM_DATA_ACCOUNT,
-				token_vault_pda_account: sol_test_values::TOKEN_VAULT_PDA_ACCOUNT,
-				usdc_token_mint_pubkey: sol_test_values::USDC_TOKEN_MINT_PUB_KEY,
-				usdc_token_vault_ata: sol_test_values::USDC_TOKEN_VAULT_ASSOCIATED_TOKEN_ACCOUNT,
-			})
-		}
-	}
-
-	impl ChainEnvironment<CurrentAggKey, SolAddress> for MockEnv {
-		fn lookup(_s: CurrentAggKey) -> Option<SolAddress> {
-			Some(
-				SolSigningKey::from_bytes(&sol_test_values::RAW_KEYPAIR)
-					.expect("Key pair generation must succeed")
-					.pubkey()
-					.into(),
-			)
-		}
-	}
-
-	impl ChainEnvironment<ComputePrice, SolAmount> for MockEnv {
-		fn lookup(_s: ComputePrice) -> Option<u64> {
-			None
-		}
-	}
-
-	impl ChainEnvironment<DurableNonce, DurableNonceAndAccount> for MockEnv {
-		fn lookup(_s: DurableNonce) -> Option<DurableNonceAndAccount> {
-			None
-		}
-	}
-
-	impl ChainEnvironment<AllNonceAccounts, Vec<DurableNonceAndAccount>> for MockEnv {
-		fn lookup(_s: AllNonceAccounts) -> Option<Vec<DurableNonceAndAccount>> {
-			None
-		}
-	}
-
-	impl crate::sol::api::RecoverDurableNonce for MockEnv {}
-
-	impl SolanaEnvironment for MockEnv {}
-=======
 	use crate::sol::{sol_tx_core::sol_test_values, SolCcmAddress, SolPubkey, MAX_CCM_BYTES_SOL};
->>>>>>> da94e384
 
 	#[test]
 	fn can_verify_valid_ccm() {
@@ -319,33 +257,4 @@
 			CcmValidityError::CfParametersContainsInvalidAccounts
 		);
 	}
-<<<<<<< HEAD
-
-	#[test]
-	fn only_check_against_solana_chain() {
-		let mut ccm = sol_test_values::ccm_parameter().channel_metadata;
-
-		// Only fails for Solana chain.
-		ccm.message = vec![0x00; MAX_CCM_BYTES_SOL].try_into().unwrap();
-		assert_err!(
-			CcmValidityChecker::<MockEnv>::is_valid(&ccm, Asset::Sol),
-			CcmValidityError::CcmIsTooLong
-		);
-		ccm.message = vec![0x00; MAX_CCM_BYTES_USDC].try_into().unwrap();
-		assert_err!(
-			CcmValidityChecker::<MockEnv>::is_valid(&ccm, Asset::SolUsdc),
-			CcmValidityError::CcmIsTooLong
-		);
-
-		// Always valid on other chains.
-		assert_ok!(CcmValidityChecker::<MockEnv>::is_valid(&ccm, Asset::Eth),);
-		assert_ok!(CcmValidityChecker::<MockEnv>::is_valid(&ccm, Asset::Btc),);
-		assert_ok!(CcmValidityChecker::<MockEnv>::is_valid(&ccm, Asset::Flip),);
-		assert_ok!(CcmValidityChecker::<MockEnv>::is_valid(&ccm, Asset::Usdt),);
-		assert_ok!(CcmValidityChecker::<MockEnv>::is_valid(&ccm, Asset::Usdc),);
-		assert_ok!(CcmValidityChecker::<MockEnv>::is_valid(&ccm, Asset::ArbUsdc),);
-		assert_ok!(CcmValidityChecker::<MockEnv>::is_valid(&ccm, Asset::ArbEth),);
-	}
-=======
->>>>>>> da94e384
 }