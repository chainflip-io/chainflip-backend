--- conflicted
+++ resolved
@@ -153,11 +153,7 @@
 	#[test]
 	fn can_check_for_ccm_length_sol() {
 		let ccm = || CcmChannelMetadata {
-<<<<<<< HEAD
-			message: vec![0x01; MAX_CCM_BYTES_SOL - CCM_BYTES_PER_ACCOUNT].try_into().unwrap(),
-=======
-			message: [0x01; MAX_CCM_BYTES_SOL].to_vec().try_into().unwrap(),
->>>>>>> be7018b0
+			message: vec![0x01; MAX_CCM_BYTES_SOL].try_into().unwrap(),
 			gas_budget: 0,
 			cf_parameters: SolCcmAccounts {
 				cf_receiver: SolCcmAddress { pubkey: SolPubkey([0x01; 32]), is_writable: true },
@@ -171,12 +167,7 @@
 
 		// Length check for Sol
 		let mut invalid_ccm = ccm();
-<<<<<<< HEAD
-		invalid_ccm.message =
-			vec![0x01; MAX_CCM_BYTES_SOL - CCM_BYTES_PER_ACCOUNT + 1].try_into().unwrap();
-=======
-		invalid_ccm.message = [0x01; MAX_CCM_BYTES_SOL + 1].to_vec().try_into().unwrap();
->>>>>>> be7018b0
+		invalid_ccm.message = vec![0x01; MAX_CCM_BYTES_SOL + 1].try_into().unwrap();
 		assert_err!(
 			CcmValidityChecker::<MockEnv>::is_valid(&invalid_ccm, Asset::Sol),
 			CcmValidityError::CcmIsTooLong
@@ -202,11 +193,7 @@
 	#[test]
 	fn can_check_for_ccm_length_usdc() {
 		let ccm = || CcmChannelMetadata {
-<<<<<<< HEAD
-			message: vec![0x01; MAX_CCM_BYTES_USDC - CCM_BYTES_PER_ACCOUNT].try_into().unwrap(),
-=======
-			message: [0x01; MAX_CCM_BYTES_USDC].to_vec().try_into().unwrap(),
->>>>>>> be7018b0
+			message: vec![0x01; MAX_CCM_BYTES_USDC].try_into().unwrap(),
 			gas_budget: 0,
 			cf_parameters: SolCcmAccounts {
 				cf_receiver: SolCcmAddress { pubkey: SolPubkey([0x01; 32]), is_writable: true },
@@ -220,12 +207,7 @@
 
 		// Length check for SolUsdc
 		let mut invalid_ccm = ccm();
-<<<<<<< HEAD
-		invalid_ccm.message =
-			vec![0x01; MAX_CCM_BYTES_USDC - CCM_BYTES_PER_ACCOUNT + 1].try_into().unwrap();
-=======
-		invalid_ccm.message = [0x01; MAX_CCM_BYTES_USDC + 1].to_vec().try_into().unwrap();
->>>>>>> be7018b0
+		invalid_ccm.message = vec![0x01; MAX_CCM_BYTES_USDC + 1].try_into().unwrap();
 		assert_err!(
 			CcmValidityChecker::<MockEnv>::is_valid(&invalid_ccm, Asset::SolUsdc),
 			CcmValidityError::CcmIsTooLong
