--- conflicted
+++ resolved
@@ -64,20 +64,12 @@
 	Deserialize,
 )]
 pub enum ForeignChainAddress {
-<<<<<<< HEAD
-	Eth(EvmAddress),
-	Dot(PolkadotAccountId),
-	Btc(ScriptPubkey),
-	Arb(EvmAddress),
-	Sol(SolAddress),
-	Hub(PolkadotAccountId),
-=======
 	Eth(<Ethereum as Chain>::ChainAccount),
 	Dot(<Polkadot as Chain>::ChainAccount),
 	Btc(<Bitcoin as Chain>::ChainAccount),
 	Arb(<Arbitrum as Chain>::ChainAccount),
 	Sol(<Solana as Chain>::ChainAccount),
->>>>>>> 6673b2de
+	Hub(<Assethub as Chain>::ChainAccount),
 }
 
 impl ForeignChainAddress {
@@ -97,18 +89,8 @@
 			ForeignChainAddress::Arb(source_address) => source_address.0.to_vec(),
 			ForeignChainAddress::Sol(source_address) => source_address.0.to_vec(),
 			ForeignChainAddress::Dot(source_address) => source_address.aliased_ref().to_vec(),
-<<<<<<< HEAD
+			ForeignChainAddress::Btc(script_pubkey) => script_pubkey.bytes(),
 			ForeignChainAddress::Hub(source_address) => source_address.aliased_ref().to_vec(),
-			ForeignChainAddress::Btc(_) => {
-				cf_runtime_utilities::log_or_panic!(
-					"Bitcoin should not be used as a source address as the encoding depends on the
-				network",
-				);
-				sp_std::vec::Vec::new()
-			},
-=======
-			ForeignChainAddress::Btc(script_pubkey) => script_pubkey.bytes(),
->>>>>>> 6673b2de
 		}
 	}
 
