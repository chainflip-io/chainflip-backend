use super::Ethereum;
use crate::{
	evm::{
		api::{
			all_batch, execute_x_swap_and_call, set_agg_key_with_agg_key,
			set_comm_key_with_agg_key, set_gov_key_with_agg_key, EthEnvironmentProvider, EvmCall,
			EvmReplayProtection, EvmTransactionBuilder, SigData,
		},
		EvmCrypto, EvmFetchId, SchnorrVerificationComponents,
	},
	*,
};
use ethabi::{Address, Uint};
use evm::api::common::*;
use frame_support::{
	sp_runtime::{
		traits::{Hash, Keccak256, UniqueSaturatedInto},
		DispatchError,
	},
	CloneNoBound, DebugNoBound, EqNoBound, Never, PartialEqNoBound,
};
use sp_std::marker::PhantomData;

use evm::tokenizable::Tokenizable;

#[cfg(feature = "std")]
pub mod abi {
	#[macro_export]
	macro_rules! include_abi_bytes {
		($name:ident) => {
			&include_bytes!(concat!(
				env!("CF_ETH_CONTRACT_ABI_ROOT"),
				"/",
				env!("CF_ETH_CONTRACT_ABI_TAG"),
				"/",
				stringify!($name),
				".json"
			))[..]
		};
	}

	#[cfg(test)]
	pub fn load_abi(name: &'static str) -> ethabi::Contract {
		fn abi_file(name: &'static str) -> std::path::PathBuf {
			let mut path = std::path::PathBuf::from(env!("CF_ETH_CONTRACT_ABI_ROOT"));
			path.push(env!("CF_ETH_CONTRACT_ABI_TAG"));
			path.push(name);
			path.set_extension("json");
			path.canonicalize()
				.unwrap_or_else(|e| panic!("Failed to canonicalize abi file {path:?}: {e}"))
		}

		fn load_abi_bytes(name: &'static str) -> impl std::io::Read {
			std::fs::File::open(abi_file(name))
				.unwrap_or_else(|e| panic!("Failed to open abi file {:?}: {e}", abi_file(name)))
		}

		ethabi::Contract::load(load_abi_bytes(name)).expect("Failed to load abi from bytes.")
	}
}

pub mod register_redemption;
pub mod update_flip_supply;

/// Chainflip api calls available on Ethereum.
#[derive(CloneNoBound, DebugNoBound, PartialEqNoBound, EqNoBound, Encode, Decode, TypeInfo)]
#[scale_info(skip_type_params(Environment))]
pub enum EthereumApi<Environment: 'static> {
	SetAggKeyWithAggKey(EvmTransactionBuilder<set_agg_key_with_agg_key::SetAggKeyWithAggKey>),
	RegisterRedemption(EvmTransactionBuilder<register_redemption::RegisterRedemption>),
	UpdateFlipSupply(EvmTransactionBuilder<update_flip_supply::UpdateFlipSupply>),
	SetGovKeyWithAggKey(EvmTransactionBuilder<set_gov_key_with_agg_key::SetGovKeyWithAggKey>),
	SetCommKeyWithAggKey(EvmTransactionBuilder<set_comm_key_with_agg_key::SetCommKeyWithAggKey>),
	AllBatch(EvmTransactionBuilder<all_batch::AllBatch>),
	ExecutexSwapAndCall(EvmTransactionBuilder<execute_x_swap_and_call::ExecutexSwapAndCall>),
	#[doc(hidden)]
	#[codec(skip)]
	_Phantom(PhantomData<Environment>, Never),
}

<<<<<<< HEAD
#[derive(Clone, Copy, Debug, PartialEq, Eq, Encode, Decode, TypeInfo, MaxEncodedLen, Default)]
pub struct EthereumReplayProtection {
	pub nonce: u64,
	pub chain_id: EthereumChainId,
	pub key_manager_address: Address,
	pub contract_address: Address,
}

impl Tokenizable for EthereumReplayProtection {
	fn tokenize(self) -> Token {
		Token::FixedArray(vec![
			Token::Uint(Uint::from(self.nonce)),
			Token::Address(self.contract_address),
			Token::Uint(Uint::from(self.chain_id)),
			Token::Address(self.key_manager_address),
		])
	}

	fn param_type() -> ethabi::ParamType {
		ParamType::Tuple(vec![
			ParamType::Uint(256),
			ParamType::Address,
			ParamType::Uint(256),
			ParamType::Address,
		])
	}
}

/// The `SigData` struct used for threshold signatures in the smart contracts.
/// See [here](https://github.com/chainflip-io/chainflip-eth-contracts/blob/master/contracts/interfaces/IShared.sol).
#[derive(
	Encode,
	Decode,
	TypeInfo,
	Copy,
	Clone,
	RuntimeDebug,
	PartialEq,
	Eq,
	MaxEncodedLen,
	Serialize,
	Deserialize,
)]
pub struct SigData {
	/// The Schnorr signature.
	sig: Uint,
	/// The nonce value for the AggKey. Each Signature over an AggKey should have a unique
	/// nonce to prevent replay attacks.
	pub nonce: Uint,
	/// The address value derived from the random nonce value `k`. Also known as
	/// `nonceTimesGeneratorAddress`.
	///
	/// Note this is unrelated to the `nonce` above. The nonce in the context of
	/// `nonceTimesGeneratorAddress` is a generated as part of each signing round (ie. as part
	/// of the Schnorr signature) to prevent certain classes of cryptographic attacks.
	k_times_g_address: Address,
}

impl SigData {
	/// Add the actual signature. This method does no verification.
	pub fn new(nonce: impl Into<Uint>, schnorr: &SchnorrVerificationComponents) -> Self {
		Self {
			sig: schnorr.s.into(),
			nonce: nonce.into(),
			k_times_g_address: schnorr.k_times_g_address.into(),
		}
	}
}

impl Tokenizable for SigData {
	fn tokenize(self) -> Token {
		Token::Tuple(vec![
			self.sig.tokenize(),
			self.nonce.tokenize(),
			self.k_times_g_address.tokenize(),
		])
	}

	fn param_type() -> ParamType {
		ParamType::Tuple(vec![ParamType::Uint(256), ParamType::Uint(256), ParamType::Address])
	}
}

pub trait EthereumCall {
	const FUNCTION_NAME: &'static str;

	/// The function names and parameters, not including sigData.
	fn function_params() -> Vec<(&'static str, ethabi::ParamType)>;
	/// The function values to be used as call parameters, no including sigData.
	fn function_call_args(&self) -> Vec<Token>;

	fn get_function() -> ethabi::Function {
		#[allow(deprecated)]
		ethabi::Function {
			name: Self::FUNCTION_NAME.into(),
			inputs: core::iter::once(("sigData", SigData::param_type()))
				.chain(Self::function_params())
				.map(|(n, t)| ethabi_param(n, t))
				.collect(),
			outputs: vec![],
			constant: None,
			state_mutability: ethabi::StateMutability::NonPayable,
		}
	}
	/// Encodes the call and signature into Ethereum Abi format.
	fn abi_encoded(&self, sig_data: &SigData) -> Vec<u8> {
		Self::get_function()
			.encode_input(
				&core::iter::once(sig_data.tokenize())
					.chain(self.function_call_args())
					.collect::<Vec<_>>(),
			)
			.expect(
				r#"
					This can only fail if the parameter types don't match the function signature.
					Therefore, as long as the tests pass, it can't fail at runtime.
				"#,
			)
	}
	/// Generates the message hash for this call.
	fn msg_hash(&self) -> <Keccak256 as Hash>::Output {
		Keccak256::hash(&ethabi::encode(
			&core::iter::once(Self::get_function().tokenize())
				.chain(self.function_call_args())
				.collect::<Vec<_>>(),
		))
	}

	/// The gas limit allowed to be used for this call.
	fn gas_limit(&self) -> Option<GasUnit> {
		None
	}
}

#[derive(Encode, Decode, TypeInfo, MaxEncodedLen, Clone, RuntimeDebug, PartialEq, Eq)]
pub struct EthereumTransactionBuilder<C> {
	sig_data: Option<SigData>,
	replay_protection: EthereumReplayProtection,
	call: C,
}

impl<C: EthereumCall> EthereumTransactionBuilder<C> {
	pub fn new_unsigned(replay_protection: EthereumReplayProtection, call: C) -> Self {
		Self { replay_protection, call, sig_data: None }
	}

	pub fn replay_protection(&self) -> EthereumReplayProtection {
		self.replay_protection
	}

	pub fn chain_id(&self) -> EthereumChainId {
		self.replay_protection.chain_id
	}

	pub fn gas_limit(&self) -> Option<GasUnit> {
		self.call.gas_limit()
	}
}

impl<C: EthereumCall + Parameter + 'static> ApiCall<Ethereum> for EthereumTransactionBuilder<C> {
	fn threshold_signature_payload(&self) -> <Ethereum as ChainCrypto>::Payload {
=======
impl<C: EvmCall + Parameter + 'static> ApiCall<EvmCrypto> for EvmTransactionBuilder<C> {
	fn threshold_signature_payload(&self) -> <EvmCrypto as ChainCrypto>::Payload {
>>>>>>> a5205b93
		Keccak256::hash(&ethabi::encode(&[
			self.call.msg_hash().tokenize(),
			self.replay_protection.tokenize(),
		]))
	}

	fn signed(
		mut self,
		threshold_signature: &<EvmCrypto as ChainCrypto>::ThresholdSignature,
	) -> Self {
		self.sig_data = Some(SigData::new(self.replay_protection.nonce, threshold_signature));
		self
	}

	fn chain_encoded(&self) -> Vec<u8> {
		self.call
			.abi_encoded(&self.sig_data.expect("Unsigned chain encoding is invalid."))
	}

	fn is_signed(&self) -> bool {
		self.sig_data.is_some()
	}

	fn transaction_out_id(&self) -> <EvmCrypto as ChainCrypto>::TransactionOutId {
		let sig_data = self.sig_data.expect("Unsigned transaction_out_id is invalid.");
		SchnorrVerificationComponents {
			s: sig_data.sig.into(),
			k_times_g_address: sig_data.k_times_g_address.into(),
		}
	}
}

impl<E> SetAggKeyWithAggKey<EvmCrypto> for EthereumApi<E>
where
	E: EthEnvironmentProvider + ReplayProtectionProvider<Ethereum>,
{
	fn new_unsigned(
		_old_key: Option<<EvmCrypto as ChainCrypto>::AggKey>,
		new_key: <EvmCrypto as ChainCrypto>::AggKey,
	) -> Result<Self, SetAggKeyWithAggKeyError> {
		Ok(Self::SetAggKeyWithAggKey(EvmTransactionBuilder::new_unsigned(
			E::replay_protection(E::contract_address(EthereumContract::KeyManager)),
			set_agg_key_with_agg_key::SetAggKeyWithAggKey::new(new_key),
		)))
	}
}

impl<E> SetGovKeyWithAggKey<EvmCrypto> for EthereumApi<E>
where
	E: EthEnvironmentProvider + ReplayProtectionProvider<Ethereum>,
{
	fn new_unsigned(
		_maybe_old_key: Option<<EvmCrypto as ChainCrypto>::GovKey>,
		new_gov_key: <EvmCrypto as ChainCrypto>::GovKey,
	) -> Result<Self, ()> {
		Ok(Self::SetGovKeyWithAggKey(EvmTransactionBuilder::new_unsigned(
			E::replay_protection(E::contract_address(EthereumContract::KeyManager)),
			set_gov_key_with_agg_key::SetGovKeyWithAggKey::new(new_gov_key),
		)))
	}
}

impl<E> SetCommKeyWithAggKey<EvmCrypto> for EthereumApi<E>
where
	E: EthEnvironmentProvider + ReplayProtectionProvider<Ethereum>,
{
	fn new_unsigned(new_comm_key: <EvmCrypto as ChainCrypto>::GovKey) -> Self {
		Self::SetCommKeyWithAggKey(EvmTransactionBuilder::new_unsigned(
			E::replay_protection(E::contract_address(EthereumContract::KeyManager)),
			set_comm_key_with_agg_key::SetCommKeyWithAggKey::new(new_comm_key),
		))
	}
}

impl<E> RegisterRedemption for EthereumApi<E>
where
	E: EthEnvironmentProvider + ReplayProtectionProvider<Ethereum>,
{
	fn new_unsigned(
		node_id: &[u8; 32],
		amount: u128,
		address: &[u8; 20],
		expiry: u64,
		executor: Option<Address>,
	) -> Self {
		Self::RegisterRedemption(EvmTransactionBuilder::new_unsigned(
			E::replay_protection(E::contract_address(EthereumContract::StateChainGateway)),
			register_redemption::RegisterRedemption::new(
				node_id, amount, address, expiry, executor,
			),
		))
	}

	fn amount(&self) -> u128 {
		match self {
			EthereumApi::RegisterRedemption(tx_builder) =>
				tx_builder.call.amount.unique_saturated_into(),
			_ => unreachable!(),
		}
	}
}

impl<E> UpdateFlipSupply<EvmCrypto> for EthereumApi<E>
where
	E: EthEnvironmentProvider + ReplayProtectionProvider<Ethereum>,
{
	fn new_unsigned(new_total_supply: u128, block_number: u64) -> Self {
		Self::UpdateFlipSupply(EvmTransactionBuilder::new_unsigned(
			E::replay_protection(E::contract_address(EthereumContract::StateChainGateway)),
			update_flip_supply::UpdateFlipSupply::new(new_total_supply, block_number),
		))
	}
}

impl<E> AllBatch<Ethereum> for EthereumApi<E>
where
	E: EthEnvironmentProvider + ReplayProtectionProvider<Ethereum>,
{
	fn new_unsigned(
		fetch_params: Vec<FetchAssetParams<Ethereum>>,
		transfer_params: Vec<TransferAssetParams<Ethereum>>,
	) -> Result<Self, AllBatchError> {
		let mut fetch_only_params = vec![];
		let mut fetch_deploy_params = vec![];
		for FetchAssetParams { deposit_fetch_id, asset } in fetch_params {
			if let Some(token_address) = E::token_address(asset) {
				match deposit_fetch_id {
					EvmFetchId::Fetch(contract_address) => {
						debug_assert!(
							asset != assets::eth::Asset::Eth,
							"Eth should not be fetched. It is auto-fetched in the smart contract."
						);
						fetch_only_params.push(EncodableFetchAssetParams {
							contract_address,
							asset: token_address,
						})
					},
					EvmFetchId::DeployAndFetch(channel_id) => fetch_deploy_params
						.push(EncodableFetchDeployAssetParams { channel_id, asset: token_address }),
					EvmFetchId::NotRequired => (),
				};
			} else {
				return Err(AllBatchError::Other)
			}
		}
		Ok(Self::AllBatch(EvmTransactionBuilder::new_unsigned(
			E::replay_protection(E::contract_address(EthereumContract::Vault)),
			all_batch::AllBatch::new(
				fetch_deploy_params,
				fetch_only_params,
				transfer_params
					.into_iter()
					.map(|TransferAssetParams { asset, to, amount }| {
						E::token_address(asset)
							.map(|address| EncodableTransferAssetParams {
								to,
								amount,
								asset: address,
							})
							.ok_or(AllBatchError::Other)
					})
					.collect::<Result<Vec<_>, _>>()?,
			),
		)))
	}
}

impl<E> ExecutexSwapAndCall<Ethereum> for EthereumApi<E>
where
	E: EthEnvironmentProvider + ReplayProtectionProvider<Ethereum>,
{
	fn new_unsigned(
		egress_id: EgressId,
		transfer_param: TransferAssetParams<Ethereum>,
		source_chain: ForeignChain,
		source_address: Option<ForeignChainAddress>,
		gas_limit: GasUnit,
		message: Vec<u8>,
	) -> Result<Self, DispatchError> {
		let transfer_param = EncodableTransferAssetParams {
			asset: E::token_address(transfer_param.asset).ok_or(DispatchError::CannotLookup)?,
			to: transfer_param.to,
			amount: transfer_param.amount,
		};

		Ok(Self::ExecutexSwapAndCall(EvmTransactionBuilder::new_unsigned(
			E::replay_protection(E::contract_address(EthereumContract::Vault)),
			execute_x_swap_and_call::ExecutexSwapAndCall::new(
				egress_id,
				transfer_param,
				source_chain,
				source_address,
				gas_limit,
				message,
			),
		)))
	}
}

impl<E> From<EvmTransactionBuilder<set_agg_key_with_agg_key::SetAggKeyWithAggKey>>
	for EthereumApi<E>
{
	fn from(tx: EvmTransactionBuilder<set_agg_key_with_agg_key::SetAggKeyWithAggKey>) -> Self {
		Self::SetAggKeyWithAggKey(tx)
	}
}

impl<E> From<EvmTransactionBuilder<register_redemption::RegisterRedemption>> for EthereumApi<E> {
	fn from(tx: EvmTransactionBuilder<register_redemption::RegisterRedemption>) -> Self {
		Self::RegisterRedemption(tx)
	}
}

impl<E> From<EvmTransactionBuilder<update_flip_supply::UpdateFlipSupply>> for EthereumApi<E> {
	fn from(tx: EvmTransactionBuilder<update_flip_supply::UpdateFlipSupply>) -> Self {
		Self::UpdateFlipSupply(tx)
	}
}

impl<E> From<EvmTransactionBuilder<set_gov_key_with_agg_key::SetGovKeyWithAggKey>>
	for EthereumApi<E>
{
	fn from(tx: EvmTransactionBuilder<set_gov_key_with_agg_key::SetGovKeyWithAggKey>) -> Self {
		Self::SetGovKeyWithAggKey(tx)
	}
}

impl<E> From<EvmTransactionBuilder<set_comm_key_with_agg_key::SetCommKeyWithAggKey>>
	for EthereumApi<E>
{
	fn from(tx: EvmTransactionBuilder<set_comm_key_with_agg_key::SetCommKeyWithAggKey>) -> Self {
		Self::SetCommKeyWithAggKey(tx)
	}
}

impl<E> From<EvmTransactionBuilder<all_batch::AllBatch>> for EthereumApi<E> {
	fn from(tx: EvmTransactionBuilder<all_batch::AllBatch>) -> Self {
		Self::AllBatch(tx)
	}
}

impl<E> From<EvmTransactionBuilder<execute_x_swap_and_call::ExecutexSwapAndCall>>
	for EthereumApi<E>
{
	fn from(tx: EvmTransactionBuilder<execute_x_swap_and_call::ExecutexSwapAndCall>) -> Self {
		Self::ExecutexSwapAndCall(tx)
	}
}

macro_rules! map_over_api_variants {
	( $self:expr, $var:pat_param, $var_method:expr $(,)* ) => {
		match $self {
			EthereumApi::SetAggKeyWithAggKey($var) => $var_method,
			EthereumApi::RegisterRedemption($var) => $var_method,
			EthereumApi::UpdateFlipSupply($var) => $var_method,
			EthereumApi::SetGovKeyWithAggKey($var) => $var_method,
			EthereumApi::SetCommKeyWithAggKey($var) => $var_method,
			EthereumApi::AllBatch($var) => $var_method,
			EthereumApi::ExecutexSwapAndCall($var) => $var_method,
			EthereumApi::_Phantom(..) => unreachable!(),
		}
	};
}

impl<E> EthereumApi<E> {
	pub fn replay_protection(&self) -> EvmReplayProtection {
		map_over_api_variants!(self, call, call.replay_protection())
	}
}

impl<E> ApiCall<EvmCrypto> for EthereumApi<E> {
	fn threshold_signature_payload(&self) -> <EvmCrypto as ChainCrypto>::Payload {
		map_over_api_variants!(self, call, call.threshold_signature_payload())
	}

	fn signed(self, threshold_signature: &<EvmCrypto as ChainCrypto>::ThresholdSignature) -> Self {
		map_over_api_variants!(self, call, call.signed(threshold_signature).into())
	}

	fn chain_encoded(&self) -> Vec<u8> {
		map_over_api_variants!(self, call, call.chain_encoded())
	}

	fn is_signed(&self) -> bool {
		map_over_api_variants!(self, call, call.is_signed())
	}

	fn transaction_out_id(&self) -> <EvmCrypto as ChainCrypto>::TransactionOutId {
		map_over_api_variants!(self, call, call.transaction_out_id())
	}
}

#[derive(Clone, Copy, Debug, PartialEq, Eq, Encode, Decode, TypeInfo, MaxEncodedLen)]
pub enum EthereumContract {
	StateChainGateway,
	KeyManager,
	Vault,
}<|MERGE_RESOLUTION|>--- conflicted
+++ resolved
@@ -78,172 +78,8 @@
 	_Phantom(PhantomData<Environment>, Never),
 }
 
-<<<<<<< HEAD
-#[derive(Clone, Copy, Debug, PartialEq, Eq, Encode, Decode, TypeInfo, MaxEncodedLen, Default)]
-pub struct EthereumReplayProtection {
-	pub nonce: u64,
-	pub chain_id: EthereumChainId,
-	pub key_manager_address: Address,
-	pub contract_address: Address,
-}
-
-impl Tokenizable for EthereumReplayProtection {
-	fn tokenize(self) -> Token {
-		Token::FixedArray(vec![
-			Token::Uint(Uint::from(self.nonce)),
-			Token::Address(self.contract_address),
-			Token::Uint(Uint::from(self.chain_id)),
-			Token::Address(self.key_manager_address),
-		])
-	}
-
-	fn param_type() -> ethabi::ParamType {
-		ParamType::Tuple(vec![
-			ParamType::Uint(256),
-			ParamType::Address,
-			ParamType::Uint(256),
-			ParamType::Address,
-		])
-	}
-}
-
-/// The `SigData` struct used for threshold signatures in the smart contracts.
-/// See [here](https://github.com/chainflip-io/chainflip-eth-contracts/blob/master/contracts/interfaces/IShared.sol).
-#[derive(
-	Encode,
-	Decode,
-	TypeInfo,
-	Copy,
-	Clone,
-	RuntimeDebug,
-	PartialEq,
-	Eq,
-	MaxEncodedLen,
-	Serialize,
-	Deserialize,
-)]
-pub struct SigData {
-	/// The Schnorr signature.
-	sig: Uint,
-	/// The nonce value for the AggKey. Each Signature over an AggKey should have a unique
-	/// nonce to prevent replay attacks.
-	pub nonce: Uint,
-	/// The address value derived from the random nonce value `k`. Also known as
-	/// `nonceTimesGeneratorAddress`.
-	///
-	/// Note this is unrelated to the `nonce` above. The nonce in the context of
-	/// `nonceTimesGeneratorAddress` is a generated as part of each signing round (ie. as part
-	/// of the Schnorr signature) to prevent certain classes of cryptographic attacks.
-	k_times_g_address: Address,
-}
-
-impl SigData {
-	/// Add the actual signature. This method does no verification.
-	pub fn new(nonce: impl Into<Uint>, schnorr: &SchnorrVerificationComponents) -> Self {
-		Self {
-			sig: schnorr.s.into(),
-			nonce: nonce.into(),
-			k_times_g_address: schnorr.k_times_g_address.into(),
-		}
-	}
-}
-
-impl Tokenizable for SigData {
-	fn tokenize(self) -> Token {
-		Token::Tuple(vec![
-			self.sig.tokenize(),
-			self.nonce.tokenize(),
-			self.k_times_g_address.tokenize(),
-		])
-	}
-
-	fn param_type() -> ParamType {
-		ParamType::Tuple(vec![ParamType::Uint(256), ParamType::Uint(256), ParamType::Address])
-	}
-}
-
-pub trait EthereumCall {
-	const FUNCTION_NAME: &'static str;
-
-	/// The function names and parameters, not including sigData.
-	fn function_params() -> Vec<(&'static str, ethabi::ParamType)>;
-	/// The function values to be used as call parameters, no including sigData.
-	fn function_call_args(&self) -> Vec<Token>;
-
-	fn get_function() -> ethabi::Function {
-		#[allow(deprecated)]
-		ethabi::Function {
-			name: Self::FUNCTION_NAME.into(),
-			inputs: core::iter::once(("sigData", SigData::param_type()))
-				.chain(Self::function_params())
-				.map(|(n, t)| ethabi_param(n, t))
-				.collect(),
-			outputs: vec![],
-			constant: None,
-			state_mutability: ethabi::StateMutability::NonPayable,
-		}
-	}
-	/// Encodes the call and signature into Ethereum Abi format.
-	fn abi_encoded(&self, sig_data: &SigData) -> Vec<u8> {
-		Self::get_function()
-			.encode_input(
-				&core::iter::once(sig_data.tokenize())
-					.chain(self.function_call_args())
-					.collect::<Vec<_>>(),
-			)
-			.expect(
-				r#"
-					This can only fail if the parameter types don't match the function signature.
-					Therefore, as long as the tests pass, it can't fail at runtime.
-				"#,
-			)
-	}
-	/// Generates the message hash for this call.
-	fn msg_hash(&self) -> <Keccak256 as Hash>::Output {
-		Keccak256::hash(&ethabi::encode(
-			&core::iter::once(Self::get_function().tokenize())
-				.chain(self.function_call_args())
-				.collect::<Vec<_>>(),
-		))
-	}
-
-	/// The gas limit allowed to be used for this call.
-	fn gas_limit(&self) -> Option<GasUnit> {
-		None
-	}
-}
-
-#[derive(Encode, Decode, TypeInfo, MaxEncodedLen, Clone, RuntimeDebug, PartialEq, Eq)]
-pub struct EthereumTransactionBuilder<C> {
-	sig_data: Option<SigData>,
-	replay_protection: EthereumReplayProtection,
-	call: C,
-}
-
-impl<C: EthereumCall> EthereumTransactionBuilder<C> {
-	pub fn new_unsigned(replay_protection: EthereumReplayProtection, call: C) -> Self {
-		Self { replay_protection, call, sig_data: None }
-	}
-
-	pub fn replay_protection(&self) -> EthereumReplayProtection {
-		self.replay_protection
-	}
-
-	pub fn chain_id(&self) -> EthereumChainId {
-		self.replay_protection.chain_id
-	}
-
-	pub fn gas_limit(&self) -> Option<GasUnit> {
-		self.call.gas_limit()
-	}
-}
-
-impl<C: EthereumCall + Parameter + 'static> ApiCall<Ethereum> for EthereumTransactionBuilder<C> {
-	fn threshold_signature_payload(&self) -> <Ethereum as ChainCrypto>::Payload {
-=======
 impl<C: EvmCall + Parameter + 'static> ApiCall<EvmCrypto> for EvmTransactionBuilder<C> {
 	fn threshold_signature_payload(&self) -> <EvmCrypto as ChainCrypto>::Payload {
->>>>>>> a5205b93
 		Keccak256::hash(&ethabi::encode(&[
 			self.call.msg_hash().tokenize(),
 			self.replay_protection.tokenize(),
