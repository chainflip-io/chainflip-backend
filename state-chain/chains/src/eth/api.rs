use sp_runtime::traits::UniqueSaturatedInto;

use crate::*;

pub mod register_claim;
pub mod set_agg_key_with_agg_key;
pub mod update_flip_supply;

/// Chainflip api calls available on Ethereum.
#[derive(Clone, Debug, PartialEq, Eq, Encode, Decode, TypeInfo, MaxEncodedLen)]
pub enum EthereumApi {
	SetAggKeyWithAggKey(set_agg_key_with_agg_key::SetAggKeyWithAggKey),
	RegisterClaim(register_claim::RegisterClaim),
	UpdateFlipSupply(update_flip_supply::UpdateFlipSupply),
}

#[derive(Clone, Copy, Debug, PartialEq, Eq, Encode, Decode, TypeInfo, MaxEncodedLen, Default)]
pub struct EthereumReplayProtection {
	pub key_manager_address: [u8; 20],
	pub chain_id: u64,
	pub nonce: u64,
}

impl ChainAbi for Ethereum {
	type UnsignedTransaction = eth::UnsignedTransaction;
	type SignedTransaction = eth::RawSignedTransaction;
	type SignerCredential = eth::Address;
	type ReplayProtection = EthereumReplayProtection;
	type ValidationError = eth::TransactionVerificationError;

	fn verify_signed_transaction(
		unsigned_tx: &Self::UnsignedTransaction,
		signed_tx: &Self::SignedTransaction,
		signer_credential: &Self::SignerCredential,
	) -> Result<(), Self::ValidationError> {
		eth::verify_transaction(unsigned_tx, signed_tx, signer_credential)
	}
}

impl SetAggKeyWithAggKey<Ethereum> for EthereumApi {
	fn new_unsigned(
		replay_protection: EthereumReplayProtection,
		new_key: <Ethereum as ChainCrypto>::AggKey,
	) -> Self {
		Self::SetAggKeyWithAggKey(set_agg_key_with_agg_key::SetAggKeyWithAggKey::new_unsigned(
			replay_protection,
			new_key,
		))
	}
}

impl RegisterClaim<Ethereum> for EthereumApi {
	fn new_unsigned(
		replay_protection: EthereumReplayProtection,
		node_id: &[u8; 32],
		amount: u128,
		address: &[u8; 20],
		expiry: u64,
	) -> Self {
		Self::RegisterClaim(register_claim::RegisterClaim::new_unsigned(
			replay_protection,
			node_id,
			amount,
			address,
			expiry,
		))
	}

	fn amount(&self) -> u128 {
		match self {
			EthereumApi::SetAggKeyWithAggKey(_) => 0,
			EthereumApi::RegisterClaim(call) => call.amount.unique_saturated_into(),
			EthereumApi::UpdateFlipSupply(_) => 0,
		}
	}
}

impl UpdateFlipSupply<Ethereum> for EthereumApi {
	fn new_unsigned(
		replay_protection: EthereumReplayProtection,
		new_total_supply: u128,
		block_number: u64,
		stake_manager_address: &[u8; 20],
	) -> Self {
		Self::UpdateFlipSupply(update_flip_supply::UpdateFlipSupply::new_unsigned(
			replay_protection,
			new_total_supply,
			block_number,
			stake_manager_address,
		))
	}
}

impl From<set_agg_key_with_agg_key::SetAggKeyWithAggKey> for EthereumApi {
	fn from(tx: set_agg_key_with_agg_key::SetAggKeyWithAggKey) -> Self {
		Self::SetAggKeyWithAggKey(tx)
	}
}

impl From<register_claim::RegisterClaim> for EthereumApi {
	fn from(tx: register_claim::RegisterClaim) -> Self {
		Self::RegisterClaim(tx)
	}
}

impl From<update_flip_supply::UpdateFlipSupply> for EthereumApi {
	fn from(tx: update_flip_supply::UpdateFlipSupply) -> Self {
		Self::UpdateFlipSupply(tx)
	}
}

impl ApiCall<Ethereum> for EthereumApi {
	fn threshold_signature_payload(&self) -> <Ethereum as ChainCrypto>::Payload {
		match self {
			EthereumApi::SetAggKeyWithAggKey(tx) => tx.threshold_signature_payload(),
			EthereumApi::RegisterClaim(tx) => tx.threshold_signature_payload(),
			EthereumApi::UpdateFlipSupply(tx) => tx.threshold_signature_payload(),
		}
	}

	fn signed(self, threshold_signature: &<Ethereum as ChainCrypto>::ThresholdSignature) -> Self {
		match self {
			EthereumApi::SetAggKeyWithAggKey(call) => call.signed(threshold_signature).into(),
			EthereumApi::RegisterClaim(call) => call.signed(threshold_signature).into(),
			EthereumApi::UpdateFlipSupply(call) => call.signed(threshold_signature).into(),
		}
	}

	fn abi_encoded(&self) -> <Ethereum as ChainAbi>::SignedTransaction {
		match self {
			EthereumApi::SetAggKeyWithAggKey(call) => call.abi_encoded(),
			EthereumApi::RegisterClaim(call) => call.abi_encoded(),
			EthereumApi::UpdateFlipSupply(call) => call.abi_encoded(),
		}
	}

	fn is_signed(&self) -> bool {
		match self {
			EthereumApi::SetAggKeyWithAggKey(call) => call.is_signed(),
			EthereumApi::RegisterClaim(call) => call.is_signed(),
			EthereumApi::UpdateFlipSupply(call) => call.is_signed(),
		}
	}
}

<<<<<<< HEAD
=======
macro_rules! impl_api_calls {
	( $( $implementation:ty ),+ $(,)? ) => {
		$(
			impl ApiCall<Ethereum> for $implementation {
				fn threshold_signature_payload(&self) -> <Ethereum as ChainCrypto>::Payload {
					self.signing_payload()
				}

				fn signed(self, signature: &<Ethereum as ChainCrypto>::ThresholdSignature) -> Self {
					self.signed(signature)
				}

				fn encoded(&self) -> <Ethereum as ChainAbi>::SignedTransaction {
					self.abi_encoded()
				}

				fn is_signed(&self) -> bool {
					self.sig_data.is_signed()
				}
			}
		)+
	};
}

impl_api_calls! {
	register_claim::RegisterClaim,
	set_agg_key_with_agg_key::SetAggKeyWithAggKey,
	update_flip_supply::UpdateFlipSupply,
}

>>>>>>> e25853ae
fn ethabi_function(name: &'static str, params: Vec<ethabi::Param>) -> ethabi::Function {
	#[allow(deprecated)]
	ethabi::Function {
		name: name.into(),
		inputs: params,
		outputs: vec![],
		constant: None,
		state_mutability: ethabi::StateMutability::NonPayable,
	}
}

fn ethabi_param(name: &'static str, param_type: ethabi::ParamType) -> ethabi::Param {
	ethabi::Param { name: name.into(), kind: param_type, internal_type: None }
}<|MERGE_RESOLUTION|>--- conflicted
+++ resolved
@@ -143,39 +143,6 @@
 	}
 }
 
-<<<<<<< HEAD
-=======
-macro_rules! impl_api_calls {
-	( $( $implementation:ty ),+ $(,)? ) => {
-		$(
-			impl ApiCall<Ethereum> for $implementation {
-				fn threshold_signature_payload(&self) -> <Ethereum as ChainCrypto>::Payload {
-					self.signing_payload()
-				}
-
-				fn signed(self, signature: &<Ethereum as ChainCrypto>::ThresholdSignature) -> Self {
-					self.signed(signature)
-				}
-
-				fn encoded(&self) -> <Ethereum as ChainAbi>::SignedTransaction {
-					self.abi_encoded()
-				}
-
-				fn is_signed(&self) -> bool {
-					self.sig_data.is_signed()
-				}
-			}
-		)+
-	};
-}
-
-impl_api_calls! {
-	register_claim::RegisterClaim,
-	set_agg_key_with_agg_key::SetAggKeyWithAggKey,
-	update_flip_supply::UpdateFlipSupply,
-}
-
->>>>>>> e25853ae
 fn ethabi_function(name: &'static str, params: Vec<ethabi::Param>) -> ethabi::Function {
 	#[allow(deprecated)]
 	ethabi::Function {
