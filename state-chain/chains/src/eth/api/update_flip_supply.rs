--- conflicted
+++ resolved
@@ -37,13 +37,9 @@
 		replay_protection: EthereumReplayProtection,
 		new_total_supply: TotalSupply,
 		state_chain_block_number: BlockNumber,
-<<<<<<< HEAD
-		stake_manager_address: &[u8; 20],
+		state_chain_gateway_address: &[u8; 20],
 		key_manager_address: Address,
 		ethereum_chain_id: u64,
-=======
-		state_chain_gateway_address: &[u8; 20],
->>>>>>> 54d59610
 	) -> Self {
 		Self {
 			signature_handler: EthereumSignatureHandler::new_unsigned(
@@ -51,24 +47,16 @@
 				Self::abi_encoded_for_payload(
 					new_total_supply.clone().into(),
 					state_chain_block_number.clone().into(),
-					stake_manager_address.into(),
+					state_chain_gateway_address.into(),
 				),
 				key_manager_address,
-				stake_manager_address.into(),
+				state_chain_gateway_address.into(),
 				ethereum_chain_id,
 			),
 			new_total_supply: new_total_supply.into(),
 			state_chain_block_number: state_chain_block_number.into(),
-<<<<<<< HEAD
-			stake_manager_address: stake_manager_address.into(),
+			state_chain_gateway_address: state_chain_gateway_address.into(),
 		}
-=======
-			state_chain_gateway_address: state_chain_gateway_address.into(),
-		};
-		calldata.sig_data.insert_msg_hash_from(calldata.abi_encoded().as_slice());
-
-		calldata
->>>>>>> 54d59610
 	}
 
 	/// Gets the function defintion for the `updateFlipSupply` smart contract call. Loading this
@@ -115,7 +103,7 @@
 	fn abi_encoded_for_payload(
 		new_total_supply: Uint,
 		state_chain_block_number: Uint,
-		stake_manager_address: Address,
+		state_chain_gateway_address: Address,
 	) -> Vec<u8> {
 		Self::get_function()
 			.short_signature()
@@ -123,7 +111,7 @@
 			.chain(encode(&[
 				new_total_supply.tokenize(),
 				state_chain_block_number.tokenize(),
-				stake_manager_address.tokenize(),
+				state_chain_gateway_address.tokenize(),
 			]))
 			.collect()
 	}
@@ -171,13 +159,9 @@
 			EthereumReplayProtection { nonce: NONCE },
 			NEW_TOTAL_SUPPLY,
 			STATE_CHAIN_BLOCK_NUMBER,
-<<<<<<< HEAD
-			&FAKE_STAKE_MANAGER_ADDRESS,
+			&FAKE_STATE_CHAIN_GATEWAY_ADDRESS,
 			FAKE_KEYMAN_ADDR.into(),
 			CHAIN_ID,
-=======
-			&FAKE_STATE_CHAIN_GATEWAY_ADDRESS,
->>>>>>> 54d59610
 		);
 
 		let expected_msg_hash = update_flip_supply_runtime.signature_handler.payload;
