use crate::eth::{EthereumCall, Tokenizable};
use codec::{Decode, Encode, MaxEncodedLen};
use ethabi::{Address, Token};
use frame_support::RuntimeDebug;
use scale_info::TypeInfo;
use sp_std::{vec, vec::Vec};

#[derive(Encode, Decode, TypeInfo, MaxEncodedLen, Clone, RuntimeDebug, PartialEq, Eq)]
pub struct SetCommKeyWithAggKey {
	/// The new community key.
	pub new_comm_key: Address,
}

impl SetCommKeyWithAggKey {
	pub fn new(new_comm_key: Address) -> Self {
		Self { new_comm_key }
	}
}

impl EthereumCall for SetCommKeyWithAggKey {
	const FUNCTION_NAME: &'static str = "setCommKeyWithAggKey";

	fn function_params() -> Vec<(&'static str, ethabi::ParamType)> {
		vec![("newCommKey", Address::param_type())]
	}

	fn function_call_args(&self) -> Vec<Token> {
		vec![self.new_comm_key.tokenize()]
	}
}

#[cfg(test)]
mod test_set_comm_key_with_agg_key {

	use super::*;
	use crate::{
<<<<<<< HEAD
		eth::{tests::asymmetrise, EthereumTransactionBuilder, SchnorrVerificationComponents},
=======
		eth::{api::abi::load_abi, tests::asymmetrise, SchnorrVerificationComponents},
>>>>>>> 65219f9a
		ApiCall,
	};
	use ethabi::Token;
	use ethereum_types::H160;

	use crate::eth::api::EthereumReplayProtection;

	#[test]
	fn test_known_payload() {
		const FAKE_NONCE_TIMES_G_ADDR: [u8; 20] = asymmetrise([0x7f; 20]);
		const FAKE_SIG: [u8; 32] = asymmetrise([0xe1; 32]);
		const FAKE_KEYMAN_ADDR: [u8; 20] = asymmetrise([0xcf; 20]);
		const CHAIN_ID: u64 = 1;
		const NONCE: u64 = 6;
		const TEST_ADDR: [u8; 20] = asymmetrise([0xcf; 20]);

		let key_manager = load_abi("IKeyManager");

		let tx_builder = EthereumTransactionBuilder::new_unsigned(
			EthereumReplayProtection {
				nonce: NONCE,
				chain_id: CHAIN_ID,
				key_manager_address: FAKE_KEYMAN_ADDR.into(),
				contract_address: FAKE_KEYMAN_ADDR.into(),
			},
			SetCommKeyWithAggKey::new(H160::from(TEST_ADDR)),
		);

		assert_eq!(
			// Our encoding:
			tx_builder
				.signed(&SchnorrVerificationComponents {
					s: FAKE_SIG,
					k_times_g_address: FAKE_NONCE_TIMES_G_ADDR,
				})
				.chain_encoded(),
			// "Canonical" encoding based on the abi definition above and using the ethabi crate:
			key_manager
				.function("setCommKeyWithAggKey")
				.unwrap()
				.encode_input(&[
					// sigData: SigData(uint, uint, address)
					Token::Tuple(vec![
						Token::Uint(FAKE_SIG.into()),
						Token::Uint(NONCE.into()),
						Token::Address(FAKE_NONCE_TIMES_G_ADDR.into()),
					]),
					Token::Address(TEST_ADDR.into()),
				])
				.unwrap()
		);
	}
}<|MERGE_RESOLUTION|>--- conflicted
+++ resolved
@@ -34,11 +34,10 @@
 
 	use super::*;
 	use crate::{
-<<<<<<< HEAD
-		eth::{tests::asymmetrise, EthereumTransactionBuilder, SchnorrVerificationComponents},
-=======
-		eth::{api::abi::load_abi, tests::asymmetrise, SchnorrVerificationComponents},
->>>>>>> 65219f9a
+		eth::{
+			api::abi::load_abi, tests::asymmetrise, EthereumTransactionBuilder,
+			SchnorrVerificationComponents,
+		},
 		ApiCall,
 	};
 	use ethabi::Token;
