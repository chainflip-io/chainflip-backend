--- conflicted
+++ resolved
@@ -164,15 +164,6 @@
 pub struct CurrentVaultAndProxy {
 	pub vault_account: PolkadotAccountId,
 	pub proxy_account: PolkadotAccountId,
-<<<<<<< HEAD
-=======
-}
-
-#[derive(Encode, Decode, TypeInfo, Clone, RuntimeDebug, Default, PartialEq, Eq)]
-pub struct PolkadotTransactionData {
-	pub chain: NetworkChoice,
-	pub encoded_extrinsic: Vec<u8>,
->>>>>>> 2735e407
 }
 
 /// The handler for creating and signing polkadot extrinsics, and creating signature payload
@@ -785,35 +776,12 @@
 }
 
 impl PolkadotReplayProtection {
-<<<<<<< HEAD
 	pub fn new(
 		nonce: PolkadotIndex,
 		tip: PolkadotBalance,
 		polkadot_config: PolkadotConfig,
 	) -> Self {
 		Self { polkadot_config, nonce, tip }
-=======
-	#[allow(dead_code)]
-	pub fn new(nonce: PolkadotIndex, tip: PolkadotBalance, network_choice: NetworkChoice) -> Self {
-		Self {
-			chain_data: match network_choice {
-				NetworkChoice::PolkadotMainnet => ChainData {
-					spec_version: polkadot_mainnet::SPEC_VERSION,
-					transaction_version: polkadot_mainnet::TRANSACTION_VERSION,
-					genesis_hash: H256::from_str(polkadot_mainnet::GENESIS_HASH).unwrap(),
-					block_hash_count: polkadot_mainnet::BLOCK_HASH_COUNT,
-				},
-				NetworkChoice::WestendTestnet => ChainData {
-					spec_version: westend_testnet::SPEC_VERSION,
-					transaction_version: westend_testnet::TRANSACTION_VERSION,
-					genesis_hash: H256::from_str(westend_testnet::GENESIS_HASH).unwrap(),
-					block_hash_count: westend_testnet::BLOCK_HASH_COUNT,
-				},
-			},
-			nonce,
-			tip,
-		}
->>>>>>> 2735e407
 	}
 }
 
