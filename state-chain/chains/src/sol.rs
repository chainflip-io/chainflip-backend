--- conflicted
+++ resolved
@@ -46,15 +46,9 @@
 pub const MAX_SOL_FETCHES_PER_TX: usize = 5;
 
 // Bytes left that are available for the user when building the native and token ccm transfers.
-<<<<<<< HEAD
-// All function parameters are already accounted for excepte additional_accounts and message.
+// All function parameters are already accounted except additional_accounts and message.
 pub const MAX_CCM_BYTES_SOL: usize = MAX_TRANSACTION_LENGTH - 538usize + 32usize; // 694 bytes left + 32 empty source address
 pub const MAX_CCM_BYTES_USDC: usize = MAX_TRANSACTION_LENGTH - 751usize + 32usize; // 481 bytes left + 32 empty source address
-=======
-// All function parameters are already accounted for except additional_accounts and message.
-pub const MAX_CCM_BYTES_SOL: usize = MAX_TRANSACTION_LENGTH - 538usize; // 694 bytes left
-pub const MAX_CCM_BYTES_USDC: usize = MAX_TRANSACTION_LENGTH - 751usize; // 481 bytes left
->>>>>>> 5868aa20
 
 // Nonce management values
 pub const NONCE_NUMBER_CRITICAL_NONCES: usize = 1;
