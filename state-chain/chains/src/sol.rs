--- conflicted
+++ resolved
@@ -6,14 +6,9 @@
 
 use sol_prim::{AccountBump, SlotNumber};
 
-<<<<<<< HEAD
 use crate::{address, assets, DepositChannel, FeeEstimationApi, FeeRefundCalculator, TypeInfo};
-use codec::{Decode, Encode, MaxEncodedLen};
-=======
-use crate::{address, assets, FeeEstimationApi, FeeRefundCalculator, TypeInfo};
 use codec::{Decode, Encode, FullCodec, MaxEncodedLen};
 use frame_support::Parameter;
->>>>>>> aa080ffa
 use serde::{Deserialize, Serialize};
 use sp_runtime::traits::{MaybeSerializeDeserialize, Member};
 
@@ -24,11 +19,8 @@
 pub mod instruction_builder;
 pub mod sol_tx_core;
 
-<<<<<<< HEAD
 pub use crate::assets::sol::Asset as SolAsset;
-=======
 use crate::benchmarking_value::BenchmarkValue;
->>>>>>> aa080ffa
 pub use sol_prim::{
 	pda::{Pda as DerivedAddressBuilder, PdaError as AddressDerivationError},
 	Address as SolAddress, Amount as SolAmount, ComputeLimit as SolComputeLimit, Digest as SolHash,
@@ -67,7 +59,6 @@
 			+ Default,
 	> = assets::sol::AssetMap<T>;
 	type ChainAccount = SolAddress;
-<<<<<<< HEAD
 	type DepositFetchId = SolanaDepositFetchId;
 	type DepositChannelState = AccountBump;
 	type DepositDetails = (); //todo
@@ -76,18 +67,6 @@
 	type ReplayProtectionParams = (); //todo
 	type ReplayProtection = (); //todo
 	type TransactionRef = SolSignature;
-=======
-	type DepositFetchId = ChannelId;
-	type DepositChannelState = (); //todo
-	type DepositDetails = ();
-	//todo
-	type Transaction = SolTransaction;
-	type TransactionMetadata = (); //todo
-	type TransactionRef = SolHash; //todo
-	type ReplayProtectionParams = ();
-	//todo
-	type ReplayProtection = ();
->>>>>>> aa080ffa
 }
 
 #[derive(Clone, Debug, PartialEq, Eq)]
