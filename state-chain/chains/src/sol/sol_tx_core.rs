use core::str::FromStr;

use borsh::{BorshDeserialize, BorshSerialize};
use codec::{Decode, Encode};

use scale_info::TypeInfo;
use serde::{Deserialize, Serialize};
use sp_std::{collections::btree_map::BTreeMap, vec, vec::Vec};

#[cfg(test)]
use crate::sol::sol_tx_core::{
	signer::{signers::Signers, SignerError},
	transaction::TransactionError,
};
use crate::sol::{SolAddress, SolHash, SolSignature};
use sol_prim::consts::BPF_LOADER_UPGRADEABLE_ID;

pub mod address_derivation;
pub mod bpf_loader_instructions;
pub mod compute_budget;
pub mod program;
pub mod program_instructions;
pub mod short_vec;
#[cfg(feature = "std")]
pub mod signer;
pub mod token_instructions;
pub mod transaction;

#[cfg(test)]
use thiserror::Error;

pub const HASH_BYTES: usize = 32;

/// Maximum string length of a base58 encoded pubkey
const MAX_BASE58_LEN: usize = 44;

/// An atomically-committed sequence of instructions.
///
/// While [`Instruction`]s are the basic unit of computation in Solana,
/// they are submitted by clients in [`Transaction`]s containing one or
/// more instructions, and signed by one or more [`Signer`]s.
///
/// [`Signer`]: crate::signer::Signer
///
/// See the [module documentation] for more details about transactions.
///
/// [module documentation]: self
///
/// Some constructors accept an optional `payer`, the account responsible for
/// paying the cost of executing a transaction. In most cases, callers should
/// specify the payer explicitly in these constructors. In some cases though,
/// the caller is not _required_ to specify the payer, but is still allowed to:
/// in the [`Message`] structure, the first account is always the fee-payer, so
/// if the caller has knowledge that the first account of the constructed
/// transaction's `Message` is both a signer and the expected fee-payer, then
/// redundantly specifying the fee-payer is not strictly required.
#[derive(
	Encode, Decode, TypeInfo, Debug, PartialEq, Default, Eq, Clone, Serialize, Deserialize,
)]
pub struct Transaction {
	/// A set of signatures of a serialized [`Message`], signed by the first
	/// keys of the `Message`'s [`account_keys`], where the number of signatures
	/// is equal to [`num_required_signatures`] of the `Message`'s
	/// [`MessageHeader`].
	///
	/// [`account_keys`]: Message::account_keys
	/// [`MessageHeader`]: crate::message::MessageHeader
	/// [`num_required_signatures`]: crate::message::MessageHeader::num_required_signatures
	// NOTE: Serialization-related changes must be paired with the direct read at sigverify.
	#[serde(with = "short_vec")]
	pub signatures: Vec<SolSignature>,

	/// The message to sign.
	pub message: Message,
}

impl Transaction {
	pub fn new_unsigned(message: Message) -> Self {
		Self {
			signatures: vec![
				SolSignature::default();
				message.header.num_required_signatures as usize
			],
			message,
		}
	}

	#[cfg(test)]
	pub fn new_with_payer(instructions: &[Instruction], payer: Option<&Pubkey>) -> Self {
		let message = Message::new(instructions, payer);
		Self::new_unsigned(message)
	}

	#[cfg(test)]
	pub fn sign<T: Signers + ?Sized>(&mut self, keypairs: &T, recent_blockhash: Hash) {
		if let Err(e) = self.try_sign(keypairs, recent_blockhash) {
			panic!("Transaction::sign failed with error {e:?}");
		}
	}

	#[cfg(test)]
	pub fn try_sign<T: Signers + ?Sized>(
		&mut self,
		keypairs: &T,
		recent_blockhash: Hash,
	) -> Result<(), SignerError> {
		self.try_partial_sign(keypairs, recent_blockhash)?;

		if !self.is_signed() {
			Err(SignerError::NotEnoughSigners)
		} else {
			Ok(())
		}
	}

	#[cfg(test)]
	pub fn try_partial_sign<T: Signers + ?Sized>(
		&mut self,
		keypairs: &T,
		recent_blockhash: Hash,
	) -> Result<(), SignerError> {
		let positions = self.get_signing_keypair_positions(&keypairs.pubkeys())?;
		if positions.iter().any(|pos| pos.is_none()) {
			return Err(SignerError::KeypairPubkeyMismatch)
		}
		let positions: Vec<usize> = positions.iter().map(|pos| pos.unwrap()).collect();
		self.try_partial_sign_unchecked(keypairs, positions, recent_blockhash)
	}

	#[cfg(test)]
	pub fn try_partial_sign_unchecked<T: Signers + ?Sized>(
		&mut self,
		keypairs: &T,
		positions: Vec<usize>,
		recent_blockhash: Hash,
	) -> Result<(), SignerError> {
		// if you change the blockhash, you're re-signing...
		if recent_blockhash != self.message.recent_blockhash {
			self.message.recent_blockhash = recent_blockhash;
			self.signatures
				.iter_mut()
				.for_each(|signature| *signature = SolSignature::default());
		}

		let signatures = keypairs.try_sign_message(&self.message_data())?;
		for i in 0..positions.len() {
			self.signatures[positions[i]] = signatures[i];
		}
		Ok(())
	}

	#[cfg(test)]
	pub fn get_signing_keypair_positions(
		&self,
		pubkeys: &[Pubkey],
	) -> Result<Vec<Option<usize>>, TransactionError> {
		if self.message.account_keys.len() < self.message.header.num_required_signatures as usize {
			return Err(TransactionError::InvalidAccountIndex)
		}
		let signed_keys =
			&self.message.account_keys[0..self.message.header.num_required_signatures as usize];

		Ok(pubkeys
			.iter()
			.map(|pubkey| signed_keys.iter().position(|x| x == pubkey))
			.collect())
	}

	pub fn is_signed(&self) -> bool {
		self.signatures.iter().all(|signature| *signature != SolSignature::default())
	}

	/// Return the message containing all data that should be signed.
	pub fn message(&self) -> &Message {
		&self.message
	}

	/// Return the serialized message data to sign.
	pub fn message_data(&self) -> Vec<u8> {
		self.message().serialize()
	}

	/// Due to different Serialization between SolSignature and Solana native Signature type, the
	/// SolSignatures needs to be converted into the RawSignature type before the transaction is
	/// serialized as whole.
	pub fn finalize_and_serialize(self) -> Result<Vec<u8>, bincode::error::EncodeError> {
		bincode::serde::encode_to_vec(RawTransaction::from(self), bincode::config::legacy())
	}
}

/// Internal raw transaction type used for correct Serialization and Encoding
#[derive(Debug, PartialEq, Default, Eq, Clone, Serialize, Deserialize)]
struct RawTransaction {
	#[serde(with = "short_vec")]
	pub signatures: Vec<RawSignature>,
	pub message: Message,
}

impl From<Transaction> for RawTransaction {
	fn from(from: Transaction) -> Self {
		Self {
			signatures: from.signatures.into_iter().map(RawSignature::from).collect(),
			message: from.message,
		}
	}
}

/// A directive for a single invocation of a Solana program.
///
/// An instruction specifies which program it is calling, which accounts it may
/// read or modify, and additional data that serves as input to the program. One
/// or more instructions are included in transactions submitted by Solana
/// clients. Instructions are also used to describe [cross-program
/// invocations][cpi].
///
/// [cpi]: https://docs.solana.com/developing/programming-model/calling-between-programs
///
/// During execution, a program will receive a list of account data as one of
/// its arguments, in the same order as specified during `Instruction`
/// construction.
///
/// While Solana is agnostic to the format of the instruction data, it has
/// built-in support for serialization via [`borsh`] and [`bincode`].
///
/// [`borsh`]: https://docs.rs/borsh/latest/borsh/
/// [`bincode`]: https://docs.rs/bincode/latest/bincode/
///
/// # Specifying account metadata
///
/// When constructing an [`Instruction`], a list of all accounts that may be
/// read or written during the execution of that instruction must be supplied as
/// [`AccountMeta`] values.
///
/// Any account whose data may be mutated by the program during execution must
/// be specified as writable. During execution, writing to an account that was
/// not specified as writable will cause the transaction to fail. Writing to an
/// account that is not owned by the program will cause the transaction to fail.
///
/// Any account whose lamport balance may be mutated by the program during
/// execution must be specified as writable. During execution, mutating the
/// lamports of an account that was not specified as writable will cause the
/// transaction to fail. While _subtracting_ lamports from an account not owned
/// by the program will cause the transaction to fail, _adding_ lamports to any
/// account is allowed, as long is it is mutable.
///
/// Accounts that are not read or written by the program may still be specified
/// in an `Instruction`'s account list. These will affect scheduling of program
/// execution by the runtime, but will otherwise be ignored.
///
/// When building a transaction, the Solana runtime coalesces all accounts used
/// by all instructions in that transaction, along with accounts and permissions
/// required by the runtime, into a single account list. Some accounts and
/// account permissions required by the runtime to process a transaction are
/// _not_ required to be included in an `Instruction`s account list. These
/// include:
///
/// - The program ID &mdash; it is a separate field of `Instruction`
/// - The transaction's fee-paying account &mdash; it is added during [`Message`] construction. A
///   program may still require the fee payer as part of the account list if it directly references
///   it.
///
/// [`Message`]: crate::message::Message
///
/// Programs may require signatures from some accounts, in which case they
/// should be specified as signers during `Instruction` construction. The
/// program must still validate during execution that the account is a signer.
#[derive(Debug, PartialEq, Eq, Clone, Serialize, Deserialize)]
pub struct Instruction {
	/// Pubkey of the program that executes this instruction.
	pub program_id: Pubkey,
	/// Metadata describing accounts that should be passed to the program.
	pub accounts: Vec<AccountMeta>,
	/// Opaque data passed to the program for its own interpretation.
	pub data: Vec<u8>,
}

impl Instruction {
	pub fn new_with_borsh<T: BorshSerialize>(
		program_id: Pubkey,
		data: &T,
		accounts: Vec<AccountMeta>,
	) -> Self {
		let data = borsh::to_vec(data).unwrap();
		Self { program_id, accounts, data }
	}

	pub fn new_with_bincode<T: Serialize>(
		program_id: Pubkey,
		data: &T,
		accounts: Vec<AccountMeta>,
	) -> Self {
		// NOTE: the solana-sdk uses bincode version 1.3.3 which has a dependency on serde which
		// depends on std and so it cannot be used with our runtime. Fortunately, the new version of
		// bincode (bincode 2) has an optional dependency on serde and we can use the serializer
		// without serde. However, bincode 2 is a complete rewrite of bincode 1 and so to mimic the
		// exact behaviour of serialization that is used by the solana-sdk with bincode 1, we need
		// to use the legacy config for serialization according to the migration guide provided by
		// bincode here: https://github.com/bincode-org/bincode/blob/v2.0.0-rc.3/docs/migration_guide.md.
		// Original serialization call in solana sdk:
		// let data = bincode::serialize(data).unwrap();
		let data = bincode::serde::encode_to_vec(data, bincode::config::legacy()).unwrap();
		Self { program_id, accounts, data }
	}
}

/// Describes a single account read or written by a program during instruction
/// execution.
///
/// When constructing an [`Instruction`], a list of all accounts that may be
/// read or written during the execution of that instruction must be supplied.
/// Any account that may be mutated by the program during execution, either its
/// data or metadata such as held lamports, must be writable.
///
/// Note that because the Solana runtime schedules parallel transaction
/// execution around which accounts are writable, care should be taken that only
/// accounts which actually may be mutated are specified as writable. As the
/// default [`AccountMeta::new`] constructor creates writable accounts, this is
/// a minor hazard: use [`AccountMeta::new_readonly`] to specify that an account
/// is not writable.
#[repr(C)]
#[derive(Debug, Default, PartialEq, Eq, Clone, Serialize, Deserialize)]
pub struct AccountMeta {
	/// An account's public key.
	pub pubkey: Pubkey,
	/// True if an `Instruction` requires a `Transaction` signature matching `pubkey`.
	pub is_signer: bool,
	/// True if the account data or metadata may be mutated during program execution.
	pub is_writable: bool,
}

impl AccountMeta {
	pub fn new(pubkey: Pubkey, is_signer: bool) -> Self {
		Self { pubkey, is_signer, is_writable: true }
	}

	pub fn new_readonly(pubkey: Pubkey, is_signer: bool) -> Self {
		Self { pubkey, is_signer, is_writable: false }
	}
}

impl<P: Into<Pubkey>> From<P> for AccountMeta {
	fn from(pubkey: P) -> Self {
		AccountMeta { pubkey: pubkey.into(), is_signer: false, is_writable: false }
	}
}

/// Describes the organization of a `Message`'s account keys.
///
/// Every [`Instruction`] specifies which accounts it may reference, or
/// otherwise requires specific permissions of. Those specifications are:
/// whether the account is read-only, or read-write; and whether the account
/// must have signed the transaction containing the instruction.
///
/// Whereas individual `Instruction`s contain a list of all accounts they may
/// access, along with their required permissions, a `Message` contains a
/// single shared flat list of _all_ accounts required by _all_ instructions in
/// a transaction. When building a `Message`, this flat list is created and
/// `Instruction`s are converted to [`CompiledInstruction`]s. Those
/// `CompiledInstruction`s then reference by index the accounts they require in
/// the single shared account list.
///
/// [`Instruction`]: crate::instruction::Instruction
/// [`CompiledInstruction`]: crate::instruction::CompiledInstruction
///
/// The shared account list is ordered by the permissions required of the accounts:
///
/// - accounts that are writable and signers
/// - accounts that are read-only and signers
/// - accounts that are writable and not signers
/// - accounts that are read-only and not signers
///
/// Given this ordering, the fields of `MessageHeader` describe which accounts
/// in a transaction require which permissions.
///
/// When multiple transactions access the same read-only accounts, the runtime
/// may process them in parallel, in a single [PoH] entry. Transactions that
/// access the same read-write accounts are processed sequentially.
///
/// [PoH]: https://docs.solana.com/cluster/synchronization
#[derive(
	Encode, Decode, TypeInfo, Serialize, Deserialize, Default, Debug, PartialEq, Eq, Clone, Copy,
)]
#[serde(rename_all = "camelCase")]
pub struct MessageHeader {
	/// The number of signatures required for this message to be considered
	/// valid. The signers of those signatures must match the first
	/// `num_required_signatures` of [`Message::account_keys`].
	// NOTE: Serialization-related changes must be paired with the direct read at sigverify.
	pub num_required_signatures: u8,

	/// The last `num_readonly_signed_accounts` of the signed keys are read-only
	/// accounts.
	pub num_readonly_signed_accounts: u8,

	/// The last `num_readonly_unsigned_accounts` of the unsigned keys are
	/// read-only accounts.
	pub num_readonly_unsigned_accounts: u8,
}

/// A Solana transaction message (legacy).
///
/// See the [`message`] module documentation for further description.
///
/// [`message`]: crate::message
///
/// Some constructors accept an optional `payer`, the account responsible for
/// paying the cost of executing a transaction. In most cases, callers should
/// specify the payer explicitly in these constructors. In some cases though,
/// the caller is not _required_ to specify the payer, but is still allowed to:
/// in the `Message` structure, the first account is always the fee-payer, so if
/// the caller has knowledge that the first account of the constructed
/// transaction's `Message` is both a signer and the expected fee-payer, then
/// redundantly specifying the fee-payer is not strictly required.
// NOTE: Serialization-related changes must be paired with the custom serialization
// for versioned messages in the `RemainingLegacyMessage` struct.
#[derive(
	Encode, Decode, TypeInfo, Serialize, Deserialize, Default, Debug, PartialEq, Eq, Clone,
)]
#[serde(rename_all = "camelCase")]
pub struct Message {
	/// The message header, identifying signed and read-only `account_keys`.
	// NOTE: Serialization-related changes must be paired with the direct read at sigverify.
	pub header: MessageHeader,

	/// All the account keys used by this transaction.
	#[serde(with = "short_vec")]
	pub account_keys: Vec<Pubkey>,

	/// The id of a recent ledger entry.
	pub recent_blockhash: Hash,

	/// Programs that will be executed in sequence and committed in one atomic transaction if all
	/// succeed.
	#[serde(with = "short_vec")]
	pub instructions: Vec<CompiledInstruction>,
}

impl Message {
	pub fn new_with_blockhash(
		instructions: &[Instruction],
		payer: Option<&Pubkey>,
		blockhash: &Hash,
	) -> Self {
		let compiled_keys = CompiledKeys::compile(instructions, payer.cloned());
		let (header, account_keys) = compiled_keys
			.try_into_message_components()
			.expect("overflow when compiling message keys");
		let instructions = compile_instructions(instructions, &account_keys);
		Self::new_with_compiled_instructions(
			header.num_required_signatures,
			header.num_readonly_signed_accounts,
			header.num_readonly_unsigned_accounts,
			account_keys,
			*blockhash,
			instructions,
		)
	}

	pub fn new(instructions: &[Instruction], payer: Option<&Pubkey>) -> Self {
		Self::new_with_blockhash(instructions, payer, &Hash::default())
	}

	#[cfg(test)]
	pub fn new_with_nonce(
		mut instructions: Vec<Instruction>,
		payer: Option<&Pubkey>,
		nonce_account_pubkey: &Pubkey,
		nonce_authority_pubkey: &Pubkey,
	) -> Self {
		let nonce_ix = program_instructions::SystemProgramInstruction::advance_nonce_account(
			nonce_account_pubkey,
			nonce_authority_pubkey,
		);
		instructions.insert(0, nonce_ix);
		Self::new(&instructions, payer)
	}

	fn new_with_compiled_instructions(
		num_required_signatures: u8,
		num_readonly_signed_accounts: u8,
		num_readonly_unsigned_accounts: u8,
		account_keys: Vec<Pubkey>,
		recent_blockhash: Hash,
		instructions: Vec<CompiledInstruction>,
	) -> Self {
		Self {
			header: MessageHeader {
				num_required_signatures,
				num_readonly_signed_accounts,
				num_readonly_unsigned_accounts,
			},
			account_keys,
			recent_blockhash,
			instructions,
		}
	}

	pub fn serialize(&self) -> Vec<u8> {
		bincode::serde::encode_to_vec(self, bincode::config::legacy()).unwrap()
	}
}

#[derive(PartialEq, Debug, Eq, Clone)]
pub enum CompileError {
	// account index overflowed during compilation
	AccountIndexOverflow,
	// address lookup table index overflowed during compilation
	AddressTableLookupIndexOverflow,
	// encountered unknown account key `{0}` during instruction compilation
	UnknownInstructionKey(Pubkey),
}

/// A helper struct to collect pubkeys compiled for a set of instructions
#[derive(Default, Debug, Clone, PartialEq, Eq)]
pub(crate) struct CompiledKeys {
	payer: Option<Pubkey>,
	key_meta_map: BTreeMap<Pubkey, CompiledKeyMeta>,
}

impl CompiledKeys {
	/// Compiles the pubkeys referenced by a list of instructions and organizes by
	/// signer/non-signer and writable/readonly.
	pub(crate) fn compile(instructions: &[Instruction], payer: Option<Pubkey>) -> Self {
		let mut key_meta_map = BTreeMap::<Pubkey, CompiledKeyMeta>::new();
		for ix in instructions {
			let meta = key_meta_map.entry(ix.program_id).or_default();
			meta.is_invoked = true;
			for account_meta in &ix.accounts {
				let meta = key_meta_map.entry(account_meta.pubkey).or_default();
				meta.is_signer |= account_meta.is_signer;
				meta.is_writable |= account_meta.is_writable;
			}
		}
		if let Some(payer) = &payer {
			let meta = key_meta_map.entry(*payer).or_default();
			meta.is_signer = true;
			meta.is_writable = true;
		}
		Self { payer, key_meta_map }
	}

	pub(crate) fn try_into_message_components(
		self,
	) -> Result<(MessageHeader, Vec<Pubkey>), CompileError> {
		let try_into_u8 = |num: usize| -> Result<u8, CompileError> {
			u8::try_from(num).map_err(|_| CompileError::AccountIndexOverflow)
		};

		let Self { payer, mut key_meta_map } = self;

		if let Some(payer) = &payer {
			key_meta_map.remove_entry(payer);
		}

		let writable_signer_keys: Vec<Pubkey> = payer
			.into_iter()
			.chain(
				key_meta_map
					.iter()
					.filter_map(|(key, meta)| (meta.is_signer && meta.is_writable).then_some(*key)),
			)
			.collect();
		let readonly_signer_keys: Vec<Pubkey> = key_meta_map
			.iter()
			.filter_map(|(key, meta)| (meta.is_signer && !meta.is_writable).then_some(*key))
			.collect();
		let writable_non_signer_keys: Vec<Pubkey> = key_meta_map
			.iter()
			.filter_map(|(key, meta)| (!meta.is_signer && meta.is_writable).then_some(*key))
			.collect();
		let readonly_non_signer_keys: Vec<Pubkey> = key_meta_map
			.iter()
			.filter_map(|(key, meta)| (!meta.is_signer && !meta.is_writable).then_some(*key))
			.collect();

		let signers_len = writable_signer_keys.len().saturating_add(readonly_signer_keys.len());

		let header = MessageHeader {
			num_required_signatures: try_into_u8(signers_len)?,
			num_readonly_signed_accounts: try_into_u8(readonly_signer_keys.len())?,
			num_readonly_unsigned_accounts: try_into_u8(readonly_non_signer_keys.len())?,
		};

		let static_account_keys = sp_std::iter::empty()
			.chain(writable_signer_keys)
			.chain(readonly_signer_keys)
			.chain(writable_non_signer_keys)
			.chain(readonly_non_signer_keys)
			.collect();

		Ok((header, static_account_keys))
	}
}

#[derive(Default, Debug, Clone, PartialEq, Eq)]
struct CompiledKeyMeta {
	is_signer: bool,
	is_writable: bool,
	is_invoked: bool,
}

fn position(keys: &[Pubkey], key: &Pubkey) -> u8 {
	keys.iter().position(|k| k == key).unwrap() as u8
}

fn compile_instruction(ix: &Instruction, keys: &[Pubkey]) -> CompiledInstruction {
	let accounts: Vec<_> = ix
		.accounts
		.iter()
		.map(|account_meta| position(keys, &account_meta.pubkey))
		.collect();

	CompiledInstruction {
		program_id_index: position(keys, &ix.program_id),
		data: ix.data.clone(),
		accounts,
	}
}

fn compile_instructions(ixs: &[Instruction], keys: &[Pubkey]) -> Vec<CompiledInstruction> {
	ixs.iter().map(|ix| compile_instruction(ix, keys)).collect()
}

/// A compact encoding of an instruction.
///
/// A `CompiledInstruction` is a component of a multi-instruction [`Message`],
/// which is the core of a Solana transaction. It is created during the
/// construction of `Message`. Most users will not interact with it directly.
///
/// [`Message`]: crate::message::Message
#[derive(Encode, Decode, TypeInfo, Serialize, Deserialize, Debug, PartialEq, Eq, Clone)]
#[serde(rename_all = "camelCase")]
pub struct CompiledInstruction {
	/// Index into the transaction keys array indicating the program account that executes this
	/// instruction.
	pub program_id_index: u8,
	/// Ordered indices into the transaction keys array indicating which accounts to pass to the
	/// program.
	#[serde(with = "short_vec")]
	pub accounts: Vec<u8>,
	/// The program input data.
	#[serde(with = "short_vec")]
	pub data: Vec<u8>,
}

#[derive(
	Encode,
	Decode,
	TypeInfo,
	Debug,
	PartialEq,
	Default,
	Eq,
	Clone,
	Serialize,
	Deserialize,
	Ord,
	PartialOrd,
	Copy,
	BorshSerialize,
)]
pub struct Pubkey(pub [u8; 32]);

#[derive(Debug, Serialize, Clone, PartialEq, Eq)]
pub enum ParsePubkeyError {
	// String is the wrong size
	WrongSize,
	// Invalid Base58 string
	Invalid,
}

impl From<[u8; 32]> for Pubkey {
	fn from(from: [u8; 32]) -> Self {
		Self(from)
	}
}

impl From<SolAddress> for Pubkey {
	fn from(from: SolAddress) -> Self {
		Self(from.0)
	}
}
impl From<Pubkey> for SolAddress {
	fn from(from: Pubkey) -> SolAddress {
		SolAddress::from(from.0)
	}
}

impl FromStr for Pubkey {
	type Err = ParsePubkeyError;

	fn from_str(s: &str) -> Result<Self, Self::Err> {
		if s.len() > MAX_BASE58_LEN {
			return Err(ParsePubkeyError::WrongSize)
		}
		let pubkey_vec = bs58::decode(s).into_vec().map_err(|_| ParsePubkeyError::Invalid)?;
		if pubkey_vec.len() != sp_std::mem::size_of::<Pubkey>() {
			Err(ParsePubkeyError::WrongSize)
		} else {
			Pubkey::try_from(pubkey_vec).map_err(|_| ParsePubkeyError::Invalid)
		}
	}
}

impl TryFrom<Vec<u8>> for Pubkey {
	type Error = Vec<u8>;
	fn try_from(pubkey: Vec<u8>) -> Result<Self, Self::Error> {
		<[u8; 32]>::try_from(pubkey).map(Self::from)
	}
}

#[cfg(test)]
use ed25519_dalek;
use generic_array::{typenum::U64, GenericArray};
#[derive(Debug, PartialEq, Default, Eq, Clone, Serialize, Deserialize, Copy)]
pub struct RawSignature(GenericArray<u8, U64>);
const SIGNATURE_BYTES: usize = 64;
impl RawSignature {
	#[cfg(test)]
	pub(self) fn verify_verbose(
		&self,
		pubkey_bytes: &[u8],
		message_bytes: &[u8],
	) -> Result<(), ed25519_dalek::SignatureError> {
		let public_key = ed25519_dalek::VerifyingKey::try_from(pubkey_bytes)?;
		let signature = self.0.as_slice().try_into()?;
		public_key.verify_strict(message_bytes, &signature)
	}

	#[cfg(test)]
	pub fn verify(&self, pubkey_bytes: &[u8], message_bytes: &[u8]) -> bool {
		self.verify_verbose(pubkey_bytes, message_bytes).is_ok()
	}
}

impl From<[u8; SIGNATURE_BYTES]> for RawSignature {
	fn from(signature: [u8; SIGNATURE_BYTES]) -> Self {
		Self(GenericArray::from(signature))
	}
}

impl From<SolSignature> for RawSignature {
	fn from(from: SolSignature) -> Self {
		Self::from(from.0)
	}
}

#[derive(
	Encode,
	Decode,
	TypeInfo,
	Serialize,
	Deserialize,
	BorshSerialize,
	BorshDeserialize,
	Debug,
	Clone,
	Copy,
	Default,
	Eq,
	PartialEq,
	Ord,
	PartialOrd,
	Hash,
)]
pub struct Hash(pub [u8; HASH_BYTES]);
impl Hash {
	pub fn new(hash_slice: &[u8]) -> Self {
		Hash(<[u8; HASH_BYTES]>::try_from(hash_slice).unwrap())
	}
}
impl From<[u8; HASH_BYTES]> for Hash {
	fn from(from: [u8; HASH_BYTES]) -> Self {
		Self(from)
	}
}
impl From<SolHash> for Hash {
	fn from(from: SolHash) -> Self {
		Self::from(from.0)
	}
}
impl From<Hash> for SolHash {
	fn from(from: Hash) -> SolHash {
		SolHash::from(from.0)
	}
}

#[derive(Encode, Decode, TypeInfo, Serialize, Deserialize, Debug, Clone)]
pub struct CcmAddress {
	pubkey: Pubkey,
	is_writable: bool,
}

impl From<CcmAddress> for AccountMeta {
	fn from(from: CcmAddress) -> Self {
		match from.is_writable {
			true => AccountMeta::new(from.pubkey, false),
			false => AccountMeta::new_readonly(from.pubkey, false),
		}
	}
}

#[derive(Encode, Decode, TypeInfo, Serialize, Deserialize, Debug, Clone)]
pub struct CcmAccounts {
	pub cf_receiver: CcmAddress,
	pub remaining_accounts: Vec<CcmAddress>,
}

impl CcmAccounts {
	pub fn remaining_account_metas(self) -> Vec<AccountMeta> {
		self.remaining_accounts.into_iter().map(|acc| acc.into()).collect::<Vec<_>>()
	}
}

#[test]
fn ccm_extra_accounts_encoding() {
	let extra_accounts = CcmAccounts {
		cf_receiver: CcmAddress { pubkey: Pubkey([0x11; 32]), is_writable: false },
		remaining_accounts: vec![
			CcmAddress { pubkey: Pubkey([0x22; 32]), is_writable: true },
			CcmAddress { pubkey: Pubkey([0x33; 32]), is_writable: true },
		],
	};

	let encoded = Encode::encode(&extra_accounts);
	// println!("{:?}", hex::encode(encoded));

	// Scale encoding format:
	// cf_receiver(32 bytes, bool),
	// size_of_vec(compact encoding), remaining_accounts_0(32 bytes, bool), remaining_accounts_1,
	// etc..
	assert_eq!(
		encoded,
		hex_literal::hex!(
			"1111111111111111111111111111111111111111111111111111111111111111 00
			08 
			2222222222222222222222222222222222222222222222222222222222222222 01
			3333333333333333333333333333333333333333333333333333333333333333 01"
		)
	);
}

#[cfg(test)]
#[derive(Debug, Clone, PartialEq, Eq, Error)]
pub enum ParseHashError {
	#[error("string decoded to wrong size for hash")]
	WrongSize,
	#[error("failed to decoded string to hash")]
	Invalid,
}

#[cfg(test)]
impl FromStr for Hash {
	type Err = ParseHashError;

	fn from_str(s: &str) -> Result<Self, Self::Err> {
		if s.len() > MAX_BASE58_LEN {
			return Err(ParseHashError::WrongSize)
		}
		let bytes = bs58::decode(s).into_vec().map_err(|_| ParseHashError::Invalid)?;
		if bytes.len() != std::mem::size_of::<Hash>() {
			Err(ParseHashError::WrongSize)
		} else {
			Ok(Hash::new(&bytes))
		}
	}
}

/// Values used for testing purposes
#[cfg(test)]
pub mod sol_test_values {
	use crate::{
		sol::{
			consts::{const_address, const_hash},
			SolAddress, SolAmount, SolAsset, SolCcmAccounts, SolCcmAddress, SolComputeLimit,
			SolHash,
		},
		CcmChannelMetadata, CcmDepositMetadata, ForeignChain, ForeignChainAddress,
	};

	pub const VAULT_PROGRAM: SolAddress =
		const_address("8inHGLHXegST3EPLcpisQe9D1hDT9r7DJjS395L3yuYf");
	pub const VAULT_PROGRAM_DATA_ADDRESS: SolAddress =
		const_address("3oEKmL4nsw6RDZWhkYTdCUmjxDrzVkm1cWayPsvn3p57");
	pub const VAULT_PROGRAM_DATA_ACCOUNT: SolAddress =
		const_address("wxudAoEJWfe6ZFHYsDPYGGs2K3m62N3yApNxZLGyMYc");
	// MIN_PUB_KEY per supported spl-token
	pub const MINT_PUB_KEY: SolAddress =
		const_address("24PNhTaNtomHhoy3fTRaMhAFCRj4uHqhZEEoWrKDbR5p");
	pub const TOKEN_VAULT_PDA_ACCOUNT: SolAddress =
		const_address("CWxWcNZR1d5MpkvmL3HgvgohztoKyCDumuZvdPyJHK3d");
	// This can be derived from the TOKEN_VAULT_PDA_ACCOUNT and the mintPubKey but we can have it
	// stored There will be a different one per each supported spl-token
	pub const TOKEN_VAULT_ASSOCIATED_TOKEN_ACCOUNT: SolAddress =
		const_address("GgqCE4bTwMy4QWVaTRTKJqETAgim49zNrH1dL6zXaTpd");
	pub const NONCE_ACCOUNTS: [SolAddress; 10] = [
		const_address("2cNMwUCF51djw2xAiiU54wz1WrU8uG4Q8Kp8nfEuwghw"),
		const_address("HVG21SovGzMBJDB9AQNuWb6XYq4dDZ6yUwCbRUuFnYDo"),
		const_address("HDYArziNzyuNMrK89igisLrXFe78ti8cvkcxfx4qdU2p"),
		const_address("HLPsNyxBqfq2tLE31v6RiViLp2dTXtJRgHgsWgNDRPs2"),
		const_address("GKMP63TqzbueWTrFYjRwMNkAyTHpQ54notRbAbMDmePM"),
		const_address("EpmHm2aSPsB5ZZcDjqDhQ86h1BV32GFCbGSMuC58Y2tn"),
		const_address("9yBZNMrLrtspj4M7bEf2X6tqbqHxD2vNETw8qSdvJHMa"),
		const_address("J9dT7asYJFGS68NdgDCYjzU2Wi8uBoBusSHN1Z6JLWna"),
		const_address("GUMpVpQFNYJvSbyTtUarZVL7UDUgErKzDTSVJhekUX55"),
		const_address("AUiHYbzH7qLZSkb3u7nAqtvqC7e41sEzgWjBEvXrpfGv"),
	];
	pub const RAW_KEYPAIR: [u8; 32] = [
		6, 151, 150, 20, 145, 210, 176, 113, 98, 200, 192, 80, 73, 63, 133, 232, 208, 124, 81, 213,
		117, 199, 196, 243, 219, 33, 79, 217, 157, 69, 205, 140,
	];
	pub const TRANSFER_AMOUNT: SolAmount = 1_000_000_000u64;
	pub const COMPUTE_UNIT_PRICE: SolAmount = 1_000_000u64;
	pub const COMPUTE_UNIT_LIMIT: SolComputeLimit = 300_000u32;
	pub const TEST_DURABLE_NONCE: SolHash =
		const_hash("E6E2bNxGcgFyqeVRT3FSjw7YFbbMAZVQC21ZLVwrztRm");
	pub const FETCH_FROM_ACCOUNT: SolAddress =
		const_address("4Spd3kst7XsA9pdp5ArfdXxEK4xfW88eRKbyQBmMvwQj");
	pub const TRANSFER_TO_ACCOUNT: SolAddress =
		const_address("4MqL4qy2W1yXzuF3PiuSMehMbJzMuZEcBwVvrgtuhx7V");
	pub const NEW_AGG_KEY: SolAddress =
		const_address("7x7wY9yfXjRmusDEfPPCreU4bP49kmH4mqjYUXNAXJoM");

	pub const NEXT_NONCE: SolAddress = NONCE_ACCOUNTS[0];
	pub const SOL: SolAsset = SolAsset::Sol;
	pub const USDC: SolAsset = SolAsset::SolUsdc;

	pub fn ccm_accounts() -> SolCcmAccounts {
		SolCcmAccounts {
			cf_receiver: SolCcmAddress {
				pubkey: const_address("8pBPaVfTAcjLeNfC187Fkvi9b1XEFhRNJ95BQXXVksmH").into(),
				is_writable: true,
			},
			remaining_accounts: vec![SolCcmAddress {
				pubkey: const_address("CFp37nEY6E9byYHiuxQZg6vMCnzwNrgiF9nFGT6Zwcnx").into(),
				is_writable: false,
			}],
		}
	}

	pub fn ccm_parameter() -> CcmDepositMetadata {
		CcmDepositMetadata {
			source_chain: ForeignChain::Ethereum,
			source_address: Some(ForeignChainAddress::Eth([0xff; 20].into())),
			channel_metadata: CcmChannelMetadata {
				message: vec![124u8, 29u8, 15u8, 7u8].try_into().unwrap(), // CCM message
				gas_budget: 0u128,                                         // unused
				cf_parameters: codec::Encode::encode(&ccm_accounts())
					.try_into()
					.expect("Test data cannot be too long"), // Extra addresses
			},
		}
	}
}

#[cfg(test)]
mod tests {
	use super::*;

	use crate::sol::{
		signing_key::SolSigningKey,
		sol_tx_core::{
			address_derivation::{
				derive_associated_token_account, derive_deposit_address, derive_fetch_account,
			},
			compute_budget::ComputeBudgetInstruction,
			program_instructions::{InstructionExt, SystemProgramInstruction, VaultProgram},
			signer::Signer,
			sol_test_values::*,
			token_instructions::AssociatedTokenAccountInstruction,
			AccountMeta, BorshDeserialize, BorshSerialize, Hash, Instruction, Message, Pubkey,
			Transaction,
		},
		SolAddress,
	};
	use codec::Encode;
	use core::str::FromStr;
	use sol_prim::{
		consts::{
			MAX_TRANSACTION_LENGTH, SOL_USDC_DECIMAL, SYSTEM_PROGRAM_ID, SYS_VAR_INSTRUCTIONS,
			TOKEN_PROGRAM_ID,
		},
		DerivedAta,
	};

	#[derive(BorshSerialize, BorshDeserialize)]
	enum BankInstruction {
		Initialize,
		Deposit { lamports: u64 },
		Withdraw { lamports: u64 },
	}

	#[test]
	fn create_simple_tx() {
		fn send_initialize_tx(program_id: Pubkey, payer: &SolSigningKey) -> Result<(), ()> {
			let bank_instruction = BankInstruction::Initialize;

			let instruction = Instruction::new_with_borsh(program_id, &bank_instruction, vec![]);

			let mut tx = Transaction::new_with_payer(&[instruction], Some(&payer.pubkey()));
			tx.sign(&[payer], Default::default());
			Ok(())
		}

		// let client = RpcClient::new(String::new());
		let program_id = Pubkey([0u8; 32]);
		let payer = SolSigningKey::new();
		let _ = send_initialize_tx(program_id, &payer);
	}

	#[test]
	fn create_transfer_native() {
<<<<<<< HEAD
		let durable_nonce = TEST_DURABLE_NONCE.into();
		let agg_key_keypair = Keypair::from_bytes(&RAW_KEYPAIR).unwrap();
=======
		let durable_nonce = Hash::from_str(TEST_DURABLE_NONCE).unwrap();
		let agg_key_keypair = SolSigningKey::from_bytes(&RAW_KEYPAIR).unwrap();
>>>>>>> 86a3b789
		let agg_key_pubkey = agg_key_keypair.pubkey();
		let to_pubkey = TRANSFER_TO_ACCOUNT.into();
		let instructions = [
			SystemProgramInstruction::advance_nonce_account(
				&NONCE_ACCOUNTS[0].into(),
				&agg_key_pubkey,
			),
			ComputeBudgetInstruction::set_compute_unit_price(COMPUTE_UNIT_PRICE),
			ComputeBudgetInstruction::set_compute_unit_limit(COMPUTE_UNIT_LIMIT),
			SystemProgramInstruction::transfer(&agg_key_pubkey, &to_pubkey, TRANSFER_AMOUNT),
		];
		let message =
			Message::new_with_blockhash(&instructions, Some(&agg_key_pubkey), &durable_nonce);
		let mut tx = Transaction::new_unsigned(message);
		tx.sign(&[&agg_key_keypair], durable_nonce);

		let serialized_tx = tx.finalize_and_serialize().unwrap();
		let expected_serialized_tx = hex_literal::hex!("01345c86d1be2bcdf2c93c75b6054b6232e5b1e7f2fe7b3ca241d48c8a5f993af3e474bf581b2e9a1543af13104b3f3a53530d849731cc403418da313743a57e0401000306f79d5e026f12edc6443a534b2cdd5072233989b415d7596573e743f3e5b386fb17eb2b10d3377bda2bc7bea65bec6b8372f4fc3463ec2cd6f9fde4b2c633d19231e9528aae784fecbbd0bee129d9539c57be0e90061af6b6f4a5e274654e5bd400000000000000000000000000000000000000000000000000000000000000000306466fe5211732ffecadba72c39be7bc8ce5bbc5f7126b2c439b3a4000000006a7d517192c568ee08a845f73d29788cf035c3145b21ab344d8062ea9400000c27e9074fac5e8d36cf04f94a0606fdd8ddbb420e99a489c7915ce5699e4890004030301050004040000000400090340420f000000000004000502e0930400030200020c0200000000ca9a3b00000000").to_vec();

		// println!("{:?}", hex::encode(serialized_tx.clone()));

		assert_eq!(serialized_tx, expected_serialized_tx);
		assert!(serialized_tx.len() <= MAX_TRANSACTION_LENGTH)
	}

	#[test]
	fn create_transfer_cu_priority_fees() {
		let durable_nonce = Hash::from_str("2GGxiEHwtWPGNKH5czvxRGvQTayRvCT1PFsA9yK2iMnq").unwrap();
		let agg_key_keypair = SolSigningKey::from_bytes(&RAW_KEYPAIR).unwrap();
		let agg_key_pubkey = agg_key_keypair.pubkey();
		let to_pubkey = TRANSFER_TO_ACCOUNT.into();

		let lamports = 1_000_000;
		let instructions = [
			SystemProgramInstruction::advance_nonce_account(
				&NONCE_ACCOUNTS[0].into(),
				&agg_key_pubkey,
			),
			ComputeBudgetInstruction::set_compute_unit_price(COMPUTE_UNIT_PRICE),
			ComputeBudgetInstruction::set_compute_unit_limit(COMPUTE_UNIT_LIMIT),
			SystemProgramInstruction::transfer(&agg_key_pubkey, &to_pubkey, lamports),
		];
		let message =
			Message::new_with_blockhash(&instructions, Some(&agg_key_pubkey), &durable_nonce);
		let mut tx = Transaction::new_unsigned(message);
		tx.sign(&[&agg_key_keypair], durable_nonce);

		let serialized_tx = tx.finalize_and_serialize().unwrap();
		let expected_serialized_tx = hex_literal::hex!("017036ecc82313548a7f1ef280b9d7c53f9747e23abcb4e76d86c8df6aa87e82d460ad7cea2e8d972a833d3e1802341448a99be200ad4648c454b9d5a5e2d5020d01000306f79d5e026f12edc6443a534b2cdd5072233989b415d7596573e743f3e5b386fb17eb2b10d3377bda2bc7bea65bec6b8372f4fc3463ec2cd6f9fde4b2c633d19231e9528aae784fecbbd0bee129d9539c57be0e90061af6b6f4a5e274654e5bd400000000000000000000000000000000000000000000000000000000000000000306466fe5211732ffecadba72c39be7bc8ce5bbc5f7126b2c439b3a4000000006a7d517192c568ee08a845f73d29788cf035c3145b21ab344d8062ea940000012c57218f6315b83818802f3522fe7e04c596ae4fe08841e7940bc2f958aaaea04030301050004040000000400090340420f000000000004000502e0930400030200020c0200000040420f0000000000").to_vec();

		assert_eq!(serialized_tx, expected_serialized_tx);
		assert!(serialized_tx.len() <= MAX_TRANSACTION_LENGTH)
	}

	#[test]
	fn create_fetch_native() {
<<<<<<< HEAD
		let durable_nonce = TEST_DURABLE_NONCE.into();
		let agg_key_keypair = Keypair::from_bytes(&RAW_KEYPAIR).unwrap();
=======
		let durable_nonce = Hash::from_str(TEST_DURABLE_NONCE).unwrap();
		let agg_key_keypair = SolSigningKey::from_bytes(&RAW_KEYPAIR).unwrap();
>>>>>>> 86a3b789
		let agg_key_pubkey = agg_key_keypair.pubkey();
		let vault_program_id = VAULT_PROGRAM;
		let deposit_channel: Pubkey = FETCH_FROM_ACCOUNT.into();
		let deposit_channel_historical_fetch =
			derive_fetch_account(SolAddress::from(deposit_channel), vault_program_id)
				.unwrap()
				.address;

		let instructions = [
			SystemProgramInstruction::advance_nonce_account(
				&NONCE_ACCOUNTS[0].into(),
				&agg_key_pubkey,
			),
			ComputeBudgetInstruction::set_compute_unit_price(COMPUTE_UNIT_PRICE),
			ComputeBudgetInstruction::set_compute_unit_limit(COMPUTE_UNIT_LIMIT),
			VaultProgram::with_id(VAULT_PROGRAM).fetch_native(
				vec![11u8, 12u8, 13u8, 55u8, 0u8, 0u8, 0u8, 0u8],
				255,
				VAULT_PROGRAM_DATA_ACCOUNT,
				agg_key_pubkey,
				deposit_channel,
				deposit_channel_historical_fetch,
				SYSTEM_PROGRAM_ID,
			),
		];
		let message =
			Message::new_with_blockhash(&instructions, Some(&agg_key_pubkey), &durable_nonce);
		let mut tx = Transaction::new_unsigned(message);
		tx.sign(&[&agg_key_keypair], durable_nonce);
		// println!("{:?}", tx);

		let serialized_tx =
			tx.finalize_and_serialize().expect("Transaction serialization should succeed");

		// With compute unit price and limit
		let expected_serialized_tx = hex_literal::hex!("01bc4310ab1e81ef7f80ee1df5d2dedb76e59d0d34a356e4682e6fa86019619cbc25a752fa9260e743b7fb382fc1790e91c651b6fe0fe7bdb3f8e37477788f2c0001000509f79d5e026f12edc6443a534b2cdd5072233989b415d7596573e743f3e5b386fb17eb2b10d3377bda2bc7bea65bec6b8372f4fc3463ec2cd6f9fde4b2c633d19233306d43f017cdb7b1a324afdc62c79317d5b93e2e63b870143344134db9c600606b9a783a1a2f182b11e9663561cde6ebc2a7d83e97922c214e25284519a68800000000000000000000000000000000000000000000000000000000000000000306466fe5211732ffecadba72c39be7bc8ce5bbc5f7126b2c439b3a4000000006a7d517192c568ee08a845f73d29788cf035c3145b21ab344d8062ea94000000e14940a2247d0a8a33650d7dfe12d269ecabce61c1219b5a6dcdb6961026e0972b5d2051d300b10b74314b7e25ace9998ca66eb2c7fbc10ef130dd67028293cc27e9074fac5e8d36cf04f94a0606fdd8ddbb420e99a489c7915ce5699e4890004040301060004040000000500090340420f000000000005000502e093040008050700020304158e24658f6c59298c080000000b0c0d3700000000ff").to_vec();

		// println!("tx:{:?}", hex::encode(serialized_tx.clone()));

		assert_eq!(serialized_tx, expected_serialized_tx);
		assert!(serialized_tx.len() <= MAX_TRANSACTION_LENGTH)
	}

	#[test]
	fn create_fetch_native_in_batch() {
<<<<<<< HEAD
		let durable_nonce = TEST_DURABLE_NONCE.into();
		let agg_key_keypair = Keypair::from_bytes(&RAW_KEYPAIR).unwrap();
=======
		let durable_nonce = Hash::from_str(TEST_DURABLE_NONCE).unwrap();
		let agg_key_keypair = SolSigningKey::from_bytes(&RAW_KEYPAIR).unwrap();
>>>>>>> 86a3b789
		let agg_key_pubkey = agg_key_keypair.pubkey();
		let vault_program_id = VAULT_PROGRAM;

		let deposit_channel_0 = derive_deposit_address(0u64, vault_program_id).unwrap();
		let deposit_channel_1 = derive_deposit_address(1u64, vault_program_id).unwrap();

		let deposit_channel_historical_fetch_0 =
			derive_fetch_account(deposit_channel_0.address, vault_program_id).unwrap();
		let deposit_channel_historical_fetch_1 =
			derive_fetch_account(deposit_channel_1.address, vault_program_id).unwrap();

		let vault_program = VaultProgram::with_id(VAULT_PROGRAM);

		let instructions = [
			SystemProgramInstruction::advance_nonce_account(
				&NONCE_ACCOUNTS[0].into(),
				&agg_key_pubkey,
			),
			ComputeBudgetInstruction::set_compute_unit_price(COMPUTE_UNIT_PRICE),
			ComputeBudgetInstruction::set_compute_unit_limit(COMPUTE_UNIT_LIMIT),
			vault_program.fetch_native(
				0u64.to_le_bytes().to_vec(),
				deposit_channel_0.bump,
				VAULT_PROGRAM_DATA_ACCOUNT,
				agg_key_pubkey,
				deposit_channel_0.address,
				deposit_channel_historical_fetch_0.address,
				SYSTEM_PROGRAM_ID,
			),
			vault_program.fetch_native(
				1u64.to_le_bytes().to_vec(),
				deposit_channel_1.bump,
				VAULT_PROGRAM_DATA_ACCOUNT,
				agg_key_pubkey,
				deposit_channel_1.address,
				deposit_channel_historical_fetch_1.address,
				SYSTEM_PROGRAM_ID,
			),
		];
		let message =
			Message::new_with_blockhash(&instructions, Some(&agg_key_pubkey), &durable_nonce);
		let mut tx = Transaction::new_unsigned(message);
		tx.sign(&[&agg_key_keypair], durable_nonce);
		// println!("{:?}", tx);

		let serialized_tx =
			tx.finalize_and_serialize().expect("Transaction serialization should succeed");

		// With compute unit price and limit
		let expected_serialized_tx = hex_literal::hex!("01ccc4ac6b89b9f73dc3842397bd950c9ad3236cbb053a67d88682a8477388fb1b957236441bc313b51f3470935110a47b916acf23b7018e65aabccd48b1b9640f0100050bf79d5e026f12edc6443a534b2cdd5072233989b415d7596573e743f3e5b386fb17eb2b10d3377bda2bc7bea65bec6b8372f4fc3463ec2cd6f9fde4b2c633d1921e2fb5dc3bc76acc1a86ef6457885c32189c53b1db8a695267fed8f8d6921ec457965dbc726e7fe35896f2bf0b9c965ebeb488cb0534aed3a6bb35f6343f503c8c21729498a6919298e0c953bd5fc297329663d413cbaac7799a79bd75f7df47ffe38210450436716ebc835b8499c10c957d9fb8c4c8ef5a3c0473cf67b588be00000000000000000000000000000000000000000000000000000000000000000306466fe5211732ffecadba72c39be7bc8ce5bbc5f7126b2c439b3a4000000006a7d517192c568ee08a845f73d29788cf035c3145b21ab344d8062ea94000000e14940a2247d0a8a33650d7dfe12d269ecabce61c1219b5a6dcdb6961026e0972b5d2051d300b10b74314b7e25ace9998ca66eb2c7fbc10ef130dd67028293cc27e9074fac5e8d36cf04f94a0606fdd8ddbb420e99a489c7915ce5699e4890005060301080004040000000700090340420f000000000007000502e09304000a050900050406158e24658f6c59298c080000000000000000000000fe0a050900020306158e24658f6c59298c080000000100000000000000ff").to_vec();

		// println!("tx:{:?}", hex::encode(serialized_tx.clone()));

		assert_eq!(serialized_tx, expected_serialized_tx);
		assert!(serialized_tx.len() <= MAX_TRANSACTION_LENGTH)
	}

	#[test]
	fn create_fetch_tokens() {
<<<<<<< HEAD
		let durable_nonce = TEST_DURABLE_NONCE.into();
		let agg_key_keypair = Keypair::from_bytes(&RAW_KEYPAIR).unwrap();
=======
		let durable_nonce = Hash::from_str(TEST_DURABLE_NONCE).unwrap();
		let agg_key_keypair = SolSigningKey::from_bytes(&RAW_KEYPAIR).unwrap();
>>>>>>> 86a3b789
		let agg_key_pubkey = agg_key_keypair.pubkey();
		let vault_program_id = VAULT_PROGRAM;
		let token_mint_pubkey = MINT_PUB_KEY;

		let seed = 0u64;
		let deposit_channel = derive_deposit_address(seed, vault_program_id).unwrap();
		let deposit_channel_ata =
			derive_associated_token_account(deposit_channel.address, token_mint_pubkey).unwrap();
		let deposit_channel_historical_fetch =
			derive_fetch_account(deposit_channel_ata.address, vault_program_id).unwrap();

		// Deposit channel derived from the Vault address from the seed and the bump
		assert_eq!(
			deposit_channel,
			DerivedAta {
				address: SolAddress::from_str("JDtAzKWKzQJCiHCfK4PU7qYuE4wChxuqfDqQhRbv6kwX")
					.unwrap(),
				bump: 254u8
			},
		);
		assert_eq!(
			deposit_channel_ata,
			DerivedAta {
				address: SolAddress::from_str("7QWupKVHBPUnJpuvdt7uJxXaNWKYpEUAHPG9Rb28aEXS")
					.unwrap(),
				bump: 254u8
			},
		);
		// Historical fetch account derived from the Vault address using the ATA as the seed
		assert_eq!(
			deposit_channel_historical_fetch,
			DerivedAta {
				address: SolAddress::from_str("FuNSXye89kBJQXp3rqkcz7oCUd5C5rVUDo7o5CRQ6T2o")
					.unwrap(),
				bump: 252u8
			},
		);
		let instructions = [
			SystemProgramInstruction::advance_nonce_account(
				&NONCE_ACCOUNTS[0].into(),
				&agg_key_pubkey,
			),
			ComputeBudgetInstruction::set_compute_unit_price(COMPUTE_UNIT_PRICE),
			ComputeBudgetInstruction::set_compute_unit_limit(COMPUTE_UNIT_LIMIT),
			VaultProgram::with_id(VAULT_PROGRAM).fetch_tokens(
				seed.to_le_bytes().to_vec(),
				deposit_channel.bump,
				6,
				VAULT_PROGRAM_DATA_ACCOUNT,
				agg_key_pubkey,
				deposit_channel.address,
				deposit_channel_ata.address,
				TOKEN_VAULT_ASSOCIATED_TOKEN_ACCOUNT,
				MINT_PUB_KEY,
				TOKEN_PROGRAM_ID,
				deposit_channel_historical_fetch.address,
				SYSTEM_PROGRAM_ID,
			),
		];
		let message =
			Message::new_with_blockhash(&instructions, Some(&agg_key_pubkey), &durable_nonce);
		let mut tx = Transaction::new_unsigned(message);
		tx.sign(&[&agg_key_keypair], durable_nonce);

		let serialized_tx = tx.finalize_and_serialize().unwrap();
		let expected_serialized_tx = hex_literal::hex!("01907513e65d06e24f79271d06e201ff07785c517b24ca2f90ec9405716411bbd6fa53db355d3d233b8efd438aad241380e2c27bae161b81230061486fe99abd080100080df79d5e026f12edc6443a534b2cdd5072233989b415d7596573e743f3e5b386fb17eb2b10d3377bda2bc7bea65bec6b8372f4fc3463ec2cd6f9fde4b2c633d1925f2c4cda9625242d4cc2e114789f8a6b1fcc7b36decda03a639919cdce0be871dd6e0fc50e3b853cb77f36ec4fff9c847d1b12f83ae2535aa98f2bd1d627ad08e91372b3d301c202a633da0a92365a736e462131aecfad1fac47322cf8863ada00000000000000000000000000000000000000000000000000000000000000000306466fe5211732ffecadba72c39be7bc8ce5bbc5f7126b2c439b3a4000000006a7d517192c568ee08a845f73d29788cf035c3145b21ab344d8062ea940000006ddf6e1d765a193d9cbe146ceeb79ac1cb485ed5f5b37913a8cf5857eff00a90e14940a2247d0a8a33650d7dfe12d269ecabce61c1219b5a6dcdb6961026e090fb9ba52b1f09445f1e3a7508d59f0797923acf744fbe2da303fb06da859ee8772b5d2051d300b10b74314b7e25ace9998ca66eb2c7fbc10ef130dd67028293cffe38210450436716ebc835b8499c10c957d9fb8c4c8ef5a3c0473cf67b588bec27e9074fac5e8d36cf04f94a0606fdd8ddbb420e99a489c7915ce5699e4890004050301070004040000000600090340420f000000000006000502e09304000b0909000c02040a08030516494710642cb0c646080000000000000000000000fe06").to_vec();

		// println!("{:?}", hex::encode(serialized_tx.clone()));

		assert_eq!(serialized_tx, expected_serialized_tx);
		assert!(serialized_tx.len() <= MAX_TRANSACTION_LENGTH)
	}

	#[test]
	fn create_batch_fetch() {
<<<<<<< HEAD
		let durable_nonce = TEST_DURABLE_NONCE.into();
		let agg_key_keypair = Keypair::from_bytes(&RAW_KEYPAIR).unwrap();
=======
		let durable_nonce = Hash::from_str(TEST_DURABLE_NONCE).unwrap();
		let agg_key_keypair = SolSigningKey::from_bytes(&RAW_KEYPAIR).unwrap();
>>>>>>> 86a3b789
		let agg_key_pubkey = agg_key_keypair.pubkey();
		let vault_program_id = VAULT_PROGRAM;
		let token_mint_pubkey = MINT_PUB_KEY;

		let deposit_channel_0 = derive_deposit_address(0u64, vault_program_id).unwrap();
		let deposit_channel_ata_0 =
			derive_associated_token_account(deposit_channel_0.address, token_mint_pubkey).unwrap();
		let deposit_channel_historical_fetch_0 =
			derive_fetch_account(deposit_channel_ata_0.address, vault_program_id).unwrap();

		let deposit_channel_1 = derive_deposit_address(1u64, vault_program_id).unwrap();
		let deposit_channel_ata_1 =
			derive_associated_token_account(deposit_channel_1.address, token_mint_pubkey).unwrap();
		let deposit_channel_historical_fetch_1 =
			derive_fetch_account(deposit_channel_ata_1.address, vault_program_id).unwrap();

		let deposit_channel_2 = derive_deposit_address(2u64, vault_program_id).unwrap();
		let deposit_channel_historical_fetch_2 =
			derive_fetch_account(deposit_channel_2.address, vault_program_id).unwrap();

		let instructions = [
			SystemProgramInstruction::advance_nonce_account(
				&NONCE_ACCOUNTS[0].into(),
				&agg_key_pubkey,
			),
			ComputeBudgetInstruction::set_compute_unit_price(COMPUTE_UNIT_PRICE),
			ComputeBudgetInstruction::set_compute_unit_limit(COMPUTE_UNIT_LIMIT),
			VaultProgram::with_id(VAULT_PROGRAM).fetch_tokens(
				0u64.to_le_bytes().to_vec(),
				deposit_channel_0.bump,
				6,
				VAULT_PROGRAM_DATA_ACCOUNT,
				agg_key_pubkey,
				deposit_channel_0.address,
				deposit_channel_ata_0.address,
				TOKEN_VAULT_ASSOCIATED_TOKEN_ACCOUNT,
				MINT_PUB_KEY,
				TOKEN_PROGRAM_ID,
				deposit_channel_historical_fetch_0.address,
				SYSTEM_PROGRAM_ID,
			),
			VaultProgram::with_id(VAULT_PROGRAM).fetch_tokens(
				1u64.to_le_bytes().to_vec(),
				deposit_channel_1.bump,
				6,
				VAULT_PROGRAM_DATA_ACCOUNT,
				agg_key_pubkey,
				deposit_channel_1.address,
				deposit_channel_ata_1.address,
				TOKEN_VAULT_ASSOCIATED_TOKEN_ACCOUNT,
				MINT_PUB_KEY,
				TOKEN_PROGRAM_ID,
				deposit_channel_historical_fetch_1.address,
				SYSTEM_PROGRAM_ID,
			),
			VaultProgram::with_id(VAULT_PROGRAM).fetch_native(
				2u64.to_le_bytes().to_vec(),
				deposit_channel_2.bump,
				VAULT_PROGRAM_DATA_ACCOUNT,
				agg_key_pubkey,
				deposit_channel_2.address,
				deposit_channel_historical_fetch_2.address,
				SYSTEM_PROGRAM_ID,
			),
		];
		let message = Message::new(&instructions, Some(&agg_key_pubkey));
		let mut tx = Transaction::new_unsigned(message);
		tx.sign(&[&agg_key_keypair], durable_nonce);

		let serialized_tx = tx.finalize_and_serialize().unwrap();
		let expected_serialized_tx = hex_literal::hex!("0119dcae48dbdc663efcc8be9fe79d4207d606afd050f8fb62a82775764257124f24fc08a56351a5ae1259029a1525e0e14b6c20abf187187aadf0157af34a200401000912f79d5e026f12edc6443a534b2cdd5072233989b415d7596573e743f3e5b386fb17eb2b10d3377bda2bc7bea65bec6b8372f4fc3463ec2cd6f9fde4b2c633d19234ba473530acb5fe214bcf1637a95dd9586131636adc3a27365264e64025a91c55268e2506656a8aafc4689443bad81d0ca129f134075303ca77eefefc1b3b395f2c4cda9625242d4cc2e114789f8a6b1fcc7b36decda03a639919cdce0be871839f5b31e9ce2282c92310f62fa5e69302a0ae2e28ba1b99b0e7d57c10ab84c6bd306154bf886039adbb6f2126a02d730889b6d320507c74f5c0240c8c406454dd6e0fc50e3b853cb77f36ec4fff9c847d1b12f83ae2535aa98f2bd1d627ad08e91372b3d301c202a633da0a92365a736e462131aecfad1fac47322cf8863ada00000000000000000000000000000000000000000000000000000000000000000306466fe5211732ffecadba72c39be7bc8ce5bbc5f7126b2c439b3a4000000006a7d517192c568ee08a845f73d29788cf035c3145b21ab344d8062ea940000006ddf6e1d765a193d9cbe146ceeb79ac1cb485ed5f5b37913a8cf5857eff00a90e14940a2247d0a8a33650d7dfe12d269ecabce61c1219b5a6dcdb6961026e090fb9ba52b1f09445f1e3a7508d59f0797923acf744fbe2da303fb06da859ee871e2fb5dc3bc76acc1a86ef6457885c32189c53b1db8a695267fed8f8d6921ec472b5d2051d300b10b74314b7e25ace9998ca66eb2c7fbc10ef130dd67028293cffe38210450436716ebc835b8499c10c957d9fb8c4c8ef5a3c0473cf67b588bec27e9074fac5e8d36cf04f94a0606fdd8ddbb420e99a489c7915ce5699e48900060903010b0004040000000a00090340420f00000000000a000502e093040010090d001104080e0c070916494710642cb0c646080000000000000000000000fe0610090d000f05080e0c020916494710642cb0c646080000000100000000000000ff0610050d00030609158e24658f6c59298c080000000200000000000000ff").to_vec();

		// println!("{:?}", hex::encode(serialized_tx.clone()));

		assert_eq!(serialized_tx, expected_serialized_tx);
		assert!(serialized_tx.len() <= MAX_TRANSACTION_LENGTH)
	}

	#[test]
	fn create_transfer_tokens() {
<<<<<<< HEAD
		let durable_nonce = TEST_DURABLE_NONCE.into();
		let agg_key_keypair = Keypair::from_bytes(&RAW_KEYPAIR).unwrap();
=======
		let durable_nonce = Hash::from_str(TEST_DURABLE_NONCE).unwrap();
		let agg_key_keypair = SolSigningKey::from_bytes(&RAW_KEYPAIR).unwrap();
>>>>>>> 86a3b789
		let agg_key_pubkey = agg_key_keypair.pubkey();
		let token_mint_pubkey = MINT_PUB_KEY;

		let to_pubkey = TRANSFER_TO_ACCOUNT;
		let to_pubkey_ata = derive_associated_token_account(to_pubkey, token_mint_pubkey).unwrap();

		let instructions = [
			SystemProgramInstruction::advance_nonce_account(
				&NONCE_ACCOUNTS[0].into(),
				&agg_key_pubkey,
			),
			ComputeBudgetInstruction::set_compute_unit_price(COMPUTE_UNIT_PRICE),
			ComputeBudgetInstruction::set_compute_unit_limit(COMPUTE_UNIT_LIMIT),
			AssociatedTokenAccountInstruction::create_associated_token_account_idempotent_instruction(
				&agg_key_pubkey,
				&to_pubkey.into(),
				&MINT_PUB_KEY.into(),
				&to_pubkey_ata.address.into(),
			),
			VaultProgram::with_id(VAULT_PROGRAM).transfer_tokens(
				TRANSFER_AMOUNT,
				SOL_USDC_DECIMAL,
				VAULT_PROGRAM_DATA_ACCOUNT,
				agg_key_pubkey,
				TOKEN_VAULT_PDA_ACCOUNT,
				TOKEN_VAULT_ASSOCIATED_TOKEN_ACCOUNT,
				to_pubkey_ata.address,
				MINT_PUB_KEY,
				TOKEN_PROGRAM_ID,
			),
		];
		let message =
			Message::new_with_blockhash(&instructions, Some(&agg_key_pubkey), &durable_nonce);
		let mut tx = Transaction::new_unsigned(message);
		tx.sign(&[&agg_key_keypair], durable_nonce);

		let serialized_tx = tx.finalize_and_serialize().unwrap();
		let expected_serialized_tx = hex_literal::hex!("014b3dcc9d694f8f0175546e0c8b0cedbe4c1a371cac7108d5029b625ced6dee9d38a97458a3dfa3efbc0d26545fec4f7fa199b41317b219b6ff6c93070d8dd10501000a0ef79d5e026f12edc6443a534b2cdd5072233989b415d7596573e743f3e5b386fb17eb2b10d3377bda2bc7bea65bec6b8372f4fc3463ec2cd6f9fde4b2c633d1925ec7baaea7200eb2a66ccd361ee73bc87a7e5222ecedcbc946e97afb59ec4616e91372b3d301c202a633da0a92365a736e462131aecfad1fac47322cf8863ada00000000000000000000000000000000000000000000000000000000000000000306466fe5211732ffecadba72c39be7bc8ce5bbc5f7126b2c439b3a4000000006a7d517192c568ee08a845f73d29788cf035c3145b21ab344d8062ea940000006ddf6e1d765a193d9cbe146ceeb79ac1cb485ed5f5b37913a8cf5857eff00a90e14940a2247d0a8a33650d7dfe12d269ecabce61c1219b5a6dcdb6961026e090fb9ba52b1f09445f1e3a7508d59f0797923acf744fbe2da303fb06da859ee8731e9528aae784fecbbd0bee129d9539c57be0e90061af6b6f4a5e274654e5bd472b5d2051d300b10b74314b7e25ace9998ca66eb2c7fbc10ef130dd67028293c8c97258f4e2489f1bb3d1029148e0d830b5a1399daff1084048e7bd8dbe9f859ab1d2a644046552e73f4d05b5a6ef53848973a9ee9febba42ddefb034b5f5130c27e9074fac5e8d36cf04f94a0606fdd8ddbb420e99a489c7915ce5699e4890005040301060004040000000500090340420f000000000005000502e09304000c0600020a09040701010b0708000d030209071136b4eeaf4a557ebc00ca9a3b0000000006").to_vec();

		// println!("{:?}", hex::encode(serialized_tx.clone()));

		assert_eq!(serialized_tx, expected_serialized_tx);
		assert!(serialized_tx.len() <= MAX_TRANSACTION_LENGTH)
	}

	// Full rotation: Use nonce, rotate agg key, transfer nonce authority and transfer upgrade
	// manager's upgrade authority
	#[test]
	fn create_full_rotation() {
<<<<<<< HEAD
		let durable_nonce = TEST_DURABLE_NONCE.into();
		let agg_key_keypair = Keypair::from_bytes(&RAW_KEYPAIR).unwrap();
=======
		let durable_nonce = Hash::from_str(TEST_DURABLE_NONCE).unwrap();
		let agg_key_keypair = SolSigningKey::from_bytes(&RAW_KEYPAIR).unwrap();
>>>>>>> 86a3b789
		let agg_key_pubkey = agg_key_keypair.pubkey();
		let new_agg_key_pubkey = NEW_AGG_KEY.into();

		let mut instructions = vec![
			SystemProgramInstruction::advance_nonce_account(
				&NONCE_ACCOUNTS[0].into(),
				&agg_key_pubkey,
			),
			ComputeBudgetInstruction::set_compute_unit_price(COMPUTE_UNIT_PRICE),
			ComputeBudgetInstruction::set_compute_unit_limit(COMPUTE_UNIT_LIMIT),
			VaultProgram::with_id(VAULT_PROGRAM).rotate_agg_key(
				false,
				VAULT_PROGRAM_DATA_ACCOUNT,
				agg_key_pubkey,
				new_agg_key_pubkey,
				SYSTEM_PROGRAM_ID,
			),
		];
		instructions.extend(NONCE_ACCOUNTS.into_iter().map(|nonce_account| {
			SystemProgramInstruction::nonce_authorize(
				&nonce_account.into(),
				&agg_key_pubkey,
				&new_agg_key_pubkey,
			)
		}));

		let message =
			Message::new_with_blockhash(&instructions, Some(&agg_key_pubkey), &durable_nonce);
		let mut tx = Transaction::new_unsigned(message);
		tx.sign(&[&agg_key_keypair], durable_nonce);

		let serialized_tx = tx.finalize_and_serialize().unwrap();
		let expected_serialized_tx = hex_literal::hex!("017663fd8be6c54a3ce492a4aac1f50ed8a1589f8aa091d04b52e6fa8a43f22d359906e21630ca3dd93179e989bc1fdccbae8f9a30f6470ef9d5c17a7625f0050a01000411f79d5e026f12edc6443a534b2cdd5072233989b415d7596573e743f3e5b386fb0e14940a2247d0a8a33650d7dfe12d269ecabce61c1219b5a6dcdb6961026e0917eb2b10d3377bda2bc7bea65bec6b8372f4fc3463ec2cd6f9fde4b2c633d1926744e9d9790761c45a800a074687b5ff47b449a90c722a3852543be5439900448541f57201f277c5f3ffb631d0212e26e7f47749c26c4808718174a0ab2a09a18cd28baa84f2067bbdf24513c2d44e44bf408f2e6da6e60762e3faa4a62a0adbcd644e45426a41a7cb8369b8a0c1c89bb3f86cf278fdd9cc38b0f69784ad5667e392cd98d3284fd551604be95c14cc8e20123e2940ef9fb784e6b591c7442864e5e1869817a4fd88ddf7ab7a5f7252d7c345b39721769888608592912e8ca9acf0f13460b3fd04b7d53d7421fc874ec00eec769cf36480895e1a407bf1249475f2b2e24122be016983be9369965246cc45e1f621d40fba300c56c7ac50c3874df4f83bd213a59c9785110cf83c718f9486c3484f918593bce20c61dc6a96036afecc89e3b031824af6363174d19bbec12d3a13c4a173e5aeb349b63042bc138f00000000000000000000000000000000000000000000000000000000000000000306466fe5211732ffecadba72c39be7bc8ce5bbc5f7126b2c439b3a4000000006a7d517192c568ee08a845f73d29788cf035c3145b21ab344d8062ea940000072b5d2051d300b10b74314b7e25ace9998ca66eb2c7fbc10ef130dd67028293cc27e9074fac5e8d36cf04f94a0606fdd8ddbb420e99a489c7915ce5699e489000e0d03020f0004040000000e00090340420f00000000000e000502e093040010040100030d094e518fabdda5d68b000d02020024070000006744e9d9790761c45a800a074687b5ff47b449a90c722a3852543be5439900440d020b0024070000006744e9d9790761c45a800a074687b5ff47b449a90c722a3852543be5439900440d02090024070000006744e9d9790761c45a800a074687b5ff47b449a90c722a3852543be5439900440d020a0024070000006744e9d9790761c45a800a074687b5ff47b449a90c722a3852543be5439900440d02070024070000006744e9d9790761c45a800a074687b5ff47b449a90c722a3852543be5439900440d02060024070000006744e9d9790761c45a800a074687b5ff47b449a90c722a3852543be5439900440d02040024070000006744e9d9790761c45a800a074687b5ff47b449a90c722a3852543be5439900440d020c0024070000006744e9d9790761c45a800a074687b5ff47b449a90c722a3852543be5439900440d02080024070000006744e9d9790761c45a800a074687b5ff47b449a90c722a3852543be5439900440d02050024070000006744e9d9790761c45a800a074687b5ff47b449a90c722a3852543be543990044").to_vec();

		println!("tx:{:?}", hex::encode(serialized_tx.clone()));

		assert_eq!(serialized_tx, expected_serialized_tx);
		assert!(serialized_tx.len() <= MAX_TRANSACTION_LENGTH)
	}

	#[test]
	fn create_ccm_native_transfer() {
<<<<<<< HEAD
		let durable_nonce = TEST_DURABLE_NONCE.into();
		let agg_key_keypair = Keypair::from_bytes(&RAW_KEYPAIR).unwrap();
=======
		let durable_nonce = Hash::from_str(TEST_DURABLE_NONCE).unwrap();
		let agg_key_keypair = SolSigningKey::from_bytes(&RAW_KEYPAIR).unwrap();
>>>>>>> 86a3b789
		let agg_key_pubkey = agg_key_keypair.pubkey();
		let to_pubkey = TRANSFER_TO_ACCOUNT.into();
		let extra_accounts = ccm_accounts();

		let ccm_parameter = ccm_parameter();

		let instructions = [
			SystemProgramInstruction::advance_nonce_account(
				&NONCE_ACCOUNTS[0].into(),
				&agg_key_pubkey,
			),
			ComputeBudgetInstruction::set_compute_unit_price(COMPUTE_UNIT_PRICE),
			ComputeBudgetInstruction::set_compute_unit_limit(COMPUTE_UNIT_LIMIT),
			SystemProgramInstruction::transfer(&agg_key_pubkey, &to_pubkey, TRANSFER_AMOUNT),
			VaultProgram::with_id(VAULT_PROGRAM)
				.execute_ccm_native_call(
					ccm_parameter.source_chain as u32,
					ccm_parameter.source_address.encode(), // TODO: check this (scale encoded?)
					ccm_parameter.channel_metadata.message.to_vec(),
					TRANSFER_AMOUNT,
					VAULT_PROGRAM_DATA_ACCOUNT,
					agg_key_pubkey,
					to_pubkey,
					extra_accounts.clone().cf_receiver,
					SYSTEM_PROGRAM_ID,
					SYS_VAR_INSTRUCTIONS,
				)
				.with_remaining_accounts(extra_accounts.remaining_account_metas()),
		];
		let message =
			Message::new_with_blockhash(&instructions, Some(&agg_key_pubkey), &durable_nonce);
		let mut tx = Transaction::new_unsigned(message);
		tx.sign(&[&agg_key_keypair], durable_nonce);

		let serialized_tx = tx.finalize_and_serialize().unwrap();
		let expected_serialized_tx = hex_literal::hex!("014883f2c34f354cb7d99ba52325f27eeb0975cea6c36220f92a82e193cf2f31a954e82e976d02a4411d90ae3a751621de2b180a1779c891d92ee866d8a4c5f0010100070bf79d5e026f12edc6443a534b2cdd5072233989b415d7596573e743f3e5b386fb17eb2b10d3377bda2bc7bea65bec6b8372f4fc3463ec2cd6f9fde4b2c633d19231e9528aae784fecbbd0bee129d9539c57be0e90061af6b6f4a5e274654e5bd47417da8b99d7748127a76b03d61fee69c80dfef73ad2d5503737beedc5a9ed4800000000000000000000000000000000000000000000000000000000000000000306466fe5211732ffecadba72c39be7bc8ce5bbc5f7126b2c439b3a4000000006a7d517187bd16635dad40455fdc2c0c124c68f215675a5dbbacb5f0800000006a7d517192c568ee08a845f73d29788cf035c3145b21ab344d8062ea94000000e14940a2247d0a8a33650d7dfe12d269ecabce61c1219b5a6dcdb6961026e0972b5d2051d300b10b74314b7e25ace9998ca66eb2c7fbc10ef130dd67028293ca73bdf31e341218a693b8772c43ecfcecd4cf35fada09a87ea0f860d028168e5c27e9074fac5e8d36cf04f94a0606fdd8ddbb420e99a489c7915ce5699e4890005040301070004040000000500090340420f000000000005000502e0930400040200020c0200000000ca9a3b0000000009070800020304060a367d050be38042e0b201000000160000000100ffffffffffffffffffffffffffffffffffffffff040000007c1d0f0700ca9a3b00000000").to_vec();
		// println!("{:?}", hex::encode(serialized_tx.clone()));

		assert_eq!(serialized_tx, expected_serialized_tx);
		assert!(serialized_tx.len() <= MAX_TRANSACTION_LENGTH)
	}

	#[test]
	fn create_ccm_token_transfer() {
<<<<<<< HEAD
		let durable_nonce = TEST_DURABLE_NONCE.into();
		let agg_key_keypair = Keypair::from_bytes(&RAW_KEYPAIR).unwrap();
=======
		let durable_nonce = Hash::from_str(TEST_DURABLE_NONCE).unwrap();
		let agg_key_keypair = SolSigningKey::from_bytes(&RAW_KEYPAIR).unwrap();
>>>>>>> 86a3b789
		let agg_key_pubkey = agg_key_keypair.pubkey();
		let amount = TRANSFER_AMOUNT;
		let token_mint_pubkey = MINT_PUB_KEY;
		let extra_accounts = ccm_accounts();
		let ccm_parameter = ccm_parameter();

		let to_pubkey = TRANSFER_TO_ACCOUNT;
		let to_pubkey_ata = derive_associated_token_account(to_pubkey, token_mint_pubkey).unwrap();

		let instructions = [
			SystemProgramInstruction::advance_nonce_account(
				&NONCE_ACCOUNTS[0].into(),
				&agg_key_pubkey,
			),
			ComputeBudgetInstruction::set_compute_unit_price(COMPUTE_UNIT_PRICE),
			ComputeBudgetInstruction::set_compute_unit_limit(COMPUTE_UNIT_LIMIT),
			AssociatedTokenAccountInstruction::create_associated_token_account_idempotent_instruction(
				&agg_key_pubkey,
				&to_pubkey.into(),
				&token_mint_pubkey.into(),
				&to_pubkey_ata.address.into(),
			),
			VaultProgram::with_id(VAULT_PROGRAM).transfer_tokens(
				amount,
				SOL_USDC_DECIMAL,
				VAULT_PROGRAM_DATA_ACCOUNT,
				agg_key_pubkey,
				TOKEN_VAULT_PDA_ACCOUNT,
				TOKEN_VAULT_ASSOCIATED_TOKEN_ACCOUNT,
				to_pubkey_ata.address,
				MINT_PUB_KEY,
				TOKEN_PROGRAM_ID,
			),
			VaultProgram::with_id(VAULT_PROGRAM).execute_ccm_token_call(
				ccm_parameter.source_chain as u32,
				ccm_parameter.source_address.encode(), // TODO: check this (scale encoded?)
				ccm_parameter.channel_metadata.message.to_vec(),
				amount,
				VAULT_PROGRAM_DATA_ACCOUNT,
				agg_key_pubkey,
				to_pubkey_ata.address,
				extra_accounts.clone().cf_receiver,
				TOKEN_PROGRAM_ID,
				MINT_PUB_KEY,
				SYS_VAR_INSTRUCTIONS,
			).with_remaining_accounts(extra_accounts.remaining_account_metas()),
		];
		let message =
			Message::new_with_blockhash(&instructions, Some(&agg_key_pubkey), &durable_nonce);
		let mut tx = Transaction::new_unsigned(message);
		tx.sign(&[&agg_key_keypair], durable_nonce);
		// println!("{:?}", tx);

		let serialized_tx = tx.finalize_and_serialize().unwrap();
		let expected_serialized_tx = hex_literal::hex!("01926f75817ef621f9bbeccc8e08ff55215f8ca412d1f5d8ef3b6b0887d33cbee6c7d01d216a4b68eacc540df25fb88380b6a1bce25d56e832ea1efed6550ef70e01000c11f79d5e026f12edc6443a534b2cdd5072233989b415d7596573e743f3e5b386fb17eb2b10d3377bda2bc7bea65bec6b8372f4fc3463ec2cd6f9fde4b2c633d1925ec7baaea7200eb2a66ccd361ee73bc87a7e5222ecedcbc946e97afb59ec46167417da8b99d7748127a76b03d61fee69c80dfef73ad2d5503737beedc5a9ed48e91372b3d301c202a633da0a92365a736e462131aecfad1fac47322cf8863ada00000000000000000000000000000000000000000000000000000000000000000306466fe5211732ffecadba72c39be7bc8ce5bbc5f7126b2c439b3a4000000006a7d517187bd16635dad40455fdc2c0c124c68f215675a5dbbacb5f0800000006a7d517192c568ee08a845f73d29788cf035c3145b21ab344d8062ea940000006ddf6e1d765a193d9cbe146ceeb79ac1cb485ed5f5b37913a8cf5857eff00a90e14940a2247d0a8a33650d7dfe12d269ecabce61c1219b5a6dcdb6961026e090fb9ba52b1f09445f1e3a7508d59f0797923acf744fbe2da303fb06da859ee8731e9528aae784fecbbd0bee129d9539c57be0e90061af6b6f4a5e274654e5bd472b5d2051d300b10b74314b7e25ace9998ca66eb2c7fbc10ef130dd67028293c8c97258f4e2489f1bb3d1029148e0d830b5a1399daff1084048e7bd8dbe9f859a73bdf31e341218a693b8772c43ecfcecd4cf35fada09a87ea0f860d028168e5ab1d2a644046552e73f4d05b5a6ef53848973a9ee9febba42ddefb034b5f5130c27e9074fac5e8d36cf04f94a0606fdd8ddbb420e99a489c7915ce5699e4890006050301080004040000000600090340420f000000000006000502e09304000e0600020c0b050901010d070a001004020b091136b4eeaf4a557ebc00ca9a3b00000000060d080a000203090b070f366cb8a27b9fdeaa2301000000160000000100ffffffffffffffffffffffffffffffffffffffff040000007c1d0f0700ca9a3b00000000").to_vec();

		// println!("{:?}", hex::encode(serialized_tx.clone()));

		assert_eq!(serialized_tx, expected_serialized_tx);
		assert!(serialized_tx.len() <= MAX_TRANSACTION_LENGTH)
	}

	#[test]
	fn create_idempotent_associated_token_account() {
		let durable_nonce = Hash::from_str("3GY33ibbFkTSdXeXuPAh2NxGTwm1TfEFNKKG9XjxFa67").unwrap();
		let agg_key_keypair = SolSigningKey::from_bytes(&RAW_KEYPAIR).unwrap();
		let agg_key_pubkey = agg_key_keypair.pubkey();

		// This is needed to derive the pda_ata to create the
		// createAssociatedTokenAccountIdempotentInstruction but for now we just derive it manually
		let to = Pubkey::from_str("pyq7ySiH5RvKteu2vdXKC7SNyNDp9vNDkGXdHxSpPtu").unwrap();
		let to_ata = Pubkey::from_str("EbarLzqEb9jf2ZHUdDf5nuBP52Ut3ddLZtYrGwKh3Bbd").unwrap();
		let mint_pubkey = Pubkey::from_str("21ySx9qZoscVT8ViTZjcudCCJeThnXfLPe1sLvezqRCv").unwrap();

		// This would lack the idempotent account creating but that's fine for the test
		let instructions = [
			SystemProgramInstruction::advance_nonce_account(
				&NONCE_ACCOUNTS[0].into(),
				&agg_key_pubkey,
			),
			AssociatedTokenAccountInstruction::create_associated_token_account_idempotent_instruction(
				&agg_key_pubkey,
				&to,
				&mint_pubkey,
				&to_ata
			),
		];
		let message =
			Message::new_with_blockhash(&instructions, Some(&agg_key_pubkey), &durable_nonce);
		let mut tx = Transaction::new_unsigned(message);
		tx.sign(&[&agg_key_keypair], durable_nonce);

		let serialized_tx = tx.finalize_and_serialize().unwrap();
		let expected_serialized_tx = hex_literal::hex!("01eb287ff9329fbaf83592ec56709d52d3d7f7edcab7ab53fc8371acff871016c51dfadde692630545a91d6534095bb5697b5fb9ee17dc292552eabf9ab6e3390601000609f79d5e026f12edc6443a534b2cdd5072233989b415d7596573e743f3e5b386fb17eb2b10d3377bda2bc7bea65bec6b8372f4fc3463ec2cd6f9fde4b2c633d192ca03f3e6d6fd79aaf8ebd4ce053492a34f22d0edafbfa88a380848d9a4735150000000000000000000000000000000000000000000000000000000000000000006a7d517192c568ee08a845f73d29788cf035c3145b21ab344d8062ea940000006ddf6e1d765a193d9cbe146ceeb79ac1cb485ed5f5b37913a8cf5857eff00a90c4a8e3702f6e26d9d0c900c1461da4e3debef5743ce253bb9f0308a68c944220f1b83220b1108ea0e171b5391e6c0157370c8353516b74e962f855be6d787038c97258f4e2489f1bb3d1029148e0d830b5a1399daff1084048e7bd8dbe9f85921b22d7dfc8cdeba6027384563948d038a11eba06289de51a15c3d649d1f7e2c020303010400040400000008060002060703050101").to_vec();

		assert_eq!(serialized_tx, expected_serialized_tx);
		assert!(serialized_tx.len() <= MAX_TRANSACTION_LENGTH)
	}

	// Test taken from https://docs.rs/solana-sdk/latest/src/solana_sdk/transaction/mod.rs.html#1354
	// using current serialization (bincode::serde::encode_to_vec) and ensure that it's correct
	fn create_sample_transaction() -> Transaction {
		let keypair = SolSigningKey::from_bytes(&[
			255, 101, 36, 24, 124, 23, 167, 21, 132, 204, 155, 5, 185, 58, 121, 75, 156, 227, 116,
			193, 215, 38, 142, 22, 8, 14, 229, 239, 119, 93, 5, 218,
		])
		.unwrap();
		let to = Pubkey::from([
			1, 1, 1, 4, 5, 6, 7, 8, 9, 9, 9, 9, 9, 9, 9, 9, 9, 9, 9, 9, 9, 9, 9, 9, 8, 7, 6, 5, 4,
			1, 1, 1,
		]);

		let program_id = Pubkey::from([
			2, 2, 2, 4, 5, 6, 7, 8, 9, 1, 1, 1, 1, 1, 1, 1, 1, 1, 1, 1, 1, 1, 1, 9, 8, 7, 6, 5, 4,
			2, 2, 2,
		]);
		let account_metas =
			vec![AccountMeta::new(keypair.pubkey(), true), AccountMeta::new(to, false)];
		let instruction =
			Instruction::new_with_bincode(program_id, &(1u8, 2u8, 3u8), account_metas);
		let message = Message::new(&[instruction], Some(&keypair.pubkey()));
		let mut tx: Transaction = Transaction::new_unsigned(message);
		tx.sign(&[&keypair], Hash::default());
		tx
	}

	#[test]
	fn test_sdk_serialize() {
		let tx = create_sample_transaction();
		let serialized_tx = tx.finalize_and_serialize().unwrap();
		// SDK uses serde::serialize instead, but looks like this works.

		assert_eq!(
			serialized_tx,
			vec![
				1, 120, 138, 162, 185, 59, 209, 241, 157, 71, 157, 74, 131, 4, 87, 54, 28, 38, 180,
				222, 82, 64, 62, 61, 62, 22, 46, 17, 203, 187, 136, 62, 43, 11, 38, 235, 17, 239,
				82, 240, 139, 130, 217, 227, 214, 9, 242, 141, 223, 94, 29, 184, 110, 62, 32, 87,
				137, 63, 139, 100, 221, 20, 137, 4, 5, 1, 0, 1, 3, 36, 100, 158, 252, 33, 161, 97,
				185, 62, 89, 99, 195, 250, 249, 187, 189, 171, 118, 241, 90, 248, 14, 68, 219, 231,
				62, 157, 5, 142, 27, 210, 117, 1, 1, 1, 4, 5, 6, 7, 8, 9, 9, 9, 9, 9, 9, 9, 9, 9,
				9, 9, 9, 9, 9, 9, 9, 8, 7, 6, 5, 4, 1, 1, 1, 2, 2, 2, 4, 5, 6, 7, 8, 9, 1, 1, 1, 1,
				1, 1, 1, 1, 1, 1, 1, 1, 1, 1, 9, 8, 7, 6, 5, 4, 2, 2, 2, 0, 0, 0, 0, 0, 0, 0, 0, 0,
				0, 0, 0, 0, 0, 0, 0, 0, 0, 0, 0, 0, 0, 0, 0, 0, 0, 0, 0, 0, 0, 0, 0, 1, 2, 2, 0, 1,
				3, 1, 2, 3
			]
		);
	}
}<|MERGE_RESOLUTION|>--- conflicted
+++ resolved
@@ -871,12 +871,12 @@
 pub mod sol_test_values {
 	use crate::{
 		sol::{
-			consts::{const_address, const_hash},
 			SolAddress, SolAmount, SolAsset, SolCcmAccounts, SolCcmAddress, SolComputeLimit,
 			SolHash,
 		},
 		CcmChannelMetadata, CcmDepositMetadata, ForeignChain, ForeignChainAddress,
 	};
+	use sol_prim::consts::{const_address, const_hash};
 
 	pub const VAULT_PROGRAM: SolAddress =
 		const_address("8inHGLHXegST3EPLcpisQe9D1hDT9r7DJjS395L3yuYf");
@@ -1010,13 +1010,8 @@
 
 	#[test]
 	fn create_transfer_native() {
-<<<<<<< HEAD
 		let durable_nonce = TEST_DURABLE_NONCE.into();
-		let agg_key_keypair = Keypair::from_bytes(&RAW_KEYPAIR).unwrap();
-=======
-		let durable_nonce = Hash::from_str(TEST_DURABLE_NONCE).unwrap();
 		let agg_key_keypair = SolSigningKey::from_bytes(&RAW_KEYPAIR).unwrap();
->>>>>>> 86a3b789
 		let agg_key_pubkey = agg_key_keypair.pubkey();
 		let to_pubkey = TRANSFER_TO_ACCOUNT.into();
 		let instructions = [
@@ -1073,13 +1068,8 @@
 
 	#[test]
 	fn create_fetch_native() {
-<<<<<<< HEAD
 		let durable_nonce = TEST_DURABLE_NONCE.into();
-		let agg_key_keypair = Keypair::from_bytes(&RAW_KEYPAIR).unwrap();
-=======
-		let durable_nonce = Hash::from_str(TEST_DURABLE_NONCE).unwrap();
 		let agg_key_keypair = SolSigningKey::from_bytes(&RAW_KEYPAIR).unwrap();
->>>>>>> 86a3b789
 		let agg_key_pubkey = agg_key_keypair.pubkey();
 		let vault_program_id = VAULT_PROGRAM;
 		let deposit_channel: Pubkey = FETCH_FROM_ACCOUNT.into();
@@ -1125,13 +1115,8 @@
 
 	#[test]
 	fn create_fetch_native_in_batch() {
-<<<<<<< HEAD
 		let durable_nonce = TEST_DURABLE_NONCE.into();
-		let agg_key_keypair = Keypair::from_bytes(&RAW_KEYPAIR).unwrap();
-=======
-		let durable_nonce = Hash::from_str(TEST_DURABLE_NONCE).unwrap();
 		let agg_key_keypair = SolSigningKey::from_bytes(&RAW_KEYPAIR).unwrap();
->>>>>>> 86a3b789
 		let agg_key_pubkey = agg_key_keypair.pubkey();
 		let vault_program_id = VAULT_PROGRAM;
 
@@ -1191,13 +1176,8 @@
 
 	#[test]
 	fn create_fetch_tokens() {
-<<<<<<< HEAD
 		let durable_nonce = TEST_DURABLE_NONCE.into();
-		let agg_key_keypair = Keypair::from_bytes(&RAW_KEYPAIR).unwrap();
-=======
-		let durable_nonce = Hash::from_str(TEST_DURABLE_NONCE).unwrap();
 		let agg_key_keypair = SolSigningKey::from_bytes(&RAW_KEYPAIR).unwrap();
->>>>>>> 86a3b789
 		let agg_key_pubkey = agg_key_keypair.pubkey();
 		let vault_program_id = VAULT_PROGRAM;
 		let token_mint_pubkey = MINT_PUB_KEY;
@@ -1273,13 +1253,8 @@
 
 	#[test]
 	fn create_batch_fetch() {
-<<<<<<< HEAD
 		let durable_nonce = TEST_DURABLE_NONCE.into();
-		let agg_key_keypair = Keypair::from_bytes(&RAW_KEYPAIR).unwrap();
-=======
-		let durable_nonce = Hash::from_str(TEST_DURABLE_NONCE).unwrap();
 		let agg_key_keypair = SolSigningKey::from_bytes(&RAW_KEYPAIR).unwrap();
->>>>>>> 86a3b789
 		let agg_key_pubkey = agg_key_keypair.pubkey();
 		let vault_program_id = VAULT_PROGRAM;
 		let token_mint_pubkey = MINT_PUB_KEY;
@@ -1360,13 +1335,8 @@
 
 	#[test]
 	fn create_transfer_tokens() {
-<<<<<<< HEAD
 		let durable_nonce = TEST_DURABLE_NONCE.into();
-		let agg_key_keypair = Keypair::from_bytes(&RAW_KEYPAIR).unwrap();
-=======
-		let durable_nonce = Hash::from_str(TEST_DURABLE_NONCE).unwrap();
 		let agg_key_keypair = SolSigningKey::from_bytes(&RAW_KEYPAIR).unwrap();
->>>>>>> 86a3b789
 		let agg_key_pubkey = agg_key_keypair.pubkey();
 		let token_mint_pubkey = MINT_PUB_KEY;
 
@@ -1416,13 +1386,8 @@
 	// manager's upgrade authority
 	#[test]
 	fn create_full_rotation() {
-<<<<<<< HEAD
 		let durable_nonce = TEST_DURABLE_NONCE.into();
-		let agg_key_keypair = Keypair::from_bytes(&RAW_KEYPAIR).unwrap();
-=======
-		let durable_nonce = Hash::from_str(TEST_DURABLE_NONCE).unwrap();
 		let agg_key_keypair = SolSigningKey::from_bytes(&RAW_KEYPAIR).unwrap();
->>>>>>> 86a3b789
 		let agg_key_pubkey = agg_key_keypair.pubkey();
 		let new_agg_key_pubkey = NEW_AGG_KEY.into();
 
@@ -1465,13 +1430,8 @@
 
 	#[test]
 	fn create_ccm_native_transfer() {
-<<<<<<< HEAD
 		let durable_nonce = TEST_DURABLE_NONCE.into();
-		let agg_key_keypair = Keypair::from_bytes(&RAW_KEYPAIR).unwrap();
-=======
-		let durable_nonce = Hash::from_str(TEST_DURABLE_NONCE).unwrap();
 		let agg_key_keypair = SolSigningKey::from_bytes(&RAW_KEYPAIR).unwrap();
->>>>>>> 86a3b789
 		let agg_key_pubkey = agg_key_keypair.pubkey();
 		let to_pubkey = TRANSFER_TO_ACCOUNT.into();
 		let extra_accounts = ccm_accounts();
@@ -1516,13 +1476,8 @@
 
 	#[test]
 	fn create_ccm_token_transfer() {
-<<<<<<< HEAD
 		let durable_nonce = TEST_DURABLE_NONCE.into();
-		let agg_key_keypair = Keypair::from_bytes(&RAW_KEYPAIR).unwrap();
-=======
-		let durable_nonce = Hash::from_str(TEST_DURABLE_NONCE).unwrap();
 		let agg_key_keypair = SolSigningKey::from_bytes(&RAW_KEYPAIR).unwrap();
->>>>>>> 86a3b789
 		let agg_key_pubkey = agg_key_keypair.pubkey();
 		let amount = TRANSFER_AMOUNT;
 		let token_mint_pubkey = MINT_PUB_KEY;
