--- conflicted
+++ resolved
@@ -10,14 +10,8 @@
 
 use crate::{
 	sol::{
-<<<<<<< HEAD
-		consts::SYSTEM_PROGRAM_ID, instruction_builder::SolanaInstructionBuilder,
-		sol_tx_core::address_derivation, SolAddress, SolAmount, SolCcmAccounts, SolHash,
-		SolMessage, SolTransaction, SolanaCrypto,
-=======
 		consts::SYSTEM_PROGRAM_ID, instruction_builder::SolanaInstructionBuilder, SolAddress,
-		SolAmount, SolHash, SolMessage, SolTransaction, SolanaCrypto,
->>>>>>> 785224e6
+		SolAmount, SolCcmAccounts, SolHash, SolMessage, SolTransaction, SolanaCrypto,
 	},
 	AllBatch, AllBatchError, ApiCall, Chain, ChainCrypto, ChainEnvironment, ConsolidateCall,
 	ConsolidationError, ExecutexSwapAndCall, FetchAssetParams, ForeignChainAddress,
@@ -338,12 +332,8 @@
 		source_chain: cf_primitives::ForeignChain,
 		source_address: Option<ForeignChainAddress>,
 		_gas_budget: <Solana as Chain>::ChainAmount,
-<<<<<<< HEAD
-		message: vec::Vec<u8>,
+		message: Vec<u8>,
 		cf_parameters: Vec<u8>,
-=======
-		_message: Vec<u8>,
->>>>>>> 785224e6
 	) -> Result<Self, DispatchError> {
 		Self::ccm_transfer(transfer_param, source_chain, source_address, message, cf_parameters)
 			.map_err(|e| {
