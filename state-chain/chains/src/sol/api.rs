--- conflicted
+++ resolved
@@ -10,12 +10,9 @@
 
 use crate::{
 	sol::{
-<<<<<<< HEAD
-		instruction_builder::SolanaInstructionBuilder, sol_tx_core::address_derivation, SolAddress,
-=======
-		consts::SYSTEM_PROGRAM_ID, instruction_builder::SolanaInstructionBuilder, SolAddress,
->>>>>>> 313b8063
-		SolAmount, SolHash, SolMessage, SolTransaction, SolanaCrypto,
+		consts::SYSTEM_PROGRAM_ID, instruction_builder::SolanaInstructionBuilder,
+		sol_tx_core::address_derivation, SolAddress, SolAmount, SolHash, SolMessage,
+		SolTransaction, SolanaCrypto,
 	},
 	AllBatch, AllBatchError, ApiCall, Chain, ChainCrypto, ChainEnvironment, ConsolidateCall,
 	ConsolidationError, DepositChannel, ExecutexSwapAndCall, FetchAssetParams, ForeignChainAddress,
@@ -139,6 +136,7 @@
 	) -> Result<Self, SolanaTransactionBuildingError> {
 		// Lookup the current Aggkey
 		let agg_key = Environment::lookup_account(SolanaEnvAccountLookupKey::AggKey)?;
+		let vault_program = Environment::lookup_account(SolanaEnvAccountLookupKey::VaultProgram)?;
 		let vault_program_data_account =
 			Environment::lookup_account(SolanaEnvAccountLookupKey::VaultProgramDataAccount)?;
 		let system_program_id = SolAddress::from_str(SYSTEM_PROGRAM_ID)
@@ -150,6 +148,7 @@
 		// Build the instruction_set
 		let instruction_set = SolanaInstructionBuilder::fetch_from(
 			deposit_channels,
+			vault_program,
 			vault_program_data_account,
 			system_program_id,
 			agg_key,
@@ -193,6 +192,7 @@
 		// Lookup the current Aggkey
 		let agg_key = Environment::lookup_account(SolanaEnvAccountLookupKey::AggKey)?;
 		let nonce_accounts = Environment::all_nonce_accounts()?;
+		let vault_program = Environment::lookup_account(SolanaEnvAccountLookupKey::VaultProgram)?;
 		let vault_program_data_account =
 			Environment::lookup_account(SolanaEnvAccountLookupKey::VaultProgramDataAccount)?;
 		let system_program_id = SolAddress::from_str(SYSTEM_PROGRAM_ID)
@@ -208,6 +208,7 @@
 		let instruction_set = SolanaInstructionBuilder::rotate_agg_key(
 			new_agg_key,
 			nonce_accounts,
+			vault_program,
 			vault_program_data_account,
 			system_program_id,
 			upgrade_manager_program_data_account,
@@ -285,13 +286,12 @@
 		fetch_params: vec::Vec<FetchAssetParams<Solana>>,
 		transfer_params: vec::Vec<TransferAssetParams<Solana>>,
 	) -> Result<Self, AllBatchError> {
-<<<<<<< HEAD
 		let vault_program = Env::lookup_account(SolanaEnvAccountLookupKey::VaultProgram)
 			.map_err(|e| AllBatchError::DispatchError(e.into()))?;
 		let deposit_channels = fetch_params
 			.into_iter()
 			.map(|fetch_param| {
-				address_derivation::derive_deposit_channel::<Env>(
+				address_derivation::derive_deposit_channel(
 					fetch_param.deposit_fetch_id,
 					fetch_param.asset,
 					vault_program,
@@ -307,13 +307,7 @@
 			.map(|transfer_param| Self::transfer(transfer_param))
 			.collect::<Result<Vec<_>, SolanaTransactionBuildingError>>()?;
 
-		todo!("PRO-1348 This should be implemented after allowing Multiple transactions to be returned by this trait.")
-=======
-		// Create a BatchFetch for all deposit_channels
-		// Figure out how to derive deposit_channels from ChannelId (or pass DepositChannel in)
-		// Create a Transfer for each Transfer
 		Err(AllBatchError::DispatchError(DispatchError::Other("PRO-1348 This should be implemented after allowing Multiple transactions to be returned by this trait.")))
->>>>>>> 313b8063
 	}
 }
 
