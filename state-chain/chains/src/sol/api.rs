use core::{marker::PhantomData, str::FromStr};

use codec::{Decode, Encode};
use frame_support::{
	sp_runtime::DispatchError, CloneNoBound, DebugNoBound, EqNoBound, PartialEqNoBound,
};
use scale_info::{prelude::format, TypeInfo};
use sp_core::RuntimeDebug;
use sp_std::{boxed::Box, vec, vec::Vec};

use crate::{
	sol::{
		consts::SYSTEM_PROGRAM_ID, instruction_builder::SolanaInstructionBuilder, SolAddress,
		SolAmount, SolHash, SolMessage, SolTransaction, SolanaCrypto,
	},
	AllBatch, AllBatchError, ApiCall, Chain, ChainCrypto, ChainEnvironment, ConsolidateCall,
	ConsolidationError, ExecutexSwapAndCall, FetchAssetParams, ForeignChainAddress,
	SetAggKeyWithAggKey, Solana, TransferAssetParams, TransferFallback,
};

#[derive(Clone, Encode, Decode, PartialEq, Debug, TypeInfo)]
pub struct ComputePrice;
#[derive(Clone, Encode, Decode, PartialEq, Debug, TypeInfo)]
pub struct NonceAccount;
#[derive(Clone, Encode, Decode, PartialEq, Debug, TypeInfo)]
pub struct AllNonceAccounts;

/// Super trait combining all Environment lookups required for the Solana chain.
/// Also contains some calls for easy data retrieval.
pub trait SolanaEnvironment:
	ChainEnvironment<SolanaEnvAccountLookupKey, SolAddress>
	+ ChainEnvironment<ComputePrice, SolAmount>
	+ ChainEnvironment<NonceAccount, (SolAddress, SolHash)>
	+ ChainEnvironment<AllNonceAccounts, Vec<(SolAddress, SolHash)>>
{
	fn compute_price() -> Result<SolAmount, SolanaTransactionBuildingError> {
		<Self as ChainEnvironment<ComputePrice, SolAmount>>::lookup(ComputePrice)
			.ok_or(SolanaTransactionBuildingError::CannotLookupComputePrice)
	}

	fn nonce_account() -> Result<(SolAddress, SolHash), SolanaTransactionBuildingError> {
		<Self as ChainEnvironment<NonceAccount, (SolAddress, SolHash)>>::lookup(NonceAccount)
			.ok_or(SolanaTransactionBuildingError::NoAvailableNonceAccount)
	}

	fn lookup_account(
		key: SolanaEnvAccountLookupKey,
	) -> Result<SolAddress, SolanaTransactionBuildingError> {
		<Self as ChainEnvironment<SolanaEnvAccountLookupKey, SolAddress>>::lookup(key).ok_or(
			match key {
				SolanaEnvAccountLookupKey::AggKey =>
					SolanaTransactionBuildingError::CannotLookupAggKey,
<<<<<<< HEAD
				SolanaEnvAccountLookupKey::AvailableNonceAccount =>
					SolanaTransactionBuildingError::NoAvailableNonceAccount,
				SolanaEnvAccountLookupKey::VaultProgram =>
					SolanaTransactionBuildingError::CannotLookupVaultProgram,
=======
>>>>>>> db92674b
				SolanaEnvAccountLookupKey::VaultProgramDataAccount =>
					SolanaTransactionBuildingError::CannotLookupVaultProgramDataAccount,
				SolanaEnvAccountLookupKey::UpgradeManagerProgramDataAccount =>
					SolanaTransactionBuildingError::CannotLookupUpgradeManagerProgramDataAccount,
				SolanaEnvAccountLookupKey::TokenMintPubkey =>
					SolanaTransactionBuildingError::CannotLookupTokenMintPubkey,
			},
		)
	}

	fn all_nonce_accounts() -> Result<Vec<SolAddress>, SolanaTransactionBuildingError> {
		<Self as ChainEnvironment<AllNonceAccounts, Vec<(SolAddress, SolHash)>>>::lookup(
			AllNonceAccounts,
		)
		.map(|nonces| nonces.into_iter().map(|(addr, _hash)| addr).collect::<Vec<_>>())
		.ok_or(SolanaTransactionBuildingError::NoNonceAccountsSet)
	}
}

/// For looking up different accounts from the Solana Environment.
#[derive(Copy, Clone, Eq, PartialEq, Encode, Decode, RuntimeDebug, TypeInfo)]
pub enum SolanaEnvAccountLookupKey {
	AggKey,
<<<<<<< HEAD
	AvailableNonceAccount,
	VaultProgram,
=======
>>>>>>> db92674b
	VaultProgramDataAccount,
	UpgradeManagerProgramDataAccount,
	TokenMintPubkey,
}

/// Errors that can arise when building Solana Transactions.
#[derive(Copy, Clone, Eq, PartialEq, Encode, Decode, RuntimeDebug, TypeInfo)]
pub enum SolanaTransactionBuildingError {
	CannotLookupAggKey,
	CannotLookupVaultProgram,
	CannotLookupVaultProgramDataAccount,
	CannotLookupComputePrice,
	CannotLookupUpgradeManagerProgramDataAccount,
	CannotLookupTokenMintPubkey,
	NoNonceAccountsSet,
	NoAvailableNonceAccount,
	FailedToDeriveAddress(crate::sol::AddressDerivationError),
}

impl From<SolanaTransactionBuildingError> for DispatchError {
	fn from(value: SolanaTransactionBuildingError) -> DispatchError {
		DispatchError::Other(Box::leak(
			format!("Failed to build Solana Transaction. {:?}", value).into_boxed_str(),
		))
	}
}

impl From<SolanaTransactionBuildingError> for AllBatchError {
	fn from(value: SolanaTransactionBuildingError) -> AllBatchError {
		AllBatchError::DispatchError(value.into())
	}
}

/// Indicates the purpose of the Solana Api call.
#[derive(CloneNoBound, DebugNoBound, PartialEqNoBound, EqNoBound, Encode, Decode, TypeInfo)]
pub enum SolanaTransactionType {
	BatchFetch,
	Transfer,
	RotateAggKey,
}

/// The Solana Api call. Contains a call_type and the actual Transaction itself.
#[derive(CloneNoBound, DebugNoBound, PartialEqNoBound, EqNoBound, Encode, Decode, TypeInfo)]
#[scale_info(skip_type_params(Environment))]
pub struct SolanaApi<Environment: 'static> {
	call_type: SolanaTransactionType,
	transaction: SolTransaction,
	#[doc(hidden)]
	#[codec(skip)]
	_phantom: PhantomData<Environment>,
}

impl<Environment: SolanaEnvironment> SolanaApi<Environment> {
	pub fn batch_fetch(
		fetch_params: Vec<FetchAssetParams<Solana>>,
	) -> Result<Self, SolanaTransactionBuildingError> {
		// Lookup the current Aggkey
		let agg_key = Environment::lookup_account(SolanaEnvAccountLookupKey::AggKey)?;
		let vault_program = Environment::lookup_account(SolanaEnvAccountLookupKey::VaultProgram)?;
		let vault_program_data_account =
			Environment::lookup_account(SolanaEnvAccountLookupKey::VaultProgramDataAccount)?;
		let system_program_id = SolAddress::from_str(SYSTEM_PROGRAM_ID)
			.expect("Preset System Program ID account must be valid.");
		let (nonce_account, durable_nonce) = Environment::nonce_account()?;
		let compute_price = Environment::compute_price()?;

		// Build the instruction_set
		let instruction_set = SolanaInstructionBuilder::fetch_from(
			fetch_params,
			vault_program,
			vault_program_data_account,
			system_program_id,
			agg_key,
			nonce_account,
			compute_price,
		);
		let transaction = SolTransaction::new_unsigned(SolMessage::new_with_blockhash(
			&instruction_set,
			Some(&agg_key.into()),
			&durable_nonce.into(),
		));

		Ok(Self {
			call_type: SolanaTransactionType::BatchFetch,
			transaction,
			_phantom: Default::default(),
		})
	}

	pub fn transfer(
		transfer_param: TransferAssetParams<Solana>,
	) -> Result<Self, SolanaTransactionBuildingError> {
		// Lookup the current Aggkey
		let agg_key = Environment::lookup_account(SolanaEnvAccountLookupKey::AggKey)?;
		let (nonce_account, durable_nonce) = Environment::nonce_account()?;
		let compute_price = Environment::compute_price()?;

		// Build the instruction_set
		let instruction_set = SolanaInstructionBuilder::transfer(
			transfer_param,
			agg_key,
			nonce_account,
			compute_price,
		);

		let transaction = SolTransaction::new_unsigned(SolMessage::new_with_blockhash(
			&instruction_set,
			Some(&agg_key.into()),
			&durable_nonce.into(),
		));

		Ok(Self {
			call_type: SolanaTransactionType::Transfer,
			transaction,
			_phantom: Default::default(),
		})
	}

	pub fn rotate_agg_key(new_agg_key: SolAddress) -> Result<Self, SolanaTransactionBuildingError> {
		// Lookup the current Aggkey
		let agg_key = Environment::lookup_account(SolanaEnvAccountLookupKey::AggKey)?;
		let nonce_accounts = Environment::all_nonce_accounts()?;
		let vault_program = Environment::lookup_account(SolanaEnvAccountLookupKey::VaultProgram)?;
		let vault_program_data_account =
			Environment::lookup_account(SolanaEnvAccountLookupKey::VaultProgramDataAccount)?;
		let system_program_id = SolAddress::from_str(SYSTEM_PROGRAM_ID)
			.expect("Preset System Program ID account must be valid.");
		let upgrade_manager_program_data_account = Environment::lookup_account(
			SolanaEnvAccountLookupKey::UpgradeManagerProgramDataAccount,
		)?;
		let (nonce_account, durable_nonce) = Environment::nonce_account()?;
		let compute_price = Environment::compute_price()?;

		// Build the instruction_set
		let instruction_set = SolanaInstructionBuilder::rotate_agg_key(
			new_agg_key,
			nonce_accounts,
			vault_program,
			vault_program_data_account,
			system_program_id,
			upgrade_manager_program_data_account,
			agg_key,
			nonce_account,
			compute_price,
		);

		let transaction = SolTransaction::new_unsigned(SolMessage::new_with_blockhash(
			&instruction_set,
			Some(&agg_key.into()),
			&durable_nonce.into(),
		));

		Ok(Self {
			call_type: SolanaTransactionType::RotateAggKey,
			transaction,
			_phantom: Default::default(),
		})
	}
}

impl<Env: 'static> ApiCall<SolanaCrypto> for SolanaApi<Env> {
	fn threshold_signature_payload(&self) -> <SolanaCrypto as ChainCrypto>::Payload {
		self.transaction.message().clone()
	}

	fn signed(mut self, signature: &<SolanaCrypto as ChainCrypto>::ThresholdSignature) -> Self {
		self.transaction.signatures = vec![*signature];
		self
	}

	fn chain_encoded(&self) -> Vec<u8> {
		self.transaction.clone().finalize_and_serialize().unwrap_or_default()
	}

	fn is_signed(&self) -> bool {
		self.transaction.is_signed()
	}

	fn transaction_out_id(&self) -> <SolanaCrypto as ChainCrypto>::TransactionOutId {
		self.transaction.signatures.first().cloned().unwrap_or_default()
	}
}

impl<Env: 'static> ConsolidateCall<Solana> for SolanaApi<Env> {
	fn consolidate_utxos() -> Result<Self, ConsolidationError> {
		Err(ConsolidationError::NotRequired)
	}
}

impl<Env: SolanaEnvironment> SetAggKeyWithAggKey<SolanaCrypto> for SolanaApi<Env> {
	fn new_unsigned(
		_maybe_old_key: Option<<SolanaCrypto as ChainCrypto>::AggKey>,
		new_key: <SolanaCrypto as ChainCrypto>::AggKey,
	) -> Result<Option<Self>, crate::SetAggKeyWithAggKeyError> {
		Self::rotate_agg_key(new_key).map(Some).map_err(|e| {
			log::error!("Failed to construct Solana Rotate Agg key transaction! Error: {:?}", e);
			crate::SetAggKeyWithAggKeyError::Failed
		})
	}
}

impl<Env: 'static> ExecutexSwapAndCall<Solana> for SolanaApi<Env> {
	fn new_unsigned(
		_transfer_param: TransferAssetParams<Solana>,
		_source_chain: cf_primitives::ForeignChain,
		_source_address: Option<ForeignChainAddress>,
		_gas_budget: <Solana as Chain>::ChainAmount,
		_message: Vec<u8>,
	) -> Result<Self, DispatchError> {
		Err(DispatchError::Other("Unimplemented"))
	}
}

impl<Env: SolanaEnvironment> AllBatch<Solana> for SolanaApi<Env> {
	fn new_unsigned(
		fetch_params: Vec<FetchAssetParams<Solana>>,
		transfer_params: Vec<TransferAssetParams<Solana>>,
	) -> Result<Self, AllBatchError> {
		let _fetch_tx = Self::batch_fetch(fetch_params)?;

		let _transfer_txs = transfer_params
			.into_iter()
			.map(|transfer_param| Self::transfer(transfer_param))
			.collect::<Result<Vec<_>, SolanaTransactionBuildingError>>()?;

		Err(AllBatchError::DispatchError(DispatchError::Other("PRO-1348 This should be implemented after allowing Multiple transactions to be returned by this trait.")))
	}
}

impl<Env: 'static> TransferFallback<Solana> for SolanaApi<Env> {
	fn new_unsigned(_transfer_param: TransferAssetParams<Solana>) -> Result<Self, DispatchError> {
		Err(DispatchError::Other("Solana does not support TransferFallback."))
	}
}<|MERGE_RESOLUTION|>--- conflicted
+++ resolved
@@ -50,13 +50,8 @@
 			match key {
 				SolanaEnvAccountLookupKey::AggKey =>
 					SolanaTransactionBuildingError::CannotLookupAggKey,
-<<<<<<< HEAD
-				SolanaEnvAccountLookupKey::AvailableNonceAccount =>
-					SolanaTransactionBuildingError::NoAvailableNonceAccount,
 				SolanaEnvAccountLookupKey::VaultProgram =>
 					SolanaTransactionBuildingError::CannotLookupVaultProgram,
-=======
->>>>>>> db92674b
 				SolanaEnvAccountLookupKey::VaultProgramDataAccount =>
 					SolanaTransactionBuildingError::CannotLookupVaultProgramDataAccount,
 				SolanaEnvAccountLookupKey::UpgradeManagerProgramDataAccount =>
@@ -80,11 +75,7 @@
 #[derive(Copy, Clone, Eq, PartialEq, Encode, Decode, RuntimeDebug, TypeInfo)]
 pub enum SolanaEnvAccountLookupKey {
 	AggKey,
-<<<<<<< HEAD
-	AvailableNonceAccount,
 	VaultProgram,
-=======
->>>>>>> db92674b
 	VaultProgramDataAccount,
 	UpgradeManagerProgramDataAccount,
 	TokenMintPubkey,
