//! This file contains a Instruction builder for the Solana chain.
//!
//! The builder provides a interface for the API to create raw Solana
//! Instructions and Instruction sets with some level of abstraction.
//! This avoids the need to deal with low level Solana core types.

use sp_std::{vec, vec::Vec};

use cf_primitives::chains::Solana;

use crate::{
	sol::{
		sol_tx_core::{
			bpf_loader_instructions::set_upgrade_authority,
			compute_budget::ComputeBudgetInstruction,
			program_instructions::{ProgramInstruction, SystemProgramInstruction, VaultProgram},
		},
		SolAccountMeta, SolAddress, SolAmount, SolAsset, SolComputeLimit, SolInstruction,
		SolPubkey,
	},
	DepositChannel, TransferAssetParams,
};

pub struct SolanaInstructionBuilder;

/// TODO: Implement Compute Limit calculation. pro-1357
const COMPUTE_LIMIT: SolComputeLimit = 300_000u32;

impl SolanaInstructionBuilder {
	/// Finalize a Instruction Set. This should be internally called after a instruction set is
	/// complete. This will add some extra instruction required for the integrity of the Solana
	/// Transaction.
	///
	/// Returns the finished Instruction Set to construct the SolTransaction.
	fn finalize(
		mut instructions: Vec<SolInstruction>,
		nonce_account: SolPubkey,
		agg_key: SolPubkey,
		compute_price: SolAmount,
	) -> Vec<SolInstruction> {
		// TODO: implement compute limit calculation
		let compute_limit = COMPUTE_LIMIT;

		let mut final_instructions = vec![
			SystemProgramInstruction::advance_nonce_account(&nonce_account, &agg_key),
			ComputeBudgetInstruction::set_compute_unit_price(compute_price),
			ComputeBudgetInstruction::set_compute_unit_limit(compute_limit),
		];

		final_instructions.append(&mut instructions);

		final_instructions
	}

	/// Create an instruction set to fetch from each `deposit_channel` being passed in.
	/// Used to batch fetch from multiple deposit channels in a single transaction.
	pub fn fetch_from(
		deposit_channels: Vec<DepositChannel<Solana>>,
<<<<<<< HEAD
	) -> Result<Self, SolanaTransactionBuildingError> {
		// Lookup key accounts for building the Fetch instruction
		let vault_program_data_account =
			Environment::lookup_account(SolanaEnvAccountLookupKey::VaultProgramDataAccount)?.into();
		let agg_key = Environment::lookup_account(SolanaEnvAccountLookupKey::AggKey)?.into();
		let system_program_id = SolPubkey::from_str(SYSTEM_PROGRAM_ID)
			.expect("Solana's System Program ID must be correct.");
		let vault_program = Environment::lookup_account(SolanaEnvAccountLookupKey::VaultProgram)?;

		self.instructions
			.extend(&mut deposit_channels.into_iter().map(|deposit_channel| {
				match deposit_channel.asset {
					SolAsset::Sol => ProgramInstruction::get_instruction(
						&VaultProgram::FetchNative {
							seed: deposit_channel.state.seed,
							bump: deposit_channel.state.bump,
						},
						vault_program.into(),
						vec![
							SolAccountMeta::new_readonly(vault_program_data_account, false),
							SolAccountMeta::new(agg_key, true),
							SolAccountMeta::new(deposit_channel.address.into(), false),
							SolAccountMeta::new_readonly(system_program_id, false),
						],
					),
				}
			}));
		Ok(self)
=======
		vault_program_data_account: SolAddress,
		system_program_id: SolAddress,
		agg_key: SolAddress,
		nonce_account: SolAddress,
		compute_price: SolAmount,
	) -> Vec<SolInstruction> {
		let instructions = deposit_channels
			.into_iter()
			.map(|deposit_channel| match deposit_channel.asset {
				SolAsset::Sol => ProgramInstruction::get_instruction(
					&VaultProgram::FetchNative {
						seed: deposit_channel.channel_id.to_le_bytes().to_vec(),
						bump: deposit_channel.state,
					},
					vec![
						SolAccountMeta::new_readonly(vault_program_data_account.into(), false),
						SolAccountMeta::new(agg_key.into(), true),
						SolAccountMeta::new(deposit_channel.address.into(), false),
						SolAccountMeta::new_readonly(system_program_id.into(), false),
					],
				),
			})
			.collect::<Vec<_>>();

		Self::finalize(instructions, nonce_account.into(), agg_key.into(), compute_price)
>>>>>>> 313b8063
	}

	/// Create an instruction set to `transfer` from our Vault account to a target account.
	pub fn transfer(
		to: TransferAssetParams<Solana>,
		agg_key: SolAddress,
		nonce_account: SolAddress,
		compute_price: SolAmount,
	) -> Vec<SolInstruction> {
		let instructions = match to.asset {
			SolAsset::Sol =>
				vec![SystemProgramInstruction::transfer(&agg_key.into(), &to.to.into(), to.amount)],
		};

		Self::finalize(instructions, nonce_account.into(), agg_key.into(), compute_price)
	}

	/// Create an instruction set to rotate the current Vault agg key to the next key.
	pub fn rotate_agg_key(
		new_agg_key: SolAddress,
<<<<<<< HEAD
	) -> Result<Self, SolanaTransactionBuildingError> {
		// Lookup all information required
		let agg_key = Environment::lookup_account(SolanaEnvAccountLookupKey::AggKey)?;
		let vault_program_data_account =
			Environment::lookup_account(SolanaEnvAccountLookupKey::VaultProgramDataAccount)?;
		let system_program_id = SolPubkey::from_str(SYSTEM_PROGRAM_ID)
			.expect("Solana's System Program ID must be correct.");
		let upgrade_manager_program_data_account = Environment::lookup_account(
			SolanaEnvAccountLookupKey::UpgradeManagerProgramDataAccount,
		)?;
		let vault_program = Environment::lookup_account(SolanaEnvAccountLookupKey::VaultProgram)?;
		let nonce_accounts = Environment::all_nonce_accounts()?;

		// Build instructions to set the new Aggkey
		self.instructions.append(&mut vec![
=======
		all_nonce_accounts: Vec<SolAddress>,
		vault_program_data_account: SolAddress,
		system_program_id: SolAddress,
		upgrade_manager_program_data_account: SolAddress,
		agg_key: SolAddress,
		nonce_account: SolAddress,
		compute_price: SolAmount,
	) -> Vec<SolInstruction> {
		let mut instructions = vec![
>>>>>>> 313b8063
			ProgramInstruction::get_instruction(
				&VaultProgram::RotateAggKey { skip_transfer_funds: false },
				vault_program.into(),
				vec![
					SolAccountMeta::new(vault_program_data_account.into(), false),
					SolAccountMeta::new(agg_key.into(), true),
					SolAccountMeta::new(new_agg_key.into(), false),
					SolAccountMeta::new_readonly(system_program_id.into(), false),
				],
			),
			set_upgrade_authority(
				upgrade_manager_program_data_account.into(),
				&agg_key.into(),
				Some(&new_agg_key.into()),
			),
<<<<<<< HEAD
		]);

		// Build instructions to update authorization for all Nonce accounts.
		self.instructions.extend(nonce_accounts.into_iter().map(|nonce_account| {
=======
		];
		instructions.extend(all_nonce_accounts.into_iter().map(|nonce_account| {
>>>>>>> 313b8063
			SystemProgramInstruction::nonce_authorize(
				&nonce_account.into(),
				&agg_key.into(),
				&new_agg_key.into(),
			)
		}));

		Self::finalize(instructions, nonce_account.into(), agg_key.into(), compute_price)
	}
}

#[cfg(test)]
mod test {
	use super::*;
	use crate::sol::{
<<<<<<< HEAD
		consts::MAX_TRANSACTION_LENGTH,
		sol_tx_core::{
			address_derivation::derive_deposit_channel,
			extra_types_for_testing::{Keypair, Signer},
			sol_test_values::*,
		},
		SolMessage, SolTransaction, SolanaDepositChannelState,
=======
		consts::{MAX_TRANSACTION_LENGTH, SYSTEM_PROGRAM_ID},
		sol_tx_core::{
			extra_types_for_testing::{Keypair, Signer},
			generate_deposit_channel,
			sol_test_values::*,
		},
		SolAmount, SolHash, SolMessage, SolTransaction,
>>>>>>> 313b8063
	};
	use core::str::FromStr;

	/// Test deposit channel derived from `sol_tx_core::can_derive_address()`
	/// This is used to check consistency in Fetch logic. This is not a "Valid" deposit channel
	/// since the `seed` is NOT derived from the `channel_id`.
	fn get_deposit_channel() -> DepositChannel<Solana> {
		DepositChannel::<Solana> {
			channel_id: 923_601_931u64,
			address: SolPubkey::from_str(FETCH_FROM_ACCOUNT).unwrap().into(),
			asset: SOL,
			state: 255u8,
		}
	}

<<<<<<< HEAD
=======
	fn agg_key() -> SolAddress {
		Keypair::from_bytes(&RAW_KEYPAIR)
			.expect("Key pair generation must succeed")
			.pubkey()
			.into()
	}

	fn next_nonce() -> SolAddress {
		SolAddress::from_str(NEXT_NONCE).unwrap()
	}

	fn vault_program_data_account() -> SolAddress {
		SolAddress::from_str(VAULT_PROGRAM_DATA_ACCOUNT).unwrap()
	}

	fn upgrade_manager_program_data_account() -> SolAddress {
		SolAddress::from_str(UPGRADE_MANAGER_PROGRAM_DATA_ACCOUNT).unwrap()
	}

	fn system_program_id() -> SolAddress {
		SolAddress::from_str(SYSTEM_PROGRAM_ID).unwrap()
	}

	fn compute_price() -> SolAmount {
		COMPUTE_UNIT_PRICE
	}

	fn durable_nonce() -> SolHash {
		SolHash::from_str(TEST_DURABLE_NONCE).unwrap()
	}

	fn nonce_accounts() -> Vec<SolAddress> {
		NONCE_ACCOUNTS
			.into_iter()
			.map(|key| SolAddress::from_str(key).unwrap())
			.collect::<Vec<_>>()
	}

>>>>>>> 313b8063
	#[track_caller]
	fn test_constructed_instruction_set(
		instruction_set: Vec<SolInstruction>,
		expected_serialized_tx: Vec<u8>,
	) {
		// Obtain required info from Chain Environment
		let durable_nonce = durable_nonce();
		let agg_key_keypair = Keypair::from_bytes(&RAW_KEYPAIR).unwrap();
		let agg_key_pubkey = agg_key_keypair.pubkey();

		// Construct the Transaction and sign it
		let message = SolMessage::new(&instruction_set, Some(&agg_key_pubkey));
		let mut tx = SolTransaction::new_unsigned(message);
		tx.sign(&[&agg_key_keypair], durable_nonce.into());

		// println!("{:?}", tx);
		let serialized_tx =
			tx.finalize_and_serialize().expect("Transaction serialization must succeed");

		//println!("tx:{:?}", hex::encode(serialized_tx.clone()));
		assert_eq!(serialized_tx, expected_serialized_tx);
		println!("Serialized tx length: {:?}", serialized_tx.len());
		assert!(serialized_tx.len() <= MAX_TRANSACTION_LENGTH)
	}

	#[test]
	fn can_create_fetch_instruction_set() {
		// Construct the batch fetch instruction set
		let instruction_set = SolanaInstructionBuilder::fetch_from(
			vec![get_deposit_channel()],
			vault_program_data_account(),
			system_program_id(),
			agg_key(),
			next_nonce(),
			compute_price(),
		);

		// Serialized tx built in `create_fetch_native` test
		let expected_serialized_tx = hex_literal::hex!("0106c23d5531cfd1d8d543eb8f88dc346a540224a50930bb1c4509c0a5ad9da77a5fb097530c0d9fa9e35f65ce9445c02bdabef979967ee0d60ed0cc8cc0c7370001000508f79d5e026f12edc6443a534b2cdd5072233989b415d7596573e743f3e5b386fb17eb2b10d3377bda2bc7bea65bec6b8372f4fc3463ec2cd6f9fde4b2c633d19233306d43f017cdb7b1a324afdc62c79317d5b93e2e63b870143344134db9c60000000000000000000000000000000000000000000000000000000000000000000306466fe5211732ffecadba72c39be7bc8ce5bbc5f7126b2c439b3a4000000006a7d517192c568ee08a845f73d29788cf035c3145b21ab344d8062ea94000004a8f28a600d49f666140b8b7456aedd064455f0aa5b8008894baf6ff84ed723b72b5d2051d300b10b74314b7e25ace9998ca66eb2c7fbc10ef130dd67028293cc27e9074fac5e8d36cf04f94a0606fdd8ddbb420e99a489c7915ce5699e4890004030301050004040000000400090340420f000000000004000502e0930400070406000203158e24658f6c59298c080000000b0c0d3700000000ff").to_vec();

		test_constructed_instruction_set(instruction_set, expected_serialized_tx);
	}

	#[test]
	fn can_create_batch_fetch_instruction_set() {
		let vault_program =
			MockSolanaEnvironment::lookup_account(SolanaEnvAccountLookupKey::VaultProgram).unwrap();

		// Use valid Deposit channel derived from `channel_id`
		let deposit_channel_0 =
			derive_deposit_channel::<MockSolanaEnvironment>(0u64, SOL, vault_program).unwrap();
		let deposit_channel_1 =
			derive_deposit_channel::<MockSolanaEnvironment>(1u64, SOL, vault_program).unwrap();

		// Construct the batch fetch instruction set
		let instruction_set = SolanaInstructionBuilder::fetch_from(
			vec![deposit_channel_0, deposit_channel_1],
			vault_program_data_account(),
			system_program_id(),
			agg_key(),
			next_nonce(),
			compute_price(),
		);

		// Serialized tx built in `create_fetch_native_in_batch` test
		let expected_serialized_tx = hex_literal::hex!("010824d160477d5184765ad3ad95be7a17f20684fed88857acfde4c7f71e751177b741f6d25465e5530db686b2138e14fe9a6afca798c8349080f71f6621fb730701000509f79d5e026f12edc6443a534b2cdd5072233989b415d7596573e743f3e5b386fb17eb2b10d3377bda2bc7bea65bec6b8372f4fc3463ec2cd6f9fde4b2c633d1921e2fb5dc3bc76acc1a86ef6457885c32189c53b1db8a695267fed8f8d6921ec4ffe38210450436716ebc835b8499c10c957d9fb8c4c8ef5a3c0473cf67b588be00000000000000000000000000000000000000000000000000000000000000000306466fe5211732ffecadba72c39be7bc8ce5bbc5f7126b2c439b3a4000000006a7d517192c568ee08a845f73d29788cf035c3145b21ab344d8062ea94000004a8f28a600d49f666140b8b7456aedd064455f0aa5b8008894baf6ff84ed723b72b5d2051d300b10b74314b7e25ace9998ca66eb2c7fbc10ef130dd67028293cc27e9074fac5e8d36cf04f94a0606fdd8ddbb420e99a489c7915ce5699e4890005040301060004040000000500090340420f000000000005000502e0930400080407000304158e24658f6c59298c080000000000000000000000fe080407000204158e24658f6c59298c080000000100000000000000ff").to_vec();

		test_constructed_instruction_set(instruction_set, expected_serialized_tx);
	}

	#[test]
	fn can_create_transfer_instruction_set() {
		let transfer_param = TransferAssetParams::<Solana> {
			asset: SOL,
			amount: 1_000_000_000u64,
			to: SolPubkey::from_str(TRANSFER_TO_ACCOUNT).unwrap().into(),
		};

		let instruction_set = SolanaInstructionBuilder::transfer(
			transfer_param,
			agg_key(),
			next_nonce(),
			compute_price(),
		);

		// Serialized tx built in `create_transfer_native` test
		let expected_serialized_tx = hex_literal::hex!("01345c86d1be2bcdf2c93c75b6054b6232e5b1e7f2fe7b3ca241d48c8a5f993af3e474bf581b2e9a1543af13104b3f3a53530d849731cc403418da313743a57e0401000306f79d5e026f12edc6443a534b2cdd5072233989b415d7596573e743f3e5b386fb17eb2b10d3377bda2bc7bea65bec6b8372f4fc3463ec2cd6f9fde4b2c633d19231e9528aae784fecbbd0bee129d9539c57be0e90061af6b6f4a5e274654e5bd400000000000000000000000000000000000000000000000000000000000000000306466fe5211732ffecadba72c39be7bc8ce5bbc5f7126b2c439b3a4000000006a7d517192c568ee08a845f73d29788cf035c3145b21ab344d8062ea9400000c27e9074fac5e8d36cf04f94a0606fdd8ddbb420e99a489c7915ce5699e4890004030301050004040000000400090340420f000000000004000502e0930400030200020c0200000000ca9a3b00000000").to_vec();

		test_constructed_instruction_set(instruction_set, expected_serialized_tx);
	}

	#[test]
	fn can_rotate_agg_key() {
		let new_agg_key = SolAddress::from_str(NEW_AGG_KEY).unwrap();

		let instruction_set = SolanaInstructionBuilder::rotate_agg_key(
			new_agg_key,
			nonce_accounts(),
			vault_program_data_account(),
			system_program_id(),
			upgrade_manager_program_data_account(),
			agg_key(),
			next_nonce(),
			compute_price(),
		);

		// Serialized tx built in `create_full_rotation` test
		let expected_serialized_tx = hex_literal::hex!("01bc10cb686da3b32ce8c910bfafeca7fccf81d729bcd5bcb06e01ea72ee9db7f16c1c0893f86bb04f931da2ac1f80cc9be4d5d6a64167126b676be1808de3cb0f01000513f79d5e026f12edc6443a534b2cdd5072233989b415d7596573e743f3e5b386fb17eb2b10d3377bda2bc7bea65bec6b8372f4fc3463ec2cd6f9fde4b2c633d1924a8f28a600d49f666140b8b7456aedd064455f0aa5b8008894baf6ff84ed723b6744e9d9790761c45a800a074687b5ff47b449a90c722a3852543be5439900448541f57201f277c5f3ffb631d0212e26e7f47749c26c4808718174a0ab2a09a18cd28baa84f2067bbdf24513c2d44e44bf408f2e6da6e60762e3faa4a62a0adba5cfec75730f8780ded36a7c8ae1dcc60d84e1a830765fc6108e7b40402e4951cd644e45426a41a7cb8369b8a0c1c89bb3f86cf278fdd9cc38b0f69784ad5667e392cd98d3284fd551604be95c14cc8e20123e2940ef9fb784e6b591c7442864e5e1869817a4fd88ddf7ab7a5f7252d7c345b39721769888608592912e8ca9acf0f13460b3fd04b7d53d7421fc874ec00eec769cf36480895e1a407bf1249475f2b2e24122be016983be9369965246cc45e1f621d40fba300c56c7ac50c3874df4f83bd213a59c9785110cf83c718f9486c3484f918593bce20c61dc6a96036afecc89e3b031824af6363174d19bbec12d3a13c4a173e5aeb349b63042bc138f000000000000000000000000000000000000000000000000000000000000000002a8f6914e88a1b0e210153ef763ae2b00c2b93d16c124d2c0537a10048000000306466fe5211732ffecadba72c39be7bc8ce5bbc5f7126b2c439b3a4000000006a7d517192c568ee08a845f73d29788cf035c3145b21ab344d8062ea940000072b5d2051d300b10b74314b7e25ace9998ca66eb2c7fbc10ef130dd67028293cc27e9074fac5e8d36cf04f94a0606fdd8ddbb420e99a489c7915ce5699e489000f0e0301110004040000001000090340420f000000000010000502e093040012040200030e094e518fabdda5d68b000f0306000304040000000e02010024070000006744e9d9790761c45a800a074687b5ff47b449a90c722a3852543be5439900440e020c0024070000006744e9d9790761c45a800a074687b5ff47b449a90c722a3852543be5439900440e020a0024070000006744e9d9790761c45a800a074687b5ff47b449a90c722a3852543be5439900440e020b0024070000006744e9d9790761c45a800a074687b5ff47b449a90c722a3852543be5439900440e02080024070000006744e9d9790761c45a800a074687b5ff47b449a90c722a3852543be5439900440e02070024070000006744e9d9790761c45a800a074687b5ff47b449a90c722a3852543be5439900440e02040024070000006744e9d9790761c45a800a074687b5ff47b449a90c722a3852543be5439900440e020d0024070000006744e9d9790761c45a800a074687b5ff47b449a90c722a3852543be5439900440e02090024070000006744e9d9790761c45a800a074687b5ff47b449a90c722a3852543be5439900440e02050024070000006744e9d9790761c45a800a074687b5ff47b449a90c722a3852543be543990044").to_vec();

		test_constructed_instruction_set(instruction_set, expected_serialized_tx);
	}
}<|MERGE_RESOLUTION|>--- conflicted
+++ resolved
@@ -56,36 +56,7 @@
 	/// Used to batch fetch from multiple deposit channels in a single transaction.
 	pub fn fetch_from(
 		deposit_channels: Vec<DepositChannel<Solana>>,
-<<<<<<< HEAD
-	) -> Result<Self, SolanaTransactionBuildingError> {
-		// Lookup key accounts for building the Fetch instruction
-		let vault_program_data_account =
-			Environment::lookup_account(SolanaEnvAccountLookupKey::VaultProgramDataAccount)?.into();
-		let agg_key = Environment::lookup_account(SolanaEnvAccountLookupKey::AggKey)?.into();
-		let system_program_id = SolPubkey::from_str(SYSTEM_PROGRAM_ID)
-			.expect("Solana's System Program ID must be correct.");
-		let vault_program = Environment::lookup_account(SolanaEnvAccountLookupKey::VaultProgram)?;
-
-		self.instructions
-			.extend(&mut deposit_channels.into_iter().map(|deposit_channel| {
-				match deposit_channel.asset {
-					SolAsset::Sol => ProgramInstruction::get_instruction(
-						&VaultProgram::FetchNative {
-							seed: deposit_channel.state.seed,
-							bump: deposit_channel.state.bump,
-						},
-						vault_program.into(),
-						vec![
-							SolAccountMeta::new_readonly(vault_program_data_account, false),
-							SolAccountMeta::new(agg_key, true),
-							SolAccountMeta::new(deposit_channel.address.into(), false),
-							SolAccountMeta::new_readonly(system_program_id, false),
-						],
-					),
-				}
-			}));
-		Ok(self)
-=======
+		vault_program: SolAddress,
 		vault_program_data_account: SolAddress,
 		system_program_id: SolAddress,
 		agg_key: SolAddress,
@@ -100,6 +71,7 @@
 						seed: deposit_channel.channel_id.to_le_bytes().to_vec(),
 						bump: deposit_channel.state,
 					},
+					vault_program.into(),
 					vec![
 						SolAccountMeta::new_readonly(vault_program_data_account.into(), false),
 						SolAccountMeta::new(agg_key.into(), true),
@@ -111,7 +83,6 @@
 			.collect::<Vec<_>>();
 
 		Self::finalize(instructions, nonce_account.into(), agg_key.into(), compute_price)
->>>>>>> 313b8063
 	}
 
 	/// Create an instruction set to `transfer` from our Vault account to a target account.
@@ -132,24 +103,8 @@
 	/// Create an instruction set to rotate the current Vault agg key to the next key.
 	pub fn rotate_agg_key(
 		new_agg_key: SolAddress,
-<<<<<<< HEAD
-	) -> Result<Self, SolanaTransactionBuildingError> {
-		// Lookup all information required
-		let agg_key = Environment::lookup_account(SolanaEnvAccountLookupKey::AggKey)?;
-		let vault_program_data_account =
-			Environment::lookup_account(SolanaEnvAccountLookupKey::VaultProgramDataAccount)?;
-		let system_program_id = SolPubkey::from_str(SYSTEM_PROGRAM_ID)
-			.expect("Solana's System Program ID must be correct.");
-		let upgrade_manager_program_data_account = Environment::lookup_account(
-			SolanaEnvAccountLookupKey::UpgradeManagerProgramDataAccount,
-		)?;
-		let vault_program = Environment::lookup_account(SolanaEnvAccountLookupKey::VaultProgram)?;
-		let nonce_accounts = Environment::all_nonce_accounts()?;
-
-		// Build instructions to set the new Aggkey
-		self.instructions.append(&mut vec![
-=======
 		all_nonce_accounts: Vec<SolAddress>,
+		vault_program: SolAddress,
 		vault_program_data_account: SolAddress,
 		system_program_id: SolAddress,
 		upgrade_manager_program_data_account: SolAddress,
@@ -158,7 +113,6 @@
 		compute_price: SolAmount,
 	) -> Vec<SolInstruction> {
 		let mut instructions = vec![
->>>>>>> 313b8063
 			ProgramInstruction::get_instruction(
 				&VaultProgram::RotateAggKey { skip_transfer_funds: false },
 				vault_program.into(),
@@ -174,15 +128,8 @@
 				&agg_key.into(),
 				Some(&new_agg_key.into()),
 			),
-<<<<<<< HEAD
-		]);
-
-		// Build instructions to update authorization for all Nonce accounts.
-		self.instructions.extend(nonce_accounts.into_iter().map(|nonce_account| {
-=======
 		];
 		instructions.extend(all_nonce_accounts.into_iter().map(|nonce_account| {
->>>>>>> 313b8063
 			SystemProgramInstruction::nonce_authorize(
 				&nonce_account.into(),
 				&agg_key.into(),
@@ -198,31 +145,20 @@
 mod test {
 	use super::*;
 	use crate::sol::{
-<<<<<<< HEAD
 		consts::MAX_TRANSACTION_LENGTH,
 		sol_tx_core::{
 			address_derivation::derive_deposit_channel,
 			extra_types_for_testing::{Keypair, Signer},
 			sol_test_values::*,
 		},
-		SolMessage, SolTransaction, SolanaDepositChannelState,
-=======
-		consts::{MAX_TRANSACTION_LENGTH, SYSTEM_PROGRAM_ID},
-		sol_tx_core::{
-			extra_types_for_testing::{Keypair, Signer},
-			generate_deposit_channel,
-			sol_test_values::*,
-		},
-		SolAmount, SolHash, SolMessage, SolTransaction,
->>>>>>> 313b8063
+		SolHash, SolMessage, SolTransaction,
 	};
 	use core::str::FromStr;
-
 	/// Test deposit channel derived from `sol_tx_core::can_derive_address()`
 	/// This is used to check consistency in Fetch logic. This is not a "Valid" deposit channel
 	/// since the `seed` is NOT derived from the `channel_id`.
-	fn get_deposit_channel() -> DepositChannel<Solana> {
-		DepositChannel::<Solana> {
+	fn get_deposit_channel() -> crate::DepositChannel<Solana> {
+		crate::DepositChannel::<Solana> {
 			channel_id: 923_601_931u64,
 			address: SolPubkey::from_str(FETCH_FROM_ACCOUNT).unwrap().into(),
 			asset: SOL,
@@ -230,8 +166,6 @@
 		}
 	}
 
-<<<<<<< HEAD
-=======
 	fn agg_key() -> SolAddress {
 		Keypair::from_bytes(&RAW_KEYPAIR)
 			.expect("Key pair generation must succeed")
@@ -243,6 +177,10 @@
 		SolAddress::from_str(NEXT_NONCE).unwrap()
 	}
 
+	fn vault_program() -> SolAddress {
+		SolAddress::from_str(VAULT_PROGRAM).unwrap()
+	}
+
 	fn vault_program_data_account() -> SolAddress {
 		SolAddress::from_str(VAULT_PROGRAM_DATA_ACCOUNT).unwrap()
 	}
@@ -252,7 +190,7 @@
 	}
 
 	fn system_program_id() -> SolAddress {
-		SolAddress::from_str(SYSTEM_PROGRAM_ID).unwrap()
+		SolAddress::from_str(crate::sol::consts::SYSTEM_PROGRAM_ID).unwrap()
 	}
 
 	fn compute_price() -> SolAmount {
@@ -270,7 +208,6 @@
 			.collect::<Vec<_>>()
 	}
 
->>>>>>> 313b8063
 	#[track_caller]
 	fn test_constructed_instruction_set(
 		instruction_set: Vec<SolInstruction>,
@@ -301,6 +238,7 @@
 		// Construct the batch fetch instruction set
 		let instruction_set = SolanaInstructionBuilder::fetch_from(
 			vec![get_deposit_channel()],
+			vault_program(),
 			vault_program_data_account(),
 			system_program_id(),
 			agg_key(),
@@ -316,18 +254,15 @@
 
 	#[test]
 	fn can_create_batch_fetch_instruction_set() {
-		let vault_program =
-			MockSolanaEnvironment::lookup_account(SolanaEnvAccountLookupKey::VaultProgram).unwrap();
-
+		let vault_program = vault_program();
 		// Use valid Deposit channel derived from `channel_id`
-		let deposit_channel_0 =
-			derive_deposit_channel::<MockSolanaEnvironment>(0u64, SOL, vault_program).unwrap();
-		let deposit_channel_1 =
-			derive_deposit_channel::<MockSolanaEnvironment>(1u64, SOL, vault_program).unwrap();
+		let deposit_channel_0 = derive_deposit_channel(0u64, SOL, vault_program).unwrap();
+		let deposit_channel_1 = derive_deposit_channel(1u64, SOL, vault_program).unwrap();
 
 		// Construct the batch fetch instruction set
 		let instruction_set = SolanaInstructionBuilder::fetch_from(
 			vec![deposit_channel_0, deposit_channel_1],
+			vault_program,
 			vault_program_data_account(),
 			system_program_id(),
 			agg_key(),
@@ -345,7 +280,7 @@
 	fn can_create_transfer_instruction_set() {
 		let transfer_param = TransferAssetParams::<Solana> {
 			asset: SOL,
-			amount: 1_000_000_000u64,
+			amount: TRANSFER_AMOUNT,
 			to: SolPubkey::from_str(TRANSFER_TO_ACCOUNT).unwrap().into(),
 		};
 
@@ -369,6 +304,7 @@
 		let instruction_set = SolanaInstructionBuilder::rotate_agg_key(
 			new_agg_key,
 			nonce_accounts(),
+			vault_program(),
 			vault_program_data_account(),
 			system_program_id(),
 			upgrade_manager_program_data_account(),
