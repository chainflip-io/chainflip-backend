//! This file contains a Instruction builder for the Solana chain.
//!
//! The builder provides a interface for the API to create raw Solana
//! Instructions and Instruction sets with some level of abstraction.
//! This avoids the need to deal with low level Solana core types.

use cf_primitives::chains::Solana;
use sol_prim::AccountBump;
use sp_std::{vec, vec::Vec};

use crate::{
	sol::{
		api::SolanaTransactionBuildingError,
		consts::SOL_USDC_DECIMAL,
		sol_tx_core::{
			bpf_loader_instructions::set_upgrade_authority,
			compute_budget::ComputeBudgetInstruction,
			program_instructions::{ProgramInstruction, SystemProgramInstruction, VaultProgram},
			token_instructions::AssociatedTokenAccountInstruction,
		},
		SolAccountMeta, SolAddress, SolAmount, SolAsset, SolCcmAccounts, SolComputeLimit,
		SolInstruction, SolPubkey, SolanaDepositFetchId,
	},
	FetchAssetParams, ForeignChainAddress, TransferAssetParams,
};

/// Internal enum type that contains SolAsset with derived ATA
pub enum AssetWithDerivedAddress {
	Sol,
	Usdc((SolAddress, AccountBump)),
}

impl AssetWithDerivedAddress {
	pub fn decompose_fetch_params(
		fetch_params: FetchAssetParams<Solana>,
		token_mint_pubkey: SolAddress,
	) -> Result<(SolanaDepositFetchId, AssetWithDerivedAddress), SolanaTransactionBuildingError> {
		match fetch_params.asset {
			SolAsset::Sol => Ok((fetch_params.deposit_fetch_id, AssetWithDerivedAddress::Sol)),
			SolAsset::SolUsdc =>
				crate::sol::sol_tx_core::address_derivation::derive_associated_token_account(
					fetch_params.deposit_fetch_id.address,
					token_mint_pubkey,
				)
				.map_err(SolanaTransactionBuildingError::FailedToDeriveAddress)
				.map(|ata| (fetch_params.deposit_fetch_id, AssetWithDerivedAddress::Usdc(ata))),
		}
	}
}

pub struct SolanaInstructionBuilder;

/// TODO: Implement Compute Limit calculation. pro-1357
const COMPUTE_LIMIT: SolComputeLimit = 300_000u32;

impl SolanaInstructionBuilder {
	/// Finalize a Instruction Set. This should be internally called after a instruction set is
	/// complete. This will add some extra instruction required for the integrity of the Solana
	/// Transaction.
	///
	/// Returns the finished Instruction Set to construct the SolTransaction.
	fn finalize(
		mut instructions: Vec<SolInstruction>,
		nonce_account: SolPubkey,
		agg_key: SolPubkey,
		compute_price: SolAmount,
	) -> Vec<SolInstruction> {
		// TODO: implement compute limit calculation
		let compute_limit = COMPUTE_LIMIT;

		let mut final_instructions = vec![
			SystemProgramInstruction::advance_nonce_account(&nonce_account, &agg_key),
			ComputeBudgetInstruction::set_compute_unit_price(compute_price),
			ComputeBudgetInstruction::set_compute_unit_limit(compute_limit),
		];

		final_instructions.append(&mut instructions);

		final_instructions
	}

	/// Create an instruction set to fetch from each `deposit_channel` being passed in.
	/// Used to batch fetch from multiple deposit channels in a single transaction.
	pub fn fetch_from(
		decomposed_fetch_params: Vec<(SolanaDepositFetchId, AssetWithDerivedAddress)>,
		token_mint_pubkey: SolAddress,
		token_vault_ata: SolAddress,
		token_program_id: SolAddress,
		vault_program: SolAddress,
		vault_program_data_account: SolAddress,
		system_program_id: SolAddress,
		agg_key: SolAddress,
		nonce_account: SolAddress,
		compute_price: SolAmount,
	) -> Vec<SolInstruction> {
		let instructions = decomposed_fetch_params
			.into_iter()
			.map(|(fetch_id, asset)| match asset {
				AssetWithDerivedAddress::Sol => ProgramInstruction::get_instruction(
					&VaultProgram::FetchNative {
						seed: fetch_id.channel_id.to_le_bytes().to_vec(),
						bump: fetch_id.bump,
					},
					vault_program.into(),
					vec![
						SolAccountMeta::new_readonly(vault_program_data_account.into(), false),
						SolAccountMeta::new(agg_key.into(), true),
						SolAccountMeta::new(fetch_id.address.into(), false),
						SolAccountMeta::new_readonly(system_program_id.into(), false),
					],
				),
				AssetWithDerivedAddress::Usdc(ata) => ProgramInstruction::get_instruction(
					&VaultProgram::FetchTokens {
						seed: fetch_id.channel_id.to_le_bytes().to_vec(),
						bump: fetch_id.bump,
						decimals: SOL_USDC_DECIMAL,
					},
					vault_program.into(),
					vec![
						SolAccountMeta::new_readonly(vault_program_data_account.into(), false),
						SolAccountMeta::new_readonly(agg_key.into(), true),
						SolAccountMeta::new_readonly(fetch_id.address.into(), false),
						SolAccountMeta::new(ata.0.into(), false),
						SolAccountMeta::new(token_vault_ata.into(), false),
						SolAccountMeta::new_readonly(token_mint_pubkey.into(), false),
						SolAccountMeta::new_readonly(token_program_id.into(), false),
						SolAccountMeta::new_readonly(system_program_id.into(), false),
					],
				),
			})
			.collect::<Vec<_>>();

		Self::finalize(instructions, nonce_account.into(), agg_key.into(), compute_price)
	}

	/// Create an instruction set to `transfer` native Asset::Sol from our Vault account to a target
	/// account.
	pub fn transfer_native(
		amount: SolAmount,
		to: SolAddress,
		agg_key: SolAddress,
		nonce_account: SolAddress,
		compute_price: SolAmount,
	) -> Vec<SolInstruction> {
		let instructions =
			vec![SystemProgramInstruction::transfer(&agg_key.into(), &to.into(), amount)];

		Self::finalize(instructions, nonce_account.into(), agg_key.into(), compute_price)
	}

	/// Create an instruction to `transfer` USDC token.
	pub fn transfer_usdc_token(
		ata: SolAddress,
		amount: SolAmount,
		address: SolAddress,
		vault_program: SolAddress,
		vault_program_data_account: SolAddress,
		token_vault_pda_account: SolAddress,
		token_vault_ata: SolAddress,
		token_mint_pubkey: SolAddress,
		token_program_id: SolAddress,
		system_program_id: SolAddress,
		agg_key: SolAddress,
		nonce_account: SolAddress,
		compute_price: SolAmount,
	) -> Vec<SolInstruction> {
		let instructions = vec![
			AssociatedTokenAccountInstruction::create_associated_token_account_idempotent_instruction(
				&agg_key.into(),
				&address.into(),
				&token_mint_pubkey.into(),
				&ata.into(),
			),
			ProgramInstruction::get_instruction(
				&VaultProgram::TransferTokens { amount, decimals: SOL_USDC_DECIMAL },
				vault_program.into(),
				vec![
					SolAccountMeta::new_readonly(
						vault_program_data_account.into(),
						false,
					),
					SolAccountMeta::new_readonly(agg_key.into(), true),
					SolAccountMeta::new_readonly(token_vault_pda_account.into(), false),
					SolAccountMeta::new(token_vault_ata.into(), false),
					SolAccountMeta::new(ata.into(), false),
					SolAccountMeta::new_readonly(token_mint_pubkey.into(), false),
					SolAccountMeta::new_readonly(token_program_id.into(), false),
					SolAccountMeta::new_readonly(system_program_id.into(), false),
				],
			),
		];

		Self::finalize(instructions, nonce_account.into(), agg_key.into(), compute_price)
	}

	/// Create an instruction set to rotate the current Vault agg key to the next key.
	pub fn rotate_agg_key(
		new_agg_key: SolAddress,
		all_nonce_accounts: Vec<SolAddress>,
		vault_program: SolAddress,
		vault_program_data_account: SolAddress,
		system_program_id: SolAddress,
		upgrade_manager_program_data_account: SolAddress,
		agg_key: SolAddress,
		nonce_account: SolAddress,
		compute_price: SolAmount,
	) -> Vec<SolInstruction> {
		let mut instructions = vec![
			ProgramInstruction::get_instruction(
				&VaultProgram::RotateAggKey { skip_transfer_funds: false },
				vault_program.into(),
				vec![
					SolAccountMeta::new(vault_program_data_account.into(), false),
					SolAccountMeta::new(agg_key.into(), true),
					SolAccountMeta::new(new_agg_key.into(), false),
					SolAccountMeta::new_readonly(system_program_id.into(), false),
				],
			),
			set_upgrade_authority(
				upgrade_manager_program_data_account.into(),
				&agg_key.into(),
				Some(&new_agg_key.into()),
			),
		];
		instructions.extend(all_nonce_accounts.into_iter().map(|nonce_account| {
			SystemProgramInstruction::nonce_authorize(
				&nonce_account.into(),
				&agg_key.into(),
				&new_agg_key.into(),
			)
		}));

		Self::finalize(instructions, nonce_account.into(), agg_key.into(), compute_price)
	}

	pub fn ccm_transfer(
		transfer_param: TransferAssetParams<Solana>,
		source_chain: cf_primitives::ForeignChain,
		source_address: Option<ForeignChainAddress>,
		message: Vec<u8>,
		ccm_accounts: SolCcmAccounts,
		vault_program: SolAddress,
		vault_program_data_account: SolAddress,
		system_program_id: SolAddress,
		sys_var_instructions: SolAddress,
		agg_key: SolAddress,
		nonce_account: SolAddress,
		compute_price: SolAmount,
	) -> Vec<SolInstruction> {
		let instructions = vec![
			SystemProgramInstruction::transfer(
				&agg_key.into(),
				&transfer_param.to.into(),
				transfer_param.amount,
			),
			ProgramInstruction::get_instruction(
				&VaultProgram::ExecuteCcmNativeCall {
					source_chain: source_chain as u32,
					source_address: codec::Encode::encode(&source_address),
					message,
					amount: transfer_param.amount,
				},
				vault_program.into(),
				vec![
					vec![
						SolAccountMeta::new_readonly(vault_program_data_account.into(), false),
						SolAccountMeta::new_readonly(agg_key.into(), true),
						SolAccountMeta::new(transfer_param.to.into(), false),
						SolAccountMeta::from(ccm_accounts.cf_receiver.clone()),
						SolAccountMeta::new_readonly(system_program_id.into(), false),
						SolAccountMeta::new_readonly(sys_var_instructions.into(), false),
					],
					ccm_accounts.remaining_account_metas(),
				]
				.into_iter()
				.flatten()
				.collect::<Vec<_>>(),
			),
		];

		Self::finalize(instructions, nonce_account.into(), agg_key.into(), compute_price)
	}
}

#[cfg(test)]
mod test {
	use cf_primitives::ChannelId;

	use super::*;
	use crate::sol::{
		consts::{MAX_TRANSACTION_LENGTH, TOKEN_PROGRAM_ID},
		sol_tx_core::{
			address_derivation::derive_deposit_address,
			extra_types_for_testing::{Keypair, Signer},
			sol_test_values::*,
		},
		SolHash, SolMessage, SolTransaction, SolanaDepositFetchId,
	};
	use core::str::FromStr;

	fn get_decomposed_fetch_params(
		channel_id: Option<ChannelId>,
		asset: SolAsset,
	) -> (SolanaDepositFetchId, AssetWithDerivedAddress) {
		let channel_id = channel_id.unwrap_or(923_601_931u64);
		let (address, bump) = derive_deposit_address(channel_id, vault_program()).unwrap();

		AssetWithDerivedAddress::decompose_fetch_params(
			crate::FetchAssetParams {
				deposit_fetch_id: SolanaDepositFetchId { channel_id, address, bump },
				asset,
			},
			token_mint_pubkey(),
		)
		.unwrap()
	}

	fn agg_key() -> SolAddress {
		Keypair::from_bytes(&RAW_KEYPAIR)
			.expect("Key pair generation must succeed")
			.pubkey()
			.into()
	}

	fn nonce_account() -> SolAddress {
		SolAddress::from_str(NONCE_ACCOUNTS[0]).unwrap()
	}

	fn durable_nonce() -> SolHash {
		SolHash::from_str(TEST_DURABLE_NONCE).unwrap()
	}

	fn vault_program() -> SolAddress {
		SolAddress::from_str(VAULT_PROGRAM).unwrap()
	}

	fn vault_program_data_account() -> SolAddress {
		SolAddress::from_str(VAULT_PROGRAM_DATA_ACCOUNT).unwrap()
	}

	fn token_vault_pda_account() -> SolAddress {
		SolAddress::from_str(TOKEN_VAULT_PDA_ACCOUNT).unwrap()
	}

	fn upgrade_manager_program_data_account() -> SolAddress {
		SolAddress::from_str(UPGRADE_MANAGER_PROGRAM_DATA_ACCOUNT).unwrap()
	}

	fn system_program_id() -> SolAddress {
		SolAddress::from_str(crate::sol::consts::SYSTEM_PROGRAM_ID).unwrap()
	}

	fn sys_var_instructions() -> SolAddress {
		SolAddress::from_str(crate::sol::consts::SYS_VAR_INSTRUCTIONS).unwrap()
	}

	fn compute_price() -> SolAmount {
		COMPUTE_UNIT_PRICE
	}

<<<<<<< HEAD
	fn durable_nonce() -> SolHash {
		SolHash::from_str(TEST_DURABLE_NONCE).unwrap()
	}

	fn token_vault_ata() -> SolAddress {
		SolAddress::from_str(TOKEN_VAULT_ASSOCIATED_TOKEN_ACCOUNT).unwrap()
	}

	fn token_program_id() -> SolAddress {
		SolAddress::from_str(TOKEN_PROGRAM_ID).unwrap()
	}

	fn token_mint_pubkey() -> SolAddress {
		SolAddress::from_str(MINT_PUB_KEY).unwrap()
	}

=======
>>>>>>> 9c4dead8
	fn nonce_accounts() -> Vec<SolAddress> {
		NONCE_ACCOUNTS
			.into_iter()
			.map(|key| SolAddress::from_str(key).unwrap())
			.collect::<Vec<_>>()
	}

	#[track_caller]
	fn test_constructed_instruction_set(
		instruction_set: Vec<SolInstruction>,
		expected_serialized_tx: Vec<u8>,
	) {
		// Obtain required info from Chain Environment
		let durable_nonce = durable_nonce().into();
		let agg_key_keypair = Keypair::from_bytes(&RAW_KEYPAIR).unwrap();
		let agg_key_pubkey = agg_key_keypair.pubkey();

		// Construct the Transaction and sign it
		let message =
			SolMessage::new_with_blockhash(&instruction_set, Some(&agg_key_pubkey), &durable_nonce);
		let mut tx = SolTransaction::new_unsigned(message);
		tx.sign(&[&agg_key_keypair], durable_nonce);

		// println!("{:?}", tx);
		let serialized_tx =
			tx.finalize_and_serialize().expect("Transaction serialization must succeed");

		//println!("tx:{:?}", hex::encode(serialized_tx.clone()));
		assert_eq!(serialized_tx, expected_serialized_tx);
		println!("Serialized tx length: {:?}", serialized_tx.len());
		assert!(serialized_tx.len() <= MAX_TRANSACTION_LENGTH)
	}

	#[test]
	fn can_create_fetch_native_instruction_set() {
		// Construct the batch fetch instruction set
		let instruction_set = SolanaInstructionBuilder::fetch_from(
			vec![get_decomposed_fetch_params(None, SOL)],
			token_mint_pubkey(),
			token_vault_ata(),
			token_program_id(),
			vault_program(),
			vault_program_data_account(),
			system_program_id(),
			agg_key(),
			nonce_account(),
			compute_price(),
		);

		// Serialized tx built in `create_fetch_native` test
		let expected_serialized_tx = hex_literal::hex!("0106c23d5531cfd1d8d543eb8f88dc346a540224a50930bb1c4509c0a5ad9da77a5fb097530c0d9fa9e35f65ce9445c02bdabef979967ee0d60ed0cc8cc0c7370001000508f79d5e026f12edc6443a534b2cdd5072233989b415d7596573e743f3e5b386fb17eb2b10d3377bda2bc7bea65bec6b8372f4fc3463ec2cd6f9fde4b2c633d19233306d43f017cdb7b1a324afdc62c79317d5b93e2e63b870143344134db9c60000000000000000000000000000000000000000000000000000000000000000000306466fe5211732ffecadba72c39be7bc8ce5bbc5f7126b2c439b3a4000000006a7d517192c568ee08a845f73d29788cf035c3145b21ab344d8062ea94000004a8f28a600d49f666140b8b7456aedd064455f0aa5b8008894baf6ff84ed723b72b5d2051d300b10b74314b7e25ace9998ca66eb2c7fbc10ef130dd67028293cc27e9074fac5e8d36cf04f94a0606fdd8ddbb420e99a489c7915ce5699e4890004030301050004040000000400090340420f000000000004000502e0930400070406000203158e24658f6c59298c080000000b0c0d3700000000ff").to_vec();

		test_constructed_instruction_set(instruction_set, expected_serialized_tx);
	}

	#[test]
	fn can_create_batch_fetch_native_instruction_set() {
		let vault_program = vault_program();

		// Use valid Deposit channel derived from `channel_id`
		let fetch_param_0 = get_decomposed_fetch_params(Some(0), SOL);
		let fetch_param_1 = get_decomposed_fetch_params(Some(1), SOL);

		// Construct the batch fetch instruction set
		let instruction_set = SolanaInstructionBuilder::fetch_from(
			vec![fetch_param_0, fetch_param_1],
			token_mint_pubkey(),
			token_vault_ata(),
			token_program_id(),
			vault_program,
			vault_program_data_account(),
			system_program_id(),
			agg_key(),
			nonce_account(),
			compute_price(),
		);

		// Serialized tx built in `create_fetch_native_in_batch` test
		let expected_serialized_tx = hex_literal::hex!("010824d160477d5184765ad3ad95be7a17f20684fed88857acfde4c7f71e751177b741f6d25465e5530db686b2138e14fe9a6afca798c8349080f71f6621fb730701000509f79d5e026f12edc6443a534b2cdd5072233989b415d7596573e743f3e5b386fb17eb2b10d3377bda2bc7bea65bec6b8372f4fc3463ec2cd6f9fde4b2c633d1921e2fb5dc3bc76acc1a86ef6457885c32189c53b1db8a695267fed8f8d6921ec4ffe38210450436716ebc835b8499c10c957d9fb8c4c8ef5a3c0473cf67b588be00000000000000000000000000000000000000000000000000000000000000000306466fe5211732ffecadba72c39be7bc8ce5bbc5f7126b2c439b3a4000000006a7d517192c568ee08a845f73d29788cf035c3145b21ab344d8062ea94000004a8f28a600d49f666140b8b7456aedd064455f0aa5b8008894baf6ff84ed723b72b5d2051d300b10b74314b7e25ace9998ca66eb2c7fbc10ef130dd67028293cc27e9074fac5e8d36cf04f94a0606fdd8ddbb420e99a489c7915ce5699e4890005040301060004040000000500090340420f000000000005000502e0930400080407000304158e24658f6c59298c080000000000000000000000fe080407000204158e24658f6c59298c080000000100000000000000ff").to_vec();

		test_constructed_instruction_set(instruction_set, expected_serialized_tx);
	}

	#[test]
	fn can_create_fetch_token_instruction_set() {
		// Construct the fetch instruction set
		let instruction_set = SolanaInstructionBuilder::fetch_from(
			vec![get_decomposed_fetch_params(Some(0u64), USDC)],
			token_mint_pubkey(),
			token_vault_ata(),
			token_program_id(),
			vault_program(),
			vault_program_data_account(),
			system_program_id(),
			agg_key(),
			next_nonce(),
			compute_price(),
		);

		// Serialized tx built in `create_fetch_tokens` test
		let expected_serialized_tx = hex_literal::hex!("01c2deaa4b670a3b7e1a661f106e3c63b0247aa3d30e44779c7024528636d643b2a2a167c2823643a38cf2bcb4ce77797cadb3bed6b1934d9380140555afa0520f0100080cf79d5e026f12edc6443a534b2cdd5072233989b415d7596573e743f3e5b386fb17eb2b10d3377bda2bc7bea65bec6b8372f4fc3463ec2cd6f9fde4b2c633d1925f2c4cda9625242d4cc2e114789f8a6b1fcc7b36decda03a639919cdce0be871b966a2b36557938f49cc5d00f8f12d86f16f48e03b63c8422967dba621ab60bf00000000000000000000000000000000000000000000000000000000000000000306466fe5211732ffecadba72c39be7bc8ce5bbc5f7126b2c439b3a4000000006a7d517192c568ee08a845f73d29788cf035c3145b21ab344d8062ea940000006ddf6e1d765a193d9cbe146ceeb79ac1cb485ed5f5b37913a8cf5857eff00a90fb9ba52b1f09445f1e3a7508d59f0797923acf744fbe2da303fb06da859ee874a8f28a600d49f666140b8b7456aedd064455f0aa5b8008894baf6ff84ed723b72b5d2051d300b10b74314b7e25ace9998ca66eb2c7fbc10ef130dd67028293cffe38210450436716ebc835b8499c10c957d9fb8c4c8ef5a3c0473cf67b588bec27e9074fac5e8d36cf04f94a0606fdd8ddbb420e99a489c7915ce5699e4890004040301060004040000000500090340420f000000000005000502e09304000a0809000b020308070416494710642cb0c646080000000000000000000000fe06").to_vec();

		test_constructed_instruction_set(instruction_set, expected_serialized_tx);
	}

	#[test]
	fn can_create_fetch_mixed_asset_multiple_instruction_set() {
		let instruction_set = SolanaInstructionBuilder::fetch_from(
			vec![
				get_decomposed_fetch_params(Some(0u64), USDC),
				get_decomposed_fetch_params(Some(1u64), USDC),
				get_decomposed_fetch_params(Some(2u64), SOL),
			],
			token_mint_pubkey(),
			token_vault_ata(),
			token_program_id(),
			vault_program(),
			vault_program_data_account(),
			system_program_id(),
			agg_key(),
			next_nonce(),
			compute_price(),
		);

		// Serialized tx built in `create_batch_fetch` test
		let expected_serialized_tx = hex_literal::hex!("015980d922d0a6ed11c1d64c9a6ceba7a5d4e2eb1127bcdae1f4fb9343b3679b3ed09ba6cf10bb5c0cab6886afa7aee09f1b4ed3d1025ba60697428e81c246a40e0100090ff79d5e026f12edc6443a534b2cdd5072233989b415d7596573e743f3e5b386fb17eb2b10d3377bda2bc7bea65bec6b8372f4fc3463ec2cd6f9fde4b2c633d19255268e2506656a8aafc4689443bad81d0ca129f134075303ca77eefefc1b3b395f2c4cda9625242d4cc2e114789f8a6b1fcc7b36decda03a639919cdce0be871839f5b31e9ce2282c92310f62fa5e69302a0ae2e28ba1b99b0e7d57c10ab84c6b966a2b36557938f49cc5d00f8f12d86f16f48e03b63c8422967dba621ab60bf00000000000000000000000000000000000000000000000000000000000000000306466fe5211732ffecadba72c39be7bc8ce5bbc5f7126b2c439b3a4000000006a7d517192c568ee08a845f73d29788cf035c3145b21ab344d8062ea940000006ddf6e1d765a193d9cbe146ceeb79ac1cb485ed5f5b37913a8cf5857eff00a90fb9ba52b1f09445f1e3a7508d59f0797923acf744fbe2da303fb06da859ee871e2fb5dc3bc76acc1a86ef6457885c32189c53b1db8a695267fed8f8d6921ec44a8f28a600d49f666140b8b7456aedd064455f0aa5b8008894baf6ff84ed723b72b5d2051d300b10b74314b7e25ace9998ca66eb2c7fbc10ef130dd67028293cffe38210450436716ebc835b8499c10c957d9fb8c4c8ef5a3c0473cf67b588bec27e9074fac5e8d36cf04f94a0606fdd8ddbb420e99a489c7915ce5699e4890006060301080004040000000700090340420f000000000007000502e09304000d080c000e03050a090616494710642cb0c646080000000000000000000000fe060d080c000b04050a090616494710642cb0c646080000000100000000000000ff060d040c000206158e24658f6c59298c080000000200000000000000ff").to_vec();

		test_constructed_instruction_set(instruction_set, expected_serialized_tx);
	}

	#[test]
	fn can_create_transfer_native_instruction_set() {
		let instruction_set = SolanaInstructionBuilder::transfer_native(
			TRANSFER_AMOUNT,
			SolAddress::from_str(TRANSFER_TO_ACCOUNT).unwrap(),
			agg_key(),
			nonce_account(),
			compute_price(),
		);

		// Serialized tx built in `create_transfer_native` test
		let expected_serialized_tx = hex_literal::hex!("01345c86d1be2bcdf2c93c75b6054b6232e5b1e7f2fe7b3ca241d48c8a5f993af3e474bf581b2e9a1543af13104b3f3a53530d849731cc403418da313743a57e0401000306f79d5e026f12edc6443a534b2cdd5072233989b415d7596573e743f3e5b386fb17eb2b10d3377bda2bc7bea65bec6b8372f4fc3463ec2cd6f9fde4b2c633d19231e9528aae784fecbbd0bee129d9539c57be0e90061af6b6f4a5e274654e5bd400000000000000000000000000000000000000000000000000000000000000000306466fe5211732ffecadba72c39be7bc8ce5bbc5f7126b2c439b3a4000000006a7d517192c568ee08a845f73d29788cf035c3145b21ab344d8062ea9400000c27e9074fac5e8d36cf04f94a0606fdd8ddbb420e99a489c7915ce5699e4890004030301050004040000000400090340420f000000000004000502e0930400030200020c0200000000ca9a3b00000000").to_vec();

		test_constructed_instruction_set(instruction_set, expected_serialized_tx);
	}

	#[test]
	fn can_create_transfer_usdc_token_instruction_set() {
		let to_pubkey = SolAddress::from_str(TRANSFER_TO_ACCOUNT).unwrap();
		let to_pubkey_ata =
			crate::sol::sol_tx_core::address_derivation::derive_associated_token_account(
				to_pubkey,
				token_mint_pubkey(),
			)
			.unwrap();

		let instruction_set = SolanaInstructionBuilder::transfer_usdc_token(
			to_pubkey_ata.0,
			TRANSFER_AMOUNT,
			to_pubkey,
			vault_program(),
			vault_program_data_account(),
			token_vault_pda_account(),
			token_vault_ata(),
			token_mint_pubkey(),
			token_program_id(),
			system_program_id(),
			agg_key(),
			next_nonce(),
			compute_price(),
		);

		// Serialized tx built in `create_transfer_native` test
		let expected_serialized_tx = hex_literal::hex!("019df37a2382451b6663aebcba5cd4c8b220fa22fd10c1a32af8d26a4bca2403c06e5d449428e850aab2480a78c41393020761b558feded014ac0d158770a9c20c01000a0ef79d5e026f12edc6443a534b2cdd5072233989b415d7596573e743f3e5b386fb17eb2b10d3377bda2bc7bea65bec6b8372f4fc3463ec2cd6f9fde4b2c633d1925ec7baaea7200eb2a66ccd361ee73bc87a7e5222ecedcbc946e97afb59ec4616b966a2b36557938f49cc5d00f8f12d86f16f48e03b63c8422967dba621ab60bf00000000000000000000000000000000000000000000000000000000000000000306466fe5211732ffecadba72c39be7bc8ce5bbc5f7126b2c439b3a4000000006a7d517192c568ee08a845f73d29788cf035c3145b21ab344d8062ea940000006ddf6e1d765a193d9cbe146ceeb79ac1cb485ed5f5b37913a8cf5857eff00a90fb9ba52b1f09445f1e3a7508d59f0797923acf744fbe2da303fb06da859ee8731e9528aae784fecbbd0bee129d9539c57be0e90061af6b6f4a5e274654e5bd44a8f28a600d49f666140b8b7456aedd064455f0aa5b8008894baf6ff84ed723b72b5d2051d300b10b74314b7e25ace9998ca66eb2c7fbc10ef130dd67028293c81a0052237ad76cb6e88fe505dc3d96bba6d8889f098b1eaa342ec84458805218c97258f4e2489f1bb3d1029148e0d830b5a1399daff1084048e7bd8dbe9f859c27e9074fac5e8d36cf04f94a0606fdd8ddbb420e99a489c7915ce5699e4890005040301060004040000000500090340420f000000000005000502e09304000d0600020908040701010b080a000c03020807041136b4eeaf4a557ebc00ca9a3b0000000006").to_vec();

		test_constructed_instruction_set(instruction_set, expected_serialized_tx);
	}

	#[test]
	fn can_rotate_agg_key() {
		let new_agg_key = SolAddress::from_str(NEW_AGG_KEY).unwrap();

		let instruction_set = SolanaInstructionBuilder::rotate_agg_key(
			new_agg_key,
			nonce_accounts(),
			vault_program(),
			vault_program_data_account(),
			system_program_id(),
			upgrade_manager_program_data_account(),
			agg_key(),
			nonce_account(),
			compute_price(),
		);

		// Serialized tx built in `create_full_rotation` test
		let expected_serialized_tx = hex_literal::hex!("01bc10cb686da3b32ce8c910bfafeca7fccf81d729bcd5bcb06e01ea72ee9db7f16c1c0893f86bb04f931da2ac1f80cc9be4d5d6a64167126b676be1808de3cb0f01000513f79d5e026f12edc6443a534b2cdd5072233989b415d7596573e743f3e5b386fb17eb2b10d3377bda2bc7bea65bec6b8372f4fc3463ec2cd6f9fde4b2c633d1924a8f28a600d49f666140b8b7456aedd064455f0aa5b8008894baf6ff84ed723b6744e9d9790761c45a800a074687b5ff47b449a90c722a3852543be5439900448541f57201f277c5f3ffb631d0212e26e7f47749c26c4808718174a0ab2a09a18cd28baa84f2067bbdf24513c2d44e44bf408f2e6da6e60762e3faa4a62a0adba5cfec75730f8780ded36a7c8ae1dcc60d84e1a830765fc6108e7b40402e4951cd644e45426a41a7cb8369b8a0c1c89bb3f86cf278fdd9cc38b0f69784ad5667e392cd98d3284fd551604be95c14cc8e20123e2940ef9fb784e6b591c7442864e5e1869817a4fd88ddf7ab7a5f7252d7c345b39721769888608592912e8ca9acf0f13460b3fd04b7d53d7421fc874ec00eec769cf36480895e1a407bf1249475f2b2e24122be016983be9369965246cc45e1f621d40fba300c56c7ac50c3874df4f83bd213a59c9785110cf83c718f9486c3484f918593bce20c61dc6a96036afecc89e3b031824af6363174d19bbec12d3a13c4a173e5aeb349b63042bc138f000000000000000000000000000000000000000000000000000000000000000002a8f6914e88a1b0e210153ef763ae2b00c2b93d16c124d2c0537a10048000000306466fe5211732ffecadba72c39be7bc8ce5bbc5f7126b2c439b3a4000000006a7d517192c568ee08a845f73d29788cf035c3145b21ab344d8062ea940000072b5d2051d300b10b74314b7e25ace9998ca66eb2c7fbc10ef130dd67028293cc27e9074fac5e8d36cf04f94a0606fdd8ddbb420e99a489c7915ce5699e489000f0e0301110004040000001000090340420f000000000010000502e093040012040200030e094e518fabdda5d68b000f0306000304040000000e02010024070000006744e9d9790761c45a800a074687b5ff47b449a90c722a3852543be5439900440e020c0024070000006744e9d9790761c45a800a074687b5ff47b449a90c722a3852543be5439900440e020a0024070000006744e9d9790761c45a800a074687b5ff47b449a90c722a3852543be5439900440e020b0024070000006744e9d9790761c45a800a074687b5ff47b449a90c722a3852543be5439900440e02080024070000006744e9d9790761c45a800a074687b5ff47b449a90c722a3852543be5439900440e02070024070000006744e9d9790761c45a800a074687b5ff47b449a90c722a3852543be5439900440e02040024070000006744e9d9790761c45a800a074687b5ff47b449a90c722a3852543be5439900440e020d0024070000006744e9d9790761c45a800a074687b5ff47b449a90c722a3852543be5439900440e02090024070000006744e9d9790761c45a800a074687b5ff47b449a90c722a3852543be5439900440e02050024070000006744e9d9790761c45a800a074687b5ff47b449a90c722a3852543be543990044").to_vec();

		test_constructed_instruction_set(instruction_set, expected_serialized_tx);
	}

	#[test]
	fn can_create_ccm_instruction_set() {
		let ccm_param = ccm_parameter();
		let transfer_param = TransferAssetParams::<Solana> {
			asset: SOL,
			amount: TRANSFER_AMOUNT,
			to: SolPubkey::from_str(TRANSFER_TO_ACCOUNT).unwrap().into(),
		};

		let instruction_set = SolanaInstructionBuilder::ccm_transfer(
			transfer_param,
			ccm_param.source_chain,
			ccm_param.source_address,
			ccm_param.channel_metadata.message.to_vec(),
			ccm_accounts(),
			vault_program(),
			vault_program_data_account(),
			system_program_id(),
			sys_var_instructions(),
			agg_key(),
			nonce_account(),
			compute_price(),
		);

		// Serialized tx built in `create_ccm_native_transfer` test
		let expected_serialized_tx = hex_literal::hex!("019e8ac555f753d59579063aa9339e3c434b31aa4d26f4999e2bcad27812a70812a5c0aac063d036359f91c81d9fd67a0d309b471e9f1ff40de1fc9a7a39bbc2090100070bf79d5e026f12edc6443a534b2cdd5072233989b415d7596573e743f3e5b386fb0575731869899efe0bd5d9161ad9f1db7c582c48c0b4ea7cff6a637c55c7310717eb2b10d3377bda2bc7bea65bec6b8372f4fc3463ec2cd6f9fde4b2c633d19231e9528aae784fecbbd0bee129d9539c57be0e90061af6b6f4a5e274654e5bd400000000000000000000000000000000000000000000000000000000000000000306466fe5211732ffecadba72c39be7bc8ce5bbc5f7126b2c439b3a4000000006a7d517187bd16635dad40455fdc2c0c124c68f215675a5dbbacb5f0800000006a7d517192c568ee08a845f73d29788cf035c3145b21ab344d8062ea94000004a8f28a600d49f666140b8b7456aedd064455f0aa5b8008894baf6ff84ed723b72b5d2051d300b10b74314b7e25ace9998ca66eb2c7fbc10ef130dd67028293ca73bdf31e341218a693b8772c43ecfcecd4cf35fada09a87ea0f860d028168e5c27e9074fac5e8d36cf04f94a0606fdd8ddbb420e99a489c7915ce5699e4890005040302070004040000000500090340420f000000000005000502e0930400040200030c0200000000ca9a3b0000000009070800030104060a367d050be38042e0b201000000160000000100ffffffffffffffffffffffffffffffffffffffff040000007c1d0f0700ca9a3b00000000").to_vec();

		test_constructed_instruction_set(instruction_set, expected_serialized_tx);
	}
}<|MERGE_RESOLUTION|>--- conflicted
+++ resolved
@@ -358,11 +358,6 @@
 		COMPUTE_UNIT_PRICE
 	}
 
-<<<<<<< HEAD
-	fn durable_nonce() -> SolHash {
-		SolHash::from_str(TEST_DURABLE_NONCE).unwrap()
-	}
-
 	fn token_vault_ata() -> SolAddress {
 		SolAddress::from_str(TOKEN_VAULT_ASSOCIATED_TOKEN_ACCOUNT).unwrap()
 	}
@@ -375,8 +370,6 @@
 		SolAddress::from_str(MINT_PUB_KEY).unwrap()
 	}
 
-=======
->>>>>>> 9c4dead8
 	fn nonce_accounts() -> Vec<SolAddress> {
 		NONCE_ACCOUNTS
 			.into_iter()
@@ -472,7 +465,7 @@
 			vault_program_data_account(),
 			system_program_id(),
 			agg_key(),
-			next_nonce(),
+			nonce_account(),
 			compute_price(),
 		);
 
@@ -497,7 +490,7 @@
 			vault_program_data_account(),
 			system_program_id(),
 			agg_key(),
-			next_nonce(),
+			nonce_account(),
 			compute_price(),
 		);
 
@@ -545,7 +538,7 @@
 			token_program_id(),
 			system_program_id(),
 			agg_key(),
-			next_nonce(),
+			nonce_account(),
 			compute_price(),
 		);
 
