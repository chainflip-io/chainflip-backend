//! This file contains a Instruction builder for the Solana chain.
//!
//! The builder provides a interface for the API to create raw Solana
//! Instructions and Instruction sets with some level of abstraction.
//! This avoids the need to deal with low level Solana core types.

<<<<<<< HEAD
use crate::sol::{
	sol_tx_core::address_derivation::{derive_associated_token_account, derive_fetch_account},
	Solana,
};
use codec::Encode;
use core::str::FromStr;
use sol_prim::AccountBump;
=======
use cf_primitives::chains::Solana;
use sol_prim::DerivedAta;
>>>>>>> 0dc66c25
use sp_std::{vec, vec::Vec};

use crate::{
	sol::{
		api::SolanaTransactionBuildingError,
		consts::{SOL_USDC_DECIMAL, SYSTEM_PROGRAM_ID, SYS_VAR_INSTRUCTIONS, TOKEN_PROGRAM_ID},
		sol_tx_core::{
			compute_budget::ComputeBudgetInstruction,
			program_instructions::{InstructionExt, SystemProgramInstruction, VaultProgram},
			token_instructions::AssociatedTokenAccountInstruction,
		},
		SolAddress, SolAmount, SolAsset, SolCcmAccounts, SolComputeLimit, SolInstruction,
		SolPubkey, SolanaDepositFetchId,
	},
	FetchAssetParams, ForeignChainAddress,
};

/// Internal enum type that contains SolAsset with derived ATA
pub enum AssetWithDerivedAddress {
	Sol,
	Usdc(DerivedAta),
}

impl AssetWithDerivedAddress {
	pub fn decompose_fetch_params(
		fetch_params: FetchAssetParams<Solana>,
		token_mint_pubkey: SolAddress,
		vault_program: SolAddress,
	) -> Result<
		(SolanaDepositFetchId, AssetWithDerivedAddress, SolAddress),
		SolanaTransactionBuildingError,
	> {
		match fetch_params.asset {
			SolAsset::Sol => {
				let historical_fetch_account =
					derive_fetch_account(fetch_params.deposit_fetch_id.address, vault_program)
						.map_err(SolanaTransactionBuildingError::FailedToDeriveAddress)?;
				Ok((
					fetch_params.deposit_fetch_id,
					AssetWithDerivedAddress::Sol,
					historical_fetch_account.0,
				))
			},
			SolAsset::SolUsdc => {
				let ata = derive_associated_token_account(
					fetch_params.deposit_fetch_id.address,
					token_mint_pubkey,
				)
				.map_err(SolanaTransactionBuildingError::FailedToDeriveAddress)?;
				let historical_fetch_account = derive_fetch_account(ata.0, vault_program)
					.map_err(SolanaTransactionBuildingError::FailedToDeriveAddress)?;
				Ok((
					fetch_params.deposit_fetch_id,
					AssetWithDerivedAddress::Usdc(ata),
					historical_fetch_account.0,
				))
			},
		}
	}
}

fn system_program_id() -> SolAddress {
	SolAddress::from_str(SYSTEM_PROGRAM_ID).unwrap()
}

fn sys_var_instructions() -> SolAddress {
	SolAddress::from_str(SYS_VAR_INSTRUCTIONS).unwrap()
}

fn token_program_id() -> SolAddress {
	SolAddress::from_str(TOKEN_PROGRAM_ID).unwrap()
}
pub struct SolanaInstructionBuilder;

/// TODO: Implement Compute Limit calculation. pro-1357
const COMPUTE_LIMIT: SolComputeLimit = 300_000u32;

impl SolanaInstructionBuilder {
	/// Finalize a Instruction Set. This should be internally called after a instruction set is
	/// complete. This will add some extra instruction required for the integrity of the Solana
	/// Transaction.
	///
	/// Returns the finished Instruction Set to construct the SolTransaction.
	fn finalize(
		mut instructions: Vec<SolInstruction>,
		nonce_account: SolPubkey,
		agg_key: SolPubkey,
		compute_price: SolAmount,
	) -> Vec<SolInstruction> {
		// TODO: implement compute limit calculation
		let compute_limit = COMPUTE_LIMIT;

		let mut final_instructions = vec![
			SystemProgramInstruction::advance_nonce_account(&nonce_account, &agg_key),
			ComputeBudgetInstruction::set_compute_unit_price(compute_price),
			ComputeBudgetInstruction::set_compute_unit_limit(compute_limit),
		];

		final_instructions.append(&mut instructions);

		final_instructions
	}

	/// Create an instruction set to fetch from each `deposit_channel` being passed in.
	/// Used to batch fetch from multiple deposit channels in a single transaction.
	pub fn fetch_from(
		decomposed_fetch_params: Vec<(SolanaDepositFetchId, AssetWithDerivedAddress, SolAddress)>,
		token_mint_pubkey: SolAddress,
		token_vault_ata: SolAddress,
		vault_program: SolAddress,
		vault_program_data_account: SolAddress,
		agg_key: SolAddress,
		nonce_account: SolAddress,
		compute_price: SolAmount,
	) -> Vec<SolInstruction> {
		let instructions = decomposed_fetch_params
			.into_iter()
<<<<<<< HEAD
			.map(|(fetch_id, asset, deposit_historical_fetch_account)| match asset {
				AssetWithDerivedAddress::Sol => VaultProgram::with_id(vault_program).fetch_native(
					fetch_id.channel_id.to_le_bytes().to_vec(),
					fetch_id.bump,
					vault_program_data_account,
					agg_key,
					fetch_id.address,
					deposit_historical_fetch_account,
					system_program_id(),
=======
			.map(|(fetch_id, asset)| match asset {
				AssetWithDerivedAddress::Sol => ProgramInstruction::get_instruction(
					&VaultProgram::FetchNative {
						seed: fetch_id.channel_id.to_le_bytes().to_vec(),
						bump: fetch_id.bump,
					},
					vault_program.into(),
					vec![
						SolAccountMeta::new_readonly(vault_program_data_account.into(), false),
						SolAccountMeta::new(agg_key.into(), true),
						SolAccountMeta::new(fetch_id.address.into(), false),
						SolAccountMeta::new_readonly(system_program_id.into(), false),
					],
				),
				AssetWithDerivedAddress::Usdc(ata) => ProgramInstruction::get_instruction(
					&VaultProgram::FetchTokens {
						seed: fetch_id.channel_id.to_le_bytes().to_vec(),
						bump: fetch_id.bump,
						decimals: SOL_USDC_DECIMAL,
					},
					vault_program.into(),
					vec![
						SolAccountMeta::new_readonly(vault_program_data_account.into(), false),
						SolAccountMeta::new_readonly(agg_key.into(), true),
						SolAccountMeta::new_readonly(fetch_id.address.into(), false),
						SolAccountMeta::new(ata.address.into(), false),
						SolAccountMeta::new(token_vault_ata.into(), false),
						SolAccountMeta::new_readonly(token_mint_pubkey.into(), false),
						SolAccountMeta::new_readonly(token_program_id.into(), false),
						SolAccountMeta::new_readonly(system_program_id.into(), false),
					],
>>>>>>> 0dc66c25
				),
				AssetWithDerivedAddress::Usdc((ata, _bump)) => VaultProgram::with_id(vault_program)
					.fetch_tokens(
						fetch_id.channel_id.to_le_bytes().to_vec(),
						fetch_id.bump,
						SOL_USDC_DECIMAL,
						vault_program_data_account,
						agg_key,
						fetch_id.address,
						ata,
						token_vault_ata,
						token_mint_pubkey,
						token_program_id(),
						deposit_historical_fetch_account,
						system_program_id(),
					),
			})
			.collect::<Vec<_>>();

		Self::finalize(instructions, nonce_account.into(), agg_key.into(), compute_price)
	}

	/// Create an instruction set to `transfer` native Asset::Sol from our Vault account to a target
	/// account.
	pub fn transfer_native(
		amount: SolAmount,
		to: SolAddress,
		agg_key: SolAddress,
		nonce_account: SolAddress,
		compute_price: SolAmount,
	) -> Vec<SolInstruction> {
		let instructions =
			vec![SystemProgramInstruction::transfer(&agg_key.into(), &to.into(), amount)];

		Self::finalize(instructions, nonce_account.into(), agg_key.into(), compute_price)
	}

	/// Create an instruction to `transfer` USDC token.
	pub fn transfer_usdc_token(
		ata: SolAddress,
		amount: SolAmount,
		address: SolAddress,
		vault_program: SolAddress,
		vault_program_data_account: SolAddress,
		token_vault_pda_account: SolAddress,
		token_vault_ata: SolAddress,
		token_mint_pubkey: SolAddress,
		agg_key: SolAddress,
		nonce_account: SolAddress,
		compute_price: SolAmount,
	) -> Vec<SolInstruction> {
		let instructions = vec![
			AssociatedTokenAccountInstruction::create_associated_token_account_idempotent_instruction(
				&agg_key.into(),
				&address.into(),
				&token_mint_pubkey.into(),
				&ata.into(),
			),
			VaultProgram::with_id(vault_program).transfer_tokens(
				amount,
				SOL_USDC_DECIMAL,
				vault_program_data_account,
				agg_key,
				token_vault_pda_account,
				token_vault_ata,
				ata,
				token_mint_pubkey,
				token_program_id(),
			),
		];

		Self::finalize(instructions, nonce_account.into(), agg_key.into(), compute_price)
	}

	/// Create an instruction set to rotate the current Vault agg key to the next key.
	pub fn rotate_agg_key(
		new_agg_key: SolAddress,
		all_nonce_accounts: Vec<SolAddress>,
		vault_program: SolAddress,
		vault_program_data_account: SolAddress,
		agg_key: SolAddress,
		nonce_account: SolAddress,
		compute_price: SolAmount,
	) -> Vec<SolInstruction> {
		let mut instructions = vec![VaultProgram::with_id(vault_program).rotate_agg_key(
			false,
			vault_program_data_account,
			agg_key,
			new_agg_key,
			system_program_id(),
		)];
		instructions.extend(all_nonce_accounts.into_iter().map(|nonce_account| {
			SystemProgramInstruction::nonce_authorize(
				&nonce_account.into(),
				&agg_key.into(),
				&new_agg_key.into(),
			)
		}));

		Self::finalize(instructions, nonce_account.into(), agg_key.into(), compute_price)
	}

	/// Creates an instruction set for CCM messages that transfer native Sol token
	pub fn ccm_transfer_native(
		amount: SolAmount,
		to: SolAddress,
		source_chain: cf_primitives::ForeignChain,
		source_address: Option<ForeignChainAddress>,
		message: Vec<u8>,
		ccm_accounts: SolCcmAccounts,
		vault_program: SolAddress,
		vault_program_data_account: SolAddress,
		agg_key: SolAddress,
		nonce_account: SolAddress,
		compute_price: SolAmount,
	) -> Vec<SolInstruction> {
		let instructions = vec![
			SystemProgramInstruction::transfer(&agg_key.into(), &to.into(), amount),
			VaultProgram::with_id(vault_program)
				.execute_ccm_native_call(
					source_chain as u32,
					source_address.encode(), // TODO: check if this is correct (scale encoding?)
					message,
					amount,
					vault_program_data_account,
					agg_key,
					to,
					ccm_accounts.cf_receiver.clone(),
					system_program_id(),
					sys_var_instructions(),
				)
				.with_remaining_accounts(ccm_accounts.remaining_account_metas()),
		];

		Self::finalize(instructions, nonce_account.into(), agg_key.into(), compute_price)
	}

	pub fn ccm_transfer_usdc_token(
		ata: SolAddress,
		amount: SolAmount,
		to: SolAddress,
		source_chain: cf_primitives::ForeignChain,
		source_address: Option<ForeignChainAddress>,
		message: Vec<u8>,
		ccm_accounts: SolCcmAccounts,
		vault_program: SolAddress,
		vault_program_data_account: SolAddress,
		token_vault_pda_account: SolAddress,
		token_vault_ata: SolAddress,
		token_mint_pubkey: SolAddress,
		agg_key: SolAddress,
		nonce_account: SolAddress,
		compute_price: SolAmount,
	) -> Vec<SolInstruction> {
		let instructions = vec![
		AssociatedTokenAccountInstruction::create_associated_token_account_idempotent_instruction(
			&agg_key.into(),
			&to.into(),
			&token_mint_pubkey.into(),
			&ata.into(),
		),
		VaultProgram::with_id(vault_program).transfer_tokens(
			amount,
			SOL_USDC_DECIMAL,
			vault_program_data_account,
			agg_key,
			token_vault_pda_account,
			token_vault_ata,
			ata,
			token_mint_pubkey,
			token_program_id(),
		),
		VaultProgram::with_id(vault_program).execute_ccm_token_call(
			source_chain as u32,
			source_address.encode(), // TODO: check if this is correct (scale encoding?)
			message,
			amount,
			vault_program_data_account,
			agg_key,
			ata,
			ccm_accounts.cf_receiver.clone(),
			token_program_id(),
			token_mint_pubkey,
			sys_var_instructions(),
		).with_remaining_accounts(ccm_accounts.remaining_account_metas())];

		Self::finalize(instructions, nonce_account.into(), agg_key.into(), compute_price)
	}
}

#[cfg(test)]
mod test {
	use cf_primitives::ChannelId;

	use super::*;
	use crate::{
		sol::{
			consts::MAX_TRANSACTION_LENGTH,
			sol_tx_core::{
				address_derivation::derive_deposit_address,
				extra_types_for_testing::{Keypair, Signer},
				sol_test_values::*,
			},
			SolHash, SolMessage, SolTransaction, SolanaDepositFetchId,
		},
		TransferAssetParams,
	};

	fn get_decomposed_fetch_params(
		channel_id: Option<ChannelId>,
		asset: SolAsset,
	) -> (SolanaDepositFetchId, AssetWithDerivedAddress, SolAddress) {
		let channel_id = channel_id.unwrap_or(923_601_931u64);
		let DerivedAta { address, bump } =
			derive_deposit_address(channel_id, vault_program()).unwrap();

		AssetWithDerivedAddress::decompose_fetch_params(
			crate::FetchAssetParams {
				deposit_fetch_id: SolanaDepositFetchId { channel_id, address, bump },
				asset,
			},
			token_mint_pubkey(),
			SolAddress::from_str(VAULT_PROGRAM).unwrap(),
		)
		.unwrap()
	}

	fn agg_key() -> SolAddress {
		Keypair::from_bytes(&RAW_KEYPAIR)
			.expect("Key pair generation must succeed")
			.pubkey()
			.into()
	}

	fn nonce_account() -> SolAddress {
		SolAddress::from_str(NONCE_ACCOUNTS[0]).unwrap()
	}

	fn durable_nonce() -> SolHash {
		SolHash::from_str(TEST_DURABLE_NONCE).unwrap()
	}

	fn vault_program() -> SolAddress {
		SolAddress::from_str(VAULT_PROGRAM).unwrap()
	}

	fn vault_program_data_account() -> SolAddress {
		SolAddress::from_str(VAULT_PROGRAM_DATA_ACCOUNT).unwrap()
	}

	fn token_vault_pda_account() -> SolAddress {
		SolAddress::from_str(TOKEN_VAULT_PDA_ACCOUNT).unwrap()
	}

	fn compute_price() -> SolAmount {
		COMPUTE_UNIT_PRICE
	}

	fn token_vault_ata() -> SolAddress {
		SolAddress::from_str(TOKEN_VAULT_ASSOCIATED_TOKEN_ACCOUNT).unwrap()
	}

	fn token_mint_pubkey() -> SolAddress {
		SolAddress::from_str(MINT_PUB_KEY).unwrap()
	}

	fn nonce_accounts() -> Vec<SolAddress> {
		NONCE_ACCOUNTS
			.into_iter()
			.map(|key| SolAddress::from_str(key).unwrap())
			.collect::<Vec<_>>()
	}

	#[track_caller]
	fn test_constructed_instruction_set(
		instruction_set: Vec<SolInstruction>,
		expected_serialized_tx: Vec<u8>,
	) {
		// Obtain required info from Chain Environment
		let durable_nonce = durable_nonce().into();
		let agg_key_keypair = Keypair::from_bytes(&RAW_KEYPAIR).unwrap();
		let agg_key_pubkey = agg_key_keypair.pubkey();

		// Construct the Transaction and sign it
		let message =
			SolMessage::new_with_blockhash(&instruction_set, Some(&agg_key_pubkey), &durable_nonce);
		let mut tx = SolTransaction::new_unsigned(message);
		tx.sign(&[&agg_key_keypair], durable_nonce);

		// println!("{:?}", tx);
		let serialized_tx = tx
			.clone()
			.finalize_and_serialize()
			.expect("Transaction serialization must succeed");

		println!("Serialized tx length: {:?}", serialized_tx.len());
		assert!(serialized_tx.len() <= MAX_TRANSACTION_LENGTH);

		if serialized_tx != expected_serialized_tx {
			panic!(
				"Transaction mismatch. \nTx: {:?} \nSerialized: {:?}",
				tx,
				hex::encode(serialized_tx.clone())
			);
		}
	}

	#[test]
	fn can_create_fetch_native_instruction_set() {
		// Construct the batch fetch instruction set
		let instruction_set = SolanaInstructionBuilder::fetch_from(
			vec![get_decomposed_fetch_params(None, SOL)],
			token_mint_pubkey(),
			token_vault_ata(),
			vault_program(),
			vault_program_data_account(),
			agg_key(),
			nonce_account(),
			compute_price(),
		);

		// Serialized tx built in `create_fetch_native` test
		let expected_serialized_tx = hex_literal::hex!("01bc4310ab1e81ef7f80ee1df5d2dedb76e59d0d34a356e4682e6fa86019619cbc25a752fa9260e743b7fb382fc1790e91c651b6fe0fe7bdb3f8e37477788f2c0001000509f79d5e026f12edc6443a534b2cdd5072233989b415d7596573e743f3e5b386fb17eb2b10d3377bda2bc7bea65bec6b8372f4fc3463ec2cd6f9fde4b2c633d19233306d43f017cdb7b1a324afdc62c79317d5b93e2e63b870143344134db9c600606b9a783a1a2f182b11e9663561cde6ebc2a7d83e97922c214e25284519a68800000000000000000000000000000000000000000000000000000000000000000306466fe5211732ffecadba72c39be7bc8ce5bbc5f7126b2c439b3a4000000006a7d517192c568ee08a845f73d29788cf035c3145b21ab344d8062ea94000000e14940a2247d0a8a33650d7dfe12d269ecabce61c1219b5a6dcdb6961026e0972b5d2051d300b10b74314b7e25ace9998ca66eb2c7fbc10ef130dd67028293cc27e9074fac5e8d36cf04f94a0606fdd8ddbb420e99a489c7915ce5699e4890004040301060004040000000500090340420f000000000005000502e093040008050700020304158e24658f6c59298c080000000b0c0d3700000000ff").to_vec();

		test_constructed_instruction_set(instruction_set, expected_serialized_tx);
	}

	#[test]
	fn can_create_batch_fetch_native_instruction_set() {
		let vault_program = vault_program();

		// Use valid Deposit channel derived from `channel_id`
		let fetch_param_0 = get_decomposed_fetch_params(Some(0), SOL);
		let fetch_param_1 = get_decomposed_fetch_params(Some(1), SOL);

		// Construct the batch fetch instruction set
		let instruction_set = SolanaInstructionBuilder::fetch_from(
			vec![fetch_param_0, fetch_param_1],
			token_mint_pubkey(),
			token_vault_ata(),
			vault_program,
			vault_program_data_account(),
			agg_key(),
			nonce_account(),
			compute_price(),
		);

		// Serialized tx built in `create_fetch_native_in_batch` test
		let expected_serialized_tx = hex_literal::hex!("01ccc4ac6b89b9f73dc3842397bd950c9ad3236cbb053a67d88682a8477388fb1b957236441bc313b51f3470935110a47b916acf23b7018e65aabccd48b1b9640f0100050bf79d5e026f12edc6443a534b2cdd5072233989b415d7596573e743f3e5b386fb17eb2b10d3377bda2bc7bea65bec6b8372f4fc3463ec2cd6f9fde4b2c633d1921e2fb5dc3bc76acc1a86ef6457885c32189c53b1db8a695267fed8f8d6921ec457965dbc726e7fe35896f2bf0b9c965ebeb488cb0534aed3a6bb35f6343f503c8c21729498a6919298e0c953bd5fc297329663d413cbaac7799a79bd75f7df47ffe38210450436716ebc835b8499c10c957d9fb8c4c8ef5a3c0473cf67b588be00000000000000000000000000000000000000000000000000000000000000000306466fe5211732ffecadba72c39be7bc8ce5bbc5f7126b2c439b3a4000000006a7d517192c568ee08a845f73d29788cf035c3145b21ab344d8062ea94000000e14940a2247d0a8a33650d7dfe12d269ecabce61c1219b5a6dcdb6961026e0972b5d2051d300b10b74314b7e25ace9998ca66eb2c7fbc10ef130dd67028293cc27e9074fac5e8d36cf04f94a0606fdd8ddbb420e99a489c7915ce5699e4890005060301080004040000000700090340420f000000000007000502e09304000a050900050406158e24658f6c59298c080000000000000000000000fe0a050900020306158e24658f6c59298c080000000100000000000000ff").to_vec();

		test_constructed_instruction_set(instruction_set, expected_serialized_tx);
	}

	#[test]
	fn can_create_fetch_token_instruction_set() {
		// Construct the fetch instruction set
		let instruction_set = SolanaInstructionBuilder::fetch_from(
			vec![get_decomposed_fetch_params(Some(0u64), USDC)],
			token_mint_pubkey(),
			token_vault_ata(),
			vault_program(),
			vault_program_data_account(),
			agg_key(),
			nonce_account(),
			compute_price(),
		);

		// Serialized tx built in `create_fetch_tokens` test
		let expected_serialized_tx = hex_literal::hex!("01907513e65d06e24f79271d06e201ff07785c517b24ca2f90ec9405716411bbd6fa53db355d3d233b8efd438aad241380e2c27bae161b81230061486fe99abd080100080df79d5e026f12edc6443a534b2cdd5072233989b415d7596573e743f3e5b386fb17eb2b10d3377bda2bc7bea65bec6b8372f4fc3463ec2cd6f9fde4b2c633d1925f2c4cda9625242d4cc2e114789f8a6b1fcc7b36decda03a639919cdce0be871dd6e0fc50e3b853cb77f36ec4fff9c847d1b12f83ae2535aa98f2bd1d627ad08e91372b3d301c202a633da0a92365a736e462131aecfad1fac47322cf8863ada00000000000000000000000000000000000000000000000000000000000000000306466fe5211732ffecadba72c39be7bc8ce5bbc5f7126b2c439b3a4000000006a7d517192c568ee08a845f73d29788cf035c3145b21ab344d8062ea940000006ddf6e1d765a193d9cbe146ceeb79ac1cb485ed5f5b37913a8cf5857eff00a90e14940a2247d0a8a33650d7dfe12d269ecabce61c1219b5a6dcdb6961026e090fb9ba52b1f09445f1e3a7508d59f0797923acf744fbe2da303fb06da859ee8772b5d2051d300b10b74314b7e25ace9998ca66eb2c7fbc10ef130dd67028293cffe38210450436716ebc835b8499c10c957d9fb8c4c8ef5a3c0473cf67b588bec27e9074fac5e8d36cf04f94a0606fdd8ddbb420e99a489c7915ce5699e4890004050301070004040000000600090340420f000000000006000502e09304000b0909000c02040a08030516494710642cb0c646080000000000000000000000fe06").to_vec();

		test_constructed_instruction_set(instruction_set, expected_serialized_tx);
	}

	#[test]
	fn can_create_fetch_mixed_asset_multiple_instruction_set() {
		let instruction_set = SolanaInstructionBuilder::fetch_from(
			vec![
				get_decomposed_fetch_params(Some(0u64), USDC),
				get_decomposed_fetch_params(Some(1u64), USDC),
				get_decomposed_fetch_params(Some(2u64), SOL),
			],
			token_mint_pubkey(),
			token_vault_ata(),
			vault_program(),
			vault_program_data_account(),
			agg_key(),
			nonce_account(),
			compute_price(),
		);

		// Serialized tx built in `create_batch_fetch` test
		let expected_serialized_tx = hex_literal::hex!("0119dcae48dbdc663efcc8be9fe79d4207d606afd050f8fb62a82775764257124f24fc08a56351a5ae1259029a1525e0e14b6c20abf187187aadf0157af34a200401000912f79d5e026f12edc6443a534b2cdd5072233989b415d7596573e743f3e5b386fb17eb2b10d3377bda2bc7bea65bec6b8372f4fc3463ec2cd6f9fde4b2c633d19234ba473530acb5fe214bcf1637a95dd9586131636adc3a27365264e64025a91c55268e2506656a8aafc4689443bad81d0ca129f134075303ca77eefefc1b3b395f2c4cda9625242d4cc2e114789f8a6b1fcc7b36decda03a639919cdce0be871839f5b31e9ce2282c92310f62fa5e69302a0ae2e28ba1b99b0e7d57c10ab84c6bd306154bf886039adbb6f2126a02d730889b6d320507c74f5c0240c8c406454dd6e0fc50e3b853cb77f36ec4fff9c847d1b12f83ae2535aa98f2bd1d627ad08e91372b3d301c202a633da0a92365a736e462131aecfad1fac47322cf8863ada00000000000000000000000000000000000000000000000000000000000000000306466fe5211732ffecadba72c39be7bc8ce5bbc5f7126b2c439b3a4000000006a7d517192c568ee08a845f73d29788cf035c3145b21ab344d8062ea940000006ddf6e1d765a193d9cbe146ceeb79ac1cb485ed5f5b37913a8cf5857eff00a90e14940a2247d0a8a33650d7dfe12d269ecabce61c1219b5a6dcdb6961026e090fb9ba52b1f09445f1e3a7508d59f0797923acf744fbe2da303fb06da859ee871e2fb5dc3bc76acc1a86ef6457885c32189c53b1db8a695267fed8f8d6921ec472b5d2051d300b10b74314b7e25ace9998ca66eb2c7fbc10ef130dd67028293cffe38210450436716ebc835b8499c10c957d9fb8c4c8ef5a3c0473cf67b588bec27e9074fac5e8d36cf04f94a0606fdd8ddbb420e99a489c7915ce5699e48900060903010b0004040000000a00090340420f00000000000a000502e093040010090d001104080e0c070916494710642cb0c646080000000000000000000000fe0610090d000f05080e0c020916494710642cb0c646080000000100000000000000ff0610050d00030609158e24658f6c59298c080000000200000000000000ff").to_vec();

		test_constructed_instruction_set(instruction_set, expected_serialized_tx);
	}

	#[test]
	fn can_create_transfer_native_instruction_set() {
		let instruction_set = SolanaInstructionBuilder::transfer_native(
			TRANSFER_AMOUNT,
			SolAddress::from_str(TRANSFER_TO_ACCOUNT).unwrap(),
			agg_key(),
			nonce_account(),
			compute_price(),
		);

		// Serialized tx built in `create_transfer_native` test
		let expected_serialized_tx = hex_literal::hex!("01345c86d1be2bcdf2c93c75b6054b6232e5b1e7f2fe7b3ca241d48c8a5f993af3e474bf581b2e9a1543af13104b3f3a53530d849731cc403418da313743a57e0401000306f79d5e026f12edc6443a534b2cdd5072233989b415d7596573e743f3e5b386fb17eb2b10d3377bda2bc7bea65bec6b8372f4fc3463ec2cd6f9fde4b2c633d19231e9528aae784fecbbd0bee129d9539c57be0e90061af6b6f4a5e274654e5bd400000000000000000000000000000000000000000000000000000000000000000306466fe5211732ffecadba72c39be7bc8ce5bbc5f7126b2c439b3a4000000006a7d517192c568ee08a845f73d29788cf035c3145b21ab344d8062ea9400000c27e9074fac5e8d36cf04f94a0606fdd8ddbb420e99a489c7915ce5699e4890004030301050004040000000400090340420f000000000004000502e0930400030200020c0200000000ca9a3b00000000").to_vec();

		test_constructed_instruction_set(instruction_set, expected_serialized_tx);
	}

	#[test]
	fn can_create_transfer_usdc_token_instruction_set() {
		let to_pubkey = SolAddress::from_str(TRANSFER_TO_ACCOUNT).unwrap();
		let to_pubkey_ata =
			crate::sol::sol_tx_core::address_derivation::derive_associated_token_account(
				to_pubkey,
				token_mint_pubkey(),
			)
			.unwrap();

		let instruction_set = SolanaInstructionBuilder::transfer_usdc_token(
			to_pubkey_ata.address,
			TRANSFER_AMOUNT,
			to_pubkey,
			vault_program(),
			vault_program_data_account(),
			token_vault_pda_account(),
			token_vault_ata(),
			token_mint_pubkey(),
			agg_key(),
			nonce_account(),
			compute_price(),
		);

		// Serialized tx built in `create_transfer_token` test
		let expected_serialized_tx = hex_literal::hex!("014b3dcc9d694f8f0175546e0c8b0cedbe4c1a371cac7108d5029b625ced6dee9d38a97458a3dfa3efbc0d26545fec4f7fa199b41317b219b6ff6c93070d8dd10501000a0ef79d5e026f12edc6443a534b2cdd5072233989b415d7596573e743f3e5b386fb17eb2b10d3377bda2bc7bea65bec6b8372f4fc3463ec2cd6f9fde4b2c633d1925ec7baaea7200eb2a66ccd361ee73bc87a7e5222ecedcbc946e97afb59ec4616e91372b3d301c202a633da0a92365a736e462131aecfad1fac47322cf8863ada00000000000000000000000000000000000000000000000000000000000000000306466fe5211732ffecadba72c39be7bc8ce5bbc5f7126b2c439b3a4000000006a7d517192c568ee08a845f73d29788cf035c3145b21ab344d8062ea940000006ddf6e1d765a193d9cbe146ceeb79ac1cb485ed5f5b37913a8cf5857eff00a90e14940a2247d0a8a33650d7dfe12d269ecabce61c1219b5a6dcdb6961026e090fb9ba52b1f09445f1e3a7508d59f0797923acf744fbe2da303fb06da859ee8731e9528aae784fecbbd0bee129d9539c57be0e90061af6b6f4a5e274654e5bd472b5d2051d300b10b74314b7e25ace9998ca66eb2c7fbc10ef130dd67028293c8c97258f4e2489f1bb3d1029148e0d830b5a1399daff1084048e7bd8dbe9f859ab1d2a644046552e73f4d05b5a6ef53848973a9ee9febba42ddefb034b5f5130c27e9074fac5e8d36cf04f94a0606fdd8ddbb420e99a489c7915ce5699e4890005040301060004040000000500090340420f000000000005000502e09304000c0600020a09040701010b0708000d030209071136b4eeaf4a557ebc00ca9a3b0000000006").to_vec();

		test_constructed_instruction_set(instruction_set, expected_serialized_tx);
	}

	#[test]
	fn can_rotate_agg_key() {
		let new_agg_key = SolAddress::from_str(NEW_AGG_KEY).unwrap();

		let instruction_set = SolanaInstructionBuilder::rotate_agg_key(
			new_agg_key,
			nonce_accounts(),
			vault_program(),
			vault_program_data_account(),
			agg_key(),
			nonce_account(),
			compute_price(),
		);

		// Serialized tx built in `create_full_rotation` test
		let expected_serialized_tx = hex_literal::hex!("017663fd8be6c54a3ce492a4aac1f50ed8a1589f8aa091d04b52e6fa8a43f22d359906e21630ca3dd93179e989bc1fdccbae8f9a30f6470ef9d5c17a7625f0050a01000411f79d5e026f12edc6443a534b2cdd5072233989b415d7596573e743f3e5b386fb0e14940a2247d0a8a33650d7dfe12d269ecabce61c1219b5a6dcdb6961026e0917eb2b10d3377bda2bc7bea65bec6b8372f4fc3463ec2cd6f9fde4b2c633d1926744e9d9790761c45a800a074687b5ff47b449a90c722a3852543be5439900448541f57201f277c5f3ffb631d0212e26e7f47749c26c4808718174a0ab2a09a18cd28baa84f2067bbdf24513c2d44e44bf408f2e6da6e60762e3faa4a62a0adbcd644e45426a41a7cb8369b8a0c1c89bb3f86cf278fdd9cc38b0f69784ad5667e392cd98d3284fd551604be95c14cc8e20123e2940ef9fb784e6b591c7442864e5e1869817a4fd88ddf7ab7a5f7252d7c345b39721769888608592912e8ca9acf0f13460b3fd04b7d53d7421fc874ec00eec769cf36480895e1a407bf1249475f2b2e24122be016983be9369965246cc45e1f621d40fba300c56c7ac50c3874df4f83bd213a59c9785110cf83c718f9486c3484f918593bce20c61dc6a96036afecc89e3b031824af6363174d19bbec12d3a13c4a173e5aeb349b63042bc138f00000000000000000000000000000000000000000000000000000000000000000306466fe5211732ffecadba72c39be7bc8ce5bbc5f7126b2c439b3a4000000006a7d517192c568ee08a845f73d29788cf035c3145b21ab344d8062ea940000072b5d2051d300b10b74314b7e25ace9998ca66eb2c7fbc10ef130dd67028293cc27e9074fac5e8d36cf04f94a0606fdd8ddbb420e99a489c7915ce5699e489000e0d03020f0004040000000e00090340420f00000000000e000502e093040010040100030d094e518fabdda5d68b000d02020024070000006744e9d9790761c45a800a074687b5ff47b449a90c722a3852543be5439900440d020b0024070000006744e9d9790761c45a800a074687b5ff47b449a90c722a3852543be5439900440d02090024070000006744e9d9790761c45a800a074687b5ff47b449a90c722a3852543be5439900440d020a0024070000006744e9d9790761c45a800a074687b5ff47b449a90c722a3852543be5439900440d02070024070000006744e9d9790761c45a800a074687b5ff47b449a90c722a3852543be5439900440d02060024070000006744e9d9790761c45a800a074687b5ff47b449a90c722a3852543be5439900440d02040024070000006744e9d9790761c45a800a074687b5ff47b449a90c722a3852543be5439900440d020c0024070000006744e9d9790761c45a800a074687b5ff47b449a90c722a3852543be5439900440d02080024070000006744e9d9790761c45a800a074687b5ff47b449a90c722a3852543be5439900440d02050024070000006744e9d9790761c45a800a074687b5ff47b449a90c722a3852543be543990044").to_vec();

		test_constructed_instruction_set(instruction_set, expected_serialized_tx);
	}

	#[test]
	fn can_create_ccm_native_instruction_set() {
		let ccm_param = ccm_parameter();
		let transfer_param = TransferAssetParams::<Solana> {
			asset: SOL,
			amount: TRANSFER_AMOUNT,
			to: SolPubkey::from_str(TRANSFER_TO_ACCOUNT).unwrap().into(),
		};

		let instruction_set = SolanaInstructionBuilder::ccm_transfer_native(
			transfer_param.amount,
			transfer_param.to,
			ccm_param.source_chain,
			ccm_param.source_address,
			ccm_param.channel_metadata.message.to_vec(),
			ccm_accounts(),
			vault_program(),
			vault_program_data_account(),
			agg_key(),
			nonce_account(),
			compute_price(),
		);

		// Serialized tx built in `create_ccm_native_transfer` test
		let expected_serialized_tx = hex_literal::hex!("014883f2c34f354cb7d99ba52325f27eeb0975cea6c36220f92a82e193cf2f31a954e82e976d02a4411d90ae3a751621de2b180a1779c891d92ee866d8a4c5f0010100070bf79d5e026f12edc6443a534b2cdd5072233989b415d7596573e743f3e5b386fb17eb2b10d3377bda2bc7bea65bec6b8372f4fc3463ec2cd6f9fde4b2c633d19231e9528aae784fecbbd0bee129d9539c57be0e90061af6b6f4a5e274654e5bd47417da8b99d7748127a76b03d61fee69c80dfef73ad2d5503737beedc5a9ed4800000000000000000000000000000000000000000000000000000000000000000306466fe5211732ffecadba72c39be7bc8ce5bbc5f7126b2c439b3a4000000006a7d517187bd16635dad40455fdc2c0c124c68f215675a5dbbacb5f0800000006a7d517192c568ee08a845f73d29788cf035c3145b21ab344d8062ea94000000e14940a2247d0a8a33650d7dfe12d269ecabce61c1219b5a6dcdb6961026e0972b5d2051d300b10b74314b7e25ace9998ca66eb2c7fbc10ef130dd67028293ca73bdf31e341218a693b8772c43ecfcecd4cf35fada09a87ea0f860d028168e5c27e9074fac5e8d36cf04f94a0606fdd8ddbb420e99a489c7915ce5699e4890005040301070004040000000500090340420f000000000005000502e0930400040200020c0200000000ca9a3b0000000009070800020304060a367d050be38042e0b201000000160000000100ffffffffffffffffffffffffffffffffffffffff040000007c1d0f0700ca9a3b00000000").to_vec();

		test_constructed_instruction_set(instruction_set, expected_serialized_tx);
	}

	#[test]
	fn can_create_ccm_usdc_token_instruction_set() {
		let ccm_param = ccm_parameter();
		let to = SolAddress::from_str(TRANSFER_TO_ACCOUNT).unwrap();
		let to_ata = crate::sol::sol_tx_core::address_derivation::derive_associated_token_account(
			to,
			token_mint_pubkey(),
		)
		.unwrap();

		let instruction_set = SolanaInstructionBuilder::ccm_transfer_usdc_token(
			to_ata.address,
			TRANSFER_AMOUNT,
			to,
			ccm_param.source_chain,
			ccm_param.source_address,
			ccm_param.channel_metadata.message.to_vec(),
			ccm_accounts(),
			vault_program(),
			vault_program_data_account(),
			token_vault_pda_account(),
			token_vault_ata(),
			token_mint_pubkey(),
			agg_key(),
			nonce_account(),
			compute_price(),
		);

		// Serialized tx built in `create_ccm_token_transfer` test
		let expected_serialized_tx = hex_literal::hex!("01926f75817ef621f9bbeccc8e08ff55215f8ca412d1f5d8ef3b6b0887d33cbee6c7d01d216a4b68eacc540df25fb88380b6a1bce25d56e832ea1efed6550ef70e01000c11f79d5e026f12edc6443a534b2cdd5072233989b415d7596573e743f3e5b386fb17eb2b10d3377bda2bc7bea65bec6b8372f4fc3463ec2cd6f9fde4b2c633d1925ec7baaea7200eb2a66ccd361ee73bc87a7e5222ecedcbc946e97afb59ec46167417da8b99d7748127a76b03d61fee69c80dfef73ad2d5503737beedc5a9ed48e91372b3d301c202a633da0a92365a736e462131aecfad1fac47322cf8863ada00000000000000000000000000000000000000000000000000000000000000000306466fe5211732ffecadba72c39be7bc8ce5bbc5f7126b2c439b3a4000000006a7d517187bd16635dad40455fdc2c0c124c68f215675a5dbbacb5f0800000006a7d517192c568ee08a845f73d29788cf035c3145b21ab344d8062ea940000006ddf6e1d765a193d9cbe146ceeb79ac1cb485ed5f5b37913a8cf5857eff00a90e14940a2247d0a8a33650d7dfe12d269ecabce61c1219b5a6dcdb6961026e090fb9ba52b1f09445f1e3a7508d59f0797923acf744fbe2da303fb06da859ee8731e9528aae784fecbbd0bee129d9539c57be0e90061af6b6f4a5e274654e5bd472b5d2051d300b10b74314b7e25ace9998ca66eb2c7fbc10ef130dd67028293c8c97258f4e2489f1bb3d1029148e0d830b5a1399daff1084048e7bd8dbe9f859a73bdf31e341218a693b8772c43ecfcecd4cf35fada09a87ea0f860d028168e5ab1d2a644046552e73f4d05b5a6ef53848973a9ee9febba42ddefb034b5f5130c27e9074fac5e8d36cf04f94a0606fdd8ddbb420e99a489c7915ce5699e4890006050301080004040000000600090340420f000000000006000502e09304000e0600020c0b050901010d070a001004020b091136b4eeaf4a557ebc00ca9a3b00000000060d080a000203090b070f366cb8a27b9fdeaa2301000000160000000100ffffffffffffffffffffffffffffffffffffffff040000007c1d0f0700ca9a3b00000000").to_vec();

		test_constructed_instruction_set(instruction_set, expected_serialized_tx);
	}
}<|MERGE_RESOLUTION|>--- conflicted
+++ resolved
@@ -4,18 +4,13 @@
 //! Instructions and Instruction sets with some level of abstraction.
 //! This avoids the need to deal with low level Solana core types.
 
-<<<<<<< HEAD
 use crate::sol::{
 	sol_tx_core::address_derivation::{derive_associated_token_account, derive_fetch_account},
 	Solana,
 };
 use codec::Encode;
 use core::str::FromStr;
-use sol_prim::AccountBump;
-=======
-use cf_primitives::chains::Solana;
 use sol_prim::DerivedAta;
->>>>>>> 0dc66c25
 use sp_std::{vec, vec::Vec};
 
 use crate::{
@@ -56,7 +51,7 @@
 				Ok((
 					fetch_params.deposit_fetch_id,
 					AssetWithDerivedAddress::Sol,
-					historical_fetch_account.0,
+					historical_fetch_account.address,
 				))
 			},
 			SolAsset::SolUsdc => {
@@ -65,12 +60,12 @@
 					token_mint_pubkey,
 				)
 				.map_err(SolanaTransactionBuildingError::FailedToDeriveAddress)?;
-				let historical_fetch_account = derive_fetch_account(ata.0, vault_program)
+				let historical_fetch_account = derive_fetch_account(ata.address, vault_program)
 					.map_err(SolanaTransactionBuildingError::FailedToDeriveAddress)?;
 				Ok((
 					fetch_params.deposit_fetch_id,
 					AssetWithDerivedAddress::Usdc(ata),
-					historical_fetch_account.0,
+					historical_fetch_account.address,
 				))
 			},
 		}
@@ -133,7 +128,6 @@
 	) -> Vec<SolInstruction> {
 		let instructions = decomposed_fetch_params
 			.into_iter()
-<<<<<<< HEAD
 			.map(|(fetch_id, asset, deposit_historical_fetch_account)| match asset {
 				AssetWithDerivedAddress::Sol => VaultProgram::with_id(vault_program).fetch_native(
 					fetch_id.channel_id.to_le_bytes().to_vec(),
@@ -143,42 +137,9 @@
 					fetch_id.address,
 					deposit_historical_fetch_account,
 					system_program_id(),
-=======
-			.map(|(fetch_id, asset)| match asset {
-				AssetWithDerivedAddress::Sol => ProgramInstruction::get_instruction(
-					&VaultProgram::FetchNative {
-						seed: fetch_id.channel_id.to_le_bytes().to_vec(),
-						bump: fetch_id.bump,
-					},
-					vault_program.into(),
-					vec![
-						SolAccountMeta::new_readonly(vault_program_data_account.into(), false),
-						SolAccountMeta::new(agg_key.into(), true),
-						SolAccountMeta::new(fetch_id.address.into(), false),
-						SolAccountMeta::new_readonly(system_program_id.into(), false),
-					],
 				),
-				AssetWithDerivedAddress::Usdc(ata) => ProgramInstruction::get_instruction(
-					&VaultProgram::FetchTokens {
-						seed: fetch_id.channel_id.to_le_bytes().to_vec(),
-						bump: fetch_id.bump,
-						decimals: SOL_USDC_DECIMAL,
-					},
-					vault_program.into(),
-					vec![
-						SolAccountMeta::new_readonly(vault_program_data_account.into(), false),
-						SolAccountMeta::new_readonly(agg_key.into(), true),
-						SolAccountMeta::new_readonly(fetch_id.address.into(), false),
-						SolAccountMeta::new(ata.address.into(), false),
-						SolAccountMeta::new(token_vault_ata.into(), false),
-						SolAccountMeta::new_readonly(token_mint_pubkey.into(), false),
-						SolAccountMeta::new_readonly(token_program_id.into(), false),
-						SolAccountMeta::new_readonly(system_program_id.into(), false),
-					],
->>>>>>> 0dc66c25
-				),
-				AssetWithDerivedAddress::Usdc((ata, _bump)) => VaultProgram::with_id(vault_program)
-					.fetch_tokens(
+				AssetWithDerivedAddress::Usdc(DerivedAta { address: ata, bump: _ }) =>
+					VaultProgram::with_id(vault_program).fetch_tokens(
 						fetch_id.channel_id.to_le_bytes().to_vec(),
 						fetch_id.bump,
 						SOL_USDC_DECIMAL,
