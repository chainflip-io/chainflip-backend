--- conflicted
+++ resolved
@@ -415,14 +415,10 @@
 		TransferAssetParams,
 	};
 
-<<<<<<< HEAD
-	use sol_prim::{consts::SOL_USDC_DECIMAL, DerivedAta};
-=======
 	use sol_prim::{
 		consts::{MAX_TRANSACTION_LENGTH, SOL_USDC_DECIMAL},
 		PdaAndBump,
 	};
->>>>>>> 3e93fc92
 
 	// Arbitrary number used for testing
 	const TEST_COMPUTE_LIMIT: SolComputeLimit = 300_000u32;
