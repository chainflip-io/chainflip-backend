--- conflicted
+++ resolved
@@ -9,7 +9,6 @@
 	Solana,
 };
 use codec::Encode;
-use core::str::FromStr;
 use sol_prim::DerivedAta;
 use sp_std::{vec, vec::Vec};
 
@@ -73,15 +72,15 @@
 }
 
 fn system_program_id() -> SolAddress {
-	SolAddress::from_str(SYSTEM_PROGRAM_ID).unwrap()
+	SYSTEM_PROGRAM_ID
 }
 
 fn sys_var_instructions() -> SolAddress {
-	SolAddress::from_str(SYS_VAR_INSTRUCTIONS).unwrap()
+	SYS_VAR_INSTRUCTIONS
 }
 
 fn token_program_id() -> SolAddress {
-	SolAddress::from_str(TOKEN_PROGRAM_ID).unwrap()
+	TOKEN_PROGRAM_ID
 }
 pub struct SolanaInstructionBuilder;
 
@@ -359,7 +358,7 @@
 				asset,
 			},
 			token_mint_pubkey(),
-			SolAddress::from_str(VAULT_PROGRAM).unwrap(),
+			VAULT_PROGRAM,
 		)
 		.unwrap()
 	}
@@ -391,21 +390,6 @@
 		TOKEN_VAULT_PDA_ACCOUNT
 	}
 
-<<<<<<< HEAD
-	fn upgrade_manager_program_data_account() -> SolAddress {
-		UPGRADE_MANAGER_PROGRAM_DATA_ACCOUNT
-	}
-
-	fn system_program_id() -> SolAddress {
-		crate::sol::consts::SYSTEM_PROGRAM_ID
-	}
-
-	fn sys_var_instructions() -> SolAddress {
-		crate::sol::consts::SYS_VAR_INSTRUCTIONS
-	}
-
-=======
->>>>>>> 644fa3d7
 	fn compute_price() -> SolAmount {
 		COMPUTE_UNIT_PRICE
 	}
@@ -414,13 +398,6 @@
 		TOKEN_VAULT_ASSOCIATED_TOKEN_ACCOUNT
 	}
 
-<<<<<<< HEAD
-	fn token_program_id() -> SolAddress {
-		TOKEN_PROGRAM_ID
-	}
-
-=======
->>>>>>> 644fa3d7
 	fn token_mint_pubkey() -> SolAddress {
 		MINT_PUB_KEY
 	}
