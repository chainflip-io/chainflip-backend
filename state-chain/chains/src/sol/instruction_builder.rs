//! This file contains a Instruction builder for the Solana chain.
//!
//! The builder provides a interface for the API to create raw Solana
//! Instructions and Instruction sets with some level of abstraction.
//! This avoids the need to deal with low level Solana core types.

use sol_prim::consts::{
	LAMPORTS_PER_SIGNATURE, MAX_COMPUTE_UNITS_PER_TRANSACTION, MAX_TRANSACTION_LENGTH,
	MICROLAMPORTS_PER_LAMPORT, SOL_USDC_DECIMAL, SYSTEM_PROGRAM_ID, SYS_VAR_INSTRUCTIONS,
	TOKEN_PROGRAM_ID,
};

use crate::{
	sol::{
		api::{DurableNonceAndAccount, SolanaTransactionBuildingError},
		compute_units_costs::{
			compute_limit_with_buffer, BASE_COMPUTE_UNITS_PER_TX, COMPUTE_UNITS_PER_FETCH_NATIVE,
			COMPUTE_UNITS_PER_FETCH_TOKEN, COMPUTE_UNITS_PER_ROTATION,
			COMPUTE_UNITS_PER_TRANSFER_NATIVE, COMPUTE_UNITS_PER_TRANSFER_TOKEN,
		},
		sol_tx_core::{
			address_derivation::{derive_associated_token_account, derive_fetch_account},
			compute_budget::ComputeBudgetInstruction,
			program_instructions::{InstructionExt, SystemProgramInstruction, VaultProgram},
			token_instructions::AssociatedTokenAccountInstruction,
		},
		SolAddress, SolAmount, SolApiEnvironment, SolAsset, SolCcmAccounts, SolComputeLimit,
		SolInstruction, SolMessage, SolPubkey, SolTransaction, Solana,
	},
	FetchAssetParams, ForeignChainAddress,
};
use sp_std::{vec, vec::Vec};

use super::compute_units_costs::{
	DEFAULT_COMPUTE_UNITS_PER_CCM_TRANSFER, MIN_COMPUTE_LIMIT_PER_CCM_NATIVE_TRANSFER,
	MIN_COMPUTE_LIMIT_PER_CCM_TOKEN_TRANSFER,
};

fn system_program_id() -> SolAddress {
	SYSTEM_PROGRAM_ID
}

fn sys_var_instructions() -> SolAddress {
	SYS_VAR_INSTRUCTIONS
}

fn token_program_id() -> SolAddress {
	TOKEN_PROGRAM_ID
}
pub struct SolanaInstructionBuilder;

impl SolanaInstructionBuilder {
	/// Finalize a Instruction Set. This should be internally called after a instruction set is
	/// complete. This will add some extra instruction required for the integrity of the Solana
	/// Transaction.
	///
	/// Returns the finished Instruction Set to construct the SolTransaction.
	fn finalize(
		mut instructions: Vec<SolInstruction>,
		durable_nonce: DurableNonceAndAccount,
		agg_key: SolPubkey,
		compute_price: SolAmount,
		compute_limit: SolComputeLimit,
	) -> Result<SolTransaction, SolanaTransactionBuildingError> {
		let mut final_instructions = vec![SystemProgramInstruction::advance_nonce_account(
			&durable_nonce.0.into(),
			&agg_key,
		)];

		if compute_price > 0 {
			final_instructions
				.push(ComputeBudgetInstruction::set_compute_unit_price(compute_price));
		}
		final_instructions.push(ComputeBudgetInstruction::set_compute_unit_limit(compute_limit));

		final_instructions.append(&mut instructions);

		// Test serialize the final transaction to obtain its length.
		let transaction = SolTransaction::new_unsigned(SolMessage::new_with_blockhash(
			&final_instructions,
			Some(&agg_key),
			&durable_nonce.1.into(),
		));

		let mock_serialized_tx = transaction
			.clone()
			.finalize_and_serialize()
			.map_err(|_| SolanaTransactionBuildingError::FailedToSerializeFinalTransaction)?;

		if mock_serialized_tx.len() > MAX_TRANSACTION_LENGTH {
			Err(SolanaTransactionBuildingError::FinalTransactionExceededMaxLength(
				mock_serialized_tx.len() as u32,
			))
		} else {
			Ok(transaction)
		}
	}

	/// Create an instruction set to fetch from each `deposit_channel` being passed in.
	/// Used to batch fetch from multiple deposit channels in a single transaction.
	pub fn fetch_from(
		fetch_params: Vec<FetchAssetParams<Solana>>,
		sol_api_environment: SolApiEnvironment,
		agg_key: SolAddress,
		durable_nonce: DurableNonceAndAccount,
		compute_price: SolAmount,
	) -> Result<SolTransaction, SolanaTransactionBuildingError> {
		let mut compute_limit: SolComputeLimit = BASE_COMPUTE_UNITS_PER_TX;
		let instructions = fetch_params
			.into_iter()
			.map(|param| {
				match param.asset {
					SolAsset::Sol => {
						compute_limit += COMPUTE_UNITS_PER_FETCH_NATIVE;
						Ok(VaultProgram::with_id(sol_api_environment.vault_program).fetch_native(
							param.deposit_fetch_id.channel_id.to_le_bytes().to_vec(),
							param.deposit_fetch_id.bump,
							sol_api_environment.vault_program_data_account,
							agg_key,
							param.deposit_fetch_id.address,
							derive_fetch_account(
								param.deposit_fetch_id.address,
								sol_api_environment.vault_program,
							)
							.map_err(SolanaTransactionBuildingError::FailedToDeriveAddress)?
							.address,
							system_program_id(),
						))
					},
					SolAsset::SolUsdc => {
						let ata = derive_associated_token_account(
							param.deposit_fetch_id.address,
							sol_api_environment.usdc_token_mint_pubkey,
						)
						.map_err(SolanaTransactionBuildingError::FailedToDeriveAddress)?;

						compute_limit += COMPUTE_UNITS_PER_FETCH_TOKEN;

						Ok(VaultProgram::with_id(sol_api_environment.vault_program).fetch_tokens(
							param.deposit_fetch_id.channel_id.to_le_bytes().to_vec(),
							param.deposit_fetch_id.bump,
							SOL_USDC_DECIMAL,
							sol_api_environment.vault_program_data_account,
							agg_key,
							param.deposit_fetch_id.address,
							// we can unwrap here since we are in token_asset match arm and every
							// token should have an ata
							ata.address,
							sol_api_environment.usdc_token_vault_ata,
							sol_api_environment.usdc_token_mint_pubkey,
							token_program_id(),
							derive_fetch_account(ata.address, sol_api_environment.vault_program)
								.map_err(SolanaTransactionBuildingError::FailedToDeriveAddress)?
								.address,
							system_program_id(),
						))
					},
				}
			})
			.collect::<Result<Vec<_>, SolanaTransactionBuildingError>>()?;

		Self::finalize(
			instructions,
			durable_nonce,
			agg_key.into(),
			compute_price,
			compute_limit_with_buffer(compute_limit),
		)
	}

	/// Create an instruction set to `transfer` native Asset::Sol from our Vault account to a target
	/// account.
	pub fn transfer_native(
		amount: SolAmount,
		to: SolAddress,
		agg_key: SolAddress,
		durable_nonce: DurableNonceAndAccount,
		compute_price: SolAmount,
	) -> Result<SolTransaction, SolanaTransactionBuildingError> {
		let instructions =
			vec![SystemProgramInstruction::transfer(&agg_key.into(), &to.into(), amount)];

		Self::finalize(
			instructions,
			durable_nonce,
			agg_key.into(),
			compute_price,
			compute_limit_with_buffer(
				BASE_COMPUTE_UNITS_PER_TX + COMPUTE_UNITS_PER_TRANSFER_NATIVE,
			),
		)
	}

	/// Create an instruction to `transfer` token.
	pub fn transfer_token(
		ata: SolAddress,
		amount: SolAmount,
		address: SolAddress,
		vault_program: SolAddress,
		vault_program_data_account: SolAddress,
		token_vault_pda_account: SolAddress,
		token_vault_ata: SolAddress,
		token_mint_pubkey: SolAddress,
		agg_key: SolAddress,
		durable_nonce: DurableNonceAndAccount,
		compute_price: SolAmount,
		token_decimals: u8,
	) -> Result<SolTransaction, SolanaTransactionBuildingError> {
		let instructions = vec![
			AssociatedTokenAccountInstruction::create_associated_token_account_idempotent_instruction(
				&agg_key.into(),
				&address.into(),
				&token_mint_pubkey.into(),
				&ata.into(),
			),
			VaultProgram::with_id(vault_program).transfer_tokens(
				amount,
				token_decimals,
				vault_program_data_account,
				agg_key,
				token_vault_pda_account,
				token_vault_ata,
				ata,
				token_mint_pubkey,
				token_program_id(),
			),
		];

		Self::finalize(
			instructions,
			durable_nonce,
			agg_key.into(),
			compute_price,
			compute_limit_with_buffer(BASE_COMPUTE_UNITS_PER_TX + COMPUTE_UNITS_PER_TRANSFER_TOKEN),
		)
	}

	/// Create an instruction set to rotate the current Vault agg key to the next key.
	pub fn rotate_agg_key(
		new_agg_key: SolAddress,
		all_nonce_accounts: Vec<SolAddress>,
		vault_program: SolAddress,
		vault_program_data_account: SolAddress,
		agg_key: SolAddress,
		durable_nonce: DurableNonceAndAccount,
		compute_price: SolAmount,
	) -> Result<SolTransaction, SolanaTransactionBuildingError> {
		let mut instructions = vec![VaultProgram::with_id(vault_program).rotate_agg_key(
			false,
			vault_program_data_account,
			agg_key,
			new_agg_key,
			system_program_id(),
		)];
		instructions.extend(all_nonce_accounts.into_iter().map(|nonce_account| {
			SystemProgramInstruction::nonce_authorize(
				&nonce_account.into(),
				&agg_key.into(),
				&new_agg_key.into(),
			)
		}));

		Self::finalize(
			instructions,
			durable_nonce,
			agg_key.into(),
			compute_price,
			compute_limit_with_buffer(COMPUTE_UNITS_PER_ROTATION),
		)
	}

	/// Creates an instruction set for CCM messages that transfer native Sol token
	pub fn ccm_transfer_native(
		amount: SolAmount,
		to: SolAddress,
		source_chain: cf_primitives::ForeignChain,
		source_address: Option<ForeignChainAddress>,
		message: Vec<u8>,
		ccm_accounts: SolCcmAccounts,
		vault_program: SolAddress,
		vault_program_data_account: SolAddress,
		agg_key: SolAddress,
		durable_nonce: DurableNonceAndAccount,
		compute_price: SolAmount,
		gas_budget: SolAmount,
	) -> Result<SolTransaction, SolanaTransactionBuildingError> {
		let instructions = vec![
			SystemProgramInstruction::transfer(&agg_key.into(), &to.into(), amount),
			VaultProgram::with_id(vault_program)
				.execute_ccm_native_call(
					source_chain as u32,
					source_address.map_or_else(Vec::new, |address| address.to_source_address()),
					message,
					amount,
					vault_program_data_account,
					agg_key,
					to,
					ccm_accounts.cf_receiver,
					system_program_id(),
					sys_var_instructions(),
				)
				.with_remaining_accounts(ccm_accounts.remaining_account_metas()),
		];

		Self::finalize(
			instructions,
			durable_nonce,
			agg_key.into(),
			compute_price,
			Self::calculate_gas_limit(gas_budget, compute_price, SolAsset::Sol),
		)
	}

	pub fn ccm_transfer_token(
		ata: SolAddress,
		amount: SolAmount,
		to: SolAddress,
		source_chain: cf_primitives::ForeignChain,
		source_address: Option<ForeignChainAddress>,
		message: Vec<u8>,
		ccm_accounts: SolCcmAccounts,
		vault_program: SolAddress,
		vault_program_data_account: SolAddress,
		token_vault_pda_account: SolAddress,
		token_vault_ata: SolAddress,
		token_mint_pubkey: SolAddress,
		agg_key: SolAddress,
		durable_nonce: DurableNonceAndAccount,
		compute_price: SolAmount,
		token_decimals: u8,
		gas_budget: SolAmount,
	) -> Result<SolTransaction, SolanaTransactionBuildingError> {
		let instructions = vec![
		AssociatedTokenAccountInstruction::create_associated_token_account_idempotent_instruction(
			&agg_key.into(),
			&to.into(),
			&token_mint_pubkey.into(),
			&ata.into(),
		),
		VaultProgram::with_id(vault_program).transfer_tokens(
			amount,
			token_decimals,
			vault_program_data_account,
			agg_key,
			token_vault_pda_account,
			token_vault_ata,
			ata,
			token_mint_pubkey,
			token_program_id(),
		),
		VaultProgram::with_id(vault_program).execute_ccm_token_call(
			source_chain as u32,
			source_address.map_or_else(Vec::new, |address| address.to_source_address()),
			message,
			amount,
			vault_program_data_account,
			agg_key,
			ata,
			ccm_accounts.cf_receiver,
			token_program_id(),
			token_mint_pubkey,
			sys_var_instructions(),
		).with_remaining_accounts(ccm_accounts.remaining_account_metas())];

		Self::finalize(
			instructions,
			durable_nonce,
			agg_key.into(),
			compute_price,
			Self::calculate_gas_limit(gas_budget, compute_price, SolAsset::SolUsdc),
		)
	}

	fn calculate_gas_limit(
		gas_budget: SolAmount,
		compute_price: SolAmount,
		asset: SolAsset,
	) -> SolComputeLimit {
		let budget_after_signature = gas_budget.saturating_sub(LAMPORTS_PER_SIGNATURE);
		if compute_price == 0 {
			return DEFAULT_COMPUTE_UNITS_PER_CCM_TRANSFER;
		}
		let compute_budget =
			// Budget is in lamports, compute price is in microlamports/CU
			sp_std::cmp::min(
				MAX_COMPUTE_UNITS_PER_TRANSACTION as u128,
				(budget_after_signature as u128 * MICROLAMPORTS_PER_LAMPORT as u128)
					/ (compute_price as u128),
			) as SolComputeLimit;

		sp_std::cmp::max(
			compute_budget,
			match asset {
				SolAsset::Sol => MIN_COMPUTE_LIMIT_PER_CCM_NATIVE_TRANSFER,
				SolAsset::SolUsdc => MIN_COMPUTE_LIMIT_PER_CCM_TOKEN_TRANSFER,
			},
		)
	}
}

#[cfg(test)]
mod test {
	use cf_primitives::ChannelId;
	use frame_support::{assert_err, assert_ok};

	use super::*;
	use crate::{
		sol::{
			signing_key::SolSigningKey,
			sol_tx_core::{
				address_derivation::derive_deposit_address, signer::Signer, sol_test_values::*,
			},
			SolanaDepositFetchId,
		},
		TransferAssetParams,
	};

	use sol_prim::{
		consts::{MAX_TRANSACTION_LENGTH, SOL_USDC_DECIMAL},
		PdaAndBump,
	};

	// Arbitrary number used for testing
	const TEST_COMPUTE_LIMIT: SolComputeLimit = 300_000u32;

	fn get_fetch_params(
		channel_id: Option<ChannelId>,
		asset: SolAsset,
	) -> crate::FetchAssetParams<Solana> {
		let channel_id = channel_id.unwrap_or(923_601_931u64);
		let PdaAndBump { address, bump } =
			derive_deposit_address(channel_id, api_env().vault_program).unwrap();

		crate::FetchAssetParams {
			deposit_fetch_id: SolanaDepositFetchId { channel_id, address, bump },
			asset,
		}
	}

<<<<<<< HEAD
	fn agg_key() -> SolAddress {
		SolSigningKey::from_bytes(&RAW_KEYPAIR)
			.expect("Key pair generation must succeed")
			.pubkey()
			.into()
	}

	fn durable_nonce() -> DurableNonceAndAccount {
		(NONCE_ACCOUNTS[0], TEST_DURABLE_NONCE)
=======
	fn nonce_account() -> SolAddress {
		NONCE_ACCOUNTS[0]
	}

	fn durable_nonce() -> SolHash {
		TEST_DURABLE_NONCE
>>>>>>> da94e384
	}

	fn api_env() -> SolApiEnvironment {
		SolApiEnvironment {
			vault_program: VAULT_PROGRAM,
			vault_program_data_account: VAULT_PROGRAM_DATA_ACCOUNT,
			token_vault_pda_account: TOKEN_VAULT_PDA_ACCOUNT,
			usdc_token_mint_pubkey: USDC_TOKEN_MINT_PUB_KEY,
			usdc_token_vault_ata: USDC_TOKEN_VAULT_ASSOCIATED_TOKEN_ACCOUNT,
		}
	}

	fn compute_price() -> SolAmount {
		COMPUTE_UNIT_PRICE
	}

	fn nonce_accounts() -> Vec<SolAddress> {
		NONCE_ACCOUNTS.to_vec()
	}

	#[track_caller]
	fn test_constructed_transaction(
		mut transaction: SolTransaction,
		expected_serialized_tx: Vec<u8>,
	) {
		// Obtain required info from Chain Environment
		let durable_nonce = durable_nonce();
		let agg_key_keypair = SolSigningKey::from_bytes(&RAW_KEYPAIR).unwrap();

		// Construct the Transaction and sign it
		transaction.sign(&[&agg_key_keypair], durable_nonce.1.into());

		// println!("{:?}", tx);
		let serialized_tx = transaction
			.clone()
			.finalize_and_serialize()
			.expect("Transaction serialization must succeed");

		println!("Serialized tx length: {:?}", serialized_tx.len());
		assert!(serialized_tx.len() <= MAX_TRANSACTION_LENGTH);

		if serialized_tx != expected_serialized_tx {
			panic!(
				"Transaction mismatch. \nTx: {:?} \nSerialized: {:?}",
				transaction,
				hex::encode(serialized_tx.clone())
			);
		}
	}

	#[test]
	fn can_create_fetch_native_transaction() {
		// Construct the batch fetch instruction set
		let transaction = SolanaInstructionBuilder::fetch_from(
			vec![get_fetch_params(None, SOL)],
			api_env(),
			agg_key(),
			durable_nonce(),
			compute_price(),
		)
		.unwrap();

		// Serialized tx built in `create_fetch_native` test
		let expected_serialized_tx = hex_literal::hex!("0148d83989bd4eb7bfe89c29af09ffb7e88901cf1065914ec7623382b2257cabc21acdd8d8bc095ca733267f22bbc75ecaed11d3e7774c6b6f87d5146ca1b37c0301000509f79d5e026f12edc6443a534b2cdd5072233989b415d7596573e743f3e5b386fb17eb2b10d3377bda2bc7bea65bec6b8372f4fc3463ec2cd6f9fde4b2c633d19233306d43f017cdb7b1a324afdc62c79317d5b93e2e63b870143344134db9c600606b9a783a1a2f182b11e9663561cde6ebc2a7d83e97922c214e25284519a68800000000000000000000000000000000000000000000000000000000000000000306466fe5211732ffecadba72c39be7bc8ce5bbc5f7126b2c439b3a4000000006a7d517192c568ee08a845f73d29788cf035c3145b21ab344d8062ea94000000e14940a2247d0a8a33650d7dfe12d269ecabce61c1219b5a6dcdb6961026e0972b5d2051d300b10b74314b7e25ace9998ca66eb2c7fbc10ef130dd67028293cc27e9074fac5e8d36cf04f94a0606fdd8ddbb420e99a489c7915ce5699e4890004040301060004040000000500090340420f000000000005000502875a000008050700020304158e24658f6c59298c080000000b0c0d3700000000ff").to_vec();

		test_constructed_transaction(transaction, expected_serialized_tx);
	}

	#[test]
	fn can_create_batch_fetch_native_transaction() {
		// Use valid Deposit channel derived from `channel_id`
		let fetch_param_0 = get_fetch_params(Some(0), SOL);
		let fetch_param_1 = get_fetch_params(Some(1), SOL);

		// Construct the batch fetch instruction set
		let transaction = SolanaInstructionBuilder::fetch_from(
			vec![fetch_param_0, fetch_param_1],
			api_env(),
			agg_key(),
			durable_nonce(),
			compute_price(),
		)
		.unwrap();

		// Serialized tx built in `create_fetch_native_in_batch` test
		let expected_serialized_tx = hex_literal::hex!("019e3bef60c12bbb5ba315e3768a735415d6aea628502c685911e0caf72c1e620e309fa75c7069792bda27eba0ddca79beeb588077c6e34ea51e93fa01a93be3010100050bf79d5e026f12edc6443a534b2cdd5072233989b415d7596573e743f3e5b386fb17eb2b10d3377bda2bc7bea65bec6b8372f4fc3463ec2cd6f9fde4b2c633d1921e2fb5dc3bc76acc1a86ef6457885c32189c53b1db8a695267fed8f8d6921ec457965dbc726e7fe35896f2bf0b9c965ebeb488cb0534aed3a6bb35f6343f503c8c21729498a6919298e0c953bd5fc297329663d413cbaac7799a79bd75f7df47ffe38210450436716ebc835b8499c10c957d9fb8c4c8ef5a3c0473cf67b588be00000000000000000000000000000000000000000000000000000000000000000306466fe5211732ffecadba72c39be7bc8ce5bbc5f7126b2c439b3a4000000006a7d517192c568ee08a845f73d29788cf035c3145b21ab344d8062ea94000000e14940a2247d0a8a33650d7dfe12d269ecabce61c1219b5a6dcdb6961026e0972b5d2051d300b10b74314b7e25ace9998ca66eb2c7fbc10ef130dd67028293cc27e9074fac5e8d36cf04f94a0606fdd8ddbb420e99a489c7915ce5699e4890005060301080004040000000700090340420f0000000000070005026bb200000a050900050406158e24658f6c59298c080000000000000000000000fe0a050900020306158e24658f6c59298c080000000100000000000000ff").to_vec();

		test_constructed_transaction(transaction, expected_serialized_tx);
	}

	#[test]
	fn can_create_fetch_token_transaction() {
		// Construct the fetch instruction set
		let transaction = SolanaInstructionBuilder::fetch_from(
			vec![get_fetch_params(Some(0u64), USDC)],
			api_env(),
			agg_key(),
			durable_nonce(),
			compute_price(),
		)
		.unwrap();

		// Serialized tx built in `create_fetch_tokens` test
		let expected_serialized_tx = hex_literal::hex!("01f6faa1394ebce55db0f4b4887818c48d54d0be2dc4ece0eb6d4e411f1204d629a7115f43aaa9c0e7fb77244f0bc30db744f63ed5e0391730aab43ca8a8ca8d020100080df79d5e026f12edc6443a534b2cdd5072233989b415d7596573e743f3e5b386fb17eb2b10d3377bda2bc7bea65bec6b8372f4fc3463ec2cd6f9fde4b2c633d1925f2c4cda9625242d4cc2e114789f8a6b1fcc7b36decda03a639919cdce0be871dd6e0fc50e3b853cb77f36ec4fff9c847d1b12f83ae2535aa98f2bd1d627ad08e91372b3d301c202a633da0a92365a736e462131aecfad1fac47322cf8863ada00000000000000000000000000000000000000000000000000000000000000000306466fe5211732ffecadba72c39be7bc8ce5bbc5f7126b2c439b3a4000000006a7d517192c568ee08a845f73d29788cf035c3145b21ab344d8062ea940000006ddf6e1d765a193d9cbe146ceeb79ac1cb485ed5f5b37913a8cf5857eff00a90e14940a2247d0a8a33650d7dfe12d269ecabce61c1219b5a6dcdb6961026e090fb9ba52b1f09445f1e3a7508d59f0797923acf744fbe2da303fb06da859ee8772b5d2051d300b10b74314b7e25ace9998ca66eb2c7fbc10ef130dd67028293cffe38210450436716ebc835b8499c10c957d9fb8c4c8ef5a3c0473cf67b588bec27e9074fac5e8d36cf04f94a0606fdd8ddbb420e99a489c7915ce5699e4890004050301070004040000000600090340420f0000000000060005024f0a01000b0909000c02040a08030516494710642cb0c646080000000000000000000000fe06").to_vec();

		test_constructed_transaction(transaction, expected_serialized_tx);
	}

	#[test]
	fn can_create_fetch_mixed_asset_multiple_transaction() {
		let transaction = SolanaInstructionBuilder::fetch_from(
			vec![
				get_fetch_params(Some(0u64), USDC),
				get_fetch_params(Some(1u64), USDC),
				get_fetch_params(Some(2u64), SOL),
			],
			api_env(),
			agg_key(),
			durable_nonce(),
			compute_price(),
		)
		.unwrap();

		// Serialized tx built in `create_batch_fetch` test
		let expected_serialized_tx = hex_literal::hex!("0150c470c3e09a4a75b745c238eeb19bac147b466e83e340dcbdd9eec04cbfad0f6452c138d5bbc9871bae658c145892e77ee330af7c710b465713fc2201dd180e01000912f79d5e026f12edc6443a534b2cdd5072233989b415d7596573e743f3e5b386fb17eb2b10d3377bda2bc7bea65bec6b8372f4fc3463ec2cd6f9fde4b2c633d19234ba473530acb5fe214bcf1637a95dd9586131636adc3a27365264e64025a91c55268e2506656a8aafc4689443bad81d0ca129f134075303ca77eefefc1b3b395f2c4cda9625242d4cc2e114789f8a6b1fcc7b36decda03a639919cdce0be871839f5b31e9ce2282c92310f62fa5e69302a0ae2e28ba1b99b0e7d57c10ab84c6bd306154bf886039adbb6f2126a02d730889b6d320507c74f5c0240c8c406454dd6e0fc50e3b853cb77f36ec4fff9c847d1b12f83ae2535aa98f2bd1d627ad08e91372b3d301c202a633da0a92365a736e462131aecfad1fac47322cf8863ada00000000000000000000000000000000000000000000000000000000000000000306466fe5211732ffecadba72c39be7bc8ce5bbc5f7126b2c439b3a4000000006a7d517192c568ee08a845f73d29788cf035c3145b21ab344d8062ea940000006ddf6e1d765a193d9cbe146ceeb79ac1cb485ed5f5b37913a8cf5857eff00a90e14940a2247d0a8a33650d7dfe12d269ecabce61c1219b5a6dcdb6961026e090fb9ba52b1f09445f1e3a7508d59f0797923acf744fbe2da303fb06da859ee871e2fb5dc3bc76acc1a86ef6457885c32189c53b1db8a695267fed8f8d6921ec472b5d2051d300b10b74314b7e25ace9998ca66eb2c7fbc10ef130dd67028293cffe38210450436716ebc835b8499c10c957d9fb8c4c8ef5a3c0473cf67b588bec27e9074fac5e8d36cf04f94a0606fdd8ddbb420e99a489c7915ce5699e48900060903010b0004040000000a00090340420f00000000000a000502df69020010090d001104080e0c070916494710642cb0c646080000000000000000000000fe0610090d000f05080e0c020916494710642cb0c646080000000100000000000000ff0610050d00030609158e24658f6c59298c080000000200000000000000ff").to_vec();

		test_constructed_transaction(transaction, expected_serialized_tx);
	}

	#[test]
	fn can_create_transfer_native_transaction() {
		let transaction = SolanaInstructionBuilder::transfer_native(
			TRANSFER_AMOUNT,
			TRANSFER_TO_ACCOUNT,
			agg_key(),
			durable_nonce(),
			compute_price(),
		)
		.unwrap();

		// Serialized tx built in `create_transfer_native` test
		let expected_serialized_tx = hex_literal::hex!("01cd34e19b7d94e6a4c475f6d3b15a568461ddcec9144b00de60defb84bd3b8145fac2ef29643fd015219ae4caeec1664ef8877810e8d2f0cd0da81115915d190301000306f79d5e026f12edc6443a534b2cdd5072233989b415d7596573e743f3e5b386fb17eb2b10d3377bda2bc7bea65bec6b8372f4fc3463ec2cd6f9fde4b2c633d19231e9528aae784fecbbd0bee129d9539c57be0e90061af6b6f4a5e274654e5bd400000000000000000000000000000000000000000000000000000000000000000306466fe5211732ffecadba72c39be7bc8ce5bbc5f7126b2c439b3a4000000006a7d517192c568ee08a845f73d29788cf035c3145b21ab344d8062ea9400000c27e9074fac5e8d36cf04f94a0606fdd8ddbb420e99a489c7915ce5699e4890004030301050004040000000400090340420f00000000000400050284030000030200020c0200000000ca9a3b00000000").to_vec();

		test_constructed_transaction(transaction, expected_serialized_tx);
	}

	#[test]
	fn can_create_transfer_usdc_token_transaction() {
		let env = api_env();
		let to_pubkey = TRANSFER_TO_ACCOUNT;
		let to_pubkey_ata =
			crate::sol::sol_tx_core::address_derivation::derive_associated_token_account(
				to_pubkey,
				env.usdc_token_mint_pubkey,
			)
			.unwrap();

		let transaction = SolanaInstructionBuilder::transfer_token(
			to_pubkey_ata.address,
			TRANSFER_AMOUNT,
			to_pubkey,
			env.vault_program,
			env.vault_program_data_account,
			env.token_vault_pda_account,
			env.usdc_token_vault_ata,
			env.usdc_token_mint_pubkey,
			agg_key(),
			durable_nonce(),
			compute_price(),
			SOL_USDC_DECIMAL,
		)
		.unwrap();

		// Serialized tx built in `create_transfer_token` test
		let expected_serialized_tx = hex_literal::hex!("013474897b54f54c0cdb96ddd969eafd22d7960742882784621401dae7ad2baeede53bdbc2afc09dbcf11bc31c6c8c0af1a71c1d378ead8655c3718d7f33da3a0b01000a0ef79d5e026f12edc6443a534b2cdd5072233989b415d7596573e743f3e5b386fb17eb2b10d3377bda2bc7bea65bec6b8372f4fc3463ec2cd6f9fde4b2c633d1925ec7baaea7200eb2a66ccd361ee73bc87a7e5222ecedcbc946e97afb59ec4616e91372b3d301c202a633da0a92365a736e462131aecfad1fac47322cf8863ada00000000000000000000000000000000000000000000000000000000000000000306466fe5211732ffecadba72c39be7bc8ce5bbc5f7126b2c439b3a4000000006a7d517192c568ee08a845f73d29788cf035c3145b21ab344d8062ea940000006ddf6e1d765a193d9cbe146ceeb79ac1cb485ed5f5b37913a8cf5857eff00a90e14940a2247d0a8a33650d7dfe12d269ecabce61c1219b5a6dcdb6961026e090fb9ba52b1f09445f1e3a7508d59f0797923acf744fbe2da303fb06da859ee8731e9528aae784fecbbd0bee129d9539c57be0e90061af6b6f4a5e274654e5bd472b5d2051d300b10b74314b7e25ace9998ca66eb2c7fbc10ef130dd67028293c8c97258f4e2489f1bb3d1029148e0d830b5a1399daff1084048e7bd8dbe9f859ab1d2a644046552e73f4d05b5a6ef53848973a9ee9febba42ddefb034b5f5130c27e9074fac5e8d36cf04f94a0606fdd8ddbb420e99a489c7915ce5699e4890005040301060004040000000500090340420f0000000000050005029b2701000c0600020a09040701010b0708000d030209071136b4eeaf4a557ebc00ca9a3b0000000006").to_vec();

		test_constructed_transaction(transaction, expected_serialized_tx);
	}

	#[test]
	fn can_rotate_agg_key() {
		let new_agg_key = NEW_AGG_KEY;
		let env = api_env();
		let transaction = SolanaInstructionBuilder::rotate_agg_key(
			new_agg_key,
			nonce_accounts(),
			env.vault_program,
			env.vault_program_data_account,
			agg_key(),
			durable_nonce(),
			compute_price(),
		)
		.unwrap();

		// Serialized tx built in `create_full_rotation` test
		let expected_serialized_tx = hex_literal::hex!("0180d9ae78d86dbf0895772b959d27110d09d8cb0f9bb388cbc84a53372b568ea56cb9f235f05bf59446a18b9e9babdf61e7194cd6f838d6fd6a741e6f60cc300d01000411f79d5e026f12edc6443a534b2cdd5072233989b415d7596573e743f3e5b386fb0e14940a2247d0a8a33650d7dfe12d269ecabce61c1219b5a6dcdb6961026e0917eb2b10d3377bda2bc7bea65bec6b8372f4fc3463ec2cd6f9fde4b2c633d1926744e9d9790761c45a800a074687b5ff47b449a90c722a3852543be5439900448541f57201f277c5f3ffb631d0212e26e7f47749c26c4808718174a0ab2a09a18cd28baa84f2067bbdf24513c2d44e44bf408f2e6da6e60762e3faa4a62a0adbcd644e45426a41a7cb8369b8a0c1c89bb3f86cf278fdd9cc38b0f69784ad5667e392cd98d3284fd551604be95c14cc8e20123e2940ef9fb784e6b591c7442864e5e1869817a4fd88ddf7ab7a5f7252d7c345b39721769888608592912e8ca9acf0f13460b3fd04b7d53d7421fc874ec00eec769cf36480895e1a407bf1249475f2b2e24122be016983be9369965246cc45e1f621d40fba300c56c7ac50c3874df4f83bd213a59c9785110cf83c718f9486c3484f918593bce20c61dc6a96036afecc89e3b031824af6363174d19bbec12d3a13c4a173e5aeb349b63042bc138f00000000000000000000000000000000000000000000000000000000000000000306466fe5211732ffecadba72c39be7bc8ce5bbc5f7126b2c439b3a4000000006a7d517192c568ee08a845f73d29788cf035c3145b21ab344d8062ea940000072b5d2051d300b10b74314b7e25ace9998ca66eb2c7fbc10ef130dd67028293cc27e9074fac5e8d36cf04f94a0606fdd8ddbb420e99a489c7915ce5699e489000e0d03020f0004040000000e00090340420f00000000000e000502e02e000010040100030d094e518fabdda5d68b000d02020024070000006744e9d9790761c45a800a074687b5ff47b449a90c722a3852543be5439900440d020b0024070000006744e9d9790761c45a800a074687b5ff47b449a90c722a3852543be5439900440d02090024070000006744e9d9790761c45a800a074687b5ff47b449a90c722a3852543be5439900440d020a0024070000006744e9d9790761c45a800a074687b5ff47b449a90c722a3852543be5439900440d02070024070000006744e9d9790761c45a800a074687b5ff47b449a90c722a3852543be5439900440d02060024070000006744e9d9790761c45a800a074687b5ff47b449a90c722a3852543be5439900440d02040024070000006744e9d9790761c45a800a074687b5ff47b449a90c722a3852543be5439900440d020c0024070000006744e9d9790761c45a800a074687b5ff47b449a90c722a3852543be5439900440d02080024070000006744e9d9790761c45a800a074687b5ff47b449a90c722a3852543be5439900440d02050024070000006744e9d9790761c45a800a074687b5ff47b449a90c722a3852543be543990044").to_vec();

		test_constructed_transaction(transaction, expected_serialized_tx);
	}

	#[test]
	fn can_calculate_gas_limit() {
		const TEST_EGRESS_BUDGET: SolAmount = 500_000;
		const TEST_COMPUTE_PRICE: SolAmount = 2_000_000;

		let compute_price_lamports = TEST_COMPUTE_PRICE.div_ceil(MICROLAMPORTS_PER_LAMPORT.into());
		for asset in &[SolAsset::Sol, SolAsset::SolUsdc] {
			let mut tx_compute_limit: u32 = SolanaInstructionBuilder::calculate_gas_limit(
				TEST_EGRESS_BUDGET * compute_price_lamports + LAMPORTS_PER_SIGNATURE,
				TEST_COMPUTE_PRICE,
				*asset,
			);
			assert_eq!(tx_compute_limit as u64, TEST_EGRESS_BUDGET);

			// Rounded down
			assert_eq!(
				SolanaInstructionBuilder::calculate_gas_limit(
					(TEST_EGRESS_BUDGET + 1) as SolAmount + LAMPORTS_PER_SIGNATURE,
					(MICROLAMPORTS_PER_LAMPORT * 10) as SolAmount,
					*asset,
				),
				SolanaInstructionBuilder::calculate_gas_limit(
					(TEST_EGRESS_BUDGET + 9) as SolAmount + LAMPORTS_PER_SIGNATURE,
					(MICROLAMPORTS_PER_LAMPORT * 10) as SolAmount,
					*asset,
				)
			);
			assert_eq!(
				SolanaInstructionBuilder::calculate_gas_limit(
					(TEST_EGRESS_BUDGET + 1) as SolAmount * compute_price_lamports +
						LAMPORTS_PER_SIGNATURE,
					(MICROLAMPORTS_PER_LAMPORT * 10) as SolAmount,
					*asset,
				),
				SolanaInstructionBuilder::calculate_gas_limit(
					TEST_EGRESS_BUDGET as SolAmount * compute_price_lamports +
						LAMPORTS_PER_SIGNATURE,
					(MICROLAMPORTS_PER_LAMPORT * 10) as SolAmount,
					*asset,
				)
			);

			// Test SolComputeLimit saturation
			assert_eq!(
				SolanaInstructionBuilder::calculate_gas_limit(
					(SolComputeLimit::MAX as SolAmount) * 2 * compute_price_lamports +
						LAMPORTS_PER_SIGNATURE,
					TEST_COMPUTE_PRICE,
					*asset,
				),
				MAX_COMPUTE_UNITS_PER_TRANSACTION
			);

			// Test upper cap
			tx_compute_limit = SolanaInstructionBuilder::calculate_gas_limit(
				MAX_COMPUTE_UNITS_PER_TRANSACTION as u64 * compute_price_lamports * 2,
				TEST_COMPUTE_PRICE,
				*asset,
			);
			assert_eq!(tx_compute_limit, MAX_COMPUTE_UNITS_PER_TRANSACTION);

			tx_compute_limit =
				SolanaInstructionBuilder::calculate_gas_limit(TEST_EGRESS_BUDGET, 0, *asset);
			assert_eq!(tx_compute_limit, DEFAULT_COMPUTE_UNITS_PER_CCM_TRANSFER);
		}

		// Test lower cap
		let mut tx_compute_limit =
			SolanaInstructionBuilder::calculate_gas_limit(10u64, 1, SolAsset::Sol);
		assert_eq!(tx_compute_limit, MIN_COMPUTE_LIMIT_PER_CCM_NATIVE_TRANSFER);

		tx_compute_limit =
			SolanaInstructionBuilder::calculate_gas_limit(10u64, 1, SolAsset::SolUsdc);
		assert_eq!(tx_compute_limit, MIN_COMPUTE_LIMIT_PER_CCM_TOKEN_TRANSFER);
	}

	#[test]
	fn can_create_ccm_native_transaction() {
		let ccm_param = ccm_parameter();
		let transfer_param = TransferAssetParams::<Solana> {
			asset: SOL,
			amount: TRANSFER_AMOUNT,
			to: TRANSFER_TO_ACCOUNT,
		};
		let env = api_env();

		let transaction = SolanaInstructionBuilder::ccm_transfer_native(
			transfer_param.amount,
			transfer_param.to,
			ccm_param.source_chain,
			ccm_param.source_address,
			ccm_param.channel_metadata.message.to_vec(),
			ccm_accounts(),
			env.vault_program,
			env.vault_program_data_account,
			agg_key(),
			durable_nonce(),
			compute_price(),
			(TEST_COMPUTE_LIMIT as u128 * compute_price() as u128)
				.div_ceil(MICROLAMPORTS_PER_LAMPORT.into()) as u64 +
				LAMPORTS_PER_SIGNATURE,
		)
		.unwrap();

		// Serialized tx built in `create_ccm_native_transfer` test
		let expected_serialized_tx = hex_literal::hex!("019934f0927bb3344080fc333956498280e7ff8959d7ad93e9f894cab5df74223752c3e6fc3607fec8b0a266d36a10b85bf3b9e4ab97f8204924130407c991690c0100070bf79d5e026f12edc6443a534b2cdd5072233989b415d7596573e743f3e5b386fb17eb2b10d3377bda2bc7bea65bec6b8372f4fc3463ec2cd6f9fde4b2c633d19231e9528aae784fecbbd0bee129d9539c57be0e90061af6b6f4a5e274654e5bd47417da8b99d7748127a76b03d61fee69c80dfef73ad2d5503737beedc5a9ed4800000000000000000000000000000000000000000000000000000000000000000306466fe5211732ffecadba72c39be7bc8ce5bbc5f7126b2c439b3a4000000006a7d517187bd16635dad40455fdc2c0c124c68f215675a5dbbacb5f0800000006a7d517192c568ee08a845f73d29788cf035c3145b21ab344d8062ea94000000e14940a2247d0a8a33650d7dfe12d269ecabce61c1219b5a6dcdb6961026e0972b5d2051d300b10b74314b7e25ace9998ca66eb2c7fbc10ef130dd67028293ca73bdf31e341218a693b8772c43ecfcecd4cf35fada09a87ea0f860d028168e5c27e9074fac5e8d36cf04f94a0606fdd8ddbb420e99a489c7915ce5699e4890005040301070004040000000500090340420f000000000005000502e0930400040200020c0200000000ca9a3b0000000009070800020304060a347d050be38042e0b20100000014000000ffffffffffffffffffffffffffffffffffffffff040000007c1d0f0700ca9a3b00000000").to_vec();

		test_constructed_transaction(transaction, expected_serialized_tx);
	}

	#[test]
	fn can_create_ccm_usdc_token_transaction() {
		let env = api_env();
		let ccm_param = ccm_parameter();
		let to = TRANSFER_TO_ACCOUNT;
		let to_ata = crate::sol::sol_tx_core::address_derivation::derive_associated_token_account(
			to,
			env.usdc_token_mint_pubkey,
		)
		.unwrap();

		let transaction = SolanaInstructionBuilder::ccm_transfer_token(
			to_ata.address,
			TRANSFER_AMOUNT,
			to,
			ccm_param.source_chain,
			ccm_param.source_address,
			ccm_param.channel_metadata.message.to_vec(),
			ccm_accounts(),
			env.vault_program,
			env.vault_program_data_account,
			env.token_vault_pda_account,
			env.usdc_token_vault_ata,
			env.usdc_token_mint_pubkey,
			agg_key(),
			durable_nonce(),
			compute_price(),
			SOL_USDC_DECIMAL,
			(TEST_COMPUTE_LIMIT as u128 * compute_price() as u128)
				.div_ceil(MICROLAMPORTS_PER_LAMPORT.into()) as u64 +
				LAMPORTS_PER_SIGNATURE,
		)
		.unwrap();

		// Serialized tx built in `create_ccm_token_transfer` test
		let expected_serialized_tx = hex_literal::hex!("01b129476ffae4b80e116ceb457e9da19236c663373bc52d4e7cb5973429fb6157f74ac71e3168a286d7df90a1e259872cb64db6ee84fd6b44d504f529a5e8ea0c01000c11f79d5e026f12edc6443a534b2cdd5072233989b415d7596573e743f3e5b386fb17eb2b10d3377bda2bc7bea65bec6b8372f4fc3463ec2cd6f9fde4b2c633d1925ec7baaea7200eb2a66ccd361ee73bc87a7e5222ecedcbc946e97afb59ec46167417da8b99d7748127a76b03d61fee69c80dfef73ad2d5503737beedc5a9ed48e91372b3d301c202a633da0a92365a736e462131aecfad1fac47322cf8863ada00000000000000000000000000000000000000000000000000000000000000000306466fe5211732ffecadba72c39be7bc8ce5bbc5f7126b2c439b3a4000000006a7d517187bd16635dad40455fdc2c0c124c68f215675a5dbbacb5f0800000006a7d517192c568ee08a845f73d29788cf035c3145b21ab344d8062ea940000006ddf6e1d765a193d9cbe146ceeb79ac1cb485ed5f5b37913a8cf5857eff00a90e14940a2247d0a8a33650d7dfe12d269ecabce61c1219b5a6dcdb6961026e090fb9ba52b1f09445f1e3a7508d59f0797923acf744fbe2da303fb06da859ee8731e9528aae784fecbbd0bee129d9539c57be0e90061af6b6f4a5e274654e5bd472b5d2051d300b10b74314b7e25ace9998ca66eb2c7fbc10ef130dd67028293c8c97258f4e2489f1bb3d1029148e0d830b5a1399daff1084048e7bd8dbe9f859a73bdf31e341218a693b8772c43ecfcecd4cf35fada09a87ea0f860d028168e5ab1d2a644046552e73f4d05b5a6ef53848973a9ee9febba42ddefb034b5f5130c27e9074fac5e8d36cf04f94a0606fdd8ddbb420e99a489c7915ce5699e4890006050301080004040000000600090340420f000000000006000502e09304000e0600020c0b050901010d070a001004020b091136b4eeaf4a557ebc00ca9a3b00000000060d080a000203090b070f346cb8a27b9fdeaa230100000014000000ffffffffffffffffffffffffffffffffffffffff040000007c1d0f0700ca9a3b00000000").to_vec();

		test_constructed_transaction(transaction, expected_serialized_tx);
	}

	#[test]
	fn transactions_above_max_lengths_will_fail() {
		// with 28 Fetches, the length is 1232 <= 1232
		assert_ok!(SolanaInstructionBuilder::fetch_from(
			[get_fetch_params(None, SOL); 28].to_vec(),
			api_env(),
			agg_key(),
			durable_nonce(),
			compute_price(),
		));

		assert_err!(
			SolanaInstructionBuilder::fetch_from(
				[get_fetch_params(None, SOL); 29].to_vec(),
				api_env(),
				agg_key(),
				durable_nonce(),
				compute_price(),
			),
			SolanaTransactionBuildingError::FinalTransactionExceededMaxLength(1261)
		);
	}
}<|MERGE_RESOLUTION|>--- conflicted
+++ resolved
@@ -407,9 +407,7 @@
 	use crate::{
 		sol::{
 			signing_key::SolSigningKey,
-			sol_tx_core::{
-				address_derivation::derive_deposit_address, signer::Signer, sol_test_values::*,
-			},
+			sol_tx_core::{address_derivation::derive_deposit_address, sol_test_values::*},
 			SolanaDepositFetchId,
 		},
 		TransferAssetParams,
@@ -437,24 +435,8 @@
 		}
 	}
 
-<<<<<<< HEAD
-	fn agg_key() -> SolAddress {
-		SolSigningKey::from_bytes(&RAW_KEYPAIR)
-			.expect("Key pair generation must succeed")
-			.pubkey()
-			.into()
-	}
-
 	fn durable_nonce() -> DurableNonceAndAccount {
 		(NONCE_ACCOUNTS[0], TEST_DURABLE_NONCE)
-=======
-	fn nonce_account() -> SolAddress {
-		NONCE_ACCOUNTS[0]
-	}
-
-	fn durable_nonce() -> SolHash {
-		TEST_DURABLE_NONCE
->>>>>>> da94e384
 	}
 
 	fn api_env() -> SolApiEnvironment {
