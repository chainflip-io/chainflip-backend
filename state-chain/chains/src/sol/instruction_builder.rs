--- conflicted
+++ resolved
@@ -9,16 +9,11 @@
 	Solana,
 };
 use codec::Encode;
-<<<<<<< HEAD
-use sol_prim::DerivedAta;
-=======
-use core::str::FromStr;
 use sol_prim::{
 	consts::{SOL_USDC_DECIMAL, SYSTEM_PROGRAM_ID, SYS_VAR_INSTRUCTIONS, TOKEN_PROGRAM_ID},
 	DerivedAta,
 };
 
->>>>>>> 86a3b789
 use sp_std::{vec, vec::Vec};
 
 use crate::{
@@ -353,7 +348,6 @@
 		},
 		TransferAssetParams,
 	};
-	use core::str::FromStr;
 	use sol_prim::consts::MAX_TRANSACTION_LENGTH;
 
 	fn get_decomposed_fetch_params(
