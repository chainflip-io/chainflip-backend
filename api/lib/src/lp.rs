use super::SimpleSubmissionApi;
use anyhow::{bail, Context, Result};
use async_trait::async_trait;
pub use cf_amm::{
	common::{Amount, PoolPairsMap, Side, Tick},
	range_orders::Liquidity,
};
use cf_chains::address::EncodedAddress;
use cf_primitives::{Asset, AssetAmount, BasisPoints, BlockNumber, EgressId};
use chainflip_engine::state_chain_observer::client::{
	extrinsic_api::signed::{SignedExtrinsicApi, UntilInBlock, WaitFor, WaitForResult},
	StateChainClient,
};
use pallet_cf_pools::{AssetPair, IncreaseOrDecrease, OrderId, RangeOrderSize};
use serde::{Deserialize, Serialize};
use sp_core::{H256, U256};
use state_chain_runtime::RuntimeCall;
use std::ops::Range;

#[derive(Debug, Serialize, Deserialize, Clone)]
#[serde(rename_all = "snake_case")]
pub enum ApiWaitForResult<T> {
	TxHash(H256),
	TxDetails { tx_hash: H256, response: T },
}

impl<T> ApiWaitForResult<T> {
	pub fn map_details<R>(self, f: impl FnOnce(T) -> R) -> ApiWaitForResult<R> {
		match self {
			ApiWaitForResult::TxHash(hash) => ApiWaitForResult::TxHash(hash),
			ApiWaitForResult::TxDetails { response, tx_hash } =>
				ApiWaitForResult::TxDetails { tx_hash, response: f(response) },
		}
	}

	#[track_caller]
	pub fn unwrap_details(self) -> T {
		match self {
			ApiWaitForResult::TxHash(_) => panic!("unwrap_details called on TransactionHash"),
			ApiWaitForResult::TxDetails { response, .. } => response,
		}
	}
}

pub mod types {
	use super::*;

	#[derive(Serialize, Deserialize, Clone)]
	pub struct RangeOrder {
		pub base_asset: Asset,
		pub quote_asset: Asset,
		pub id: U256,
		pub tick_range: Range<Tick>,
		pub liquidity_total: U256,
		pub collected_fees: PoolPairsMap<U256>,
		pub size_change: Option<IncreaseOrDecrease<RangeOrderChange>>,
	}

	#[derive(Serialize, Deserialize, Clone)]
	pub struct RangeOrderChange {
		pub liquidity: U256,
		pub amounts: PoolPairsMap<U256>,
	}

	#[derive(Serialize, Deserialize, Clone)]
	pub struct LimitOrder {
		pub base_asset: Asset,
		pub quote_asset: Asset,
		pub side: Side,
		pub id: U256,
		pub tick: Tick,
		pub sell_amount_total: U256,
		pub collected_fees: U256,
		pub bought_amount: U256,
		pub sell_amount_change: Option<IncreaseOrDecrease<U256>>,
	}
}

fn collect_range_order_returns(
	events: impl IntoIterator<Item = state_chain_runtime::RuntimeEvent>,
) -> Vec<types::RangeOrder> {
	events
		.into_iter()
		.filter_map(|event| match event {
			state_chain_runtime::RuntimeEvent::LiquidityPools(
				pallet_cf_pools::Event::RangeOrderUpdated {
					size_change,
					liquidity_total,
					collected_fees,
					tick_range,
					asset_pair,
					id,
					..
				},
			) => Some(types::RangeOrder {
<<<<<<< HEAD
				base_asset: asset_pair.base().into(),
				quote_asset: asset_pair.quote().into(),
=======
				base_asset,
				quote_asset,
>>>>>>> 6aa4ffa2
				id: id.into(),
				size_change: size_change.map(|increase_or_decrese| {
					increase_or_decrese.map(|range_order_change| types::RangeOrderChange {
						liquidity: range_order_change.liquidity.into(),
						amounts: range_order_change.amounts.map(|amount| amount.into()),
					})
				}),
				liquidity_total: liquidity_total.into(),
				tick_range,
				collected_fees: collected_fees.map(Into::into),
			}),
			_ => None,
		})
		.collect()
}

fn collect_limit_order_returns(
	events: impl IntoIterator<Item = state_chain_runtime::RuntimeEvent>,
) -> Vec<types::LimitOrder> {
	events
		.into_iter()
		.filter_map(|event| match event {
			state_chain_runtime::RuntimeEvent::LiquidityPools(
				pallet_cf_pools::Event::LimitOrderUpdated {
					sell_amount_change,
					sell_amount_total,
					collected_fees,
					bought_amount,
					tick,
					asset_pair,
					side,
					id,
					..
				},
			) => Some(types::LimitOrder {
<<<<<<< HEAD
				base_asset: asset_pair.base().into(),
				quote_asset: asset_pair.quote().into(),
=======
				base_asset,
				quote_asset,
>>>>>>> 6aa4ffa2
				side,
				id: id.into(),
				tick,
				sell_amount_total: sell_amount_total.into(),
				collected_fees: collected_fees.into(),
				bought_amount: bought_amount.into(),
				sell_amount_change: sell_amount_change
					.map(|increase_or_decrese| increase_or_decrese.map(|amount| amount.into())),
			}),
			_ => None,
		})
		.collect()
}

impl LpApi for StateChainClient {}

fn into_api_wait_for_result<T>(
	from: WaitForResult,
	map_events: impl FnOnce(Vec<state_chain_runtime::RuntimeEvent>) -> T,
) -> ApiWaitForResult<T> {
	match from {
		WaitForResult::TransactionHash(tx_hash) => ApiWaitForResult::TxHash(tx_hash),
		WaitForResult::Details(details) => {
			let (tx_hash, events, ..) = details;
			ApiWaitForResult::TxDetails { tx_hash, response: map_events(events) }
		},
	}
}

#[async_trait]
pub trait LpApi: SignedExtrinsicApi + Sized + Send + Sync + 'static {
	async fn register_liquidity_refund_address(&self, address: EncodedAddress) -> Result<H256> {
		let (tx_hash, ..) = self
			.submit_signed_extrinsic(RuntimeCall::from(
				pallet_cf_lp::Call::register_liquidity_refund_address { address },
			))
			.await
			.until_in_block()
			.await
			.context("Registration for Liquidity Refund Address failed.")?;
		Ok(tx_hash)
	}

	async fn request_liquidity_deposit_address(
		&self,
		asset: Asset,
		wait_for: WaitFor,
		boost_fee: Option<BasisPoints>,
	) -> Result<ApiWaitForResult<EncodedAddress>> {
		let wait_for_result = self
			.submit_signed_extrinsic_wait_for(
				pallet_cf_lp::Call::request_liquidity_deposit_address {
					asset,
					boost_fee: boost_fee.unwrap_or_default(),
				},
				wait_for,
			)
			.await?;

		Ok(match wait_for_result {
			WaitForResult::TransactionHash(tx_hash) => return Ok(ApiWaitForResult::TxHash(tx_hash)),
			WaitForResult::Details(details) => {
				let (tx_hash, events, ..) = details;
				let encoded_address = events
					.into_iter()
					.find_map(|event| match event {
						state_chain_runtime::RuntimeEvent::LiquidityProvider(
							pallet_cf_lp::Event::LiquidityDepositAddressReady {
								deposit_address,
								..
							},
						) => Some(deposit_address),
						_ => None,
					})
					.ok_or_else(|| {
						anyhow::anyhow!("No LiquidityDepositAddressReady event was found")
					})?;

				ApiWaitForResult::TxDetails { tx_hash, response: encoded_address }
			},
		})
	}

	async fn withdraw_asset(
		&self,
		amount: AssetAmount,
		asset: Asset,
		destination_address: EncodedAddress,
		wait_for: WaitFor,
	) -> Result<ApiWaitForResult<EgressId>> {
		if amount == 0 {
			bail!("Withdrawal amount must be greater than 0");
		}

		let wait_for_result = self
			.submit_signed_extrinsic_wait_for(
				pallet_cf_lp::Call::withdraw_asset { amount, asset, destination_address },
				wait_for,
			)
			.await?;

		Ok(match wait_for_result {
			WaitForResult::TransactionHash(tx_hash) => return Ok(ApiWaitForResult::TxHash(tx_hash)),
			WaitForResult::Details(details) => {
				let (tx_hash, events, ..) = details;
				let egress_id = events
					.into_iter()
					.find_map(|event| match event {
						state_chain_runtime::RuntimeEvent::LiquidityProvider(
							pallet_cf_lp::Event::WithdrawalEgressScheduled { egress_id, .. },
						) => Some(egress_id),
						_ => None,
					})
					.ok_or_else(|| {
						anyhow::anyhow!("No WithdrawalEgressScheduled event was found")
					})?;

				ApiWaitForResult::TxDetails { tx_hash, response: egress_id }
			},
		})
	}

	async fn update_range_order(
		&self,
		asset_pair: AssetPair,
		id: OrderId,
		option_tick_range: Option<Range<Tick>>,
		size_change: IncreaseOrDecrease<RangeOrderSize>,
		wait_for: WaitFor,
	) -> Result<ApiWaitForResult<Vec<types::RangeOrder>>> {
		// Submit the mint order
		Ok(into_api_wait_for_result(
			self.submit_signed_extrinsic_wait_for(
				pallet_cf_pools::Call::update_range_order {
					asset_pair,
					id,
					option_tick_range,
					size_change,
				},
				wait_for,
			)
			.await?,
			collect_range_order_returns,
		))
	}

	async fn set_range_order(
		&self,
		asset_pair: AssetPair,
		id: OrderId,
		option_tick_range: Option<Range<Tick>>,
		size: RangeOrderSize,
		wait_for: WaitFor,
	) -> Result<ApiWaitForResult<Vec<types::RangeOrder>>> {
		// Submit the mint order
		Ok(into_api_wait_for_result(
			self.submit_signed_extrinsic_wait_for(
				pallet_cf_pools::Call::set_range_order { asset_pair, id, option_tick_range, size },
				wait_for,
			)
			.await?,
			collect_range_order_returns,
		))
	}

	#[allow(clippy::too_many_arguments)]
	async fn update_limit_order(
		&self,
		asset_pair: AssetPair,
		side: Side,
		id: OrderId,
		option_tick: Option<Tick>,
		amount_change: IncreaseOrDecrease<AssetAmount>,
		dispatch_at: Option<BlockNumber>,
		wait_for: WaitFor,
	) -> Result<ApiWaitForResult<Vec<types::LimitOrder>>> {
		self.scheduled_or_immediate(
			pallet_cf_pools::Call::update_limit_order {
				asset_pair,
				side,
				id,
				option_tick,
				amount_change,
			},
			dispatch_at,
			wait_for,
		)
		.await
	}

	#[allow(clippy::too_many_arguments)]
	async fn set_limit_order(
		&self,
		asset_pair: AssetPair,
		side: Side,
		id: OrderId,
		option_tick: Option<Tick>,
		sell_amount: AssetAmount,
		dispatch_at: Option<BlockNumber>,
		wait_for: WaitFor,
	) -> Result<ApiWaitForResult<Vec<types::LimitOrder>>> {
		self.scheduled_or_immediate(
			pallet_cf_pools::Call::set_limit_order {
				asset_pair,
				side,
				id,
				option_tick,
				sell_amount,
			},
			dispatch_at,
			wait_for,
		)
		.await
	}

	async fn scheduled_or_immediate(
		&self,
		call: pallet_cf_pools::Call<state_chain_runtime::Runtime>,
		dispatch_at: Option<BlockNumber>,
		wait_for: WaitFor,
	) -> Result<ApiWaitForResult<Vec<types::LimitOrder>>> {
		Ok(into_api_wait_for_result(
			if let Some(dispatch_at) = dispatch_at {
				self.submit_signed_extrinsic_wait_for(
					pallet_cf_pools::Call::schedule_limit_order_update {
						call: Box::new(call),
						dispatch_at,
					},
					wait_for,
				)
				.await?
			} else {
				self.submit_signed_extrinsic_wait_for(call, wait_for).await?
			},
			collect_limit_order_returns,
		))
	}

	async fn register_account(&self) -> Result<H256> {
		self.simple_submission_with_dry_run(pallet_cf_lp::Call::register_lp_account {})
			.await
			.context("Could not register liquidity provider")
	}

	async fn deregister_account(&self) -> Result<H256> {
		self.simple_submission_with_dry_run(pallet_cf_lp::Call::deregister_lp_account {})
			.await
			.context("Could not de-register liquidity provider")
	}
}<|MERGE_RESOLUTION|>--- conflicted
+++ resolved
@@ -93,13 +93,8 @@
 					..
 				},
 			) => Some(types::RangeOrder {
-<<<<<<< HEAD
 				base_asset: asset_pair.base().into(),
 				quote_asset: asset_pair.quote().into(),
-=======
-				base_asset,
-				quote_asset,
->>>>>>> 6aa4ffa2
 				id: id.into(),
 				size_change: size_change.map(|increase_or_decrese| {
 					increase_or_decrese.map(|range_order_change| types::RangeOrderChange {
@@ -135,13 +130,8 @@
 					..
 				},
 			) => Some(types::LimitOrder {
-<<<<<<< HEAD
 				base_asset: asset_pair.base().into(),
 				quote_asset: asset_pair.quote().into(),
-=======
-				base_asset,
-				quote_asset,
->>>>>>> 6aa4ffa2
 				side,
 				id: id.into(),
 				tick,
