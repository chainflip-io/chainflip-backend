--- conflicted
+++ resolved
@@ -64,15 +64,9 @@
 
 	#[derive(Serialize, Deserialize, Clone)]
 	pub struct LimitOrder {
-<<<<<<< HEAD
-		pub base_asset: Asset,
-		pub quote_asset: Asset,
-		pub side: Side,
-=======
 		pub base_asset: OldAsset,
 		pub quote_asset: OldAsset,
-		pub side: Order,
->>>>>>> db26f682
+		pub side: Side,
 		pub id: U256,
 		pub tick: Tick,
 		pub sell_amount_total: U256,
