use std::sync::Arc;

use anyhow::{anyhow, bail, Context, Result};
use async_trait::async_trait;
use cf_chains::{
	address::EncodedAddress,
	eth::{to_ethereum_address, Address as EthereumAddress},
	CcmChannelMetadata, ForeignChain,
};
use cf_primitives::{AccountRole, Asset, BasisPoints, ChannelId};
use futures::FutureExt;
use pallet_cf_validator::MAX_LENGTH_FOR_VANITY_NAME;
use serde::Serialize;
use sp_consensus_aura::sr25519::AuthorityId as AuraId;
use sp_core::{ed25519::Public as EdPublic, sr25519::Public as SrPublic, Bytes, Pair, H256};
use sp_finality_grandpa::AuthorityId as GrandpaId;
use state_chain_runtime::{opaque::SessionKeys, RuntimeCall};
use zeroize::Zeroize;

pub use sp_core::crypto::AccountId32;
pub mod primitives {
	pub use cf_primitives::*;
	pub use pallet_cf_governance::ProposalId;
	pub use state_chain_runtime::Hash;
	pub type RedemptionAmount = pallet_cf_funding::RedemptionAmount<FlipBalance>;
	pub use cf_chains::{
		address::{EncodedAddress, ForeignChainAddress},
		CcmChannelMetadata, CcmDepositMetadata,
	};
}
pub use chainflip_engine::state_chain_observer::client::{
	base_rpc_api::{BaseRpcApi, RawRpcApi},
	extrinsic_api::signed::{SignedExtrinsicApi, UntilFinalized},
};

pub mod lp;
pub mod queries;

pub use chainflip_engine::settings;
pub use chainflip_node::chain_spec::use_chainflip_account_id_encoding;

use chainflip_engine::state_chain_observer::client::{
	base_rpc_api::BaseRpcClient, DefaultRpcClient, StateChainClient,
};
<<<<<<< HEAD
use utilities::{clean_hex_address, task_scope::task_scope};
=======
use utilities::{clean_dot_address, clean_eth_address, task_scope::Scope};
>>>>>>> c5d4be70

#[async_trait]
pub trait AuctionPhaseApi {
	async fn is_auction_phase(&self) -> Result<bool>;
}

#[async_trait]
impl<
		RawRpcClient: RawRpcApi + Send + Sync + 'static,
		SignedExtrinsicClient: Send + Sync + 'static,
	> AuctionPhaseApi for StateChainClient<SignedExtrinsicClient, BaseRpcClient<RawRpcClient>>
{
	async fn is_auction_phase(&self) -> Result<bool> {
		self.base_rpc_client
			.raw_rpc_client
			.cf_is_auction_phase(None)
			.await
			.context("Error RPC query: is_auction_phase")
	}
}

#[async_trait]
pub trait RotateSessionKeysApi {
	async fn rotate_session_keys(&self) -> Result<Bytes>;
}

#[async_trait]
impl<
		RawRpcClient: RawRpcApi + Send + Sync + 'static,
		SignedExtrinsicClient: Send + Sync + 'static,
	> RotateSessionKeysApi for StateChainClient<SignedExtrinsicClient, BaseRpcClient<RawRpcClient>>
{
	async fn rotate_session_keys(&self) -> Result<Bytes> {
		Ok(self.base_rpc_client.raw_rpc_client.rotate_keys().await?)
	}
}

pub async fn request_block(
	block_hash: state_chain_runtime::Hash,
	state_chain_settings: &settings::StateChain,
) -> Result<state_chain_runtime::SignedBlock> {
	println!("Querying the state chain for the block with hash {block_hash:x?}.");

	DefaultRpcClient::connect(&state_chain_settings.ws_endpoint)
		.await?
		.block(block_hash)
		.await?
		.ok_or_else(|| anyhow!("unknown block hash"))
}

pub struct StateChainApi {
	pub state_chain_client: Arc<StateChainClient>,
}

impl StateChainApi {
	pub async fn connect<'a>(
		scope: &Scope<'a, anyhow::Error>,
		state_chain_settings: settings::StateChain,
	) -> Result<Self, anyhow::Error> {
		let (_state_chain_stream, state_chain_client) = StateChainClient::connect_with_account(
			scope,
			&state_chain_settings.ws_endpoint,
			&state_chain_settings.signing_key_file,
			AccountRole::None,
			false,
		)
		.await?;

		Ok(Self { state_chain_client })
	}

<<<<<<< HEAD
pub async fn request_redemption(
	amount: primitives::RedemptionAmount,
	address: EthereumAddress,
	state_chain_settings: &settings::StateChain,
) -> Result<H256> {
	task_scope(|scope| {
		async {
			let (_, state_chain_client) = StateChainClient::connect_with_account(
				scope,
				&state_chain_settings.ws_endpoint,
				&state_chain_settings.signing_key_file,
				AccountRole::None,
				false,
			)
			.await?;

			// Are we in a current auction phase
			if state_chain_client.is_auction_phase().await? {
				bail!("We are currently in an auction phase. Please wait until the auction phase is over.");
			}

			let (tx_hash, ..) = state_chain_client
				.submit_signed_extrinsic(pallet_cf_funding::Call::redeem { amount, address })
				.await
				.until_finalized()
				.await?;

			Ok(tx_hash)
		}
		.boxed()
	})
	.await
}
=======
	pub fn operator_api(&self) -> Arc<impl OperatorApi> {
		self.state_chain_client.clone()
	}

	pub fn governance_api(&self) -> Arc<impl GovernanceApi> {
		self.state_chain_client.clone()
	}
>>>>>>> c5d4be70

	pub fn broker_api(&self) -> Arc<impl BrokerApi> {
		self.state_chain_client.clone()
	}

	pub fn lp_api(&self) -> Arc<impl lp::LpApi> {
		self.state_chain_client.clone()
	}

	pub fn query_api(&self) -> queries::QueryApi {
		queries::QueryApi { state_chain_client: self.state_chain_client.clone() }
	}
}

#[async_trait]
impl OperatorApi for StateChainClient {}
#[async_trait]
impl GovernanceApi for StateChainClient {}
#[async_trait]
impl BrokerApi for StateChainClient {}

#[async_trait]
pub trait OperatorApi: SignedExtrinsicApi + RotateSessionKeysApi + AuctionPhaseApi {
	async fn request_redemption(
		&self,
		amount: primitives::RedemptionAmount,
		eth_address: [u8; 20],
	) -> Result<H256> {
		// Are we in a current auction phase
		if self.is_auction_phase().await? {
			bail!("We are currently in an auction phase. Please wait until the auction phase is over.");
		}

		let (tx_hash, ..) = self
			.submit_signed_extrinsic(pallet_cf_funding::Call::redeem {
				amount,
				address: eth_address,
			})
			.await
			.until_finalized()
			.await?;

		Ok(tx_hash)
	}

	async fn register_account_role(&self, role: AccountRole) -> Result<H256> {
		let call = match role {
			AccountRole::Validator =>
				RuntimeCall::from(pallet_cf_validator::Call::register_as_validator {}),
			AccountRole::Broker =>
				RuntimeCall::from(pallet_cf_swapping::Call::register_as_broker {}),
			AccountRole::LiquidityProvider =>
				RuntimeCall::from(pallet_cf_lp::Call::register_lp_account {}),
			AccountRole::None => bail!("Cannot register account role None"),
		};

		let (tx_hash, ..) = self
			.submit_signed_extrinsic(call)
			.await
			.until_finalized()
			.await
			.context("Could not register account role for account")?;
		Ok(tx_hash)
	}

	async fn rotate_session_keys(&self) -> Result<H256> {
		let seed = RotateSessionKeysApi::rotate_session_keys(self)
			.await
			.context("Could not rotate session keys.")?;

		let aura_key: [u8; 32] = seed[0..32].try_into().unwrap();
		let grandpa_key: [u8; 32] = seed[32..64].try_into().unwrap();

		let (tx_hash, ..) = self
			.submit_signed_extrinsic(pallet_cf_validator::Call::set_keys {
				keys: SessionKeys {
					aura: AuraId::from(SrPublic::from_raw(aura_key)),
					grandpa: GrandpaId::from(EdPublic::from_raw(grandpa_key)),
				},
				proof: [0; 1].to_vec(),
			})
			.await
			.until_finalized()
			.await?;

		Ok(tx_hash)
	}

	async fn stop_bidding(&self) -> Result<()> {
		let (tx_hash, ..) = self
			.submit_signed_extrinsic(pallet_cf_funding::Call::stop_bidding {})
			.await
			.until_finalized()
			.await
			.context("Could not stop bidding")?;
		println!("Account stopped bidding, in tx {tx_hash:#x}.");
		Ok(())
	}

	async fn start_bidding(&self) -> Result<()> {
		let (tx_hash, ..) = self
			.submit_signed_extrinsic(pallet_cf_funding::Call::start_bidding {})
			.await
			.until_finalized()
			.await
			.context("Could not start bidding")?;
		println!("Account started bidding at tx {tx_hash:#x}.");

		Ok(())
	}

	async fn set_vanity_name(&self, name: String) -> Result<()> {
		if name.len() > MAX_LENGTH_FOR_VANITY_NAME {
			bail!("Name too long. Max length is {} characters.", MAX_LENGTH_FOR_VANITY_NAME,);
		}

		let (tx_hash, ..) = self
			.submit_signed_extrinsic(pallet_cf_validator::Call::set_vanity_name {
				name: name.as_bytes().to_vec(),
			})
			.await
			.until_finalized()
			.await
			.context("Could not set vanity name for your account")?;
		println!("Vanity name set at tx {tx_hash:#x}.");
		Ok(())
	}
}

#[async_trait]
pub trait GovernanceApi: SignedExtrinsicApi {
	async fn force_rotation(&self) -> Result<()> {
		println!("Submitting governance proposal for rotation.");
		self.submit_signed_extrinsic(pallet_cf_governance::Call::propose_governance_extrinsic {
			call: Box::new(pallet_cf_validator::Call::force_rotation {}.into()),
		})
		.await
		.until_finalized()
		.await
		.context("Failed to submit rotation governance proposal")?;

		println!("If you're the governance dictator, the rotation will begin soon.");

		Ok(())
	}
}

pub struct SwapDepositAddress {
	pub address: String,
	pub expiry_block: state_chain_runtime::BlockNumber,
	pub issued_block: state_chain_runtime::BlockNumber,
	pub channel_id: ChannelId,
}

#[async_trait]
pub trait BrokerApi: SignedExtrinsicApi {
	async fn request_swap_deposit_address(
		&self,
		source_asset: Asset,
		destination_asset: Asset,
		destination_address: EncodedAddress,
		broker_commission_bps: BasisPoints,
		channel_metadata: Option<CcmChannelMetadata>,
	) -> Result<SwapDepositAddress> {
		let (_tx_hash, events, header, ..) = self
			.submit_signed_extrinsic(pallet_cf_swapping::Call::request_swap_deposit_address {
				source_asset,
				destination_asset,
				destination_address,
				broker_commission_bps,
				channel_metadata,
			})
			.await
			.until_finalized()
			.await?;

		if let Some(state_chain_runtime::RuntimeEvent::Swapping(
			pallet_cf_swapping::Event::SwapDepositAddressReady {
				deposit_address,
				expiry_block,
				channel_id,
				..
			},
		)) = events.iter().find(|event| {
			matches!(
				event,
				state_chain_runtime::RuntimeEvent::Swapping(
					pallet_cf_swapping::Event::SwapDepositAddressReady { .. }
				)
			)
		}) {
			Ok(SwapDepositAddress {
				address: deposit_address.to_string(),
				expiry_block: *expiry_block,
				issued_block: header.number,
				channel_id: *channel_id,
			})
		} else {
			panic!("SwapDepositAddressReady must have been generated");
		}
	}
}

/// Sanitize the given address (hex or base58) and turn it into a EncodedAddress of the given
/// chain.
pub fn clean_foreign_chain_address(chain: ForeignChain, address: &str) -> Result<EncodedAddress> {
	Ok(match chain {
		ForeignChain::Ethereum => EncodedAddress::Eth(clean_hex_address(address)?),
		ForeignChain::Polkadot => EncodedAddress::Dot(clean_hex_address(address)?),
		ForeignChain::Bitcoin => EncodedAddress::Btc(address.as_bytes().to_vec()),
	})
}

#[derive(Debug, Zeroize, PartialEq, Eq)]
/// Public and Secret keys as bytes
pub struct KeyPair {
	pub secret_key: Vec<u8>,
	pub public_key: Vec<u8>,
}

// Serialize the keypair as hex strings for convenience
impl Serialize for KeyPair {
	fn serialize<S>(&self, serializer: S) -> Result<S::Ok, S::Error>
	where
		S: serde::Serializer,
	{
		use serde::ser::SerializeStruct;

		let secret_key_hex = hex::encode(&self.secret_key);
		let public_key_hex = hex::encode(&self.public_key);
		let mut state = serializer.serialize_struct("KeyPair", 2)?;
		state.serialize_field("secret_key", &secret_key_hex)?;
		state.serialize_field("public_key", &public_key_hex)?;
		state.end()
	}
}

/// Generate a new random node key.
/// This key is used for secure communication between Validators.
pub fn generate_node_key() -> KeyPair {
	use rand_v7::SeedableRng;

	let mut rng = rand_v7::rngs::StdRng::from_entropy();
	let keypair = ed25519_dalek::Keypair::generate(&mut rng);

	KeyPair {
		secret_key: keypair.secret.as_bytes().to_vec(),
		public_key: keypair.public.to_bytes().to_vec(),
	}
}

/// Generate a signing key (aka. account key).
///
/// If no seed phrase is provided, a new random seed phrase will be created.
pub fn generate_signing_key(seed_phrase: Option<&str>) -> Result<(String, KeyPair, AccountId32)> {
	use bip39::{Language, Mnemonic, MnemonicType};

	let mnemonic = seed_phrase
		.map(|phrase| Mnemonic::from_phrase(phrase, Language::English))
		.unwrap_or_else(|| Ok(Mnemonic::new(MnemonicType::Words12, Language::English)))?;

	sp_core::Pair::from_phrase(mnemonic.phrase(), None)
		.map(|(pair, seed)| {
			let pair: sp_core::sr25519::Pair = pair;
			(
				mnemonic.to_string(),
				KeyPair { secret_key: seed.to_vec(), public_key: pair.public().to_vec() },
				pair.public().into(),
			)
		})
		.map_err(|e| anyhow!("Failed to generate signing key - invalid seed phrase. Error: {e:?}"))
}

/// Generate an ethereum key.
///
/// A chainflip validator must have their own Ethereum private keys and be capable of submitting
/// transactions.
///
/// If no seed phrase is provided, a new random seed phrase will be created.
///
/// Note this is *not* a general-purpose utility for deriving Ethereum addresses. You should
/// not expect to be able to recover this address in any mainstream wallet. Notably, this
/// does *not* use BIP44 derivation paths.
pub fn generate_ethereum_key(
	seed_phrase: Option<&str>,
) -> Result<(String, KeyPair, EthereumAddress)> {
	use bip39::{Language, Mnemonic, MnemonicType, Seed};

	let mnemonic = seed_phrase
		.map(|phrase| Mnemonic::from_phrase(phrase, Language::English))
		.unwrap_or_else(|| Ok(Mnemonic::new(MnemonicType::Words12, Language::English)))?;

	let seed = Seed::new(&mnemonic, Default::default());
	let master_key_bytes = hmac_sha512::HMAC::mac(seed, b"Chainflip Ethereum Key");

	let secret_key = libsecp256k1::SecretKey::parse_slice(&master_key_bytes[..32])
		.context("Unable to derive secret key.")?;
	let public_key = libsecp256k1::PublicKey::from_secret_key(&secret_key);

	Ok((
		mnemonic.to_string(),
		KeyPair {
			secret_key: secret_key.serialize().to_vec(),
			public_key: public_key.serialize_compressed().to_vec(),
		},
		to_ethereum_address(public_key),
	))
}

#[cfg(test)]
mod test_key_generation {
	use sp_core::crypto::Ss58Codec;

	use super::*;

	#[test]
	fn restored_keys_remain_compatible() {
		const SEED_PHRASE: &str =
		"essay awesome afraid movie wish save genius eyebrow tonight milk agree pretty alcohol three whale";

		let generated = generate_signing_key(Some(SEED_PHRASE)).unwrap();

		// Compare the generated secret key with a known secret key generated using the
		// `chainflip-node key generate` command
		assert_eq!(
			"afabf42a9a99910cdd64795ef05ed71acfa2238f5682d26ae62028df3cc59727",
			hex::encode(generated.1.secret_key)
		);
		assert_eq!(
			(generated.0, generated.2),
			(
				SEED_PHRASE.to_string(),
				AccountId32::from_ss58check("cFMziohdyxVZy4DGXw2zkapubUoTaqjvAM7QGcpyLo9Cba7HA")
					.unwrap(),
			)
		);

		let generated = generate_ethereum_key(Some(SEED_PHRASE)).unwrap();
		assert_eq!(
			"5c25d9ae0363ecd8dd18da1608ead2a4dc1ec658d6ed412d47e10d486ff0d1db",
			hex::encode(generated.1.secret_key)
		);
		assert_eq!(
			(generated.0, generated.2.as_bytes().to_vec()),
			(
				SEED_PHRASE.to_string(),
				hex::decode("e01156ca92d904cc67ff47517bf3a3500b418280").unwrap()
			)
		);
	}

	#[test]
	fn test_restore_signing_keys() {
		let ref original @ (ref seed_phrase, ..) = generate_signing_key(None).unwrap();
		let restored = generate_signing_key(Some(seed_phrase)).unwrap();

		assert_eq!(*original, restored);
	}

	#[test]
	fn test_restore_eth_keys() {
		let ref original @ (ref seed_phrase, ..) = generate_ethereum_key(None).unwrap();
		let restored = generate_ethereum_key(Some(seed_phrase)).unwrap();

		assert_eq!(*original, restored);
	}
}<|MERGE_RESOLUTION|>--- conflicted
+++ resolved
@@ -42,11 +42,7 @@
 use chainflip_engine::state_chain_observer::client::{
 	base_rpc_api::BaseRpcClient, DefaultRpcClient, StateChainClient,
 };
-<<<<<<< HEAD
-use utilities::{clean_hex_address, task_scope::task_scope};
-=======
-use utilities::{clean_dot_address, clean_eth_address, task_scope::Scope};
->>>>>>> c5d4be70
+use utilities::{clean_hex_address, task_scope::Scope};
 
 #[async_trait]
 pub trait AuctionPhaseApi {
@@ -118,41 +114,6 @@
 		Ok(Self { state_chain_client })
 	}
 
-<<<<<<< HEAD
-pub async fn request_redemption(
-	amount: primitives::RedemptionAmount,
-	address: EthereumAddress,
-	state_chain_settings: &settings::StateChain,
-) -> Result<H256> {
-	task_scope(|scope| {
-		async {
-			let (_, state_chain_client) = StateChainClient::connect_with_account(
-				scope,
-				&state_chain_settings.ws_endpoint,
-				&state_chain_settings.signing_key_file,
-				AccountRole::None,
-				false,
-			)
-			.await?;
-
-			// Are we in a current auction phase
-			if state_chain_client.is_auction_phase().await? {
-				bail!("We are currently in an auction phase. Please wait until the auction phase is over.");
-			}
-
-			let (tx_hash, ..) = state_chain_client
-				.submit_signed_extrinsic(pallet_cf_funding::Call::redeem { amount, address })
-				.await
-				.until_finalized()
-				.await?;
-
-			Ok(tx_hash)
-		}
-		.boxed()
-	})
-	.await
-}
-=======
 	pub fn operator_api(&self) -> Arc<impl OperatorApi> {
 		self.state_chain_client.clone()
 	}
@@ -160,7 +121,6 @@
 	pub fn governance_api(&self) -> Arc<impl GovernanceApi> {
 		self.state_chain_client.clone()
 	}
->>>>>>> c5d4be70
 
 	pub fn broker_api(&self) -> Arc<impl BrokerApi> {
 		self.state_chain_client.clone()
@@ -187,7 +147,7 @@
 	async fn request_redemption(
 		&self,
 		amount: primitives::RedemptionAmount,
-		eth_address: [u8; 20],
+		address: EthereumAddress,
 	) -> Result<H256> {
 		// Are we in a current auction phase
 		if self.is_auction_phase().await? {
@@ -195,10 +155,7 @@
 		}
 
 		let (tx_hash, ..) = self
-			.submit_signed_extrinsic(pallet_cf_funding::Call::redeem {
-				amount,
-				address: eth_address,
-			})
+			.submit_signed_extrinsic(pallet_cf_funding::Call::redeem { amount, address })
 			.await
 			.until_finalized()
 			.await?;
