--- conflicted
+++ resolved
@@ -1,10 +1,6 @@
 use anyhow::{anyhow, bail, Result};
 use async_trait::async_trait;
-<<<<<<< HEAD
-use cf_chains::{address::EncodedAddress, eth::H256, CcmIngressMetadata};
-=======
-use cf_chains::{address::ForeignChainAddress, eth::H256, CcmIngressMetadata, ForeignChain};
->>>>>>> 440a5d37
+use cf_chains::{address::EncodedAddress, eth::H256, CcmIngressMetadata, ForeignChain};
 use cf_primitives::{AccountRole, Asset, BasisPoints};
 use futures::{FutureExt, Stream};
 use pallet_cf_validator::MAX_LENGTH_FOR_VANITY_NAME;
@@ -22,11 +18,7 @@
 	pub use state_chain_runtime::Hash;
 	pub type ClaimAmount = pallet_cf_staking::ClaimAmount<FlipBalance>;
 	pub use cf_chains::{
-<<<<<<< HEAD
 		address::{EncodedAddress, ForeignChainAddress},
-=======
-		address::{BitcoinAddress, BitcoinAddressData, BitcoinAddressFor, ForeignChainAddress},
->>>>>>> 440a5d37
 		CcmIngressMetadata,
 	};
 }
@@ -371,46 +363,16 @@
 	}
 }
 
-<<<<<<< HEAD
-pub async fn liquidity_deposit(
-	state_chain_settings: &settings::StateChain,
-	asset: Asset,
-) -> Result<EncodedAddress> {
-	let events = connect_submit_and_get_events(
-		state_chain_settings,
-		pallet_cf_lp::Call::request_deposit_address { asset },
-	)
-	.await?;
-
-	if let Some(state_chain_runtime::RuntimeEvent::LiquidityProvider(
-		pallet_cf_lp::Event::DepositAddressReady { ingress_address, intent_id: _ },
-	)) = events.iter().find(|event| {
-		matches!(
-			event,
-			state_chain_runtime::RuntimeEvent::LiquidityProvider(
-				pallet_cf_lp::Event::DepositAddressReady { .. }
-			)
-		)
-	}) {
-		Ok((*ingress_address).clone())
-	} else {
-		panic!("DepositAddressReady must have been generated");
-	}
-=======
-/// Sanitize the given address (hex or base58) and turn it into a ForeignChainAddress of the given
+/// Sanitize the given address (hex or base58) and turn it into a EncodedAddress of the given
 /// chain.
-pub fn clean_foreign_chain_address(
-	chain: ForeignChain,
-	address: &str,
-) -> Result<ForeignChainAddress> {
+pub fn clean_foreign_chain_address(chain: ForeignChain, address: &str) -> Result<EncodedAddress> {
 	Ok(match chain {
 		ForeignChain::Ethereum =>
-			ForeignChainAddress::Eth(clean_eth_address(address).map_err(anyhow::Error::msg)?),
+			EncodedAddress::Eth(clean_eth_address(address).map_err(anyhow::Error::msg)?),
 		ForeignChain::Polkadot =>
-			ForeignChainAddress::Dot(clean_dot_address(address).map_err(anyhow::Error::msg)?),
+			EncodedAddress::Dot(clean_dot_address(address).map_err(anyhow::Error::msg)?),
 		ForeignChain::Bitcoin => todo!("Encoded address changes will make this easier"),
 	})
->>>>>>> 440a5d37
 }
 
 #[derive(Debug, Zeroize)]
