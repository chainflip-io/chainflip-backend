use std::{fmt, sync::Arc};

use anyhow::{anyhow, bail, Context, Result};
use async_trait::async_trait;
pub use cf_chains::address::AddressString;
use cf_chains::{
<<<<<<< HEAD
	evm::to_evm_address, CcmChannelMetadata, ChannelRefundParametersEncoded,
	ChannelRefundParametersGeneric, ForeignChain,
=======
	address::{try_from_encoded_address, EncodedAddress},
	btc::vault_swap_encoding::{
		encode_swap_params_in_nulldata_utxo, SharedCfParameters, UtxoEncodedData,
	},
	dot::PolkadotAccountId,
	evm::to_evm_address,
	sol::SolAddress,
	CcmChannelMetadata, Chain, ChainCrypto, ChannelRefundParametersEncoded,
	ChannelRefundParametersGeneric, ForeignChain, ForeignChainAddress,
>>>>>>> 9842deac
};
pub use cf_primitives::{AccountRole, Affiliates, Asset, BasisPoints, ChannelId, SemVer};
use cf_primitives::{AssetAmount, DcaParameters};
use custom_rpc::VaultSwapDetailsHumanreadable;
use pallet_cf_account_roles::MAX_LENGTH_FOR_VANITY_NAME;
use pallet_cf_governance::ExecutionMode;
use serde::{Deserialize, Serialize};
use sp_consensus_aura::sr25519::AuthorityId as AuraId;
use sp_consensus_grandpa::AuthorityId as GrandpaId;
pub use sp_core::crypto::AccountId32;
use sp_core::{
	bounded_vec, ed25519::Public as EdPublic, sr25519::Public as SrPublic, Bytes, Pair, H256, U256,
};
pub use state_chain_runtime::chainflip::BlockUpdate;
use state_chain_runtime::{opaque::SessionKeys, RuntimeCall};
use zeroize::Zeroize;
pub mod primitives {
	pub use cf_primitives::*;
	pub use pallet_cf_governance::ProposalId;
	pub use state_chain_runtime::{self, BlockNumber, Hash};
	pub type RedemptionAmount = pallet_cf_funding::RedemptionAmount<FlipBalance>;
	pub use cf_chains::{
		address::{EncodedAddress, ForeignChainAddress},
		CcmChannelMetadata, CcmDepositMetadata, Chain, ChainCrypto,
	};
}
pub use cf_chains::eth::Address as EthereumAddress;
pub use chainflip_engine::{
	settings,
	state_chain_observer::client::{
		base_rpc_api::{BaseRpcApi, RawRpcApi},
		chain_api::ChainApi,
		extrinsic_api::signed::{SignedExtrinsicApi, UntilFinalized, WaitFor, WaitForResult},
		storage_api::StorageApi,
		BlockInfo,
	},
};

pub mod lp;
pub mod queries;

pub use chainflip_node::chain_spec::use_chainflip_account_id_encoding;

use cf_utilities::{rpc::NumberOrHex, task_scope::Scope};
use chainflip_engine::state_chain_observer::client::{
	base_rpc_api::BaseRpcClient, extrinsic_api::signed::UntilInBlock, DefaultRpcClient,
	StateChainClient,
};

lazy_static::lazy_static! {
	static ref API_VERSION: SemVer = SemVer {
		major: env!("CARGO_PKG_VERSION_MAJOR").parse::<u8>().unwrap(),
		minor: env!("CARGO_PKG_VERSION_MINOR").parse::<u8>().unwrap(),
		patch: env!("CARGO_PKG_VERSION_PATCH").parse::<u8>().unwrap(),
	};
}

#[async_trait]
pub trait AuctionPhaseApi {
	async fn is_auction_phase(&self) -> Result<bool>;
}

#[async_trait]
impl<
		RawRpcClient: RawRpcApi + Send + Sync + 'static,
		SignedExtrinsicClient: Send + Sync + 'static,
	> AuctionPhaseApi for StateChainClient<SignedExtrinsicClient, BaseRpcClient<RawRpcClient>>
{
	async fn is_auction_phase(&self) -> Result<bool> {
		Ok(self.base_rpc_client.raw_rpc_client.cf_is_auction_phase(None).await?)
	}
}

#[async_trait]
pub trait RotateSessionKeysApi {
	async fn rotate_session_keys(&self) -> Result<Bytes>;
}

#[async_trait]
impl<
		RawRpcClient: RawRpcApi + Send + Sync + 'static,
		SignedExtrinsicClient: Send + Sync + 'static,
	> RotateSessionKeysApi for StateChainClient<SignedExtrinsicClient, BaseRpcClient<RawRpcClient>>
{
	async fn rotate_session_keys(&self) -> Result<Bytes> {
		Ok(self.base_rpc_client.raw_rpc_client.rotate_keys().await?)
	}
}

pub async fn request_block(
	block_hash: state_chain_runtime::Hash,
	state_chain_settings: &settings::StateChain,
) -> Result<state_chain_runtime::SignedBlock> {
	println!("Querying the state chain for the block with hash {block_hash:x?}.");

	DefaultRpcClient::connect(&state_chain_settings.ws_endpoint)
		.await?
		.block(block_hash)
		.await?
		.ok_or_else(|| anyhow!("unknown block hash"))
}

pub struct StateChainApi {
	pub state_chain_client: Arc<StateChainClient>,
}

impl StateChainApi {
	pub async fn connect<'a>(
		scope: &Scope<'a, anyhow::Error>,
		state_chain_settings: settings::StateChain,
	) -> Result<Self, anyhow::Error> {
		let (.., state_chain_client) = StateChainClient::connect_with_account(
			scope,
			&state_chain_settings.ws_endpoint,
			&state_chain_settings.signing_key_file,
			AccountRole::Unregistered,
			false,
			false,
			None,
		)
		.await?;

		Ok(Self { state_chain_client })
	}

	pub fn operator_api(&self) -> Arc<impl OperatorApi> {
		self.state_chain_client.clone()
	}

	pub fn governance_api(&self) -> Arc<impl GovernanceApi> {
		self.state_chain_client.clone()
	}

	pub fn validator_api(&self) -> Arc<impl ValidatorApi> {
		self.state_chain_client.clone()
	}

	pub fn broker_api(&self) -> BrokerApi {
		BrokerApi { state_chain_client: self.state_chain_client.clone() }
	}

	pub fn lp_api(&self) -> Arc<impl lp::LpApi> {
		self.state_chain_client.clone()
	}

	pub fn deposit_monitor_api(&self) -> Arc<impl DepositMonitorApi> {
		self.state_chain_client.clone()
	}

	pub fn query_api(&self) -> queries::QueryApi {
		queries::QueryApi { state_chain_client: self.state_chain_client.clone() }
	}
}

#[async_trait]
impl GovernanceApi for StateChainClient {}
#[async_trait]
impl OperatorApi for StateChainClient {}
#[async_trait]
impl ValidatorApi for StateChainClient {}
#[async_trait]
impl DepositMonitorApi for StateChainClient {}

#[async_trait]
pub trait ValidatorApi: SimpleSubmissionApi {
	async fn register_account(&self) -> Result<H256> {
		self.simple_submission_with_dry_run(pallet_cf_validator::Call::register_as_validator {})
			.await
	}
	async fn deregister_account(&self) -> Result<H256> {
		self.simple_submission_with_dry_run(pallet_cf_validator::Call::deregister_as_validator {})
			.await
	}
	async fn stop_bidding(&self) -> Result<H256> {
		self.simple_submission_with_dry_run(pallet_cf_validator::Call::stop_bidding {})
			.await
	}
	async fn start_bidding(&self) -> Result<H256> {
		self.simple_submission_with_dry_run(pallet_cf_validator::Call::start_bidding {})
			.await
	}
}

#[async_trait]
pub trait OperatorApi: SignedExtrinsicApi + RotateSessionKeysApi + AuctionPhaseApi {
	async fn request_redemption(
		&self,
		amount: primitives::RedemptionAmount,
		address: EthereumAddress,
		executor: Option<EthereumAddress>,
	) -> Result<H256> {
		let call = RuntimeCall::from(pallet_cf_funding::Call::redeem { amount, address, executor });

		let (tx_hash, ..) =
			self.submit_signed_extrinsic_with_dry_run(call).await?.until_in_block().await?;

		Ok(tx_hash)
	}

	async fn bind_redeem_address(&self, address: EthereumAddress) -> Result<H256> {
		let (tx_hash, ..) = self
			.submit_signed_extrinsic(pallet_cf_funding::Call::bind_redeem_address { address })
			.await
			.until_in_block()
			.await?;

		Ok(tx_hash)
	}

	async fn bind_executor_address(&self, executor_address: EthereumAddress) -> Result<H256> {
		let (tx_hash, ..) = self
			.submit_signed_extrinsic(pallet_cf_funding::Call::bind_executor_address {
				executor_address,
			})
			.await
			.until_finalized()
			.await?;

		Ok(tx_hash)
	}

	async fn register_account_role(&self, role: AccountRole) -> Result<H256> {
		let call = match role {
			AccountRole::Validator =>
				RuntimeCall::from(pallet_cf_validator::Call::register_as_validator {}),
			AccountRole::Broker =>
				RuntimeCall::from(pallet_cf_swapping::Call::register_as_broker {}),
			AccountRole::LiquidityProvider =>
				RuntimeCall::from(pallet_cf_lp::Call::register_lp_account {}),
			AccountRole::Unregistered => bail!("Cannot register account role {:?}", role),
		};

		let (tx_hash, ..) =
			self.submit_signed_extrinsic_with_dry_run(call).await?.until_in_block().await?;
		Ok(tx_hash)
	}

	async fn rotate_session_keys(&self) -> Result<H256> {
		let raw_keys = RotateSessionKeysApi::rotate_session_keys(self).await?;

		let aura_key: [u8; 32] = raw_keys[0..32].try_into().unwrap();
		let grandpa_key: [u8; 32] = raw_keys[32..64].try_into().unwrap();

		let (tx_hash, ..) = self
			.submit_signed_extrinsic(pallet_cf_validator::Call::set_keys {
				keys: SessionKeys {
					aura: AuraId::from(SrPublic::from_raw(aura_key)),
					grandpa: GrandpaId::from(EdPublic::from_raw(grandpa_key)),
				},
				proof: [0; 1].to_vec(),
			})
			.await
			.until_in_block()
			.await?;

		Ok(tx_hash)
	}

	async fn set_vanity_name(&self, name: String) -> Result<()> {
		let (tx_hash, ..) = self
			.submit_signed_extrinsic(pallet_cf_account_roles::Call::set_vanity_name {
				name: name.into_bytes().try_into().or_else(|_| {
					bail!("Name too long. Max length is {} characters.", MAX_LENGTH_FOR_VANITY_NAME,)
				})?,
			})
			.await
			.until_in_block()
			.await?;
		println!("Vanity name set at tx {tx_hash:#x}.");
		Ok(())
	}
}

#[async_trait]
pub trait GovernanceApi: SignedExtrinsicApi {
	async fn force_rotation(&self) -> Result<()> {
		println!("Submitting governance proposal for rotation.");
		self.submit_signed_extrinsic(pallet_cf_governance::Call::propose_governance_extrinsic {
			call: Box::new(pallet_cf_validator::Call::force_rotation {}.into()),
			execution: ExecutionMode::Automatic,
		})
		.await
		.until_in_block()
		.await?;

		println!("If you're the governance dictator, the rotation will begin soon.");

		Ok(())
	}
}

pub type RefundParameters = ChannelRefundParametersGeneric<AddressString>;

#[derive(Serialize, Deserialize, Debug, Clone)]
pub struct SwapDepositAddress {
	pub address: AddressString,
	pub issued_block: state_chain_runtime::BlockNumber,
	pub channel_id: ChannelId,
	pub source_chain_expiry_block: NumberOrHex,
	pub channel_opening_fee: U256,
	pub refund_parameters: Option<RefundParameters>,
}

#[derive(Serialize, Deserialize, Debug, Clone)]
pub struct WithdrawFeesDetail {
	pub tx_hash: H256,
	pub egress_id: (ForeignChain, u64),
	pub egress_amount: U256,
	pub egress_fee: U256,
	pub destination_address: AddressString,
}

impl fmt::Display for WithdrawFeesDetail {
	fn fmt(&self, f: &mut fmt::Formatter) -> fmt::Result {
		write!(
			f,
			"\
			Tx hash: {:?}\n\
			Egress id: {:?}\n\
			Egress amount: {}\n\
			Egress fee: {}\n\
			Destination address: {}\n\
			",
			self.tx_hash,
			self.egress_id,
			self.egress_amount,
			self.egress_fee,
			self.destination_address,
		)
	}
}

pub struct BrokerApi {
	pub(crate) state_chain_client: Arc<StateChainClient>,
}

impl BrokerApi {
	pub async fn request_swap_deposit_address(
		&self,
		source_asset: Asset,
		destination_asset: Asset,
		destination_address: AddressString,
		broker_commission: BasisPoints,
		channel_metadata: Option<CcmChannelMetadata>,
		boost_fee: Option<BasisPoints>,
		affiliate_fees: Option<Affiliates<AccountId32>>,
		refund_parameters: Option<RefundParameters>,
		dca_parameters: Option<DcaParameters>,
	) -> Result<SwapDepositAddress> {
		let destination_address = destination_address
			.try_parse_to_encoded_address(destination_asset.into())
			.map_err(anyhow::Error::msg)?;
		let (_tx_hash, events, header, ..) = self
			.state_chain_client
			.submit_signed_extrinsic_with_dry_run(
				pallet_cf_swapping::Call::request_swap_deposit_address_with_affiliates {
					source_asset,
					destination_asset,
					destination_address,
					broker_commission,
					channel_metadata,
					boost_fee: boost_fee.unwrap_or_default(),
					affiliate_fees: affiliate_fees.unwrap_or_default(),
					refund_parameters: refund_parameters
						.map(|rpc_params: ChannelRefundParametersGeneric<AddressString>| {
							Ok::<_, anyhow::Error>(ChannelRefundParametersEncoded {
								retry_duration: rpc_params.retry_duration,
								refund_address: rpc_params
									.refund_address
									.try_parse_to_encoded_address(source_asset.into())
									.map_err(anyhow::Error::msg)?,
								min_price: rpc_params.min_price,
							})
						})
						.transpose()?,
					dca_parameters,
				},
			)
			.await?
			.until_in_block()
			.await?;

		if let Some(state_chain_runtime::RuntimeEvent::Swapping(
			pallet_cf_swapping::Event::SwapDepositAddressReady {
				deposit_address,
				channel_id,
				source_chain_expiry_block,
				channel_opening_fee,
				refund_parameters,
				..
			},
		)) = events.iter().find(|event| {
			matches!(
				event,
				state_chain_runtime::RuntimeEvent::Swapping(
					pallet_cf_swapping::Event::SwapDepositAddressReady { .. }
				)
			)
		}) {
			Ok(SwapDepositAddress {
				address: AddressString::from_encoded_address(deposit_address),
				issued_block: header.number,
				channel_id: *channel_id,
				source_chain_expiry_block: (*source_chain_expiry_block).into(),
				channel_opening_fee: (*channel_opening_fee).into(),
				refund_parameters: refund_parameters.as_ref().map(|params| {
					params.map_address(|refund_address| {
						AddressString::from_encoded_address(&refund_address)
					})
				}),
			})
		} else {
			bail!("No SwapDepositAddressReady event was found");
		}
	}
	pub async fn withdraw_fees(
		&self,
		asset: Asset,
		destination_address: AddressString,
	) -> Result<WithdrawFeesDetail> {
		let (tx_hash, events, ..) = self
			.state_chain_client
			.submit_signed_extrinsic(RuntimeCall::from(pallet_cf_swapping::Call::withdraw {
				asset,
				destination_address: destination_address
					.try_parse_to_encoded_address(asset.into())
					.map_err(anyhow::Error::msg)?,
			}))
			.await
			.until_in_block()
			.await?;

		if let Some(state_chain_runtime::RuntimeEvent::Swapping(
			pallet_cf_swapping::Event::WithdrawalRequested {
				egress_amount,
				egress_fee,
				destination_address,
				egress_id,
				..
			},
		)) = events.iter().find(|event| {
			matches!(
				event,
				state_chain_runtime::RuntimeEvent::Swapping(
					pallet_cf_swapping::Event::WithdrawalRequested { .. }
				)
			)
		}) {
			Ok(WithdrawFeesDetail {
				tx_hash,
				egress_id: *egress_id,
				egress_amount: (*egress_amount).into(),
				egress_fee: (*egress_fee).into(),
				destination_address: AddressString::from_encoded_address(destination_address),
			})
		} else {
			bail!("No WithdrawalRequested event was found");
		}
	}
	pub async fn register_account(&self) -> Result<H256> {
		self.state_chain_client
			.simple_submission_with_dry_run(pallet_cf_swapping::Call::register_as_broker {})
			.await
	}
	pub async fn deregister_account(&self) -> Result<H256> {
		self.state_chain_client
			.simple_submission_with_dry_run(pallet_cf_swapping::Call::deregister_as_broker {})
			.await
	}

	pub async fn request_swap_parameter_encoding(
		&self,
		source_asset: Asset,
		destination_asset: Asset,
		destination_address: AddressString,
		broker_commission: BasisPoints,
		min_output_amount: AssetAmount,
		retry_duration: u32,
		boost_fee: Option<BasisPoints>,
		affiliate_fees: Option<Affiliates<AccountId32>>,
		dca_parameters: Option<DcaParameters>,
	) -> Result<VaultSwapDetailsHumanreadable> {
		Ok(self
			.state_chain_client
			.base_rpc_client
			.cf_get_vault_swap_details(
				self.state_chain_client.account_id(),
				source_asset,
				destination_asset,
				destination_address,
				broker_commission,
				min_output_amount,
				retry_duration,
				boost_fee,
				affiliate_fees,
				dca_parameters,
				None,
			)
<<<<<<< HEAD
			.await?)
=======
			.await?;
		if !safe_mode.swapping.swaps_enabled {
			bail!("Safe mode is active. Swaps are disabled.");
		}

		// Validate params
		frame_support::ensure!(
			broker_commission == 0 && affiliate_fees.map_or(true, |fees| fees.is_empty()),
			anyhow!("Broker/Affi fees are not yet supported for vault swaps. Request a deposit address or remove the broker fees.")
		);
		self.base_rpc_api()
			.validate_refund_params(retry_duration, Some(block_hash))
			.await?;
		if let Some(params) = dca_parameters.as_ref() {
			self.base_rpc_api()
				.validate_dca_params(
					params.number_of_chunks,
					params.chunk_interval,
					Some(block_hash),
				)
				.await?;
		}

		// Encode swap
		match ForeignChain::from(source_asset) {
			ForeignChain::Bitcoin => {
				let params = UtxoEncodedData {
					output_asset: destination_asset,
					output_address: destination_address
						.try_parse_to_encoded_address(destination_asset.into())?,
					parameters: SharedCfParameters {
						retry_duration: retry_duration.try_into()?,
						min_output_amount,
						number_of_chunks: dca_parameters
							.as_ref()
							.map(|params| params.number_of_chunks)
							.unwrap_or(1)
							.try_into()?,
						chunk_interval: dca_parameters
							.as_ref()
							.map(|params| params.chunk_interval)
							.unwrap_or(2)
							.try_into()?,
						boost_fee: boost_fee.unwrap_or_default().try_into()?,
						broker_fee: broker_commission.try_into()?,
						// TODO: lookup affiliate mapping to convert affiliate ids and use them here
						affiliates: bounded_vec![],
					},
				};
				Ok(SwapPayload::Bitcoin {
					nulldata_utxo: encode_swap_params_in_nulldata_utxo(params).raw().into(),
				})
			},
			_ => bail!("Unsupported input asset"),
		}
>>>>>>> 9842deac
	}
}

#[async_trait]
pub trait SimpleSubmissionApi: SignedExtrinsicApi {
	async fn simple_submission_with_dry_run<C>(&self, call: C) -> Result<H256>
	where
		C: Into<state_chain_runtime::RuntimeCall> + Clone + std::fmt::Debug + Send + Sync + 'static,
	{
		let (tx_hash, ..) =
			self.submit_signed_extrinsic_with_dry_run(call).await?.until_in_block().await?;
		Ok(tx_hash)
	}
}

#[async_trait]
impl<T: SignedExtrinsicApi + Sized + Send + Sync + 'static> SimpleSubmissionApi for T {}

<<<<<<< HEAD
=======
/// Sanitize the given address (hex or base58) and turn it into a EncodedAddress of the given
/// chain.
pub fn clean_foreign_chain_address(chain: ForeignChain, address: &str) -> Result<EncodedAddress> {
	Ok(match chain {
		ForeignChain::Ethereum => EncodedAddress::Eth(clean_hex_address(address)?),
		ForeignChain::Polkadot =>
			EncodedAddress::Dot(PolkadotAccountId::from_str(address).map(|id| *id.aliased_ref())?),
		ForeignChain::Bitcoin => EncodedAddress::Btc(address.as_bytes().to_vec()),
		ForeignChain::Arbitrum => EncodedAddress::Arb(clean_hex_address(address)?),
		ForeignChain::Solana => match SolAddress::from_str(address) {
			Ok(sol_address) => EncodedAddress::Sol(sol_address.into()),
			Err(_) => EncodedAddress::Sol(clean_hex_address(address)?),
		},
	})
}

pub type TransactionInIdFor<C> = <<C as Chain>::ChainCrypto as ChainCrypto>::TransactionInId;

#[derive(Serialize, Deserialize)]
pub enum TransactionInId {
	Bitcoin(TransactionInIdFor<cf_chains::Bitcoin>),
	// other variants reserved for other chains.
}

#[async_trait]
pub trait DepositMonitorApi:
	SignedExtrinsicApi + StorageApi + Sized + Send + Sync + 'static
{
	async fn mark_transaction_as_tainted(&self, tx_id: TransactionInId) -> Result<H256> {
		match tx_id {
			TransactionInId::Bitcoin(tx_id) =>
				self.simple_submission_with_dry_run(
					state_chain_runtime::RuntimeCall::BitcoinIngressEgress(
						pallet_cf_ingress_egress::Call::mark_transaction_as_tainted { tx_id },
					),
				)
				.await,
		}
	}
}

>>>>>>> 9842deac
#[derive(Debug, Zeroize, PartialEq, Eq)]
/// Public and Secret keys as bytes
pub struct KeyPair {
	pub secret_key: Vec<u8>,
	pub public_key: Vec<u8>,
}

// Serialize the keypair as hex strings for convenience
impl Serialize for KeyPair {
	fn serialize<S>(&self, serializer: S) -> Result<S::Ok, S::Error>
	where
		S: serde::Serializer,
	{
		use serde::ser::SerializeStruct;

		let secret_key_hex = hex::encode(&self.secret_key);
		let public_key_hex = hex::encode(&self.public_key);
		let mut state = serializer.serialize_struct("KeyPair", 2)?;
		state.serialize_field("secret_key", &secret_key_hex)?;
		state.serialize_field("public_key", &public_key_hex)?;
		state.end()
	}
}

/// Generate a new random node key.
///
/// This key is used for secure communication between Validators.
pub fn generate_node_key() -> Result<(KeyPair, libp2p_identity::PeerId)> {
	let signing_keypair = ed25519_dalek::SigningKey::generate(&mut rand::thread_rng());
	let libp2p_keypair = libp2p_identity::Keypair::ed25519_from_bytes(signing_keypair.to_bytes())?;

	Ok((
		KeyPair {
			secret_key: signing_keypair.to_bytes().to_vec(),
			public_key: signing_keypair.verifying_key().to_bytes().to_vec(),
		},
		libp2p_keypair.public().to_peer_id(),
	))
}

/// Generate a signing key (aka. account key).
///
/// If no seed phrase is provided, a new random seed phrase will be created.
pub fn generate_signing_key(seed_phrase: Option<&str>) -> Result<(String, KeyPair, AccountId32)> {
	use bip39::{Language, Mnemonic, MnemonicType};

	let mnemonic = seed_phrase
		.map(|phrase| Mnemonic::from_phrase(phrase, Language::English))
		.unwrap_or_else(|| Ok(Mnemonic::new(MnemonicType::Words12, Language::English)))?;

	sp_core::Pair::from_phrase(mnemonic.phrase(), None)
		.map(|(pair, seed)| {
			let pair: sp_core::sr25519::Pair = pair;
			(
				mnemonic.to_string(),
				KeyPair { secret_key: seed.to_vec(), public_key: pair.public().to_vec() },
				pair.public().into(),
			)
		})
		.map_err(|e| anyhow!("Failed to generate signing key - invalid seed phrase. Error: {e:?}"))
}

/// Generate an ethereum key.
///
/// A chainflip validator must have their own Ethereum private keys and be capable of submitting
/// transactions.
///
/// If no seed phrase is provided, a new random seed phrase will be created.
///
/// Note this is *not* a general-purpose utility for deriving Ethereum addresses. You should
/// not expect to be able to recover this address in any mainstream wallet. Notably, this
/// does *not* use BIP44 derivation paths.
pub fn generate_ethereum_key(
	seed_phrase: Option<&str>,
) -> Result<(String, KeyPair, EthereumAddress)> {
	use bip39::{Language, Mnemonic, MnemonicType, Seed};

	let mnemonic = seed_phrase
		.map(|phrase| Mnemonic::from_phrase(phrase, Language::English))
		.unwrap_or_else(|| Ok(Mnemonic::new(MnemonicType::Words12, Language::English)))?;

	let seed = Seed::new(&mnemonic, Default::default());
	let master_key_bytes = hmac_sha512::HMAC::mac(seed, b"Chainflip Ethereum Key");

	let secret_key = libsecp256k1::SecretKey::parse_slice(&master_key_bytes[..32])
		.context("Unable to derive secret key.")?;
	let public_key = libsecp256k1::PublicKey::from_secret_key(&secret_key);

	Ok((
		mnemonic.to_string(),
		KeyPair {
			secret_key: secret_key.serialize().to_vec(),
			public_key: public_key.serialize_compressed().to_vec(),
		},
		to_evm_address(public_key),
	))
}

#[cfg(test)]
mod tests {
	use super::*;

	mod key_generation {

		use super::*;
		use cf_chains::address::clean_foreign_chain_address;
		use sp_core::crypto::Ss58Codec;

		#[test]
		fn restored_keys_remain_compatible() {
			const SEED_PHRASE: &str =
		"essay awesome afraid movie wish save genius eyebrow tonight milk agree pretty alcohol three whale";

			let generated = generate_signing_key(Some(SEED_PHRASE)).unwrap();

			// Compare the generated secret key with a known secret key generated using the
			// `chainflip-node key generate` command
			assert_eq!(
				"afabf42a9a99910cdd64795ef05ed71acfa2238f5682d26ae62028df3cc59727",
				hex::encode(generated.1.secret_key)
			);
			assert_eq!(
				(generated.0, generated.2),
				(
					SEED_PHRASE.to_string(),
					AccountId32::from_ss58check(
						"cFMziohdyxVZy4DGXw2zkapubUoTaqjvAM7QGcpyLo9Cba7HA"
					)
					.unwrap(),
				)
			);

			let generated = generate_ethereum_key(Some(SEED_PHRASE)).unwrap();
			assert_eq!(
				"5c25d9ae0363ecd8dd18da1608ead2a4dc1ec658d6ed412d47e10d486ff0d1db",
				hex::encode(generated.1.secret_key)
			);
			assert_eq!(
				(generated.0, generated.2.as_bytes().to_vec()),
				(
					SEED_PHRASE.to_string(),
					hex::decode("e01156ca92d904cc67ff47517bf3a3500b418280").unwrap()
				)
			);
		}

		#[test]
		fn test_restore_signing_keys() {
			let ref original @ (ref seed_phrase, ..) = generate_signing_key(None).unwrap();
			let restored = generate_signing_key(Some(seed_phrase)).unwrap();

			assert_eq!(*original, restored);
		}

		#[test]
		fn test_restore_eth_keys() {
			let ref original @ (ref seed_phrase, ..) = generate_ethereum_key(None).unwrap();
			let restored = generate_ethereum_key(Some(seed_phrase)).unwrap();

			assert_eq!(*original, restored);
		}

		#[test]
		fn test_dot_address_decoding() {
			assert_eq!(
				clean_foreign_chain_address(
					ForeignChain::Polkadot,
					"126PaS7kDWTdtiojd556gD4ZPcxj7KbjrMJj7xZ5i6XKfARE"
				)
				.unwrap(),
				clean_foreign_chain_address(
					ForeignChain::Polkadot,
					"0x305875a3025d8be7f7048a280aba2bd571126fc171986adc1af58d1f4e02f15e"
				)
				.unwrap(),
			);
			assert_eq!(
				clean_foreign_chain_address(
					ForeignChain::Polkadot,
					"126PaS7kDWTdtiojd556gD4ZPcxj7KbjrMJj7xZ5i6XKfARF"
				)
				.unwrap_err()
				.to_string(),
				anyhow!("Address is neither valid ss58: 'Invalid checksum' nor hex: 'Invalid character 'P' at position 3'").to_string(),
			);
		}

		#[test]
		fn test_sol_address_decoding() {
			assert_eq!(
				clean_foreign_chain_address(
					ForeignChain::Solana,
					"HGgUaHpsmZpB3pcYt8PE89imca6BQBRqYtbVQQqsso3o"
				)
				.unwrap(),
				clean_foreign_chain_address(
					ForeignChain::Solana,
					"0xf1bf5683e0bfb6fffacb2d8d3641faa0008b65cc296c26ec80aee5a71ddf294a"
				)
				.unwrap(),
			);
		}
	}
}<|MERGE_RESOLUTION|>--- conflicted
+++ resolved
@@ -4,20 +4,8 @@
 use async_trait::async_trait;
 pub use cf_chains::address::AddressString;
 use cf_chains::{
-<<<<<<< HEAD
-	evm::to_evm_address, CcmChannelMetadata, ChannelRefundParametersEncoded,
+	evm::to_evm_address, CcmChannelMetadata, Chain, ChainCrypto, ChannelRefundParametersEncoded,
 	ChannelRefundParametersGeneric, ForeignChain,
-=======
-	address::{try_from_encoded_address, EncodedAddress},
-	btc::vault_swap_encoding::{
-		encode_swap_params_in_nulldata_utxo, SharedCfParameters, UtxoEncodedData,
-	},
-	dot::PolkadotAccountId,
-	evm::to_evm_address,
-	sol::SolAddress,
-	CcmChannelMetadata, Chain, ChainCrypto, ChannelRefundParametersEncoded,
-	ChannelRefundParametersGeneric, ForeignChain, ForeignChainAddress,
->>>>>>> 9842deac
 };
 pub use cf_primitives::{AccountRole, Affiliates, Asset, BasisPoints, ChannelId, SemVer};
 use cf_primitives::{AssetAmount, DcaParameters};
@@ -28,9 +16,7 @@
 use sp_consensus_aura::sr25519::AuthorityId as AuraId;
 use sp_consensus_grandpa::AuthorityId as GrandpaId;
 pub use sp_core::crypto::AccountId32;
-use sp_core::{
-	bounded_vec, ed25519::Public as EdPublic, sr25519::Public as SrPublic, Bytes, Pair, H256, U256,
-};
+use sp_core::{ed25519::Public as EdPublic, sr25519::Public as SrPublic, Bytes, Pair, H256, U256};
 pub use state_chain_runtime::chainflip::BlockUpdate;
 use state_chain_runtime::{opaque::SessionKeys, RuntimeCall};
 use zeroize::Zeroize;
@@ -516,65 +502,7 @@
 				dca_parameters,
 				None,
 			)
-<<<<<<< HEAD
 			.await?)
-=======
-			.await?;
-		if !safe_mode.swapping.swaps_enabled {
-			bail!("Safe mode is active. Swaps are disabled.");
-		}
-
-		// Validate params
-		frame_support::ensure!(
-			broker_commission == 0 && affiliate_fees.map_or(true, |fees| fees.is_empty()),
-			anyhow!("Broker/Affi fees are not yet supported for vault swaps. Request a deposit address or remove the broker fees.")
-		);
-		self.base_rpc_api()
-			.validate_refund_params(retry_duration, Some(block_hash))
-			.await?;
-		if let Some(params) = dca_parameters.as_ref() {
-			self.base_rpc_api()
-				.validate_dca_params(
-					params.number_of_chunks,
-					params.chunk_interval,
-					Some(block_hash),
-				)
-				.await?;
-		}
-
-		// Encode swap
-		match ForeignChain::from(source_asset) {
-			ForeignChain::Bitcoin => {
-				let params = UtxoEncodedData {
-					output_asset: destination_asset,
-					output_address: destination_address
-						.try_parse_to_encoded_address(destination_asset.into())?,
-					parameters: SharedCfParameters {
-						retry_duration: retry_duration.try_into()?,
-						min_output_amount,
-						number_of_chunks: dca_parameters
-							.as_ref()
-							.map(|params| params.number_of_chunks)
-							.unwrap_or(1)
-							.try_into()?,
-						chunk_interval: dca_parameters
-							.as_ref()
-							.map(|params| params.chunk_interval)
-							.unwrap_or(2)
-							.try_into()?,
-						boost_fee: boost_fee.unwrap_or_default().try_into()?,
-						broker_fee: broker_commission.try_into()?,
-						// TODO: lookup affiliate mapping to convert affiliate ids and use them here
-						affiliates: bounded_vec![],
-					},
-				};
-				Ok(SwapPayload::Bitcoin {
-					nulldata_utxo: encode_swap_params_in_nulldata_utxo(params).raw().into(),
-				})
-			},
-			_ => bail!("Unsupported input asset"),
-		}
->>>>>>> 9842deac
 	}
 }
 
@@ -592,24 +520,6 @@
 
 #[async_trait]
 impl<T: SignedExtrinsicApi + Sized + Send + Sync + 'static> SimpleSubmissionApi for T {}
-
-<<<<<<< HEAD
-=======
-/// Sanitize the given address (hex or base58) and turn it into a EncodedAddress of the given
-/// chain.
-pub fn clean_foreign_chain_address(chain: ForeignChain, address: &str) -> Result<EncodedAddress> {
-	Ok(match chain {
-		ForeignChain::Ethereum => EncodedAddress::Eth(clean_hex_address(address)?),
-		ForeignChain::Polkadot =>
-			EncodedAddress::Dot(PolkadotAccountId::from_str(address).map(|id| *id.aliased_ref())?),
-		ForeignChain::Bitcoin => EncodedAddress::Btc(address.as_bytes().to_vec()),
-		ForeignChain::Arbitrum => EncodedAddress::Arb(clean_hex_address(address)?),
-		ForeignChain::Solana => match SolAddress::from_str(address) {
-			Ok(sol_address) => EncodedAddress::Sol(sol_address.into()),
-			Err(_) => EncodedAddress::Sol(clean_hex_address(address)?),
-		},
-	})
-}
 
 pub type TransactionInIdFor<C> = <<C as Chain>::ChainCrypto as ChainCrypto>::TransactionInId;
 
@@ -636,7 +546,6 @@
 	}
 }
 
->>>>>>> 9842deac
 #[derive(Debug, Zeroize, PartialEq, Eq)]
 /// Public and Secret keys as bytes
 pub struct KeyPair {
