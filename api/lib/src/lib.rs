// Copyright 2025 Chainflip Labs GmbH
//
// Licensed under the Apache License, Version 2.0 (the "License");
// you may not use this file except in compliance with the License.
// You may obtain a copy of the License at
//
//     http://www.apache.org/licenses/LICENSE-2.0
//
// Unless required by applicable law or agreed to in writing, software
// distributed under the License is distributed on an "AS IS" BASIS,
// WITHOUT WARRANTIES OR CONDITIONS OF ANY KIND, either express or implied.
// See the License for the specific language governing permissions and
// limitations under the License.
//
// SPDX-License-Identifier: Apache-2.0

use std::sync::Arc;

use anyhow::{anyhow, bail, Context, Result};
use async_trait::async_trait;
pub use cf_chains::address::AddressString;
use cf_chains::{evm::to_evm_address, CcmChannelMetadataUnchecked};
pub use cf_primitives::{AccountRole, Affiliates, Asset, BasisPoints, ChannelId, SemVer};
<<<<<<< HEAD
use cf_primitives::{DcaParameters, ForeignChain};
use cf_rpc_types::{RedemptionAmount, RefundParametersRpc};
use futures::{future::BoxFuture, FutureExt, TryFutureExt};
=======
use cf_rpc_types::{RebalanceOutcome, RedemptionAmount, RedemptionOutcome, RefundParametersRpc};
>>>>>>> 8193f2f9
use pallet_cf_account_roles::MAX_LENGTH_FOR_VANITY_NAME;
use pallet_cf_governance::ExecutionMode;
use serde::Serialize;
use sp_consensus_aura::sr25519::AuthorityId as AuraId;
use sp_consensus_grandpa::AuthorityId as GrandpaId;
pub use sp_core::crypto::AccountId32;
use sp_core::{ed25519::Public as EdPublic, sr25519::Public as SrPublic, Bytes, Pair, H256};
pub use state_chain_runtime::chainflip::BlockUpdate;
use state_chain_runtime::{opaque::SessionKeys, RuntimeCall, RuntimeEvent};
use zeroize::Zeroize;
pub mod primitives {
	pub use cf_chains::{
		address::{EncodedAddress, ForeignChainAddress},
		CcmChannelMetadata, CcmDepositMetadata, Chain, ChainCrypto,
	};
	pub use cf_primitives::*;
	pub use pallet_cf_governance::ProposalId;
	pub use pallet_cf_swapping::AffiliateDetails;
	pub use state_chain_runtime::{self, BlockNumber, Hash};
}
pub use cf_chains::eth::Address as EthereumAddress;
use cf_chains::instances::{
	ArbitrumInstance, AssethubInstance, BitcoinInstance, EthereumInstance, PolkadotInstance,
	SolanaInstance,
};
pub use cf_node_client::WaitForResult;

pub use chainflip_engine::{
	settings,
	state_chain_observer::client::{
		base_rpc_api::{BaseRpcApi, RawRpcApi},
		chain_api::ChainApi,
		extrinsic_api::signed::{SignedExtrinsicApi, UntilFinalized},
		storage_api::StorageApi,
		BlockInfo,
	},
};

pub mod lp;
pub mod queries;

pub use chainflip_node::chain_spec::use_chainflip_account_id_encoding;

// TODO: consider exporting lp types under another alias to avoid shadowing this crate's lp module.
use cf_rpc_types::lp::LiquidityDepositChannelDetails;
pub use cf_rpc_types::{self as rpc_types, broker::*};
use cf_utilities::task_scope::Scope;
use chainflip_engine::state_chain_observer::client::{
	base_rpc_api::BaseRpcClient, extrinsic_api::signed::UntilInBlock, DefaultRpcClient,
	StateChainClient,
};

macro_rules! extract_event {
	($events:expr, $runtime_event_variant:path, $pallet_event_variant:path, $pattern:tt, $result:expr) => {
		if let Some($runtime_event_variant($pallet_event_variant $pattern)) = $events.iter().find(|event| {
			matches!(event, $runtime_event_variant($pallet_event_variant { .. }))
		}) {
			Ok($result)
		} else {
			bail!("No {}({}) event was found", stringify!($runtime_event_variant), stringify!($pallet_event_variant));
		}
	};
}

lazy_static::lazy_static! {
	static ref API_VERSION: SemVer = SemVer {
		major: env!("CARGO_PKG_VERSION_MAJOR").parse::<u8>().unwrap(),
		minor: env!("CARGO_PKG_VERSION_MINOR").parse::<u8>().unwrap(),
		patch: env!("CARGO_PKG_VERSION_PATCH").parse::<u8>().unwrap(),
	};
}

#[async_trait]
pub trait AuctionPhaseApi {
	async fn is_auction_phase(&self) -> Result<bool>;
}

#[async_trait]
impl<
		RawRpcClient: RawRpcApi + Send + Sync + 'static,
		SignedExtrinsicClient: Send + Sync + 'static,
	> AuctionPhaseApi for StateChainClient<SignedExtrinsicClient, BaseRpcClient<RawRpcClient>>
{
	async fn is_auction_phase(&self) -> Result<bool> {
		Ok(self.base_rpc_client.raw_rpc_client.cf_is_auction_phase(None).await?)
	}
}

#[async_trait]
pub trait RotateSessionKeysApi {
	async fn rotate_session_keys(&self) -> Result<Bytes>;
}

#[async_trait]
impl<
		RawRpcClient: RawRpcApi + Send + Sync + 'static,
		SignedExtrinsicClient: Send + Sync + 'static,
	> RotateSessionKeysApi for StateChainClient<SignedExtrinsicClient, BaseRpcClient<RawRpcClient>>
{
	async fn rotate_session_keys(&self) -> Result<Bytes> {
		Ok(self.base_rpc_client.raw_rpc_client.rotate_keys().await?)
	}
}

pub async fn request_block(
	block_hash: state_chain_runtime::Hash,
	state_chain_settings: &settings::StateChain,
) -> Result<state_chain_runtime::SignedBlock> {
	println!("Querying the state chain for the block with hash {block_hash:x?}.");

	DefaultRpcClient::connect(&state_chain_settings.ws_endpoint)
		.await?
		.block(block_hash)
		.await?
		.ok_or_else(|| anyhow!("unknown block hash"))
}

pub struct StateChainApi {
	pub state_chain_client: Arc<StateChainClient>,
}

impl StateChainApi {
	pub async fn connect(
		scope: &Scope<'_, anyhow::Error>,
		state_chain_settings: settings::StateChain,
	) -> Result<Self, anyhow::Error> {
		let (.., state_chain_client) = StateChainClient::connect_with_account(
			scope,
			&state_chain_settings.ws_endpoint,
			&state_chain_settings.signing_key_file,
			AccountRole::Unregistered,
			false,
			false,
			None,
		)
		.await?;

		Ok(Self { state_chain_client })
	}

	pub fn operator_api(&self) -> Arc<impl OperatorApi> {
		self.state_chain_client.clone()
	}

	pub fn governance_api(&self) -> Arc<impl GovernanceApi> {
		self.state_chain_client.clone()
	}

	pub fn validator_api(&self) -> Arc<impl ValidatorApi> {
		self.state_chain_client.clone()
	}

	pub fn broker_api(&self) -> Arc<impl BrokerApi> {
		self.state_chain_client.clone()
	}

	pub fn lp_api(&self) -> Arc<impl lp::LpApi> {
		self.state_chain_client.clone()
	}

	pub fn deposit_monitor_api(&self) -> Arc<impl DepositMonitorApi> {
		self.state_chain_client.clone()
	}

	pub fn query_api(&self) -> queries::QueryApi {
		queries::QueryApi { state_chain_client: self.state_chain_client.clone() }
	}

	pub fn base_rpc_api(&self) -> Arc<impl BaseRpcApi + Send + Sync + 'static> {
		self.state_chain_client.base_rpc_client.clone()
	}

	pub fn raw_client(&self) -> &jsonrpsee::ws_client::WsClient {
		&self.state_chain_client.base_rpc_client.raw_rpc_client
	}
}

#[async_trait]
impl GovernanceApi for StateChainClient {}
#[async_trait]
impl BrokerApi for StateChainClient {
	fn raw_rpc_client(&self) -> &jsonrpsee::ws_client::WsClient {
		&self.base_rpc_client.raw_rpc_client
	}

	fn base_rpc_client(&self) -> Arc<DefaultRpcClient> {
		self.base_rpc_client.clone()
	}
}
#[async_trait]
impl OperatorApi for StateChainClient {}
#[async_trait]
impl ValidatorApi for StateChainClient {}
#[async_trait]
impl DepositMonitorApi for StateChainClient {}

#[async_trait]
pub trait ValidatorApi: SimpleSubmissionApi {
	async fn register_account(&self) -> Result<H256> {
		self.simple_submission_with_dry_run(pallet_cf_validator::Call::register_as_validator {})
			.await
	}
	async fn deregister_account(&self) -> Result<H256> {
		self.simple_submission_with_dry_run(pallet_cf_validator::Call::deregister_as_validator {})
			.await
	}
	async fn stop_bidding(&self) -> Result<H256> {
		self.simple_submission_with_dry_run(pallet_cf_validator::Call::stop_bidding {})
			.await
	}
	async fn start_bidding(&self) -> Result<H256> {
		self.simple_submission_with_dry_run(pallet_cf_validator::Call::start_bidding {})
			.await
	}
}

#[async_trait]
pub trait OperatorApi: SignedExtrinsicApi + RotateSessionKeysApi + AuctionPhaseApi {
	async fn request_redemption(
		&self,
		amount: RedemptionAmount,
		address: EthereumAddress,
		executor: Option<EthereumAddress>,
<<<<<<< HEAD
	) -> Result<H256> {
		let call = RuntimeCall::from(pallet_cf_funding::Call::redeem { amount, address, executor });

		Ok(self
			.submit_signed_extrinsic_with_dry_run(call)
			.await?
			.until_in_block()
			.await?
			.tx_hash)
=======
	) -> Result<RedemptionOutcome> {
		let (tx_hash, events, ..) = self
			.submit_signed_extrinsic_with_dry_run(pallet_cf_funding::Call::redeem {
				amount,
				address,
				executor,
			})
			.await?
			.until_finalized()
			.await?;

		extract_event!(
			events,
			state_chain_runtime::RuntimeEvent::Funding,
			pallet_cf_funding::Event::RedemptionRequested,
			{ account_id, amount, .. },
			RedemptionOutcome {
				source_account_id: account_id.clone(),
				redeem_address: address,
				amount: *amount,
				tx_hash,
			}
		)
>>>>>>> 8193f2f9
	}

	async fn bind_redeem_address(&self, address: EthereumAddress) -> Result<H256> {
		Ok(self
			.submit_signed_extrinsic(pallet_cf_funding::Call::bind_redeem_address { address })
			.await
			.until_in_block()
			.await?
			.tx_hash)
	}

	async fn bind_executor_address(&self, executor_address: EthereumAddress) -> Result<H256> {
		Ok(self
			.submit_signed_extrinsic(pallet_cf_funding::Call::bind_executor_address {
				executor_address,
			})
			.await
			.until_finalized()
			.await?
			.tx_hash)
	}

	async fn register_account_role(&self, role: AccountRole) -> Result<H256> {
		let call = match role {
			AccountRole::Validator =>
				RuntimeCall::from(pallet_cf_validator::Call::register_as_validator {}),
			AccountRole::Broker =>
				RuntimeCall::from(pallet_cf_swapping::Call::register_as_broker {}),
			AccountRole::LiquidityProvider =>
				RuntimeCall::from(pallet_cf_lp::Call::register_lp_account {}),
			AccountRole::Unregistered => bail!("Cannot register account role {:?}", role),
		};

		Ok(self
			.submit_signed_extrinsic_with_dry_run(call)
			.await?
			.until_in_block()
			.await?
			.tx_hash)
	}

	async fn rotate_session_keys(&self) -> Result<H256> {
		let raw_keys = RotateSessionKeysApi::rotate_session_keys(self).await?;

		let aura_key: [u8; 32] = raw_keys[0..32].try_into().unwrap();
		let grandpa_key: [u8; 32] = raw_keys[32..64].try_into().unwrap();

		Ok(self
			.submit_signed_extrinsic(pallet_cf_validator::Call::set_keys {
				keys: SessionKeys {
					aura: AuraId::from(SrPublic::from_raw(aura_key)),
					grandpa: GrandpaId::from(EdPublic::from_raw(grandpa_key)),
				},
				proof: [0; 1].to_vec(),
			})
			.await
			.until_in_block()
			.await?
			.tx_hash)
	}

	async fn set_vanity_name(&self, name: String) -> Result<()> {
		let tx_hash = self
			.submit_signed_extrinsic(pallet_cf_account_roles::Call::set_vanity_name {
				name: name.into_bytes().try_into().or_else(|_| {
					bail!("Name too long. Max length is {} characters.", MAX_LENGTH_FOR_VANITY_NAME,)
				})?,
			})
			.await
			.until_in_block()
			.await?
			.tx_hash;
		println!("Vanity name set at tx {tx_hash:#x}.");
		Ok(())
	}

	async fn request_rebalance(
		&self,
		amount: RedemptionAmount,
		redemption_address: Option<EthereumAddress>,
		recipient_account_id: AccountId32,
	) -> Result<RebalanceOutcome> {
		let (_hash, events, ..) = self
			.submit_signed_extrinsic_with_dry_run(pallet_cf_funding::Call::rebalance {
				amount,
				recipient_account_id,
				redemption_address,
			})
			.await?
			.until_finalized()
			.await?;

		extract_event!(
			events,
			state_chain_runtime::RuntimeEvent::Funding,
			pallet_cf_funding::Event::Rebalance,
			{ source_account_id, recipient_account_id, amount, },
			RebalanceOutcome {
				source_account_id: source_account_id.clone(),
				recipient_account_id: recipient_account_id.clone(),
				amount: *amount
			}
		)
	}
}

#[async_trait]
pub trait GovernanceApi: SignedExtrinsicApi {
	async fn force_rotation(&self) -> Result<()> {
		println!("Submitting governance proposal for rotation.");
		self.submit_signed_extrinsic(pallet_cf_governance::Call::propose_governance_extrinsic {
			call: Box::new(pallet_cf_validator::Call::force_rotation {}.into()),
			execution: ExecutionMode::Automatic,
		})
		.await
		.until_in_block()
		.await?;

		println!("If you're the governance dictator, the rotation will begin soon.");

		Ok(())
	}
}

#[async_trait]
pub trait BrokerApi: SignedExtrinsicApi + StorageApi + Sized + Send + Sync + 'static {
	fn raw_rpc_client(&self) -> &jsonrpsee::ws_client::WsClient;

	fn base_rpc_client(&self) -> Arc<DefaultRpcClient>;

	async fn request_swap_deposit_address(
		&self,
		source_asset: Asset,
		destination_asset: Asset,
		destination_address: AddressString,
		broker_commission: BasisPoints,
		channel_metadata: Option<CcmChannelMetadataUnchecked>,
		boost_fee: Option<BasisPoints>,
		affiliate_fees: Option<Affiliates<AccountId32>>,
		refund_parameters: RefundParametersRpc,
		dca_parameters: Option<DcaParameters>,
	) -> Result<SwapDepositAddress> {
		let submit_signed_extrinsic_fut = self
			.submit_signed_extrinsic_with_dry_run(
				pallet_cf_swapping::Call::request_swap_deposit_address_with_affiliates {
					source_asset,
					destination_asset,
					destination_address: destination_address
						.try_parse_to_encoded_address(destination_asset.into())?,
					broker_commission,
					channel_metadata,
					boost_fee: boost_fee.unwrap_or_default(),
					affiliate_fees: affiliate_fees.unwrap_or_default(),
					refund_parameters: refund_parameters.try_map_address(|addr| {
						addr.try_parse_to_encoded_address(source_asset.into())
					})?,
					dca_parameters,
				},
			)
			.and_then(|(_, (block_fut, finalized_fut))| async move {
				let extrinsic_data = block_fut.until_in_block().await?;
				Ok((
					extract_swap_deposit_address(extrinsic_data.events, extrinsic_data.header)?,
					finalized_fut,
				))
			})
			.boxed();

		// Get the pre-allocated channels from the previous finalized block
		let preallocated_channels_fut = fetch_preallocated_channels(
			self.base_rpc_client(),
			self.account_id(),
			source_asset.into(),
		);

		let ((swap_deposit_address, finalized_fut), preallocated_channels) =
			futures::try_join!(submit_signed_extrinsic_fut, preallocated_channels_fut)?;

		// If the extracted deposit channel was pre-allocated to this broker
		// in the previous finalized block, we can return it immediately.
		if preallocated_channels.contains(&swap_deposit_address.channel_id) {
			return Ok(swap_deposit_address);
		};

		// Worst case, we need to wait for the transaction to be finalized.
		let extrinsic_data = finalized_fut.until_finalized().await?;
		extract_swap_deposit_address(extrinsic_data.events, extrinsic_data.header)
	}
	async fn withdraw_fees(
		&self,
		asset: Asset,
		destination_address: AddressString,
	) -> Result<WithdrawFeesDetail> {
		let extrinsic_data = self
			.submit_signed_extrinsic(RuntimeCall::from(pallet_cf_swapping::Call::withdraw {
				asset,
				destination_address: destination_address
					.try_parse_to_encoded_address(asset.into())
					.map_err(anyhow::Error::msg)?,
			}))
			.await
			.until_in_block()
			.await?;

		extract_event!(
			extrinsic_data.events,
			state_chain_runtime::RuntimeEvent::Swapping,
			pallet_cf_swapping::Event::WithdrawalRequested,
			{
				egress_amount,
				egress_fee,
				destination_address,
				egress_id,
				..
			},
			WithdrawFeesDetail {
				tx_hash: extrinsic_data.tx_hash,
				egress_id: *egress_id,
				egress_amount: (*egress_amount).into(),
				egress_fee: (*egress_fee).into(),
				destination_address: AddressString::from_encoded_address(destination_address),
			}
		)
	}
	async fn register_account(&self) -> Result<H256> {
		self.simple_submission_with_dry_run(pallet_cf_swapping::Call::register_as_broker {})
			.await
	}
	async fn deregister_account(&self) -> Result<H256> {
		self.simple_submission_with_dry_run(pallet_cf_swapping::Call::deregister_as_broker {})
			.await
	}

	async fn open_private_btc_channel(&self) -> Result<ChannelId> {
		let events = self
			.submit_signed_extrinsic_with_dry_run(RuntimeCall::from(
				pallet_cf_swapping::Call::open_private_btc_channel {},
			))
			.await?
			.until_in_block()
			.await?
			.events;

		extract_event!(
			&events,
			state_chain_runtime::RuntimeEvent::Swapping,
			pallet_cf_swapping::Event::PrivateBrokerChannelOpened,
			{ channel_id, .. },
			*channel_id
		)
	}

	async fn close_private_btc_channel(&self) -> Result<ChannelId> {
		let events = self
			.submit_signed_extrinsic_with_dry_run(RuntimeCall::from(
				pallet_cf_swapping::Call::close_private_btc_channel {},
			))
			.await?
			.until_in_block()
			.await?
			.events;

		extract_event!(
			&events,
			state_chain_runtime::RuntimeEvent::Swapping,
			pallet_cf_swapping::Event::PrivateBrokerChannelClosed,
			{ channel_id, .. },
			*channel_id
		)
	}

	async fn register_affiliate(&self, withdrawal_address: EthereumAddress) -> Result<AccountId32> {
		let events = self
			.submit_signed_extrinsic_with_dry_run(pallet_cf_swapping::Call::register_affiliate {
				withdrawal_address,
			})
			.await?
			.until_in_block()
			.await?
			.events;

		extract_event!(
			&events,
			state_chain_runtime::RuntimeEvent::Swapping,
			pallet_cf_swapping::Event::AffiliateRegistration,
			{ affiliate_id, .. },
			affiliate_id.clone()
		)
	}

	async fn affiliate_withdrawal_request(
		&self,
		affiliate_account_id: AccountId32,
	) -> Result<WithdrawFeesDetail> {
		let extrinsic_data = self
			.submit_signed_extrinsic_with_dry_run(
				pallet_cf_swapping::Call::affiliate_withdrawal_request { affiliate_account_id },
			)
			.await?
			.until_in_block()
			.await?;

		extract_event!(
			extrinsic_data.events,
			state_chain_runtime::RuntimeEvent::Swapping,
			pallet_cf_swapping::Event::WithdrawalRequested,
			{
				egress_amount,
				egress_fee,
				destination_address,
				egress_id,
				..
			},
			WithdrawFeesDetail {
				tx_hash: extrinsic_data.tx_hash,
				egress_id: *egress_id,
				egress_amount: (*egress_amount).into(),
				egress_fee: (*egress_fee).into(),
				destination_address: AddressString::from_encoded_address(destination_address),
			}
		)
	}

	async fn set_vault_swap_minimum_broker_fee(
		&self,
		minimum_fee_bps: BasisPoints,
	) -> Result<H256> {
		let extrinsic_data = self
			.submit_signed_extrinsic_with_dry_run(
				pallet_cf_swapping::Call::set_vault_swap_minimum_broker_fee { minimum_fee_bps },
			)
			.await?
			.until_in_block()
			.await?;

		extract_event!(
			extrinsic_data.events,
			state_chain_runtime::RuntimeEvent::Swapping,
			pallet_cf_swapping::Event::VaultSwapMinimumBrokerFeeSet,
			{ .. },
			extrinsic_data.tx_hash
		)
	}
}

#[async_trait]
pub trait SimpleSubmissionApi: SignedExtrinsicApi {
	async fn simple_submission_with_dry_run<C>(&self, call: C) -> Result<H256>
	where
		C: Into<state_chain_runtime::RuntimeCall> + Clone + std::fmt::Debug + Send + Sync + 'static,
	{
		Ok(self
			.submit_signed_extrinsic_with_dry_run(call)
			.await?
			.until_in_block()
			.await?
			.tx_hash)
	}
}

#[async_trait]
impl<T: SignedExtrinsicApi + Sized + Send + Sync + 'static> SimpleSubmissionApi for T {}

#[async_trait]
pub trait DepositMonitorApi:
	SignedExtrinsicApi + StorageApi + Sized + Send + Sync + 'static
{
	async fn mark_transaction_for_rejection(&self, tx_id: TransactionInId) -> Result<H256> {
		match tx_id {
			TransactionInId::Bitcoin(tx_id) =>
				self.simple_submission_with_dry_run(
					state_chain_runtime::RuntimeCall::BitcoinIngressEgress(
						pallet_cf_ingress_egress::Call::mark_transaction_for_rejection { tx_id },
					),
				)
				.await,
			TransactionInId::Ethereum(tx_id) =>
				self.simple_submission_with_dry_run(
					state_chain_runtime::RuntimeCall::EthereumIngressEgress(
						pallet_cf_ingress_egress::Call::mark_transaction_for_rejection { tx_id },
					),
				)
				.await,
			TransactionInId::Arbitrum(tx_id) =>
				self.simple_submission_with_dry_run(
					state_chain_runtime::RuntimeCall::ArbitrumIngressEgress(
						pallet_cf_ingress_egress::Call::mark_transaction_for_rejection { tx_id },
					),
				)
				.await,
		}
	}
}

#[derive(Debug, Zeroize, PartialEq, Eq)]
/// Public and Secret keys as bytes
pub struct KeyPair {
	pub secret_key: Vec<u8>,
	pub public_key: Vec<u8>,
}

// Serialize the keypair as hex strings for convenience
impl Serialize for KeyPair {
	fn serialize<S>(&self, serializer: S) -> Result<S::Ok, S::Error>
	where
		S: serde::Serializer,
	{
		use serde::ser::SerializeStruct;

		let secret_key_hex = hex::encode(&self.secret_key);
		let public_key_hex = hex::encode(&self.public_key);
		let mut state = serializer.serialize_struct("KeyPair", 2)?;
		state.serialize_field("secret_key", &secret_key_hex)?;
		state.serialize_field("public_key", &public_key_hex)?;
		state.end()
	}
}

/// Generate a new random node key.
///
/// This key is used for secure communication between Validators.
pub fn generate_node_key() -> Result<(KeyPair, libp2p_identity::PeerId)> {
	let signing_keypair = ed25519_dalek::SigningKey::generate(&mut rand::thread_rng());
	let libp2p_keypair = libp2p_identity::Keypair::ed25519_from_bytes(signing_keypair.to_bytes())?;

	Ok((
		KeyPair {
			secret_key: signing_keypair.to_bytes().to_vec(),
			public_key: signing_keypair.verifying_key().to_bytes().to_vec(),
		},
		libp2p_keypair.public().to_peer_id(),
	))
}

/// Generate a signing key (aka. account key).
///
/// If no seed phrase is provided, a new random seed phrase will be created.
pub fn generate_signing_key(seed_phrase: Option<&str>) -> Result<(String, KeyPair, AccountId32)> {
	use bip39::{Language, Mnemonic, MnemonicType};

	let mnemonic = seed_phrase
		.map(|phrase| Mnemonic::from_phrase(phrase, Language::English))
		.unwrap_or_else(|| Ok(Mnemonic::new(MnemonicType::Words12, Language::English)))?;

	sp_core::Pair::from_phrase(mnemonic.phrase(), None)
		.map(|(pair, seed)| {
			let pair: sp_core::sr25519::Pair = pair;
			(
				mnemonic.to_string(),
				KeyPair { secret_key: seed.to_vec(), public_key: pair.public().to_vec() },
				pair.public().into(),
			)
		})
		.map_err(|e| anyhow!("Failed to generate signing key - invalid seed phrase. Error: {e:?}"))
}

/// Generate an ethereum key.
///
/// A chainflip validator must have their own Ethereum private keys and be capable of submitting
/// transactions.
///
/// If no seed phrase is provided, a new random seed phrase will be created.
///
/// Note this is *not* a general-purpose utility for deriving Ethereum addresses. You should
/// not expect to be able to recover this address in any mainstream wallet. Notably, this
/// does *not* use BIP44 derivation paths.
pub fn generate_ethereum_key(
	seed_phrase: Option<&str>,
) -> Result<(String, KeyPair, EthereumAddress)> {
	use bip39::{Language, Mnemonic, MnemonicType, Seed};

	let mnemonic = seed_phrase
		.map(|phrase| Mnemonic::from_phrase(phrase, Language::English))
		.unwrap_or_else(|| Ok(Mnemonic::new(MnemonicType::Words12, Language::English)))?;

	let seed = Seed::new(&mnemonic, Default::default());
	let master_key_bytes = hmac_sha512::HMAC::mac(seed, b"Chainflip Ethereum Key");

	let secret_key = libsecp256k1::SecretKey::parse_slice(&master_key_bytes[..32])
		.context("Unable to derive secret key.")?;
	let public_key = libsecp256k1::PublicKey::from_secret_key(&secret_key);

	Ok((
		mnemonic.to_string(),
		KeyPair {
			secret_key: secret_key.serialize().to_vec(),
			public_key: public_key.serialize_compressed().to_vec(),
		},
		to_evm_address(public_key),
	))
}

fn fetch_preallocated_channels(
	rpc_client: Arc<DefaultRpcClient>,
	account_id: AccountId32,
	chain: ForeignChain,
) -> BoxFuture<'static, Result<Vec<ChannelId>>> {
	async fn preallocated_channels_for_chain<T: pallet_cf_ingress_egress::Config<I>, I: 'static>(
		client: Arc<DefaultRpcClient>,
		account_id: T::AccountId,
	) -> Result<Vec<ChannelId>> {
		Ok(client
			.storage_map_entry::<pallet_cf_ingress_egress::PreallocatedChannels<T, I>>(
				client.latest_finalized_block_hash().await?,
				&account_id,
			)
			.await?
			.iter()
			.map(|channel| channel.channel_id)
			.collect())
	}

	match chain {
		ForeignChain::Bitcoin => Box::pin(preallocated_channels_for_chain::<
			state_chain_runtime::Runtime,
			BitcoinInstance,
		>(rpc_client, account_id)),
		ForeignChain::Ethereum => Box::pin(preallocated_channels_for_chain::<
			state_chain_runtime::Runtime,
			EthereumInstance,
		>(rpc_client, account_id)),
		ForeignChain::Polkadot => Box::pin(preallocated_channels_for_chain::<
			state_chain_runtime::Runtime,
			PolkadotInstance,
		>(rpc_client, account_id)),
		ForeignChain::Arbitrum => Box::pin(preallocated_channels_for_chain::<
			state_chain_runtime::Runtime,
			ArbitrumInstance,
		>(rpc_client, account_id)),
		ForeignChain::Solana => Box::pin(preallocated_channels_for_chain::<
			state_chain_runtime::Runtime,
			SolanaInstance,
		>(rpc_client, account_id)),
		ForeignChain::Assethub => Box::pin(preallocated_channels_for_chain::<
			state_chain_runtime::Runtime,
			AssethubInstance,
		>(rpc_client, account_id)),
	}
}

fn extract_swap_deposit_address(
	events: Vec<RuntimeEvent>,
	header: state_chain_runtime::Header,
) -> Result<SwapDepositAddress> {
	extract_event!(
		events,
		state_chain_runtime::RuntimeEvent::Swapping,
		pallet_cf_swapping::Event::SwapDepositAddressReady,
		{
			deposit_address,
			channel_id,
			source_chain_expiry_block,
			channel_opening_fee,
			refund_parameters,
			..
		},
		SwapDepositAddress {
			address: AddressString::from_encoded_address(deposit_address),
			issued_block: header.number,
			channel_id: *channel_id,
			source_chain_expiry_block: (*source_chain_expiry_block).into(),
			channel_opening_fee: (*channel_opening_fee).into(),
			refund_parameters: refund_parameters
				.map_address(|refund_address| {
					AddressString::from_encoded_address(&refund_address)
				}),
		}
	)
}

fn extract_liquidity_deposit_channel_details(
	events: Vec<RuntimeEvent>,
) -> Result<(ChannelId, LiquidityDepositChannelDetails)> {
	events
		.into_iter()
		.find_map(|event| match event {
			state_chain_runtime::RuntimeEvent::LiquidityProvider(
				pallet_cf_lp::Event::LiquidityDepositAddressReady {
					channel_id,
					deposit_address,
					deposit_chain_expiry_block,
					..
				},
			) => Some((
				channel_id,
				LiquidityDepositChannelDetails {
					deposit_address: AddressString::from_encoded_address(deposit_address),
					deposit_chain_expiry_block,
				},
			)),
			_ => None,
		})
		.ok_or_else(|| anyhow!("No LiquidityDepositAddressReady event was found"))
}

#[cfg(test)]
mod tests {
	use super::*;

	mod key_generation {

		use super::*;
		use cf_chains::{address::clean_foreign_chain_address, ForeignChain};
		use sp_core::crypto::Ss58Codec;

		#[test]
		fn restored_keys_remain_compatible() {
			const SEED_PHRASE: &str =
		"essay awesome afraid movie wish save genius eyebrow tonight milk agree pretty alcohol three whale";

			let generated = generate_signing_key(Some(SEED_PHRASE)).unwrap();

			// Compare the generated secret key with a known secret key generated using the
			// `chainflip-node key generate` command
			assert_eq!(
				"afabf42a9a99910cdd64795ef05ed71acfa2238f5682d26ae62028df3cc59727",
				hex::encode(generated.1.secret_key)
			);
			assert_eq!(
				(generated.0, generated.2),
				(
					SEED_PHRASE.to_string(),
					AccountId32::from_ss58check(
						"cFMziohdyxVZy4DGXw2zkapubUoTaqjvAM7QGcpyLo9Cba7HA"
					)
					.unwrap(),
				)
			);

			let generated = generate_ethereum_key(Some(SEED_PHRASE)).unwrap();
			assert_eq!(
				"5c25d9ae0363ecd8dd18da1608ead2a4dc1ec658d6ed412d47e10d486ff0d1db",
				hex::encode(generated.1.secret_key)
			);
			assert_eq!(
				(generated.0, generated.2.as_bytes().to_vec()),
				(
					SEED_PHRASE.to_string(),
					hex::decode("e01156ca92d904cc67ff47517bf3a3500b418280").unwrap()
				)
			);
		}

		#[test]
		fn test_restore_signing_keys() {
			let ref original @ (ref seed_phrase, ..) = generate_signing_key(None).unwrap();
			let restored = generate_signing_key(Some(seed_phrase)).unwrap();

			assert_eq!(*original, restored);
		}

		#[test]
		fn test_restore_eth_keys() {
			let ref original @ (ref seed_phrase, ..) = generate_ethereum_key(None).unwrap();
			let restored = generate_ethereum_key(Some(seed_phrase)).unwrap();

			assert_eq!(*original, restored);
		}

		#[test]
		fn test_dot_address_decoding() {
			assert_eq!(
				clean_foreign_chain_address(
					ForeignChain::Polkadot,
					"126PaS7kDWTdtiojd556gD4ZPcxj7KbjrMJj7xZ5i6XKfARE"
				)
				.unwrap(),
				clean_foreign_chain_address(
					ForeignChain::Polkadot,
					"0x305875a3025d8be7f7048a280aba2bd571126fc171986adc1af58d1f4e02f15e"
				)
				.unwrap(),
			);
			assert_eq!(
				clean_foreign_chain_address(
					ForeignChain::Polkadot,
					"126PaS7kDWTdtiojd556gD4ZPcxj7KbjrMJj7xZ5i6XKfARF"
				)
				.unwrap_err()
				.to_string(),
				anyhow!("Address is neither valid ss58: 'Invalid checksum' nor hex: 'Invalid character 'P' at position 3'").to_string(),
			);
		}

		#[test]
		fn test_sol_address_decoding() {
			assert_eq!(
				clean_foreign_chain_address(
					ForeignChain::Solana,
					"HGgUaHpsmZpB3pcYt8PE89imca6BQBRqYtbVQQqsso3o"
				)
				.unwrap(),
				clean_foreign_chain_address(
					ForeignChain::Solana,
					"0xf1bf5683e0bfb6fffacb2d8d3641faa0008b65cc296c26ec80aee5a71ddf294a"
				)
				.unwrap(),
			);
		}
	}
}<|MERGE_RESOLUTION|>--- conflicted
+++ resolved
@@ -21,13 +21,9 @@
 pub use cf_chains::address::AddressString;
 use cf_chains::{evm::to_evm_address, CcmChannelMetadataUnchecked};
 pub use cf_primitives::{AccountRole, Affiliates, Asset, BasisPoints, ChannelId, SemVer};
-<<<<<<< HEAD
 use cf_primitives::{DcaParameters, ForeignChain};
-use cf_rpc_types::{RedemptionAmount, RefundParametersRpc};
+use cf_rpc_types::{RebalanceOutcome, RedemptionAmount, RedemptionOutcome, RefundParametersRpc};
 use futures::{future::BoxFuture, FutureExt, TryFutureExt};
-=======
-use cf_rpc_types::{RebalanceOutcome, RedemptionAmount, RedemptionOutcome, RefundParametersRpc};
->>>>>>> 8193f2f9
 use pallet_cf_account_roles::MAX_LENGTH_FOR_VANITY_NAME;
 use pallet_cf_governance::ExecutionMode;
 use serde::Serialize;
@@ -251,19 +247,8 @@
 		amount: RedemptionAmount,
 		address: EthereumAddress,
 		executor: Option<EthereumAddress>,
-<<<<<<< HEAD
-	) -> Result<H256> {
-		let call = RuntimeCall::from(pallet_cf_funding::Call::redeem { amount, address, executor });
-
-		Ok(self
-			.submit_signed_extrinsic_with_dry_run(call)
-			.await?
-			.until_in_block()
-			.await?
-			.tx_hash)
-=======
 	) -> Result<RedemptionOutcome> {
-		let (tx_hash, events, ..) = self
+		let extrinsic_data = self
 			.submit_signed_extrinsic_with_dry_run(pallet_cf_funding::Call::redeem {
 				amount,
 				address,
@@ -274,7 +259,7 @@
 			.await?;
 
 		extract_event!(
-			events,
+			extrinsic_data.events,
 			state_chain_runtime::RuntimeEvent::Funding,
 			pallet_cf_funding::Event::RedemptionRequested,
 			{ account_id, amount, .. },
@@ -282,10 +267,9 @@
 				source_account_id: account_id.clone(),
 				redeem_address: address,
 				amount: *amount,
-				tx_hash,
+				tx_hash: extrinsic_data.tx_hash
 			}
 		)
->>>>>>> 8193f2f9
 	}
 
 	async fn bind_redeem_address(&self, address: EthereumAddress) -> Result<H256> {
@@ -368,7 +352,7 @@
 		redemption_address: Option<EthereumAddress>,
 		recipient_account_id: AccountId32,
 	) -> Result<RebalanceOutcome> {
-		let (_hash, events, ..) = self
+		let extrinsic_data = self
 			.submit_signed_extrinsic_with_dry_run(pallet_cf_funding::Call::rebalance {
 				amount,
 				recipient_account_id,
@@ -379,7 +363,7 @@
 			.await?;
 
 		extract_event!(
-			events,
+			extrinsic_data.events,
 			state_chain_runtime::RuntimeEvent::Funding,
 			pallet_cf_funding::Event::Rebalance,
 			{ source_account_id, recipient_account_id, amount, },
