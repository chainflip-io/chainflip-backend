use anyhow::{anyhow, bail, Result};
use async_trait::async_trait;
use cf_chains::eth::H256;
use cf_primitives::{AccountRole, Asset, ForeignChainAddress};
use futures::{FutureExt, Stream};
use pallet_cf_validator::MAX_LENGTH_FOR_VANITY_NAME;
use rand_legacy::FromEntropy;
use sp_consensus_aura::sr25519::AuthorityId as AuraId;
use sp_core::{ed25519::Public as EdPublic, sr25519::Public as SrPublic, Bytes, Pair};
use sp_finality_grandpa::AuthorityId as GrandpaId;
use state_chain_runtime::opaque::SessionKeys;
use zeroize::Zeroize;

pub mod primitives {
	pub use cf_primitives::*;
	pub use pallet_cf_governance::ProposalId;
	pub use state_chain_runtime::Hash;
	pub type ClaimAmount = pallet_cf_staking::ClaimAmount<FlipBalance>;
}

pub mod lp;

pub use chainflip_engine::settings;
pub use chainflip_node::chain_spec::use_chainflip_account_id_encoding;

use chainflip_engine::{
	state_chain_observer::client::{
		base_rpc_api::{BaseRpcApi, BaseRpcClient, RawRpcApi},
		extrinsic_api::ExtrinsicApi,
		storage_api::StorageApi,
		StateChainClient,
	},
	task_scope::task_scope,
};

#[async_trait]
trait AuctionPhaseApi {
	async fn is_auction_phase(&self) -> Result<bool>;
}

#[async_trait]
impl<RawRpcClient: RawRpcApi + Send + Sync + 'static> AuctionPhaseApi
	for StateChainClient<BaseRpcClient<RawRpcClient>>
{
	async fn is_auction_phase(&self) -> Result<bool> {
		self.base_rpc_client
			.raw_rpc_client
			.cf_is_auction_phase(None)
			.await
			.map_err(Into::into)
	}
}

#[async_trait]
trait RotateSessionKeysApi {
	async fn rotate_session_keys(&self) -> Result<Bytes>;
}

#[async_trait]
impl<RawRpcClient: RawRpcApi + Send + Sync + 'static> RotateSessionKeysApi
	for StateChainClient<BaseRpcClient<RawRpcClient>>
{
	async fn rotate_session_keys(&self) -> Result<Bytes> {
		Ok(self.base_rpc_client.raw_rpc_client.rotate_keys().await?)
	}
}

pub async fn request_block(
	block_hash: state_chain_runtime::Hash,
	state_chain_settings: &settings::StateChain,
) -> Result<state_chain_runtime::SignedBlock> {
	println!("Querying the state chain for the block with hash {block_hash:x?}.");

	BaseRpcClient::new(state_chain_settings)
		.await?
		.block(block_hash)
		.await?
		.ok_or_else(|| anyhow!("unknown block hash"))
}

async fn submit_and_ensure_success<Call, BlockStream>(
	client: &StateChainClient,
	block_stream: &mut BlockStream,
	call: Call,
) -> Result<(H256, Vec<state_chain_runtime::RuntimeEvent>)>
where
	Call: Into<state_chain_runtime::RuntimeCall> + Clone + std::fmt::Debug + Send + Sync + 'static,
	BlockStream: Stream<Item = state_chain_runtime::Header> + Unpin + Send + 'static,
{
	let tx_hash = client.submit_signed_extrinsic(call).await?;
	let events = client.watch_submitted_extrinsic(tx_hash, block_stream).await?;

	events
		.iter()
		.find(|event| {
			matches!(
				event,
				state_chain_runtime::RuntimeEvent::System(
					frame_system::Event::ExtrinsicFailed { .. }
				)
			)
		})
		.map(|_| Err(anyhow!("extrinsic execution failed")))
		.unwrap_or(Ok((tx_hash, events)))
}

async fn connect_submit_and_get_events<Call>(
	state_chain_settings: &settings::StateChain,
	call: Call,
	required_role: AccountRole,
) -> Result<Vec<state_chain_runtime::RuntimeEvent>>
where
	Call: Into<state_chain_runtime::RuntimeCall> + Clone + std::fmt::Debug + Send + Sync + 'static,
{
	task_scope(|scope| {
		async {
<<<<<<< HEAD
			let (_, block_stream, state_chain_client) =
				StateChainClient::new(scope, state_chain_settings, required_role, false).await?;
=======
			let (_, mut block_stream, state_chain_client) =
				StateChainClient::new(scope, state_chain_settings, AccountRole::None, false)
					.await?;
>>>>>>> 755e0d6d

			submit_and_ensure_success(&state_chain_client, &mut block_stream, call)
				.await
				.map(|(_, events)| events)
		}
		.boxed()
	})
	.await
}

pub async fn request_claim(
	amount: primitives::ClaimAmount,
	eth_address: [u8; 20],
	state_chain_settings: &settings::StateChain,
) -> Result<H256> {
	task_scope(|scope| {
		async {
			let (_, block_stream, state_chain_client) =
				StateChainClient::new(scope, state_chain_settings, AccountRole::None, false)
					.await?;

			// Are we in a current auction phase
			if state_chain_client.is_auction_phase().await? {
				bail!("We are currently in an auction phase. Please wait until the auction phase is over.");
			}

			let mut block_stream = Box::new(block_stream);
			let block_stream = block_stream.as_mut();

			let (tx_hash, _) = submit_and_ensure_success(
				&state_chain_client,
				block_stream,
				pallet_cf_staking::Call::claim { amount, address: eth_address },
			)
			.await
			.map_err(|_| anyhow!("invalid claim"))?;

			Ok(tx_hash)
		}
		.boxed()
	})
	.await
}

pub async fn register_account_role(
	role: AccountRole,
	state_chain_settings: &settings::StateChain,
) -> Result<H256> {
	task_scope(|scope| {
		async {
			let (_, _, state_chain_client) =
				StateChainClient::new(scope, state_chain_settings, AccountRole::None, false)
					.await?;

			let tx_hash = state_chain_client
				.submit_signed_extrinsic(pallet_cf_account_roles::Call::register_account_role {
					role,
				})
				.await
				.expect("Could not set register account role for account");
			Ok(tx_hash)
		}
		.boxed()
	})
	.await
}

pub async fn rotate_keys(state_chain_settings: &settings::StateChain) -> Result<H256> {
	task_scope(|scope| {
		async {
			let (_, _, state_chain_client) =
				StateChainClient::new(scope, state_chain_settings, AccountRole::None, false)
					.await?;
			let seed = state_chain_client
				.rotate_session_keys()
				.await
				.expect("Could not rotate session keys.");

			let aura_key: [u8; 32] = seed[0..32].try_into().unwrap();
			let grandpa_key: [u8; 32] = seed[32..64].try_into().unwrap();

			let new_session_key = SessionKeys {
				aura: AuraId::from(SrPublic::from_raw(aura_key)),
				grandpa: GrandpaId::from(EdPublic::from_raw(grandpa_key)),
			};

			let tx_hash = state_chain_client
				.submit_signed_extrinsic(pallet_cf_validator::Call::set_keys {
					keys: new_session_key,
					proof: [0; 1].to_vec(),
				})
				.await
				.expect("Failed to submit set_keys extrinsic");

			Ok(tx_hash)
		}
		.boxed()
	})
	.await
}

// Account must be the governance dictator in order for this to work.
pub async fn force_rotation(state_chain_settings: &settings::StateChain) -> Result<()> {
	task_scope(|scope| {
		async {
			let (_, _, state_chain_client) =
				StateChainClient::new(scope, state_chain_settings, AccountRole::None, false)
					.await?;

			println!("Submitting governance proposal for rotation.");
			state_chain_client
				.submit_signed_extrinsic(pallet_cf_governance::Call::propose_governance_extrinsic {
					call: Box::new(pallet_cf_validator::Call::force_rotation {}.into()),
				})
				.await
				.expect("Should submit sudo governance proposal");

			println!("Rotation should begin soon :)");

			Ok(())
		}
		.boxed()
	})
	.await
}

pub async fn stop_bidding(state_chain_settings: &settings::StateChain) -> Result<()> {
	task_scope(|scope| {
		async {
			let (_, _, state_chain_client) =
				StateChainClient::new(scope, state_chain_settings, AccountRole::None, false)
					.await?;
			let tx_hash = state_chain_client
				.submit_signed_extrinsic(pallet_cf_staking::Call::stop_bidding {})
				.await
				.expect("Could not stop bidding");
			println!("Account stopped bidding, in tx {tx_hash:#x}.");
			Ok(())
		}
		.boxed()
	})
	.await
}

pub async fn start_bidding(state_chain_settings: &settings::StateChain) -> Result<()> {
	task_scope(|scope| async {
		let (latest_block_hash, _, state_chain_client) =
			StateChainClient::new(scope, state_chain_settings, AccountRole::None, false).await?;

		match state_chain_client
			.storage_map_entry::<pallet_cf_account_roles::AccountRoles<state_chain_runtime::Runtime>>(
				latest_block_hash,
				&state_chain_client.account_id(),
			)
			.await
			.expect("Failed to request AccountRole")
			.ok_or_else(|| anyhow!("Your account is not staked. You must first stake and then register your account role as Validator before activating your account."))?
		{
			AccountRole::Validator => {
				let tx_hash = state_chain_client
					.submit_signed_extrinsic(pallet_cf_staking::Call::start_bidding {})
					.await
					.expect("Could not start bidding");
				println!("Account started bidding at tx {tx_hash:#x}.");
			}
			AccountRole::None => {
				println!("You have not yet registered an account role. If you wish to start bidding to gain a chance at becoming an authority on the Chainflip network
				you must first register your account as the Validator role. Please see the `register-account-role` command on this CLI.")
			}
			_ => {
				println!("You have already registered an account role for this account that is not the Validator role. You cannot start bidding for participation as an authority on the Chainflip network.")
			}
		}

		Ok(())
	}.boxed()).await
}

pub async fn set_vanity_name(
	name: String,
	state_chain_settings: &settings::StateChain,
) -> Result<()> {
	task_scope(|scope| {
		async {
			if name.len() > MAX_LENGTH_FOR_VANITY_NAME {
				bail!("Name too long. Max length is {} characters.", MAX_LENGTH_FOR_VANITY_NAME,);
			}

			let (_, _, state_chain_client) =
				StateChainClient::new(scope, state_chain_settings, AccountRole::None, false)
					.await?;
			let tx_hash = state_chain_client
				.submit_signed_extrinsic(pallet_cf_validator::Call::set_vanity_name {
					name: name.as_bytes().to_vec(),
				})
				.await
				.expect("Could not set vanity name for your account");
			println!("Vanity name set at tx {tx_hash:#x}.");
			Ok(())
		}
		.boxed()
	})
	.await
}

pub async fn register_swap_intent(
	state_chain_settings: &settings::StateChain,
	ingress_asset: Asset,
	egress_asset: Asset,
	egress_address: ForeignChainAddress,
	relayer_commission_bps: u16,
) -> Result<ForeignChainAddress> {
	let events = connect_submit_and_get_events(
		state_chain_settings,
		pallet_cf_swapping::Call::register_swap_intent {
			ingress_asset,
			egress_asset,
			egress_address,
			relayer_commission_bps,
		},
		AccountRole::None,
	)
	.await?;

	if let Some(state_chain_runtime::RuntimeEvent::Swapping(
		pallet_cf_swapping::Event::NewSwapIntent { ingress_address, .. },
	)) = events.iter().find(|event| {
		matches!(
			event,
			state_chain_runtime::RuntimeEvent::Swapping(
				pallet_cf_swapping::Event::NewSwapIntent { .. }
			)
		)
	}) {
		Ok((*ingress_address).clone())
	} else {
		panic!("NewSwapIntent must have been generated");
	}
}

#[derive(Debug, Zeroize)]
/// Public and Secret keys as bytes
pub struct KeyPair {
	pub secret_key: Vec<u8>,
	pub public_key: Vec<u8>,
}

/// Generate a new random node key.
/// This key is used for secure communication between Validators.
pub fn generate_node_key() -> KeyPair {
	use rand::SeedableRng;

	let mut rng = rand::rngs::StdRng::from_entropy();
	let keypair = ed25519_dalek::Keypair::generate(&mut rng);

	KeyPair {
		secret_key: keypair.secret.as_bytes().to_vec(),
		public_key: keypair.public.to_bytes().to_vec(),
	}
}

/// Generate a signing key (aka validator key) using the seed phrase.
/// If no seed phrase is provided, a new random seed phrase will be created.
/// Returns the key and the seed phrase used to create it.
/// This key is used to stake your node.
pub fn generate_signing_key(seed_phrase: Option<&str>) -> Result<(KeyPair, String)> {
	use bip39::{Language, Mnemonic, MnemonicType};

	// Get a new random seed phrase if one was not provided
	let mnemonic = Mnemonic::new(MnemonicType::Words12, Language::English);
	let seed_phrase = seed_phrase.unwrap_or_else(|| mnemonic.phrase());

	sp_core::Pair::from_phrase(seed_phrase, None)
		.map(|(pair, seed)| {
			let pair: sp_core::sr25519::Pair = pair;
			(
				KeyPair { secret_key: seed.to_vec(), public_key: pair.public().to_vec() },
				seed_phrase.to_string(),
			)
		})
		.map_err(|_| anyhow::Error::msg("Invalid seed phrase"))
}

/// Generate a new random ethereum key.
/// A chainflip validator must have their own Ethereum private keys and be capable of submitting
/// transactions. We recommend importing the generated secret key into metamask for account
/// management.
pub fn generate_ethereum_key() -> KeyPair {
	use secp256k1::Secp256k1;

	let mut rng = rand_legacy::rngs::StdRng::from_entropy();

	let (secret_key, public_key) = Secp256k1::new().generate_keypair(&mut rng);

	KeyPair { secret_key: secret_key[..].to_vec(), public_key: public_key.serialize().to_vec() }
}

#[test]
fn test_generate_signing_key_with_known_seed() {
	const SEED_PHRASE: &str =
		"essay awesome afraid movie wish save genius eyebrow tonight milk agree pretty alcohol three whale";

	let (generate_key, _) = generate_signing_key(Some(SEED_PHRASE)).unwrap();

	// Compare the generated secret key with a known secret key generated using the `chainflip-node
	// key generate` command
	assert_eq!(
		hex::encode(generate_key.secret_key),
		"afabf42a9a99910cdd64795ef05ed71acfa2238f5682d26ae62028df3cc59727"
	);
}<|MERGE_RESOLUTION|>--- conflicted
+++ resolved
@@ -114,14 +114,8 @@
 {
 	task_scope(|scope| {
 		async {
-<<<<<<< HEAD
-			let (_, block_stream, state_chain_client) =
+			let (_, mut block_stream, state_chain_client) =
 				StateChainClient::new(scope, state_chain_settings, required_role, false).await?;
-=======
-			let (_, mut block_stream, state_chain_client) =
-				StateChainClient::new(scope, state_chain_settings, AccountRole::None, false)
-					.await?;
->>>>>>> 755e0d6d
 
 			submit_and_ensure_success(&state_chain_client, &mut block_stream, call)
 				.await
