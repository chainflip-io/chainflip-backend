--- conflicted
+++ resolved
@@ -121,68 +121,6 @@
 		.into_iter()
 		.collect()
 	}
-<<<<<<< HEAD
-=======
-
-	pub async fn get_pools(
-		&self,
-		block_hash: Option<state_chain_runtime::Hash>,
-		asset: Option<Asset>,
-	) -> Result<BTreeMap<Asset, Pool<AccountId32>>, anyhow::Error>
-	where
-		state_chain_runtime::Runtime: pallet_cf_pools::Config,
-	{
-		let block_hash =
-			block_hash.unwrap_or_else(|| self.state_chain_client.latest_finalized_hash());
-
-		Ok(if let Some(asset) = asset {
-			self.state_chain_client
-				.storage_map_entry::<pallet_cf_pools::Pools<state_chain_runtime::Runtime>>(
-					block_hash, &asset,
-				)
-				.await?
-				.map(|pool| BTreeMap::from([(asset, pool)]))
-				.unwrap_or_default()
-		} else {
-			self.state_chain_client
-				.storage_map::<pallet_cf_pools::Pools<state_chain_runtime::Runtime>, _>(block_hash)
-				.await?
-		})
-	}
-
-	pub async fn get_range_orders(
-		&self,
-		block_hash: Option<state_chain_runtime::Hash>,
-		account_id: Option<state_chain_runtime::AccountId>,
-	) -> Result<BTreeMap<Asset, Vec<RangeOrderPosition>>, anyhow::Error> {
-		let block_hash =
-			block_hash.unwrap_or_else(|| self.state_chain_client.latest_finalized_hash());
-		let account_id = account_id.unwrap_or_else(|| self.state_chain_client.account_id());
-
-		Ok(self
-			.state_chain_client
-			.storage_map::<pallet_cf_pools::Pools<state_chain_runtime::Runtime>, Vec<_>>(block_hash)
-			.await?
-			.into_iter()
-			.map(|(asset, pool)| {
-				(
-					asset,
-					pool.pool_state
-						.range_orders
-						.positions()
-						.into_iter()
-						.filter_map(|((owner, lower_tick, upper_tick), liquidity)| {
-							if owner == account_id {
-								Some(RangeOrderPosition { lower_tick, upper_tick, liquidity })
-							} else {
-								None
-							}
-						})
-						.collect(),
-				)
-			})
-			.collect())
-	}
 
 	pub async fn get_bound_redeem_address(
 		&self,
@@ -201,7 +139,6 @@
 			)
 			.await?)
 	}
->>>>>>> a5205b93
 }
 
 #[derive(Debug, Clone, Serialize, Deserialize)]
