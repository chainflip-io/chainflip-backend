--- conflicted
+++ resolved
@@ -84,11 +84,7 @@
 
 	eth_source_deposit_addresses
 		.clone()
-<<<<<<< HEAD
-		.erc20_deposits::<_, _, _, UsdcEvents>(
-=======
 		.erc20_deposits::<_, _, _, UsdtEvents>(
->>>>>>> efb6c006
 			witness_call.clone(),
 			eth_client.clone(),
 			Asset::Usdt,
