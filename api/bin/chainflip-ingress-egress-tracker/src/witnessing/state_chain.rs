use crate::{
	store::{Storable, Store},
	utils::get_broadcast_id,
};
use cf_chains::{
	address::EncodedAddress,
	dot::{PolkadotExtrinsicIndex, PolkadotTransactionId},
	evm::{SchnorrVerificationComponents, H256},
<<<<<<< HEAD
	AnyChain, Arbitrum, Assethub, Bitcoin, Chain, Ethereum, Polkadot,
=======
	instances::ChainInstanceFor,
	AnyChain, Arbitrum, Bitcoin, CcmDepositMetadata, Chain, ChainCrypto, ChannelRefundParameters,
	Ethereum, IntoTransactionInIdForAnyChain, Polkadot, TransactionInIdForAnyChain,
>>>>>>> 6673b2de
};
use cf_utilities::{rpc::NumberOrHex, ArrayCollect};
use chainflip_api::primitives::{
	AffiliateShortId, Affiliates, BasisPoints, Beneficiary, BroadcastId, DcaParameters,
	ForeignChain, NetworkEnvironment,
};
use chainflip_engine::state_chain_observer::client::{
	chain_api::ChainApi, storage_api::StorageApi, StateChainClient,
};
use pallet_cf_broadcast::TransactionOutIdFor;
use pallet_cf_ingress_egress::{DepositWitness, VaultDepositWitness};
use serde::{Serialize, Serializer};
use sp_core::{bounded::alloc::sync::Arc, crypto::AccountId32, Get};
use std::collections::BTreeMap;

/// A wrapper type for bitcoin hashes that serializes the hash in reverse.
#[derive(Debug)]
struct BitcoinHash(pub H256);

impl Serialize for BitcoinHash {
	fn serialize<S>(&self, serializer: S) -> Result<S::Ok, S::Error>
	where
		S: Serializer,
	{
		H256(self.0.to_fixed_bytes().into_iter().rev().collect_array()).serialize(serializer)
	}
}

struct DotSignature([u8; 64]);

impl Serialize for DotSignature {
	fn serialize<S>(&self, serializer: S) -> Result<S::Ok, S::Error>
	where
		S: Serializer,
	{
		format!("0x{}", hex::encode(self.0)).serialize(serializer)
	}
}

#[derive(Serialize)]
#[serde(untagged)]
enum TransactionRef {
	Bitcoin { hash: BitcoinHash },
	Ethereum { hash: H256 },
	Polkadot { transaction_id: PolkadotTransactionId },
	Arbitrum { hash: H256 },
	Assethub { transaction_id: PolkadotTransactionId },
}

#[derive(Serialize)]
#[serde(untagged)]
enum TransactionId {
	Bitcoin { hash: BitcoinHash },
	Ethereum { signature: SchnorrVerificationComponents },
	Polkadot { signature: DotSignature },
	Arbitrum { signature: SchnorrVerificationComponents },
	Assethub { signature: DotSignature },
}

#[derive(Serialize)]
#[serde(untagged)]
enum DepositDetails {
	Bitcoin { tx_id: H256, vout: u32 },
	Ethereum { tx_hashes: Vec<H256> },
	Polkadot { extrinsic_index: PolkadotExtrinsicIndex },
	Arbitrum { tx_hashes: Vec<H256> },
	Assethub { extrinsic_index: PolkadotExtrinsicIndex },
}

struct BroadcastDetails<I: cf_chains::instances::ChainInstanceAlias + Chain + 'static>
where
	state_chain_runtime::Runtime: pallet_cf_broadcast::Config<ChainInstanceFor<I>>,
{
	broadcast_id: BroadcastId,
	tx_out_id: TransactionOutIdFor<state_chain_runtime::Runtime, ChainInstanceFor<I>>,
	tx_ref: I::TransactionRef,
}

/// Wrapper struct for consistent address serialization.
#[derive(Clone, Debug)]
struct TrackerAddress(EncodedAddress);

impl From<EncodedAddress> for TrackerAddress {
	fn from(addr: EncodedAddress) -> Self {
		TrackerAddress(addr)
	}
}
impl serde::Serialize for TrackerAddress {
	fn serialize<S>(&self, serializer: S) -> Result<S::Ok, S::Error>
	where
		S: Serializer,
	{
		serializer.serialize_str(&format!("{}", &self.0))
	}
}

#[allow(clippy::large_enum_variant)]
#[derive(Serialize)]
#[serde(untagged)]
enum WitnessInformation {
	Deposit {
		deposit_chain_block_height: <AnyChain as Chain>::ChainBlockNumber,
		#[serde(skip_serializing)]
		deposit_address: TrackerAddress,
		amount: NumberOrHex,
		asset: cf_chains::assets::any::Asset,
		deposit_details: Option<DepositDetails>,
	},
	Broadcast {
		#[serde(skip_serializing)]
		broadcast_id: BroadcastId,
		tx_out_id: TransactionId,
		tx_ref: TransactionRef,
	},
	VaultDeposit {
		#[serde(skip_serializing)]
		tx_id: TransactionInIdForAnyChain,
		deposit_chain_block_height: <AnyChain as Chain>::ChainBlockNumber,
		input_asset: cf_chains::assets::any::Asset,
		output_asset: cf_chains::assets::any::Asset,
		amount: NumberOrHex,
		destination_address: TrackerAddress,
		ccm_deposit_metadata: Option<CcmDepositMetadata>,
		deposit_details: Option<DepositDetails>,
		broker_fee: Option<Beneficiary<AccountId32>>,
		affiliate_fees: Affiliates<AccountId32>,
		refund_params: Option<ChannelRefundParameters<TrackerAddress>>,
		dca_params: Option<DcaParameters>,
		max_boost_fee: BasisPoints,
	},
}

impl WitnessInformation {
	fn to_foreign_chain(&self) -> ForeignChain {
		match self {
			Self::Deposit { asset, .. } => (*asset).into(),
			Self::Broadcast { tx_out_id, .. } => match tx_out_id {
				TransactionId::Bitcoin { .. } => ForeignChain::Bitcoin,
				TransactionId::Ethereum { .. } => ForeignChain::Ethereum,
				TransactionId::Polkadot { .. } => ForeignChain::Polkadot,
				TransactionId::Arbitrum { .. } => ForeignChain::Arbitrum,
				TransactionId::Assethub { .. } => ForeignChain::Assethub,
			},
			Self::VaultDeposit { input_asset: asset, .. } => (*asset).into(),
		}
	}

	async fn save_to_store<S: Store>(&self, store: &mut S) -> anyhow::Result<()> {
		match self {
			Self::Deposit { .. } => store.save_to_array(self).await?,
			Self::Broadcast { .. } | Self::VaultDeposit { .. } =>
				store.save_singleton(self).await?,
		};
		Ok(())
	}
}

impl Storable for WitnessInformation {
	fn key(&self) -> String {
		let chain = self.to_foreign_chain().to_string();

		match self {
			Self::Deposit { deposit_address: TrackerAddress(address), .. } =>
				format!("deposit:{chain}:{address}"),
			Self::Broadcast { broadcast_id, .. } => format!("broadcast:{chain}:{broadcast_id}"),
			Self::VaultDeposit { tx_id, .. } => format!("vault_deposit:{chain}:{tx_id}"),
		}
	}

	fn expiry_duration(&self) -> std::time::Duration {
		match self.to_foreign_chain() {
			ForeignChain::Bitcoin => std::time::Duration::from_secs(3600 * 6),
			_ => Self::DEFAULT_EXPIRY_DURATION,
		}
	}
}

trait IntoDepositDetailsAnyChain {
	fn into_any_chain(self) -> Option<DepositDetails>;
}

impl IntoDepositDetailsAnyChain for cf_chains::evm::DepositDetails {
	fn into_any_chain(self) -> Option<DepositDetails> {
		self.tx_hashes.map(|tx_hashes| DepositDetails::Ethereum { tx_hashes })
	}
}
impl IntoDepositDetailsAnyChain for cf_chains::btc::Utxo {
	fn into_any_chain(self) -> Option<DepositDetails> {
		Some(DepositDetails::Bitcoin { tx_id: self.id.tx_id, vout: self.id.vout })
	}
}
impl IntoDepositDetailsAnyChain for u32 {
	fn into_any_chain(self) -> Option<DepositDetails> {
		Some(DepositDetails::Polkadot { extrinsic_index: self })
	}
}
impl IntoDepositDetailsAnyChain for Vec<H256> {
	fn into_any_chain(self) -> Option<DepositDetails> {
		Some(DepositDetails::Arbitrum { tx_hashes: self })
	}
}
impl IntoDepositDetailsAnyChain for () {
	fn into_any_chain(self) -> Option<DepositDetails> {
		None
	}
}

trait DepositWitnessExt<C: Chain> {
	fn into_witness_information(
		self,
		height: <C as Chain>::ChainBlockNumber,
		network: NetworkEnvironment,
	) -> WitnessInformation;
}

impl<C: Chain + Get<ForeignChain>> DepositWitnessExt<C> for DepositWitness<C>
where
	C::DepositDetails: IntoDepositDetailsAnyChain,
{
	fn into_witness_information(
		self,
		height: C::ChainBlockNumber,
		network: NetworkEnvironment,
	) -> WitnessInformation {
		WitnessInformation::Deposit {
			deposit_chain_block_height: height.into(),
			deposit_address: EncodedAddress::from_chain_account::<C>(self.deposit_address, network)
				.into(),
			amount: self.amount.into().into(),
			asset: self.asset.into(),
			deposit_details: self.deposit_details.into_any_chain(),
		}
	}
}

trait VaultDepositWitnessExt<C: Chain> {
	fn into_witness_information(
		self,
		height: <C as Chain>::ChainBlockNumber,
		affiliate_mapping: &BTreeMap<AffiliateShortId, AccountId32>,
		network: NetworkEnvironment,
	) -> WitnessInformation;
}

impl<T: pallet_cf_ingress_egress::Config<I, AccountId = AccountId32>, I: 'static>
	VaultDepositWitnessExt<T::TargetChain> for VaultDepositWitness<T, I>
where
	<T::TargetChain as Chain>::DepositDetails: IntoDepositDetailsAnyChain,
{
	fn into_witness_information(
		self,
		height: <T::TargetChain as Chain>::ChainBlockNumber,
		affiliate_mapping: &BTreeMap<AffiliateShortId, AccountId32>,
		network: NetworkEnvironment,
	) -> WitnessInformation {
		WitnessInformation::VaultDeposit {
			tx_id: <<<T::TargetChain as Chain>::ChainCrypto as ChainCrypto>::TransactionInId as IntoTransactionInIdForAnyChain<
				<T::TargetChain as Chain>::ChainCrypto,
			>>::into_transaction_in_id_for_any_chain(self.tx_id),
			deposit_chain_block_height: height.into(),
			input_asset: self.input_asset.into(),
			output_asset: self.output_asset,
			amount: self.deposit_amount.into().into(),
			destination_address: self.destination_address.into(),
			ccm_deposit_metadata: self.deposit_metadata,
			deposit_details: self.deposit_details.into_any_chain(),
			broker_fee: self.broker_fee.clone(),
			affiliate_fees: self.affiliate_fees
				.into_iter()
				.map(|affiliate| {
					Beneficiary { account: affiliate_mapping.get(&affiliate.account).cloned()
						.unwrap_or_else(|| {
							log::warn!(
								"Affiliate not found for short id {} on broker `{:?}`",
								affiliate.account,
								self.broker_fee.as_ref().map(|Beneficiary { account, .. }| account),
							);
							AccountId32::from([0; 32])
						}), bps: affiliate.bps }
				})
				.collect::<Vec<Beneficiary<AccountId32>>>()
				.try_into()
				.expect("We collect into the same Affiliates type we started with, so the Vec bound is the same."),
			refund_params: self.refund_params.map(|params| params.map_address(|a| TrackerAddress::from(a.to_encoded_address(network)))),
			dca_params: self.dca_params,
			max_boost_fee: self.boost_fee,
		}
	}
}

trait BroadcastIntoWitnessInformation {
	fn into_witness_information(self) -> anyhow::Result<WitnessInformation>;
}

impl BroadcastIntoWitnessInformation for BroadcastDetails<Ethereum> {
	fn into_witness_information(self) -> anyhow::Result<WitnessInformation> {
		Ok(WitnessInformation::Broadcast {
			broadcast_id: self.broadcast_id,
			tx_out_id: TransactionId::Ethereum { signature: self.tx_out_id },
			tx_ref: TransactionRef::Ethereum { hash: self.tx_ref },
		})
	}
}

<<<<<<< HEAD
impl From<DepositInfo<Assethub>> for WitnessInformation {
	fn from((value, height, _): DepositInfo<Assethub>) -> Self {
		Self::Deposit {
			deposit_chain_block_height: height as u64,
			deposit_address: hex_encode_bytes(value.deposit_address.aliased_ref()),
			amount: value.amount.into(),
			asset: value.asset.into(),
			deposit_details: Some(DepositDetails::Assethub {
				extrinsic_index: value.deposit_details,
			}),
		}
	}
}

async fn save_deposit_witnesses<S: Store, C: Chain>(
=======
impl BroadcastIntoWitnessInformation for BroadcastDetails<Arbitrum> {
	fn into_witness_information(self) -> anyhow::Result<WitnessInformation> {
		Ok(WitnessInformation::Broadcast {
			broadcast_id: self.broadcast_id,
			tx_out_id: TransactionId::Arbitrum { signature: self.tx_out_id },
			tx_ref: TransactionRef::Arbitrum { hash: self.tx_ref },
		})
	}
}

impl BroadcastIntoWitnessInformation for BroadcastDetails<Bitcoin> {
	fn into_witness_information(self) -> anyhow::Result<WitnessInformation> {
		Ok(WitnessInformation::Broadcast {
			broadcast_id: self.broadcast_id,
			tx_out_id: TransactionId::Bitcoin { hash: BitcoinHash(self.tx_out_id) },
			tx_ref: TransactionRef::Bitcoin { hash: BitcoinHash(self.tx_ref) },
		})
	}
}

impl BroadcastIntoWitnessInformation for BroadcastDetails<Polkadot> {
	fn into_witness_information(self) -> anyhow::Result<WitnessInformation> {
		Ok(WitnessInformation::Broadcast {
			broadcast_id: self.broadcast_id,
			tx_out_id: TransactionId::Polkadot {
				signature: DotSignature(*self.tx_out_id.aliased_ref()),
			},
			tx_ref: TransactionRef::Polkadot { transaction_id: self.tx_ref },
		})
	}
}

async fn save_deposit_witnesses<S, C>(
>>>>>>> 6673b2de
	store: &mut S,
	deposit_witnesses: Vec<DepositWitness<C>>,
	block_height: C::ChainBlockNumber,
	network: NetworkEnvironment,
) where
	C::DepositDetails: IntoDepositDetailsAnyChain,
	S: Store,
	C: Chain + Get<ForeignChain>,
{
	for witness in deposit_witnesses {
		let _ = witness
			.into_witness_information(block_height, network)
			.save_to_store(store)
			.await
			.inspect_err(|e| {
				tracing::error!("Failed to save deposit witness: {:?}", e);
			});
	}
}

#[cfg_attr(test, mockall::automock)]
pub trait CfGetAffiliates {
	async fn cf_get_affiliates(
		&self,
		broker_fee_account: &AccountId32,
	) -> anyhow::Result<BTreeMap<AffiliateShortId, state_chain_runtime::AccountId>>;
}

impl<S> CfGetAffiliates for StateChainClient<S> {
	async fn cf_get_affiliates(
		&self,
		broker_fee_account: &AccountId32,
	) -> anyhow::Result<BTreeMap<AffiliateShortId, state_chain_runtime::AccountId>> {
		use custom_rpc::CustomApiClient;

		Ok(self
			.base_rpc_client
			.raw_rpc_client
			.cf_get_affiliates(broker_fee_account.clone(), None)
			.await?
			.into_iter()
			.collect::<BTreeMap<_, _>>())
	}
}

async fn save_vault_deposit_witness<S, T, I: 'static, StateChainClient>(
	store: &mut S,
	deposit_witness: VaultDepositWitness<T, I>,
	block_height: <T::TargetChain as Chain>::ChainBlockNumber,
	state_chain_client: Arc<StateChainClient>,
	network: NetworkEnvironment,
) -> anyhow::Result<()>
where
	S: Store,
	T: pallet_cf_ingress_egress::Config<I, AccountId = AccountId32>,
	<T::TargetChain as Chain>::DepositDetails: IntoDepositDetailsAnyChain,
	StateChainClient: CfGetAffiliates + 'static + Send + Sync,
{
	let affiliate_mapping = if let Some(broker_id) = deposit_witness
		.broker_fee
		.as_ref()
		.map(|Beneficiary { account, .. }| account.clone())
	{
		state_chain_client.cf_get_affiliates(&broker_id).await?
	} else {
		Default::default()
	};

	let _ = deposit_witness
		.into_witness_information(block_height, &affiliate_mapping, network)
		.save_to_store(store)
		.await
		.inspect_err(|e| {
			tracing::error!("Failed to save vault deposit witness: {:?}", e);
		});
	Ok(())
}

async fn save_broadcast_witness<S: Store, StateChainClient, I>(
	store: &mut S,
	tx_out_id: TransactionOutIdFor<state_chain_runtime::Runtime, ChainInstanceFor<I>>,
	tx_ref: I::TransactionRef,
	state_chain_client: Arc<StateChainClient>,
) -> anyhow::Result<()>
where
	I: cf_chains::instances::ChainInstanceAlias + Chain + 'static,
	StateChainClient: StorageApi + ChainApi + 'static + Send + Sync,
	state_chain_runtime::Runtime: pallet_cf_broadcast::Config<ChainInstanceFor<I>>,
	BroadcastDetails<I>: BroadcastIntoWitnessInformation,
{
	if let Some(broadcast_details) =
		get_broadcast_id::<I, StateChainClient>(state_chain_client, &tx_out_id)
			.await
			.map(|broadcast_id| BroadcastDetails::<I> { broadcast_id, tx_out_id, tx_ref })
	{
		match broadcast_details.into_witness_information() {
			// In case of errors, log it and continue operation
			Ok(witness) => {
				let _result = witness.save_to_store(store).await.map_err(|e| {
					tracing::error!("Failed to save broadcast witness: {:?}", e);
					e
				});
			},
			Err(e) => {
				tracing::error!("Failed to save broadcast witness: {:?}", e);
			},
		};
	}
	Ok(())
}

pub async fn handle_call<S, StateChainClient>(
	call: state_chain_runtime::RuntimeCall,
	store: &mut S,
	chainflip_network: NetworkEnvironment,
	state_chain_client: Arc<StateChainClient>,
) -> anyhow::Result<()>
where
	S: Store,
	StateChainClient: StorageApi + CfGetAffiliates + ChainApi + 'static + Send + Sync,
{
	use pallet_cf_broadcast::Call as BroadcastCall;
	use pallet_cf_ingress_egress::Call as IngressEgressCall;
	use state_chain_runtime::RuntimeCall::*;

	match call {
		EthereumIngressEgress(IngressEgressCall::process_deposits {
			deposit_witnesses,
			block_height,
		}) => save_deposit_witnesses(store, deposit_witnesses, block_height, chainflip_network).await,
		BitcoinIngressEgress(IngressEgressCall::process_deposits {
			deposit_witnesses,
			block_height,
		}) => save_deposit_witnesses(store, deposit_witnesses, block_height, chainflip_network).await,
		PolkadotIngressEgress(IngressEgressCall::process_deposits {
			deposit_witnesses,
			block_height,
		}) => save_deposit_witnesses(store, deposit_witnesses, block_height, chainflip_network).await,
		ArbitrumIngressEgress(IngressEgressCall::process_deposits {
			deposit_witnesses,
			block_height,
		}) => save_deposit_witnesses(store, deposit_witnesses, block_height, chainflip_network).await,
		SolanaIngressEgress(IngressEgressCall::process_deposits {
<<<<<<< HEAD
			deposit_witnesses: _,
			block_height: _,
		}) => todo!(),
		AssethubIngressEgress(IngressEgressCall::process_deposits {
			deposit_witnesses,
			block_height,
		}) =>
			save_deposit_witnesses(store, deposit_witnesses, block_height, chainflip_network)
				.await?,
=======
			deposit_witnesses,
			block_height,
		}) => save_deposit_witnesses(store, deposit_witnesses, block_height, chainflip_network).await,
		EthereumIngressEgress(IngressEgressCall::vault_swap_request { block_height, deposit }) =>
			save_vault_deposit_witness(
				store,
				*deposit,
				block_height,
				state_chain_client,
				chainflip_network,
			)
			.await?,
		BitcoinIngressEgress(IngressEgressCall::vault_swap_request { block_height, deposit }) =>
			save_vault_deposit_witness(
				store,
				*deposit,
				block_height,
				state_chain_client,
				chainflip_network,
			)
			.await?,
		PolkadotIngressEgress(IngressEgressCall::vault_swap_request { block_height, deposit }) =>
			save_vault_deposit_witness(
				store,
				*deposit,
				block_height,
				state_chain_client,
				chainflip_network,
			)
			.await?,
		ArbitrumIngressEgress(IngressEgressCall::vault_swap_request { block_height, deposit }) =>
			save_vault_deposit_witness(
				store,
				*deposit,
				block_height,
				state_chain_client,
				chainflip_network,
			)
			.await?,
		SolanaIngressEgress(IngressEgressCall::vault_swap_request { block_height, deposit }) =>
			save_vault_deposit_witness(
				store,
				*deposit,
				block_height,
				state_chain_client,
				chainflip_network,
			)
			.await?,
>>>>>>> 6673b2de
		EthereumBroadcaster(BroadcastCall::transaction_succeeded {
			tx_out_id,
			transaction_ref,
			..
		}) => {
			save_broadcast_witness::<_, _, Ethereum>(
				store,
				tx_out_id,
				transaction_ref,
				state_chain_client,
			)
			.await?;
		},
		BitcoinBroadcaster(BroadcastCall::transaction_succeeded {
			tx_out_id,
			transaction_ref,
			..
		}) => {
			save_broadcast_witness::<_, _, Bitcoin>(
				store,
				tx_out_id,
				transaction_ref,
				state_chain_client,
			)
			.await?;
		},
		PolkadotBroadcaster(BroadcastCall::transaction_succeeded {
			tx_out_id,
			transaction_ref,
			..
		}) => {
			save_broadcast_witness::<_, _, Polkadot>(
				store,
				tx_out_id,
				transaction_ref,
				state_chain_client,
			)
			.await?;
		},
		ArbitrumBroadcaster(BroadcastCall::transaction_succeeded {
			tx_out_id,
			transaction_ref,
			..
		}) => {
			save_broadcast_witness::<_, _, Arbitrum>(
				store,
				tx_out_id,
				transaction_ref,
				state_chain_client,
			)
			.await?;
		},
		SolanaBroadcaster(BroadcastCall::transaction_succeeded {
			tx_out_id: _,
			transaction_ref: _,
			..
		}) => todo!(),
		AssethubBroadcaster(BroadcastCall::transaction_succeeded {
			tx_out_id,
			transaction_ref,
			..
		}) => {
			let broadcast_id =
				get_broadcast_id::<Assethub, StateChainClient>(state_chain_client, &tx_out_id)
					.await;

			if let Some(broadcast_id) = broadcast_id {
				store
					.save_singleton(&WitnessInformation::Broadcast {
						broadcast_id,
						tx_out_id: TransactionId::Assethub {
							signature: DotSignature(*tx_out_id.aliased_ref()),
						},
						tx_ref: TransactionRef::Assethub { transaction_id: transaction_ref },
					})
					.await?;
			}
		},

		EthereumIngressEgress(_) |
		BitcoinIngressEgress(_) |
		PolkadotIngressEgress(_) |
		ArbitrumIngressEgress(_) |
		SolanaIngressEgress(_) |
		AssethubIngressEgress(_) |
		System(_) |
		Timestamp(_) |
		Environment(_) |
		Flip(_) |
		Emissions(_) |
		Funding(_) |
		AccountRoles(_) |
		Witnesser(_) |
		Validator(_) |
		Session(_) |
		Grandpa(_) |
		Governance(_) |
		Reputation(_) |
		TokenholderGovernance(_) |
		EthereumChainTracking(_) |
		BitcoinChainTracking(_) |
		PolkadotChainTracking(_) |
		ArbitrumChainTracking(_) |
		SolanaChainTracking(_) |
		AssethubChainTracking(_) |
		EthereumVault(_) |
		PolkadotVault(_) |
		BitcoinVault(_) |
		ArbitrumVault(_) |
		SolanaVault(_) |
		AssethubVault(_) |
		EvmThresholdSigner(_) |
		PolkadotThresholdSigner(_) |
		BitcoinThresholdSigner(_) |
		SolanaThresholdSigner(_) |
		EthereumBroadcaster(_) |
		PolkadotBroadcaster(_) |
		BitcoinBroadcaster(_) |
		ArbitrumBroadcaster(_) |
		SolanaBroadcaster(_) |
		AssethubBroadcaster(_) |
		Swapping(_) |
		LiquidityProvider(_) |
		LiquidityPools(_) |
		SolanaElections(_) => {},
	};

	Ok(())
}

#[cfg(test)]
mod tests {
	use super::*;
	use async_trait::async_trait;
	use cf_chains::{
		btc::ScriptPubkey,
		dot::PolkadotAccountId,
		evm::{EvmTransactionMetadata, TransactionFee},
		instances::ChainInstanceFor,
		CcmChannelMetadata, Chain, ForeignChainAddress,
	};
	use cf_utilities::assert_ok;
	use chainflip_api::primitives::AffiliateShortId;
	use chainflip_engine::state_chain_observer::client::{mocks::MockStateChainClient, BlockInfo};
	use pallet_cf_ingress_egress::DepositWitness;
	use sp_core::H160;
	use std::collections::HashMap;

	#[derive(Default)]
	struct MockStore {
		storage: HashMap<String, serde_json::Value>,
	}

	#[async_trait]
	impl Store for MockStore {
		async fn save_to_array<S: Storable>(&mut self, storable: &S) -> anyhow::Result<()> {
			self.storage
				.entry(storable.key())
				.or_insert(serde_json::Value::Array(vec![]))
				.as_array_mut()
				.expect("Can only be an array.")
				.push(serde_json::to_value(storable)?);

			Ok(())
		}

		async fn save_singleton<S: Storable>(&mut self, storable: &S) -> anyhow::Result<()> {
			self.storage.insert(storable.key(), serde_json::to_value(storable)?);

			Ok(())
		}
	}

	// This implementation is necessary to keep the compiler happy.
	impl CfGetAffiliates for MockStateChainClient {
		async fn cf_get_affiliates(
			&self,
			_broker_fee_account: &AccountId32,
		) -> anyhow::Result<BTreeMap<AffiliateShortId, state_chain_runtime::AccountId>> {
			unimplemented!(
				"This is not tested via the MockStateChainClient, use MockCfGetAffiliates instead."
			)
		}
	}

	#[allow(clippy::type_complexity)]
	fn create_client<C: Chain>(
		result: Option<(BroadcastId, C::ChainBlockNumber)>,
	) -> MockStateChainClient
	where
		state_chain_runtime::Runtime:
			pallet_cf_broadcast::Config<ChainInstanceFor<C>, TargetChain = C>,
	{
		let mut state_chain_client = MockStateChainClient::new();

		state_chain_client
			.expect_storage_map_entry::<pallet_cf_broadcast::TransactionOutIdToBroadcastId<
				state_chain_runtime::Runtime,
				ChainInstanceFor<C>,
			>>()
			.return_once(move |_, _| Ok(result));

		state_chain_client.expect_latest_unfinalized_block().returning(|| BlockInfo {
			parent_hash: state_chain_runtime::Hash::default(),
			hash: state_chain_runtime::Hash::default(),
			number: 1,
		});

		state_chain_client
	}

	fn parse_eth_address(address: &str) -> (H160, &str) {
		let eth_address_bytes = H160::from_slice(&hex::decode(&address[2..]).unwrap());
		(eth_address_bytes, address)
	}

	#[tokio::test]
	async fn test_handle_deposit_calls() {
		let polkadot_address = "14JWPRWMkEyLLdrN2k3teBd446sKKJuwU2DDKw4Ev4dYcHeF";
		let polkadot_account_id = polkadot_address.parse::<PolkadotAccountId>().unwrap();

		let (eth_address1, eth_address_str1) =
			parse_eth_address("0x541f563237A309B3A61E33BDf07a8930Bdba8D99");

		let (eth_address2, eth_address_str2) =
			parse_eth_address("0xa56A6be23b6Cf39D9448FF6e897C29c41c8fbDFF");

		let client = Arc::new(MockStateChainClient::new());

		let mut store = MockStore::default();
		assert_ok!(
			handle_call(
				state_chain_runtime::RuntimeCall::EthereumIngressEgress(
					pallet_cf_ingress_egress::Call::process_deposits {
						deposit_witnesses: vec![DepositWitness {
							deposit_address: eth_address1,
							amount: 100u128,
							asset: cf_chains::assets::eth::Asset::Eth,
							deposit_details: Default::default(),
						}],
						block_height: 1,
					},
				),
				&mut store,
				NetworkEnvironment::Testnet,
				client.clone(),
			)
			.await
		);

		assert_ok!(
			handle_call(
				state_chain_runtime::RuntimeCall::PolkadotIngressEgress(
					pallet_cf_ingress_egress::Call::process_deposits {
						deposit_witnesses: vec![DepositWitness {
							deposit_address: polkadot_account_id,
							amount: 100u128,
							asset: cf_chains::assets::dot::Asset::Dot,
							deposit_details: 1,
						}],
						block_height: 1,
					},
				),
				&mut store,
				NetworkEnvironment::Testnet,
				client.clone(),
			)
			.await
		);

		assert_ok!(
			handle_call(
				state_chain_runtime::RuntimeCall::EthereumIngressEgress(
					pallet_cf_ingress_egress::Call::process_deposits {
						deposit_witnesses: vec![DepositWitness {
							deposit_address: eth_address2,
							amount: 100u128,
							asset: cf_chains::assets::eth::Asset::Eth,
							deposit_details: Default::default(),
						}],
						block_height: 1,
					},
				),
				&mut store,
				NetworkEnvironment::Testnet,
				client.clone(),
			)
			.await
		);

		assert_eq!(store.storage.len(), 3);
		println!("{:?}", store.storage);
		insta::assert_snapshot!(store
			.storage
			.get(format!("deposit:Ethereum:{}", eth_address_str1.to_lowercase()).as_str())
			.unwrap());
		insta::assert_snapshot!(store
			.storage
			.get(
				format!("deposit:Polkadot:0x{}", hex::encode(polkadot_account_id.aliased_ref()))
					.as_str()
			)
			.unwrap());
		insta::assert_snapshot!(store
			.storage
			.get(format!("deposit:Ethereum:{}", eth_address_str2.to_lowercase()).as_str())
			.unwrap());

		assert_ok!(
			handle_call(
				state_chain_runtime::RuntimeCall::EthereumIngressEgress(
					pallet_cf_ingress_egress::Call::process_deposits {
						deposit_witnesses: vec![DepositWitness {
							deposit_address: eth_address1,
							amount: 2_000_000u128,
							asset: cf_chains::assets::eth::Asset::Eth,
							deposit_details: Default::default(),
						}],
						block_height: 1,
					},
				),
				&mut store,
				NetworkEnvironment::Testnet,
				client,
			)
			.await
		);
		assert_eq!(store.storage.len(), 3);
		insta::assert_snapshot!(store
			.storage
			.get(format!("deposit:Ethereum:{}", eth_address_str1.to_lowercase()).as_str())
			.unwrap());
	}

	#[tokio::test]
	async fn test_handle_broadcast_calls() {
		let (eth_address, _) = parse_eth_address("0x541f563237A309B3A61E33BDf07a8930Bdba8D99");

		let tx_out_id = SchnorrVerificationComponents { s: [0; 32], k_times_g_address: [0; 20] };

		let client = Arc::new(create_client::<Ethereum>(Some((1, 2))));
		let mut store = MockStore::default();
		assert_ok!(
			handle_call(
				state_chain_runtime::RuntimeCall::EthereumBroadcaster(
					pallet_cf_broadcast::Call::transaction_succeeded {
						tx_out_id,
						signer_id: eth_address,
						tx_fee: TransactionFee { gas_used: 0, effective_gas_price: 0 },
						tx_metadata: EvmTransactionMetadata {
							max_fee_per_gas: None,
							max_priority_fee_per_gas: None,
							contract: H160::from([0; 20]),
							gas_limit: None,
						},
						transaction_ref: Default::default(),
					},
				),
				&mut store,
				NetworkEnvironment::Testnet,
				client,
			)
			.await
		);

		assert_eq!(store.storage.len(), 1);
		insta::assert_snapshot!(store.storage.get("broadcast:Ethereum:1").unwrap());
	}

	#[tokio::test]
	async fn test_handle_vault_deposit_calls() {
		use cf_chains::ChannelRefundParametersDecoded;
		chainflip_api::use_chainflip_account_id_encoding();
		let (eth_address, _) = parse_eth_address("0x541f563237A309B3A61E33BDf07a8930Bdba8D99");
		let affiliate_short_id = AffiliateShortId::from(69);

		let tx_id = H256::from_slice(
			&hex::decode("b5c8bd9430b6cc87a0e2fe110ece6bf527fa4f170a4bc8cd032f768fc5219838")
				.unwrap(),
		);

		let mut client = MockCfGetAffiliates::new();

		// We expect the affiliates to be mapped from short id's to account id's
		client.expect_cf_get_affiliates().returning(move |_| {
			Ok(BTreeMap::from_iter([(affiliate_short_id, AccountId32::new([1; 32]))]))
		});

		let client = Arc::new(client);

		let mut store = MockStore::default();
		assert_ok!(
			save_vault_deposit_witness(
				&mut store,
				VaultDepositWitness::<
					state_chain_runtime::Runtime,
					state_chain_runtime::EthereumInstance,
				> {
					tx_id,
					deposit_address: Some(eth_address),
					channel_id: Default::default(),
					deposit_amount: 100u128,
					input_asset: cf_chains::assets::eth::Asset::Eth,
					output_asset: chainflip_api::primitives::Asset::Flip,
					destination_address: cf_chains::address::EncodedAddress::Dot([0; 32]),
					deposit_metadata: Some(CcmDepositMetadata {
						channel_metadata: CcmChannelMetadata {
							message: b"HELLO".to_vec().try_into().unwrap(),
							gas_budget: 12345,
							ccm_additional_data: b"MORE".to_vec().try_into().unwrap(),
						},
						source_chain: ForeignChain::Ethereum,
						source_address: Some(cf_chains::address::ForeignChainAddress::Eth(
							[0xcf; 20].into()
						)),
					}),
					deposit_details: Default::default(),
					broker_fee: Some(Beneficiary { account: AccountId32::new([0; 32]), bps: 10 }),
					affiliate_fees: frame_support::BoundedVec::try_from(vec![Beneficiary {
						account: affiliate_short_id,
						bps: 10
					}])
					.unwrap(),
					refund_params: Some(ChannelRefundParametersDecoded {
						refund_address: ForeignChainAddress::Eth(eth_address),
						retry_duration: Default::default(),
						min_price: Default::default(),
					}),
					dca_params: Some(DcaParameters { number_of_chunks: 5, chunk_interval: 100 }),
					boost_fee: 5,
				},
				1,
				client,
				NetworkEnvironment::Testnet,
			)
			.await
		);

		assert_eq!(store.storage.len(), 1);
		insta::assert_snapshot!(store
			.storage
			.get("vault_deposit:Ethereum:0xb5c8bd9430b6cc87a0e2fe110ece6bf527fa4f170a4bc8cd032f768fc5219838")
			.unwrap());
	}

	#[test]
	fn serialization_works_as_expected() {
		let h = BitcoinHash(
			[
				0, 1, 2, 3, 4, 5, 6, 7, 8, 9, 10, 11, 12, 13, 14, 15, 16, 17, 18, 19, 20, 21, 22,
				23, 24, 25, 26, 27, 28, 29, 30, 31,
			]
			.into(),
		);
		let s = DotSignature([
			0, 1, 2, 3, 4, 5, 6, 7, 8, 9, 10, 11, 12, 13, 14, 15, 16, 17, 18, 19, 20, 21, 22, 23,
			24, 25, 26, 27, 28, 29, 30, 31, 0, 1, 2, 3, 4, 5, 6, 7, 8, 9, 10, 11, 12, 13, 14, 15,
			16, 17, 18, 19, 20, 21, 22, 23, 24, 25, 26, 27, 28, 29, 30, 31,
		]);

		assert_eq!(
			serde_json::to_string(&h).unwrap(),
			"\"0x1f1e1d1c1b1a191817161514131211100f0e0d0c0b0a09080706050403020100\""
		);
		assert_eq!(serde_json::to_string(&s).unwrap(), "\"0x000102030405060708090a0b0c0d0e0f101112131415161718191a1b1c1d1e1f000102030405060708090a0b0c0d0e0f101112131415161718191a1b1c1d1e1f\"");
	}

	#[test]
	fn vault_destination_address_serialization() {
		const KEY: &str = "TEST";
		#[derive(Serialize)]
		struct DestinationAddressTest {
			eth_address: TrackerAddress,
			dot_address: TrackerAddress,
			btc_address: TrackerAddress,
			arb_address: TrackerAddress,
			sol_address: TrackerAddress,
		}
		impl Storable for DestinationAddressTest {
			fn key(&self) -> String {
				KEY.to_string()
			}
		}

		let value = DestinationAddressTest {
			eth_address: EncodedAddress::Eth([0xee; 20]).into(),
			dot_address: EncodedAddress::Dot([0xd0; 32]).into(),
			btc_address: ForeignChainAddress::Btc(ScriptPubkey::Taproot([0xbc; 32]))
				.to_encoded_address(NetworkEnvironment::Mainnet)
				.into(),
			arb_address: EncodedAddress::Arb([0xab; 20]).into(),
			sol_address: EncodedAddress::Sol([0x50; 32]).into(),
		};

		insta::assert_json_snapshot!(value);
	}
}<|MERGE_RESOLUTION|>--- conflicted
+++ resolved
@@ -6,13 +6,10 @@
 	address::EncodedAddress,
 	dot::{PolkadotExtrinsicIndex, PolkadotTransactionId},
 	evm::{SchnorrVerificationComponents, H256},
-<<<<<<< HEAD
-	AnyChain, Arbitrum, Assethub, Bitcoin, Chain, Ethereum, Polkadot,
-=======
 	instances::ChainInstanceFor,
-	AnyChain, Arbitrum, Bitcoin, CcmDepositMetadata, Chain, ChainCrypto, ChannelRefundParameters,
-	Ethereum, IntoTransactionInIdForAnyChain, Polkadot, TransactionInIdForAnyChain,
->>>>>>> 6673b2de
+	AnyChain, Arbitrum, Assethub, Bitcoin, CcmDepositMetadata, Chain, ChainCrypto,
+	ChannelRefundParameters, Ethereum, IntoTransactionInIdForAnyChain, Polkadot,
+	TransactionInIdForAnyChain,
 };
 use cf_utilities::{rpc::NumberOrHex, ArrayCollect};
 use chainflip_api::primitives::{
@@ -317,7 +314,38 @@
 	}
 }
 
-<<<<<<< HEAD
+impl BroadcastIntoWitnessInformation for BroadcastDetails<Arbitrum> {
+	fn into_witness_information(self) -> anyhow::Result<WitnessInformation> {
+		Ok(WitnessInformation::Broadcast {
+			broadcast_id: self.broadcast_id,
+			tx_out_id: TransactionId::Arbitrum { signature: self.tx_out_id },
+			tx_ref: TransactionRef::Arbitrum { hash: self.tx_ref },
+		})
+	}
+}
+
+impl BroadcastIntoWitnessInformation for BroadcastDetails<Bitcoin> {
+	fn into_witness_information(self) -> anyhow::Result<WitnessInformation> {
+		Ok(WitnessInformation::Broadcast {
+			broadcast_id: self.broadcast_id,
+			tx_out_id: TransactionId::Bitcoin { hash: BitcoinHash(self.tx_out_id) },
+			tx_ref: TransactionRef::Bitcoin { hash: BitcoinHash(self.tx_ref) },
+		})
+	}
+}
+
+impl BroadcastIntoWitnessInformation for BroadcastDetails<Polkadot> {
+	fn into_witness_information(self) -> anyhow::Result<WitnessInformation> {
+		Ok(WitnessInformation::Broadcast {
+			broadcast_id: self.broadcast_id,
+			tx_out_id: TransactionId::Polkadot {
+				signature: DotSignature(*self.tx_out_id.aliased_ref()),
+			},
+			tx_ref: TransactionRef::Polkadot { transaction_id: self.tx_ref },
+		})
+	}
+}
+
 impl From<DepositInfo<Assethub>> for WitnessInformation {
 	fn from((value, height, _): DepositInfo<Assethub>) -> Self {
 		Self::Deposit {
@@ -332,42 +360,7 @@
 	}
 }
 
-async fn save_deposit_witnesses<S: Store, C: Chain>(
-=======
-impl BroadcastIntoWitnessInformation for BroadcastDetails<Arbitrum> {
-	fn into_witness_information(self) -> anyhow::Result<WitnessInformation> {
-		Ok(WitnessInformation::Broadcast {
-			broadcast_id: self.broadcast_id,
-			tx_out_id: TransactionId::Arbitrum { signature: self.tx_out_id },
-			tx_ref: TransactionRef::Arbitrum { hash: self.tx_ref },
-		})
-	}
-}
-
-impl BroadcastIntoWitnessInformation for BroadcastDetails<Bitcoin> {
-	fn into_witness_information(self) -> anyhow::Result<WitnessInformation> {
-		Ok(WitnessInformation::Broadcast {
-			broadcast_id: self.broadcast_id,
-			tx_out_id: TransactionId::Bitcoin { hash: BitcoinHash(self.tx_out_id) },
-			tx_ref: TransactionRef::Bitcoin { hash: BitcoinHash(self.tx_ref) },
-		})
-	}
-}
-
-impl BroadcastIntoWitnessInformation for BroadcastDetails<Polkadot> {
-	fn into_witness_information(self) -> anyhow::Result<WitnessInformation> {
-		Ok(WitnessInformation::Broadcast {
-			broadcast_id: self.broadcast_id,
-			tx_out_id: TransactionId::Polkadot {
-				signature: DotSignature(*self.tx_out_id.aliased_ref()),
-			},
-			tx_ref: TransactionRef::Polkadot { transaction_id: self.tx_ref },
-		})
-	}
-}
-
 async fn save_deposit_witnesses<S, C>(
->>>>>>> 6673b2de
 	store: &mut S,
 	deposit_witnesses: Vec<DepositWitness<C>>,
 	block_height: C::ChainBlockNumber,
@@ -511,17 +504,6 @@
 			block_height,
 		}) => save_deposit_witnesses(store, deposit_witnesses, block_height, chainflip_network).await,
 		SolanaIngressEgress(IngressEgressCall::process_deposits {
-<<<<<<< HEAD
-			deposit_witnesses: _,
-			block_height: _,
-		}) => todo!(),
-		AssethubIngressEgress(IngressEgressCall::process_deposits {
-			deposit_witnesses,
-			block_height,
-		}) =>
-			save_deposit_witnesses(store, deposit_witnesses, block_height, chainflip_network)
-				.await?,
-=======
 			deposit_witnesses,
 			block_height,
 		}) => save_deposit_witnesses(store, deposit_witnesses, block_height, chainflip_network).await,
@@ -570,7 +552,12 @@
 				chainflip_network,
 			)
 			.await?,
->>>>>>> 6673b2de
+		AssethubIngressEgress(IngressEgressCall::process_deposits {
+			deposit_witnesses,
+			block_height,
+		}) =>
+			save_deposit_witnesses(store, deposit_witnesses, block_height, chainflip_network)
+				.await?,
 		EthereumBroadcaster(BroadcastCall::transaction_succeeded {
 			tx_out_id,
 			transaction_ref,
