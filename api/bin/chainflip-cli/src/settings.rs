// Copyright 2025 Chainflip Labs GmbH
//
// Licensed under the Apache License, Version 2.0 (the "License");
// you may not use this file except in compliance with the License.
// You may obtain a copy of the License at
//
//     http://www.apache.org/licenses/LICENSE-2.0
//
// Unless required by applicable law or agreed to in writing, software
// distributed under the License is distributed on an "AS IS" BASIS,
// WITHOUT WARRANTIES OR CONDITIONS OF ANY KIND, either express or implied.
// See the License for the specific language governing permissions and
// limitations under the License.
//
// SPDX-License-Identifier: Apache-2.0

use chainflip_api::{
	primitives::{state_chain_runtime, AccountRole, Asset, EpochIndex, ForeignChain},
	AddressString, BasisPoints,
};
pub use chainflip_engine::settings::StateChain;
use chainflip_engine::{
	constants::{CONFIG_ROOT, DEFAULT_CONFIG_ROOT},
	settings::{
		resolve_settings_path, CfSettings, PathResolutionExpectation, StateChainOptions,
		DEFAULT_SETTINGS_DIR,
	},
};
use clap::Parser;
use config::{ConfigBuilder, ConfigError, Source, Value};
use serde::Deserialize;
use std::{
	collections::HashMap,
	path::{Path, PathBuf},
};

#[derive(Parser, Clone, Debug)]
#[clap(version = env!("SUBSTRATE_CLI_IMPL_VERSION"))]
pub struct CLICommandLineOptions {
	// Specifying a config root implies the existence of a Settings.toml file
	#[clap(short = 'c', long = "config-root", env = CONFIG_ROOT, default_value = DEFAULT_CONFIG_ROOT, help = "Specifying a config root implies the existence of a Settings.toml file there.")]
	pub config_root: String,

	#[clap(flatten)]
	state_chain_opts: StateChainOptions,

	#[clap(subcommand)]
	pub cmd: CliCommand,
}

impl Source for CLICommandLineOptions {
	fn clone_into_box(&self) -> Box<dyn Source + Send + Sync> {
		Box::new((*self).clone())
	}

	fn collect(&self) -> std::result::Result<config::Map<String, Value>, ConfigError> {
		let mut map: HashMap<String, Value> = HashMap::new();

		self.state_chain_opts.insert_all(&mut map);

		Ok(map)
	}
}

#[cfg(test)]
impl Default for CLICommandLineOptions {
	fn default() -> Self {
		Self {
			config_root: DEFAULT_CONFIG_ROOT.to_owned(),
			state_chain_opts: StateChainOptions::default(),
			// an arbitrary simple command
			cmd: CliCommand::StopBidding {},
		}
	}
}

#[derive(Parser, Clone, Debug)]
pub struct SwapRequestParams {
	/// Source asset ("ETH"|"DOT")
	pub source_asset: Asset,
	/// Egress asset ("ETH"|"DOT")
	pub destination_asset: Asset,
	// Note: we delay parsing this into `ForeignChainAddress`
	// until we know which kind of address to expect (based
	// on destination_asset)
	/// Egress asset address to receive funds after the swap
	pub destination_address: AddressString,
	/// Commission to the broker in basis points
	pub broker_commission: BasisPoints,
	/// Commission to the booster in basis points
	pub boost_fee: Option<u16>,
}
#[derive(Parser, Clone, Debug)]
pub struct WithdrawFeesParams {
	/// Asset to withdraw ("ETH"|"DOT")
	pub asset: Asset,
	/// Egress asset address to receive withdrawn funds
	pub destination_address: AddressString,
}
#[derive(clap::Subcommand, Clone, Debug)]
pub enum BrokerSubcommands {
	WithdrawFees(WithdrawFeesParams),
	/// Register this account as a broker account.
	RegisterAccount,
	/// De-register this broker account.
	DeregisterAccount,
}

#[derive(clap::Subcommand, Clone, Debug)]
pub enum LiquidityProviderSubcommands {
	/// Request a liquidity deposit address.
	RequestLiquidityDepositAddress {
		/// Asset to deposit ("ETH"|"DOT")
		asset: Asset,
		boost_fee: Option<u16>,
	},
	/// Register a Liquidity Refund Address for the given chain. An address must be
	/// registered to request a deposit address for the given chain.
	RegisterLiquidityRefundAddress { chain: ForeignChain, address: AddressString },
	/// Register this account as a liquidity provider account.
	RegisterAccount,
	/// De-register this liquidity provider account.
	DeregisterAccount,
}

#[derive(clap::Subcommand, Clone, Debug)]
pub enum ValidatorSubcommands {
	/// Register this account as a validator account.
	RegisterAccount,
	/// De-register this validator account.
	DeregisterAccount,
	/// Start bidding to participate in all future auctions.
	StartBidding,
	/// Stop bidding, thereby stopping participation in auctions.
	StopBidding,
}

#[derive(Parser, Clone, Debug)]
pub enum CliCommand {
	/// Broker specific commands
	#[clap(subcommand)]
	Broker(BrokerSubcommands),
	/// Liquidity provider specific commands
	#[clap(subcommand, name = "lp")]
	LiquidityProvider(LiquidityProviderSubcommands),
	/// Validator specific commands
	#[clap(subcommand)]
	Validator(ValidatorSubcommands),
	#[clap(
<<<<<<< HEAD
		about = "Request a redemption. After requesting the redemption, please proceed to the to complete the redeeming process."
=======
		about = "Request a redemption. After requesting the redemption, please proceed to the Auctions App to complete the redeeming process."
>>>>>>> 103fc47d
	)]
	Redeem {
		#[clap(
			help = "Amount to redeem in FLIP (omit this option to redeem all available FLIP). Up to 6 decimal places, any more are rounded.",
			long = "exact"
		)]
		amount: Option<f64>,
		#[clap(help = "The Ethereum address you wish to redeem your FLIP to.")]
		eth_address: String,
		#[clap(
			help = "Optional executor address. If specified, only this address will be able to execute the redemption."
		)]
		executor_address: Option<String>,
	},
	#[clap(about = "Rebalance FLIP by transferring it to another account.")]
	Rebalance {
		#[clap(
			help = "Amount to transfer in FLIP (omit this option to redeem all available FLIP). Up to 6 decimal places, any more are rounded.",
			long = "exact"
		)]
		amount: Option<f64>,
		#[clap(help = "The State Chain account ID of the recipient.")]
		recipient_account_id: String,
		#[clap(
			help = "An optional Ethereum address under which restriction conditions we transfer the FLIP.",
			long = "restricted-address"
		)]
		restricted_address: Option<String>,
	},
	#[clap(
		about = "Irreversible action that restricts your account to only be able to redeem to the specified address"
	)]
	BindRedeemAddress {
		#[clap(help = "The Ethereum address you wish to bind your account to")]
		eth_address: String,
	},
	#[clap(
		about = "Irreversible action that restricts your account to only be able to execute registered redemptions with the specified address"
	)]
	BindExecutorAddress {
		#[clap(help = "The Ethereum address you wish to bind your account to")]
		eth_address: String,
	},
	#[clap(about = "Shows the redeem address your account is bound to")]
	GetBoundRedeemAddress,
	#[clap(about = "Shows the executor address your account is bound to")]
	GetBoundExecutorAddress,
	#[clap(about = "Set your account role to the Validator, Broker, Liquidity Provider")]
	RegisterAccountRole {
		#[clap(help = "Validator (v), Liquidity Provider (lp), Broker (b)", value_parser = account_role_parser)]
		role: AccountRole,
	},
	#[clap(about = "Rotate your session keys")]
	Rotate {},
	#[clap(
		about = "Stop bidding, thereby stop participating in auctions. [DEPRECATED - use 'validator stop-bidding' instead]"
	)]
	StopBidding {},
	#[clap(
		about = "The account starts bidding for all future auctions, until it stops bidding. [DEPRECATED - use 'validator start-bidding' instead]"
	)]
	StartBidding {},
	#[clap(about = "Set a UTF-8 vanity name for your node (max length 64)")]
	VanityName {
		#[clap(help = "Name in UTF-8 (max length 64)")]
		name: String,
	},
	#[clap(about = "Check if it is safe to update your node/engine")]
	PreUpdateCheck {},
	#[clap(
        // This is only useful for testing. No need to show to the end user.
        hide = true,
        about = "Force a key rotation. This can only be executed by the governance dictator"
    )]
	ForceRotation {},
	/// Generates the private/public keys required needed to run a Chainflip validator node. These
	/// are the Node Key, Ethereum Key and Validator Key. The Validator Key and Ethereum Key can be
	/// recovered using the seed phrase. The Node Key does not control any funds and therefore
	/// doesn't need to be recoverable. It is generated independently of the seed phrase.
	///
	/// Note the seed phrase can only be used to recover keys using this utility. Notably, it isn't
	/// possible to use the seed phrase to import the Ethereum wallet into Metamask. This is by
	/// design: the Ethereum wallet should remain for the exclusive use of the Validator node.
	GenerateKeys {
		/// Output to the cmd line as JSON instead of pretty-printing the keys.
		#[clap(short, long, action)]
		json: bool,
		/// Provide a path to a directory where the keys will be saved.
		#[clap(short, long, action)]
		path: Option<PathBuf>,
		/// Supply a seed to generate the keys deterministically (restore keys).
		#[clap(short, long, action)]
		seed_phrase: Option<String>,
	},
	#[clap(about = "Count how many validators witnessed a given callhash")]
	CountWitnesses {
		#[clap(help = "The hash representing the call to check")]
		hash: state_chain_runtime::Hash,
		#[clap(help = "The epoch to check, default to the current one")]
		epoch_index: Option<EpochIndex>,
	},
}

fn account_role_parser(s: &str) -> Result<AccountRole, String> {
	let lower_str = s.to_lowercase();
	if lower_str == "v" || lower_str == "validator" {
		Ok(AccountRole::Validator)
	} else if lower_str == "lp" || lower_str == "liquidity provider" {
		Ok(AccountRole::LiquidityProvider)
	} else if lower_str == "b" || lower_str == "broker" {
		Ok(AccountRole::Broker)
	} else {
		Err(format!("{s} is not a valid role. The valid roles (with their shorthand input) are: 'Validator' (v), 'Liquidity Provider' (lp), 'Broker' (b)"))
	}
}

#[derive(Deserialize, Debug, Default)]
pub struct CLISettings {
	pub state_chain: StateChain,
}

impl CfSettings for CLISettings {
	type CommandLineOptions = CLICommandLineOptions;

	fn validate_settings(&mut self, config_root: &Path) -> Result<(), ConfigError> {
		self.state_chain.validate_settings()?;
		self.state_chain.signing_key_file = resolve_settings_path(
			config_root,
			&self.state_chain.signing_key_file,
			Some(PathResolutionExpectation::ExistingFile),
		)?;

		Ok(())
	}

	fn set_defaults(
		config_builder: ConfigBuilder<config::builder::DefaultState>,
		config_root: &str,
	) -> Result<ConfigBuilder<config::builder::DefaultState>, ConfigError> {
		config_builder
			.set_default(
				"state_chain.signing_key_file",
				PathBuf::from(config_root)
					.join("keys/signing_key_file")
					.to_str()
					.expect("Invalid signing_key_file path"),
			)?
			.set_default(
				"eth.private_key_file",
				PathBuf::from(config_root)
					.join("keys/eth_private_key")
					.to_str()
					.expect("Invalid eth_private_key path"),
			)
	}
}

impl CLISettings {
	/// New settings loaded from "$base_config_path/config/Settings.toml",
	/// environment and `CommandLineOptions`
	pub fn new(opts: CLICommandLineOptions) -> Result<Self, ConfigError> {
		Self::load_settings_from_all_sources(opts.config_root.clone(), DEFAULT_SETTINGS_DIR, opts)
	}
}

#[cfg(test)]
mod tests {

	use std::{path::PathBuf, str::FromStr};

	use super::*;

	use chainflip_engine::constants::{ETH_HTTP_ENDPOINT, ETH_WS_ENDPOINT};

	pub fn set_test_env() {
		use std::env;

		env::set_var(ETH_HTTP_ENDPOINT, "http://localhost:8545");
		env::set_var(ETH_WS_ENDPOINT, "ws://localhost:8545");
	}

	#[test]
	#[ignore = "Requires config file at root"]
	fn init_default_config() {
		set_test_env();

		let settings = CLISettings::load_settings_from_all_sources(
			DEFAULT_CONFIG_ROOT.to_owned(),
			DEFAULT_SETTINGS_DIR,
			CLICommandLineOptions::default(),
		)
		.unwrap();

		assert_eq!(settings.state_chain.ws_endpoint, "ws://localhost:9944");
	}

	#[test]
	#[ignore = "Requires config file at default root"]
	fn test_all_command_line_options() {
		// Fill the options with test values that will pass the parsing/validation.
		// The test values need to be different from the default values set during `set_defaults()`
		// for the test to work. `config_root` and `cmd` are not used in this test because they are
		// not settings.
		let opts = CLICommandLineOptions {
			config_root: CLICommandLineOptions::default().config_root,

			state_chain_opts: StateChainOptions {
				state_chain_ws_endpoint: Some("ws://endpoint:1234".to_owned()),
				state_chain_signing_key_file: Some(PathBuf::from_str("signing_key_file").unwrap()),
			},

			cmd: CliCommand::Rotate {}, // Not used in this test
		};

		// Load the test opts into the settings
		let settings = CLISettings::new(opts.clone()).unwrap();

		// Compare the opts and the settings
		assert_eq!(
			opts.state_chain_opts.state_chain_ws_endpoint.unwrap(),
			settings.state_chain.ws_endpoint
		);
		assert_eq!(
			opts.state_chain_opts.state_chain_signing_key_file.unwrap(),
			settings.state_chain.signing_key_file
		);
	}
}<|MERGE_RESOLUTION|>--- conflicted
+++ resolved
@@ -147,11 +147,7 @@
 	#[clap(subcommand)]
 	Validator(ValidatorSubcommands),
 	#[clap(
-<<<<<<< HEAD
-		about = "Request a redemption. After requesting the redemption, please proceed to the to complete the redeeming process."
-=======
-		about = "Request a redemption. After requesting the redemption, please proceed to the Auctions App to complete the redeeming process."
->>>>>>> 103fc47d
+		about = "Request a redemption. After requesting the redemption, please proceed to theAuctions App to complete the redeeming process."
 	)]
 	Redeem {
 		#[clap(
