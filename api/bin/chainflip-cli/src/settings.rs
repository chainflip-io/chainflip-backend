--- conflicted
+++ resolved
@@ -62,7 +62,15 @@
 		#[clap(long = "register", hide = true)]
 		should_register_claim: bool,
 	},
-<<<<<<< HEAD
+	#[clap(about = "Get claim certificate for your recently submitted claim")]
+	Check,
+}
+
+#[derive(Parser, Clone, Debug)]
+pub enum CliCommand {
+	#[clap(about = "Requesting and checking claims")]
+	#[clap(subcommand)]
+	Claim(Claim),
 	#[clap(
 		about = "Submit an extrinsic to request generation of a claim certificate (claiming all available FLIP)"
 	)]
@@ -73,17 +81,6 @@
 		#[clap(long = "register", hide = true)]
 		should_register_claim: bool,
 	},
-=======
-	#[clap(about = "Get claim certificate for your recently submitted claim")]
-	Check,
-}
-
-#[derive(Parser, Clone, Debug)]
-pub enum CliCommand {
-	#[clap(about = "Requesting and checking claims")]
-	#[clap(subcommand)]
-	Claim(Claim),
->>>>>>> 6656900d
 	#[clap(about = "Set your account role to the Validator, Relayer, Liquidity Provider")]
 	RegisterAccountRole {
 		#[clap(help = "Validator (v), Liquidity Provider (lp), Relayer (r)", value_parser = account_role_parser)]
