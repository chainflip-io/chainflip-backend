--- conflicted
+++ resolved
@@ -1,8 +1,4 @@
-<<<<<<< HEAD
-use api::primitives::{AccountRole, ClaimAmount};
-=======
-use api::primitives::{AccountRole, Hash};
->>>>>>> 6656900d
+use api::primitives::{AccountRole, ClaimAmount, Hash};
 use chainflip_api as api;
 use clap::Parser;
 use settings::{CLICommandLineOptions, CLISettings};
@@ -38,16 +34,11 @@
 	);
 
 	match command_line_opts.cmd {
-<<<<<<< HEAD
-		Claim { amount, eth_address, should_register_claim } =>
-			request_claim(Some(amount), &eth_address, &cli_settings, should_register_claim).await,
 		ClaimAll { eth_address, should_register_claim } =>
 			request_claim(None, &eth_address, &cli_settings, should_register_claim).await,
-=======
 		Claim(Claim::Request { amount, eth_address, should_register_claim }) =>
-			request_claim(amount, &eth_address, &cli_settings, should_register_claim).await,
+			request_claim(Some(amount), &eth_address, &cli_settings, should_register_claim).await,
 		Claim(Claim::Check {}) => check_claim(&cli_settings.state_chain).await,
->>>>>>> 6656900d
 		RegisterAccountRole { role } => register_account_role(role, &cli_settings).await,
 		Rotate {} => rotate_keys(&cli_settings.state_chain).await,
 		Retire {} => api::retire_account(&cli_settings.state_chain).await,
@@ -152,11 +143,7 @@
 		return Ok(())
 	}
 
-<<<<<<< HEAD
-	let claim_cert = api::request_claim(amount, eth_address, &settings.state_chain).await?;
-=======
-	let tx_hash = api::request_claim(atomic_amount, eth_address, &settings.state_chain).await?;
->>>>>>> 6656900d
+	let tx_hash = api::request_claim(amount, eth_address, &settings.state_chain).await?;
 
 	println!("Your claim has transaction hash: `{:#x}`. Waiting for signed claim data...", tx_hash);
 
