use cf_primitives::{AccountId, BasisPoints, BlockNumber, EgressId};
use cf_utilities::{
	rpc::NumberOrHex,
	task_scope::{task_scope, Scope},
	try_parse_number_or_hex,
};
use chainflip_api::{
	self,
	lp::{
		types::{LimitOrder, RangeOrder},
		ApiWaitForResult, LpApi, PoolPairsMap, Side, Tick,
	},
	primitives::{
		chains::{assets::any::OldAsset, Bitcoin, Ethereum, Polkadot},
		AccountRole, Asset, ForeignChain, Hash, RedemptionAmount,
	},
	settings::StateChain,
	BlockInfo, BlockUpdate, ChainApi, EthereumAddress, OperatorApi, SignedExtrinsicApi,
	StateChainApi, StorageApi, WaitFor,
};
use clap::Parser;
use custom_rpc::CustomApiClient;
use futures::{try_join, FutureExt, StreamExt};
use jsonrpsee::{
	core::{async_trait, RpcResult},
	proc_macros::rpc,
	server::ServerBuilder,
	types::SubscriptionResult,
	SubscriptionSink,
};
use pallet_cf_pools::{AssetPair, IncreaseOrDecrease, OrderId, RangeOrderSize};
use rpc_types::{AssetBalance, OpenSwapChannels, OrderIdJson, RangeOrderSizeJson};
use sp_core::U256;
use std::{
	collections::{BTreeMap, HashMap, HashSet},
	ops::Range,
	path::PathBuf,
	sync::Arc,
};
use tracing::log;

/// Contains RPC interface types that differ from internal types.
pub mod rpc_types {
	use super::*;
	use anyhow::anyhow;
	use cf_utilities::rpc::NumberOrHex;
	use chainflip_api::{lp::PoolPairsMap, queries::SwapChannelInfo};
	use serde::{Deserialize, Serialize};

	#[derive(Copy, Clone, Debug, Serialize, Deserialize)]
	pub struct OrderIdJson(NumberOrHex);
	impl TryFrom<OrderIdJson> for OrderId {
		type Error = anyhow::Error;

		fn try_from(value: OrderIdJson) -> Result<Self, Self::Error> {
			value.0.try_into().map_err(|_| anyhow!("Failed to convert order id to u64"))
		}
	}

	#[derive(Copy, Clone, Debug, Serialize, Deserialize)]
	pub enum RangeOrderSizeJson {
		AssetAmounts { maximum: PoolPairsMap<NumberOrHex>, minimum: PoolPairsMap<NumberOrHex> },
		Liquidity { liquidity: NumberOrHex },
	}
	impl TryFrom<RangeOrderSizeJson> for RangeOrderSize {
		type Error = anyhow::Error;

		fn try_from(value: RangeOrderSizeJson) -> Result<Self, Self::Error> {
			Ok(match value {
				RangeOrderSizeJson::AssetAmounts { maximum, minimum } =>
					RangeOrderSize::AssetAmounts {
						maximum: maximum
							.try_map(TryInto::try_into)
							.map_err(|_| anyhow!("Failed to convert maximums to u128"))?,
						minimum: minimum
							.try_map(TryInto::try_into)
							.map_err(|_| anyhow!("Failed to convert minimums to u128"))?,
					},
				RangeOrderSizeJson::Liquidity { liquidity } => RangeOrderSize::Liquidity {
					liquidity: liquidity
						.try_into()
						.map_err(|_| anyhow!("Failed to convert liquidity to u128"))?,
				},
			})
		}
	}

	#[derive(Serialize, Deserialize, Clone)]
	pub struct OpenSwapChannels {
		pub ethereum: Vec<SwapChannelInfo<Ethereum>>,
		pub bitcoin: Vec<SwapChannelInfo<Bitcoin>>,
		pub polkadot: Vec<SwapChannelInfo<Polkadot>>,
	}

	#[derive(Serialize, Deserialize, Clone)]
	pub struct AssetBalance {
		pub asset: OldAsset,
		pub balance: NumberOrHex,
	}
}

#[rpc(server, client, namespace = "lp")]
pub trait Rpc {
	#[method(name = "register_account")]
	async fn register_account(&self) -> RpcResult<Hash>;

	#[method(name = "liquidity_deposit")]
	async fn request_liquidity_deposit_address(
		&self,
		asset: Asset,
		wait_for: Option<WaitFor>,
		boost_fee: Option<BasisPoints>,
	) -> RpcResult<ApiWaitForResult<String>>;

	#[method(name = "register_liquidity_refund_address")]
	async fn register_liquidity_refund_address(
		&self,
		chain: ForeignChain,
		address: &str,
	) -> RpcResult<Hash>;

	#[method(name = "withdraw_asset")]
	async fn withdraw_asset(
		&self,
		amount: NumberOrHex,
		asset: Asset,
		destination_address: &str,
		wait_for: Option<WaitFor>,
	) -> RpcResult<ApiWaitForResult<EgressId>>;

	#[method(name = "update_range_order")]
	async fn update_range_order(
		&self,
		base_asset: Asset,
		quote_asset: Asset,
		id: OrderIdJson,
		tick_range: Option<Range<Tick>>,
		size_change: IncreaseOrDecrease<RangeOrderSizeJson>,
		wait_for: Option<WaitFor>,
	) -> RpcResult<ApiWaitForResult<Vec<RangeOrder>>>;

	#[method(name = "set_range_order")]
	async fn set_range_order(
		&self,
		base_asset: Asset,
		quote_asset: Asset,
		id: OrderIdJson,
		tick_range: Option<Range<Tick>>,
		size: RangeOrderSizeJson,
		wait_for: Option<WaitFor>,
	) -> RpcResult<ApiWaitForResult<Vec<RangeOrder>>>;

	#[method(name = "update_limit_order")]
	async fn update_limit_order(
		&self,
<<<<<<< HEAD
		base_asset: RpcAsset,
		quote_asset: RpcAsset,
		side: Side,
=======
		base_asset: Asset,
		quote_asset: Asset,
		side: Order,
>>>>>>> db26f682
		id: OrderIdJson,
		tick: Option<Tick>,
		amount_change: IncreaseOrDecrease<NumberOrHex>,
		dispatch_at: Option<BlockNumber>,
		wait_for: Option<WaitFor>,
	) -> RpcResult<ApiWaitForResult<Vec<LimitOrder>>>;

	#[method(name = "set_limit_order")]
	async fn set_limit_order(
		&self,
<<<<<<< HEAD
		base_asset: RpcAsset,
		quote_asset: RpcAsset,
		side: Side,
=======
		base_asset: Asset,
		quote_asset: Asset,
		side: Order,
>>>>>>> db26f682
		id: OrderIdJson,
		tick: Option<Tick>,
		sell_amount: NumberOrHex,
		dispatch_at: Option<BlockNumber>,
		wait_for: Option<WaitFor>,
	) -> RpcResult<ApiWaitForResult<Vec<LimitOrder>>>;

	#[method(name = "asset_balances")]
	async fn asset_balances(&self) -> RpcResult<BTreeMap<ForeignChain, Vec<AssetBalance>>>;

	#[method(name = "get_open_swap_channels")]
	async fn get_open_swap_channels(&self) -> RpcResult<OpenSwapChannels>;

	#[method(name = "request_redemption")]
	async fn request_redemption(
		&self,
		redeem_address: EthereumAddress,
		exact_amount: Option<NumberOrHex>,
		executor_address: Option<EthereumAddress>,
	) -> RpcResult<Hash>;

	#[subscription(name = "subscribe_order_fills", item = BlockUpdate<OrderFills>)]
	fn subscribe_order_fills(&self);

	#[method(name = "order_fills")]
	async fn order_fills(&self, at: Option<Hash>) -> RpcResult<BlockUpdate<OrderFills>>;
}

pub struct RpcServerImpl {
	api: StateChainApi,
}

impl RpcServerImpl {
	pub async fn new(
		scope: &Scope<'_, anyhow::Error>,
		LPOptions { ws_endpoint, signing_key_file, .. }: LPOptions,
	) -> Result<Self, anyhow::Error> {
		Ok(Self {
			api: StateChainApi::connect(scope, StateChain { ws_endpoint, signing_key_file })
				.await?,
		})
	}
}

#[derive(serde::Serialize, serde::Deserialize, Clone)]
pub struct OrderFills {
	fills: Vec<OrderFilled>,
}

#[derive(serde::Serialize, serde::Deserialize, Clone)]
#[serde(rename_all = "snake_case")]
pub enum OrderFilled {
	LimitOrder {
		lp: AccountId,
<<<<<<< HEAD
		base_asset: Asset,
		quote_asset: Asset,
		side: Side,
=======
		base_asset: OldAsset,
		quote_asset: OldAsset,
		side: Order,
>>>>>>> db26f682
		id: U256,
		tick: Tick,
		sold: U256,
		bought: U256,
		fees: U256,
		remaining: U256,
	},
	RangeOrder {
		lp: AccountId,
		base_asset: OldAsset,
		quote_asset: OldAsset,
		id: U256,
		range: Range<Tick>,
		fees: PoolPairsMap<U256>,
		liquidity: U256,
	},
}

#[async_trait]
impl RpcServer for RpcServerImpl {
	/// Returns a deposit address
	async fn request_liquidity_deposit_address(
		&self,
		asset: Asset,
		wait_for: Option<WaitFor>,
		boost_fee: Option<BasisPoints>,
	) -> RpcResult<ApiWaitForResult<String>> {
		Ok(self
			.api
			.lp_api()
			.request_liquidity_deposit_address(asset, wait_for.unwrap_or_default(), boost_fee)
			.await
			.map(|result| result.map_details(|address| address.to_string()))?)
	}

	async fn register_liquidity_refund_address(
		&self,
		chain: ForeignChain,
		address: &str,
	) -> RpcResult<Hash> {
		let ewa_address = chainflip_api::clean_foreign_chain_address(chain, address)?;
		Ok(self.api.lp_api().register_liquidity_refund_address(ewa_address).await?)
	}

	/// Returns an egress id
	async fn withdraw_asset(
		&self,
		amount: NumberOrHex,
		asset: Asset,
		destination_address: &str,
		wait_for: Option<WaitFor>,
	) -> RpcResult<ApiWaitForResult<EgressId>> {
		let destination_address =
			chainflip_api::clean_foreign_chain_address(asset.into(), destination_address)?;

		Ok(self
			.api
			.lp_api()
			.withdraw_asset(
				try_parse_number_or_hex(amount)?,
				asset,
				destination_address,
				wait_for.unwrap_or_default(),
			)
			.await?)
	}

	/// Returns a list of all assets and their free balance in json format
	async fn asset_balances(&self) -> RpcResult<BTreeMap<ForeignChain, Vec<AssetBalance>>> {
		let cf_asset_balances = self
			.api
			.state_chain_client
			.base_rpc_client
			.raw_rpc_client
			.cf_asset_balances(
				self.api.state_chain_client.account_id(),
				Some(self.api.state_chain_client.latest_finalized_block().hash),
			)
			.await?;

		let mut lp_asset_balances: BTreeMap<ForeignChain, Vec<AssetBalance>> = BTreeMap::new();
		for custom_rpc::AssetWithAmount { asset, amount } in cf_asset_balances {
			lp_asset_balances
				.entry(asset.into())
				.or_default()
				.push(AssetBalance { asset: asset.into(), balance: amount.into() });
		}
		Ok(lp_asset_balances)
	}

	async fn update_range_order(
		&self,
		base_asset: Asset,
		quote_asset: Asset,
		id: OrderIdJson,
		tick_range: Option<Range<Tick>>,
		size_change: IncreaseOrDecrease<RangeOrderSizeJson>,
		wait_for: Option<WaitFor>,
	) -> RpcResult<ApiWaitForResult<Vec<RangeOrder>>> {
		Ok(self
			.api
			.lp_api()
			.update_range_order(
				base_asset,
				quote_asset,
				id.try_into()?,
				tick_range,
				size_change.try_map(|size| size.try_into())?,
				wait_for.unwrap_or_default(),
			)
			.await?)
	}

	async fn set_range_order(
		&self,
		base_asset: Asset,
		quote_asset: Asset,
		id: OrderIdJson,
		tick_range: Option<Range<Tick>>,
		size: RangeOrderSizeJson,
		wait_for: Option<WaitFor>,
	) -> RpcResult<ApiWaitForResult<Vec<RangeOrder>>> {
		Ok(self
			.api
			.lp_api()
			.set_range_order(
				base_asset,
				quote_asset,
				id.try_into()?,
				tick_range,
				size.try_into()?,
				wait_for.unwrap_or_default(),
			)
			.await?)
	}

	async fn update_limit_order(
		&self,
<<<<<<< HEAD
		base_asset: RpcAsset,
		quote_asset: RpcAsset,
		side: Side,
=======
		base_asset: Asset,
		quote_asset: Asset,
		side: Order,
>>>>>>> db26f682
		id: OrderIdJson,
		tick: Option<Tick>,
		amount_change: IncreaseOrDecrease<NumberOrHex>,
		dispatch_at: Option<BlockNumber>,
		wait_for: Option<WaitFor>,
	) -> RpcResult<ApiWaitForResult<Vec<LimitOrder>>> {
		Ok(self
			.api
			.lp_api()
			.update_limit_order(
				base_asset,
				quote_asset,
				side,
				id.try_into()?,
				tick,
				amount_change.try_map(try_parse_number_or_hex)?,
				dispatch_at,
				wait_for.unwrap_or_default(),
			)
			.await?)
	}

	async fn set_limit_order(
		&self,
<<<<<<< HEAD
		base_asset: RpcAsset,
		quote_asset: RpcAsset,
		side: Side,
=======
		base_asset: Asset,
		quote_asset: Asset,
		side: Order,
>>>>>>> db26f682
		id: OrderIdJson,
		tick: Option<Tick>,
		sell_amount: NumberOrHex,
		dispatch_at: Option<BlockNumber>,
		wait_for: Option<WaitFor>,
	) -> RpcResult<ApiWaitForResult<Vec<LimitOrder>>> {
		Ok(self
			.api
			.lp_api()
			.set_limit_order(
				base_asset,
				quote_asset,
				side,
				id.try_into()?,
				tick,
				try_parse_number_or_hex(sell_amount)?,
				dispatch_at,
				wait_for.unwrap_or_default(),
			)
			.await?)
	}

	/// Returns the tx hash that the account role was set
	async fn register_account(&self) -> RpcResult<Hash> {
		Ok(self
			.api
			.operator_api()
			.register_account_role(AccountRole::LiquidityProvider)
			.await?)
	}

	async fn get_open_swap_channels(&self) -> RpcResult<OpenSwapChannels> {
		let api = self.api.query_api();

		let (ethereum, bitcoin, polkadot) = tokio::try_join!(
			api.get_open_swap_channels::<Ethereum>(None),
			api.get_open_swap_channels::<Bitcoin>(None),
			api.get_open_swap_channels::<Polkadot>(None),
		)?;
		Ok(OpenSwapChannels { ethereum, bitcoin, polkadot })
	}

	async fn request_redemption(
		&self,
		redeem_address: EthereumAddress,
		exact_amount: Option<NumberOrHex>,
		executor_address: Option<EthereumAddress>,
	) -> RpcResult<Hash> {
		let redeem_amount = if let Some(number_or_hex) = exact_amount {
			RedemptionAmount::Exact(try_parse_number_or_hex(number_or_hex)?)
		} else {
			RedemptionAmount::Max
		};

		Ok(self
			.api
			.operator_api()
			.request_redemption(redeem_amount, redeem_address, executor_address)
			.await?)
	}

	fn subscribe_order_fills(&self, mut sink: SubscriptionSink) -> SubscriptionResult {
		sink.accept()?;
		let state_chain_client = self.api.state_chain_client.clone();
		tokio::spawn(async move {
			let mut finalized_block_stream = state_chain_client.finalized_block_stream().await;
			while let Some(block) = finalized_block_stream.next().await {
				if let Err(option_error) = order_fills(state_chain_client.clone(), block)
					.await
					.map_err(Some)
					.and_then(|order_fills| match sink.send(&order_fills) {
						Ok(true) => Ok(()),
						Ok(false) => Err(None),
						Err(error) => Err(Some(jsonrpsee::core::Error::ParseError(error))),
					}) {
					if let Some(error) = option_error {
						sink.close(error);
					}
					break
				}
			}
		});

		Ok(())
	}

	async fn order_fills(&self, at: Option<Hash>) -> RpcResult<BlockUpdate<OrderFills>> {
		let state_chain_client = &self.api.state_chain_client;

		let block = if let Some(at) = at {
			state_chain_client.block(at).await?
		} else {
			state_chain_client.latest_finalized_block()
		};

		Ok(order_fills(state_chain_client.clone(), block).await?)
	}
}

async fn order_fills<StateChainClient>(
	state_chain_client: Arc<StateChainClient>,
	block: BlockInfo,
) -> Result<BlockUpdate<OrderFills>, jsonrpsee::core::Error>
where
	StateChainClient: StorageApi,
{
	Ok(BlockUpdate::<OrderFills> {
		block_hash: block.hash,
		block_number: block.number,
		data: {
			let (previous_pools, pools, events) = try_join!(
				state_chain_client.storage_map::<pallet_cf_pools::Pools<
					chainflip_api::primitives::state_chain_runtime::Runtime,
				>, HashMap<_, _>>(block.parent_hash),
				state_chain_client.storage_map::<pallet_cf_pools::Pools<
					chainflip_api::primitives::state_chain_runtime::Runtime,
				>, HashMap<_, _>>(block.hash),
				state_chain_client.storage_value::<frame_system::Events<
					chainflip_api::primitives::state_chain_runtime::Runtime,
				>>(block.hash)
			)?;

			let updated_range_orders = events.iter().filter_map(|event_record| {
				match &event_record.event {
					chainflip_api::primitives::state_chain_runtime::RuntimeEvent::LiquidityPools(pallet_cf_pools::Event::RangeOrderUpdated {
						lp,
						base_asset,
						quote_asset,
						id,
						..
					}) => {
						Some((lp.clone(), AssetPair::new(*base_asset, *quote_asset).unwrap(), *id))
					},
					_ => {
						None
					}
				}
			}).collect::<HashSet<_>>();

			let updated_limit_orders = events.iter().filter_map(|event_record| {
				match &event_record.event {
					chainflip_api::primitives::state_chain_runtime::RuntimeEvent::LiquidityPools(pallet_cf_pools::Event::LimitOrderUpdated {
						lp,
						base_asset,
						quote_asset,
						side,
						id,
						..
					}) => {
						Some((lp.clone(), AssetPair::new(*base_asset, *quote_asset).unwrap(), *side, *id))
					},
					_ => {
						None
					}
				}
			}).collect::<HashSet<_>>();

			let order_fills = pools
				.iter()
				.flat_map(|(asset_pair, pool)| {
					let updated_range_orders = &updated_range_orders;
					let updated_limit_orders = &updated_limit_orders;
					let previous_pools = &previous_pools;
					[Side::Sell, Side::Buy]
						.into_iter()
						.flat_map(move |side| {
							pool.pool_state.limit_orders(side).filter_map(
								move |((lp, id), tick, collected, position_info)| {
									let (fees, sold, bought) = {
										let option_previous_order_state = if updated_limit_orders
											.contains(&(lp.clone(), *asset_pair, side, id))
										{
											None
										} else {
											previous_pools.get(asset_pair).and_then(|pool| {
												pool.pool_state
													.limit_order(&(lp.clone(), id), side, tick)
													.ok()
											})
										};

										if let Some((previous_collected, _)) =
											option_previous_order_state
										{
											(
												collected.fees - previous_collected.fees,
												collected.sold_amount -
													previous_collected.sold_amount,
												collected.bought_amount -
													previous_collected.bought_amount,
											)
										} else {
											(
												collected.fees,
												collected.sold_amount,
												collected.bought_amount,
											)
										}
									};

									if fees.is_zero() && sold.is_zero() && bought.is_zero() {
										None
									} else {
										Some(OrderFilled::LimitOrder {
											lp,
											base_asset: asset_pair.assets().base.into(),
											quote_asset: asset_pair.assets().quote.into(),
											side,
											id: id.into(),
											tick,
											sold,
											bought,
											fees,
											remaining: position_info.amount,
										})
									}
								},
							)
						})
						.chain(pool.pool_state.range_orders().filter_map(
							move |((lp, id), range, collected, position_info)| {
								let fees = {
									let option_previous_order_state = if updated_range_orders
										.contains(&(lp.clone(), *asset_pair, id))
									{
										None
									} else {
										previous_pools.get(asset_pair).and_then(|pool| {
											pool.pool_state
												.range_order(&(lp.clone(), id), range.clone())
												.ok()
										})
									};

									if let Some((previous_collected, _)) =
										option_previous_order_state
									{
										collected
											.fees
											.zip(previous_collected.fees)
											.map(|(fees, previous_fees)| fees - previous_fees)
									} else {
										collected.fees
									}
								};

								if fees == Default::default() {
									None
								} else {
									Some(OrderFilled::RangeOrder {
										lp: lp.clone(),
										base_asset: asset_pair.assets().base.into(),
										quote_asset: asset_pair.assets().quote.into(),
										id: id.into(),
										range: range.clone(),
										fees: fees.map(|fees| fees),
										liquidity: position_info.liquidity.into(),
									})
								}
							},
						))
				})
				.collect::<Vec<_>>();

			OrderFills { fills: order_fills }
		},
	})
}

#[derive(Parser, Debug, Clone, Default)]
#[clap(version = env!("SUBSTRATE_CLI_IMPL_VERSION"), version_short = 'v')]
pub struct LPOptions {
	#[clap(
		long = "port",
		default_value = "80",
		help = "The port number on which the LP server will listen for connections. Use 0 to assign a random port."
	)]
	pub port: u16,
	#[clap(
		long = "state_chain.ws_endpoint",
		default_value = "ws://localhost:9944",
		help = "The state chain node's RPC endpoint."
	)]
	pub ws_endpoint: String,
	#[clap(
		long = "state_chain.signing_key_file",
		default_value = "/etc/chainflip/keys/signing_key_file",
		help = "A path to a file that contains the LP's secret key for signing extrinsics."
	)]
	pub signing_key_file: PathBuf,
}

#[tokio::main]
async fn main() -> anyhow::Result<()> {
	let opts = LPOptions::parse();
	chainflip_api::use_chainflip_account_id_encoding();
	tracing_subscriber::FmtSubscriber::builder()
		.with_env_filter(tracing_subscriber::EnvFilter::from_default_env())
		.try_init()
		.expect("setting default subscriber failed");

	assert!(
		opts.signing_key_file.exists(),
		"No signing_key_file found at {}",
		opts.signing_key_file.to_string_lossy()
	);

	task_scope(|scope| {
		async move {
			let server = ServerBuilder::default().build(format!("0.0.0.0:{}", opts.port)).await?;
			let server_addr = server.local_addr()?;
			let server = server.start(RpcServerImpl::new(scope, opts).await?.into_rpc())?;

			log::info!("🎙 Server is listening on {server_addr}.");

			server.stopped().await;
			Ok(())
		}
		.boxed()
	})
	.await
}<|MERGE_RESOLUTION|>--- conflicted
+++ resolved
@@ -153,15 +153,9 @@
 	#[method(name = "update_limit_order")]
 	async fn update_limit_order(
 		&self,
-<<<<<<< HEAD
-		base_asset: RpcAsset,
-		quote_asset: RpcAsset,
-		side: Side,
-=======
 		base_asset: Asset,
 		quote_asset: Asset,
-		side: Order,
->>>>>>> db26f682
+		side: Side,
 		id: OrderIdJson,
 		tick: Option<Tick>,
 		amount_change: IncreaseOrDecrease<NumberOrHex>,
@@ -172,15 +166,9 @@
 	#[method(name = "set_limit_order")]
 	async fn set_limit_order(
 		&self,
-<<<<<<< HEAD
-		base_asset: RpcAsset,
-		quote_asset: RpcAsset,
-		side: Side,
-=======
 		base_asset: Asset,
 		quote_asset: Asset,
-		side: Order,
->>>>>>> db26f682
+		side: Side,
 		id: OrderIdJson,
 		tick: Option<Tick>,
 		sell_amount: NumberOrHex,
@@ -235,15 +223,9 @@
 pub enum OrderFilled {
 	LimitOrder {
 		lp: AccountId,
-<<<<<<< HEAD
-		base_asset: Asset,
-		quote_asset: Asset,
-		side: Side,
-=======
 		base_asset: OldAsset,
 		quote_asset: OldAsset,
-		side: Order,
->>>>>>> db26f682
+		side: Side,
 		id: U256,
 		tick: Tick,
 		sold: U256,
@@ -382,15 +364,9 @@
 
 	async fn update_limit_order(
 		&self,
-<<<<<<< HEAD
-		base_asset: RpcAsset,
-		quote_asset: RpcAsset,
-		side: Side,
-=======
 		base_asset: Asset,
 		quote_asset: Asset,
-		side: Order,
->>>>>>> db26f682
+		side: Side,
 		id: OrderIdJson,
 		tick: Option<Tick>,
 		amount_change: IncreaseOrDecrease<NumberOrHex>,
@@ -415,15 +391,9 @@
 
 	async fn set_limit_order(
 		&self,
-<<<<<<< HEAD
-		base_asset: RpcAsset,
-		quote_asset: RpcAsset,
-		side: Side,
-=======
 		base_asset: Asset,
 		quote_asset: Asset,
-		side: Order,
->>>>>>> db26f682
+		side: Side,
 		id: OrderIdJson,
 		tick: Option<Tick>,
 		sell_amount: NumberOrHex,
