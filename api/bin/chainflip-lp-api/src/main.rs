use cf_primitives::AssetAmount;
use cf_utilities::{
	task_scope::{task_scope, Scope},
	try_parse_number_or_hex, AnyhowRpcError,
};
use chainflip_api::{
	self,
	lp::{LimitOrderReturn, LpApi, RangeOrderReturn, Tick},
	primitives::{
		chains::{Bitcoin, Ethereum, Polkadot},
		AccountRole, Asset, ForeignChain, Hash,
	},
	settings::StateChain,
	OperatorApi, StateChainApi,
};
use clap::Parser;
use futures::FutureExt;
<<<<<<< HEAD
use jsonrpsee::{core::async_trait, proc_macros::rpc, server::ServerBuilder};
=======
use jsonrpsee::{
	core::{async_trait, Error},
	proc_macros::rpc,
	server::ServerBuilder,
};
use pallet_cf_pools::{IncreaseOrDecrease, OrderId, RangeOrderSize};
>>>>>>> 0ff654fa
use rpc_types::OpenSwapChannels;
use sp_rpc::number::NumberOrHex;
use std::{collections::BTreeMap, ops::Range, path::PathBuf};
use tracing::log;

/// Contains RPC interface types that differ from internal types.
pub mod rpc_types {
	use super::*;
	use chainflip_api::{lp, primitives::AssetAmount, queries::SwapChannelInfo};
	use serde::{Deserialize, Serialize};
	use sp_rpc::number::NumberOrHex;

	#[derive(Serialize, Deserialize)]
	pub struct AssetAmounts {
		/// The amount of the unstable asset.
		///
		/// This is side `zero` in the AMM.
		unstable: NumberOrHex,
		/// The amount of the stable asset (USDC).
		///
		/// This is side `one` in the AMM.
		stable: NumberOrHex,
	}

	impl TryFrom<AssetAmounts> for lp::SideMap<AssetAmount> {
		type Error = <u128 as TryFrom<NumberOrHex>>::Error;

		fn try_from(value: AssetAmounts) -> Result<Self, Self::Error> {
			Ok(lp::SideMap::from_array([value.unstable.try_into()?, value.stable.try_into()?]))
		}
	}

	#[derive(Serialize, Deserialize)]
	pub struct RangeOrder {
		pub lower_tick: i32,
		pub upper_tick: i32,
		pub liquidity: u128,
	}

<<<<<<< HEAD
	/// Range Orders can be specified in terms of either asset amounts or pool liquidity.
	///
	/// If `AssetAmounts` is specified, the order requires desired and minimum amounts of the assets
	/// pairs. This will attempt a mint of up to `desired` amounts of the assets, but will not mint
	/// less than `minimum` amounts.
	#[derive(Serialize, Deserialize)]
	pub enum RangeOrderSize {
		AssetAmounts { desired: AssetAmounts, minimum: AssetAmounts },
		PoolLiquidity(NumberOrHex),
	}

	impl TryFrom<RangeOrderSize> for lp::RangeOrderSize {
		type Error = <u128 as TryFrom<NumberOrHex>>::Error;

		fn try_from(value: RangeOrderSize) -> Result<Self, Self::Error> {
			Ok(match value {
				RangeOrderSize::AssetAmounts { desired, minimum } => Self::AssetAmounts {
					desired: desired.try_into()?,
					minimum: minimum.try_into()?,
				},
				RangeOrderSize::PoolLiquidity(liquidity) => Self::Liquidity(liquidity.try_into()?),
			})
		}
	}

	#[derive(Serialize, Deserialize, Clone)]
=======
	#[derive(Serialize, Deserialize)]
>>>>>>> 0ff654fa
	pub struct OpenSwapChannels {
		pub ethereum: Vec<SwapChannelInfo<Ethereum>>,
		pub bitcoin: Vec<SwapChannelInfo<Bitcoin>>,
		pub polkadot: Vec<SwapChannelInfo<Polkadot>>,
	}
}

#[rpc(server, client, namespace = "lp")]
pub trait Rpc {
	#[method(name = "registerAccount")]
	async fn register_account(&self) -> Result<Hash, AnyhowRpcError>;

	#[method(name = "liquidityDeposit")]
	async fn request_liquidity_deposit_address(
		&self,
		asset: Asset,
	) -> Result<String, AnyhowRpcError>;

	#[method(name = "registerEmergencyWithdrawalAddress")]
	async fn register_emergency_withdrawal_address(
		&self,
		chain: ForeignChain,
		address: &str,
	) -> Result<Hash, AnyhowRpcError>;

	#[method(name = "withdrawAsset")]
	async fn withdraw_asset(
		&self,
		amount: NumberOrHex,
		asset: Asset,
		destination_address: &str,
	) -> Result<(ForeignChain, u64), AnyhowRpcError>;

	#[method(name = "updateRangeOrder")]
	async fn update_range_order(
		&self,
<<<<<<< HEAD
		asset: Asset,
		lower_tick: Tick,
		upper_tick: Tick,
		order_size: rpc_types::RangeOrderSize,
	) -> Result<MintRangeOrderReturn, AnyhowRpcError>;

	#[method(name = "burnRangeOrder")]
	async fn burn_range_order(
		&self,
		asset: Asset,
		lower_tick: Tick,
		upper_tick: Tick,
		amount: NumberOrHex,
	) -> Result<BurnRangeOrderReturn, AnyhowRpcError>;

	#[method(name = "mintLimitOrder")]
	async fn mint_limit_order(
		&self,
		asset: Asset,
		order: BuyOrSellOrder,
		price: Tick,
		amount: NumberOrHex,
	) -> Result<MintLimitOrderReturn, AnyhowRpcError>;

	#[method(name = "burnLimitOrder")]
	async fn burn_limit_order(
		&self,
		asset: Asset,
		order: BuyOrSellOrder,
		price: Tick,
		amount: NumberOrHex,
	) -> Result<BurnLimitOrderReturn, AnyhowRpcError>;
=======
		base_asset: Asset,
		pair_asset: Asset,
		id: OrderId,
		tick_range: Option<Range<Tick>>,
		increase_or_decrease: IncreaseOrDecrease,
		size: RangeOrderSize,
	) -> Result<Vec<RangeOrderReturn>, Error>;

	#[method(name = "setRangeOrder")]
	async fn set_range_order(
		&self,
		base_asset: Asset,
		pair_asset: Asset,
		id: OrderId,
		tick_range: Option<Range<Tick>>,
		size: RangeOrderSize,
	) -> Result<Vec<RangeOrderReturn>, Error>;

	#[method(name = "updateLimitOrder")]
	async fn update_limit_order(
		&self,
		sell_asset: Asset,
		buy_asset: Asset,
		id: OrderId,
		tick: Option<Tick>,
		increase_or_decrease: IncreaseOrDecrease,
		amount: AssetAmount,
	) -> Result<Vec<LimitOrderReturn>, Error>;

	#[method(name = "setLimitOrder")]
	async fn set_limit_order(
		&self,
		sell_asset: Asset,
		buy_asset: Asset,
		id: OrderId,
		tick: Option<Tick>,
		amount: AssetAmount,
	) -> Result<Vec<LimitOrderReturn>, Error>;
>>>>>>> 0ff654fa

	#[method(name = "assetBalances")]
	async fn asset_balances(&self) -> Result<BTreeMap<Asset, u128>, AnyhowRpcError>;

<<<<<<< HEAD
	#[method(name = "getRangeOrders")]
	async fn get_range_orders(
		&self,
		account_id: Option<AccountId32>,
	) -> Result<BTreeMap<Asset, Vec<RangeOrderPosition>>, AnyhowRpcError>;

	#[method(name = "getOpenSwapChannels")]
	async fn get_open_swap_channels(&self) -> Result<OpenSwapChannels, AnyhowRpcError>;

	#[method(name = "getPools")]
	async fn get_pools(&self) -> Result<BTreeMap<Asset, Pool<AccountId32>>, AnyhowRpcError>;

	#[method(name = "getPool")]
	async fn get_pool(&self, asset: Asset) -> Result<Option<Pool<AccountId32>>, AnyhowRpcError>;
=======
	#[method(name = "getOpenSwapChannels")]
	async fn get_open_swap_channels(&self) -> Result<OpenSwapChannels, Error>;
>>>>>>> 0ff654fa
}

pub struct RpcServerImpl {
	api: StateChainApi,
}

impl RpcServerImpl {
	pub async fn new(
		scope: &Scope<'_, anyhow::Error>,
		LPOptions { ws_endpoint, signing_key_file, .. }: LPOptions,
	) -> Result<Self, anyhow::Error> {
		Ok(Self {
			api: StateChainApi::connect(scope, StateChain { ws_endpoint, signing_key_file })
				.await?,
		})
	}
}

#[async_trait]
impl RpcServer for RpcServerImpl {
	/// Returns a deposit address
	async fn request_liquidity_deposit_address(
		&self,
		asset: Asset,
	) -> Result<String, AnyhowRpcError> {
		Ok(self
			.api
			.lp_api()
			.request_liquidity_deposit_address(asset)
			.await
			.map(|address| address.to_string())?)
	}

	async fn register_emergency_withdrawal_address(
		&self,
		chain: ForeignChain,
		address: &str,
	) -> Result<Hash, AnyhowRpcError> {
		let ewa_address = chainflip_api::clean_foreign_chain_address(chain, address)?;
		Ok(self.api.lp_api().register_emergency_withdrawal_address(ewa_address).await?)
	}

	/// Returns an egress id
	async fn withdraw_asset(
		&self,
		amount: NumberOrHex,
		asset: Asset,
		destination_address: &str,
	) -> Result<(ForeignChain, u64), AnyhowRpcError> {
		let destination_address =
			chainflip_api::clean_foreign_chain_address(asset.into(), destination_address)?;

		Ok(self
			.api
			.lp_api()
			.withdraw_asset(try_parse_number_or_hex(amount)?, asset, destination_address)
			.await?)
	}

	/// Returns a list of all assets and their free balance in json format
	async fn asset_balances(&self) -> Result<BTreeMap<Asset, u128>, AnyhowRpcError> {
		self.api.query_api().get_balances(None).await.map_err(|e| e.into())
	}

<<<<<<< HEAD
	/// Returns a list of all assets and their range order positions in json format
	async fn get_range_orders(
		&self,
		account_id: Option<AccountId32>,
	) -> Result<BTreeMap<Asset, Vec<RangeOrderPosition>>, AnyhowRpcError> {
		Ok(self.api.query_api().get_range_orders(None, account_id).await?)
	}

	/// Creates or adds liquidity to a range order.
	/// Returns the assets debited and fees harvested.
	async fn mint_range_order(
		&self,
		asset: Asset,
		start: Tick,
		end: Tick,
		order_size: rpc_types::RangeOrderSize,
	) -> Result<MintRangeOrderReturn, AnyhowRpcError> {
		if start >= end {
			return Err(anyhow!("Invalid tick range").into())
		}

		Ok(self
			.api
			.lp_api()
			.mint_range_order(
				asset,
				Range { start, end },
				order_size.try_into().map_err(|_| anyhow!("Invalid order size"))?,
			)
=======
	async fn update_range_order(
		&self,
		base_asset: Asset,
		pair_asset: Asset,
		id: OrderId,
		tick_range: Option<Range<Tick>>,
		increase_or_decrease: IncreaseOrDecrease,
		size: RangeOrderSize,
	) -> Result<Vec<RangeOrderReturn>, Error> {
		Ok(self
			.api
			.lp_api()
			.update_range_order(base_asset, pair_asset, id, tick_range, increase_or_decrease, size)
>>>>>>> 0ff654fa
			.await?)
	}

	async fn set_range_order(
		&self,
<<<<<<< HEAD
		asset: Asset,
		start: Tick,
		end: Tick,
		amount: NumberOrHex,
	) -> Result<BurnRangeOrderReturn, AnyhowRpcError> {
		if start >= end {
			return Err(anyhow!("Invalid tick range").into())
		}

=======
		base_asset: Asset,
		pair_asset: Asset,
		id: OrderId,
		tick_range: Option<Range<Tick>>,
		size: RangeOrderSize,
	) -> Result<Vec<RangeOrderReturn>, Error> {
>>>>>>> 0ff654fa
		Ok(self
			.api
			.lp_api()
			.set_range_order(base_asset, pair_asset, id, tick_range, size)
			.await?)
	}

	async fn update_limit_order(
		&self,
<<<<<<< HEAD
		asset: Asset,
		order: BuyOrSellOrder,
		price: Tick,
		amount: NumberOrHex,
	) -> Result<MintLimitOrderReturn, AnyhowRpcError> {
=======
		sell_asset: Asset,
		buy_asset: Asset,
		id: OrderId,
		tick: Option<Tick>,
		increase_or_decrease: IncreaseOrDecrease,
		amount: AssetAmount,
	) -> Result<Vec<LimitOrderReturn>, Error> {
>>>>>>> 0ff654fa
		Ok(self
			.api
			.lp_api()
			.update_limit_order(sell_asset, buy_asset, id, tick, increase_or_decrease, amount)
			.await?)
	}

	async fn set_limit_order(
		&self,
<<<<<<< HEAD
		asset: Asset,
		order: BuyOrSellOrder,
		price: Tick,
		amount: NumberOrHex,
	) -> Result<BurnLimitOrderReturn, AnyhowRpcError> {
=======
		sell_asset: Asset,
		buy_asset: Asset,
		id: OrderId,
		tick: Option<Tick>,
		sell_amount: AssetAmount,
	) -> Result<Vec<LimitOrderReturn>, Error> {
>>>>>>> 0ff654fa
		Ok(self
			.api
			.lp_api()
			.set_limit_order(sell_asset, buy_asset, id, tick, sell_amount)
			.await?)
	}

	/// Returns the tx hash that the account role was set
	async fn register_account(&self) -> Result<Hash, AnyhowRpcError> {
		Ok(self
			.api
			.operator_api()
			.register_account_role(AccountRole::LiquidityProvider)
			.await?)
	}

	async fn get_open_swap_channels(&self) -> Result<OpenSwapChannels, AnyhowRpcError> {
		let api = self.api.query_api();

		let (ethereum, bitcoin, polkadot) = tokio::try_join!(
			api.get_open_swap_channels::<Ethereum>(None),
			api.get_open_swap_channels::<Bitcoin>(None),
			api.get_open_swap_channels::<Polkadot>(None),
		)?;
		Ok(OpenSwapChannels { ethereum, bitcoin, polkadot })
	}
<<<<<<< HEAD

	async fn get_pool(&self, asset: Asset) -> Result<Option<Pool<AccountId32>>, AnyhowRpcError> {
		Ok(self.api.query_api().get_pools(None, Some(asset)).await?.get(&asset).cloned())
	}

	async fn get_pools(&self) -> Result<BTreeMap<Asset, Pool<AccountId32>>, AnyhowRpcError> {
		self.api.query_api().get_pools(None, None).await.map_err(|e| e.into())
	}
=======
>>>>>>> 0ff654fa
}

#[derive(Parser, Debug, Clone, Default)]
pub struct LPOptions {
	#[clap(
		long = "port",
		default_value = "80",
		help = "The port number on which the LP server will listen for connections. Use 0 to assign a random port."
	)]
	pub port: u16,
	#[clap(
		long = "state_chain.ws_endpoint",
		default_value = "ws://localhost:9944",
		help = "The state chain node's RPC endpoint."
	)]
	pub ws_endpoint: String,
	#[clap(
		long = "state_chain.signing_key_file",
		default_value = "/etc/chainflip/keys/signing_key_file",
		help = "A path to a file that contains the LP's secret key for signing extrinsics."
	)]
	pub signing_key_file: PathBuf,
}

#[tokio::main]
async fn main() -> anyhow::Result<()> {
	let opts = LPOptions::parse();
	chainflip_api::use_chainflip_account_id_encoding();
	tracing_subscriber::FmtSubscriber::builder()
		.with_env_filter(tracing_subscriber::EnvFilter::from_default_env())
		.try_init()
		.expect("setting default subscriber failed");

	assert!(
		opts.signing_key_file.exists(),
		"No signing_key_file found at {}",
		opts.signing_key_file.to_string_lossy()
	);

	task_scope(|scope| {
		async move {
			let server = ServerBuilder::default().build(format!("0.0.0.0:{}", opts.port)).await?;
			let server_addr = server.local_addr()?;
			let server = server.start(RpcServerImpl::new(scope, opts).await?.into_rpc());

			log::info!("🎙 Server is listening on {server_addr}.");

			server.stopped().await;
			Ok(())
		}
		.boxed()
	})
	.await
}<|MERGE_RESOLUTION|>--- conflicted
+++ resolved
@@ -15,16 +15,8 @@
 };
 use clap::Parser;
 use futures::FutureExt;
-<<<<<<< HEAD
 use jsonrpsee::{core::async_trait, proc_macros::rpc, server::ServerBuilder};
-=======
-use jsonrpsee::{
-	core::{async_trait, Error},
-	proc_macros::rpc,
-	server::ServerBuilder,
-};
 use pallet_cf_pools::{IncreaseOrDecrease, OrderId, RangeOrderSize};
->>>>>>> 0ff654fa
 use rpc_types::OpenSwapChannels;
 use sp_rpc::number::NumberOrHex;
 use std::{collections::BTreeMap, ops::Range, path::PathBuf};
@@ -64,36 +56,7 @@
 		pub liquidity: u128,
 	}
 
-<<<<<<< HEAD
-	/// Range Orders can be specified in terms of either asset amounts or pool liquidity.
-	///
-	/// If `AssetAmounts` is specified, the order requires desired and minimum amounts of the assets
-	/// pairs. This will attempt a mint of up to `desired` amounts of the assets, but will not mint
-	/// less than `minimum` amounts.
-	#[derive(Serialize, Deserialize)]
-	pub enum RangeOrderSize {
-		AssetAmounts { desired: AssetAmounts, minimum: AssetAmounts },
-		PoolLiquidity(NumberOrHex),
-	}
-
-	impl TryFrom<RangeOrderSize> for lp::RangeOrderSize {
-		type Error = <u128 as TryFrom<NumberOrHex>>::Error;
-
-		fn try_from(value: RangeOrderSize) -> Result<Self, Self::Error> {
-			Ok(match value {
-				RangeOrderSize::AssetAmounts { desired, minimum } => Self::AssetAmounts {
-					desired: desired.try_into()?,
-					minimum: minimum.try_into()?,
-				},
-				RangeOrderSize::PoolLiquidity(liquidity) => Self::Liquidity(liquidity.try_into()?),
-			})
-		}
-	}
-
 	#[derive(Serialize, Deserialize, Clone)]
-=======
-	#[derive(Serialize, Deserialize)]
->>>>>>> 0ff654fa
 	pub struct OpenSwapChannels {
 		pub ethereum: Vec<SwapChannelInfo<Ethereum>>,
 		pub bitcoin: Vec<SwapChannelInfo<Bitcoin>>,
@@ -130,47 +93,13 @@
 	#[method(name = "updateRangeOrder")]
 	async fn update_range_order(
 		&self,
-<<<<<<< HEAD
-		asset: Asset,
-		lower_tick: Tick,
-		upper_tick: Tick,
-		order_size: rpc_types::RangeOrderSize,
-	) -> Result<MintRangeOrderReturn, AnyhowRpcError>;
-
-	#[method(name = "burnRangeOrder")]
-	async fn burn_range_order(
-		&self,
-		asset: Asset,
-		lower_tick: Tick,
-		upper_tick: Tick,
-		amount: NumberOrHex,
-	) -> Result<BurnRangeOrderReturn, AnyhowRpcError>;
-
-	#[method(name = "mintLimitOrder")]
-	async fn mint_limit_order(
-		&self,
-		asset: Asset,
-		order: BuyOrSellOrder,
-		price: Tick,
-		amount: NumberOrHex,
-	) -> Result<MintLimitOrderReturn, AnyhowRpcError>;
-
-	#[method(name = "burnLimitOrder")]
-	async fn burn_limit_order(
-		&self,
-		asset: Asset,
-		order: BuyOrSellOrder,
-		price: Tick,
-		amount: NumberOrHex,
-	) -> Result<BurnLimitOrderReturn, AnyhowRpcError>;
-=======
 		base_asset: Asset,
 		pair_asset: Asset,
 		id: OrderId,
 		tick_range: Option<Range<Tick>>,
 		increase_or_decrease: IncreaseOrDecrease,
 		size: RangeOrderSize,
-	) -> Result<Vec<RangeOrderReturn>, Error>;
+	) -> Result<Vec<RangeOrderReturn>, AnyhowRpcError>;
 
 	#[method(name = "setRangeOrder")]
 	async fn set_range_order(
@@ -180,7 +109,7 @@
 		id: OrderId,
 		tick_range: Option<Range<Tick>>,
 		size: RangeOrderSize,
-	) -> Result<Vec<RangeOrderReturn>, Error>;
+	) -> Result<Vec<RangeOrderReturn>, AnyhowRpcError>;
 
 	#[method(name = "updateLimitOrder")]
 	async fn update_limit_order(
@@ -191,7 +120,7 @@
 		tick: Option<Tick>,
 		increase_or_decrease: IncreaseOrDecrease,
 		amount: AssetAmount,
-	) -> Result<Vec<LimitOrderReturn>, Error>;
+	) -> Result<Vec<LimitOrderReturn>, AnyhowRpcError>;
 
 	#[method(name = "setLimitOrder")]
 	async fn set_limit_order(
@@ -201,31 +130,13 @@
 		id: OrderId,
 		tick: Option<Tick>,
 		amount: AssetAmount,
-	) -> Result<Vec<LimitOrderReturn>, Error>;
->>>>>>> 0ff654fa
+	) -> Result<Vec<LimitOrderReturn>, AnyhowRpcError>;
 
 	#[method(name = "assetBalances")]
 	async fn asset_balances(&self) -> Result<BTreeMap<Asset, u128>, AnyhowRpcError>;
 
-<<<<<<< HEAD
-	#[method(name = "getRangeOrders")]
-	async fn get_range_orders(
-		&self,
-		account_id: Option<AccountId32>,
-	) -> Result<BTreeMap<Asset, Vec<RangeOrderPosition>>, AnyhowRpcError>;
-
 	#[method(name = "getOpenSwapChannels")]
 	async fn get_open_swap_channels(&self) -> Result<OpenSwapChannels, AnyhowRpcError>;
-
-	#[method(name = "getPools")]
-	async fn get_pools(&self) -> Result<BTreeMap<Asset, Pool<AccountId32>>, AnyhowRpcError>;
-
-	#[method(name = "getPool")]
-	async fn get_pool(&self, asset: Asset) -> Result<Option<Pool<AccountId32>>, AnyhowRpcError>;
-=======
-	#[method(name = "getOpenSwapChannels")]
-	async fn get_open_swap_channels(&self) -> Result<OpenSwapChannels, Error>;
->>>>>>> 0ff654fa
 }
 
 pub struct RpcServerImpl {
@@ -290,37 +201,6 @@
 		self.api.query_api().get_balances(None).await.map_err(|e| e.into())
 	}
 
-<<<<<<< HEAD
-	/// Returns a list of all assets and their range order positions in json format
-	async fn get_range_orders(
-		&self,
-		account_id: Option<AccountId32>,
-	) -> Result<BTreeMap<Asset, Vec<RangeOrderPosition>>, AnyhowRpcError> {
-		Ok(self.api.query_api().get_range_orders(None, account_id).await?)
-	}
-
-	/// Creates or adds liquidity to a range order.
-	/// Returns the assets debited and fees harvested.
-	async fn mint_range_order(
-		&self,
-		asset: Asset,
-		start: Tick,
-		end: Tick,
-		order_size: rpc_types::RangeOrderSize,
-	) -> Result<MintRangeOrderReturn, AnyhowRpcError> {
-		if start >= end {
-			return Err(anyhow!("Invalid tick range").into())
-		}
-
-		Ok(self
-			.api
-			.lp_api()
-			.mint_range_order(
-				asset,
-				Range { start, end },
-				order_size.try_into().map_err(|_| anyhow!("Invalid order size"))?,
-			)
-=======
 	async fn update_range_order(
 		&self,
 		base_asset: Asset,
@@ -329,35 +209,22 @@
 		tick_range: Option<Range<Tick>>,
 		increase_or_decrease: IncreaseOrDecrease,
 		size: RangeOrderSize,
-	) -> Result<Vec<RangeOrderReturn>, Error> {
+	) -> Result<Vec<RangeOrderReturn>, AnyhowRpcError> {
 		Ok(self
 			.api
 			.lp_api()
 			.update_range_order(base_asset, pair_asset, id, tick_range, increase_or_decrease, size)
->>>>>>> 0ff654fa
 			.await?)
 	}
 
 	async fn set_range_order(
 		&self,
-<<<<<<< HEAD
-		asset: Asset,
-		start: Tick,
-		end: Tick,
-		amount: NumberOrHex,
-	) -> Result<BurnRangeOrderReturn, AnyhowRpcError> {
-		if start >= end {
-			return Err(anyhow!("Invalid tick range").into())
-		}
-
-=======
 		base_asset: Asset,
 		pair_asset: Asset,
 		id: OrderId,
 		tick_range: Option<Range<Tick>>,
 		size: RangeOrderSize,
-	) -> Result<Vec<RangeOrderReturn>, Error> {
->>>>>>> 0ff654fa
+	) -> Result<Vec<RangeOrderReturn>, AnyhowRpcError> {
 		Ok(self
 			.api
 			.lp_api()
@@ -367,21 +234,13 @@
 
 	async fn update_limit_order(
 		&self,
-<<<<<<< HEAD
-		asset: Asset,
-		order: BuyOrSellOrder,
-		price: Tick,
-		amount: NumberOrHex,
-	) -> Result<MintLimitOrderReturn, AnyhowRpcError> {
-=======
 		sell_asset: Asset,
 		buy_asset: Asset,
 		id: OrderId,
 		tick: Option<Tick>,
 		increase_or_decrease: IncreaseOrDecrease,
 		amount: AssetAmount,
-	) -> Result<Vec<LimitOrderReturn>, Error> {
->>>>>>> 0ff654fa
+	) -> Result<Vec<LimitOrderReturn>, AnyhowRpcError> {
 		Ok(self
 			.api
 			.lp_api()
@@ -391,20 +250,12 @@
 
 	async fn set_limit_order(
 		&self,
-<<<<<<< HEAD
-		asset: Asset,
-		order: BuyOrSellOrder,
-		price: Tick,
-		amount: NumberOrHex,
-	) -> Result<BurnLimitOrderReturn, AnyhowRpcError> {
-=======
 		sell_asset: Asset,
 		buy_asset: Asset,
 		id: OrderId,
 		tick: Option<Tick>,
 		sell_amount: AssetAmount,
-	) -> Result<Vec<LimitOrderReturn>, Error> {
->>>>>>> 0ff654fa
+	) -> Result<Vec<LimitOrderReturn>, AnyhowRpcError> {
 		Ok(self
 			.api
 			.lp_api()
@@ -431,17 +282,6 @@
 		)?;
 		Ok(OpenSwapChannels { ethereum, bitcoin, polkadot })
 	}
-<<<<<<< HEAD
-
-	async fn get_pool(&self, asset: Asset) -> Result<Option<Pool<AccountId32>>, AnyhowRpcError> {
-		Ok(self.api.query_api().get_pools(None, Some(asset)).await?.get(&asset).cloned())
-	}
-
-	async fn get_pools(&self) -> Result<BTreeMap<Asset, Pool<AccountId32>>, AnyhowRpcError> {
-		self.api.query_api().get_pools(None, None).await.map_err(|e| e.into())
-	}
-=======
->>>>>>> 0ff654fa
 }
 
 #[derive(Parser, Debug, Clone, Default)]
