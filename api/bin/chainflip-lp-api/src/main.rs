use anyhow::anyhow;
use cf_utilities::{task_scope::task_scope, try_parse_number_or_hex};
use chainflip_api::{
	self,
	lp::{self, BuyOrSellOrder, MintRangeOrderReturn, Tick},
	primitives::{
		chains::{Bitcoin, Ethereum, Polkadot},
		AccountRole, Asset, ForeignChain,
	},
<<<<<<< HEAD
	queries::SwapChannelInfo,
=======
	queries::{Pool, QueryApi, RangeOrderPosition},
>>>>>>> c98e10ca
	settings::StateChain,
	AccountId32,
};
use clap::Parser;
use futures::FutureExt;
use jsonrpsee::{
	core::{async_trait, Error, __reexports::serde_json},
	proc_macros::rpc,
	server::ServerBuilder,
};
<<<<<<< HEAD
use pallet_cf_pools::Pool;
=======
use rpc_types::OpenSwapChannels;
>>>>>>> c98e10ca
use sp_rpc::number::NumberOrHex;
use std::{collections::BTreeMap, ops::Range, path::PathBuf};

/// Contains RPC interface types that differ from internal types.
pub mod rpc_types {
	use super::*;
	use chainflip_api::{lp, primitives::AssetAmount, queries::SwapChannelInfo};
	use serde::{Deserialize, Serialize};
	use sp_rpc::number::NumberOrHex;

	#[derive(Serialize, Deserialize)]
	pub struct AssetAmounts {
		/// The amount of the unstable asset.
		///
		/// This is side `zero` in the AMM.
		unstable: NumberOrHex,
		/// The amount of the stable asset (USDC).
		///
		/// This is side `one` in the AMM.
		stable: NumberOrHex,
	}

	impl TryFrom<AssetAmounts> for lp::SideMap<AssetAmount> {
		type Error = <u128 as TryFrom<NumberOrHex>>::Error;

		fn try_from(value: AssetAmounts) -> Result<Self, Self::Error> {
			Ok(lp::SideMap::from_array([value.unstable.try_into()?, value.stable.try_into()?]))
		}
	}

	/// Range Orders can be specified in terms of either asset amounts or pool liquidity.
	///
	/// If `AssetAmounts` is specified, the order requires desired and minimum amounts of the assets
	/// pairs. This will attempt a mint of up to `desired` amounts of the assets, but will not mint
	/// less than `minimum` amounts.
	#[derive(Serialize, Deserialize)]
	pub enum RangeOrderSize {
		AssetAmounts { desired: AssetAmounts, minimum: AssetAmounts },
		PoolLiquidity(NumberOrHex),
	}

	impl TryFrom<RangeOrderSize> for lp::RangeOrderSize {
		type Error = <u128 as TryFrom<NumberOrHex>>::Error;

		fn try_from(value: RangeOrderSize) -> Result<Self, Self::Error> {
			Ok(match value {
				RangeOrderSize::AssetAmounts { desired, minimum } => Self::AssetAmounts {
					desired: desired.try_into()?,
					minimum: minimum.try_into()?,
				},
				RangeOrderSize::PoolLiquidity(liquidity) => Self::Liquidity(liquidity.try_into()?),
			})
		}
	}

	#[derive(Serialize, Deserialize)]
	pub struct OpenSwapChannels {
		pub ethereum: Vec<SwapChannelInfo<Ethereum>>,
		pub bitcoin: Vec<SwapChannelInfo<Bitcoin>>,
		pub polkadot: Vec<SwapChannelInfo<Polkadot>>,
	}
}

#[rpc(server, client, namespace = "lp")]
pub trait Rpc {
	#[method(name = "registerAccount")]
	async fn register_account(&self) -> Result<String, Error>;

	#[method(name = "liquidityDeposit")]
	async fn request_liquidity_deposit_address(&self, asset: Asset) -> Result<String, Error>;

	#[method(name = "registerEmergencyWithdrawalAddress")]
	async fn register_emergency_withdrawal_address(
		&self,
		chain: ForeignChain,
		address: &str,
	) -> Result<String, Error>;

	#[method(name = "withdrawAsset")]
	async fn withdraw_asset(
		&self,
		amount: NumberOrHex,
		asset: Asset,
		destination_address: &str,
	) -> Result<String, Error>;

	#[method(name = "mintRangeOrder")]
	async fn mint_range_order(
		&self,
		asset: Asset,
		lower_tick: Tick,
		upper_tick: Tick,
		order_size: rpc_types::RangeOrderSize,
	) -> Result<MintRangeOrderReturn, Error>;

	#[method(name = "burnRangeOrder")]
	async fn burn_range_order(
		&self,
		asset: Asset,
		lower_tick: Tick,
		upper_tick: Tick,
		amount: NumberOrHex,
	) -> Result<String, Error>;

	#[method(name = "mintLimitOrder")]
	async fn mint_limit_order(
		&self,
		asset: Asset,
		order: BuyOrSellOrder,
		price: Tick,
		amount: NumberOrHex,
	) -> Result<String, Error>;

	#[method(name = "burnLimitOrder")]
	async fn burn_limit_order(
		&self,
		asset: Asset,
		order: BuyOrSellOrder,
		price: Tick,
		amount: NumberOrHex,
	) -> Result<String, Error>;

	#[method(name = "assetBalances")]
	async fn asset_balances(&self) -> Result<String, Error>;

	#[method(name = "getRangeOrders")]
<<<<<<< HEAD
	async fn get_range_orders(&self) -> Result<String, Error>;

	#[method(name = "getOpenSwapChannels")]
	async fn get_open_swap_channels(&self) -> Result<Vec<SwapChannelInfo>, Error>;
=======
	async fn get_range_orders(
		&self,
		account_id: Option<AccountId32>,
	) -> Result<BTreeMap<Asset, Vec<RangeOrderPosition>>, Error>;

	#[method(name = "getOpenSwapChannels")]
	async fn get_open_swap_channels(&self) -> Result<OpenSwapChannels, Error>;
>>>>>>> c98e10ca

	#[method(name = "getPools")]
	async fn get_pools(&self) -> Result<BTreeMap<Asset, Pool<AccountId32>>, Error>;

	#[method(name = "getPool")]
	async fn get_pool(&self, asset: Asset) -> Result<BTreeMap<Asset, Pool<AccountId32>>, Error>;
}
pub struct RpcServerImpl {
	state_chain_settings: StateChain,
}

impl RpcServerImpl {
	pub fn new(LPOptions { ws_endpoint, signing_key_file, .. }: LPOptions) -> Self {
		Self { state_chain_settings: StateChain { ws_endpoint, signing_key_file } }
	}
}

#[async_trait]
impl RpcServer for RpcServerImpl {
	/// Returns a deposit address
	async fn request_liquidity_deposit_address(&self, asset: Asset) -> Result<String, Error> {
		lp::request_liquidity_deposit_address(&self.state_chain_settings, asset)
			.await
			.map(|address| address.to_string())
			.map_err(|e| Error::Custom(e.to_string()))
	}

	async fn register_emergency_withdrawal_address(
		&self,
		chain: ForeignChain,
		address: &str,
	) -> Result<String, Error> {
		let ewa_address = chainflip_api::clean_foreign_chain_address(chain, address)
			.map_err(|e| Error::Custom(e.to_string()))?;
		lp::register_emergency_withdrawal_address(&self.state_chain_settings, ewa_address)
			.await
			.map(|tx_hash| tx_hash.to_string())
			.map_err(|e| Error::Custom(e.to_string()))
	}

	/// Returns an egress id
	async fn withdraw_asset(
		&self,
		amount: NumberOrHex,
		asset: Asset,
		destination_address: &str,
	) -> Result<String, Error> {
		let destination_address =
			chainflip_api::clean_foreign_chain_address(asset.into(), destination_address)
				.map_err(|e| Error::Custom(e.to_string()))?;

		lp::withdraw_asset(
			&self.state_chain_settings,
			try_parse_number_or_hex(amount)?,
			asset,
			destination_address,
		)
		.await
		.map(|(_, id)| id.to_string())
		.map_err(|e| Error::Custom(e.to_string()))
	}

	/// Returns a list of all assets and their free balance in json format
	async fn asset_balances(&self) -> Result<String, Error> {
		lp::get_balances(&self.state_chain_settings)
			.await
			.map(|balances| {
				serde_json::to_string(&balances).expect("Should output balances as json")
			})
			.map_err(|e| Error::Custom(e.to_string()))
	}

	/// Returns a list of all assets and their range order positions in json format
	async fn get_range_orders(
		&self,
		account_id: Option<AccountId32>,
	) -> Result<BTreeMap<Asset, Vec<RangeOrderPosition>>, Error> {
		Ok(task_scope(|scope| {
			async move {
				let api = QueryApi::connect(scope, &self.state_chain_settings).await?;
				let range_orders = api.get_range_orders(None, account_id).await?;
				Ok(range_orders)
			}
			.boxed()
		})
		.await?)
	}

	/// Creates or adds liquidity to a range order.
	/// Returns the assets debited and fees harvested.
	async fn mint_range_order(
		&self,
		asset: Asset,
		start: Tick,
		end: Tick,
		order_size: rpc_types::RangeOrderSize,
	) -> Result<MintRangeOrderReturn, Error> {
		if start >= end {
			return Err(Error::Custom("Invalid tick range".to_string()))
		}

		lp::mint_range_order(
			&self.state_chain_settings,
			asset,
			Range { start, end },
			order_size.try_into().map_err(|_| anyhow!("Invalid order size."))?,
		)
		.await
		.map_err(|e| Error::Custom(e.to_string()))
	}

	/// Removes liquidity from a range order.
	/// Returns the assets returned and fees harvested.
	async fn burn_range_order(
		&self,
		asset: Asset,
		start: Tick,
		end: Tick,
		amount: NumberOrHex,
	) -> Result<String, Error> {
		if start >= end {
			return Err(Error::Custom("Invalid tick range".to_string()))
		}

		lp::burn_range_order(
			&self.state_chain_settings,
			asset,
			Range { start, end },
			try_parse_number_or_hex(amount)?,
		)
		.await
		.map(|data| serde_json::to_string(&data).expect("should serialize return struct"))
		.map_err(|e| Error::Custom(e.to_string()))
	}

	/// Creates or adds liquidity to a limit order.
	/// Returns the assets debited, fees harvested and swapped liquidity.
	async fn mint_limit_order(
		&self,
		asset: Asset,
		order: BuyOrSellOrder,
		price: Tick,
		amount: NumberOrHex,
	) -> Result<String, Error> {
		lp::mint_limit_order(
			&self.state_chain_settings,
			asset,
			order,
			price,
			try_parse_number_or_hex(amount)?,
		)
		.await
		.map(|data| serde_json::to_string(&data).expect("should serialize return struct"))
		.map_err(|e| Error::Custom(e.to_string()))
	}

	/// Removes liquidity from a limit order.
	/// Returns the assets credited, fees harvested and swapped liquidity.
	async fn burn_limit_order(
		&self,
		asset: Asset,
		order: BuyOrSellOrder,
		price: Tick,
		amount: NumberOrHex,
	) -> Result<String, Error> {
		lp::burn_limit_order(
			&self.state_chain_settings,
			asset,
			order,
			price,
			try_parse_number_or_hex(amount)?,
		)
		.await
		.map(|data| serde_json::to_string(&data).expect("should serialize return struct"))
		.map_err(|e| Error::Custom(e.to_string()))
	}

	/// Returns the tx hash that the account role was set
	async fn register_account(&self) -> Result<String, Error> {
		chainflip_api::register_account_role(
			AccountRole::LiquidityProvider,
			&self.state_chain_settings,
		)
		.await
		.map(|tx_hash| format!("{tx_hash:#x}"))
		.map_err(|e| Error::Custom(e.to_string()))
	}

<<<<<<< HEAD
	async fn get_open_swap_channels(&self) -> Result<Vec<SwapChannelInfo>, Error> {
		task_scope(|scope| {
			async move {
				let (client, latest_hash) =
					chainflip_api::queries::connect(scope, &self.state_chain_settings).await?;

				tokio::try_join!(
					chainflip_api::queries::get_open_swap_channels::<Ethereum>(
						client.clone(),
						latest_hash,
					),
					chainflip_api::queries::get_open_swap_channels::<Bitcoin>(
						client.clone(),
						latest_hash,
					),
					chainflip_api::queries::get_open_swap_channels::<Polkadot>(client, latest_hash),
				)
				.map(|(eth_result, btc_result, dot_result)| {
					[eth_result, btc_result, dot_result].into_iter().flatten().collect::<Vec<_>>()
=======
	async fn get_open_swap_channels(&self) -> Result<OpenSwapChannels, Error> {
		task_scope(|scope| {
			async move {
				let api = QueryApi::connect(scope, &self.state_chain_settings).await?;

				tokio::try_join!(
					api.get_open_swap_channels::<Ethereum>(None),
					api.get_open_swap_channels::<Bitcoin>(None),
					api.get_open_swap_channels::<Polkadot>(None),
				)
				.map(|(ethereum, bitcoin, polkadot)| OpenSwapChannels {
					ethereum,
					bitcoin,
					polkadot,
>>>>>>> c98e10ca
				})
			}
			.boxed()
		})
		.await
		.map_err(|e| Error::Custom(e.to_string()))
	}

	async fn get_pool(&self, asset: Asset) -> Result<BTreeMap<Asset, Pool<AccountId32>>, Error> {
<<<<<<< HEAD
		task_scope(|scope| {
			async move {
				let (client, latest_hash) =
					chainflip_api::queries::connect(scope, &self.state_chain_settings).await?;
				chainflip_api::queries::get_pools(client, latest_hash, Some(asset)).await
			}
			.boxed()
		})
		.await
		.map_err(|e| Error::Custom(e.to_string()))
	}

	async fn get_pools(&self) -> Result<BTreeMap<Asset, Pool<AccountId32>>, Error> {
		task_scope(|scope| {
			async move {
				let (client, latest_hash) =
					chainflip_api::queries::connect(scope, &self.state_chain_settings).await?;
				chainflip_api::queries::get_pools(client, latest_hash, None).await
			}
			.boxed()
		})
		.await
		.map_err(|e| Error::Custom(e.to_string()))
	}
=======
		get_pools(&self.state_chain_settings, Some(asset)).await
	}

	async fn get_pools(&self) -> Result<BTreeMap<Asset, Pool<AccountId32>>, Error> {
		get_pools(&self.state_chain_settings, None).await
	}
}

async fn get_pools(
	state_chain_settings: &StateChain,
	asset: Option<Asset>,
) -> Result<BTreeMap<Asset, Pool<AccountId32>>, Error> {
	Ok(task_scope(|scope| {
		async move {
			let api = QueryApi::connect(scope, state_chain_settings).await?;
			api.get_pools(None, asset).await
		}
		.boxed()
	})
	.await?)
>>>>>>> c98e10ca
}

#[derive(Parser, Debug, Clone, Default)]
pub struct LPOptions {
	#[clap(
		long = "port",
		default_value = "80",
		help = "The port number on which the LP server will listen for connections. Use 0 to assign a random port."
	)]
	pub port: u16,
	#[clap(
		long = "state_chain.ws_endpoint",
		default_value = "ws://localhost:9944",
		help = "The state chain node's RPC endpoint."
	)]
	pub ws_endpoint: String,
	#[clap(
		long = "state_chain.signing_key_file",
		default_value = "/etc/chainflip/keys/signing_key_file",
		help = "A path to a file that contains the LP's secret key for signing extrinsics."
	)]
	pub signing_key_file: PathBuf,
}

#[tokio::main]
async fn main() -> anyhow::Result<()> {
	let opts = LPOptions::parse();
	chainflip_api::use_chainflip_account_id_encoding();
	tracing_subscriber::FmtSubscriber::builder()
		.with_env_filter(tracing_subscriber::EnvFilter::from_default_env())
		.try_init()
		.expect("setting default subscriber failed");

	assert!(
		opts.signing_key_file.exists(),
		"No signing_key_file found at {}",
		opts.signing_key_file.to_string_lossy()
	);

	let server = ServerBuilder::default().build(format!("0.0.0.0:{}", opts.port)).await?;
	let server_addr = server.local_addr()?;
	let server = server.start(RpcServerImpl::new(opts).into_rpc())?;

	println!("🎙 Server is listening on {server_addr}.");

	server.stopped().await;

	Ok(())
}<|MERGE_RESOLUTION|>--- conflicted
+++ resolved
@@ -7,11 +7,7 @@
 		chains::{Bitcoin, Ethereum, Polkadot},
 		AccountRole, Asset, ForeignChain,
 	},
-<<<<<<< HEAD
-	queries::SwapChannelInfo,
-=======
 	queries::{Pool, QueryApi, RangeOrderPosition},
->>>>>>> c98e10ca
 	settings::StateChain,
 	AccountId32,
 };
@@ -22,11 +18,7 @@
 	proc_macros::rpc,
 	server::ServerBuilder,
 };
-<<<<<<< HEAD
-use pallet_cf_pools::Pool;
-=======
 use rpc_types::OpenSwapChannels;
->>>>>>> c98e10ca
 use sp_rpc::number::NumberOrHex;
 use std::{collections::BTreeMap, ops::Range, path::PathBuf};
 
@@ -153,12 +145,6 @@
 	async fn asset_balances(&self) -> Result<String, Error>;
 
 	#[method(name = "getRangeOrders")]
-<<<<<<< HEAD
-	async fn get_range_orders(&self) -> Result<String, Error>;
-
-	#[method(name = "getOpenSwapChannels")]
-	async fn get_open_swap_channels(&self) -> Result<Vec<SwapChannelInfo>, Error>;
-=======
 	async fn get_range_orders(
 		&self,
 		account_id: Option<AccountId32>,
@@ -166,7 +152,6 @@
 
 	#[method(name = "getOpenSwapChannels")]
 	async fn get_open_swap_channels(&self) -> Result<OpenSwapChannels, Error>;
->>>>>>> c98e10ca
 
 	#[method(name = "getPools")]
 	async fn get_pools(&self) -> Result<BTreeMap<Asset, Pool<AccountId32>>, Error>;
@@ -355,27 +340,6 @@
 		.map_err(|e| Error::Custom(e.to_string()))
 	}
 
-<<<<<<< HEAD
-	async fn get_open_swap_channels(&self) -> Result<Vec<SwapChannelInfo>, Error> {
-		task_scope(|scope| {
-			async move {
-				let (client, latest_hash) =
-					chainflip_api::queries::connect(scope, &self.state_chain_settings).await?;
-
-				tokio::try_join!(
-					chainflip_api::queries::get_open_swap_channels::<Ethereum>(
-						client.clone(),
-						latest_hash,
-					),
-					chainflip_api::queries::get_open_swap_channels::<Bitcoin>(
-						client.clone(),
-						latest_hash,
-					),
-					chainflip_api::queries::get_open_swap_channels::<Polkadot>(client, latest_hash),
-				)
-				.map(|(eth_result, btc_result, dot_result)| {
-					[eth_result, btc_result, dot_result].into_iter().flatten().collect::<Vec<_>>()
-=======
 	async fn get_open_swap_channels(&self) -> Result<OpenSwapChannels, Error> {
 		task_scope(|scope| {
 			async move {
@@ -390,7 +354,6 @@
 					ethereum,
 					bitcoin,
 					polkadot,
->>>>>>> c98e10ca
 				})
 			}
 			.boxed()
@@ -400,32 +363,6 @@
 	}
 
 	async fn get_pool(&self, asset: Asset) -> Result<BTreeMap<Asset, Pool<AccountId32>>, Error> {
-<<<<<<< HEAD
-		task_scope(|scope| {
-			async move {
-				let (client, latest_hash) =
-					chainflip_api::queries::connect(scope, &self.state_chain_settings).await?;
-				chainflip_api::queries::get_pools(client, latest_hash, Some(asset)).await
-			}
-			.boxed()
-		})
-		.await
-		.map_err(|e| Error::Custom(e.to_string()))
-	}
-
-	async fn get_pools(&self) -> Result<BTreeMap<Asset, Pool<AccountId32>>, Error> {
-		task_scope(|scope| {
-			async move {
-				let (client, latest_hash) =
-					chainflip_api::queries::connect(scope, &self.state_chain_settings).await?;
-				chainflip_api::queries::get_pools(client, latest_hash, None).await
-			}
-			.boxed()
-		})
-		.await
-		.map_err(|e| Error::Custom(e.to_string()))
-	}
-=======
 		get_pools(&self.state_chain_settings, Some(asset)).await
 	}
 
@@ -446,7 +383,6 @@
 		.boxed()
 	})
 	.await?)
->>>>>>> c98e10ca
 }
 
 #[derive(Parser, Debug, Clone, Default)]
