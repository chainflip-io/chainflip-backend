--- conflicted
+++ resolved
@@ -338,13 +338,8 @@
 		Ok(OpenSwapChannels { ethereum, bitcoin, polkadot })
 	}
 
-<<<<<<< HEAD
 	async fn get_pool(&self, asset: Asset) -> Result<Option<Pool<AccountId32>>, Error> {
-		Ok(get_pools(&self.state_chain_settings, Some(asset)).await?.get(&asset).cloned())
-=======
-	async fn get_pool(&self, asset: Asset) -> Result<BTreeMap<Asset, Pool<AccountId32>>, Error> {
-		Ok(self.api.query_api().get_pools(None, Some(asset)).await?)
->>>>>>> 4a594e9e
+		Ok(self.api.query_api().get_pools(None, Some(asset)).await?.get(&asset).cloned())
 	}
 
 	async fn get_pools(&self) -> Result<BTreeMap<Asset, Pool<AccountId32>>, Error> {
