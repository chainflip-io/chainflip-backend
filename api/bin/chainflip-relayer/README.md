# Chainflip Relayer

Exposes relayer functionality via a json api interface.

## Example

> ✋ Note: This example assumes that the node that is exposing the statechain rpc is staked.

```sh
> ./target/release/chainflip-relayer \
    --state_chain.ws_endpoint=ws://localhost:9944 \
    --state_chain.signing_key_file /path/to/my/signing_key \
    --port 62378 # or whatever port you want to use

🎙 Server is listening on 0.0.0.0:62378.
```

<<<<<<< HEAD
Default values  are `ws://localhost:9944` and `/etc/chainflip/keys/signing_key_file`

=======
>>>>>>> b12e32e7
Then in another terminal:

```sh
# This method might not be necessary/useful depending on how we set up the relayer.
> curl -H "Content-Type: application/json" \
    -d '{"id":1, "jsonrpc":"2.0", "method": "relayer_registerAccount"}' \
    http://localhost:62378

{"jsonrpc":"2.0","result":null,"id":1}

# This method take a little while to respond because it submits and waits for finality. So make sure the request doesn't block.
# Parameters are: [ingress_asset, egress_asset, egress_address, relayer_commission].
> curl -H "Content-Type: application/json" \
    -d '{"id":1, "jsonrpc":"2.0", "method": "relayer_newSwapIngressAddress", "params": ["Eth", "Flip","0xabababababababababababababababababababab", 0]}' \
    http://localhost:62378

# The result is the hex-encoded ingress address.
{"jsonrpc":"2.0","result":"0x4ef7608893d5a06c2689b8d15b4dc400be0954f2","id":1}
```

## Command line arguments and defaults

- The `state_chain.ws_endpoint` should point at a synced rpc node. The default is `ws://localhost:9944`.
- The `state_chain.signing_key_file` should be the relayer's private key for their on-chain account. The account should be staked. The default is `/etc/chainflip/keys/signing_key_file`.
- The `port` is the port on which the relayer will listen for connections. Use 0 to assign a random port. The default is 80.

```sh
> ./target/release/chainflip-relayer --help

chainflip-relayer

USAGE:
    chainflip-relayer [OPTIONS]

OPTIONS:
    -h, --help
            Print help information

        --port <PORT>
            The port number on which the relayer will listen for connections. Use 0 to assing a
            random port. [default: 80]

        --state_chain.signing_key_file <SIGNING_KEY_FILE>
            A path to a file that contains the relayer's secret key for signing extrinsics.
            [default: /etc/chainflip/keys/signing_key_file]

        --state_chain.ws_endpoint <WS_ENDPOINT>
            The state chain node's rpc endpoint. [default: ws://localhost:9944]
```

## Rpc Methods

### `relayer_newSwapIngressAddress`

Parameters:

- Ingress asset as a camel-case string, eg "Eth" or "Dot".
- Egress asset as a camel-case string, eg "Eth" or "Dot".
- Egress Address in hex. Must match the format of the egress asset's chain: 20 bytes for ethereum assets, 32 bytes for polkadot.
- Relayer Commission in basis points (100th of a percent).

Return:

- Hex-encoded ingress address.

### `relayer_registerAccount`

Parameters:

None

Return:

- null if successful, otherwise an error.

## Limitations

- Doesn't seem to work with `wss`, so make sure the address is specified with `ws`. Should be ok since we're not going to expose this externally.<|MERGE_RESOLUTION|>--- conflicted
+++ resolved
@@ -15,11 +15,6 @@
 🎙 Server is listening on 0.0.0.0:62378.
 ```
 
-<<<<<<< HEAD
-Default values  are `ws://localhost:9944` and `/etc/chainflip/keys/signing_key_file`
-
-=======
->>>>>>> b12e32e7
 Then in another terminal:
 
 ```sh
