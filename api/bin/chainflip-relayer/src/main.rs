--- conflicted
+++ resolved
@@ -1,14 +1,7 @@
 use anyhow::anyhow;
 use chainflip_api::{
-<<<<<<< HEAD
-	self,
-	primitives::{
-		AccountRole, Asset, BasisPoints, CcmIngressMetadata, EncodedAddress, ForeignChain,
-	},
-=======
 	self, clean_foreign_chain_address,
 	primitives::{AccountRole, Asset, BasisPoints, CcmIngressMetadata},
->>>>>>> 440a5d37
 	settings::StateChain,
 };
 use clap::Parser;
@@ -60,18 +53,6 @@
 		relayer_commission_bps: BasisPoints,
 		message_metadata: Option<CcmIngressMetadata>,
 	) -> Result<String, Error> {
-<<<<<<< HEAD
-		let clean_egress_address = match ForeignChain::from(egress_asset) {
-			ForeignChain::Ethereum => EncodedAddress::Eth(
-				utilities::clean_eth_address(&egress_address).map_err(|e| anyhow!(e))?,
-			),
-			ForeignChain::Polkadot => EncodedAddress::Dot(
-				utilities::clean_dot_address(&egress_address).map_err(|e| anyhow!(e))?,
-			),
-			ForeignChain::Bitcoin => todo!("Bitcoin address cleaning not implemented yet."),
-		};
-=======
->>>>>>> 440a5d37
 		Ok(chainflip_api::register_swap_intent(
 			&self.state_chain_settings,
 			ingress_asset,
