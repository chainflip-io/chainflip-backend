--- conflicted
+++ resolved
@@ -46,18 +46,9 @@
 substrate-subxt = {version = "0.15 "}
 
 # Local deps
-<<<<<<< HEAD
-chainflip-common = { path = "../common" }
-state-chain-runtime = { path = "../state-chain/runtime" }
-pallet-cf-validator = { path = "../state-chain/pallets/cf-validator" }
-pallet-cf-staking = { path = "../state-chain/pallets/cf-staking" }
-pallet-cf-auction = { path = "../state-chain/pallets/cf-auction" }
-cf-traits = { path = '../state-chain/traits', default-features = false }
-=======
 pallet-cf-staking = {path = "../state-chain/pallets/cf-staking"}
 pallet-cf-validator = {path = "../state-chain/pallets/cf-validator"}
 state-chain-runtime = {path = "../state-chain/runtime"}
->>>>>>> b04d6a40
 
 [dev-dependencies]
 frame-support = "3.0.0"
