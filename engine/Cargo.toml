--- conflicted
+++ resolved
@@ -28,14 +28,11 @@
 futures-core = "0.3.14"
 futures-util = "0.3.14"
 hex = "0.4.3"
-<<<<<<< HEAD
-=======
-rand = "0.7.3"
 itertools = "0.10"
 lazy_static = "1.4"
->>>>>>> ffbbcbfc
 log = {version = "0.4.14"}
 parking_lot = "0.11"
+rand = "0.7.3"
 serde = {version = "1.0", features = ["derive"]}
 serde_json = "1.0"
 thiserror = "1.0.24"
@@ -49,35 +46,23 @@
 frame-system = "3.0.0"
 sp-core = "3.0.0"
 sp-keyring = "3.0.0"
-<<<<<<< HEAD
 substrate-subxt = {version = "0.15"}
 # substrate-subxt = {path = "/Users/kaz/Documents/Chainflip/substrate-subxt/"}
 # TODO: Fix
 frame-support = "*"
 sp-runtime = "*"
 
-# Local deps
-chainflip-common = {path = "../common"}
+# pallets
+cf-traits = {path = "../state-chain/traits"}
+pallet-cf-auction = {path = "../state-chain/pallets/cf-auction"}
 pallet-cf-staking = {path = "../state-chain/pallets/cf-staking"}
 pallet-cf-validator = {path = "../state-chain/pallets/cf-validator"}
 state-chain-runtime = {path = "../state-chain/runtime"}
-=======
-frame-system = "3.0.0"
-codec = { package = "parity-scale-codec", version = "2.1", default-features = false, features = ["derive", "full"] }
-substrate-subxt = { version = "0.15 "}
-
-# Local deps
-pallet-cf-staking = {path = "../state-chain/pallets/cf-staking"}
-pallet-cf-validator = {path = "../state-chain/pallets/cf-validator"}
-pallet-cf-auction = {path = "../state-chain/pallets/cf-auction"}
-cf-traits = {path = "../state-chain/traits"}
-state-chain-runtime = {path = "../state-chain/runtime"}
 
 [dependencies.curv]
+features = ["rust-gmp-kzen"]
 git = "https://github.com/KZen-networks/curv"
 tag = "v0.6.2"
-features = ["rust-gmp-kzen"]
->>>>>>> ffbbcbfc
 
 [dev-dependencies]
 frame-support = "3.0.0"
