--- conflicted
+++ resolved
@@ -28,10 +28,7 @@
 futures-core = "0.3.14"
 futures-util = "0.3.14"
 hex = "0.4.3"
-<<<<<<< HEAD
-=======
 httparse = "1.4.1"
->>>>>>> 694a6e03
 itertools = "0.10"
 lazy_static = "1.4"
 log = "0.4.14"
@@ -49,19 +46,12 @@
 frame-system = "3.0.0"
 sp-core = "3.0.0"
 sp-keyring = "3.0.0"
-<<<<<<< HEAD
-substrate-subxt = {version = "0.15"}
-# substrate-subxt = {path = "/Users/kaz/Documents/Chainflip/substrate-subxt/"}
+substrate-subxt = "0.15"
 # TODO: Fix
 frame-support = "*"
 sp-runtime = "*"
 
-# pallets
-=======
-substrate-subxt = "0.15"
-
 # Local deps
->>>>>>> 694a6e03
 cf-traits = {path = "../state-chain/traits"}
 pallet-cf-auction = {path = "../state-chain/pallets/cf-auction"}
 pallet-cf-staking = {path = "../state-chain/pallets/cf-staking"}
