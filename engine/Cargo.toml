--- conflicted
+++ resolved
@@ -48,11 +48,7 @@
 sp-core = "3.0.0"
 sp-keyring = "3.0.0"
 sp-runtime = "3.0.0"
-<<<<<<< HEAD
-substrate-subxt = {package = "substrate-subxt", git = "https://github.com/paritytech/substrate-subxt.git", rev = "08a3e65"}
-=======
 substrate-subxt = "0.15"
->>>>>>> a3a45e56
 
 # Local deps
 cf-traits = {path = "../state-chain/traits"}
