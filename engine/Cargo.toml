[package]
authors = ["Kyle Zsembery <zsembery.kyle@gmail.com>"]
edition = "2018"
name = "chainflip-engine"
version = "0.1.0"

[package.metadata.deb]
depends = "$auto"
extended-description = """\
Chainflip Validator Engine Package"""
maintainer = "Chainflip UG <dev@chainflip.io>"
name = "engine"
priority = "required"
section = "rust"

# See more keys and their definitions at https://doc.rust-lang.org/cargo/reference/manifest.html

[dependencies]
anyhow = "1.0"
async-nats = "0.9.12"
async-std = {version = "1.9", features = ["attributes", "tokio1"]}
async-stream = "0.3.0"
async-trait = "0.1.49"
bincode = "1.3.3"
bs58 = "0.4"
config = "0.11.0"
crossbeam-channel = "0.5.1"
futures = "0.3.14"
futures-core = "0.3.14"
futures-util = "0.3.14"
hex = "0.4.3"
httparse = "1.4.1"
itertools = "0.10"
jsonrpc-core = {version = "17.1.0"}
jsonrpc-core-client = {version = "17.1.0", default-features = false, features = ["http", "ws"]}
jsonrpc-http-server = "17.1.0"
jsonrpc-ws-server = "17.1.0"
<<<<<<< HEAD
kv-log-macro = {version = "1.0.7"}
=======
kvdb-rocksdb = "0.11.1"
>>>>>>> 7e527af7
lazy_static = "1.4"
log = {version = "0.4.14"}
num = "0.4.0"
parking_lot = "0.11"
rand = "0.7.3"
regex = "1"
reqwest = {version = "0.11.4", features = ["json"]}
secp256k1 = "0.20"
serde = {version = "1.0", features = ["derive", "rc"]}
serde_json = "1.0"
slog = {version = "2.7.0"}
slog-async = {version = "2.6.0"}
slog-json = {version = "2.3.0"}
thiserror = "1.0.24"
tokio = {version = "1.5.0", features = ["full"]}
tokio-compat-02 = "0.2.0"
tokio-stream = "0.1.5"
url = "1.7.2"
web3 = "0.16.0"

# substrate deps
codec = {package = "parity-scale-codec", version = "2.1", default-features = false, features = ["derive", "full"]}
frame-support = "3.0.0"
frame-system = "3.0.0"
sp-core = "3.0.0"
sp-keyring = "3.0.0"
sp-runtime = "3.0.0"
substrate-subxt = "0.15"

# Local deps
cf-p2p-rpc = {path = "../state-chain/client/cf-p2p/rpc"}
cf-traits = {path = "../state-chain/traits"}
pallet-cf-auction = {path = "../state-chain/pallets/cf-auction"}
pallet-cf-flip = {path = "../state-chain/pallets/cf-flip"}
pallet-cf-staking = {path = "../state-chain/pallets/cf-staking"}
pallet-cf-validator = {path = "../state-chain/pallets/cf-validator"}
state-chain-runtime = {path = "../state-chain/runtime"}

[dependencies.curv]
features = ["rust-gmp-kzen"]
git = "https://github.com/KZen-networks/curv"
tag = "v0.7.0"

[dev-dependencies]
frame-support = "3.0.0"
nats_test_server = "0.3.0"<|MERGE_RESOLUTION|>--- conflicted
+++ resolved
@@ -35,11 +35,7 @@
 jsonrpc-core-client = {version = "17.1.0", default-features = false, features = ["http", "ws"]}
 jsonrpc-http-server = "17.1.0"
 jsonrpc-ws-server = "17.1.0"
-<<<<<<< HEAD
-kv-log-macro = {version = "1.0.7"}
-=======
 kvdb-rocksdb = "0.11.1"
->>>>>>> 7e527af7
 lazy_static = "1.4"
 log = {version = "0.4.14"}
 num = "0.4.0"
