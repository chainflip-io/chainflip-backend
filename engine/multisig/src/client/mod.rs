--- conflicted
+++ resolved
@@ -128,7 +128,7 @@
 		epoch_index: EpochIndex,
 		sharing_participants: BTreeSet<AccountId>,
 		new_participants: BTreeSet<AccountId>,
-	) -> BoxFuture<'_, Result<C::AggKey, (BTreeSet<AccountId>, KeygenFailureReason)>>;
+	) -> BoxFuture<'_, Result<C::PublicKey, (BTreeSet<AccountId>, KeygenFailureReason)>>;
 
 	fn initiate_signing(
 		&self,
@@ -207,21 +207,8 @@
 		// The epoch the key will be associated with if successful.
 		epoch_index: EpochIndex,
 		participants: BTreeSet<AccountId>,
-<<<<<<< HEAD
 		resharing_context: Option<ResharingContext<C>>,
-	) -> BoxFuture<'_, Result<C::AggKey, (BTreeSet<AccountId>, KeygenFailureReason)>> {
-=======
 	) -> BoxFuture<'_, Result<C::PublicKey, (BTreeSet<AccountId>, KeygenFailureReason)>> {
-		assert!(participants.contains(&self.my_account_id));
-		let span = info_span!("Keygen Ceremony", ceremony_id = ceremony_id);
-		let _entered = span.enter();
-
-		info!(
-			participants = format_iterator(&participants).to_string(),
-			"Received a keygen request"
-		);
-
->>>>>>> ca9ed402
 		use rand_legacy::FromEntropy;
 		let rng = Rng::from_entropy();
 
@@ -269,7 +256,7 @@
 		// The epoch the key will be associated with if successful.
 		epoch_index: EpochIndex,
 		participants: BTreeSet<AccountId>,
-	) -> BoxFuture<'_, Result<C::AggKey, (BTreeSet<AccountId>, KeygenFailureReason)>> {
+	) -> BoxFuture<'_, Result<C::PublicKey, (BTreeSet<AccountId>, KeygenFailureReason)>> {
 		assert!(participants.contains(&self.my_account_id));
 		let span = info_span!("Keygen Ceremony", ceremony_id = ceremony_id);
 		let _entered = span.enter();
@@ -293,7 +280,7 @@
 		receiving_participants: BTreeSet<AccountId>,
 	) -> BoxFuture<
 		'_,
-		Result<<C as CryptoScheme>::AggKey, (BTreeSet<AccountId>, KeygenFailureReason)>,
+		Result<<C as CryptoScheme>::PublicKey, (BTreeSet<AccountId>, KeygenFailureReason)>,
 	> {
 		let span = info_span!("Key Handover Ceremony", ceremony_id = ceremony_id);
 		let _entered = span.enter();
