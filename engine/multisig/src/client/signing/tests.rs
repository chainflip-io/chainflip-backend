use std::collections::BTreeSet;

use cf_primitives::AccountId;
use rand::SeedableRng;

use crate::{
	bitcoin::{self, BtcCryptoScheme},
	client::{
		common::{
			BroadcastFailureReason, DelayDeserialization, SigningFailureReason, SigningStageName,
		},
		helpers::{
			gen_dummy_local_sig, gen_dummy_signing_comm1, new_nodes, new_signing_ceremony,
			run_stages, test_all_crypto_schemes_async, PayloadAndKeyData, SigningCeremonyRunner,
			ACCOUNT_IDS, DEFAULT_SIGNING_CEREMONY_ID,
		},
		keygen::generate_key_data,
		signing::signing_data,
	},
	eth::EvmCryptoScheme,
	CryptoScheme, Rng,
};

// We choose (arbitrarily) to use eth crypto for unit tests.
use crate::crypto::eth::Point;
type VerifyComm2 = signing_data::VerifyComm2<Point>;
type LocalSig3 = signing_data::LocalSig3<Point>;
type VerifyLocalSig4 = signing_data::VerifyLocalSig4<Point>;

mod broadcast_commitments_stage {
	use super::*;

	#[tokio::test]
	async fn should_report_on_inconsistent_broadcast() {
		let (mut signing_ceremony, _) = new_signing_ceremony::<EvmCryptoScheme>().await;

		let mut messages = signing_ceremony.request().await;

		// This account id will "broadcast" inconsistently
		let [bad_account_id] = signing_ceremony.select_account_ids();
		for message in messages.get_mut(&bad_account_id).unwrap().values_mut() {
			*message = gen_dummy_signing_comm1(&mut signing_ceremony.rng, 1);
		}

		let messages = signing_ceremony.run_stage::<VerifyComm2, _, _>(messages).await;
		signing_ceremony.distribute_messages(messages).await;
		signing_ceremony.complete_with_error(
			&[bad_account_id],
			SigningFailureReason::BroadcastFailure(
				BroadcastFailureReason::Inconsistency,
				SigningStageName::VerifyCommitmentsBroadcast2,
			),
		);
	}

	#[tokio::test]
	async fn should_report_on_deserialization_failure() {
		use crate::client::common::DelayDeserialization;

		let (mut signing_ceremony, _) = new_signing_ceremony::<EvmCryptoScheme>().await;

		let mut messages = signing_ceremony.request().await;

		let [bad_account_id] = signing_ceremony.select_account_ids();
		for message in messages.get_mut(&bad_account_id).unwrap().values_mut() {
			*message = DelayDeserialization::new(&"Not a valid Comm1");
		}

		let messages = signing_ceremony.run_stage::<VerifyComm2, _, _>(messages).await;
		signing_ceremony.distribute_messages(messages).await;
		signing_ceremony
			.complete_with_error(&[bad_account_id], SigningFailureReason::DeserializationError);
	}
<<<<<<< HEAD
=======

	#[tokio::test]
	async fn should_report_on_invalid_number_of_commitments() {
		// A party that send the wrong number of commitments (not matching
		// the number of payloads) should be reported

		let (mut signing_ceremony, _) = new_signing_ceremony::<BtcCryptoScheme>().await;

		let mut messages = signing_ceremony.request().await;

		let [bad_account_id] = signing_ceremony.select_account_ids();
		for message in messages.get_mut(&bad_account_id).unwrap().values_mut() {
			*message = {
				// Deserialize, add an (unexpected) extra commitment and serialize again:
				let mut comm1 = message.clone().deserialize().unwrap();
				comm1.0.push(comm1.0[0].clone());
				DelayDeserialization::new(&comm1)
			}
		}

		let messages = signing_ceremony.run_stage::<VerifyComm2, _, _>(messages).await;
		signing_ceremony.distribute_messages(messages).await;
		signing_ceremony
			.complete_with_error(&[bad_account_id], SigningFailureReason::InvalidNumberOfPayloads);
	}
>>>>>>> bb1ce6f4
}

mod local_signatures_stage {

	use super::*;

	#[tokio::test]
	async fn should_report_on_inconsistent_broadcast() {
		let (mut signing_ceremony, _) = new_signing_ceremony::<EvmCryptoScheme>().await;

		let messages = signing_ceremony.request().await;

		let mut messages = run_stages!(signing_ceremony, messages, VerifyComm2, LocalSig3);

		// This account id will send an invalid signature
		let [bad_account_id] = signing_ceremony.select_account_ids();
		for message in messages.get_mut(&bad_account_id).unwrap().values_mut() {
			*message = gen_dummy_local_sig(&mut signing_ceremony.rng, 1);
		}

		let messages = signing_ceremony.run_stage::<VerifyLocalSig4, _, _>(messages).await;
		signing_ceremony.distribute_messages(messages).await;
		signing_ceremony.complete_with_error(
			&[bad_account_id],
			SigningFailureReason::BroadcastFailure(
				BroadcastFailureReason::Inconsistency,
				SigningStageName::VerifyLocalSigsBroadcastStage4,
			),
		);
	}

	#[tokio::test]
	async fn should_report_on_invalid_local_signature() {
		let (mut signing_ceremony, _) = new_signing_ceremony::<EvmCryptoScheme>().await;

		let messages = signing_ceremony.request().await;
		let mut messages = run_stages!(signing_ceremony, messages, VerifyComm2, LocalSig3);

		// This account id will send an invalid signature
		let [bad_account_id] = signing_ceremony.select_account_ids();
		let invalid_sig3 = gen_dummy_local_sig(&mut signing_ceremony.rng, 1);
		for message in messages.get_mut(&bad_account_id).unwrap().values_mut() {
			*message = invalid_sig3.clone();
		}

		let messages = signing_ceremony.run_stage::<VerifyLocalSig4, _, _>(messages).await;
		signing_ceremony.distribute_messages(messages).await;
		signing_ceremony
			.complete_with_error(&[bad_account_id], SigningFailureReason::InvalidSigShare);
	}

	#[tokio::test]
	async fn should_report_on_deserialization_failure() {
		let (mut signing_ceremony, _) = new_signing_ceremony::<EvmCryptoScheme>().await;

		let messages = signing_ceremony.request().await;
		let mut messages = run_stages!(signing_ceremony, messages, VerifyComm2, LocalSig3);

		// This account id will a message that cannot be deserialized
		let [bad_account_id] = signing_ceremony.select_account_ids();
		for message in messages.get_mut(&bad_account_id).unwrap().values_mut() {
			*message = DelayDeserialization::new(&"Not a valid LocalSig3");
		}

		let messages = signing_ceremony.run_stage::<VerifyLocalSig4, _, _>(messages).await;
		signing_ceremony.distribute_messages(messages).await;
		signing_ceremony
			.complete_with_error(&[bad_account_id], SigningFailureReason::DeserializationError);
	}
<<<<<<< HEAD
=======

	#[tokio::test]
	async fn should_report_on_invalid_number_of_local_signatures() {
		// A party that send the wrong number of local signatures (not matching
		// the number of payloads) should be reported

		let (mut signing_ceremony, _) = new_signing_ceremony::<BtcCryptoScheme>().await;

		let messages = signing_ceremony.request().await;
		let mut messages = run_stages!(signing_ceremony, messages, VerifyComm2, LocalSig3);

		// This account id will send an invalid signature
		let [bad_account_id] = signing_ceremony.select_account_ids();
		for message in messages.get_mut(&bad_account_id).unwrap().values_mut() {
			*message = {
				// Deserialize, add an (unexpected) extra local signature and serialize again:
				let mut sig = message.clone().deserialize().unwrap();
				sig.responses.push(sig.responses[0].clone());
				DelayDeserialization::new(&sig)
			}
		}

		let messages = signing_ceremony.run_stage::<VerifyLocalSig4, _, _>(messages).await;
		signing_ceremony.distribute_messages(messages).await;
		signing_ceremony
			.complete_with_error(&[bad_account_id], SigningFailureReason::InvalidNumberOfPayloads);
	}
>>>>>>> bb1ce6f4
}

async fn test_sign_multiple_payloads<C: CryptoScheme>(payloads: &[C::SigningPayload]) {
	let mut rng = Rng::from_seed([0; 32]);
	let (key, key_data) =
		generate_key_data::<C>(BTreeSet::from_iter(ACCOUNT_IDS.iter().cloned()), &mut rng);

	let payloads_and_key = payloads
		.iter()
		.map(|payload| PayloadAndKeyData::new(payload.clone(), key.clone(), key_data.clone()))
		.collect();

	let mut signing_ceremony = SigningCeremonyRunner::<C>::new_with_all_signers(
		new_nodes(ACCOUNT_IDS.clone()),
		DEFAULT_SIGNING_CEREMONY_ID,
		payloads_and_key,
		rng,
	);

	let messages = signing_ceremony.request().await;
	let messages = run_stages!(
		signing_ceremony,
		messages,
		signing_data::VerifyComm2<C::Point>,
		signing_data::LocalSig3<C::Point>,
		signing_data::VerifyLocalSig4<C::Point>
	);
	signing_ceremony.distribute_messages(messages).await;
	let signature = signing_ceremony
		.complete()
		.into_iter()
		.next()
		.expect("should have exactly one signature");
	assert!(C::verify_signature(&signature, &key, &payloads[0]).is_ok());
}

#[tokio::test]
async fn should_sign_multiple_payloads() {
	// For now, only bitcoin can have multiple payloads. The other chains will fail the message size
	// check.

	let payloads = (1u8..=2).map(|i| bitcoin::SigningPayload([i; 32])).collect::<Vec<_>>();

	test_sign_multiple_payloads::<BtcCryptoScheme>(&payloads).await;
}

async fn should_sign_with_all_parties<C: CryptoScheme>(participants: &BTreeSet<AccountId>) {
	// This seed ensures that the initially
	// generated key is incompatible to increase
	// test coverage
	for i in 0..10 {
		let key_seed = [i; 32];
		let nonce_seed = [11 * i; 32];
		let (key, key_data) = generate_key_data::<C>(
			BTreeSet::from_iter(participants.iter().cloned()),
			&mut Rng::from_seed(key_seed),
		);

		let mut signing_ceremony = SigningCeremonyRunner::<C>::new_with_all_signers(
			new_nodes(participants.clone()),
			DEFAULT_SIGNING_CEREMONY_ID,
			vec![PayloadAndKeyData::new(C::signing_payload_for_test(), key.clone(), key_data)],
			Rng::from_seed(nonce_seed),
		);

		let messages = signing_ceremony.request().await;
		let messages = run_stages!(
			signing_ceremony,
			messages,
			signing_data::VerifyComm2<C::Point>,
			signing_data::LocalSig3<C::Point>,
			signing_data::VerifyLocalSig4<C::Point>
		);
		signing_ceremony.distribute_messages(messages).await;
		let signature = signing_ceremony
			.complete()
			.into_iter()
			.next()
			.expect("should have exactly one signature");
		assert!(C::verify_signature(&signature, &key, &C::signing_payload_for_test()).is_ok());
	}
}

#[tokio::test]
async fn should_sign_with_single_party_on_all_schemes() {
	let participants = &BTreeSet::from_iter(vec![ACCOUNT_IDS[0].clone()]);
	test_all_crypto_schemes_async!(should_sign_with_all_parties(participants));
}

#[tokio::test]
async fn should_sign_with_all_parties_on_all_schemes() {
	let participants = &BTreeSet::from_iter(ACCOUNT_IDS.clone());
	test_all_crypto_schemes_async!(should_sign_with_all_parties(participants));
}

#[tokio::test]
async fn should_sign_with_different_keys() {
	// For now, only bitcoin can have multiple payloads. The other chains will fail the message size
	// check
	type C = BtcCryptoScheme;
	type Point = <C as CryptoScheme>::Point;

	let mut rng = Rng::from_seed([1; 32]);
	let account_ids = BTreeSet::from_iter(ACCOUNT_IDS.iter().cloned());

	// 1. Generate two different keys for the same set of validators.
	let (key_1, key_data_1) = generate_key_data::<C>(account_ids.clone(), &mut rng);
	let (key_2, key_data_2) = generate_key_data::<C>(account_ids.clone(), &mut rng);

	// Ensure we don't accidentally generate the same key (e.g. by using the same seed)
	assert_ne!(key_1, key_2);

	let mut signing_ceremony = SigningCeremonyRunner::<C>::new_with_all_signers(
		new_nodes(account_ids),
		DEFAULT_SIGNING_CEREMONY_ID,
		vec![
			PayloadAndKeyData::new(C::signing_payload_for_test(), key_1, key_data_1),
			PayloadAndKeyData::new(C::signing_payload_for_test(), key_2, key_data_2),
		],
		rng,
	);

	let messages = signing_ceremony.request().await;
	let messages = run_stages!(
		signing_ceremony,
		messages,
		signing_data::VerifyComm2<Point>,
		signing_data::LocalSig3<Point>,
		signing_data::VerifyLocalSig4<Point>
	);
	signing_ceremony.distribute_messages(messages).await;

	let signatures: Vec<_> = signing_ceremony.complete().into_iter().collect();

	assert_eq!(signatures.len(), 2);

	// Signatures should be correct w.r.t. corresponding keys:
	assert!(C::verify_signature(&signatures[0], &key_1, &C::signing_payload_for_test()).is_ok());
	assert!(C::verify_signature(&signatures[1], &key_2, &C::signing_payload_for_test()).is_ok());
}

mod timeout {

	use super::*;

	mod during_regular_stage {

		type SigningData = crate::client::signing::signing_data::SigningData<Point>;

		use super::*;

		mod should_recover_if_party_appears_offline_to_minority {

			use super::*;

			// The following tests cover:
			// If timeout during a regular (broadcast) stage, but the majority of nodes can agree on
			// all values, we proceed with the ceremony and use the data received by the majority.
			// If majority of nodes agree on a party timing out in the following broadcast
			// verification stage, the party gets reported

			#[tokio::test]
			async fn commitments_stage() {
				let (mut signing_ceremony, _) = new_signing_ceremony::<EvmCryptoScheme>().await;

				let mut messages = signing_ceremony.request().await;

				let [non_sending_party_id, timed_out_party_id] =
					signing_ceremony.select_account_ids();

				messages.get_mut(&non_sending_party_id).unwrap().remove(&timed_out_party_id);

				signing_ceremony.distribute_messages(messages).await;

				// This node doesn't receive non_sending_party's message, so must timeout
				signing_ceremony
					.nodes
					.get_mut(&timed_out_party_id)
					.unwrap()
					.force_stage_timeout()
					.await;

				let messages =
					signing_ceremony.gather_outgoing_messages::<VerifyComm2, SigningData>().await;

				let messages = run_stages!(signing_ceremony, messages, LocalSig3, VerifyLocalSig4);
				signing_ceremony.distribute_messages(messages).await;
				signing_ceremony.complete();
			}

			#[tokio::test]
			async fn local_signatures_stage() {
				let (mut signing_ceremony, _) = new_signing_ceremony::<EvmCryptoScheme>().await;

				let messages = signing_ceremony.request().await;

				let mut messages = run_stages!(signing_ceremony, messages, VerifyComm2, LocalSig3);

				let [non_sending_party_id, timed_out_party_id] =
					signing_ceremony.select_account_ids();

				messages.get_mut(&non_sending_party_id).unwrap().remove(&timed_out_party_id);

				signing_ceremony.distribute_messages(messages).await;

				// This node doesn't receive non_sending_party's message, so must timeout
				signing_ceremony
					.nodes
					.get_mut(&timed_out_party_id)
					.unwrap()
					.force_stage_timeout()
					.await;

				let messages = signing_ceremony
					.gather_outgoing_messages::<VerifyLocalSig4, SigningData>()
					.await;

				signing_ceremony.distribute_messages(messages).await;
				signing_ceremony.complete();
			}
		}
	}

	mod during_broadcast_verification_stage {

		use super::*;

		mod should_recover_if_agree_on_values {

			use super::*;

			// The following tests cover:
			// If timeout during a broadcast verification stage, and we have enough data, we can
			// recover

			#[tokio::test]
			async fn commitments_stage() {
				let (mut ceremony, _) = new_signing_ceremony::<EvmCryptoScheme>().await;

				let [bad_node_id] = &ceremony.select_account_ids();

				let messages = ceremony.request().await;
				let messages = ceremony.run_stage::<VerifyComm2, _, _>(messages).await;

				let messages = ceremony
					.run_stage_with_non_sender::<LocalSig3, _, _>(messages, bad_node_id)
					.await;

				let messages = ceremony.run_stage::<VerifyLocalSig4, _, _>(messages).await;
				ceremony.distribute_messages(messages).await;
				ceremony.complete();
			}

			#[tokio::test]
			async fn local_signatures_stage() {
				let (mut ceremony, _) = new_signing_ceremony::<EvmCryptoScheme>().await;

				let [bad_node_id] = &ceremony.select_account_ids();

				let messages = ceremony.request().await;
				let messages =
					run_stages!(ceremony, messages, VerifyComm2, LocalSig3, VerifyLocalSig4);

				ceremony.distribute_messages_with_non_sender(messages, bad_node_id).await;

				ceremony.complete();
			}
		}

		mod should_report_if_insufficient_messages {

			use super::*;
			// The following tests cover:
			// Timeout during both the broadcast & broadcast verification stages means that
			// we don't have enough data to recover:
			// The parties that timeout during the broadcast stage will be reported,
			// but the parties the timeout during the verification stage will not
			// because that would need another round of "voting" which can also timeout.

			#[tokio::test]
			async fn commitments_stage() {
				let (mut signing_ceremony, _) = new_signing_ceremony::<EvmCryptoScheme>().await;

				// bad party 1 will timeout during a broadcast stage. It should be reported
				// bad party 2 will timeout during a broadcast verification stage. It won't get
				// reported.
				let [non_sending_party_id_1, non_sending_party_id_2] =
					signing_ceremony.select_account_ids();

				let messages = signing_ceremony.request().await;

				// bad party 1 times out here
				let messages = signing_ceremony
					.run_stage_with_non_sender::<VerifyComm2, _, _>(
						messages,
						&non_sending_party_id_1,
					)
					.await;

				// bad party 2 times out here (NB: They are different parties)
				signing_ceremony
					.distribute_messages_with_non_sender(messages, &non_sending_party_id_2)
					.await;

				signing_ceremony.complete_with_error(
					&[non_sending_party_id_1],
					SigningFailureReason::BroadcastFailure(
						BroadcastFailureReason::InsufficientMessages,
						SigningStageName::VerifyCommitmentsBroadcast2,
					),
				)
			}

			#[tokio::test]
			async fn local_signatures_stage() {
				let (mut signing_ceremony, _) = new_signing_ceremony::<EvmCryptoScheme>().await;

				// bad party 1 will timeout during a broadcast stage. It should be reported
				// bad party 2 will timeout during a broadcast verification stage. It won't get
				// reported.
				let [non_sending_party_id_1, non_sending_party_id_2] =
					signing_ceremony.select_account_ids();

				let messages = signing_ceremony.request().await;

				let messages = run_stages!(signing_ceremony, messages, VerifyComm2, LocalSig3);

				// bad party 1 times out here
				let messages = signing_ceremony
					.run_stage_with_non_sender::<VerifyLocalSig4, _, _>(
						messages,
						&non_sending_party_id_1,
					)
					.await;

				// bad party 2 times out here (NB: They are different parties)
				signing_ceremony
					.distribute_messages_with_non_sender(messages, &non_sending_party_id_2)
					.await;

				signing_ceremony.complete_with_error(
					&[non_sending_party_id_1],
					SigningFailureReason::BroadcastFailure(
						BroadcastFailureReason::InsufficientMessages,
						SigningStageName::VerifyLocalSigsBroadcastStage4,
					),
				)
			}
		}
	}
}<|MERGE_RESOLUTION|>--- conflicted
+++ resolved
@@ -71,34 +71,6 @@
 		signing_ceremony
 			.complete_with_error(&[bad_account_id], SigningFailureReason::DeserializationError);
 	}
-<<<<<<< HEAD
-=======
-
-	#[tokio::test]
-	async fn should_report_on_invalid_number_of_commitments() {
-		// A party that send the wrong number of commitments (not matching
-		// the number of payloads) should be reported
-
-		let (mut signing_ceremony, _) = new_signing_ceremony::<BtcCryptoScheme>().await;
-
-		let mut messages = signing_ceremony.request().await;
-
-		let [bad_account_id] = signing_ceremony.select_account_ids();
-		for message in messages.get_mut(&bad_account_id).unwrap().values_mut() {
-			*message = {
-				// Deserialize, add an (unexpected) extra commitment and serialize again:
-				let mut comm1 = message.clone().deserialize().unwrap();
-				comm1.0.push(comm1.0[0].clone());
-				DelayDeserialization::new(&comm1)
-			}
-		}
-
-		let messages = signing_ceremony.run_stage::<VerifyComm2, _, _>(messages).await;
-		signing_ceremony.distribute_messages(messages).await;
-		signing_ceremony
-			.complete_with_error(&[bad_account_id], SigningFailureReason::InvalidNumberOfPayloads);
-	}
->>>>>>> bb1ce6f4
 }
 
 mod local_signatures_stage {
@@ -168,36 +140,6 @@
 		signing_ceremony
 			.complete_with_error(&[bad_account_id], SigningFailureReason::DeserializationError);
 	}
-<<<<<<< HEAD
-=======
-
-	#[tokio::test]
-	async fn should_report_on_invalid_number_of_local_signatures() {
-		// A party that send the wrong number of local signatures (not matching
-		// the number of payloads) should be reported
-
-		let (mut signing_ceremony, _) = new_signing_ceremony::<BtcCryptoScheme>().await;
-
-		let messages = signing_ceremony.request().await;
-		let mut messages = run_stages!(signing_ceremony, messages, VerifyComm2, LocalSig3);
-
-		// This account id will send an invalid signature
-		let [bad_account_id] = signing_ceremony.select_account_ids();
-		for message in messages.get_mut(&bad_account_id).unwrap().values_mut() {
-			*message = {
-				// Deserialize, add an (unexpected) extra local signature and serialize again:
-				let mut sig = message.clone().deserialize().unwrap();
-				sig.responses.push(sig.responses[0].clone());
-				DelayDeserialization::new(&sig)
-			}
-		}
-
-		let messages = signing_ceremony.run_stage::<VerifyLocalSig4, _, _>(messages).await;
-		signing_ceremony.distribute_messages(messages).await;
-		signing_ceremony
-			.complete_with_error(&[bad_account_id], SigningFailureReason::InvalidNumberOfPayloads);
-	}
->>>>>>> bb1ce6f4
 }
 
 async fn test_sign_multiple_payloads<C: CryptoScheme>(payloads: &[C::SigningPayload]) {
