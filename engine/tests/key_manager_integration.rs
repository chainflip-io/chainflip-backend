use chainflip_engine::{
    eth::{
        key_manager::{ChainflipKey, KeyManager, KeyManagerEvent},
        EthObserver, EthRpcClient,
    },
    logging::utils,
    settings::{CommandLineOptions, Settings},
};

use futures::stream::StreamExt;
use sp_core::H160;
use std::str::FromStr;
use web3::types::U256;

mod common;
use crate::common::IntegrationTestSettings;

#[tokio::test]
pub async fn test_all_key_manager_events() {
    let root_logger = utils::new_cli_logger();

<<<<<<< HEAD
    let settings = Settings::from_file("config/Testing.toml").unwrap();
    let integration_test_settings =
        IntegrationTestSettings::from_file("tests/config.toml").unwrap();
=======
    let settings =
        Settings::from_default_file("config/Testing.toml", CommandLineOptions::default()).unwrap();
>>>>>>> ee410abc

    let eth_rpc_client = EthRpcClient::new(&settings.eth, &root_logger)
        .await
        .expect("Couldn't create EthRpcClient");

    let key_manager = KeyManager::new(integration_test_settings.eth.key_manager_address).unwrap();

    // The stream is infinite unless we stop it after a short time
    // in which it should have already done it's job.
    let km_events = key_manager
        .event_stream(&eth_rpc_client, 0, &root_logger)
        .await
        .unwrap()
        .take_until(tokio::time::sleep(std::time::Duration::from_millis(1)))
        .collect::<Vec<_>>()
        .await
        .into_iter()
        .collect::<Result<Vec<_>, _>>()
        .expect("Error in event stream");

    assert!(
        !km_events.is_empty(),
        "{}",
        common::EVENT_STREAM_EMPTY_MESSAGE
    );

    // The following event details correspond to the events in chainflip-eth-contracts/scripts/deploy_and.py
    // All the key strings in this test are decimal pub keys derived from the priv keys in the consts.py script
    // https://github.com/chainflip-io/chainflip-eth-contracts/blob/master/tests/consts.py

    km_events
            .iter()
            .find(|event| match &event.event_parameters {
            KeyManagerEvent::AggKeySetByAggKey {
                old_key, new_key
            } => {
                assert_eq!(old_key,&ChainflipKey::from_dec_str("22479114112312168431982914496826057754130808976066989807481484372215659188398",true).unwrap());
                assert_eq!(new_key,&ChainflipKey::from_dec_str("10521316663921629387264629518161886172223783929820773409615991397525613232925",true).unwrap());
                true
            },
            _ => false,
        }).expect("Didn't find AggKeySetByAggKey event");

    km_events
        .iter()
        .find(|event| match &event.event_parameters {
            KeyManagerEvent::AggKeySetByGovKey {
                old_key, new_key
            } => {
                if old_key == &ChainflipKey::from_dec_str("10521316663921629387264629518161886172223783929820773409615991397525613232925",true).unwrap() {
                    assert_eq!(new_key,&ChainflipKey::from_dec_str("22479114112312168431982914496826057754130808976066989807481484372215659188398",true).unwrap());
                }else if old_key == &ChainflipKey::from_dec_str("22479114112312168431982914496826057754130808976066989807481484372215659188398",true).unwrap() {
                    assert_eq!(new_key,&ChainflipKey::from_dec_str("22479114112312168431982914496826057754130808976066989807481484372215659188398",true).unwrap());
                }else{
                    panic!("Unexpected AggKeySetByGovKey event. The details did not match the 2 expected AggKeySetByGovKey events");
                }
                true
            },
            _ => false,
        }).expect("Didn't find AggKeySetByGovKey event");

    km_events
        .iter()
        .find(|event| match &event.event_parameters {
            KeyManagerEvent::GovKeySetByGovKey { old_key, new_key } => {
                assert_eq!(
                    old_key,
                    &H160::from_str("0xf39fd6e51aad88f6f4ce6ab8827279cfffb92266").unwrap()
                );
                assert_eq!(
                    new_key,
                    &H160::from_str("0x9965507d1a55bcc2695c58ba16fb37d819b0a4dc").unwrap()
                );
                true
            }
            _ => false,
        })
        .expect("Didn't find GovKeySetByGovKey event");

    km_events
        .iter()
        .find(|event| match &event.event_parameters {
            KeyManagerEvent::SignatureAccepted {
                sig_data,
                broadcaster,
            } => {
                assert_eq!(
                    sig_data.key_man_addr,
                    H160::from_str("0xe7f1725e7734ce288f8367e1bb143e90bb3f0512").unwrap()
                );
                assert_eq!(sig_data.chain_id, U256::from_dec_str("31337").unwrap());
                assert_eq!(sig_data.nonce, U256::from_dec_str("0").unwrap());
                assert_eq!(
                    broadcaster,
                    &H160::from_str("0xf39fd6e51aad88f6f4ce6ab8827279cfffb92266").unwrap()
                );
                true
            }
            _ => false,
        })
        .expect("Didn't find SignatureAccepted event");
}<|MERGE_RESOLUTION|>--- conflicted
+++ resolved
@@ -19,14 +19,10 @@
 pub async fn test_all_key_manager_events() {
     let root_logger = utils::new_cli_logger();
 
-<<<<<<< HEAD
-    let settings = Settings::from_file("config/Testing.toml").unwrap();
     let integration_test_settings =
         IntegrationTestSettings::from_file("tests/config.toml").unwrap();
-=======
     let settings =
         Settings::from_default_file("config/Testing.toml", CommandLineOptions::default()).unwrap();
->>>>>>> ee410abc
 
     let eth_rpc_client = EthRpcClient::new(&settings.eth, &root_logger)
         .await
