use chainflip_engine::{
    eth::{
        key_manager::{ChainflipKey, KeyManager, KeyManagerEvent},
        new_synced_web3_client, EthObserver,
    },
    logging::utils,
    settings::Settings,
};

use futures::stream::StreamExt;
use sp_core::H160;

mod common;

#[tokio::test]
pub async fn test_all_key_manager_events() {
    let root_logger = utils::new_cli_logger();

    let settings = Settings::from_file("config/Testing.toml").unwrap();

    let web3 = new_synced_web3_client(&settings, &root_logger)
        .await
        .unwrap();

    // TODO: Get the address from environment variables, so we don't need to start the SC
    let key_manager = KeyManager::new(H160::default()).unwrap();

    // The stream is infinite unless we stop it after a short time
    // in which it should have already done it's job.
    let km_events = key_manager
        .event_stream(&web3, settings.eth.from_block, &root_logger)
        .await
        .unwrap()
        .take_until(tokio::time::sleep(std::time::Duration::from_millis(1)))
        .collect::<Vec<_>>()
        .await
        .into_iter()
        .collect::<Result<Vec<_>, _>>()
        .expect("Error in event stream");

    assert!(
        !km_events.is_empty(),
        "{}",
        common::EVENT_STREAM_EMPTY_MESSAGE
    );

    // The following event details correspond to the events in chainflip-eth-contracts/scripts/deploy_and.py
    // See if the key change event matches 1 of the 3 events in the 'deploy_and.py' script
    // All the key strings in this test are decimal pub keys derived from the priv keys in the consts.py script
    // https://github.com/chainflip-io/chainflip-eth-contracts/blob/master/tests/consts.py

    km_events
            .iter()
            .find(|event| match &event.event_enum {
            KeyManagerEvent::AggKeySetByAggKey {
                old_key, new_key
            } => {
                assert_eq!(old_key,&ChainflipKey::from_dec_str("22479114112312168431982914496826057754130808976066989807481484372215659188398",true).unwrap());
                assert_eq!(new_key,&ChainflipKey::from_dec_str("10521316663921629387264629518161886172223783929820773409615991397525613232925",true).unwrap());
                true
            },
            _ => false,
        }).expect("Didn't find AggKeySetByAggKey event");

    km_events
        .iter()
<<<<<<< HEAD
        .find(|event| match &event.event_enum {
            KeyManagerEvent::AggKeySetByGovKey {
                old_key, new_key
            } => {
                assert_eq!(old_key,&ChainflipKey::from_dec_str("10521316663921629387264629518161886172223783929820773409615991397525613232925",true).unwrap());
                assert_eq!(new_key,&ChainflipKey::from_dec_str("22479114112312168431982914496826057754130808976066989807481484372215659188398",true).unwrap());
                true
            },
            _ => false,
        }).expect("Didn't find AggKeySetByGovKey event");
=======
        .find(|event| match &event.event_parameters {
            KeyManagerEvent::KeyChange {
                signed,
                old_key,
                new_key,
                ..
            } => {
                // See if the key change event matches 1 of the 3 events in the 'deploy_and.py' script
                // All the key strings in this test are decimal versions of the hex strings in the consts.py script
                // https://github.com/chainflip-io/chainflip-eth-contracts/blob/master/tests/consts.py
                // TODO: Use hex strings instead of dec strings. So we can use the exact const hex strings from consts.py.

                if new_key == &ChainflipKey::from_dec_str("10521316663921629387264629518161886172223783929820773409615991397525613232925",true).unwrap(){

                    assert_eq!(signed,&true);
                    assert_eq!(old_key,&ChainflipKey::from_dec_str("22479114112312168431982914496826057754130808976066989807481484372215659188398",true).unwrap());
                    true

                } else if new_key == &ChainflipKey::from_dec_str("22479114112312168431982914496826057754130808976066989807481484372215659188398",true).unwrap() && event.block_number==21{

                    assert_eq!(signed,&false);
                    assert_eq!(old_key,&ChainflipKey::from_dec_str("10521316663921629387264629518161886172223783929820773409615991397525613232925",true).unwrap());
                    true

                 } else if new_key == &ChainflipKey::from_dec_str("22479114112312168431982914496826057754130808976066989807481484372215659188398",true).unwrap() && event.block_number==19{

                    assert_eq!(signed,&false);
                    assert_eq!(old_key,&ChainflipKey::from_dec_str("22479114112312168431982914496826057754130808976066989807481484372215659188398",true).unwrap());
                    true

                 } else if new_key == &ChainflipKey::from_dec_str("35388971693871284788334991319340319470612669764652701045908837459480931993848",false).unwrap(){

                    assert_eq!(signed,&false);
                    assert_eq!(old_key,&ChainflipKey::from_dec_str("29963508097954364125322164523090632495724997135004046323041274775773196467672",true).unwrap());
                    true
>>>>>>> 9237cf5b

    km_events
        .iter()
        .find(|event| match &event.event_enum {
            KeyManagerEvent::GovKeySetByGovKey {
                old_key, new_key
            } => {
                assert_eq!(old_key,&ChainflipKey::from_dec_str("29963508097954364125322164523090632495724997135004046323041274775773196467672",true).unwrap());
                assert_eq!(new_key,&ChainflipKey::from_dec_str("35388971693871284788334991319340319470612669764652701045908837459480931993848",false).unwrap());
                true
            },
            _ => false,
        }).expect("Didn't find GovKeySetByGovKey event");
}<|MERGE_RESOLUTION|>--- conflicted
+++ resolved
@@ -64,7 +64,6 @@
 
     km_events
         .iter()
-<<<<<<< HEAD
         .find(|event| match &event.event_enum {
             KeyManagerEvent::AggKeySetByGovKey {
                 old_key, new_key
@@ -75,43 +74,6 @@
             },
             _ => false,
         }).expect("Didn't find AggKeySetByGovKey event");
-=======
-        .find(|event| match &event.event_parameters {
-            KeyManagerEvent::KeyChange {
-                signed,
-                old_key,
-                new_key,
-                ..
-            } => {
-                // See if the key change event matches 1 of the 3 events in the 'deploy_and.py' script
-                // All the key strings in this test are decimal versions of the hex strings in the consts.py script
-                // https://github.com/chainflip-io/chainflip-eth-contracts/blob/master/tests/consts.py
-                // TODO: Use hex strings instead of dec strings. So we can use the exact const hex strings from consts.py.
-
-                if new_key == &ChainflipKey::from_dec_str("10521316663921629387264629518161886172223783929820773409615991397525613232925",true).unwrap(){
-
-                    assert_eq!(signed,&true);
-                    assert_eq!(old_key,&ChainflipKey::from_dec_str("22479114112312168431982914496826057754130808976066989807481484372215659188398",true).unwrap());
-                    true
-
-                } else if new_key == &ChainflipKey::from_dec_str("22479114112312168431982914496826057754130808976066989807481484372215659188398",true).unwrap() && event.block_number==21{
-
-                    assert_eq!(signed,&false);
-                    assert_eq!(old_key,&ChainflipKey::from_dec_str("10521316663921629387264629518161886172223783929820773409615991397525613232925",true).unwrap());
-                    true
-
-                 } else if new_key == &ChainflipKey::from_dec_str("22479114112312168431982914496826057754130808976066989807481484372215659188398",true).unwrap() && event.block_number==19{
-
-                    assert_eq!(signed,&false);
-                    assert_eq!(old_key,&ChainflipKey::from_dec_str("22479114112312168431982914496826057754130808976066989807481484372215659188398",true).unwrap());
-                    true
-
-                 } else if new_key == &ChainflipKey::from_dec_str("35388971693871284788334991319340319470612669764652701045908837459480931993848",false).unwrap(){
-
-                    assert_eq!(signed,&false);
-                    assert_eq!(old_key,&ChainflipKey::from_dec_str("29963508097954364125322164523090632495724997135004046323041274775773196467672",true).unwrap());
-                    true
->>>>>>> 9237cf5b
 
     km_events
         .iter()
