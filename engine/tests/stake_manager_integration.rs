//! This tests integration with the StakeManager contract
//! In order for these tests to work, nats and ganache with the preloaded db
//! in `./eth-db` must be loaded in

use std::str::FromStr;

use chainflip_engine::{
    eth::{self, stake_manager::stake_manager::StakingEvent},
    mq::{nats_client::NatsMQClient, pin_message_stream, IMQClient, Subject},
    settings::{self, Settings},
};

use config::{Config, ConfigError, File};
use tokio_stream::StreamExt;

use web3::types::U256;

pub async fn setup_mq(mq_settings: settings::MessageQueue) -> Box<NatsMQClient> {
    NatsMQClient::connect(mq_settings).await.unwrap()
}

// Creating the settings to be used for tests
pub fn test_settings() -> Result<Settings, ConfigError> {
    let mut s = Config::new();

    // Start off by merging in the "default" configuration file
    s.merge(File::with_name("config/Testing.toml"))?;

    // You can deserialize (and thus freeze) the entire configuration as
    s.try_into()
}

#[tokio::test]
pub async fn test_all_stake_manager_events() {
    let settings = test_settings().unwrap();
    let mq_c = setup_mq(settings.clone().message_queue).await;

    // subscribe before pushing events to the queue
    let stream = mq_c
        .subscribe::<StakingEvent>(Subject::StakeManager)
        .await
        .unwrap();

    println!("Subscribing to eth events");
    // this future contains an infinite loop, so we must end it's life
    let sm_future = eth::stake_manager::start_stake_manager_witness(settings);
    println!("Subscribed");

<<<<<<< HEAD
    println!("Connecting to tokio");
    // We just want the future to end, it should already have done it's job in this time
    let _ = tokio::time::timeout(std::time::Duration::from_secs(4), sm_future).await;
=======
    // We just want the future to end, it should already have done it's job in 1 second
    let _ = tokio::time::timeout(std::time::Duration::from_secs(1), sm_future).await;
>>>>>>> b3b94165

    println!("What's the next event?");
    let mut stream = pin_message_stream(stream);
    match stream.next().await.unwrap().unwrap() {
        StakingEvent::Staked(node_id, amount) => {
            assert_eq!(node_id, U256::from_dec_str("12345").unwrap());
            assert_eq!(
                amount,
                U256::from_dec_str("40000000000000000000000").unwrap()
            );
        }
        _ => panic!("Was expected Staked event"),
    };

    match stream.next().await.unwrap().unwrap() {
        StakingEvent::ClaimRegistered(node_id, amount, address, start_time, end_time) => {
            assert_eq!(node_id, U256::from_dec_str("12345").unwrap());
            assert_eq!(
                amount,
                U256::from_dec_str("13333333333333334032384").unwrap()
            );
            assert_eq!(
                address,
                web3::types::H160::from_str("0x4726b1555bf7ab73553be4eb3cfe15376d0db188").unwrap()
            );
            // these aren't determinstic, so exclude from the test
            // assert_eq!(start_time, U256::from_dec_str("1621727544").unwrap());
            // assert_eq!(end_time, U256::from_dec_str("1621900344").unwrap());
        }
        _ => panic!("Was expecting ClaimRegistered event"),
    }

    match stream.next().await.unwrap().unwrap() {
        StakingEvent::ClaimExecuted(node_id, amount) => {
            assert_eq!(node_id, U256::from_dec_str("12345").unwrap());
            assert_eq!(
                amount,
                U256::from_dec_str("13333333333333334032384").unwrap()
            );
        }
        _ => panic!("Was expecting ClaimExecuted event"),
    }

    match stream.next().await.unwrap().unwrap() {
        StakingEvent::MinStakeChanged(before, after) => {
            assert_eq!(
                before,
                U256::from_dec_str("40000000000000000000000").unwrap()
            );
            assert_eq!(
                after,
                U256::from_dec_str("13333333333333334032384").unwrap()
            );
        }
        _ => panic!("Was expecting MinStakeChanged event"),
    }

    match stream.next().await.unwrap().unwrap() {
        StakingEvent::EmissionChanged(before, after) => {
            assert_eq!(before, U256::from_dec_str("5607877281367557723").unwrap());
            assert_eq!(after, U256::from_dec_str("1869292427122519296").unwrap());
        }
        _ => panic!("Was expecting MinStakeChanged event"),
    }
}<|MERGE_RESOLUTION|>--- conflicted
+++ resolved
@@ -46,14 +46,8 @@
     let sm_future = eth::stake_manager::start_stake_manager_witness(settings);
     println!("Subscribed");
 
-<<<<<<< HEAD
-    println!("Connecting to tokio");
-    // We just want the future to end, it should already have done it's job in this time
-    let _ = tokio::time::timeout(std::time::Duration::from_secs(4), sm_future).await;
-=======
     // We just want the future to end, it should already have done it's job in 1 second
     let _ = tokio::time::timeout(std::time::Duration::from_secs(1), sm_future).await;
->>>>>>> b3b94165
 
     println!("What's the next event?");
     let mut stream = pin_message_stream(stream);
