use async_trait::async_trait;
use std::sync::Arc;

use crate::{
	constants::BTC_INGRESS_BLOCK_SAFETY_MARGIN,
	state_chain_observer::client::extrinsic_api::signed::SignedExtrinsicApi,
	witnesser::{
		block_witnesser::{
			BlockStream, BlockWitnesser, BlockWitnesserGenerator, BlockWitnesserGeneratorWrapper,
		},
		epoch_process_runner::start_epoch_process_runner,
		AddressMonitor, ChainBlockNumber,
	},
};
use bitcoincore_rpc::bitcoin::{hashes::Hash, Transaction};
use cf_chains::{
	address::ScriptPubkeyBytes,
	btc::{
		deposit_address::derive_btc_deposit_bitcoin_script, BitcoinScriptBounded,
		BitcoinTrackedData, UtxoId, CHANGE_ADDRESS_SALT,
	},
	Bitcoin,
};
use cf_primitives::{chains::assets::btc, EpochIndex};
use futures::StreamExt;
use pallet_cf_environment::ChangeUtxoWitness;
use pallet_cf_ingress_egress::DepositWitness;
use state_chain_runtime::BitcoinInstance;
use tokio::sync::Mutex;
use tracing::{info_span, trace, Instrument};

use crate::{
	db::PersistentKeyDB,
	witnesser::{
		block_head_stream_from::block_head_stream_from,
		http_safe_stream::{safe_polling_http_head_stream, HTTP_POLL_INTERVAL},
		EpochStart,
	},
};

use super::rpc::{BtcRpcApi, BtcRpcClient};

// Takes txs and list of monitored addresses. Returns a list of txs that are relevant to the
// monitored addresses.
pub fn filter_interesting_utxos(
	txs: Vec<Transaction>,
	address_monitor: &mut AddressMonitor<
		BitcoinScriptBounded,
		ScriptPubkeyBytes,
		BitcoinScriptBounded,
	>,
<<<<<<< HEAD
	change_aggkey: &cf_chains::btc::AggKey,
) -> (Vec<IngressWitness<Bitcoin>>, Vec<ChangeUtxoWitness>) {
=======
	change_pubkey: &cf_chains::btc::AggKey,
) -> (Vec<DepositWitness<Bitcoin>>, Vec<ChangeUtxoWitness>) {
>>>>>>> 9d662cd4
	address_monitor.sync_addresses();
	let mut deposit_witnesses = vec![];
	let mut change_witnesses = vec![];
	let change_addresses = [Some(change_aggkey.current), change_aggkey.previous]
		.iter()
		.filter_map(|key_opt| {
			key_opt.map(|key| {
				(key, derive_btc_ingress_bitcoin_script(key, CHANGE_ADDRESS_SALT).serialize())
			})
		})
		.collect::<Vec<_>>();
	for tx in txs {
		for (vout, tx_out) in (0u32..).zip(tx.output.clone()) {
			if tx_out.value > 0 {
				let tx_hash = tx.txid().as_hash().into_inner();
				let script_pubkey_bytes = tx_out.script_pubkey.to_bytes();
				if let Some(bitcoin_script) = address_monitor.get(&script_pubkey_bytes) {
					deposit_witnesses.push(DepositWitness {
						deposit_address: bitcoin_script,
						asset: btc::Asset::Btc,
						amount: tx_out.value,
						tx_id: UtxoId { tx_hash, vout },
					});
<<<<<<< HEAD
				} else if let Some(change_pubkey) =
					change_addresses.iter().find_map(|(key, address)| {
						if address == &script_pubkey_bytes {
							Some(key)
						} else {
							None
						}
					}) {
=======
				} else if script_pubkey_bytes ==
					derive_btc_deposit_bitcoin_script(
						change_pubkey.pubkey_x,
						CHANGE_ADDRESS_SALT,
					)
					.serialize()
				{
>>>>>>> 9d662cd4
					change_witnesses.push(ChangeUtxoWitness {
						amount: tx_out.value,
						change_pubkey: *change_pubkey,
						utxo_id: UtxoId { tx_hash, vout },
					});
				}
			}
		}
	}
	(deposit_witnesses, change_witnesses)
}

pub async fn start<StateChainClient>(
	epoch_starts_receiver: async_broadcast::Receiver<EpochStart<Bitcoin>>,
	state_chain_client: Arc<StateChainClient>,
	btc_rpc: BtcRpcClient,
	address_monitor: AddressMonitor<BitcoinScriptBounded, ScriptPubkeyBytes, BitcoinScriptBounded>,
	db: Arc<PersistentKeyDB>,
) -> Result<(), anyhow::Error>
where
	StateChainClient: SignedExtrinsicApi + 'static + Send + Sync,
{
	start_epoch_process_runner(
		Arc::new(Mutex::new(epoch_starts_receiver)),
		BlockWitnesserGeneratorWrapper {
			db,
			generator: BtcWitnesserGenerator { state_chain_client, btc_rpc },
		},
		address_monitor,
	)
	.instrument(info_span!("BTC-Witnesser"))
	.await
	.map_err(|_| anyhow::anyhow!("Btc witnesser failed"))
}

struct BtcBlockWitnesser<StateChainClient> {
	state_chain_client: Arc<StateChainClient>,
	btc_rpc: BtcRpcClient,
	epoch_index: EpochIndex,
	change_pubkey: cf_chains::btc::AggKey,
}

#[async_trait]
impl<StateChainClient> BlockWitnesser for BtcBlockWitnesser<StateChainClient>
where
	StateChainClient: SignedExtrinsicApi + 'static + Send + Sync,
{
	type Chain = Bitcoin;
	type Block = ChainBlockNumber<Self::Chain>;
	type StaticState =
		AddressMonitor<BitcoinScriptBounded, ScriptPubkeyBytes, BitcoinScriptBounded>;

	async fn process_block(
		&mut self,
		block_number: ChainBlockNumber<Bitcoin>,
		address_monitor: &mut Self::StaticState,
	) -> anyhow::Result<()> {
		let block = self.btc_rpc.block(self.btc_rpc.block_hash(block_number)?)?;

		trace!("Checking BTC block: {block_number} for interesting UTXOs");

		let (deposit_witnesses, change_witnesses) =
			filter_interesting_utxos(block.txdata, address_monitor, &self.change_pubkey);

		if !deposit_witnesses.is_empty() {
			self.state_chain_client
				.submit_signed_extrinsic(pallet_cf_witnesser::Call::witness_at_epoch {
					call: Box::new(
						pallet_cf_ingress_egress::Call::<_, BitcoinInstance>::process_deposits {
							deposit_witnesses,
						}
						.into(),
					),
					epoch_index: self.epoch_index,
				})
				.await;
		}

		if !change_witnesses.is_empty() {
			self.state_chain_client
				.submit_signed_extrinsic(pallet_cf_witnesser::Call::witness_at_epoch {
					call: Box::new(
						pallet_cf_environment::Call::add_bitcoin_change_utxos { change_witnesses }
							.into(),
					),
					epoch_index: self.epoch_index,
				})
				.await;
		}

		if let Some(fee_rate_sats_per_byte) = self.btc_rpc.next_block_fee_rate()? {
			self.state_chain_client
				.submit_signed_extrinsic(pallet_cf_witnesser::Call::witness_at_epoch {
					call: Box::new(state_chain_runtime::RuntimeCall::BitcoinChainTracking(
						pallet_cf_chain_tracking::Call::update_chain_state {
							state: BitcoinTrackedData {
								block_height: block_number,
								fee_rate_sats_per_byte,
							},
						},
					)),
					epoch_index: self.epoch_index,
				})
				.await;
		}

		Ok(())
	}
}

struct BtcWitnesserGenerator<StateChainClient>
where
	StateChainClient: SignedExtrinsicApi + 'static + Send + Sync,
{
	state_chain_client: Arc<StateChainClient>,
	btc_rpc: BtcRpcClient,
}

#[async_trait]
impl<StateChainClient> BlockWitnesserGenerator for BtcWitnesserGenerator<StateChainClient>
where
	StateChainClient: SignedExtrinsicApi + 'static + Send + Sync,
{
	type Witnesser = BtcBlockWitnesser<StateChainClient>;

	fn create_witnesser(
		&self,
		epoch: EpochStart<<Self::Witnesser as BlockWitnesser>::Chain>,
	) -> Self::Witnesser {
		BtcBlockWitnesser {
			state_chain_client: self.state_chain_client.clone(),
			btc_rpc: self.btc_rpc.clone(),
			epoch_index: epoch.epoch_index,
			change_pubkey: epoch.data.change_pubkey,
		}
	}

	async fn get_block_stream(
		&mut self,
		from_block: ChainBlockNumber<<Self::Witnesser as BlockWitnesser>::Chain>,
	) -> anyhow::Result<BlockStream<<Self::Witnesser as BlockWitnesser>::Block>> {
		let block_stream = block_head_stream_from(
			from_block,
			safe_polling_http_head_stream(
				self.btc_rpc.clone(),
				HTTP_POLL_INTERVAL,
				BTC_INGRESS_BLOCK_SAFETY_MARGIN,
			)
			.await,
			move |block_number| futures::future::ready(Ok(block_number)),
		)
		.await?
		.map(Ok);

		Ok(Box::pin(block_stream))
	}
}

#[cfg(test)]
mod tests {
	use std::collections::BTreeSet;

	use cf_chains::btc;

	use crate::{settings, state_chain_observer::client::mocks::MockStateChainClient};

	use super::*;

	#[ignore = "Requires a running BTC node"]
	#[tokio::test]
	async fn test_btc_witnesser() {
		let rpc = BtcRpcClient::new(&settings::Btc {
			http_node_endpoint: "http://127.0.0.1:18443".to_string(),
			rpc_user: "user".to_string(),
			rpc_password: "password".to_string(),
		})
		.unwrap();

		let state_chain_client = Arc::new(MockStateChainClient::new());

		let (epoch_starts_sender, epoch_starts_receiver) = async_broadcast::broadcast(1);

		let (_dir, db_path) = utilities::testing::new_temp_directory_with_nonexistent_file();
		let db = PersistentKeyDB::open_and_migrate_to_latest(&db_path, None).unwrap();

		epoch_starts_sender
			.broadcast(EpochStart {
				epoch_index: 1,
				block_number: 56,
				current: true,
				participant: true,
				data: btc::EpochStartData { change_pubkey: Default::default() },
			})
			.await
			.unwrap();

		start(
			epoch_starts_receiver,
			state_chain_client,
			rpc,
			AddressMonitor::new(BTreeSet::new()).1,
			Arc::new(db),
		)
		.await
		.unwrap();
	}
}

#[cfg(test)]
mod test_utxo_filtering {
	use std::collections::BTreeSet;

	use super::*;
	use bitcoincore_rpc::bitcoin::{PackedLockTime, Script, Transaction, TxOut};

	fn fake_transaction(tx_outs: Vec<TxOut>) -> Transaction {
		Transaction { version: 2, lock_time: PackedLockTime(0), input: vec![], output: tx_outs }
	}

	#[test]
	fn filter_interesting_utxos_no_utxos() {
		let txs = vec![fake_transaction(vec![]), fake_transaction(vec![])];

		assert!(filter_interesting_utxos(
			txs,
			&mut AddressMonitor::new(BTreeSet::new()).1,
			&Default::default(),
		)
		.0
		.is_empty());
	}

	#[test]
	fn filter_interesting_utxos_several_same_tx() {
		const UTXO_WITNESSED_1: u64 = 2324;
		const UTXO_WITNESSED_2: u64 = 1234;

		let btc_deposit_script: BitcoinScriptBounded =
			derive_btc_deposit_bitcoin_script([0; 32], 9).try_into().unwrap();

		let txs = vec![
			fake_transaction(vec![
				TxOut {
					value: UTXO_WITNESSED_1,
					script_pubkey: Script::from(btc_deposit_script.data.to_vec()),
				},
				TxOut { value: 12223, script_pubkey: Script::from(vec![0, 32, 121, 9]) },
				TxOut {
					value: UTXO_WITNESSED_2,
					script_pubkey: Script::from(btc_deposit_script.data.to_vec()),
				},
			]),
			fake_transaction(vec![]),
		];

		let (deposit_witnesses, _) = filter_interesting_utxos(
			txs,
			&mut AddressMonitor::new(BTreeSet::from([btc_deposit_script])).1,
			&Default::default(),
		);
		assert_eq!(deposit_witnesses.len(), 2);
		assert_eq!(deposit_witnesses[0].amount, UTXO_WITNESSED_1);
		assert_eq!(deposit_witnesses[1].amount, UTXO_WITNESSED_2);
	}

	#[test]
	fn filter_interesting_utxos_several_diff_tx() {
		let btc_deposit_script: BitcoinScriptBounded =
			derive_btc_deposit_bitcoin_script([0; 32], 9).try_into().unwrap();

		const UTXO_WITNESSED_1: u64 = 2324;
		const UTXO_WITNESSED_2: u64 = 1234;
		let txs = vec![
			fake_transaction(vec![
				TxOut {
					value: 2324,
					script_pubkey: Script::from(btc_deposit_script.data.to_vec()),
				},
				TxOut { value: 12223, script_pubkey: Script::from(vec![0, 32, 121, 9]) },
			]),
			fake_transaction(vec![TxOut {
				value: 1234,
				script_pubkey: Script::from(btc_deposit_script.data.to_vec()),
			}]),
		];

		let (deposit_witnesses, _change_witnesses) = filter_interesting_utxos(
			txs,
			&mut AddressMonitor::new(BTreeSet::from([btc_deposit_script])).1,
			&Default::default(),
		);
		assert_eq!(deposit_witnesses.len(), 2);
		assert_eq!(deposit_witnesses[0].amount, UTXO_WITNESSED_1);
		assert_eq!(deposit_witnesses[1].amount, UTXO_WITNESSED_2);
	}

	#[test]
	fn filter_out_value_0() {
		let btc_deposit_script: BitcoinScriptBounded =
			derive_btc_deposit_bitcoin_script([0; 32], 9).try_into().unwrap();

		const UTXO_WITNESSED_1: u64 = 2324;
		let txs = vec![fake_transaction(vec![
			TxOut { value: 2324, script_pubkey: Script::from(btc_deposit_script.data.to_vec()) },
			TxOut { value: 0, script_pubkey: Script::from(btc_deposit_script.data.to_vec()) },
		])];

		let (deposit_witnesses, _change_witnesses) = filter_interesting_utxos(
			txs,
			&mut AddressMonitor::new(BTreeSet::from([btc_deposit_script])).1,
			&Default::default(),
		);
		assert_eq!(deposit_witnesses.len(), 1);
		assert_eq!(deposit_witnesses[0].amount, UTXO_WITNESSED_1);
	}
}<|MERGE_RESOLUTION|>--- conflicted
+++ resolved
@@ -49,13 +49,8 @@
 		ScriptPubkeyBytes,
 		BitcoinScriptBounded,
 	>,
-<<<<<<< HEAD
 	change_aggkey: &cf_chains::btc::AggKey,
-) -> (Vec<IngressWitness<Bitcoin>>, Vec<ChangeUtxoWitness>) {
-=======
-	change_pubkey: &cf_chains::btc::AggKey,
 ) -> (Vec<DepositWitness<Bitcoin>>, Vec<ChangeUtxoWitness>) {
->>>>>>> 9d662cd4
 	address_monitor.sync_addresses();
 	let mut deposit_witnesses = vec![];
 	let mut change_witnesses = vec![];
@@ -63,7 +58,7 @@
 		.iter()
 		.filter_map(|key_opt| {
 			key_opt.map(|key| {
-				(key, derive_btc_ingress_bitcoin_script(key, CHANGE_ADDRESS_SALT).serialize())
+				(key, derive_btc_deposit_bitcoin_script(key, CHANGE_ADDRESS_SALT).serialize())
 			})
 		})
 		.collect::<Vec<_>>();
@@ -79,7 +74,6 @@
 						amount: tx_out.value,
 						tx_id: UtxoId { tx_hash, vout },
 					});
-<<<<<<< HEAD
 				} else if let Some(change_pubkey) =
 					change_addresses.iter().find_map(|(key, address)| {
 						if address == &script_pubkey_bytes {
@@ -88,15 +82,6 @@
 							None
 						}
 					}) {
-=======
-				} else if script_pubkey_bytes ==
-					derive_btc_deposit_bitcoin_script(
-						change_pubkey.pubkey_x,
-						CHANGE_ADDRESS_SALT,
-					)
-					.serialize()
-				{
->>>>>>> 9d662cd4
 					change_witnesses.push(ChangeUtxoWitness {
 						amount: tx_out.value,
 						change_pubkey: *change_pubkey,
