--- conflicted
+++ resolved
@@ -15,13 +15,8 @@
 use bitcoincore_rpc::bitcoin::{hashes::Hash, Transaction};
 use cf_chains::{
 	btc::{
-<<<<<<< HEAD
-		deposit_address::DepositAddress, BitcoinTrackedData, ScriptPubkey, UtxoId,
+		deposit_address::DepositAddress, BitcoinFeeInfo, BitcoinTrackedData, ScriptPubkey, UtxoId,
 		CHANGE_ADDRESS_SALT,
-=======
-		deposit_address::derive_btc_deposit_bitcoin_script, BitcoinFeeInfo, BitcoinScriptBounded,
-		BitcoinTrackedData, UtxoId, CHANGE_ADDRESS_SALT,
->>>>>>> ed1a4709
 	},
 	Bitcoin,
 };
@@ -295,15 +290,11 @@
 	use std::collections::BTreeSet;
 
 	use super::*;
-<<<<<<< HEAD
-	use bitcoincore_rpc::bitcoin::{PackedLockTime, Script, Transaction, TxOut};
-	use cf_chains::btc::ScriptPubkey;
-=======
 	use bitcoincore_rpc::bitcoin::{
 		absolute::{Height, LockTime},
 		ScriptBuf, Transaction, TxOut,
 	};
->>>>>>> ed1a4709
+	use cf_chains::btc::ScriptPubkey;
 
 	fn fake_transaction(tx_outs: Vec<TxOut>) -> Transaction {
 		Transaction {
@@ -339,20 +330,12 @@
 			fake_transaction(vec![
 				TxOut {
 					value: UTXO_WITNESSED_1,
-<<<<<<< HEAD
-					script_pubkey: Script::from(btc_deposit_script.bytes()),
-=======
-					script_pubkey: ScriptBuf::from(btc_deposit_script.data.to_vec()),
->>>>>>> ed1a4709
+					script_pubkey: ScriptBuf::from(btc_deposit_script.bytes()),
 				},
 				TxOut { value: 12223, script_pubkey: ScriptBuf::from(vec![0, 32, 121, 9]) },
 				TxOut {
 					value: UTXO_WITNESSED_2,
-<<<<<<< HEAD
-					script_pubkey: Script::from(btc_deposit_script.bytes()),
-=======
-					script_pubkey: ScriptBuf::from(btc_deposit_script.data.to_vec()),
->>>>>>> ed1a4709
+					script_pubkey: ScriptBuf::from(btc_deposit_script.bytes()),
 				},
 			]),
 			fake_transaction(vec![]),
@@ -376,24 +359,12 @@
 		const UTXO_WITNESSED_2: u64 = 1234;
 		let txs = vec![
 			fake_transaction(vec![
-<<<<<<< HEAD
-				TxOut { value: 2324, script_pubkey: Script::from(btc_deposit_script.bytes()) },
-				TxOut { value: 12223, script_pubkey: Script::from(vec![0, 32, 121, 9]) },
-			]),
-			fake_transaction(vec![TxOut {
-				value: 1234,
-				script_pubkey: Script::from(btc_deposit_script.bytes()),
-=======
-				TxOut {
-					value: 2324,
-					script_pubkey: ScriptBuf::from(btc_deposit_script.data.to_vec()),
-				},
+				TxOut { value: 2324, script_pubkey: ScriptBuf::from(btc_deposit_script.bytes()) },
 				TxOut { value: 12223, script_pubkey: ScriptBuf::from(vec![0, 32, 121, 9]) },
 			]),
 			fake_transaction(vec![TxOut {
 				value: 1234,
-				script_pubkey: ScriptBuf::from(btc_deposit_script.data.to_vec()),
->>>>>>> ed1a4709
+				script_pubkey: ScriptBuf::from(btc_deposit_script.bytes()),
 			}]),
 		];
 
@@ -413,13 +384,8 @@
 
 		const UTXO_WITNESSED_1: u64 = 2324;
 		let txs = vec![fake_transaction(vec![
-<<<<<<< HEAD
-			TxOut { value: 2324, script_pubkey: Script::from(btc_deposit_script.bytes()) },
-			TxOut { value: 0, script_pubkey: Script::from(btc_deposit_script.bytes()) },
-=======
-			TxOut { value: 2324, script_pubkey: ScriptBuf::from(btc_deposit_script.data.to_vec()) },
-			TxOut { value: 0, script_pubkey: ScriptBuf::from(btc_deposit_script.data.to_vec()) },
->>>>>>> ed1a4709
+			TxOut { value: 2324, script_pubkey: ScriptBuf::from(btc_deposit_script.bytes()) },
+			TxOut { value: 0, script_pubkey: ScriptBuf::from(btc_deposit_script.bytes()) },
 		])];
 
 		let (deposit_witnesses, ..) = filter_interesting_utxos(
