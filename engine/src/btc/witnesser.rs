--- conflicted
+++ resolved
@@ -112,7 +112,7 @@
 	state_chain_client: Arc<StateChainClient>,
 	btc_rpc: BtcRpcClient,
 	epoch_index: EpochIndex,
-	change_address: BitcoinAddressData,
+	change_pubkey: cf_chains::btc::AggKey,
 }
 
 #[async_trait]
@@ -122,7 +122,8 @@
 {
 	type Chain = Bitcoin;
 	type Block = ChainBlockNumber<Self::Chain>;
-	type StaticState = AddressMonitor<BitcoinAddressData, ScriptPubkeyBytes, BitcoinAddressData>;
+	type StaticState =
+		AddressMonitor<BitcoinScriptBounded, ScriptPubkeyBytes, BitcoinScriptBounded>;
 
 	async fn process_block(
 		&mut self,
@@ -134,7 +135,7 @@
 		trace!("Checking BTC block: {block_number} for interesting UTXOs");
 
 		let (ingress_witnesses, change_witnesses) =
-			filter_interesting_utxos(block.txdata, address_monitor, &self.change_address);
+			filter_interesting_utxos(block.txdata, address_monitor, &self.change_pubkey);
 
 		if !ingress_witnesses.is_empty() {
 			let _result = self
@@ -144,68 +145,6 @@
 						pallet_cf_ingress_egress::Call::<_, BitcoinInstance>::do_ingress {
 							ingress_witnesses,
 						}
-<<<<<<< HEAD
-					}
-
-					if let Some(block_number) = block_number {
-						let block = btc_rpc.block(btc_rpc.block_hash(block_number)?)?;
-
-						trace!("Checking BTC block: {block_number} for interesting UTXOs");
-
-						let (ingress_witnesses, change_witnesses) = filter_interesting_utxos(
-							block.txdata,
-							&mut address_monitor,
-							&epoch_start.data.change_pubkey,
-						);
-
-						let _result =
-							state_chain_client
-								.submit_signed_extrinsic(
-									pallet_cf_witnesser::Call::witness_at_epoch {
-										call:
-											Box::new(
-												pallet_cf_ingress_egress::Call::<
-													_,
-													BitcoinInstance,
-												>::do_ingress {
-													ingress_witnesses,
-												}
-												.into(),
-											),
-										epoch_index: epoch_start.epoch_index,
-									},
-								)
-								.await;
-
-						let _result = state_chain_client
-							.submit_signed_extrinsic(pallet_cf_witnesser::Call::witness_at_epoch {
-								call: Box::new(
-									pallet_cf_environment::Call::add_btc_change_utxos {
-										bitcoin_change_witnesses: change_witnesses,
-									}
-									.into(),
-								),
-								epoch_index: epoch_start.epoch_index,
-							})
-							.await;
-
-						if let Some(fee_rate_sats_per_byte) = btc_rpc.next_block_fee_rate()? {
-							let _result = state_chain_client
-								.submit_signed_extrinsic(
-									pallet_cf_witnesser::Call::witness_at_epoch {
-										call: Box::new(state_chain_runtime::RuntimeCall::BitcoinChainTracking(
-											pallet_cf_chain_tracking::Call::update_chain_state {
-												state: BitcoinTrackedData {
-													block_height: block_number,
-													fee_rate_sats_per_byte,
-												},
-											},
-										)),
-										epoch_index: epoch_start.epoch_index,
-									},
-								)
-								.await;
-=======
 						.into(),
 					),
 					epoch_index: self.epoch_index,
@@ -219,8 +158,7 @@
 				.submit_signed_extrinsic(pallet_cf_witnesser::Call::witness_at_epoch {
 					call: Box::new(
 						pallet_cf_environment::Call::add_btc_change_utxos {
-							utxos: change_witnesses,
->>>>>>> b2aea68c
+							bitcoin_change_witnesses: change_witnesses,
 						}
 						.into(),
 					),
@@ -273,7 +211,7 @@
 			state_chain_client: self.state_chain_client.clone(),
 			btc_rpc: self.btc_rpc.clone(),
 			epoch_index: epoch.epoch_index,
-			change_address: epoch.data.change_address,
+			change_pubkey: epoch.data.change_pubkey,
 		}
 	}
 
