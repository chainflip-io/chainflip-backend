use cf_chains::btc::BitcoinNetwork;
use futures_core::Future;
use thiserror::Error;

use reqwest::Client;
use serde::{Deserialize, Serialize};

use serde;
use serde_json::json;

use bitcoin::{block::Version, Amount, Block, BlockHash, Txid};
use tracing::{error, warn};
use utilities::make_periodic_tick;

use crate::{constants::BTC_AVERAGE_BLOCK_TIME, settings::HttpBasicAuthEndpoint};

use anyhow::{anyhow, Context, Result};

// From jsonrpc crate
#[derive(Clone, Debug, Deserialize, Serialize)]
pub struct RpcError {
	/// The integer identifier of the error
	pub code: i32,
	/// A string describing the error
	pub message: String,
	/// Additional data specific to the error
	pub data: Option<Box<serde_json::value::RawValue>>,
}

#[derive(Error, Debug)]
pub enum Error {
	Transport(reqwest::Error),
	Json(serde_json::Error),
	Rpc(RpcError),
}

impl std::fmt::Display for Error {
	fn fmt(&self, f: &mut std::fmt::Formatter) -> std::fmt::Result {
		match *self {
			Error::Transport(ref e) => write!(f, "Transport error: {}", e),
			Error::Json(ref e) => write!(f, "JSON decode error: {}", e),
			Error::Rpc(ref e) => write!(f, "RPC error response: {:?}", e),
		}
	}
}

#[derive(Clone, Debug, Deserialize)]
struct FeeRateResponse {
	#[serde(
		default,
		rename = "feerate",
		skip_serializing_if = "Option::is_none",
		with = "bitcoin::amount::serde::as_btc::opt"
	)]
	feerate: Option<Amount>,

	// We need it for the deserialization, but we don't use it.
	#[allow(dead_code)]
	blocks: u32,
}

#[derive(Clone)]
pub struct BtcRpcClient {
	// Internally the Client is Arc'd
	client: Client,
	endpoint: HttpBasicAuthEndpoint,
}

impl BtcRpcClient {
<<<<<<< HEAD
	pub fn new(
		endpoint: HttpBasicAuthEndpoint,
		expected_btc_network: BitcoinNetwork,
	) -> Result<impl Future<Output = Self>> {
		let client = Client::builder().build()?;

		Ok(async move {
			let mut poll_interval = make_periodic_tick(BTC_AVERAGE_BLOCK_TIME, true);
			loop {
				poll_interval.tick().await;
				match get_bitcoin_network(&client, &endpoint).await {
					Ok(network) if network == expected_btc_network.into() => break,
					Ok(network) => {
						warn!(
								"Connected to Bitcoin node but with incorrect network name {network:?}, expected {expected_btc_network:?} on endpoint {}. Please check your CFE
								configuration file...",
								endpoint.http_node_endpoint
							);
					},
					Err(e) => error!(
						"Failure connecting to Bitcoin node at {} with error: {e}. Please check your CFE
							configuration file. Retrying in {BTC_AVERAGE_BLOCK_TIME:?}...",
						endpoint.http_node_endpoint
					),
				}
			}
			Self { client, endpoint }
=======
	pub fn new(basic_auth_endpoint: HttpBasicAuthEndpoint) -> Result<Self> {
		Ok(Self {
			client: Client::builder().build()?,
			url: basic_auth_endpoint.http_endpoint,
			user: basic_auth_endpoint.basic_auth_user,
			password: basic_auth_endpoint.basic_auth_password,
>>>>>>> 42a9c45e
		})
	}

	async fn call_rpc<T: for<'a> serde::de::Deserialize<'a>>(
		&self,
		method: &str,
		params: Vec<serde_json::Value>,
	) -> Result<T> {
		T::deserialize(call_rpc_raw(&self.client, &self.endpoint, method, params).await?)
			.map_err(anyhow::Error::msg)
	}
}

async fn call_rpc_raw(
	client: &Client,
	endpoint: &HttpBasicAuthEndpoint,
	method: &str,
	params: Vec<serde_json::Value>,
) -> Result<serde_json::Value, Error> {
	let request_body = json!({
		"jsonrpc": "1.0",
		"id":"1",
		"method": method,
		"params": params
	});

	let response = client
		.post(endpoint.http_node_endpoint.as_ref())
		.basic_auth(&endpoint.rpc_user, Some(&endpoint.rpc_password))
		.json(&request_body)
		.send()
		.await
		.map_err(Error::Transport)?
		.json::<serde_json::Value>()
		.await
		.map_err(Error::Transport)?;

	let error = &response["error"];
	if !error.is_null() {
		Err(Error::Rpc(serde_json::from_value(error.clone()).map_err(Error::Json)?))
	} else {
		Ok(response["result"].to_owned())
	}
}

/// Get the BitcoinNetwork by calling the `getblockchaininfo` RPC.
async fn get_bitcoin_network(
	client: &Client,
	endpoint: &HttpBasicAuthEndpoint,
) -> anyhow::Result<BitcoinNetwork> {
	// Using `call_rpc_raw` so we don't have to deserialize the whole response.
	let json_value = call_rpc_raw(client, endpoint, "getblockchaininfo", vec![])
		.await
		.map_err(anyhow::Error::msg)?;
	let network_name = json_value["chain"]
		.as_str()
		.ok_or(anyhow!("Missing or empty `chain` field in getblockchaininfo response"))?
		.to_string();

	Ok(match network_name.as_str() {
		"main" => BitcoinNetwork::Mainnet,
		"test" => BitcoinNetwork::Testnet,
		"regtest" => BitcoinNetwork::Regtest,
		unknown_network =>
			return Err(anyhow!(
				"Unknown btc network `{unknown_network}` in getblockchaininfo response",
			)),
	})
}

#[derive(Clone, PartialEq, Debug, Deserialize, Serialize)]
#[serde(rename_all = "camelCase")]
pub struct BlockHeader {
	pub hash: bitcoin::BlockHash,
	pub confirmations: i32,
	pub height: u64,
	pub version: Version,
	// Don't care to write custom deserializer for this
	#[serde(skip)]
	pub version_hex: Option<Vec<u8>>,
	#[serde(rename = "merkleroot")]
	pub merkle_root: bitcoin::hash_types::TxMerkleNode,
	pub time: usize,
	#[serde(rename = "mediantime")]
	pub median_time: Option<usize>,
	pub nonce: u32,
	pub bits: String,
	pub difficulty: f64,
	// Don't care to write custom deserializer for this
	#[serde(skip)]
	pub chainwork: Vec<u8>,
	pub n_tx: usize,
	#[serde(rename = "previousblockhash")]
	pub previous_block_hash: Option<bitcoin::BlockHash>,
	#[serde(rename = "nextblockhash")]
	pub next_block_hash: Option<bitcoin::BlockHash>,
}

#[async_trait::async_trait]
pub trait BtcRpcApi {
	async fn block(&self, block_hash: BlockHash) -> anyhow::Result<Block>;

	async fn block_hash(
		&self,
		block_number: cf_chains::btc::BlockNumber,
	) -> anyhow::Result<BlockHash>;

	async fn send_raw_transaction(&self, transaction_bytes: Vec<u8>) -> anyhow::Result<Txid>;

	async fn next_block_fee_rate(&self) -> anyhow::Result<Option<cf_chains::btc::BtcAmount>>;

	async fn average_block_fee_rate(
		&self,
		block_hash: BlockHash,
	) -> anyhow::Result<cf_chains::btc::BtcAmount>;

	async fn best_block_hash(&self) -> anyhow::Result<BlockHash>;

	async fn block_header(&self, block_hash: BlockHash) -> anyhow::Result<BlockHeader>;
}

#[async_trait::async_trait]
impl BtcRpcApi for BtcRpcClient {
	async fn block(&self, block_hash: BlockHash) -> anyhow::Result<bitcoin::Block> {
		// The 0 arg means we get the response as a hex string, which we use in the custom
		// deserialization.
		let hex_block: String =
			self.call_rpc("getblock", vec![json!(block_hash), json!(0)]).await?;
		let hex_bytes = hex::decode(hex_block).context("Response not valid hex")?;
		Ok(bitcoin::consensus::encode::deserialize(&hex_bytes)?)
	}

	async fn block_hash(
		&self,
		block_number: cf_chains::btc::BlockNumber,
	) -> anyhow::Result<BlockHash> {
		Ok(self.call_rpc("getblockhash", vec![json!(block_number)]).await?)
	}

	async fn send_raw_transaction(&self, transaction_bytes: Vec<u8>) -> anyhow::Result<Txid> {
		Ok(self
			.call_rpc("sendrawtransaction", vec![json!(hex::encode(transaction_bytes))])
			.await?)
	}

	async fn next_block_fee_rate(&self) -> anyhow::Result<Option<cf_chains::btc::BtcAmount>> {
		let fee_rate_response: FeeRateResponse =
			self.call_rpc("estimatesmartfee", vec![json!(1), json!("CONSERVATIVE")]).await?;
		Ok(fee_rate_response.feerate.map(|f| f.to_sat()))
	}

	async fn average_block_fee_rate(
		&self,
		block_hash: BlockHash,
	) -> anyhow::Result<cf_chains::btc::BtcAmount> {
		// https://developer.bitcoin.org/reference/rpc/getblockstats.html
		#[derive(Deserialize, Serialize)]
		pub struct BlockStats {
			#[serde(with = "bitcoin::amount::serde::as_sat")]
			pub avgfeerate: bitcoin::Amount,
		}

		let block_stats: BlockStats = self
			.call_rpc("getblockstats", vec![json!(block_hash), json!(["avgfeerate"])])
			.await?;

		Ok(block_stats.avgfeerate.to_sat().saturating_mul(1024))
	}

	async fn best_block_hash(&self) -> anyhow::Result<BlockHash> {
		Ok(self.call_rpc("getbestblockhash", vec![]).await?)
	}

	async fn block_header(&self, block_hash: BlockHash) -> anyhow::Result<BlockHeader> {
		Ok(self.call_rpc("getblockheader", vec![json!(block_hash)]).await?)
	}
}

#[cfg(test)]
mod tests {
	use utilities::testing::logging::init_test_logger;

	use super::*;

	#[tokio::test]
	#[ignore = "requires local node, useful for manual testing"]
	async fn test_btc_async() {
<<<<<<< HEAD
		init_test_logger();

		let client = BtcRpcClient::new(
			HttpBasicAuthEndpoint {
				http_node_endpoint: "http://localhost:8332".into(),
				rpc_user: "flip".to_string(),
				rpc_password: "flip".to_string(),
			},
			BitcoinNetwork::Regtest,
		)
		.unwrap()
		.await;
=======
		let client = BtcRpcClient::new(HttpBasicAuthEndpoint {
			http_endpoint: "http://localhost:8332".into(),
			basic_auth_user: "flip".to_string(),
			basic_auth_password: "flip".to_string(),
		})
		.unwrap();
>>>>>>> 42a9c45e

		let block_hash_zero = client.block_hash(0).await.unwrap();

		println!("block_hash_zero: {block_hash_zero:?}");

		let block_zero = client.block(block_hash_zero).await.unwrap();

		println!("block_zero: {block_zero:?}");

		let next_block_fee_rate = client.next_block_fee_rate().await.unwrap();

		println!("next_block_fee_rate: {next_block_fee_rate:?}");

		let best_block_hash = client.best_block_hash().await.unwrap();

		println!("best_block_hash: {best_block_hash:?}");

		let block_header = client.block_header(best_block_hash).await.unwrap();

		println!("block_header: {block_header:?}");

		let average_block_fee_rate = client.average_block_fee_rate(best_block_hash).await.unwrap();

		println!("average_block_fee_rate: {average_block_fee_rate}");

		// Generate new hex bytes using ./bouncer/commands/create_raw_btc_tx.ts;
		// let hex_str =
		// "0200000000010133e287d3a464b226a1917303e1714af508a6bfe219265184a93c7f78851085a30000000000fdffffff0200e1f505000000001976a9149a1c78a507689f6f54b847ad1cef1e614ee23f1e88ac58d94a1f000000001600145baa7941ea1268fbd6279a0408a0419f8acd8245024730440220590dcc64661a362b54543f66d3cd24fdeae8a210643ad4f6fd39031281a9657902201f7a750d01f7cfc948ae4f8b76221b5c325f8ff82ac1b0d1d9a927632b40dd6001210386dc234ecbc4e677b927da260349cbd399c622507feb9dd2895a3537f6d4aa5d00000000";

		// let bytes = hex::decode(hex_str).unwrap();

		// let send_raw_transaction = client.send_raw_transaction(bytes).await.unwrap();

		// println!("tx_id: {:?}", send_raw_transaction);

		// let best_
	}
}<|MERGE_RESOLUTION|>--- conflicted
+++ resolved
@@ -67,7 +67,6 @@
 }
 
 impl BtcRpcClient {
-<<<<<<< HEAD
 	pub fn new(
 		endpoint: HttpBasicAuthEndpoint,
 		expected_btc_network: BitcoinNetwork,
@@ -79,30 +78,22 @@
 			loop {
 				poll_interval.tick().await;
 				match get_bitcoin_network(&client, &endpoint).await {
-					Ok(network) if network == expected_btc_network.into() => break,
+					Ok(network) if network == expected_btc_network => break,
 					Ok(network) => {
 						warn!(
 								"Connected to Bitcoin node but with incorrect network name {network:?}, expected {expected_btc_network:?} on endpoint {}. Please check your CFE
 								configuration file...",
-								endpoint.http_node_endpoint
+								endpoint.http_endpoint
 							);
 					},
 					Err(e) => error!(
 						"Failure connecting to Bitcoin node at {} with error: {e}. Please check your CFE
 							configuration file. Retrying in {BTC_AVERAGE_BLOCK_TIME:?}...",
-						endpoint.http_node_endpoint
+						endpoint.http_endpoint
 					),
 				}
 			}
 			Self { client, endpoint }
-=======
-	pub fn new(basic_auth_endpoint: HttpBasicAuthEndpoint) -> Result<Self> {
-		Ok(Self {
-			client: Client::builder().build()?,
-			url: basic_auth_endpoint.http_endpoint,
-			user: basic_auth_endpoint.basic_auth_user,
-			password: basic_auth_endpoint.basic_auth_password,
->>>>>>> 42a9c45e
 		})
 	}
 
@@ -130,8 +121,8 @@
 	});
 
 	let response = client
-		.post(endpoint.http_node_endpoint.as_ref())
-		.basic_auth(&endpoint.rpc_user, Some(&endpoint.rpc_password))
+		.post(endpoint.http_endpoint.as_ref())
+		.basic_auth(&endpoint.basic_auth_user, Some(&endpoint.basic_auth_password))
 		.json(&request_body)
 		.send()
 		.await
@@ -290,27 +281,18 @@
 	#[tokio::test]
 	#[ignore = "requires local node, useful for manual testing"]
 	async fn test_btc_async() {
-<<<<<<< HEAD
 		init_test_logger();
 
 		let client = BtcRpcClient::new(
 			HttpBasicAuthEndpoint {
-				http_node_endpoint: "http://localhost:8332".into(),
-				rpc_user: "flip".to_string(),
-				rpc_password: "flip".to_string(),
+				http_endpoint: "http://localhost:8332".into(),
+				basic_auth_user: "flip".to_string(),
+				basic_auth_password: "flip".to_string(),
 			},
 			BitcoinNetwork::Regtest,
 		)
 		.unwrap()
 		.await;
-=======
-		let client = BtcRpcClient::new(HttpBasicAuthEndpoint {
-			http_endpoint: "http://localhost:8332".into(),
-			basic_auth_user: "flip".to_string(),
-			basic_auth_password: "flip".to_string(),
-		})
-		.unwrap();
->>>>>>> 42a9c45e
 
 		let block_hash_zero = client.block_hash(0).await.unwrap();
 
