--- conflicted
+++ resolved
@@ -32,13 +32,8 @@
 	electoral_system::ElectoralSystemTypes,
 	electoral_systems::{
 		block_height_tracking::{
-<<<<<<< HEAD
-			primitives::{Header, NonemptyContinuousHeaders},
-			HWTypes, HeightWitnesserProperties,
-=======
-			primitives::Header, state_machine::InputHeaders, ChainTypes, HWTypes,
+			primitives::Header, ChainTypes, HWTypes, NonemptyContinuousHeaders
 			HeightWitnesserProperties,
->>>>>>> d27665f9
 		},
 		block_witnesser::state_machine::{BWElectionProperties, BWElectionType},
 	},
