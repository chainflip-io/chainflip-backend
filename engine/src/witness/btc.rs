mod btc_chain_tracking;
mod btc_deposits;
pub mod btc_source;

use std::sync::Arc;

use bitcoin::{BlockHash, Transaction};
use cf_chains::btc::{self, deposit_address::DepositAddress, BlockNumber, CHANGE_ADDRESS_SALT};
use cf_primitives::EpochIndex;
use chainflip_node::chain_spec::berghain::BITCOIN_SAFETY_MARGIN;
use futures_core::Future;
use secp256k1::hashes::Hash;
use utilities::task_scope::Scope;

use crate::{
	btc::retry_rpc::{BtcRetryRpcApi, BtcRetryRpcClient},
	db::PersistentKeyDB,
	state_chain_observer::client::{
		extrinsic_api::signed::SignedExtrinsicApi, storage_api::StorageApi, StateChainStreamApi,
	},
};
use btc_source::BtcSource;

use super::common::{
	chain_source::{extension::ChainSourceExt, Header},
	epoch_source::{EpochSourceBuilder, Vault},
};

use anyhow::Result;

pub async fn process_egress<ProcessCall, ProcessingFut, ExtraInfo, ExtraHistoricInfo>(
	epoch: Vault<cf_chains::Bitcoin, ExtraInfo, ExtraHistoricInfo>,
	header: Header<u64, BlockHash, (Vec<Transaction>, Vec<(btc::Hash, BlockNumber)>)>,
	process_call: ProcessCall,
) where
	ProcessCall: Fn(state_chain_runtime::RuntimeCall, EpochIndex) -> ProcessingFut
		+ Send
		+ Sync
		+ Clone
		+ 'static,
	ProcessingFut: Future<Output = ()> + Send + 'static,
{
	let (txs, monitored_tx_hashes) = header.data;

	let monitored_tx_hashes = monitored_tx_hashes.iter().map(|(tx_hash, _)| tx_hash);

	for tx_hash in success_witnesses(monitored_tx_hashes, &txs) {
		process_call(
			state_chain_runtime::RuntimeCall::BitcoinBroadcaster(
				pallet_cf_broadcast::Call::transaction_succeeded {
					tx_out_id: tx_hash,
					signer_id: DepositAddress::new(
						epoch.info.0.public_key.current,
						CHANGE_ADDRESS_SALT,
					)
					.script_pubkey(),
					tx_fee: Default::default(),
					tx_metadata: (),
				},
			),
			epoch.index,
		)
		.await;
	}
}

pub async fn start<
	StateChainClient,
	StateChainStream,
	ProcessCall,
	ProcessingFut,
	PrewitnessCall,
	PrewitnessFut,
>(
	scope: &Scope<'_, anyhow::Error>,
	btc_client: BtcRetryRpcClient,
	process_call: ProcessCall,
	prewitness_call: PrewitnessCall,
	state_chain_client: Arc<StateChainClient>,
	state_chain_stream: StateChainStream,
	unfinalised_state_chain_stream: impl StateChainStreamApi<false>,
	epoch_source: EpochSourceBuilder<'_, '_, StateChainClient, (), ()>,
	db: Arc<PersistentKeyDB>,
) -> Result<()>
where
	StateChainClient: StorageApi + SignedExtrinsicApi + 'static + Send + Sync,
	StateChainStream: StateChainStreamApi + Clone + 'static + Send + Sync,
	ProcessCall: Fn(state_chain_runtime::RuntimeCall, EpochIndex) -> ProcessingFut
		+ Send
		+ Sync
		+ Clone
		+ 'static,
	ProcessingFut: Future<Output = ()> + Send + 'static,
	PrewitnessCall: Fn(state_chain_runtime::RuntimeCall, EpochIndex) -> PrewitnessFut
		+ Send
		+ Sync
		+ Clone
		+ 'static,
	PrewitnessFut: Future<Output = ()> + Send + 'static,
{
	let btc_source = BtcSource::new(btc_client.clone()).strictly_monotonic().shared(scope);

	btc_source
		.clone()
		.chunk_by_time(epoch_source.clone(), scope)
		.chain_tracking(state_chain_client.clone(), btc_client.clone())
		.logging("chain tracking")
		.spawn(scope);

	let vaults = epoch_source.vaults().await;

	let block_source = btc_source
		.then({
			let btc_client = btc_client.clone();
			move |header| {
				let btc_client = btc_client.clone();
				async move {
					let block = btc_client.block(header.hash).await;
					(header.data, block.txdata)
				}
			}
		})
		.shared(scope);

	// Pre-witnessing stream.
	block_source
		.clone()
		.chunk_by_vault(vaults.clone(), scope)
		.deposit_addresses(scope, unfinalised_state_chain_stream, state_chain_client.clone())
		.await
		.btc_deposits(prewitness_call)
		.logging("pre-witnessing")
		.spawn(scope);

	let btc_safety_margin = state_chain_client
		.storage_value::<pallet_cf_ingress_egress::WitnessSafetyMargin<
			state_chain_runtime::Runtime,
			state_chain_runtime::BitcoinInstance,
		>>(state_chain_stream.cache().hash)
		.await?
		// Default to berghain in case the value is missing (e.g. during initial upgrade)
		.unwrap_or(BITCOIN_SAFETY_MARGIN);

	tracing::info!("Safety margin for Bitcoin is set to {btc_safety_margin} blocks.",);

	// Full witnessing stream.
<<<<<<< HEAD
	strictly_monotonic_source
		.lag_safety(btc_safety_margin as usize)
=======
	block_source
		.lag_safety(SAFETY_MARGIN)
>>>>>>> 2a0f7e36
		.logging("safe block produced")
		.chunk_by_vault(vaults, scope)
		.deposit_addresses(scope, state_chain_stream.clone(), state_chain_client.clone())
		.await
		.btc_deposits(process_call.clone())
		.egress_items(scope, state_chain_stream, state_chain_client.clone())
		.await
		.then({
			let process_call = process_call.clone();
			move |epoch, header| process_egress(epoch, header, process_call.clone())
		})
		.continuous("Bitcoin".to_string(), db)
		.logging("witnessing")
		.spawn(scope);

	Ok(())
}

fn success_witnesses<'a>(
	monitored_tx_hashes: impl Iterator<Item = &'a btc::Hash> + Clone,
	txs: &Vec<Transaction>,
) -> Vec<btc::Hash> {
	let mut successful_witnesses = Vec::new();

	for tx in txs {
		let mut monitored = monitored_tx_hashes.clone();
		let tx_hash = tx.txid().as_raw_hash().to_byte_array();
		if monitored.any(|&monitored_hash| monitored_hash == tx_hash) {
			successful_witnesses.push(tx_hash);
		}
	}
	successful_witnesses
}

#[cfg(test)]
mod tests {

	use super::*;
	use bitcoin::{
		absolute::{Height, LockTime},
		ScriptBuf, Transaction, TxOut,
	};

	fn fake_transaction(tx_outs: Vec<TxOut>) -> Transaction {
		Transaction {
			version: 2,
			lock_time: LockTime::Blocks(Height::from_consensus(0).unwrap()),
			input: vec![],
			output: tx_outs,
		}
	}

	#[test]
	fn witnesses_tx_hash_successfully() {
		let txs = vec![
			fake_transaction(vec![]),
			fake_transaction(vec![TxOut {
				value: 2324,
				script_pubkey: ScriptBuf::from(vec![0, 32, 121, 9]),
			}]),
			fake_transaction(vec![TxOut {
				value: 232232,
				script_pubkey: ScriptBuf::from(vec![32, 32, 121, 9]),
			}]),
			fake_transaction(vec![TxOut {
				value: 232232,
				script_pubkey: ScriptBuf::from(vec![33, 2, 1, 9]),
			}]),
		];

		let tx_hashes =
			txs.iter().map(|tx| tx.txid().to_raw_hash().to_byte_array()).collect::<Vec<_>>();

		// we're not monitoring for index 2, and they're out of order.
		let mut monitored_hashes = vec![tx_hashes[3], tx_hashes[0], tx_hashes[1]];

		let mut success_witnesses = success_witnesses(monitored_hashes.iter(), &txs);
		success_witnesses.sort();
		monitored_hashes.sort();

		assert_eq!(success_witnesses, monitored_hashes);
	}
}<|MERGE_RESOLUTION|>--- conflicted
+++ resolved
@@ -144,13 +144,8 @@
 	tracing::info!("Safety margin for Bitcoin is set to {btc_safety_margin} blocks.",);
 
 	// Full witnessing stream.
-<<<<<<< HEAD
-	strictly_monotonic_source
+	block_source
 		.lag_safety(btc_safety_margin as usize)
-=======
-	block_source
-		.lag_safety(SAFETY_MARGIN)
->>>>>>> 2a0f7e36
 		.logging("safe block produced")
 		.chunk_by_vault(vaults, scope)
 		.deposit_addresses(scope, state_chain_stream.clone(), state_chain_client.clone())
