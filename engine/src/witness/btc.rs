mod btc_chain_tracking;
mod btc_deposits;
pub mod btc_source;

use std::sync::Arc;

use bitcoin::BlockHash;
use cf_chains::btc::{self, deposit_address::DepositAddress, BlockNumber, CHANGE_ADDRESS_SALT};
use cf_primitives::{EpochIndex, NetworkEnvironment};
use futures_core::Future;
use secp256k1::hashes::Hash;
use utilities::task_scope::Scope;

use crate::{
	btc::{
		retry_rpc::{BtcRetryRpcApi, BtcRetryRpcClient},
		rpc::VerboseTransaction,
	},
	db::PersistentKeyDB,
	state_chain_observer::client::{
<<<<<<< HEAD
		chain_api::ChainApi, extrinsic_api::signed::SignedExtrinsicApi, storage_api::StorageApi,
		StateChainStreamApi,
=======
		extrinsic_api::signed::SignedExtrinsicApi,
		storage_api::StorageApi,
		stream_api::{StreamApi, FINALIZED, UNFINALIZED},
>>>>>>> 700a2746
	},
};
use btc_source::BtcSource;

use super::common::{
	chain_source::{extension::ChainSourceExt, Header},
	epoch_source::{EpochSourceBuilder, Vault},
};

use anyhow::Result;

pub async fn process_egress<ProcessCall, ProcessingFut, ExtraInfo, ExtraHistoricInfo>(
	epoch: Vault<cf_chains::Bitcoin, ExtraInfo, ExtraHistoricInfo>,
	header: Header<u64, BlockHash, (Vec<VerboseTransaction>, Vec<(btc::Hash, BlockNumber)>)>,
	process_call: ProcessCall,
) where
	ProcessCall: Fn(state_chain_runtime::RuntimeCall, EpochIndex) -> ProcessingFut
		+ Send
		+ Sync
		+ Clone
		+ 'static,
	ProcessingFut: Future<Output = ()> + Send + 'static,
{
	let (txs, monitored_tx_hashes) = header.data;

	let monitored_tx_hashes = monitored_tx_hashes.iter().map(|(tx_hash, _)| tx_hash);

	for (tx_hash, tx) in success_witnesses(monitored_tx_hashes, txs) {
		process_call(
			state_chain_runtime::RuntimeCall::BitcoinBroadcaster(
				pallet_cf_broadcast::Call::transaction_succeeded {
					tx_out_id: tx_hash,
					signer_id: DepositAddress::new(epoch.info.0.current, CHANGE_ADDRESS_SALT)
						.script_pubkey(),
					tx_fee: tx.fee.unwrap_or_default().to_sat(),
					tx_metadata: (),
				},
			),
			epoch.index,
		)
		.await;
	}
}

pub async fn start<
	StateChainClient,
	StateChainStream,
	ProcessCall,
	ProcessingFut,
	PrewitnessCall,
	PrewitnessFut,
>(
	scope: &Scope<'_, anyhow::Error>,
	btc_client: BtcRetryRpcClient,
	process_call: ProcessCall,
	prewitness_call: PrewitnessCall,
	state_chain_client: Arc<StateChainClient>,
	state_chain_stream: StateChainStream,
	unfinalised_state_chain_stream: impl StreamApi<UNFINALIZED>,
	epoch_source: EpochSourceBuilder<'_, '_, StateChainClient, (), ()>,
	db: Arc<PersistentKeyDB>,
) -> Result<()>
where
<<<<<<< HEAD
	StateChainClient: StorageApi + ChainApi + SignedExtrinsicApi + 'static + Send + Sync,
	StateChainStream: StateChainStreamApi + Clone + 'static + Send + Sync,
=======
	StateChainClient: StorageApi + SignedExtrinsicApi + 'static + Send + Sync,
	StateChainStream: StreamApi<FINALIZED> + Clone,
>>>>>>> 700a2746
	ProcessCall: Fn(state_chain_runtime::RuntimeCall, EpochIndex) -> ProcessingFut
		+ Send
		+ Sync
		+ Clone
		+ 'static,
	ProcessingFut: Future<Output = ()> + Send + 'static,
	PrewitnessCall: Fn(state_chain_runtime::RuntimeCall, EpochIndex) -> PrewitnessFut
		+ Send
		+ Sync
		+ Clone
		+ 'static,
	PrewitnessFut: Future<Output = ()> + Send + 'static,
{
	let btc_source = BtcSource::new(btc_client.clone()).strictly_monotonic().shared(scope);

	btc_source
		.clone()
		.chunk_by_time(epoch_source.clone(), scope)
		.chain_tracking(state_chain_client.clone(), btc_client.clone())
		.logging("chain tracking")
		.spawn(scope);

	let vaults = epoch_source.vaults::<cf_chains::Bitcoin>().await;

	let block_source = btc_source
		.then({
			let btc_client = btc_client.clone();
			move |header| {
				let btc_client = btc_client.clone();
				async move {
					let block = btc_client.block(header.hash).await;
					(header.data, block.txdata)
				}
			}
		})
		.shared(scope);

	// Pre-witnessing stream.
	block_source
		.clone()
		.chunk_by_vault(vaults.clone(), scope)
		.deposit_addresses(scope, unfinalised_state_chain_stream, state_chain_client.clone())
		.await
		.btc_deposits(prewitness_call)
		.logging("pre-witnessing")
		.spawn(scope);

	let btc_safety_margin = match state_chain_client
		.storage_value::<pallet_cf_ingress_egress::WitnessSafetyMargin<
			state_chain_runtime::Runtime,
			state_chain_runtime::BitcoinInstance,
		>>(state_chain_stream.cache().hash)
		.await?
	{
		Some(margin) => margin,
		None => {
			use chainflip_node::chain_spec::{berghain, devnet, perseverance};
			match state_chain_client
				.storage_value::<pallet_cf_environment::ChainflipNetworkEnvironment<state_chain_runtime::Runtime>>(
					state_chain_stream.cache().hash,
				)
				.await?
			{
				NetworkEnvironment::Mainnet => berghain::BITCOIN_SAFETY_MARGIN,
				NetworkEnvironment::Testnet => perseverance::BITCOIN_SAFETY_MARGIN,
				NetworkEnvironment::Development => devnet::BITCOIN_SAFETY_MARGIN,
			}
		},
	};

	tracing::info!("Safety margin for Bitcoin is set to {btc_safety_margin} blocks.",);

	// Full witnessing stream.
	block_source
		.lag_safety(btc_safety_margin as usize)
		.logging("safe block produced")
		.chunk_by_vault(vaults, scope)
		.deposit_addresses(scope, state_chain_stream.clone(), state_chain_client.clone())
		.await
		.btc_deposits(process_call.clone())
		.egress_items(scope, state_chain_stream, state_chain_client.clone())
		.await
		.then({
			let process_call = process_call.clone();
			move |epoch, header| process_egress(epoch, header, process_call.clone())
		})
		.continuous("Bitcoin".to_string(), db)
		.logging("witnessing")
		.spawn(scope);

	Ok(())
}

fn success_witnesses<'a>(
	monitored_tx_hashes: impl Iterator<Item = &'a btc::Hash> + Clone,
	txs: Vec<VerboseTransaction>,
) -> Vec<(btc::Hash, VerboseTransaction)> {
	let mut successful_witnesses = Vec::new();

	for tx in txs {
		let mut monitored = monitored_tx_hashes.clone();
		let tx_hash = tx.txid.as_raw_hash().to_byte_array();

		if monitored.any(|&monitored_hash| monitored_hash == tx_hash) {
			successful_witnesses.push((tx_hash, tx));
		}
	}
	successful_witnesses
}

#[cfg(test)]
mod tests {

	use bitcoin::Amount;

	use super::*;
	use crate::witness::btc::btc_deposits::tests::{fake_transaction, fake_verbose_vouts};

	#[test]
	fn witnesses_tx_hash_successfully() {
		const FEE_0: u64 = 1;
		const FEE_1: u64 = 111;
		const FEE_2: u64 = 222;
		const FEE_3: u64 = 333;
		let txs = vec![
			fake_transaction(vec![], Some(Amount::from_sat(FEE_0))),
			fake_transaction(
				fake_verbose_vouts(vec![(2324, vec![0, 32, 121, 9])]),
				Some(Amount::from_sat(FEE_1)),
			),
			fake_transaction(
				fake_verbose_vouts(vec![(232232, vec![32, 32, 121, 9])]),
				Some(Amount::from_sat(FEE_2)),
			),
			fake_transaction(
				fake_verbose_vouts(vec![(232232, vec![32, 32, 121, 9])]),
				Some(Amount::from_sat(FEE_3)),
			),
		];

		let tx_hashes =
			txs.iter().map(|tx| tx.txid.to_raw_hash().to_byte_array()).collect::<Vec<_>>();

		// we're not monitoring for index 2, and they're out of order.
		let monitored_hashes = [tx_hashes[3], tx_hashes[0], tx_hashes[1]];

		let sorted_monitored_hashes = vec![tx_hashes[0], tx_hashes[1], tx_hashes[3]];

		let (success_witness_hashes, txs): (Vec<_>, Vec<_>) =
			success_witnesses(monitored_hashes.iter(), txs).into_iter().unzip();
		assert_eq!(sorted_monitored_hashes, success_witness_hashes);
		assert_eq!(txs[0].fee.unwrap().to_sat(), FEE_0);
		assert_eq!(txs[1].fee.unwrap().to_sat(), FEE_1);
		// we weren't monitoring for 2, so the last fee should be FEE_3.
		assert_eq!(txs[2].fee.unwrap().to_sat(), FEE_3);
	}
}<|MERGE_RESOLUTION|>--- conflicted
+++ resolved
@@ -18,14 +18,9 @@
 	},
 	db::PersistentKeyDB,
 	state_chain_observer::client::{
-<<<<<<< HEAD
-		chain_api::ChainApi, extrinsic_api::signed::SignedExtrinsicApi, storage_api::StorageApi,
-		StateChainStreamApi,
-=======
 		extrinsic_api::signed::SignedExtrinsicApi,
 		storage_api::StorageApi,
 		stream_api::{StreamApi, FINALIZED, UNFINALIZED},
->>>>>>> 700a2746
 	},
 };
 use btc_source::BtcSource;
@@ -89,13 +84,8 @@
 	db: Arc<PersistentKeyDB>,
 ) -> Result<()>
 where
-<<<<<<< HEAD
-	StateChainClient: StorageApi + ChainApi + SignedExtrinsicApi + 'static + Send + Sync,
-	StateChainStream: StateChainStreamApi + Clone + 'static + Send + Sync,
-=======
 	StateChainClient: StorageApi + SignedExtrinsicApi + 'static + Send + Sync,
 	StateChainStream: StreamApi<FINALIZED> + Clone,
->>>>>>> 700a2746
 	ProcessCall: Fn(state_chain_runtime::RuntimeCall, EpochIndex) -> ProcessingFut
 		+ Send
 		+ Sync
