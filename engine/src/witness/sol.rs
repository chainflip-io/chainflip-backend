mod chain_tracking;
mod nonce_witnessing;
mod sol_deposits;
mod source;

use std::{collections::HashMap, sync::Arc};

use cf_primitives::EpochIndex;
use futures_core::Future;
use utilities::task_scope::Scope;

use super::{
	common::{
		chain_source::{extension::ChainSourceExt, Header},
		epoch_source::{EpochSourceBuilder, Vault},
	},
	sol::source::SolSource,
};
use crate::{
	db::PersistentKeyDB,
	sol::{
		commitment_config::CommitmentConfig,
		retry_rpc::{SolRetryRpcApi, SolRetryRpcClient},
		rpc_client_api::{
			RpcTransactionConfig, TransactionConfirmationStatus, UiTransactionEncoding,
		},
	},
	state_chain_observer::client::{
		chain_api::ChainApi,
		extrinsic_api::signed::SignedExtrinsicApi,
		storage_api::StorageApi,
		stream_api::{StreamApi, FINALIZED},
	},
};
use cf_chains::sol::{SolHash, SolSignature, LAMPORTS_PER_SIGNATURE};

use crate::common::Mutex;
use anyhow::{Context, Result};
use state_chain_runtime::SolanaInstance;

pub async fn process_egress<ProcessCall, ProcessingFut>(
	epoch: Vault<cf_chains::Solana, (), ()>,
	header: Header<u64, SolHash, ((), Vec<(SolSignature, u64)>)>,
	process_call: ProcessCall,
	sol_client: SolRetryRpcClient,
) where
	ProcessCall: Fn(state_chain_runtime::RuntimeCall, EpochIndex) -> ProcessingFut
		+ Send
		+ Sync
		+ Clone
		+ 'static,
	ProcessingFut: Future<Output = ()> + Send + 'static,
{
	let (_, monitored_egresses) = header.data;

	let monitored_tx_signatures = monitored_egresses.into_iter().map(|(x, _)| x).collect();

	let success_witnesses_result = success_witnesses(&sol_client, monitored_tx_signatures).await;

	for (tx_signature, _slot, tx_fee) in success_witnesses_result {
		process_call(
			pallet_cf_broadcast::Call::<_, SolanaInstance>::transaction_succeeded {
				tx_out_id: tx_signature,
				signer_id: epoch.info.0,
				tx_fee,
				tx_metadata: (),
				transaction_ref: tx_signature,
			}
			.into(),
			epoch.index,
		)
		.await;
	}
}

async fn success_witnesses(
	sol_client: &SolRetryRpcClient,
	monitored_tx_signatures: Vec<SolSignature>,
) -> Vec<(SolSignature, u64, u64)>
where
	SolRetryRpcClient: SolRetryRpcApi + Send + Sync + Clone,
{
	let mut finalized_transactions = Vec::new();

	let signature_statuses = sol_client
		.get_signature_statuses(monitored_tx_signatures.as_slice(), true)
		.await
		.value;

	for (signature, status_option) in
		monitored_tx_signatures.iter().zip(signature_statuses.into_iter())
	{
		if let Some(status) = status_option {
			// For now we don't check if the transaction have reverted, as we don't handle it in the
			// SC.
			if let Some(TransactionConfirmationStatus::Finalized) = status.confirmation_status {
				finalized_transactions.push((*signature, status.slot));
			}
		}
	}

	let mut finalized_txs_info = Vec::new();

	// We could run this queries concurrently but we'll have few txs anyway
	for (signature, slot) in finalized_transactions {
		let transaction = sol_client
			.get_transaction(
				&signature,
				RpcTransactionConfig {
					encoding: Some(UiTransactionEncoding::Json),
					// Using finalized there could be a race condition where this doesn't get
					// the tx. But "Processed" is timing out so we better retry with finalized.
					commitment: Some(CommitmentConfig::finalized()),
					// Getting also type 0 even if we don't use them atm
					max_supported_transaction_version: Some(0),
				},
			)
			.await;

		let fee = match transaction.transaction.meta {
			Some(meta) => meta.fee,
			// This shouldn't happen. Want to avoid Erroring. We either default to 5000 or return
			// OK(()) so we don't submit transaction_succeeded and retry again later. Defaulting to
			// avoid potentially getting stuck not witness something because no meta is returned.
			None => LAMPORTS_PER_SIGNATURE,
		};

		finalized_txs_info.push((signature, slot, fee));
	}

	finalized_txs_info
}

pub async fn start<StateChainClient, StateChainStream, ProcessCall, ProcessingFut>(
	scope: &Scope<'_, anyhow::Error>,
	sol_client: SolRetryRpcClient,
	process_call: ProcessCall,
	state_chain_client: Arc<StateChainClient>,
	state_chain_stream: StateChainStream,
	epoch_source: EpochSourceBuilder<'_, '_, StateChainClient, (), ()>,
	db: Arc<PersistentKeyDB>,
) -> Result<()>
where
	StateChainClient: StorageApi + ChainApi + SignedExtrinsicApi + 'static + Send + Sync,
	StateChainStream: StreamApi<FINALIZED> + Clone,
	ProcessCall: Fn(state_chain_runtime::RuntimeCall, EpochIndex) -> ProcessingFut
		+ Send
		+ Sync
		+ Clone
		+ 'static,
	ProcessingFut: Future<Output = ()> + Send + 'static,
{
	let sol_env = state_chain_client
		.storage_value::<pallet_cf_environment::SolanaApiEnvironment<state_chain_runtime::Runtime>>(
			state_chain_client.latest_finalized_block().hash,
		)
		.await
		.context("Failed to get Solana Environment from SC")?;
<<<<<<< HEAD

	// TODO: Get this from the environment once implemented
	let nonces_accounts: Vec<(SolAddress, SolHash)> = vec![(
		SolAddress::from_str("HVG21SovGzMBJDB9AQNuWb6XYq4dDZ6yUwCbRUuFnYDo").unwrap(),
		SolHash::from_str("4UjUkFWp1Zkdge8zkuptMqHG9Xwr5eWbyperujHAHiNC").unwrap(),
	)];
=======
>>>>>>> 49a268e7

	let sol_source = SolSource::new(sol_client.clone()).strictly_monotonic().shared(scope);

	sol_source
		.clone()
		.chunk_by_time(epoch_source.clone(), scope)
		.chain_tracking(state_chain_client.clone(), sol_client.clone())
		.logging("chain tracking")
		.spawn(scope);

	let vaults = epoch_source.vaults::<cf_chains::Solana>().await;

	// ===== Full witnessing stream =====

	// Not using safety margin in Solana
	let sol_safe_vault_source =
		sol_source.logging("safe block produced").chunk_by_vault(vaults, scope);

	let sol_safe_vault_source_deposit_addresses = sol_safe_vault_source
		.clone()
		.deposit_addresses(scope, state_chain_stream.clone(), state_chain_client.clone())
		.await;

	// In the new pallet we'll be submitting to cumulative historical balance of each deposit
	// channel. We cache the balance of deposit channels to avoid submitting them on every query.
	// Upon restarting the CFE all the balances will be resubmitted, as the cache is not persistent
	// and the pallet will handle it correctly.
	let cached_balances = Arc::new(Mutex::new(HashMap::new()));

	sol_safe_vault_source_deposit_addresses
		.clone()
		.sol_deposits(
			process_call.clone(),
			sol_client.clone(),
			sol_env.vault_program,
			cached_balances.clone(),
			sol_env.usdc_token_mint_pubkey,
		)
		.await
		.continuous("SolanaDeposits".to_string(), db.clone())
		.logging("SolanaDeposits")
		.spawn(scope);

	// Witnessing the state of the nonce accounts periodically. It could also be done only when a
	// broadcast is witnessed, which is the only time a nonce account should change. Doing it
	// periocally is more reliable to ensure we don't miss a change in the value but will require an
	// extra rpc call.
	sol_safe_vault_source_deposit_addresses
		.clone()
		.witness_nonces(process_call.clone(), sol_client.clone(), state_chain_client.clone())
		.await
		.continuous("SolanaNonceWitnessing".to_string(), db.clone())
		.logging("SolanaNonceWitnessing")
		.spawn(scope);

	sol_safe_vault_source
		.clone()
		.egress_items(scope, state_chain_stream, state_chain_client.clone())
		.await
		.then({
			let process_call = process_call.clone();
			let sol_client = sol_client.clone();
			move |epoch, header| {
				process_egress(epoch, header, process_call.clone(), sol_client.clone())
			}
		})
		.continuous("SolanaEgress".to_string(), db)
		.logging("Egress")
		.spawn(scope);

	Ok(())
}

#[cfg(test)]
mod tests {
	use crate::{
		settings::{NodeContainer, WsHttpEndpoints},
		sol::retry_rpc::SolRetryRpcClient,
	};

	use cf_chains::{Chain, Solana};
	use futures_util::FutureExt;
	use std::str::FromStr;
	use utilities::task_scope;

	use super::*;

	#[tokio::test]
	async fn test_success_witnesses() {
		task_scope::task_scope(|scope| {
			async {
				let retry_client = SolRetryRpcClient::new(
					scope,
					NodeContainer {
						primary: WsHttpEndpoints {
							ws_endpoint: "wss://api.devnet.solana.com".into(),
							http_endpoint: "https://api.devnet.solana.com".into(),
						},
						backup: None,
					},
					None,
					Solana::WITNESS_PERIOD,
				)
				.await
				.unwrap();

				let monitored_tx_signatures = vec![
					SolSignature::from_str(
						"4udChXyRXrqBxUTr9F3nbTcPyvteLJtFQ3wM35J53NdP4GWwUp2wBwdTJEYs2aiNz7DyCqitok6ci7qqHPkRByb2").unwrap()
				];

				let result =
					success_witnesses(&retry_client, monitored_tx_signatures.clone()).await;
				println!("{:?}", result);
				assert_eq!(result.len(), 1);
				assert_eq!(result[0].0, monitored_tx_signatures[0]);
				assert!(result[0].1 > 0);
				assert_eq!(result[0].2, 5000);

				Ok(())
			}
			.boxed()
		})
		.await
		.unwrap();
	}
}<|MERGE_RESOLUTION|>--- conflicted
+++ resolved
@@ -156,15 +156,6 @@
 		)
 		.await
 		.context("Failed to get Solana Environment from SC")?;
-<<<<<<< HEAD
-
-	// TODO: Get this from the environment once implemented
-	let nonces_accounts: Vec<(SolAddress, SolHash)> = vec![(
-		SolAddress::from_str("HVG21SovGzMBJDB9AQNuWb6XYq4dDZ6yUwCbRUuFnYDo").unwrap(),
-		SolHash::from_str("4UjUkFWp1Zkdge8zkuptMqHG9Xwr5eWbyperujHAHiNC").unwrap(),
-	)];
-=======
->>>>>>> 49a268e7
 
 	let sol_source = SolSource::new(sol_client.clone()).strictly_monotonic().shared(scope);
 
