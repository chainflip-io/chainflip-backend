mod nonce_witnessing;
mod sol_deposits;

use crate::{
	elections::voter_api::{CompositeVoter, VoterApi},
	sol::{
		commitment_config::CommitmentConfig,
		retry_rpc::{SolRetryRpcApi, SolRetryRpcClient},
		rpc_client_api::{
			EncodedTransaction, RpcTransactionConfig, TransactionConfirmationStatus, UiMessage,
			UiTransactionEncoding,
		},
	},
	state_chain_observer::client::{
		chain_api::ChainApi, electoral_api::ElectoralApi,
		extrinsic_api::signed::SignedExtrinsicApi, storage_api::StorageApi,
	},
	witness::sol::sol_deposits::get_channel_ingress_amounts,
};
use anyhow::{anyhow, Result};
use cf_chains::sol::{SolAddress, SolSignature, LAMPORTS_PER_SIGNATURE};
use futures::FutureExt;
use pallet_cf_elections::{electoral_system::ElectoralSystem, vote_storage::VoteStorage};
use state_chain_runtime::{
	chainflip::solana_elections::{
		SolanaBlockHeightTracking, SolanaEgressWitnessing, SolanaElectoralSystem,
		SolanaFeeTracking, SolanaIngressTracking, SolanaNonceTracking, TransactionSuccessDetails,
	},
	SolanaInstance,
};

use std::{str::FromStr, sync::Arc};
use utilities::{context, task_scope, task_scope::Scope};

#[derive(Clone)]
struct SolanaBlockHeightTrackingVoter {
	client: SolRetryRpcClient,
}

#[async_trait::async_trait]
impl VoterApi<SolanaBlockHeightTracking> for SolanaBlockHeightTrackingVoter {
	async fn vote(
		&self,
		_settings: <SolanaBlockHeightTracking as ElectoralSystem>::ElectoralSettings,
		_properties: <SolanaBlockHeightTracking as ElectoralSystem>::ElectionProperties,
	) -> Result<
		<<SolanaBlockHeightTracking as ElectoralSystem>::Vote as VoteStorage>::Vote,
		anyhow::Error,
	> {
		Ok(self.client.get_slot(CommitmentConfig::finalized()).await)
	}
}

#[derive(Clone)]
struct SolanaFeeTrackingVoter {
	client: SolRetryRpcClient,
}

#[async_trait::async_trait]
impl VoterApi<SolanaFeeTracking> for SolanaFeeTrackingVoter {
	async fn vote(
		&self,
		_settings: <SolanaFeeTracking as ElectoralSystem>::ElectoralSettings,
		_properties: <SolanaFeeTracking as ElectoralSystem>::ElectionProperties,
	) -> Result<<<SolanaFeeTracking as ElectoralSystem>::Vote as VoteStorage>::Vote, anyhow::Error>
	{
		let priorization_fees = self.client.get_recent_prioritization_fees().await;

		let mut priority_fees: Vec<u64> =
			priorization_fees.iter().map(|f| f.prioritization_fee).collect();
		priority_fees.sort();

		Ok(context!(priority_fees.get(priority_fees.len().saturating_sub(1) / 2).cloned())?)
	}
}

#[derive(Clone)]
struct SolanaIngressTrackingVoter {
	client: SolRetryRpcClient,
}

#[async_trait::async_trait]
impl VoterApi<SolanaIngressTracking> for SolanaIngressTrackingVoter {
	async fn vote(
		&self,
		settings: <SolanaIngressTracking as ElectoralSystem>::ElectoralSettings,
		properties: <SolanaIngressTracking as ElectoralSystem>::ElectionProperties,
	) -> Result<
		<<SolanaIngressTracking as ElectoralSystem>::Vote as VoteStorage>::Vote,
		anyhow::Error,
	> {
		get_channel_ingress_amounts(
			&self.client,
			settings.vault_program,
			settings.usdc_token_mint_pubkey,
			properties,
		)
		.await
		.and_then(|vote| {
			vote.try_into().map_err(|_| anyhow::anyhow!("Too many channels in election"))
		})
	}
}

#[derive(Clone)]
struct SolanaNonceTrackingVoter {
	client: SolRetryRpcClient,
}

#[async_trait::async_trait]
impl VoterApi<SolanaNonceTracking> for SolanaNonceTrackingVoter {
	async fn vote(
		&self,
		_settings: <SolanaNonceTracking as ElectoralSystem>::ElectoralSettings,
		properties: <SolanaNonceTracking as ElectoralSystem>::ElectionProperties,
	) -> Result<<<SolanaNonceTracking as ElectoralSystem>::Vote as VoteStorage>::Vote, anyhow::Error>
	{
		let (nonce_account, _previous_nonce) = properties;
		let (response_account, response_nonce) =
			nonce_witnessing::get_durable_nonces(&self.client, vec![nonce_account])
				.await?
				.pop()
				.expect("If the query succeeds, we expect a nonce for the account we queried for");

		assert_eq!(response_account, nonce_account);

		Ok(response_nonce)
	}
}

#[derive(Clone)]
struct SolanaEgressWitnessingVoter {
	client: SolRetryRpcClient,
}

#[async_trait::async_trait]
impl VoterApi<SolanaEgressWitnessing> for SolanaEgressWitnessingVoter {
	async fn vote(
		&self,
		_settings: <SolanaEgressWitnessing as ElectoralSystem>::ElectoralSettings,
		signature: <SolanaEgressWitnessing as ElectoralSystem>::ElectionProperties,
	) -> Result<
		<<SolanaEgressWitnessing as ElectoralSystem>::Vote as VoteStorage>::Vote,
		anyhow::Error,
	> {
<<<<<<< HEAD
		tracing::info!("Requesting success witnesses for {:?}", signature);
		let (sig, _slot, tx_fee, _signer_pubkey) = success_witnesses(&self.client, vec![signature])
=======
		let (sig, _slot, tx_fee) = success_witnesses(&self.client, vec![signature])
>>>>>>> 6e98e33b
			.await
			.into_iter()
			.next()
			.ok_or(anyhow!("Success querying for {signature} but no items"))?;
		assert_eq!(sig, signature, "signature we requested should be the same as in the response");
		Ok(TransactionSuccessDetails { tx_fee, signer: Default::default() })
	}
}

pub async fn start<StateChainClient>(
	scope: &Scope<'_, anyhow::Error>,
	client: SolRetryRpcClient,
	state_chain_client: Arc<StateChainClient>,
) -> Result<()>
where
	StateChainClient: StorageApi
		+ ChainApi
		+ SignedExtrinsicApi
		+ ElectoralApi<SolanaInstance>
		+ 'static
		+ Send
		+ Sync,
{
	scope.spawn(async move {
		task_scope::task_scope(|scope| {
			async {
				crate::elections::Voter::new(
					scope,
					state_chain_client,
					CompositeVoter::<SolanaElectoralSystem, _>::new((
						SolanaBlockHeightTrackingVoter { client: client.clone() },
						SolanaFeeTrackingVoter { client: client.clone() },
						SolanaIngressTrackingVoter { client: client.clone() },
						SolanaNonceTrackingVoter { client: client.clone() },
						SolanaEgressWitnessingVoter { client },
					)),
				)
				.continuously_vote()
				.await;

				Ok(())
			}
			.boxed()
		})
		.await
	});

	Ok(())
}

async fn success_witnesses(
	sol_client: &SolRetryRpcClient,
	monitored_tx_signatures: Vec<SolSignature>,
) -> Vec<(SolSignature, u64, u64, Option<SolAddress>)>
where
	SolRetryRpcClient: SolRetryRpcApi + Send + Sync + Clone,
{
	let mut finalized_transactions = Vec::new();

	let signature_statuses = sol_client
		.get_signature_statuses(monitored_tx_signatures.as_slice(), false)
		.await
		.value;

	for (signature, status_option) in
		monitored_tx_signatures.iter().zip(signature_statuses.into_iter())
	{
		if let Some(status) = status_option {
			// For now we don't check if the transaction reverted, as we don't handle it in the SC.
			if let Some(TransactionConfirmationStatus::Finalized) = status.confirmation_status {
				finalized_transactions.push((*signature, status.slot));
			}
		}
	}

	let mut finalized_txs_info = Vec::new();

	// We could run this queries concurrently but we'll have few txs anyway
	for (signature, slot) in finalized_transactions {
		let transaction = sol_client
			.get_transaction(
				&signature,
				RpcTransactionConfig {
					encoding: Some(UiTransactionEncoding::Json),
					// Using finalized there could be a race condition where this doesn't get
					// the tx. But "Processed" is timing out so we better retry with finalized.
					commitment: Some(CommitmentConfig::finalized()),
					// Getting also type 0 even if we don't use them atm
					max_supported_transaction_version: Some(0),
				},
			)
			.await;

		let fee = match transaction.transaction.meta {
			Some(meta) => meta.fee,
			// This shouldn't happen. Want to avoid Erroring. We either default to 5000 or return
			// OK(()) so we don't submit transaction_succeeded and retry again later. Defaulting to
			// avoid potentially getting stuck not witness something because no meta is returned.
			None => LAMPORTS_PER_SIGNATURE,
		};

		let signer_pubkey =
			if let EncodedTransaction::Json(ui_transaction) = transaction.transaction.transaction {
				if let UiMessage::Raw(message) = ui_transaction.message {
					message
						.account_keys
						.get(0)
						.and_then(|account| SolAddress::from_str(account).ok())
				// Not handling UiParsedMessage as it might not be enforced that the first account
				// is the signer. It shouldn't returned a parsed message anyway.
				} else {
					None
				}
			} else {
				None
			};

		println!("Signer pubkey: {:?}", signer_pubkey);

		finalized_txs_info.push((signature, slot, fee, signer_pubkey));
	}

	finalized_txs_info
}

#[cfg(test)]
mod tests {
	use crate::{
		settings::{NodeContainer, WsHttpEndpoints},
		sol::retry_rpc::SolRetryRpcClient,
	};

	use cf_chains::{Chain, Solana};
	use futures_util::FutureExt;
	use std::str::FromStr;
	use utilities::task_scope;

	use super::*;

	#[tokio::test]
	#[ignore]
	async fn test_success_witnesses() {
		task_scope::task_scope(|scope| {
			async {
				let retry_client = SolRetryRpcClient::new(
					scope,
					NodeContainer {
						primary: WsHttpEndpoints {
							ws_endpoint: "wss://api.devnet.solana.com".into(),
							http_endpoint: "https://api.devnet.solana.com".into(),
						},
						backup: None,
					},
					None,
					Solana::WITNESS_PERIOD,
				)
				.await
				.unwrap();

				let monitored_tx_signatures = vec![
					SolSignature::from_str(
						"4udChXyRXrqBxUTr9F3nbTcPyvteLJtFQ3wM35J53NdP4GWwUp2wBwdTJEYs2aiNz7DyCqitok6ci7qqHPkRByb2").unwrap()
				];

				let result =
					success_witnesses(&retry_client, monitored_tx_signatures.clone()).await;
				println!("{:?}", result);
				assert_eq!(result.len(), 1);
				assert_eq!(result[0].0, monitored_tx_signatures[0]);
				assert!(result[0].1 > 0);
				assert_eq!(result[0].2, 5000);

				Ok(())
			}
			.boxed()
		})
		.await
		.unwrap();
	}
}<|MERGE_RESOLUTION|>--- conflicted
+++ resolved
@@ -143,12 +143,7 @@
 		<<SolanaEgressWitnessing as ElectoralSystem>::Vote as VoteStorage>::Vote,
 		anyhow::Error,
 	> {
-<<<<<<< HEAD
-		tracing::info!("Requesting success witnesses for {:?}", signature);
 		let (sig, _slot, tx_fee, _signer_pubkey) = success_witnesses(&self.client, vec![signature])
-=======
-		let (sig, _slot, tx_fee) = success_witnesses(&self.client, vec![signature])
->>>>>>> 6e98e33b
 			.await
 			.into_iter()
 			.next()
