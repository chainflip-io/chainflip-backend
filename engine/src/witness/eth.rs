--- conflicted
+++ resolved
@@ -99,10 +99,6 @@
 	let usdt_contract_address =
 		*supported_erc20_tokens.get(&eth::Asset::Usdt).context("USDT not supported")?;
 
-<<<<<<< HEAD
-		
-=======
->>>>>>> efb6c006
 	let supported_erc20_tokens: HashMap<H160, cf_primitives::Asset> = supported_erc20_tokens
 		.into_iter()
 		.map(|(asset, address)| (address, asset.into()))
