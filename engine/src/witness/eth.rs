--- conflicted
+++ resolved
@@ -4,11 +4,7 @@
 use std::{collections::HashMap, sync::Arc};
 
 use cf_chains::{evm::DepositDetails, Ethereum};
-<<<<<<< HEAD
 use cf_primitives::{chains::assets::eth::Asset as EthAsset, AffiliateAndFee, EpochIndex};
-=======
-use cf_primitives::{chains::assets::eth::Asset as EthAsset, AffiliateShortId, EpochIndex};
->>>>>>> c22b70a1
 use cf_utilities::task_scope::Scope;
 use futures_core::Future;
 use sp_core::H160;
@@ -240,12 +236,8 @@
 		destination_address: EncodedAddress,
 		deposit_metadata: Option<CcmDepositMetadata>,
 		tx_hash: TransactionHash,
-<<<<<<< HEAD
-		_broker_fees: Beneficiary<AccountId>,
+		_broker_fee: Beneficiary<AccountId>,
 		_affiliate_fees: Affiliates<AffiliateAndFee>,
-=======
-		_broker_fees: Beneficiaries<AffiliateShortId>,
->>>>>>> c22b70a1
 		refund_params: Option<ChannelRefundParameters>,
 		dca_params: Option<DcaParameters>,
 		// This is only to be checked in the pre-witnessed version
@@ -260,18 +252,8 @@
 				deposit_metadata,
 				tx_hash,
 				deposit_details: Box::new(DepositDetails { tx_hashes: Some(vec![tx_hash.into()]) }),
-<<<<<<< HEAD
-				// TODO: To update after PRO-1751 for both broker_fees and affiliate_fees
-				broker_fees: Default::default(),
-				// affiliate_fees: Default::default(),
-=======
-				// Defaulting to no broker fees until PRO-1743 is completed.
-				broker_fee: cf_primitives::Beneficiary {
-					account: sp_runtime::AccountId32::new([0; 32]),
-					bps: 0,
-				},
-				affiliate_fees: Default::default(),
->>>>>>> c22b70a1
+				broker_fee,
+				affiliate_fees,
 				boost_fee: boost_fee.unwrap_or_default(),
 				dca_params,
 				refund_params: refund_params.map(Box::new),
