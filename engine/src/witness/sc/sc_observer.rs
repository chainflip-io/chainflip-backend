use std::sync::Arc;

use anyhow::Result;
use sp_keyring::AccountKeyring;
use state_chain_runtime::{AccountId, System};
use substrate_subxt::{
    balances::{TransferCallExt, TransferEvent},
    extrinsic::DefaultExtra,
    register_default_type_sizes,
    sp_core::Decode,
    Client, ClientBuilder, EventSubscription, RawEvent,
};

use tokio::sync::Mutex;

use crate::{
    mq::{IMQClient, Subject},
    witness::sc::transactions::DataAddedEvent,
};

use super::{runtime::StateChainRuntime, staking::ClaimSigRequested};

/// TODO: Make this sync
/// Kick of the state chain observer process
pub async fn start<M: 'static + IMQClient + Send + Sync>(mq_client: Arc<Mutex<M>>) {
    println!("Start the state chain witness with subxt");

    subscribe_to_events(mq_client).await;
}

// can't borrow decoder and then return the EventSub object :(
// async fn create_subscription<'a, E: substrate_subxt::Event<StateChainRuntime>>(
//     client: Client<StateChainRuntime>,
// ) -> Result<EventSubscription<'a, StateChainRuntime>> {
//     let sub = client.subscribe_finalized_events().await?;
//     let decoder = client.events_decoder();
//     let mut sub = EventSubscription::new(sub, decoder);
//     sub.filter_event::<E>();
//     Ok(sub)
// }

/// Create a substrate subxt client over the StateChainRuntime
async fn create_subxt_client() -> Result<Client<StateChainRuntime>> {
    let client = ClientBuilder::<StateChainRuntime>::new()
        // ideally don't use this, but we currently have a few types that aren't even used (transactions pallet), so this is to save
        // defining types for them.
        .skip_type_sizes_check()
        .build()
        .await?;

    Ok(client)
}

async fn subscribe_to_events<M: 'static + IMQClient + Send + Sync>(mq_client: Arc<Mutex<M>>) {
    let client = create_subxt_client().await.unwrap();

    // TODO: subscribe_events -> finalised events

    // ===== DataAddedEvents - for easy testing ====
    let client = client.clone();
<<<<<<< HEAD
    let sub = client.subscribe_events().await.unwrap();
    let decoder = client.events_decoder();
    let mut sub = EventSubscription::new(sub, decoder);
=======
    let data_added_sub = client.subscribe_events().await.unwrap();
    let decoder = client.events_decoder();
    let mut data_added_sub = EventSubscription::new(data_added_sub, decoder);
>>>>>>> c3b671a0
    // data_added_sub.filter_event::<DataAddedEvent<_>>();

    // SigClaimRequested
    // let client_2 = client.clone();
    // let sig_claim_requested_events = client_2.subscribe_finalized_events().await.unwrap();
    // let decoder_more = client_2.events_decoder();
    // let mut sig_claim_requested_events =
    //     EventSubscription::new(sig_claim_requested_events, decoder_more);
    // sig_claim_requested_events.filter_event::<ClaimSigRequested<_>>();

    // TOOD: Spawn a thread. For each? or for all subscriptions? atm I think the latter, not much to gain for extra threads here

    loop {
<<<<<<< HEAD
        let raw_event = sub.next().await.unwrap().unwrap();
=======
        let raw_data_added = data_added_sub.next().await.unwrap().unwrap();
>>>>>>> c3b671a0
        // let raw_sig_claim_requested = sig_claim_requested_events.next().await.unwrap().unwrap();
        let mq_c = mq_client.clone();

        tokio::spawn(async move {
<<<<<<< HEAD
            println!("Raw event:\n{:#?}", raw_event);

            let subject: Option<Subject> = subject_from_raw_event(&raw_event);

            // Have some example consumer somewhere, of how to do this, but I think the raw bytes should be sent straight to the message queue
            // why serialize / deserialize when we can just decode?
            // let event =
            //     DataAddedEvent::<StateChainRuntime>::decode(&mut &raw_data_added.data[..]).unwrap();
=======
            println!("Raw event:\n{:#?}", raw_data_added);

            let mut subject: Option<Subject> = None;
            match raw_data_added.module.as_str() {
                "System" => println!("Raw event is a system event"),
                "Transactions" => match raw_data_added.variant.as_str() {
                    "DataAdded" => {
                        subject = Some(Subject::Claim);
                        println!("Data added event")
                    }
                    _ => println!("Unknown event in Transactions pallet"),
                },
                "Staking" => match raw_data_added.variant.as_str() {
                    "ClaimSigRequested" => subject = Some(Subject::Claim),
                    _ => println!("Unknown subject"),
                },
                _ => println!("Unknown module"),
            }

            // Have some example consumer somewhere, of how to do this, but I think the raw bytes should be sent straight to the message queue
            // why serialize / deserialize when we can just decode?
            let event =
                DataAddedEvent::<StateChainRuntime>::decode(&mut &raw_data_added.data[..]).unwrap();
>>>>>>> c3b671a0

            if let Some(subject) = subject {
                mq_c.lock()
                    .await
<<<<<<< HEAD
                    .publish(subject, &raw_event.data)
                    .await
                    .unwrap();
            } else {
                println!(
                    "Unable to resolve event: {:#?} to a known event type",
                    raw_event
                )
=======
                    .publish(subject, &raw_data_added.data)
                    .await
                    .unwrap();
>>>>>>> c3b671a0
            }

            // Sig claim request
            // let raw = sig_claim_requested_events.next().await.unwrap().unwrap();
            // println!("the raw event is: {:#?}", raw);
            // let event = ClaimSigRequested::<StateChainRuntime>::decode(&mut &raw.data[..]).unwrap();
            // mq_c.lock()
            //     .await
            //     .publish(Subject::Claim, &event)
            //     .await
            //     .unwrap();
            // println!("The sender is {:#?}", event.who);

            //     println!("Adding event: {:#?} to the message queue", "Event");
        });
    }
}

<<<<<<< HEAD
fn subject_from_raw_event(event: &RawEvent) -> Option<Subject> {
    let subject = match event.module.as_str() {
        "System" => None,
        "Transactions" => match event.variant.as_str() {
            "DataAdded" => Some(Subject::Claim),
            _ => None,
        },
        "Staking" => match event.variant.as_str() {
            "ClaimSigRequested" => Some(Subject::Claim),
            _ => None,
        },
        _ => None,
    };
    subject
=======
fn subject_from_raw_event(event: RawEvent) -> Option<Subject> {

    
    None
>>>>>>> c3b671a0
}

#[cfg(test)]
mod tests {

    use nats_test_server::NatsTestServer;

    use crate::mq::mq_mock::MockMQ;

    use super::*;

    #[tokio::test]
    async fn run_test() {
        // let event = substrate_subxt::RawEvent {
        //     module: "Transactions".to_string(),
        //     variant: "DataAdded".to_string(),
        //     data: "Hello".as_bytes().to_owned(),
        // };
        let server = NatsTestServer::build().spawn();
        let test_mq_client = MockMQ::new(&server).await;
        let test_mq_client = Arc::new(Mutex::new(test_mq_client));

        start(test_mq_client).await;
    }

    // TODO: Test decodinng of each of the custom events using some raw data
}

// RawEvent {
//     module: "Transactions",
//     variant: "DataAdded",
//     data: "8eaf04151687736326c9fea17e25fc5287613693c912909cb226aa4794f26a480c617364",
// }

// RawEvent {
//     module: "System",
//     variant: "ExtrinsicSuccess",
//     data: "482d7c09000000000200",
// }
// Here's the event to be added: ExtrinsicSuccessEvent {
//     _runtime: PhantomData,
//     info: DispatchInfo {
//         weight: 159133000,
//         class: DispatchClass::Mandatory,
//         pays_fee: Pays::Yes,
//     },
// }<|MERGE_RESOLUTION|>--- conflicted
+++ resolved
@@ -58,38 +58,18 @@
 
     // ===== DataAddedEvents - for easy testing ====
     let client = client.clone();
-<<<<<<< HEAD
-    let sub = client.subscribe_events().await.unwrap();
+    let sub = client.subscribe_finalized_events().await.unwrap();
     let decoder = client.events_decoder();
     let mut sub = EventSubscription::new(sub, decoder);
-=======
-    let data_added_sub = client.subscribe_events().await.unwrap();
-    let decoder = client.events_decoder();
-    let mut data_added_sub = EventSubscription::new(data_added_sub, decoder);
->>>>>>> c3b671a0
-    // data_added_sub.filter_event::<DataAddedEvent<_>>();
-
-    // SigClaimRequested
-    // let client_2 = client.clone();
-    // let sig_claim_requested_events = client_2.subscribe_finalized_events().await.unwrap();
-    // let decoder_more = client_2.events_decoder();
-    // let mut sig_claim_requested_events =
-    //     EventSubscription::new(sig_claim_requested_events, decoder_more);
-    // sig_claim_requested_events.filter_event::<ClaimSigRequested<_>>();
 
     // TOOD: Spawn a thread. For each? or for all subscriptions? atm I think the latter, not much to gain for extra threads here
 
     loop {
-<<<<<<< HEAD
         let raw_event = sub.next().await.unwrap().unwrap();
-=======
-        let raw_data_added = data_added_sub.next().await.unwrap().unwrap();
->>>>>>> c3b671a0
         // let raw_sig_claim_requested = sig_claim_requested_events.next().await.unwrap().unwrap();
         let mq_c = mq_client.clone();
 
         tokio::spawn(async move {
-<<<<<<< HEAD
             println!("Raw event:\n{:#?}", raw_event);
 
             let subject: Option<Subject> = subject_from_raw_event(&raw_event);
@@ -98,36 +78,10 @@
             // why serialize / deserialize when we can just decode?
             // let event =
             //     DataAddedEvent::<StateChainRuntime>::decode(&mut &raw_data_added.data[..]).unwrap();
-=======
-            println!("Raw event:\n{:#?}", raw_data_added);
-
-            let mut subject: Option<Subject> = None;
-            match raw_data_added.module.as_str() {
-                "System" => println!("Raw event is a system event"),
-                "Transactions" => match raw_data_added.variant.as_str() {
-                    "DataAdded" => {
-                        subject = Some(Subject::Claim);
-                        println!("Data added event")
-                    }
-                    _ => println!("Unknown event in Transactions pallet"),
-                },
-                "Staking" => match raw_data_added.variant.as_str() {
-                    "ClaimSigRequested" => subject = Some(Subject::Claim),
-                    _ => println!("Unknown subject"),
-                },
-                _ => println!("Unknown module"),
-            }
-
-            // Have some example consumer somewhere, of how to do this, but I think the raw bytes should be sent straight to the message queue
-            // why serialize / deserialize when we can just decode?
-            let event =
-                DataAddedEvent::<StateChainRuntime>::decode(&mut &raw_data_added.data[..]).unwrap();
->>>>>>> c3b671a0
 
             if let Some(subject) = subject {
                 mq_c.lock()
                     .await
-<<<<<<< HEAD
                     .publish(subject, &raw_event.data)
                     .await
                     .unwrap();
@@ -136,30 +90,11 @@
                     "Unable to resolve event: {:#?} to a known event type",
                     raw_event
                 )
-=======
-                    .publish(subject, &raw_data_added.data)
-                    .await
-                    .unwrap();
->>>>>>> c3b671a0
             }
-
-            // Sig claim request
-            // let raw = sig_claim_requested_events.next().await.unwrap().unwrap();
-            // println!("the raw event is: {:#?}", raw);
-            // let event = ClaimSigRequested::<StateChainRuntime>::decode(&mut &raw.data[..]).unwrap();
-            // mq_c.lock()
-            //     .await
-            //     .publish(Subject::Claim, &event)
-            //     .await
-            //     .unwrap();
-            // println!("The sender is {:#?}", event.who);
-
-            //     println!("Adding event: {:#?} to the message queue", "Event");
         });
     }
 }
 
-<<<<<<< HEAD
 fn subject_from_raw_event(event: &RawEvent) -> Option<Subject> {
     let subject = match event.module.as_str() {
         "System" => None,
@@ -174,12 +109,6 @@
         _ => None,
     };
     subject
-=======
-fn subject_from_raw_event(event: RawEvent) -> Option<Subject> {
-
-    
-    None
->>>>>>> c3b671a0
 }
 
 #[cfg(test)]
