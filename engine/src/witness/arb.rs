mod chain_tracking;

use std::{collections::HashMap, sync::Arc};

use cf_chains::{evm::DepositDetails, Arbitrum};
use cf_primitives::EpochIndex;
use futures_core::Future;
use sp_core::H160;
use utilities::task_scope::Scope;

use crate::{
	db::PersistentKeyDB,
	evm::{retry_rpc::EvmRetryRpcClient, rpc::EvmRpcSigningClient},
	state_chain_observer::client::{
		chain_api::ChainApi,
		extrinsic_api::signed::SignedExtrinsicApi,
		storage_api::StorageApi,
		stream_api::{StreamApi, FINALIZED},
		STATE_CHAIN_CONNECTION,
	},
	witness::evm::erc20_deposits::usdc::UsdcEvents,
};

use super::{
	common::{chain_source::extension::ChainSourceExt, epoch_source::EpochSourceBuilder},
	evm::source::EvmSource,
};

use anyhow::{Context, Result};

use chainflip_node::chain_spec::berghain::ARBITRUM_SAFETY_MARGIN;

pub async fn start<StateChainClient, StateChainStream, ProcessCall, ProcessingFut>(
	scope: &Scope<'_, anyhow::Error>,
	arb_client: EvmRetryRpcClient<EvmRpcSigningClient>,
	process_call: ProcessCall,
	state_chain_client: Arc<StateChainClient>,
	state_chain_stream: StateChainStream,
	epoch_source: EpochSourceBuilder<'_, '_, StateChainClient, (), ()>,
	db: Arc<PersistentKeyDB>,
) -> Result<()>
where
	StateChainClient: StorageApi + ChainApi + SignedExtrinsicApi + 'static + Send + Sync,
	StateChainStream: StreamApi<FINALIZED> + Clone,
	ProcessCall: Fn(state_chain_runtime::RuntimeCall, EpochIndex) -> ProcessingFut
		+ Send
		+ Sync
		+ Clone
		+ 'static,
	ProcessingFut: Future<Output = ()> + Send + 'static,
{
	let key_manager_address = state_chain_client
		.storage_value::<pallet_cf_environment::ArbitrumKeyManagerAddress<state_chain_runtime::Runtime>>(
			state_chain_client.latest_finalized_block().hash,
		)
		.await
		.context("Failed to get KeyManager address from SC")?;

	let vault_address = state_chain_client
		.storage_value::<pallet_cf_environment::ArbitrumVaultAddress<state_chain_runtime::Runtime>>(
			state_chain_client.latest_finalized_block().hash,
		)
		.await
		.context("Failed to get Vault contract address from SC")?;

	let address_checker_address = state_chain_client
		.storage_value::<pallet_cf_environment::ArbitrumAddressCheckerAddress<state_chain_runtime::Runtime>>(
			state_chain_client.latest_finalized_block().hash,
		)
		.await
		.expect(STATE_CHAIN_CONNECTION);

	let supported_arb_erc20_assets: HashMap<cf_primitives::chains::assets::arb::Asset, H160> =
		state_chain_client
			.storage_map::<pallet_cf_environment::ArbitrumSupportedAssets<state_chain_runtime::Runtime>, _>(
				state_chain_client.latest_finalized_block().hash,
			)
			.await
			.context("Failed to fetch Arbitrum supported assets")?;

	let usdc_contract_address = *supported_arb_erc20_assets
		.get(&cf_primitives::chains::assets::arb::Asset::ArbUsdc)
		.context("ArbitrumSupportedAssets does not include USDC")?;

	let supported_arb_erc20_assets: HashMap<H160, cf_primitives::Asset> =
		supported_arb_erc20_assets
			.into_iter()
			.map(|(asset, address)| (address, asset.into()))
			.collect();

	let arb_source = EvmSource::<_, Arbitrum>::new(arb_client.clone())
		.strictly_monotonic()
		.shared(scope);

	arb_source
		.clone()
		.chunk_by_time(epoch_source.clone(), scope)
		.chain_tracking(state_chain_client.clone(), arb_client.clone())
		.logging("chain tracking")
		.spawn(scope);

	let vaults = epoch_source.vaults::<Arbitrum>().await;

	// ===== Full witnessing stream =====

	let arb_safety_margin = state_chain_client
		.storage_value::<pallet_cf_ingress_egress::WitnessSafetyMargin<
			state_chain_runtime::Runtime,
			state_chain_runtime::ArbitrumInstance,
		>>(state_chain_stream.cache().hash)
		.await?
		// Default to berghain in case the value is missing (e.g. during initial upgrade)
		.unwrap_or(ARBITRUM_SAFETY_MARGIN);

	tracing::info!("Safety margin for Arbitrum is set to {arb_safety_margin} blocks.",);

	let arb_safe_vault_source = arb_source
		.lag_safety(arb_safety_margin)
		.logging("safe block produced")
		.chunk_by_vault(vaults, scope);

	let arb_safe_vault_source_deposit_addresses = arb_safe_vault_source
		.clone()
		.deposit_addresses(scope, state_chain_stream.clone(), state_chain_client.clone())
		.await;

	arb_safe_vault_source
		.clone()
		.key_manager_witnessing(process_call.clone(), arb_client.clone(), key_manager_address)
		.continuous("ArbitrumKeyManager".to_string(), db.clone())
		.logging("KeyManager")
		.spawn(scope);

	arb_safe_vault_source_deposit_addresses
		.clone()
		.erc20_deposits::<_, _, _, UsdcEvents>(
			process_call.clone(),
			arb_client.clone(),
			cf_primitives::chains::assets::arb::Asset::ArbUsdc,
			usdc_contract_address,
		)
		.await?
		.continuous("ArbitrumUSDCDeposits".to_string(), db.clone())
		.logging("USDCDeposits")
		.spawn(scope);

	arb_safe_vault_source_deposit_addresses
		.clone()
		.ethereum_deposits(
			process_call.clone(),
			arb_client.clone(),
			cf_primitives::chains::assets::arb::Asset::ArbEth,
			address_checker_address,
			vault_address,
		)
		.await
		.continuous("ArbitrumDeposits".to_string(), db.clone())
		.logging("Deposits")
		.spawn(scope);

	arb_safe_vault_source
		.vault_witnessing::<ArbCallBuilder, _, _, _>(
			process_call,
			arb_client.clone(),
			vault_address,
			cf_primitives::Asset::ArbEth,
			cf_primitives::ForeignChain::Arbitrum,
			supported_arb_erc20_assets,
		)
		.continuous("ArbitrumVault".to_string(), db)
		.logging("Vault")
		.spawn(scope);

	Ok(())
}

struct ArbCallBuilder {}

use cf_chains::{address::EncodedAddress, CcmDepositMetadata, ChannelRefundParameters};
use cf_primitives::{Asset, AssetAmount, BasisPoints, DcaParameters, TransactionHash};

impl super::evm::vault::IngressCallBuilder for ArbCallBuilder {
	type Chain = Arbitrum;

	fn contract_swap_request(
		source_asset: Asset,
		deposit_amount: AssetAmount,
		destination_asset: Asset,
		destination_address: EncodedAddress,
		deposit_metadata: Option<CcmDepositMetadata>,
		tx_hash: TransactionHash,
		refund_params: Option<ChannelRefundParameters>,
		dca_params: Option<DcaParameters>,
		// This is only to be checked in the pre-witnessed version
		boost_fee: Option<BasisPoints>,
	) -> state_chain_runtime::RuntimeCall {
		state_chain_runtime::RuntimeCall::ArbitrumIngressEgress(
			if let Some(deposit_metadata) = deposit_metadata {
				pallet_cf_ingress_egress::Call::contract_ccm_swap_request {
					source_asset,
					destination_asset,
					deposit_amount,
					destination_address,
					deposit_metadata,
					tx_hash,
					boost_fee,
					dca_params,
					refund_params,
				}
			} else {
				pallet_cf_ingress_egress::Call::contract_swap_request {
					from: source_asset,
					to: destination_asset,
					deposit_amount,
					destination_address,
					tx_hash,
<<<<<<< HEAD
					deposit_details: DepositDetails { tx_hashes: Some(vec![tx_hash.into()]) },
					boost_fee: boost_fee.unwrap_or_default(),
					dca_params,
					refund_params,
=======
					deposit_details: Box::new(DepositDetails {
						tx_hashes: Some(vec![tx_hash.into()]),
					}),
					// TODO: use real parameters when we can decode them
					boost_fee: 0,
					dca_params: None,
					refund_params: None,
>>>>>>> 4234046b
				}
			},
		)
	}

	fn vault_transfer_failed(
		asset: <Self::Chain as cf_chains::Chain>::ChainAsset,
		amount: <Self::Chain as cf_chains::Chain>::ChainAmount,
		destination_address: <Self::Chain as cf_chains::Chain>::ChainAccount,
	) -> state_chain_runtime::RuntimeCall {
		state_chain_runtime::RuntimeCall::ArbitrumIngressEgress(
			pallet_cf_ingress_egress::Call::vault_transfer_failed {
				asset,
				amount,
				destination_address,
			},
		)
	}
}

#[cfg(test)]
mod tests {

	use std::path::PathBuf;

	use cf_chains::{Arbitrum, Chain};
	use cf_primitives::AccountRole;

	use crate::{
		settings::{NodeContainer, WsHttpEndpoints},
		state_chain_observer,
		witness::common::epoch_source::EpochSource,
	};

	use futures::FutureExt;
	use utilities::{
		logging::LoggingSettings, task_scope::task_scope,
		testing::new_temp_directory_with_nonexistent_file,
	};

	use super::*;

	#[ignore = "requires a running localnet"]
	#[tokio::test]
	async fn run_arb_witnessing() {
		let _start_logger_server_fn = Some(
			utilities::logging::init_json_logger(LoggingSettings {
				span_lifecycle: false,
				command_server_port: 6666,
			})
			.await,
		);

		task_scope(|scope| {
			async move {
				let (state_chain_stream, _unfinalised_state_chain_stream, state_chain_client) =
					state_chain_observer::client::StateChainClient::connect_with_account(
						scope,
						"ws://localhost:9944",
						PathBuf::from("/Users/kylezs/Documents/cf-repos/chainflip-backend/localnet/init/keys/bashful/signing_key_file").as_path(),
						AccountRole::Validator,
						false,
						false,
						None,
					)
					.await.unwrap();

				let witness_call = {
					move |call, epoch_index| async move {
						println!("Witnessing epoch index {epoch_index} call: {call:?}");
					}
				};

				let epoch_source =
					EpochSource::builder(scope, state_chain_stream.clone(), state_chain_client.clone())
						.await
						.participating(state_chain_client.account_id())
						.await;

				let arb_client = {
					let expected_arb_chain_id = web3::types::U256::from(
						state_chain_client
							.storage_value::<pallet_cf_environment::ArbitrumChainId<state_chain_runtime::Runtime>>(
								state_chain_client.latest_finalized_block().hash,
							)
							.await
							.expect(STATE_CHAIN_CONNECTION),
					);

					EvmRetryRpcClient::<EvmRpcSigningClient>::new(
						scope,
						PathBuf::from("/Users/kylezs/Documents/cf-repos/chainflip-backend/localnet/init/keys/bashful/eth_private_key_file"),
						NodeContainer { primary: WsHttpEndpoints { ws_endpoint: "ws://localhost:8548".into(), http_endpoint: "http://localhost:8547".into()}, backup: None },
						expected_arb_chain_id,
						"arb_rpc",
						"arb_subscribe",
						"Arbitrum",
						Arbitrum::WITNESS_PERIOD,
					).unwrap()
				};

				let (_dir, db_path) = new_temp_directory_with_nonexistent_file();
				let db = Arc::new(PersistentKeyDB::open_and_migrate_to_latest(&db_path, None).unwrap());


				start(scope, arb_client, witness_call, state_chain_client, state_chain_stream, epoch_source, db).await.unwrap();

				Ok(())
			}
			.boxed()
		})
		.await.unwrap();
	}
}<|MERGE_RESOLUTION|>--- conflicted
+++ resolved
@@ -214,20 +214,12 @@
 					deposit_amount,
 					destination_address,
 					tx_hash,
-<<<<<<< HEAD
-					deposit_details: DepositDetails { tx_hashes: Some(vec![tx_hash.into()]) },
+					deposit_details: Box::new(DepositDetails {
+						tx_hashes: Some(vec![tx_hash.into()]),
+					}),
 					boost_fee: boost_fee.unwrap_or_default(),
 					dca_params,
 					refund_params,
-=======
-					deposit_details: Box::new(DepositDetails {
-						tx_hashes: Some(vec![tx_hash.into()]),
-					}),
-					// TODO: use real parameters when we can decode them
-					boost_fee: 0,
-					dca_params: None,
-					refund_params: None,
->>>>>>> 4234046b
 				}
 			},
 		)
