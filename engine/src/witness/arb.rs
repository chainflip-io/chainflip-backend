mod chain_tracking;

use std::{collections::HashMap, sync::Arc};

use cf_chains::{assets::arb::Asset as ArbAsset, evm::DepositDetails, Arbitrum};
<<<<<<< HEAD
use cf_primitives::{AffiliateAndFee, EpochIndex};
=======
use cf_primitives::{AffiliateShortId, EpochIndex};
>>>>>>> c22b70a1
use cf_utilities::task_scope::Scope;
use futures_core::Future;
use sp_core::H160;

use crate::{
	db::PersistentKeyDB,
	evm::{retry_rpc::EvmRetryRpcClient, rpc::EvmRpcSigningClient},
	state_chain_observer::client::{
		chain_api::ChainApi,
		extrinsic_api::signed::SignedExtrinsicApi,
		storage_api::StorageApi,
		stream_api::{StreamApi, FINALIZED},
		STATE_CHAIN_CONNECTION,
	},
	witness::evm::erc20_deposits::usdc::UsdcEvents,
};

use super::{
	common::{chain_source::extension::ChainSourceExt, epoch_source::EpochSourceBuilder},
	evm::source::EvmSource,
};

use anyhow::{Context, Result};

use chainflip_node::chain_spec::berghain::ARBITRUM_SAFETY_MARGIN;

pub async fn start<StateChainClient, StateChainStream, ProcessCall, ProcessingFut>(
	scope: &Scope<'_, anyhow::Error>,
	arb_client: EvmRetryRpcClient<EvmRpcSigningClient>,
	process_call: ProcessCall,
	state_chain_client: Arc<StateChainClient>,
	state_chain_stream: StateChainStream,
	epoch_source: EpochSourceBuilder<'_, '_, StateChainClient, (), ()>,
	db: Arc<PersistentKeyDB>,
) -> Result<()>
where
	StateChainClient: StorageApi + ChainApi + SignedExtrinsicApi + 'static + Send + Sync,
	StateChainStream: StreamApi<FINALIZED> + Clone,
	ProcessCall: Fn(state_chain_runtime::RuntimeCall, EpochIndex) -> ProcessingFut
		+ Send
		+ Sync
		+ Clone
		+ 'static,
	ProcessingFut: Future<Output = ()> + Send + 'static,
{
	let key_manager_address = state_chain_client
		.storage_value::<pallet_cf_environment::ArbitrumKeyManagerAddress<state_chain_runtime::Runtime>>(
			state_chain_client.latest_finalized_block().hash,
		)
		.await
		.context("Failed to get KeyManager address from SC")?;

	let vault_address = state_chain_client
		.storage_value::<pallet_cf_environment::ArbitrumVaultAddress<state_chain_runtime::Runtime>>(
			state_chain_client.latest_finalized_block().hash,
		)
		.await
		.context("Failed to get Vault contract address from SC")?;

	let address_checker_address = state_chain_client
		.storage_value::<pallet_cf_environment::ArbitrumAddressCheckerAddress<state_chain_runtime::Runtime>>(
			state_chain_client.latest_finalized_block().hash,
		)
		.await
		.expect(STATE_CHAIN_CONNECTION);

	let supported_arb_erc20_assets: HashMap<ArbAsset, H160> = state_chain_client
		.storage_map::<pallet_cf_environment::ArbitrumSupportedAssets<state_chain_runtime::Runtime>, _>(
			state_chain_client.latest_finalized_block().hash,
		)
		.await
		.context("Failed to fetch Arbitrum supported assets")?;

	let usdc_contract_address = *supported_arb_erc20_assets
		.get(&ArbAsset::ArbUsdc)
		.context("ArbitrumSupportedAssets does not include USDC")?;

	let supported_arb_erc20_assets: HashMap<H160, cf_primitives::Asset> =
		supported_arb_erc20_assets
			.into_iter()
			.map(|(asset, address)| (address, asset.into()))
			.collect();

	let arb_source = EvmSource::<_, Arbitrum>::new(arb_client.clone())
		.strictly_monotonic()
		.shared(scope);

	arb_source
		.clone()
		.chunk_by_time(epoch_source.clone(), scope)
		.chain_tracking(state_chain_client.clone(), arb_client.clone())
		.logging("chain tracking")
		.spawn(scope);

	let vaults = epoch_source.vaults::<Arbitrum>().await;

	// ===== Full witnessing stream =====

	let arb_safety_margin = state_chain_client
		.storage_value::<pallet_cf_ingress_egress::WitnessSafetyMargin<
			state_chain_runtime::Runtime,
			state_chain_runtime::ArbitrumInstance,
		>>(state_chain_stream.cache().hash)
		.await?
		// Default to berghain in case the value is missing (e.g. during initial upgrade)
		.unwrap_or(ARBITRUM_SAFETY_MARGIN);

	tracing::info!("Safety margin for Arbitrum is set to {arb_safety_margin} blocks.",);

	let arb_safe_vault_source = arb_source
		.lag_safety(arb_safety_margin)
		.logging("safe block produced")
		.chunk_by_vault(vaults, scope);

	let arb_safe_vault_source_deposit_addresses = arb_safe_vault_source
		.clone()
		.deposit_addresses(scope, state_chain_stream.clone(), state_chain_client.clone())
		.await;

	arb_safe_vault_source
		.clone()
		.key_manager_witnessing(process_call.clone(), arb_client.clone(), key_manager_address)
		.continuous("ArbitrumKeyManager".to_string(), db.clone())
		.logging("KeyManager")
		.spawn(scope);

	arb_safe_vault_source_deposit_addresses
		.clone()
		.erc20_deposits::<_, _, _, UsdcEvents>(
			process_call.clone(),
			arb_client.clone(),
			ArbAsset::ArbUsdc,
			usdc_contract_address,
		)
		.await?
		.continuous("ArbitrumUSDCDeposits".to_string(), db.clone())
		.logging("USDCDeposits")
		.spawn(scope);

	arb_safe_vault_source_deposit_addresses
		.clone()
		.ethereum_deposits(
			process_call.clone(),
			arb_client.clone(),
			ArbAsset::ArbEth,
			address_checker_address,
			vault_address,
		)
		.await
		.continuous("ArbitrumDeposits".to_string(), db.clone())
		.logging("Deposits")
		.spawn(scope);

	arb_safe_vault_source
		.vault_witnessing::<ArbCallBuilder, _, _, _>(
			process_call,
			arb_client.clone(),
			vault_address,
			cf_primitives::Asset::ArbEth,
			cf_primitives::ForeignChain::Arbitrum,
			supported_arb_erc20_assets,
		)
		.continuous("ArbitrumVault".to_string(), db)
		.logging("Vault")
		.spawn(scope);

	Ok(())
}

struct ArbCallBuilder {}

use cf_chains::{address::EncodedAddress, CcmDepositMetadata, ChannelRefundParameters};
use cf_primitives::{
	AccountId, Affiliates, Asset, AssetAmount, BasisPoints, Beneficiary, DcaParameters,
	TransactionHash,
};

impl super::evm::vault::IngressCallBuilder for ArbCallBuilder {
	type Chain = Arbitrum;

	fn vault_swap_request(
		source_asset: Asset,
		deposit_amount: AssetAmount,
		destination_asset: Asset,
		destination_address: EncodedAddress,
		deposit_metadata: Option<CcmDepositMetadata>,
		tx_hash: TransactionHash,
<<<<<<< HEAD
		_broker_fees: Beneficiary<AccountId>,
		_affiliate_fees: Affiliates<AffiliateAndFee>,
=======
		_broker_fees: Beneficiaries<AffiliateShortId>,
>>>>>>> c22b70a1
		refund_params: Option<ChannelRefundParameters>,
		dca_params: Option<DcaParameters>,
		// This is only to be checked in the pre-witnessed version
		boost_fee: Option<BasisPoints>,
	) -> state_chain_runtime::RuntimeCall {
		state_chain_runtime::RuntimeCall::ArbitrumIngressEgress(
			pallet_cf_ingress_egress::Call::vault_swap_request {
				input_asset: source_asset.try_into().expect("invalid asset for chain"),
				output_asset: destination_asset,
				deposit_amount,
				destination_address,
				deposit_metadata,
				tx_hash,
				deposit_details: Box::new(DepositDetails { tx_hashes: Some(vec![tx_hash.into()]) }),
<<<<<<< HEAD
				// TODO: To update after PRO-1751 for both broker_fees and affiliate_fees
				broker_fees: Default::default(),
				// affiliate_fees: Default::default(),
=======
				// Defaulting to no broker fees until PRO-1743 is completed.
				broker_fee: cf_primitives::Beneficiary {
					account: sp_runtime::AccountId32::new([0; 32]),
					bps: 0,
				},
				affiliate_fees: Default::default(),
>>>>>>> c22b70a1
				boost_fee: boost_fee.unwrap_or_default(),
				dca_params,
				refund_params: refund_params.map(Box::new),
			},
		)
	}

	fn vault_transfer_failed(
		asset: <Self::Chain as cf_chains::Chain>::ChainAsset,
		amount: <Self::Chain as cf_chains::Chain>::ChainAmount,
		destination_address: <Self::Chain as cf_chains::Chain>::ChainAccount,
	) -> state_chain_runtime::RuntimeCall {
		state_chain_runtime::RuntimeCall::ArbitrumIngressEgress(
			pallet_cf_ingress_egress::Call::vault_transfer_failed {
				asset,
				amount,
				destination_address,
			},
		)
	}
}

#[cfg(test)]
mod tests {

	use std::path::PathBuf;

	use cf_chains::{Arbitrum, Chain};
	use cf_primitives::AccountRole;

	use crate::{
		settings::{NodeContainer, WsHttpEndpoints},
		state_chain_observer,
		witness::common::epoch_source::EpochSource,
	};

	use cf_utilities::{
		logging::LoggingSettings, task_scope::task_scope,
		testing::new_temp_directory_with_nonexistent_file,
	};
	use futures::FutureExt;

	use super::*;

	#[ignore = "requires a running localnet"]
	#[tokio::test]
	async fn run_arb_witnessing() {
		let _start_logger_server_fn = Some(
			cf_utilities::logging::init_json_logger(LoggingSettings {
				span_lifecycle: false,
				command_server_port: 6666,
			})
			.await,
		);

		task_scope(|scope| {
			async move {
				let (state_chain_stream, _unfinalised_state_chain_stream, state_chain_client) =
					state_chain_observer::client::StateChainClient::connect_with_account(
						scope,
						"ws://localhost:9944",
						PathBuf::from("/Users/kylezs/Documents/cf-repos/chainflip-backend/localnet/init/keys/bashful/signing_key_file").as_path(),
						AccountRole::Validator,
						false,
						false,
						None,
					)
					.await.unwrap();

				let witness_call = {
					move |call, epoch_index| async move {
						println!("Witnessing epoch index {epoch_index} call: {call:?}");
					}
				};

				let epoch_source =
					EpochSource::builder(scope, state_chain_stream.clone(), state_chain_client.clone())
						.await
						.participating(state_chain_client.account_id())
						.await;

				let arb_client = {
					let expected_arb_chain_id = web3::types::U256::from(
						state_chain_client
							.storage_value::<pallet_cf_environment::ArbitrumChainId<state_chain_runtime::Runtime>>(
								state_chain_client.latest_finalized_block().hash,
							)
							.await
							.expect(STATE_CHAIN_CONNECTION),
					);

					EvmRetryRpcClient::<EvmRpcSigningClient>::new(
						scope,
						PathBuf::from("/Users/kylezs/Documents/cf-repos/chainflip-backend/localnet/init/keys/bashful/eth_private_key_file"),
						NodeContainer { primary: WsHttpEndpoints { ws_endpoint: "ws://localhost:8548".into(), http_endpoint: "http://localhost:8547".into()}, backup: None },
						expected_arb_chain_id,
						"arb_rpc",
						"arb_subscribe",
						"Arbitrum",
						Arbitrum::WITNESS_PERIOD,
					).unwrap()
				};

				let (_dir, db_path) = new_temp_directory_with_nonexistent_file();
				let db = Arc::new(PersistentKeyDB::open_and_migrate_to_latest(&db_path, None).unwrap());


				start(scope, arb_client, witness_call, state_chain_client, state_chain_stream, epoch_source, db).await.unwrap();

				Ok(())
			}
			.boxed()
		})
		.await.unwrap();
	}
}<|MERGE_RESOLUTION|>--- conflicted
+++ resolved
@@ -3,11 +3,7 @@
 use std::{collections::HashMap, sync::Arc};
 
 use cf_chains::{assets::arb::Asset as ArbAsset, evm::DepositDetails, Arbitrum};
-<<<<<<< HEAD
 use cf_primitives::{AffiliateAndFee, EpochIndex};
-=======
-use cf_primitives::{AffiliateShortId, EpochIndex};
->>>>>>> c22b70a1
 use cf_utilities::task_scope::Scope;
 use futures_core::Future;
 use sp_core::H160;
@@ -195,12 +191,8 @@
 		destination_address: EncodedAddress,
 		deposit_metadata: Option<CcmDepositMetadata>,
 		tx_hash: TransactionHash,
-<<<<<<< HEAD
-		_broker_fees: Beneficiary<AccountId>,
-		_affiliate_fees: Affiliates<AffiliateAndFee>,
-=======
-		_broker_fees: Beneficiaries<AffiliateShortId>,
->>>>>>> c22b70a1
+		broker_fee: Beneficiary<AccountId>,
+		affiliate_fees: Affiliates<AffiliateAndFee>,
 		refund_params: Option<ChannelRefundParameters>,
 		dca_params: Option<DcaParameters>,
 		// This is only to be checked in the pre-witnessed version
@@ -215,18 +207,8 @@
 				deposit_metadata,
 				tx_hash,
 				deposit_details: Box::new(DepositDetails { tx_hashes: Some(vec![tx_hash.into()]) }),
-<<<<<<< HEAD
-				// TODO: To update after PRO-1751 for both broker_fees and affiliate_fees
-				broker_fees: Default::default(),
-				// affiliate_fees: Default::default(),
-=======
-				// Defaulting to no broker fees until PRO-1743 is completed.
-				broker_fee: cf_primitives::Beneficiary {
-					account: sp_runtime::AccountId32::new([0; 32]),
-					bps: 0,
-				},
-				affiliate_fees: Default::default(),
->>>>>>> c22b70a1
+				broker_fee,
+				affiliate_fees,
 				boost_fee: boost_fee.unwrap_or_default(),
 				dca_params,
 				refund_params: refund_params.map(Box::new),
