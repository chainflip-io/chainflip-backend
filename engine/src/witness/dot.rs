mod dot_chain_tracking;
mod dot_deposits;
mod dot_source;

use cf_chains::dot::{
	PolkadotAccountId, PolkadotBalance, PolkadotExtrinsicIndex, PolkadotHash, PolkadotSignature,
	PolkadotUncheckedExtrinsic,
};
use cf_primitives::{EpochIndex, PolkadotBlockNumber, TxId};
use futures_core::Future;
use state_chain_runtime::PolkadotInstance;
use subxt::{
	config::PolkadotConfig,
	events::{EventDetails, Phase, StaticEvent},
	utils::AccountId32,
};

use tracing::error;

use std::{collections::BTreeSet, sync::Arc};

use utilities::task_scope::Scope;

use crate::{
	db::PersistentKeyDB,
	dot::retry_rpc::{DotRetryRpcApi, DotRetryRpcClient},
	state_chain_observer::client::{
		extrinsic_api::signed::SignedExtrinsicApi, storage_api::StorageApi, StateChainStreamApi,
	},
	witness::common::chain_source::extension::ChainSourceExt,
};
use anyhow::Result;
pub use dot_source::{DotFinalisedSource, DotUnfinalisedSource};

use super::common::{
	chain_source::Header,
	epoch_source::{EpochSourceBuilder, Vault},
	STATE_CHAIN_CONNECTION,
};

// To generate the metadata file, use the subxt-cli tool (`cargo install subxt-cli`):
// subxt metadata --format=json --pallets Proxy,Balances,TransactionPayment --url
// wss://polkadot-rpc.dwellir.com:443 > metadata.polkadot.json.scale
#[subxt::subxt(runtime_metadata_path = "metadata.polkadot.scale")]
pub mod polkadot {}

#[derive(Debug, Clone)]
pub enum EventWrapper {
	ProxyAdded { delegator: AccountId32, delegatee: AccountId32 },
	Transfer { to: AccountId32, from: AccountId32, amount: PolkadotBalance },
	TransactionFeePaid { actual_fee: PolkadotBalance, tip: PolkadotBalance },
}

use polkadot::{
	balances::events::Transfer, proxy::events::ProxyAdded,
	transaction_payment::events::TransactionFeePaid,
};

pub fn filter_map_events(
	res_event_details: Result<EventDetails<PolkadotConfig>, subxt::Error>,
) -> Option<(Phase, EventWrapper)> {
	match res_event_details {
		Ok(event_details) => match (event_details.pallet_name(), event_details.variant_name()) {
			(ProxyAdded::PALLET, ProxyAdded::EVENT) => {
				let ProxyAdded { delegator, delegatee, .. } =
					event_details.as_event::<ProxyAdded>().unwrap().unwrap();
				Some(EventWrapper::ProxyAdded { delegator, delegatee })
			},
			(Transfer::PALLET, Transfer::EVENT) => {
				let Transfer { to, amount, from } =
					event_details.as_event::<Transfer>().unwrap().unwrap();
				Some(EventWrapper::Transfer { to, amount, from })
			},
			(TransactionFeePaid::PALLET, TransactionFeePaid::EVENT) => {
				let TransactionFeePaid { actual_fee, tip, .. } =
					event_details.as_event::<TransactionFeePaid>().unwrap().unwrap();
				Some(EventWrapper::TransactionFeePaid { actual_fee, tip })
			},
			_ => None,
		}
		.map(|event| (event_details.phase(), event)),
		Err(err) => {
			error!("Error while parsing event: {:?}", err);
			None
		},
	}
}

pub async fn proxy_added_witnessing<ProcessCall, ProcessingFut>(
	epoch: Vault<cf_chains::Polkadot, PolkadotAccountId, ()>,
	header: Header<PolkadotBlockNumber, PolkadotHash, (Vec<(Phase, EventWrapper)>, BTreeSet<u32>)>,
	process_call: ProcessCall,
) -> (Vec<(Phase, EventWrapper)>, BTreeSet<u32>)
where
	ProcessCall: Fn(state_chain_runtime::RuntimeCall, EpochIndex) -> ProcessingFut
		+ Send
		+ Sync
		+ Clone
		+ 'static,
	ProcessingFut: Future<Output = ()> + Send + 'static,
{
	let (events, mut broadcast_indices) = header.data;

	let (vault_key_rotated_calls, mut proxy_added_broadcasts) =
		proxy_addeds(header.index, &events, &epoch.info.1);
	broadcast_indices.append(&mut proxy_added_broadcasts);

	for call in vault_key_rotated_calls {
		process_call(call, epoch.index).await;
	}

	(events, broadcast_indices)
}

#[allow(clippy::type_complexity)]
pub async fn process_egress<ProcessCall, ProcessingFut>(
	epoch: Vault<cf_chains::Polkadot, PolkadotAccountId, ()>,
	header: Header<
		PolkadotBlockNumber,
		PolkadotHash,
		((Vec<(Phase, EventWrapper)>, BTreeSet<u32>), Vec<PolkadotSignature>),
	>,
	process_call: ProcessCall,
	dot_client: DotRetryRpcClient,
) where
	ProcessCall: Fn(state_chain_runtime::RuntimeCall, EpochIndex) -> ProcessingFut
		+ Send
		+ Sync
		+ Clone
		+ 'static,
	ProcessingFut: Future<Output = ()> + Send + 'static,
{
	let ((events, broadcast_indices), monitored_egress_ids) = header.data;

	let extrinsics = dot_client.extrinsics(header.hash).await;

	for (extrinsic_index, tx_fee) in transaction_fee_paids(&broadcast_indices, &events) {
		let xt = extrinsics.get(extrinsic_index as usize).expect(
			"We know this exists since we got
	this index from the event, from the block we are querying.",
		);
		let mut xt_bytes = xt.0.as_slice();

		let unchecked = PolkadotUncheckedExtrinsic::decode(&mut xt_bytes);
		if let Ok(unchecked) = unchecked {
			if let Some(signature) = unchecked.signature() {
				if monitored_egress_ids.contains(&signature) {
					tracing::info!("Witnessing transaction_succeeded. signature: {signature:?}");
					process_call(
						pallet_cf_broadcast::Call::<_, PolkadotInstance>::transaction_succeeded {
							tx_out_id: signature,
							signer_id: epoch.info.1,
							tx_fee,
						}
						.into(),
						epoch.index,
					)
					.await;
				}
			}
		} else {
			// We expect this to occur when attempting to decode
			// a transaction that was not sent by us.
			// We can safely ignore it, but we log it in case.
			tracing::debug!("Failed to decode UncheckedExtrinsic {unchecked:?}");
		}
	}
}

pub async fn start<
	StateChainClient,
	StateChainStream,
	ProcessCall,
	ProcessingFut,
	PrewitnessCall,
	PrewitnessFut,
>(
	scope: &Scope<'_, anyhow::Error>,
	dot_client: DotRetryRpcClient,
	process_call: ProcessCall,
	prewitness_call: PrewitnessCall,
	state_chain_client: Arc<StateChainClient>,
	state_chain_stream: StateChainStream,
	epoch_source: EpochSourceBuilder<'_, '_, StateChainClient, (), ()>,
	db: Arc<PersistentKeyDB>,
) -> Result<()>
where
	StateChainClient: StorageApi + SignedExtrinsicApi + 'static + Send + Sync,
	StateChainStream: StateChainStreamApi + Clone,
	ProcessCall: Fn(state_chain_runtime::RuntimeCall, EpochIndex) -> ProcessingFut
		+ Send
		+ Sync
		+ Clone
		+ 'static,
	ProcessingFut: Future<Output = ()> + Send + 'static,
	PrewitnessCall: Fn(state_chain_runtime::RuntimeCall, EpochIndex) -> PrewitnessFut
		+ Send
		+ Sync
		+ Clone
		+ 'static,
	PrewitnessFut: Future<Output = ()> + Send + 'static,
{
	let unfinalised_source = DotUnfinalisedSource::new(dot_client.clone())
		.then(|header| async move { header.data.iter().filter_map(filter_map_events).collect() })
		.shared(scope);

	unfinalised_source
		.clone()
		.chunk_by_time(epoch_source.clone())
		.chain_tracking(state_chain_client.clone(), dot_client.clone())
		.logging("chain tracking")
		.spawn(scope);

	let epoch_source = epoch_source
		.filter_map(
			|state_chain_client, _epoch_index, hash, _info| async move {
				state_chain_client
					.storage_value::<pallet_cf_environment::PolkadotVaultAccountId<state_chain_runtime::Runtime>>(
						hash,
					)
					.await
					.expect(STATE_CHAIN_CONNECTION)
			},
			|_state_chain_client, _epoch, _block_hash, historic_info| async move { historic_info },
		)
		.await;

	let vaults = epoch_source.vaults().await;

	// Pre-witnessing
	unfinalised_source
		.strictly_monotonic()
		.shared(scope)
		.chunk_by_vault(vaults.clone())
		.deposit_addresses(scope, state_chain_stream.clone(), state_chain_client.clone())
		.await
		.dot_deposits(prewitness_call)
		.logging("pre-witnessing")
		.spawn(scope);

	// Full witnessing
	DotFinalisedSource::new(dot_client.clone())
		.strictly_monotonic()
		.logging("finalised block produced")
		.then(|header| async move {
			header.data.iter().filter_map(filter_map_events).collect::<Vec<_>>()
		})
		.shared(scope)
		.chunk_by_vault(vaults)
		.deposit_addresses(scope, state_chain_stream.clone(), state_chain_client.clone())
		.await
		// Deposit witnessing
		.dot_deposits(process_call.clone())
		// Proxy added witnessing
		.then({
			let process_call = process_call.clone();
			move |epoch, header| proxy_added_witnessing(epoch, header, process_call.clone())
		})
		// Broadcast success
		.egress_items(scope, state_chain_stream.clone(), state_chain_client.clone())
		.await
		.then({
			let process_call = process_call.clone();
			let dot_client = dot_client.clone();
			move |epoch, header| {
<<<<<<< HEAD
				let process_call = process_call.clone();
				let dot_client = dot_client.clone();
				async move {
					let ((events, broadcast_indices), monitored_egress_ids) = header.data;

					let extrinsics = dot_client
						.extrinsics(header.hash)
						.await;

					for (extrinsic_index, tx_fee) in transaction_fee_paids(&broadcast_indices, &events) {
						let xt = extrinsics.get(extrinsic_index as usize).expect("We know this exists since we got this index from the event, from the block we are querying.");
						let mut xt_bytes = xt.0.as_slice();

						let unchecked = PolkadotUncheckedExtrinsic::decode(&mut xt_bytes);
						if let Ok(unchecked) = unchecked {
							if let Some(signature) = unchecked.signature() {
								if monitored_egress_ids.contains(&signature) {
									tracing::info!("Witnessing transaction_succeeded. signature: {signature:?}");
									process_call(
										pallet_cf_broadcast::Call::<
											_,
											PolkadotInstance,
										>::transaction_succeeded {
											tx_out_id: signature,
											signer_id: epoch.info.1,
											tx_fee,
											tx_metadata: Default::default(),
										}
										.into(),
										epoch.index,
									).await;
								}
							}
						} else {
							// We expect this to occur when attempting to decode
							// a transaction that was not sent by us.
							// We can safely ignore it, but we log it in case.
							tracing::debug!("Failed to decode UncheckedExtrinsic {unchecked:?}");
						}
					}
				}
				}
=======
				process_egress(epoch, header, process_call.clone(), dot_client.clone())
>>>>>>> 779c8595
			}
		})
		.continuous("Polkadot".to_string(), db)
		.logging("witnessing")
		.spawn(scope);

	Ok(())
}

fn transaction_fee_paids(
	indices: &BTreeSet<PolkadotExtrinsicIndex>,
	events: &Vec<(Phase, EventWrapper)>,
) -> BTreeSet<(PolkadotExtrinsicIndex, PolkadotBalance)> {
	let mut indices_with_fees = BTreeSet::new();
	for (phase, wrapped_event) in events {
		if let Phase::ApplyExtrinsic(extrinsic_index) = phase {
			if indices.contains(extrinsic_index) {
				if let EventWrapper::TransactionFeePaid { actual_fee, .. } = wrapped_event {
					indices_with_fees.insert((*extrinsic_index, *actual_fee));
				}
			}
		}
	}
	indices_with_fees
}

fn proxy_addeds(
	block_number: PolkadotBlockNumber,
	events: &Vec<(Phase, EventWrapper)>,
	our_vault: &PolkadotAccountId,
) -> (Vec<state_chain_runtime::RuntimeCall>, BTreeSet<PolkadotExtrinsicIndex>) {
	let mut vault_key_rotated_calls = vec![];
	let mut extrinsic_indices = BTreeSet::new();
	for (phase, wrapped_event) in events {
		if let Phase::ApplyExtrinsic(extrinsic_index) = *phase {
			if let EventWrapper::ProxyAdded { delegator, delegatee } = wrapped_event {
				if &PolkadotAccountId::from_aliased(delegator.0) != our_vault {
					continue
				}

				tracing::info!("Witnessing ProxyAdded. new delegatee: {delegatee:?} at block number {block_number} and extrinsic_index; {extrinsic_index}");

				vault_key_rotated_calls.push(
					pallet_cf_vaults::Call::<_, PolkadotInstance>::vault_key_rotated {
						block_number,
						tx_id: TxId { block_number, extrinsic_index },
					}
					.into(),
				);

				extrinsic_indices.insert(extrinsic_index);
			}
		}
	}
	(vault_key_rotated_calls, extrinsic_indices)
}

#[cfg(test)]
pub mod test {
	use super::*;

	pub fn phase_and_events(
		events: Vec<(PolkadotExtrinsicIndex, EventWrapper)>,
	) -> Vec<(Phase, EventWrapper)> {
		events
			.into_iter()
			.map(|(xt_index, event)| (Phase::ApplyExtrinsic(xt_index), event))
			.collect()
	}

	fn mock_proxy_added(
		delegator: &PolkadotAccountId,
		delegatee: &PolkadotAccountId,
	) -> EventWrapper {
		EventWrapper::ProxyAdded {
			delegator: delegator.aliased_ref().to_owned().into(),
			delegatee: delegatee.aliased_ref().to_owned().into(),
		}
	}

	fn mock_tx_fee_paid(actual_fee: PolkadotBalance) -> EventWrapper {
		EventWrapper::TransactionFeePaid { actual_fee, tip: Default::default() }
	}

	#[test]
	fn proxy_added_event_for_our_vault_witnessed() {
		let our_vault = PolkadotAccountId::from_aliased([0; 32]);
		let other_acct = PolkadotAccountId::from_aliased([1; 32]);
		let our_proxy_added_index = 1u32;
		let fee_paid = 10000;
		let block_event_details = phase_and_events(vec![
			// we should witness this one
			(our_proxy_added_index, mock_proxy_added(&our_vault, &other_acct)),
			(our_proxy_added_index, mock_tx_fee_paid(fee_paid)),
			// we should not witness this one
			(3u32, mock_proxy_added(&other_acct, &our_vault)),
			(3u32, mock_tx_fee_paid(20000)),
		]);

		let (vault_key_rotated_calls, broadcast_indices) =
			proxy_addeds(20, &block_event_details, &our_vault);

		assert_eq!(vault_key_rotated_calls.len(), 1);
		assert_eq!(broadcast_indices.len(), 1);
		assert!(broadcast_indices.contains(&our_proxy_added_index));
	}
}<|MERGE_RESOLUTION|>--- conflicted
+++ resolved
@@ -151,6 +151,7 @@
 							tx_out_id: signature,
 							signer_id: epoch.info.1,
 							tx_fee,
+							tx_metadata: Default::default(),
 						}
 						.into(),
 						epoch.index,
@@ -263,52 +264,7 @@
 			let process_call = process_call.clone();
 			let dot_client = dot_client.clone();
 			move |epoch, header| {
-<<<<<<< HEAD
-				let process_call = process_call.clone();
-				let dot_client = dot_client.clone();
-				async move {
-					let ((events, broadcast_indices), monitored_egress_ids) = header.data;
-
-					let extrinsics = dot_client
-						.extrinsics(header.hash)
-						.await;
-
-					for (extrinsic_index, tx_fee) in transaction_fee_paids(&broadcast_indices, &events) {
-						let xt = extrinsics.get(extrinsic_index as usize).expect("We know this exists since we got this index from the event, from the block we are querying.");
-						let mut xt_bytes = xt.0.as_slice();
-
-						let unchecked = PolkadotUncheckedExtrinsic::decode(&mut xt_bytes);
-						if let Ok(unchecked) = unchecked {
-							if let Some(signature) = unchecked.signature() {
-								if monitored_egress_ids.contains(&signature) {
-									tracing::info!("Witnessing transaction_succeeded. signature: {signature:?}");
-									process_call(
-										pallet_cf_broadcast::Call::<
-											_,
-											PolkadotInstance,
-										>::transaction_succeeded {
-											tx_out_id: signature,
-											signer_id: epoch.info.1,
-											tx_fee,
-											tx_metadata: Default::default(),
-										}
-										.into(),
-										epoch.index,
-									).await;
-								}
-							}
-						} else {
-							// We expect this to occur when attempting to decode
-							// a transaction that was not sent by us.
-							// We can safely ignore it, but we log it in case.
-							tracing::debug!("Failed to decode UncheckedExtrinsic {unchecked:?}");
-						}
-					}
-				}
-				}
-=======
 				process_egress(epoch, header, process_call.clone(), dot_client.clone())
->>>>>>> 779c8595
 			}
 		})
 		.continuous("Polkadot".to_string(), db)
