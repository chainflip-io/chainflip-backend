--- conflicted
+++ resolved
@@ -25,15 +25,10 @@
 
     let eth_fut = eth::start(settings.clone());
 
-<<<<<<< HEAD
     // TODO: read the key for config/file
-    let signer_id = ValidatorId([0; 32]);
-=======
-    let signer_idx = state_chain::node_id::get_peer_id(&settings.state_chain)
+    let signer_id = state_chain::node_id::get_peer_id(&settings.state_chain)
         .await
         .expect("Should receive a ValidatorId");
->>>>>>> 646d940c
-
     let signing_client = signing::MultisigClient::new(mq_factory, signer_id);
 
     let temp_event_map_fut = TempEventMapper::run(&settings);
