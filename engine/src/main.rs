--- conflicted
+++ resolved
@@ -4,11 +4,8 @@
 use anyhow::Context;
 
 use chainflip_engine::{
-<<<<<<< HEAD
-    common::{format_iterator, read_clean_and_decode_hex_str_file},
+    common::read_clean_and_decode_hex_str_file,
     constants::DEFAULT_CFE_PORT,
-=======
->>>>>>> 607ee8d6
     eth::{
         self, build_broadcast_channel, key_manager::KeyManager, rpc::EthDualRpcClient,
         stake_manager::StakeManager, EthBroadcaster,
@@ -239,16 +236,11 @@
                 state_chain_block_stream,
                 eth_broadcaster,
                 eth_multisig_client,
-<<<<<<< HEAD
                 peer_update_sender,
-                witnessing_instruction_sender,
-=======
-                account_peer_mapping_change_sender,
                 epoch_start_sender,
                 #[cfg(feature = "ibiza")] eth_monitor_ingress_sender,
                 #[cfg(feature = "ibiza")] eth_monitor_flip_ingress_sender,
                 #[cfg(feature = "ibiza")] eth_monitor_usdc_ingress_sender,
->>>>>>> 607ee8d6
                 cfe_settings_update_sender,
                 latest_block_hash,
                 root_logger.clone()
