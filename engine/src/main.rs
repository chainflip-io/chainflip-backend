--- conflicted
+++ resolved
@@ -191,14 +191,9 @@
                 multisig::start_client::<EthSigning>(
                     state_chain_client.our_account_id.clone(),
                     KeyStore::new(db),
-<<<<<<< HEAD
-                    incoming_p2p_message_receiver,
-                    outgoing_p2p_message_sender,
-                    latest_ceremony_id,
-=======
                     eth_incoming_receiver,
                     eth_outgoing_sender,
->>>>>>> 3bc3c47a
+                    latest_ceremony_id,
                     &root_logger,
                 );
             scope.spawn(
