use anyhow::Context;
use cf_chains::dot::PolkadotHash;
use cf_primitives::{AccountRole, SemVer};
use chainflip_engine::{
	btc::retry_rpc::BtcRetryRpcClient,
	db::{KeyStore, PersistentKeyDB},
	dot::retry_rpc::DotRetryRpcClient,
	eth::retry_rpc::EthersRetryRpcClient,
	health, p2p,
	settings::{CommandLineOptions, Settings, DEFAULT_SETTINGS_DIR},
	settings_migrate::migrate_settings0_9_3_to_0_10_0,
	state_chain_observer::{
		self,
		client::{
			chain_api::ChainApi, extrinsic_api::signed::SignedExtrinsicApi, storage_api::StorageApi,
		},
	},
	witness::{self, common::STATE_CHAIN_CONNECTION},
};
use chainflip_node::chain_spec::use_chainflip_account_id_encoding;
use clap::Parser;
use futures::FutureExt;
use multisig::{self, bitcoin::BtcSigning, eth::EthSigning, polkadot::PolkadotSigning};
use std::{
	path::PathBuf,
	sync::{atomic::AtomicBool, Arc},
	time::Duration,
};
use tracing::info;
use utilities::{metrics, task_scope::task_scope, CachedStream};

lazy_static::lazy_static! {
	static ref CFE_VERSION: SemVer = SemVer {
		major: env!("CARGO_PKG_VERSION_MAJOR").parse::<u8>().unwrap(),
		minor: env!("CARGO_PKG_VERSION_MINOR").parse::<u8>().unwrap(),
		patch: env!("CARGO_PKG_VERSION_PATCH").parse::<u8>().unwrap(),
	};
}

async fn ensure_cfe_version_record_up_to_date(settings: &Settings) -> anyhow::Result<()> {
	use subxt::{ext::sp_core::Pair, PolkadotConfig};
	// We use subxt because it is capable of dynamic decoding of values, which is important because
	// the SC Client might be incompatible with the current runtime version.
	let subxt_client =
		subxt::OnlineClient::<PolkadotConfig>::from_url(&settings.state_chain.ws_endpoint).await?;

	let signer = subxt::tx::PairSigner::new(subxt::ext::sp_core::sr25519::Pair::from_seed(
		&utilities::read_clean_and_decode_hex_str_file(
			&settings.state_chain.signing_key_file,
			"Signing Key",
			|str| {
				<[u8; 32]>::try_from(hex::decode(str)?).map_err(|e| {
					anyhow::anyhow!("Failed to decode signing key: Wrong length. {e:?}")
				})
			},
		)?,
	));

<<<<<<< HEAD
async fn ensure_cfe_version_record_up_to_date(
	state_chain_client: &Arc<StateChainClient>,
	state_chain_stream: &impl StateChainStreamApi<true>,
) -> anyhow::Result<()> {
	let recorded_version = state_chain_client
		.storage_map_entry::<pallet_cf_validator::NodeCFEVersion<state_chain_runtime::Runtime>>(
			state_chain_stream.cache().block_hash,
			&state_chain_client.account_id(),
		)
		.await?;
=======
	let recorded_version = <SemVer as codec::Decode>::decode(
		&mut subxt_client
			.storage()
			.at_latest()
			.await?
			.fetch_or_default(&subxt::storage::dynamic(
				"Validator",
				"NodeCFEVersion",
				vec![signer.account_id()],
			))
			.await?
			.encoded(),
	)
	.map_err(|e| anyhow::anyhow!("Failed to decode recorded_version: {e:?}"))?;
>>>>>>> fb3dfb95

	// Note that around CFE upgrade period, the less recent version might still be running (and
	// can even be *the* "active" instance), so it is important that it doesn't downgrade the
	// version record:
	if CFE_VERSION.is_more_recent_than(recorded_version) {
		info!("Updating CFE version record from {:?} to {:?}", recorded_version, *CFE_VERSION);

		subxt_client
			.tx()
			.sign_and_submit_then_watch_default(
				&subxt::dynamic::tx(
					"Validator",
					"cfe_version",
					vec![(
						"new_version",
						vec![
							("major", CFE_VERSION.major),
							("minor", CFE_VERSION.minor),
							("patch", CFE_VERSION.patch),
						],
					)],
				),
				&signer,
			)
			.await?
			.wait_for_in_block()
			.await?;
	}

	Ok(())
}

#[tokio::main]
async fn main() -> anyhow::Result<()> {
	use_chainflip_account_id_encoding();

	let opts = CommandLineOptions::parse();

	let config_root_path = PathBuf::from(&opts.config_root);

	// the settings directory from opts.config_root that we'll use to read the settings file
	let migrated_settings_dir = migrate_settings0_9_3_to_0_10_0(opts.config_root.clone())?;

	let settings = Settings::new_with_settings_dir(
		migrated_settings_dir.unwrap_or(DEFAULT_SETTINGS_DIR),
		opts,
	)
	.context("Error reading settings")?;

	// Note: the greeting should only be printed in normal mode (i.e. not for short-lived commands
	// like `--version`), so we execute it only after the settings have been parsed.
	utilities::print_start_and_end!(async run_main(settings, config_root_path, migrated_settings_dir));

	Ok(())
}

async fn run_main(
	settings: Settings,
	config_root_path: PathBuf,
	migrated_settings_dir: Option<&str>,
) -> anyhow::Result<()> {
	task_scope(|scope| {
		async move {
			let mut start_logger_server_fn =
				Some(utilities::logging::init_json_logger(settings.logging.clone()).await);

			ensure_cfe_version_record_up_to_date(&settings).await?;

			let has_completed_initialising = Arc::new(AtomicBool::new(false));

			let (state_chain_stream, _, state_chain_client) =
				state_chain_observer::client::StateChainClient::connect_with_account(
					scope,
					&settings.state_chain.ws_endpoint,
					&settings.state_chain.signing_key_file,
					AccountRole::Validator,
					true,
					Some((*CFE_VERSION, true)),
				)
				.await?;

			// In case we are upgrading, this gives the old CFE more time to release system
			// resources.
			tokio::time::sleep(Duration::from_secs(3)).await;

			// Wait until SCC has started, to ensure old engine has stopped
			start_logger_server_fn.take().expect("only called once")(scope);

			if *CFE_VERSION == (SemVer { major: 0, minor: 10, patch: 0 })
			{
				if let Some(migrated_settings_dir) = migrated_settings_dir {
					// Back up the old settings.
					std::fs::copy(
						config_root_path.join(DEFAULT_SETTINGS_DIR).join("Settings.toml"),
						config_root_path.join(DEFAULT_SETTINGS_DIR).join("Settings.backup-0.9.3.toml"),
					)
					.context("Unable to back up old settings. Please ensure the chainflip-engine has write permissions in the config directories.")?;

					// Replace with the migrated settings.
					std::fs::rename(
						config_root_path.join(migrated_settings_dir).join("Settings.toml"),
						config_root_path.join(DEFAULT_SETTINGS_DIR).join("Settings.toml"),
					)
					.context("Unable to replace old settings with migrated settings. Please ensure the chainflip-engine has write permissions in the config directories.")?;

					// Remove the migration dir.
					std::fs::remove_dir_all(config_root_path.join(migrated_settings_dir))
						.unwrap_or_else(|e| {
							tracing::warn!(
								"Unable to remove migration dir: {e:?}. Please remove it manually.",
								e = e
							)
						});
				}
			}

<<<<<<< HEAD
async fn start(
	scope: &task_scope::Scope<'_, anyhow::Error>,
	settings: Settings,
	state_chain_stream: impl StateChainStreamApi<true> + Clone,
	state_chain_client: Arc<StateChainClient>,
) -> anyhow::Result<()> {
	let has_completed_initialising = Arc::new(AtomicBool::new(false));

	if let Some(health_check_settings) = &settings.health_check {
		health::start(scope, health_check_settings, has_completed_initialising.clone()).await?;
	}
=======
			if let Some(health_check_settings) = &settings.health_check {
				health::start(scope, health_check_settings, has_completed_initialising.clone())
					.await?;
			}
>>>>>>> fb3dfb95

			if let Some(prometheus_settings) = &settings.prometheus {
				metrics::start(scope, prometheus_settings).await?;
			}

			let db = Arc::new(
				PersistentKeyDB::open_and_migrate_to_latest(
					settings.signing.db_file.as_path(),
					Some(state_chain_client.genesis_hash()),
				)
				.context("Failed to open database")?,
			);

			let (
				eth_outgoing_sender,
				eth_incoming_receiver,
				dot_outgoing_sender,
				dot_incoming_receiver,
				btc_outgoing_sender,
				btc_incoming_receiver,
				peer_update_sender,
				p2p_fut,
			) = p2p::start(
				state_chain_client.clone(),
				settings.node_p2p.clone(),
				state_chain_stream.cache().block_hash,
			)
			.await
			.context("Failed to start p2p")?;

			scope.spawn(p2p_fut);

			let (eth_multisig_client, eth_multisig_client_backend_future) =
				chainflip_engine::multisig::start_client::<EthSigning>(
					state_chain_client.account_id(),
					KeyStore::new(db.clone()),
					eth_incoming_receiver,
					eth_outgoing_sender,
					state_chain_client
						.storage_value::<pallet_cf_vaults::CeremonyIdCounter<
							state_chain_runtime::Runtime,
							state_chain_runtime::EthereumInstance,
						>>(state_chain_stream.cache().block_hash)
						.await
						.context("Failed to get Ethereum CeremonyIdCounter from SC")?,
				);

			scope.spawn(eth_multisig_client_backend_future);

			let (dot_multisig_client, dot_multisig_client_backend_future) =
				chainflip_engine::multisig::start_client::<PolkadotSigning>(
					state_chain_client.account_id(),
					KeyStore::new(db.clone()),
					dot_incoming_receiver,
					dot_outgoing_sender,
					state_chain_client
						.storage_value::<pallet_cf_vaults::CeremonyIdCounter<
							state_chain_runtime::Runtime,
							state_chain_runtime::PolkadotInstance,
						>>(state_chain_stream.cache().block_hash)
						.await
						.context("Failed to get Polkadot CeremonyIdCounter from SC")?,
				);

			scope.spawn(dot_multisig_client_backend_future);

			let (btc_multisig_client, btc_multisig_client_backend_future) =
				chainflip_engine::multisig::start_client::<BtcSigning>(
					state_chain_client.account_id(),
					KeyStore::new(db.clone()),
					btc_incoming_receiver,
					btc_outgoing_sender,
					state_chain_client
						.storage_value::<pallet_cf_vaults::CeremonyIdCounter<
							state_chain_runtime::Runtime,
							state_chain_runtime::BitcoinInstance,
						>>(state_chain_stream.cache().block_hash)
						.await
						.context("Failed to get Bitcoin CeremonyIdCounter from SC")?,
				);

			scope.spawn(btc_multisig_client_backend_future);

			// Create all the clients
			let eth_client = {
				let expected_eth_chain_id = web3::types::U256::from(
					state_chain_client
						.storage_value::<pallet_cf_environment::EthereumChainId<state_chain_runtime::Runtime>>(
							state_chain_client.latest_finalized_hash(),
						)
						.await
						.expect(STATE_CHAIN_CONNECTION),
				);
				EthersRetryRpcClient::new(
					scope,
					settings.eth.private_key_file,
					settings.eth.nodes,
					expected_eth_chain_id,
				)?
			};
			let btc_client = {
				let expected_btc_network = cf_chains::btc::BitcoinNetwork::from(
					state_chain_client
						.storage_value::<pallet_cf_environment::ChainflipNetworkEnvironment<
							state_chain_runtime::Runtime,
						>>(state_chain_client.latest_finalized_hash())
						.await
						.expect(STATE_CHAIN_CONNECTION),
				);
				BtcRetryRpcClient::new(scope, settings.btc.nodes, expected_btc_network).await?
			};
			let dot_client = {
				let expected_dot_genesis_hash = PolkadotHash::from(
					state_chain_client
						.storage_value::<pallet_cf_environment::PolkadotGenesisHash<state_chain_runtime::Runtime>>(
							state_chain_client.latest_finalized_hash(),
						)
						.await
						.expect(STATE_CHAIN_CONNECTION),
				);
				DotRetryRpcClient::new(scope, settings.dot.nodes, expected_dot_genesis_hash)?
			};

			witness::start::start(
				scope,
				eth_client.clone(),
				btc_client.clone(),
				dot_client.clone(),
				state_chain_client.clone(),
				state_chain_stream.clone(),
				db.clone(),
			)
			.await?;

			scope.spawn(state_chain_observer::start(
				state_chain_client.clone(),
				state_chain_stream.clone(),
				eth_client,
				dot_client,
				btc_client,
				eth_multisig_client,
				dot_multisig_client,
				btc_multisig_client,
				peer_update_sender,
			));

			has_completed_initialising.store(true, std::sync::atomic::Ordering::Relaxed);

			Ok(())
		}
		.boxed()
	})
	.await
}<|MERGE_RESOLUTION|>--- conflicted
+++ resolved
@@ -56,18 +56,6 @@
 		)?,
 	));
 
-<<<<<<< HEAD
-async fn ensure_cfe_version_record_up_to_date(
-	state_chain_client: &Arc<StateChainClient>,
-	state_chain_stream: &impl StateChainStreamApi<true>,
-) -> anyhow::Result<()> {
-	let recorded_version = state_chain_client
-		.storage_map_entry::<pallet_cf_validator::NodeCFEVersion<state_chain_runtime::Runtime>>(
-			state_chain_stream.cache().block_hash,
-			&state_chain_client.account_id(),
-		)
-		.await?;
-=======
 	let recorded_version = <SemVer as codec::Decode>::decode(
 		&mut subxt_client
 			.storage()
@@ -82,7 +70,6 @@
 			.encoded(),
 	)
 	.map_err(|e| anyhow::anyhow!("Failed to decode recorded_version: {e:?}"))?;
->>>>>>> fb3dfb95
 
 	// Note that around CFE upgrade period, the less recent version might still be running (and
 	// can even be *the* "active" instance), so it is important that it doesn't downgrade the
@@ -199,24 +186,10 @@
 				}
 			}
 
-<<<<<<< HEAD
-async fn start(
-	scope: &task_scope::Scope<'_, anyhow::Error>,
-	settings: Settings,
-	state_chain_stream: impl StateChainStreamApi<true> + Clone,
-	state_chain_client: Arc<StateChainClient>,
-) -> anyhow::Result<()> {
-	let has_completed_initialising = Arc::new(AtomicBool::new(false));
-
-	if let Some(health_check_settings) = &settings.health_check {
-		health::start(scope, health_check_settings, has_completed_initialising.clone()).await?;
-	}
-=======
 			if let Some(health_check_settings) = &settings.health_check {
 				health::start(scope, health_check_settings, has_completed_initialising.clone())
 					.await?;
 			}
->>>>>>> fb3dfb95
 
 			if let Some(prometheus_settings) = &settings.prometheus {
 				metrics::start(scope, prometheus_settings).await?;
