use chainflip_engine::{eth, sc_observer, settings::Settings};

#[tokio::main]
async fn main() {
    // init the logger
    env_logger::init();

    let settings = Settings::new().expect("Failed to initialise settings");

    log::info!("Start the engines! :broom: :broom: ");

    sc_observer::sc_observer::start(settings.clone()).await;

<<<<<<< HEAD
    eth::start(settings.clone())
        .await
        .expect("Should start ETH client");

    // start witnessing other chains
    witness::witness::start(settings.message_queue).await;
=======
    eth::start(settings.clone()).await;
>>>>>>> 2b772d12
}<|MERGE_RESOLUTION|>--- conflicted
+++ resolved
@@ -11,14 +11,7 @@
 
     sc_observer::sc_observer::start(settings.clone()).await;
 
-<<<<<<< HEAD
     eth::start(settings.clone())
         .await
         .expect("Should start ETH client");
-
-    // start witnessing other chains
-    witness::witness::start(settings.message_queue).await;
-=======
-    eth::start(settings.clone()).await;
->>>>>>> 2b772d12
 }