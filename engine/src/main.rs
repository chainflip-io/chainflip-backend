--- conflicted
+++ resolved
@@ -35,159 +35,6 @@
 
     slog::info!(root_logger, "Start the engines! :broom: :broom: ");
 
-<<<<<<< HEAD
-    if let Some(health_check_settings) = &settings.health_check {
-        HealthMonitor::new(health_check_settings, &root_logger)
-            .run()
-            .await;
-    }
-
-    // Init web3 and eth broadcaster before connecting to SC, so we can diagnose these config errors, before
-    // we connect to the SC (which requires the user to be staked)
-    let eth_ws_rpc_client = EthWsRpcClient::new(&settings.eth, &root_logger)
-        .await
-        .expect("Should create EthWsRpcClient");
-
-    let eth_http_rpc_client =
-        EthHttpRpcClient::new(&settings.eth, &root_logger).expect("Should create EthHttpRpcClient");
-
-    let eth_dual_rpc =
-        EthDualRpcClient::new(eth_ws_rpc_client.clone(), eth_http_rpc_client.clone());
-
-    let eth_broadcaster = EthBroadcaster::new(&settings.eth, eth_dual_rpc.clone(), &root_logger)
-        .expect("Failed to create ETH broadcaster");
-
-    let (latest_block_hash, state_chain_block_stream, state_chain_client) =
-        state_chain::client::connect_to_state_chain(&settings.state_chain, true, &root_logger)
-            .await
-            .expect("Failed to connect to state chain");
-
-    state_chain_client
-        .submit_signed_extrinsic(
-            pallet_cf_validator::Call::cfe_version {
-                version: SemVer {
-                    major: env!("CARGO_PKG_VERSION_MAJOR").parse::<u8>().unwrap(),
-                    minor: env!("CARGO_PKG_VERSION_MINOR").parse::<u8>().unwrap(),
-                    patch: env!("CARGO_PKG_VERSION_PATCH").parse::<u8>().unwrap(),
-                },
-            },
-            &root_logger,
-        )
-        .await
-        .expect("Should submit version to state chain");
-
-    // TODO: Merge this into the MultisigClientApi
-    let (account_peer_mapping_change_sender, account_peer_mapping_change_receiver) =
-        tokio::sync::mpsc::unbounded_channel();
-
-    let (incoming_p2p_message_sender, incoming_p2p_message_receiver) =
-        tokio::sync::mpsc::unbounded_channel();
-    let (outgoing_p2p_message_sender, outgoing_p2p_message_receiver) =
-        tokio::sync::mpsc::unbounded_channel();
-
-    let (
-        witnessing_instruction_sender,
-        [witnessing_instruction_receiver_1, witnessing_instruction_receiver_2, witnessing_instruction_receiver_3],
-    ) = build_broadcast_channel(10);
-
-    {
-        // ensure configured eth node is pointing to the correct chain id
-        let chain_id_from_sc = U256::from(state_chain_client
-            .get_storage_value::<pallet_cf_environment::EthereumChainId::<state_chain_runtime::Runtime>>(
-                latest_block_hash,
-            )
-            .await
-            .expect("Should get EthereumChainId from SC"));
-
-        let chain_id_from_eth_ws = eth_ws_rpc_client
-            .chain_id()
-            .await
-            .expect("Should fetch chain id");
-
-        let chain_id_from_eth_http = eth_http_rpc_client
-            .chain_id()
-            .await
-            .expect("Should fetch chain id");
-
-        let mut has_wrong_chain_id = false;
-        if chain_id_from_sc != chain_id_from_eth_ws {
-            slog::error!(
-                &root_logger,
-                "The WS ETH node is pointing to ETH network with ChainId: {}. Please ensure it's pointing to network with ChainId {}",
-                chain_id_from_eth_ws,
-                chain_id_from_sc,
-            );
-            has_wrong_chain_id = true;
-        }
-        if chain_id_from_sc != chain_id_from_eth_http {
-            slog::error!(
-                &root_logger,
-                "The HTTP ETH node is pointing to ETH network with ChainId: {}. Please ensure it's pointing to network with ChainId {}",
-                chain_id_from_eth_http,
-                chain_id_from_sc,
-            );
-            has_wrong_chain_id = true;
-        }
-        if has_wrong_chain_id {
-            return;
-        }
-    }
-
-    let cfe_settings = state_chain_client
-        .get_storage_value::<pallet_cf_environment::CfeSettings<state_chain_runtime::Runtime>>(
-            latest_block_hash,
-        )
-        .await
-        .expect("Should get on chain CFE settings from SC");
-
-    let (cfe_settings_update_sender, cfe_settings_update_receiver) =
-        tokio::sync::watch::channel(cfe_settings);
-
-    let stake_manager_address = state_chain_client
-        .get_storage_value::<pallet_cf_environment::StakeManagerAddress::<
-            state_chain_runtime::Runtime,
-        >>(latest_block_hash)
-        .await
-        .expect("Should get StakeManager address from SC");
-    let stake_manager_contract = StakeManager::new(stake_manager_address.into())
-        .expect("Should create StakeManager contract");
-
-    let key_manager_address = state_chain_client
-        .get_storage_value::<pallet_cf_environment::KeyManagerAddress::<
-            state_chain_runtime::Runtime,
-        >>(latest_block_hash)
-        .await
-        .expect("Should get KeyManager address from SC");
-
-    let key_manager_contract =
-        KeyManager::new(key_manager_address.into()).expect("Should create KeyManager contract");
-
-    let latest_ceremony_id = state_chain_client
-        .get_storage_value::<pallet_cf_validator::CeremonyIdCounter<state_chain_runtime::Runtime>>(
-            latest_block_hash,
-        )
-        .await
-        .expect("Should get CeremonyIdCounter from SC");
-
-    let db = Arc::new(
-        PersistentKeyDB::new_and_migrate_to_latest(
-            settings.signing.db_file.as_path(),
-            Some(state_chain_client.get_genesis_hash()),
-            &root_logger,
-        )
-        .expect("Failed to open database"),
-    );
-
-    let (eth_multisig_client, eth_multisig_client_backend_future) =
-        multisig::start_client::<EthSigning>(
-            state_chain_client.our_account_id.clone(),
-            KeyStore::new(db),
-            incoming_p2p_message_receiver,
-            outgoing_p2p_message_sender,
-            latest_ceremony_id,
-            &root_logger,
-        );
-=======
     with_main_task_scope(|scope| {
         async {
 
@@ -309,7 +156,12 @@
             let key_manager_contract =
                 KeyManager::new(key_manager_address.into());
 
-            use crate::multisig::eth::EthSigning;
+            let latest_ceremony_id = state_chain_client
+            .get_storage_value::<pallet_cf_validator::CeremonyIdCounter<state_chain_runtime::Runtime>>(
+                latest_block_hash,
+            )
+            .await
+            .expect("Should get CeremonyIdCounter from SC");
 
             let db = Arc::new(
                 PersistentKeyDB::new_and_migrate_to_latest(
@@ -319,7 +171,6 @@
                 )
                 .context("Failed to open database")?,
             );
->>>>>>> a5a8c947
 
             let (eth_multisig_client, eth_multisig_client_backend_future) =
                 multisig::start_client::<EthSigning>(
@@ -327,6 +178,7 @@
                     KeyStore::new(db),
                     incoming_p2p_message_receiver,
                     outgoing_p2p_message_sender,
+                    latest_ceremony_id,
                     &root_logger,
                 );
             scope.spawn(
