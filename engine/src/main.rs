--- conflicted
+++ resolved
@@ -17,12 +17,9 @@
 
     sc_observer::sc_observer::start(settings.clone()).await;
 
-<<<<<<< HEAD
     eth::start(settings.clone())
         .await
         .expect("Should start ETH client");
-=======
-    eth::start(settings.clone()).await;
 
     let mq_factory = NatsMQClientFactory::new(&settings.message_queue);
 
@@ -37,5 +34,4 @@
     let signing_client = signing::MultisigClient::new(mq_factory, signer_idx, params);
 
     signing_client.run().await;
->>>>>>> 516b0785
 }