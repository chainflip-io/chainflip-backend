--- conflicted
+++ resolved
@@ -1,12 +1,7 @@
 use chainflip_engine::{
     eth,
-<<<<<<< HEAD
     health::HealthMonitor,
-    mq::{nats_client::NatsMQClientFactory, IMQClientFactory},
-=======
-    health::spawn_health_check,
     mq::nats_client::NatsMQClient,
->>>>>>> df866250
     p2p::{P2PConductor, RpcP2PClient, ValidatorId},
     settings::Settings,
     signing,
@@ -31,85 +26,54 @@
     let health_monitor = HealthMonitor::new(&settings.health_check, &root_logger);
     health_monitor.run().await;
 
+    slog::info!(
+        &root_logger,
+        "Connecting to NatsMQ at: {}",
+        &settings.message_queue.endpoint
+    );
     let mq_client = NatsMQClient::new(&settings.message_queue)
         .await
         .expect("Should connect to message queue");
 
     // This can be the same filepath as the p2p key --node-key-file <file> on the state chain
     // which won't necessarily always be the case, i.e. if we no longer have PeerId == ValidatorId
-<<<<<<< HEAD
-    let signer = state_chain::get_signer_from_privkey_file(&settings.state_chain.p2p_priv_key_file);
-    let my_pubkey = signer.signer().public();
-    let my_validator_id = ValidatorId(my_pubkey.0);
-    let mq_client = *mq_factory
-        .create()
-        .await
-        .expect("Could not connect MQ client");
-    let sc_o_fut = state_chain::sc_observer::start(mq_client, &settings.state_chain, &root_logger);
-    let sc_b_fut =
-        state_chain::sc_broadcaster::start(&settings, signer, mq_factory.clone(), &root_logger);
-
-    let eth_fut = eth::start(&settings, &root_logger);
-
-    let (_, shutdown_rx) = tokio::sync::oneshot::channel::<()>();
-
-    let substrate_node_endpoint = url::Url::parse(settings.state_chain.ws_endpoint.as_str())
-        .expect(&format!(
-            "Should be valid ws endpoint: {}",
-            settings.state_chain.ws_endpoint
-        ));
-    let p2p_client = RpcP2PClient::new(substrate_node_endpoint, &root_logger);
-    let mq_client = *mq_factory
-        .create()
-        .await
-        .expect("Could not connect MQ client");
-    let p2p_conductor_fut = P2PConductor::new(mq_client, p2p_client, &root_logger)
-        .await
-        .start(shutdown_rx);
-
-    // TODO: Investigate whether we want to encrypt it on disk
-    let db = PersistentKeyDB::new("data.db", &root_logger);
-
-    let temp_event_mapper = TempEventMapper::new(&root_logger);
-    let temp_event_map_fut = temp_event_mapper.run(&settings);
-
-    let (_, shutdown_client_rx) = tokio::sync::oneshot::channel::<()>();
-
-    let signing_client =
-        signing::MultisigClient::new(db, mq_factory, my_validator_id, &root_logger);
-    let signing_client_fut = signing_client.run(shutdown_client_rx);
-
-=======
     let my_pair_signer =
         state_chain::get_signer_from_privkey_file(&settings.state_chain.p2p_priv_key_file);
 
     // TODO: Investigate whether we want to encrypt it on disk
     // TODO: This path should be a configuration option
-    let db = PersistentKeyDB::new("data.db");
+    let db = PersistentKeyDB::new("data.db", &root_logger);
 
     let (_, p2p_shutdown_rx) = tokio::sync::oneshot::channel::<()>();
     let (_, shutdown_client_rx) = tokio::sync::oneshot::channel::<()>();
 
->>>>>>> df866250
     futures::join!(
         signing::MultisigClient::new(
             db,
             mq_client.clone(),
-            ValidatorId(my_pair_signer.signer().public().0)
+            ValidatorId(my_pair_signer.signer().public().0),
+            &root_logger,
         )
         .run(shutdown_client_rx),
-        state_chain::sc_observer::start(&settings, mq_client.clone()),
-        state_chain::sc_broadcaster::start(&settings, my_pair_signer, mq_client.clone()),
-        eth::start(&settings, mq_client.clone()),
-        temp_event_mapper::start(mq_client.clone()),
+        state_chain::sc_observer::start(mq_client.clone(), &settings.state_chain, &root_logger),
+        state_chain::sc_broadcaster::start(
+            &settings,
+            my_pair_signer,
+            mq_client.clone(),
+            &root_logger
+        ),
+        eth::start(&settings, mq_client.clone(), &root_logger),
+        temp_event_mapper::start(mq_client.clone(), &root_logger),
         P2PConductor::new(
             mq_client,
             RpcP2PClient::new(
                 url::Url::parse(settings.state_chain.ws_endpoint.as_str()).expect(&format!(
                     "Should be valid ws endpoint: {}",
                     settings.state_chain.ws_endpoint
-                ))
-            )
+                )),
+                &root_logger
+            ),
+            &root_logger
         )
         .await
         .start(p2p_shutdown_rx),
