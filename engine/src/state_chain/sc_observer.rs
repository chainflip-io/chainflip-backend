--- conflicted
+++ resolved
@@ -4,7 +4,6 @@
 use slog::o;
 use sp_runtime::AccountId32;
 use std::sync::Arc;
-use substrate_subxt::Signer;
 use tokio::sync::mpsc::{UnboundedReceiver, UnboundedSender};
 
 use crate::{
@@ -14,20 +13,12 @@
         KeyId, KeygenInfo, KeygenOutcome, MessageHash, MultisigEvent, MultisigInstruction,
         SigningInfo, SigningOutcome,
     },
-<<<<<<< HEAD
+    p2p,
     state_chain::client::StateChainRpcApi,
 };
 
 pub async fn start<BlockStream, RpcClient>(
-    settings: &settings::Settings,
     state_chain_client: Arc<super::client::StateChainClient<RpcClient>>,
-=======
-    p2p,
-};
-
-pub async fn start<BlockStream>(
-    state_chain_client: Arc<super::client::StateChainClient>,
->>>>>>> a2205490
     sc_block_stream: BlockStream,
     eth_broadcaster: EthBroadcaster,
     multisig_instruction_sender: UnboundedSender<MultisigInstruction>,
@@ -218,7 +209,7 @@
                                         validator_id,
                                         unsigned_tx
                                     ),
-                                ) if &validator_id == state_chain_client.signer.account_id() => {
+                                ) if validator_id == state_chain_client.our_account_id => {
                                     slog::debug!(
                                         logger,
                                         "Received signing request {} for transaction: {:?}",
@@ -227,7 +218,7 @@
                                     );
                                     match eth_broadcaster.encode_and_sign_tx(unsigned_tx).await {
                                         Ok(raw_signed_tx) => {
-                                            state_chain_client.submit_extrinsic(
+                                            let _ = state_chain_client.submit_extrinsic(
                                                 &logger,
                                                 state_chain_runtime::Call::EthereumBroadcaster(
                                                     pallet_cf_broadcast::Call::transaction_ready_for_transmission(
@@ -274,44 +265,9 @@
                                                 attempt_id,
                                                 tx_hash
                                             );
-<<<<<<< HEAD
-                                            // TODO: Contract address should come from the state chain
-                                            // https://github.com/chainflip-io/chainflip-backend/issues/459
-                                            let response = match eth_broadcaster
-                                                .send(tx, settings.eth.key_manager_eth_address)
-                                                .await
-                                            {
-                                                Ok(tx_hash) => {
-                                                    slog::debug!(
-                                                        logger,
-                                                        "Broadcast set_agg_key_with_agg_key tx, tx_hash: {}",
-                                                        tx_hash
-                                                    );
-                                                    VaultRotationResponse::Success {
-                                                        tx_hash: tx_hash.as_bytes().to_vec(),
-                                                        // TODO: get this from the key change event
-                                                        block_number: 0,
-                                                    }
-                                                }
-                                                Err(e) => {
-                                                    slog::error!(
-                                                        logger,
-                                                        "Failed to broadcast set_agg_key_with_agg_key tx: {}",
-                                                        e
-                                                    );
-                                                    VaultRotationResponse::Error
-                                                }
-                                            };
-                                            let _ = state_chain_client.submit_extrinsic(
-                                                &logger,
-                                                pallet_cf_witnesser_api::Call::witness_vault_rotation_response(
-                                                    ceremony_id,
-                                                    response,
-=======
                                             [
                                                 pallet_cf_witnesser_api::Call::witness_eth_transmission_success(
                                                     attempt_id, tx_hash.into()
->>>>>>> a2205490
                                                 ),
                                                 // TODO: This should be triggered from the eth event.
                                                 // See https://github.com/chainflip-io/chainflip-backend/issues/586
@@ -337,7 +293,7 @@
                                         }
                                     };
                                     for ext in response_extrinsics {
-                                        state_chain_client.submit_extrinsic(
+                                        let _ = state_chain_client.submit_extrinsic(
                                             &logger,
                                             ext,
                                         ).await;
