--- conflicted
+++ resolved
@@ -126,30 +126,6 @@
     let mut keygen_chain_ids = HashMap::<CeremonyId, ChainId>::default();
 
     let mut sc_block_stream = Box::pin(sc_block_stream);
-<<<<<<< HEAD
-    while let Some(result_block_header) = sc_block_stream.next().await {
-        match result_block_header {
-            Ok(current_block_header) => {
-                let current_block_hash = current_block_header.hash();
-                slog::debug!(
-                    logger,
-                    "Processing SC block {} with block hash: {:#x}",
-                    current_block_header.number,
-                    current_block_hash
-                );
-
-                let mut received_new_epoch = false;
-
-                // Process this block's events
-                match state_chain_client.get_events(current_block_hash).await {
-                    Ok(events) => {
-                        for (_phase, event, _topics) in events {
-                            match event {
-                                state_chain_runtime::Event::Validator(
-                                    pallet_cf_validator::Event::NewEpoch(_),
-                                ) => {
-                                    received_new_epoch = true;
-=======
     loop {
         tokio::select!(
             option_outcome = multisig_outcome_receiver.recv() => {
@@ -169,7 +145,6 @@
                                         ),
                                     ))
                                     .await;
->>>>>>> 03d067de
                                 }
                                 Err((err, bad_account_ids)) => {
                                     slog::error!(
@@ -416,56 +391,6 @@
                                         }
                                     }
                                 }
-<<<<<<< HEAD
-                                state_chain_runtime::Event::EthereumBroadcaster(
-                                    pallet_cf_broadcast::Event::TransmissionRequest(
-                                        attempt_id,
-                                        signed_tx,
-                                    ),
-                                ) => {
-                                    let response_extrinsic = match eth_broadcaster
-                                        .send(signed_tx)
-                                        .await
-                                    {
-                                        Ok(tx_hash) => {
-                                            slog::debug!(
-                                                logger,
-                                                "Successful TransmissionRequest attempt_id {}, tx_hash: {:#x}",
-                                                attempt_id,
-                                                tx_hash
-                                            );
-                                            pallet_cf_witnesser_api::Call::witness_eth_transmission_success(
-                                                attempt_id, tx_hash.into()
-                                            )
-                                        }
-                                        Err(e) => {
-                                            slog::error!(
-                                                logger,
-                                                "TransmissionRequest attempt_id {} failed: {:?}",
-                                                attempt_id,
-                                                e
-                                            );
-                                            // TODO: Fill in the transaction hash with the real one
-                                            pallet_cf_witnesser_api::Call::witness_eth_transmission_failure(
-                                                attempt_id, TransmissionFailure::TransactionRejected, Default::default()
-                                            )
-                                        }
-                                    };
-                                    let _ = state_chain_client
-                                        .submit_signed_extrinsic(&logger, response_extrinsic)
-                                        .await;
-                                }
-                                ignored_event => {
-                                    // ignore events we don't care about
-                                    slog::trace!(
-                                        logger,
-                                        "Ignoring event at block {}: {:?}",
-                                        current_block_header.number,
-                                        ignored_event
-                                    );
-                                }
-=======
->>>>>>> 03d067de
                             }
                             Err(error) => {
                                 slog::error!(
@@ -493,7 +418,7 @@
                             {
                                 send_windows_to_witness_processes(
                                     state_chain_client.clone(),
-                                    latest_block_hash,
+                                    initial_block_hash,
                                     account_data,
                                     &sm_window_sender,
                                     &km_window_sender,
@@ -537,86 +462,10 @@
                         }
                     }
                     Err(error) => {
-<<<<<<< HEAD
-                        slog::error!(
-                            logger,
-                            "Failed to decode events at block {}. {}",
-                            current_block_header.number,
-                            error,
-                        );
-                    }
-                }
-
-                // if we receive a new epoch, there are a few scenarios:
-                // 1. Validators in the last epoch couuld now be outgoing, so we should send the windows to them (as they now contain the end)
-                // 2. New validators need to receive their start point windows, so send windows to them
-                // 3. Validators from the previous epoch that continue to be validators, we can send to them (has no impact, they'll just keep going)
-                // 4. Note: Nodes that were outgoing in the last epoch (active 2 epochs ago) have already received their end window, so we don't
-                // need to send anything to them
-                if received_new_epoch {
-                    let (new_account_data, new_is_outgoing) =
-                        get_current_account_state(state_chain_client.clone(), current_block_hash)
-                            .await;
-                    account_data = new_account_data;
-                    is_outgoing = new_is_outgoing;
-
-                    if matches!(account_data.state, ChainflipAccountState::Validator) || is_outgoing
-                    {
-                        send_windows_to_witness_processes(
-                            state_chain_client.clone(),
-                            current_block_hash,
-                            account_data,
-                            &sm_window_sender,
-                            &km_window_sender,
-                        )
-                        .await
-                        .expect("Failed to send windows to the witness processes");
-                    }
-                } else if matches!(
-                    account_data.state,
-                    ChainflipAccountState::Backup | ChainflipAccountState::Passive
-                ) {
-                    // If we are Backup or Passive, we must update our state on every block, since it's possible
-                    // we move between Backup and Passive on every block
-                    let (new_account_data, new_is_outgoing) =
-                        get_current_account_state(state_chain_client.clone(), current_block_hash)
-                            .await;
-                    account_data = new_account_data;
-                    is_outgoing = new_is_outgoing;
-                }
-
-                slog::trace!(logger, #LOG_ACCOUNT_STATE, "Account state: {:?}",  account_data.state; 
-                "is_outgoing" => is_outgoing, "last_active_epoch" => account_data.last_active_epoch);
-
-                // If we are Backup, Validator or outoing, we need to send a heartbeat
-                // we send it in the middle of the online interval (so any node sync issues don't
-                // cause issues (if we tried to send on one of the interval boundaries)
-                if (matches!(account_data.state, ChainflipAccountState::Backup)
-                    || matches!(account_data.state, ChainflipAccountState::Validator)
-                    || is_outgoing)
-                    && ((current_block_header.number
-                        + (state_chain_client.heartbeat_block_interval / 2))
-                        % blocks_per_heartbeat
-                        == 0)
-                {
-                    slog::info!(
-                        logger,
-                        "Sending heartbeat at block: {}",
-                        current_block_header.number
-                    );
-                    let _ = state_chain_client
-                        .submit_signed_extrinsic(&logger, pallet_cf_online::Call::heartbeat())
-                        .await;
-                }
-            }
-            Err(error) => {
-                slog::error!(logger, "Failed to decode block header: {}", error,);
-=======
                         slog::error!(logger, "Failed to decode block header: {}", error,);
                     }
                 },
                 None => return
->>>>>>> 03d067de
             }
         );
     }
