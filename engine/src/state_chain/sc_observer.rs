--- conflicted
+++ resolved
@@ -50,15 +50,9 @@
         heartbeat_block_interval,
     );
 
-<<<<<<< HEAD
     xt_sender
-        .send(pallet_cf_reputation::Call::heartbeat().into())
+        .send(pallet_cf_online::Call::heartbeat().into())
         .unwrap();
-=======
-    state_chain_client
-        .submit_extrinsic(&logger, pallet_cf_online::Call::heartbeat())
-        .await;
->>>>>>> 3b2ddba6
 
     let mut sc_block_stream = Box::pin(sc_block_stream);
     while let Some(result_block_header) = sc_block_stream.next().await {
@@ -91,15 +85,9 @@
                         "Sending heartbeat at block: {}",
                         block_header.number
                     );
-<<<<<<< HEAD
                     xt_sender
-                        .send(pallet_cf_reputation::Call::heartbeat().into())
+                        .send(pallet_cf_online::Call::heartbeat().into())
                         .unwrap();
-=======
-                    state_chain_client
-                        .submit_extrinsic(&logger, pallet_cf_online::Call::heartbeat())
-                        .await;
->>>>>>> 3b2ddba6
                 }
 
                 // Process this block's events
