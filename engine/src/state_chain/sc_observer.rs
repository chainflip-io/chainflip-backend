--- conflicted
+++ resolved
@@ -70,45 +70,11 @@
             .await
             .expect("Could not get current epoch");
 
-<<<<<<< HEAD
-                slog::debug!(
-                    logger,
-                    "Processing SC block {} with block hash: {:#x}",
-                    block_header.number,
-                    block_hash
-                );
-
-                // get the eth vault we were last active for and start the witness processes
-                // for this window
-                async fn init_eth_witnessing<RpcClient: StateChainRpcApi>(
-                    state_chain_client: Arc<StateChainClient<RpcClient>>,
-                    block_hash: H256,
-                    account_data: ChainflipAccountData,
-                    sm_window_sender: &UnboundedSender<BlockHeightWindow>,
-                    km_window_sender: &UnboundedSender<BlockHeightWindow>,
-                ) -> anyhow::Result<()> {
-                    let eth_vault = state_chain_client
-                        .get_vault(
-                            block_hash,
-                            account_data
-                                .last_active_epoch
-                                .expect("we are active our outgoing"),
-                            ChainId::Ethereum,
-                        )
-                        .await?;
-                    sm_window_sender
-                        .send(eth_vault.active_window.clone())
-                        .unwrap();
-                    km_window_sender.send(eth_vault.active_window).unwrap();
-                    Ok(())
-                }
-=======
         let is_outgoing = if let Some(last_active_epoch) = new_account_data.last_active_epoch {
             last_active_epoch + 1 == current_epoch
         } else {
             false
         };
->>>>>>> d82245bb
 
         (new_account_data, is_outgoing)
     }
@@ -136,11 +102,11 @@
         Ok(())
     }
 
+    // Initialise the account state
     let (mut account_data, mut is_outgoing) =
         get_current_account_state(state_chain_client.clone(), latest_block_hash).await;
 
-    // Initialise the account state
-    if account_data.state == ChainflipAccountState::Validator || is_outgoing {
+    if matches!(account_data.state, ChainflipAccountState::Validator) || is_outgoing {
         send_windows_to_witness_processes(
             state_chain_client.clone(),
             latest_block_hash,
@@ -157,6 +123,12 @@
         match result_block_header {
             Ok(block_header) => {
                 let block_hash = block_header.hash();
+                slog::debug!(
+                    logger,
+                    "Processing SC block {} with block hash: {:#x}",
+                    block_header.number,
+                    block_hash
+                );
 
                 let mut received_new_epoch = false;
 
