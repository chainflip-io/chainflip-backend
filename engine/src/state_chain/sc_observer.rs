--- conflicted
+++ resolved
@@ -2,38 +2,26 @@
 use slog::o;
 use substrate_subxt::{Client, EventSubscription};
 
-<<<<<<< HEAD
 use crate::{
     logging::COMPONENT_KEY,
     mq::{IMQClient, Subject, SubjectName},
-    settings,
 };
-=======
-use crate::mq::{IMQClient, Subject, SubjectName};
->>>>>>> 54a68a8a
 
 use super::{
     runtime::StateChainRuntime,
     sc_event::{raw_event_to_subject, sc_event_from_raw_event},
 };
 
-<<<<<<< HEAD
 pub async fn start<M: IMQClient>(
     mq_client: M,
-    state_chain_settings: &settings::StateChain,
+    subxt_client: Client<StateChainRuntime>,
     logger: &slog::Logger,
 ) {
-    let sc_observer = SCObserver::new(mq_client, state_chain_settings, logger).await;
-    sc_observer.run().await.expect("SC Observer has died!");
-=======
-/// Kick off the state chain observer process
-pub async fn start<M: IMQClient>(mq_client: M, subxt_client: Client<StateChainRuntime>) {
-    log::info!("Start subscribing to state chain events");
-
-    subscribe_to_events(mq_client, subxt_client)
+    SCObserver::new(mq_client, subxt_client, logger)
         .await
-        .expect("Could not subscribe to state chain events");
->>>>>>> 54a68a8a
+        .run()
+        .await
+        .expect("SC Observer has died!");
 }
 
 pub struct SCObserver<M: IMQClient> {
@@ -45,13 +33,9 @@
 impl<M: IMQClient> SCObserver<M> {
     pub async fn new(
         mq_client: M,
-        state_chain_settings: &settings::StateChain,
+        subxt_client: Client<StateChainRuntime>,
         logger: &slog::Logger,
     ) -> Self {
-        let subxt_client = create_subxt_client(state_chain_settings)
-            .await
-            .expect("Could not create subxt client");
-
         Self {
             mq_client,
             subxt_client,
