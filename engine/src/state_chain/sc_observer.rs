use futures::{stream, Stream, StreamExt};
use pallet_cf_validator::CeremonyId;
use pallet_cf_vaults::KeygenError;
use slog::o;
use sp_core::H256;
use sp_runtime::AccountId32;
use state_chain_runtime::{AccountId, CfeSettings};
use std::{
    collections::BTreeSet,
    sync::{atomic::AtomicU64, Arc},
};
use tokio::sync::{broadcast, mpsc::UnboundedSender, watch};

use crate::{
    eth::{rpc::EthRpcApi, EthBroadcaster, ObserveInstruction},
    logging::{CEREMONY_ID_KEY, COMPONENT_KEY},
    multisig::{
        client::{CeremonyFailureReason, KeygenFailureReason, MultisigClientApi},
        KeyId, MessageHash,
    },
    multisig_p2p::AccountPeerMappingChange,
    state_chain::client::{StateChainClient, StateChainRpcApi},
};

async fn handle_keygen_request<MultisigClient, RpcClient>(
    multisig_client: Arc<MultisigClient>,
    state_chain_client: Arc<StateChainClient<RpcClient>>,
    ceremony_id: CeremonyId,
    validator_candidates: Vec<AccountId32>,
    logger: slog::Logger,
) where
    MultisigClient: MultisigClientApi<crate::multisig::eth::EthSigning> + Send + Sync + 'static,
    RpcClient: StateChainRpcApi + Send + Sync + 'static,
{
    tokio::spawn(async move {
        let keygen_outcome = multisig_client
            .keygen(ceremony_id, validator_candidates.clone())
            .await;

        let keygen_outcome = match keygen_outcome {
            Ok(public_key) => {
                // Keygen verification: before the new key is returned to the SC,
                // we first ensure that all parties can use it for signing

                let public_key_bytes = public_key.get_element().serialize();

                // We arbitrarily choose the data to sign over to be the hash of the generated pubkey
                let data_to_sign = sp_core::hashing::blake2_256(&public_key_bytes);
                match multisig_client
                    .sign(
                        ceremony_id,
                        KeyId(public_key_bytes.to_vec()),
                        validator_candidates,
                        MessageHash(data_to_sign),
                    )
                    .await
                {
                    // Report keygen success if we are able to sign
                    Ok(signature) => Ok((
                        cf_chains::eth::AggKey::from_pubkey_compressed(public_key_bytes),
                        data_to_sign.into(),
                        signature.into(),
                    )),
                    // Report keygen failure if we failed to sign
                    Err((bad_account_ids, _reason)) => {
                        slog::debug!(logger, "Keygen ceremony verification failed"; CEREMONY_ID_KEY => ceremony_id);
                        Err(KeygenError::Failure(BTreeSet::from_iter(bad_account_ids)))
                    }
                }
            }
            Err((bad_account_ids, reason)) => Err({
                if let CeremonyFailureReason::<KeygenFailureReason>::Other(
                    KeygenFailureReason::KeyNotCompatible,
                ) = reason
                {
                    KeygenError::Incompatible
                } else {
                    KeygenError::Failure(BTreeSet::from_iter(bad_account_ids))
                }
            }),
        };

        let _result = state_chain_client
            .submit_signed_extrinsic(
                pallet_cf_vaults::Call::report_keygen_outcome {
                    ceremony_id,
                    reported_outcome: keygen_outcome,
                },
                &logger,
            )
            .await;
    });
}

pub async fn start<BlockStream, RpcClient, EthRpc, MultisigClient>(
    state_chain_client: Arc<StateChainClient<RpcClient>>,
    sc_block_stream: BlockStream,
    eth_broadcaster: EthBroadcaster<EthRpc>,
    multisig_client: Arc<MultisigClient>,
    account_peer_mapping_change_sender: UnboundedSender<(
        AccountId,
        sp_core::ed25519::Public,
        AccountPeerMappingChange,
    )>,

    witnessing_instruction_sender: broadcast::Sender<ObserveInstruction>,
    cfe_settings_update_sender: watch::Sender<CfeSettings>,
    initial_block_hash: H256,
    latest_ceremony_id: Arc<AtomicU64>,
    logger: &slog::Logger,
) where
    BlockStream: Stream<Item = anyhow::Result<state_chain_runtime::Header>>,
    RpcClient: StateChainRpcApi + Send + Sync + 'static,
    EthRpc: EthRpcApi,
    MultisigClient: MultisigClientApi<crate::multisig::eth::EthSigning> + Send + Sync + 'static,
{
    let logger = logger.new(o!(COMPONENT_KEY => "SCObserver"));

    let blocks_per_heartbeat = std::cmp::max(1, state_chain_client.heartbeat_block_interval / 2);

    slog::info!(
        logger,
        "Sending heartbeat every {} blocks",
        blocks_per_heartbeat
    );

    state_chain_client
        .submit_signed_extrinsic(pallet_cf_online::Call::heartbeat {}, &logger)
        .await
        .expect("Should be able to submit first heartbeat");

    let send_instruction = |observe_instruction: ObserveInstruction| {
        witnessing_instruction_sender
            .send(observe_instruction)
            .unwrap();
    };

    macro_rules! start_epoch_observation {
        ($state_chain_client:ident, $block_hash:expr, $epoch:expr) => {
            let block_hash = $block_hash;
            let epoch = $epoch;

            send_instruction(ObserveInstruction::Start(
                $state_chain_client
                    .get_storage_map::<pallet_cf_vaults::Vaults<
                        state_chain_runtime::Runtime,
                        state_chain_runtime::EthereumInstance,
                    >>(block_hash, &epoch)
                    .await
                    .unwrap()
                    .unwrap()
                    .active_from_block,
                epoch,
            ));
        };
    }

    macro_rules! try_end_previous_epoch_observation {
        ($state_chain_client:ident, $block_hash:expr, $epoch:expr) => {{
            let block_hash = $block_hash;
            let epoch = $epoch;

            if let Some(vault) = $state_chain_client
                .get_storage_map::<pallet_cf_vaults::Vaults<
                    state_chain_runtime::Runtime,
                    state_chain_runtime::EthereumInstance,
                >>(block_hash, &epoch)
                .await
                .unwrap()
            {
                send_instruction(ObserveInstruction::End(vault.active_from_block));
                true
            } else {
                false
            }
        }};
    }

    let historical_active_epochs = state_chain_client.get_storage_map::<pallet_cf_validator::HistoricalActiveEpochs<state_chain_runtime::Runtime>>(
        initial_block_hash,
        &state_chain_client.our_account_id
    ).await.unwrap();

    assert!(historical_active_epochs.iter().is_sorted());

    let mut active_in_current_epoch = stream::iter(historical_active_epochs.into_iter())
        .fold(false, |acc, epoch| {
            let state_chain_client = state_chain_client.clone();
            async move {
                start_epoch_observation!(state_chain_client, initial_block_hash, epoch);
                if try_end_previous_epoch_observation!(
                    state_chain_client,
                    initial_block_hash,
                    epoch + 1
                ) {
                    acc
                } else {
                    assert!(!acc);
                    true
                }
            }
        })
        .await;

    let mut sc_block_stream = Box::pin(sc_block_stream);
    loop {
        match sc_block_stream.next().await {
            Some(result_block_header) => {
                match result_block_header {
                    Ok(current_block_header) => {
                        let current_block_hash = current_block_header.hash();
                        slog::debug!(
                            logger,
                            "Processing SC block {} with block hash: {:#x}",
                            current_block_header.number,
                            current_block_hash
                        );

                        // Process this block's events
                        match state_chain_client.get_events(current_block_hash).await {
                            Ok(events) => {
                                for (_phase, event, _topics) in events {
                                    slog::debug!(
                                        logger,
                                        "Received event at block {}: {:?}",
                                        current_block_header.number,
                                        &event
                                    );

                                    match event {
                                        state_chain_runtime::Event::Validator(
                                            pallet_cf_validator::Event::NewEpoch(new_epoch),
                                        ) => {
                                            let current_block_hash = current_block_header.hash();

                                            if active_in_current_epoch {
                                                assert!(try_end_previous_epoch_observation!(state_chain_client, current_block_hash, new_epoch));
                                            }

                                            active_in_current_epoch = state_chain_client.get_storage_double_map::<pallet_cf_validator::AuthorityIndex<state_chain_runtime::Runtime>>(
                                                current_block_hash,
                                                &new_epoch,
                                                &state_chain_client.our_account_id
                                            ).await.unwrap().is_some();

                                            if active_in_current_epoch {
                                                start_epoch_observation!(state_chain_client, current_block_hash, new_epoch);
                                            }
                                        }
                                        state_chain_runtime::Event::Validator(
                                            pallet_cf_validator::Event::PeerIdRegistered(
                                                account_id,
                                                peer_id,
                                                port,
                                                ip_address,
                                            ),
                                        ) => {
                                            account_peer_mapping_change_sender
                                                .send((
                                                    account_id,
                                                    peer_id,
                                                    AccountPeerMappingChange::Registered(
                                                        port,
<<<<<<< HEAD
                                                        ip_address,
                                                    ),
                                                ) => {
                                                    account_peer_mapping_change_sender
                                                        .send((
                                                            account_id,
                                                            peer_id,
                                                            AccountPeerMappingChange::Registered(
                                                                port,
                                                                ip_address.into(),
                                                            ),
                                                        ))
                                                        .unwrap();
                                                }
                                                state_chain_runtime::Event::Validator(
                                                    pallet_cf_validator::Event::PeerIdUnregistered(
                                                        account_id,
                                                        peer_id,
                                                    ),
                                                ) => {
                                                    account_peer_mapping_change_sender
                                                        .send((
                                                            account_id,
                                                            peer_id,
                                                            AccountPeerMappingChange::Unregistered,
                                                        ))
                                                        .unwrap();
                                                }
                                                state_chain_runtime::Event::EthereumVault(
                                                    pallet_cf_vaults::Event::KeygenRequest(
                                                        ceremony_id,
                                                        validator_candidates,
                                                    ),
                                                ) => {
                                                    latest_ceremony_id.store(ceremony_id,std::sync::atomic::Ordering::SeqCst);

                                                    if validator_candidates.contains(&state_chain_client.our_account_id) {
                                                        handle_keygen_request(multisig_client.clone(), state_chain_client.clone(), ceremony_id, validator_candidates, logger.clone()).await;
                                                    }
                                                }
                                                state_chain_runtime::Event::EthereumThresholdSigner(
                                                    pallet_cf_threshold_signature::Event::ThresholdSignatureRequest(
                                                        ceremony_id,
                                                        key_id,
                                                        validators,
                                                        payload,
                                                    ),
                                                ) =>{
                                                    latest_ceremony_id.store(ceremony_id,std::sync::atomic::Ordering::SeqCst);

                                                    if validators.contains(&state_chain_client.our_account_id) {
                                                        let multisig_client = multisig_client.clone();
                                                        let state_chain_client = state_chain_client.clone();
                                                        let logger = logger.clone();
                                                        tokio::spawn(async move {
                                                            match multisig_client.sign(ceremony_id, KeyId(key_id), validators, MessageHash(payload.to_fixed_bytes())).await {
                                                                Ok(signature) => {
                                                                    let _result = state_chain_client
                                                                        .submit_unsigned_extrinsic(
                                                                            pallet_cf_threshold_signature::Call::signature_success {
                                                                                ceremony_id,
                                                                                signature: signature.into()
                                                                            },
                                                                            &logger,
                                                                        )
                                                                        .await;
                                                                }
                                                                Err((bad_account_ids, _reason)) => {
                                                                    let _result = state_chain_client
                                                                        .submit_signed_extrinsic(
                                                                            pallet_cf_threshold_signature::Call::report_signature_failed {
                                                                                id: ceremony_id,
                                                                                offenders: BTreeSet::from_iter(bad_account_ids),
                                                                            },
                                                                            &logger,
                                                                        )
                                                                        .await;
                                                                }
                                                            }
                                                        });
                                                    }
                                                }
                                                state_chain_runtime::Event::EthereumBroadcaster(
                                                    pallet_cf_broadcast::Event::TransactionSigningRequest(
                                                        broadcast_attempt_id,
                                                        validator_id,
                                                        unsigned_tx,
=======
                                                        ip_address.into(),
>>>>>>> cf4a9248
                                                    ),
                                                ))
                                                .unwrap();
                                        }
                                        state_chain_runtime::Event::Validator(
                                            pallet_cf_validator::Event::PeerIdUnregistered(
                                                account_id,
                                                peer_id,
                                            ),
                                        ) => {
                                            account_peer_mapping_change_sender
                                                .send((
                                                    account_id,
                                                    peer_id,
                                                    AccountPeerMappingChange::Unregistered,
                                                ))
                                                .unwrap();
                                        }
                                        state_chain_runtime::Event::EthereumVault(
                                            pallet_cf_vaults::Event::KeygenRequest(
                                                ceremony_id,
                                                validator_candidates,
                                            ),
                                        ) if validator_candidates.contains(&state_chain_client.our_account_id) => {
                                            handle_keygen_request(multisig_client.clone(), state_chain_client.clone(), ceremony_id, validator_candidates, logger.clone()).await;
                                        }
                                        state_chain_runtime::Event::EthereumThresholdSigner(
                                            pallet_cf_threshold_signature::Event::ThresholdSignatureRequest(
                                                ceremony_id,
                                                key_id,
                                                validators,
                                                payload,
                                            ),
                                        ) if validators.contains(&state_chain_client.our_account_id) => {
                                            let multisig_client = multisig_client.clone();
                                            let state_chain_client = state_chain_client.clone();
                                            let logger = logger.clone();
                                            tokio::spawn(async move {
                                                match multisig_client.sign(ceremony_id, KeyId(key_id), validators, MessageHash(payload.to_fixed_bytes())).await {
                                                    Ok(signature) => {
                                                        let _result = state_chain_client
                                                            .submit_unsigned_extrinsic(
                                                                pallet_cf_threshold_signature::Call::signature_success {
                                                                    ceremony_id,
                                                                    signature: signature.into()
                                                                },
                                                                &logger,
                                                            )
                                                            .await;
                                                    }
                                                    Err((bad_account_ids, _reason)) => {
                                                        let _result = state_chain_client
                                                            .submit_signed_extrinsic(
                                                                pallet_cf_threshold_signature::Call::report_signature_failed {
                                                                    id: ceremony_id,
                                                                    offenders: BTreeSet::from_iter(bad_account_ids),
                                                                },
                                                                &logger,
                                                            )
                                                            .await;
                                                    }
                                                }
                                            });
                                        }
                                        state_chain_runtime::Event::EthereumBroadcaster(
                                            pallet_cf_broadcast::Event::TransactionSigningRequest(
                                                broadcast_attempt_id,
                                                validator_id,
                                                unsigned_tx,
                                            ),
                                        ) if validator_id == state_chain_client.our_account_id => {
                                            slog::debug!(
                                                logger,
                                                "Received signing request with broadcast_attempt_id {} for transaction: {:?}",
                                                broadcast_attempt_id,
                                                unsigned_tx,
                                            );
                                            match eth_broadcaster.encode_and_sign_tx(unsigned_tx).await {
                                                Ok(raw_signed_tx) => {
                                                    let _result = state_chain_client.submit_signed_extrinsic(
                                                        state_chain_runtime::Call::EthereumBroadcaster(
                                                            pallet_cf_broadcast::Call::transaction_ready_for_transmission {
                                                                broadcast_attempt_id,
                                                                signed_tx: raw_signed_tx.0.clone(),
                                                                signer_id: eth_broadcaster.address,
                                                            },
                                                        ),
                                                        &logger,
                                                    ).await;

                                                    // We want to transmit here to decrease the delay between getting a gas price estimate
                                                    // and transmitting it to the Ethereum network
                                                    eth_broadcaster.send_for_broadcast_attempt(raw_signed_tx.0, broadcast_attempt_id).await
                                                }
                                                Err(e) => {
                                                    // Note: this error case should only occur if there is a problem with the
                                                    // local ethereum node, which would mean the web3 lib is unable to fill in
                                                    // the tranaction params, mainly the gas limit.
                                                    // In the long run all transaction parameters will be provided by the state
                                                    // chain and the above eth_broadcaster.sign_tx method can be made
                                                    // infallible.

                                                    slog::error!(
                                                        logger,
                                                        "TransactionSigningRequest attempt_id {} failed: {:?}",
                                                        broadcast_attempt_id,
                                                        e
                                                    );

                                                    let _result = state_chain_client.submit_signed_extrinsic(
                                                        state_chain_runtime::Call::EthereumBroadcaster(
                                                            pallet_cf_broadcast::Call::transaction_signing_failure {
                                                                broadcast_attempt_id,
                                                            },
                                                        ),
                                                        &logger,
                                                    ).await;
                                                }
                                            }
                                        }
                                        state_chain_runtime::Event::EthereumBroadcaster(
                                            pallet_cf_broadcast::Event::TransmissionRequest(
                                                broadcast_attempt_id,
                                                signed_tx,
                                            ),
                                        ) => {
                                            eth_broadcaster
                                                .send_for_broadcast_attempt(signed_tx, broadcast_attempt_id).await
                                        }
                                        state_chain_runtime::Event::Environment(
                                            pallet_cf_environment::Event::CfeSettingsUpdated {
                                                new_cfe_settings
                                            }
                                        ) => {
                                            cfe_settings_update_sender.send(new_cfe_settings).unwrap();
                                        }
                                        ignored_event => {
                                            // ignore events we don't care about
                                            slog::trace!(
                                                logger,
                                                "Ignoring event at block {}: {:?}",
                                                current_block_header.number,
                                                ignored_event
                                            );
                                        }
                                    }
                                }
                            }
                            Err(error) => {
                                slog::error!(
                                    logger,
                                    "Failed to decode events at block {}. {}",
                                    current_block_header.number,
                                    error,
                                );
                            }
                        }

                        // All nodes must send a heartbeat regardless of their validator status (at least for now).
                        // We send it in the middle of the online interval (so any node sync issues don't
                        // cause issues (if we tried to send on one of the interval boundaries)
                        if (current_block_header.number
                            + (state_chain_client.heartbeat_block_interval / 2))
                            % blocks_per_heartbeat
                            == 0
                        {
                            slog::info!(
                                logger,
                                "Sending heartbeat at block: {}",
                                current_block_header.number
                            );
                            let _result = state_chain_client
                                .submit_signed_extrinsic(
                                    pallet_cf_online::Call::heartbeat {},
                                    &logger,
                                )
                                .await;
                        }
                    }
                    Err(error) => {
                        slog::error!(logger, "Failed to decode block header: {}", error,);
                    }
                }
            }
            None => {
                slog::error!(logger, "Exiting as State Chain block stream ended");
                break;
            }
        }
    }
}<|MERGE_RESOLUTION|>--- conflicted
+++ resolved
@@ -261,97 +261,7 @@
                                                     peer_id,
                                                     AccountPeerMappingChange::Registered(
                                                         port,
-<<<<<<< HEAD
-                                                        ip_address,
-                                                    ),
-                                                ) => {
-                                                    account_peer_mapping_change_sender
-                                                        .send((
-                                                            account_id,
-                                                            peer_id,
-                                                            AccountPeerMappingChange::Registered(
-                                                                port,
-                                                                ip_address.into(),
-                                                            ),
-                                                        ))
-                                                        .unwrap();
-                                                }
-                                                state_chain_runtime::Event::Validator(
-                                                    pallet_cf_validator::Event::PeerIdUnregistered(
-                                                        account_id,
-                                                        peer_id,
-                                                    ),
-                                                ) => {
-                                                    account_peer_mapping_change_sender
-                                                        .send((
-                                                            account_id,
-                                                            peer_id,
-                                                            AccountPeerMappingChange::Unregistered,
-                                                        ))
-                                                        .unwrap();
-                                                }
-                                                state_chain_runtime::Event::EthereumVault(
-                                                    pallet_cf_vaults::Event::KeygenRequest(
-                                                        ceremony_id,
-                                                        validator_candidates,
-                                                    ),
-                                                ) => {
-                                                    latest_ceremony_id.store(ceremony_id,std::sync::atomic::Ordering::SeqCst);
-
-                                                    if validator_candidates.contains(&state_chain_client.our_account_id) {
-                                                        handle_keygen_request(multisig_client.clone(), state_chain_client.clone(), ceremony_id, validator_candidates, logger.clone()).await;
-                                                    }
-                                                }
-                                                state_chain_runtime::Event::EthereumThresholdSigner(
-                                                    pallet_cf_threshold_signature::Event::ThresholdSignatureRequest(
-                                                        ceremony_id,
-                                                        key_id,
-                                                        validators,
-                                                        payload,
-                                                    ),
-                                                ) =>{
-                                                    latest_ceremony_id.store(ceremony_id,std::sync::atomic::Ordering::SeqCst);
-
-                                                    if validators.contains(&state_chain_client.our_account_id) {
-                                                        let multisig_client = multisig_client.clone();
-                                                        let state_chain_client = state_chain_client.clone();
-                                                        let logger = logger.clone();
-                                                        tokio::spawn(async move {
-                                                            match multisig_client.sign(ceremony_id, KeyId(key_id), validators, MessageHash(payload.to_fixed_bytes())).await {
-                                                                Ok(signature) => {
-                                                                    let _result = state_chain_client
-                                                                        .submit_unsigned_extrinsic(
-                                                                            pallet_cf_threshold_signature::Call::signature_success {
-                                                                                ceremony_id,
-                                                                                signature: signature.into()
-                                                                            },
-                                                                            &logger,
-                                                                        )
-                                                                        .await;
-                                                                }
-                                                                Err((bad_account_ids, _reason)) => {
-                                                                    let _result = state_chain_client
-                                                                        .submit_signed_extrinsic(
-                                                                            pallet_cf_threshold_signature::Call::report_signature_failed {
-                                                                                id: ceremony_id,
-                                                                                offenders: BTreeSet::from_iter(bad_account_ids),
-                                                                            },
-                                                                            &logger,
-                                                                        )
-                                                                        .await;
-                                                                }
-                                                            }
-                                                        });
-                                                    }
-                                                }
-                                                state_chain_runtime::Event::EthereumBroadcaster(
-                                                    pallet_cf_broadcast::Event::TransactionSigningRequest(
-                                                        broadcast_attempt_id,
-                                                        validator_id,
-                                                        unsigned_tx,
-=======
                                                         ip_address.into(),
->>>>>>> cf4a9248
                                                     ),
                                                 ))
                                                 .unwrap();
