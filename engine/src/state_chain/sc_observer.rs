use anyhow::Result;
use substrate_subxt::{Client, EventSubscription};

use crate::{
    mq::{nats_client::NatsMQClientFactory, IMQClient, IMQClientFactory, Subject, SubjectName},
    settings::Settings,
};

use super::{
    helpers::create_subxt_client,
    runtime::StateChainRuntime,
    sc_event::{raw_event_to_subject, sc_event_from_raw_event},
};

/// Kick off the state chain observer process
pub async fn start(settings: Settings) {
    log::info!("Begin subscribing to state chain events");

    let mq_client_builder = NatsMQClientFactory::new(&settings.message_queue);

    let mq_client = mq_client_builder.create().await.unwrap();

    let subxt_client = create_subxt_client(&settings.state_chain)
        .await
        .expect("Could not create subxt client");

    subscribe_to_events(*mq_client, subxt_client)
        .await
        .expect("Could not subscribe to state chain events");
}

async fn subscribe_to_events<M: 'static + IMQClient>(
    mq_client: M,
    subxt_client: Client<StateChainRuntime>,
) -> Result<()> {
    // subscribe to all finalised events, and then redirect them
    let sub = subxt_client
        .subscribe_finalized_events()
        .await
        .expect("Could not subscribe to state chain events");
    let decoder = subxt_client.events_decoder();
    let mut sub = EventSubscription::new(sub, decoder);
    while let Some(res_event) = sub.next().await {
        let raw_event = match res_event {
            Ok(raw_event) => raw_event,
            Err(e) => {
                log::error!("Next event could not be read: {}", e);
                continue;
            }
        };

        log::info!("SC Observer receieved raw event of: {:?}", raw_event);
        let subject: Option<Subject> = raw_event_to_subject(&raw_event);

        if let Some(subject) = subject {
            let message = sc_event_from_raw_event(raw_event)?;
            match message {
                Some(event) => {
                    // Publish the message to the message queue
                    match mq_client.publish(subject, &event).await {
                        Err(err) => {
                            log::error!(
                                "Could not publish message `{:?}` to subject `{}`. Error: {}",
                                event,
                                subject.to_subject_name(),
                                err
                            );
                        }
                        Ok(_) => log::trace!("Event: {:?} pushed to message queue", event),
                    };
                }
                None => {
                    log::debug!(
                        "Event decoding for an event under subject: {} doesn't exist",
                        subject.to_subject_name()
                    )
                }
            }
        } else {
            log::trace!("Not routing event {:?} to message queue", raw_event);
        };
    }

    let err_msg = "State Chain Observer stopped subscribing to events!";
    log::error!("{}", err_msg);
    Err(anyhow::Error::msg(err_msg))
}

#[cfg(test)]
mod tests {

    use crate::settings;

    use super::*;

    fn init() {
        let _ = env_logger::builder().is_test(true).try_init();
    }

    #[tokio::test]
    #[ignore = "depends on running state chain at the specifed url"]
    async fn create_subxt_client_test() {
        init();
        let test_settings = settings::test_utils::new_test_settings().unwrap();
<<<<<<< HEAD
        assert!(create_subxt_client(&test_settings.state_chain)
            .await
            .is_ok())
=======

        start(test_settings).await;
>>>>>>> 0b9c58dc
    }
}<|MERGE_RESOLUTION|>--- conflicted
+++ resolved
@@ -102,13 +102,7 @@
     async fn create_subxt_client_test() {
         init();
         let test_settings = settings::test_utils::new_test_settings().unwrap();
-<<<<<<< HEAD
-        assert!(create_subxt_client(&test_settings.state_chain)
-            .await
-            .is_ok())
-=======
 
         start(test_settings).await;
->>>>>>> 0b9c58dc
     }
 }