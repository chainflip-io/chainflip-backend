use cf_chains::ChainId;
use cf_traits::{ChainflipAccountData, ChainflipAccountState};
use futures::{Stream, StreamExt};
use pallet_cf_broadcast::TransmissionFailure;
use pallet_cf_vaults::BlockHeightWindow;
use slog::o;
use sp_core::H256;
use sp_runtime::AccountId32;
use std::{collections::BTreeSet, iter::FromIterator, sync::Arc};
use tokio::sync::mpsc::{UnboundedReceiver, UnboundedSender};

use crate::{
    eth::EthBroadcaster,
    logging::COMPONENT_KEY,
    multisig::{
        KeyId, KeygenInfo, KeygenOutcome, MessageHash, MultisigInstruction, MultisigOutcome,
        SigningInfo, SigningOutcome,
    },
    p2p::{self, AccountId, AccountPeerMappingChange},
    state_chain::client::{StateChainClient, StateChainRpcApi},
};

pub async fn start<BlockStream, RpcClient>(
    state_chain_client: Arc<StateChainClient<RpcClient>>,
    sc_block_stream: BlockStream,
    eth_broadcaster: EthBroadcaster,
    multisig_instruction_sender: UnboundedSender<MultisigInstruction>,
    account_peer_mapping_change_sender: UnboundedSender<(
        AccountId,
        sp_core::ed25519::Public,
        AccountPeerMappingChange,
    )>,
    mut multisig_event_receiver: UnboundedReceiver<MultisigOutcome>,

    // TODO: we should be able to factor this out into a single ETH window sender
    sm_window_sender: UnboundedSender<BlockHeightWindow>,
    km_window_sender: UnboundedSender<BlockHeightWindow>,
    latest_block_hash: H256,
    logger: &slog::Logger,
) where
    BlockStream: Stream<Item = anyhow::Result<state_chain_runtime::Header>>,
    RpcClient: StateChainRpcApi,
{
    let logger = logger.new(o!(COMPONENT_KEY => "SCObserver"));

    let heartbeat_block_interval = state_chain_client.get_heartbeat_block_interval();

    slog::info!(
        logger,
        "Sending heartbeat every {} blocks",
        heartbeat_block_interval,
    );

    state_chain_client
        .submit_signed_extrinsic(&logger, pallet_cf_online::Call::heartbeat())
        .await
        .expect("Should be able to submit first heartbeat");

    async fn get_current_account_state<RpcClient: StateChainRpcApi>(
        state_chain_client: Arc<StateChainClient<RpcClient>>,
        block_hash: H256,
    ) -> (ChainflipAccountData, bool) {
        let new_account_data = state_chain_client
            .get_account_data(block_hash)
            .await
            .expect("Could not get account data");

        let current_epoch = state_chain_client
            .epoch_at_block(block_hash)
            .await
            .expect("Could not get current epoch");

        let is_outgoing = if let Some(last_active_epoch) = new_account_data.last_active_epoch {
            last_active_epoch + 1 == current_epoch
        } else {
            false
        };

        (new_account_data, is_outgoing)
    }

    async fn send_windows_to_witness_processes<RpcClient: StateChainRpcApi>(
        state_chain_client: Arc<StateChainClient<RpcClient>>,
        block_hash: H256,
        account_data: ChainflipAccountData,
        sm_window_sender: &UnboundedSender<BlockHeightWindow>,
        km_window_sender: &UnboundedSender<BlockHeightWindow>,
    ) -> anyhow::Result<()> {
        let eth_vault = state_chain_client
            .get_vault(
                block_hash,
                account_data
                    .last_active_epoch
                    .expect("we are active or outgoing"),
                ChainId::Ethereum,
            )
            .await?;
        sm_window_sender
            .send(eth_vault.active_window.clone())
            .unwrap();
        km_window_sender.send(eth_vault.active_window).unwrap();
        Ok(())
    }

    let (mut account_data, mut is_outgoing) =
        get_current_account_state(state_chain_client.clone(), latest_block_hash).await;

    // Initialise the account state
    if account_data.state == ChainflipAccountState::Validator || is_outgoing {
        send_windows_to_witness_processes(
            state_chain_client.clone(),
            latest_block_hash,
            account_data,
            &sm_window_sender,
            &km_window_sender,
        )
        .await
        .expect("Failed to send windows to the witness processes");
    }

    let mut sc_block_stream = Box::pin(sc_block_stream);
    while let Some(result_block_header) = sc_block_stream.next().await {
        match result_block_header {
            Ok(block_header) => {
                let block_hash = block_header.hash();

                let mut received_new_epoch = false;

                // Process this block's events
                match state_chain_client.get_events(block_hash).await {
                    Ok(events) => {
                        for (_phase, event, _topics) in events {
                            match event {
                                state_chain_runtime::Event::Validator(
                                    pallet_cf_validator::Event::NewEpoch(_),
                                ) => {
                                    received_new_epoch = true;
                                }
                                state_chain_runtime::Event::Validator(
                                    pallet_cf_validator::Event::PeerIdRegistered(
                                        account_id,
                                        peer_id,
                                    ),
                                ) => {
                                    account_peer_mapping_change_sender
                                        .send((
                                            AccountId(*account_id.as_ref()),
                                            peer_id,
                                            AccountPeerMappingChange::Registered,
                                        ))
                                        .unwrap();
                                }
                                state_chain_runtime::Event::Validator(
                                    pallet_cf_validator::Event::PeerIdUnregistered(
                                        account_id,
                                        peer_id,
                                    ),
                                ) => {
                                    account_peer_mapping_change_sender
                                        .send((
                                            AccountId(*account_id.as_ref()),
                                            peer_id,
                                            AccountPeerMappingChange::Unregistered,
                                        ))
                                        .unwrap();
                                }
                                state_chain_runtime::Event::Vaults(
                                    pallet_cf_vaults::Event::KeygenRequest(
                                        ceremony_id,
                                        chain_id,
                                        validator_candidates,
                                    ),
                                ) => {
                                    let signers: Vec<_> = validator_candidates
                                        .iter()
                                        .map(|v| p2p::AccountId(v.clone().into()))
                                        .collect();

                                    let gen_new_key_event = MultisigInstruction::Keygen(
                                        KeygenInfo::new(ceremony_id, signers),
                                    );

                                    multisig_instruction_sender
                                        .send(gen_new_key_event)
                                        .map_err(|_| "Receiver should exist")
                                        .unwrap();

                                    let response_extrinsic = match multisig_event_receiver
                                        .recv()
                                        .await
                                        .expect("Channel closed!")
                                    {
                                        MultisigOutcome::Keygen(KeygenOutcome {
                                            id: _,
                                            result,
                                        }) => match result {
                                            Ok(pubkey) => {
                                                pallet_cf_vaults::Call::report_keygen_outcome(
                                                    ceremony_id,
                                                    chain_id,
                                                    pallet_cf_vaults::KeygenOutcome::Success(
                                                        pubkey.serialize().to_vec(),
                                                    ),
                                                )
                                            }
                                            Err((err, bad_account_ids)) => {
                                                slog::error!(
                                                    logger,
                                                    "Keygen failed with error: {:?}",
                                                    err
                                                );
                                                let bad_account_ids: Vec<_> = bad_account_ids
                                                    .iter()
                                                    .map(|v| AccountId32::from(v.0))
                                                    .collect();
                                                pallet_cf_vaults::Call::report_keygen_outcome(
                                                    ceremony_id,
                                                    chain_id,
                                                    pallet_cf_vaults::KeygenOutcome::Failure(
                                                        BTreeSet::from_iter(bad_account_ids),
                                                    ),
                                                )
                                            }
                                        },
                                        MultisigOutcome::Signing(message_signing_result) => {
                                            panic!(
                                                "Expecting KeygenResult, got: {:?}",
                                                message_signing_result
                                            );
                                        }
                                    };
                                    let _ = state_chain_client
                                        .submit_signed_extrinsic(&logger, response_extrinsic)
                                        .await;
                                }
                                state_chain_runtime::Event::EthereumThresholdSigner(
                                    pallet_cf_threshold_signature::Event::ThresholdSignatureRequest(
                                        ceremony_id,
                                        key_id,
                                        validators,
                                        payload,
                                    ),
                                ) if validators.contains(&state_chain_client.our_account_id) => {
                                    let signers: Vec<_> = validators
                                        .iter()
                                        .map(|v| p2p::AccountId(v.clone().into()))
                                        .collect();

                                    let sign_tx = MultisigInstruction::Sign(SigningInfo::new(
                                        ceremony_id,
                                        KeyId(key_id),
                                        MessageHash(payload.to_fixed_bytes()),
                                        signers,
                                    ));

                                    // The below will be replaced with one shot channels
                                    multisig_instruction_sender
                                        .send(sign_tx)
                                        .map_err(|_| "Receiver should exist")
                                        .unwrap();

                                    match multisig_event_receiver
                                        .recv()
                                        .await
                                        .expect("Channel closed!")
                                    {
                                        MultisigOutcome::Signing(SigningOutcome {
                                            id: _,
                                            result,
                                        }) => match result {
                                            Ok(sig) => {
                                                let _ = state_chain_client
                                                    .submit_unsigned_extrinsic(
                                                        &logger,
                                                        pallet_cf_threshold_signature::Call::signature_success(
                                                            ceremony_id,
                                                            sig.into()
                                                        )
                                                    )
                                                    .await;
                                            }
                                            Err((_, bad_account_ids)) => {
                                                let bad_account_ids: BTreeSet<_> = bad_account_ids
                                                    .iter()
                                                    .map(|v| AccountId32::from(v.0))
                                                    .collect();
                                                let _ = state_chain_client
                                                    .submit_signed_extrinsic(
                                                        &logger,
                                                        pallet_cf_threshold_signature::Call::report_signature_failed_unbounded(
                                                            ceremony_id,
                                                            bad_account_ids
                                                        )
                                                    )
                                                    .await;
                                            }
                                        },
                                        MultisigOutcome::Keygen(keygen_result) => {
                                            panic!(
                                                "Expecting MessageSigningResult, got: {:?}",
                                                keygen_result
                                            );
                                        }
                                    };
                                }
                                state_chain_runtime::Event::EthereumBroadcaster(
                                    pallet_cf_broadcast::Event::TransactionSigningRequest(
                                        attempt_id,
                                        validator_id,
                                        unsigned_tx,
                                    ),
                                ) if validator_id == state_chain_client.our_account_id => {
                                    slog::debug!(
                                        logger,
                                        "Received signing request {} for transaction: {:?}",
                                        attempt_id,
                                        unsigned_tx,
                                    );
                                    match eth_broadcaster.encode_and_sign_tx(unsigned_tx).await {
                                        Ok(raw_signed_tx) => {
                                            let _ = state_chain_client.submit_signed_extrinsic(
                                                &logger,
                                                state_chain_runtime::Call::EthereumBroadcaster(
                                                    pallet_cf_broadcast::Call::transaction_ready_for_transmission(
                                                        attempt_id,
                                                        raw_signed_tx.0,
                                                        eth_broadcaster.address,
                                                    ),
                                                )
                                            ).await;
                                        }
                                        Err(e) => {
                                            // Note: this error case should only occur if there is a problem with the
                                            // local ethereum node, which would mean the web3 lib is unable to fill in
                                            // the tranaction params, mainly the gas limit.
                                            // In the long run all transaction parameters will be provided by the state
                                            // chain and the above eth_broadcaster.sign_tx method can be made
                                            // infallible.
                                            slog::error!(
                                                logger,
                                                "Transaction signing attempt {} failed: {:?}",
                                                attempt_id,
                                                e
                                            );
                                        }
                                    }
                                }
                                state_chain_runtime::Event::EthereumBroadcaster(
                                    pallet_cf_broadcast::Event::TransmissionRequest(
                                        attempt_id,
                                        signed_tx,
                                    ),
                                ) => {
                                    slog::debug!(
                                        logger,
                                        "Sending signed tx for broadcast attempt {}: {:?}",
                                        attempt_id,
                                        hex::encode(&signed_tx),
                                    );
                                    let response_extrinsic = match eth_broadcaster
                                        .send(signed_tx)
                                        .await
                                    {
                                        Ok(tx_hash) => {
                                            slog::debug!(
                                                logger,
                                                "Successful broadcast attempt {}, tx_hash: {:#x}",
                                                attempt_id,
                                                tx_hash
                                            );
                                            pallet_cf_witnesser_api::Call::witness_eth_transmission_success(
                                                attempt_id, tx_hash.into()
                                            )
                                        }
                                        Err(e) => {
                                            slog::error!(
                                                logger,
                                                "Broadcast attempt {} failed: {:?}",
                                                attempt_id,
                                                e
                                            );
                                            // TODO: Fill in the transaction hash with the real one
                                            pallet_cf_witnesser_api::Call::witness_eth_transmission_failure(
                                                attempt_id, TransmissionFailure::TransactionRejected, Default::default()
                                            )
                                        }
                                    };
                                    let _ = state_chain_client
                                        .submit_signed_extrinsic(&logger, response_extrinsic)
                                        .await;
                                }
                                ignored_event => {
                                    // ignore events we don't care about
                                    slog::trace!(
                                        logger,
                                        "Ignoring event at block {}: {:?}",
                                        block_header.number,
                                        ignored_event
                                    );
                                }
                            }
                        }
                    }
                    Err(error) => {
                        slog::error!(
                            logger,
                            "Failed to decode events at block {}. {}",
                            block_header.number,
                            error,
                        );
                    }
                }

                // if we receive a new epoch, there are a few scenarios:
                // 1. Validators in the last epoch couuld now be outgoing, so we should send the windows to them (as they now contain the end)
                // 2. New validators need to receive their start point windows, so send windows to them
                // 3. Validators from the previous epoch that continue to be validators, we can send to them (has no impact, they'll just keep going)
                // 4. Note: Nodes that were outgoing in the last epoch (active 2 epochs ago) have already received their end window, so we don't
                // need to send anything to them
                if received_new_epoch {
                    let (new_account_data, new_is_outgoing) =
                        get_current_account_state(state_chain_client.clone(), block_hash).await;
                    account_data = new_account_data;
                    is_outgoing = new_is_outgoing;

                    if matches!(account_data.state, ChainflipAccountState::Validator)
                        || is_outgoing == true
                    {
                        send_windows_to_witness_processes(
                            state_chain_client.clone(),
                            latest_block_hash,
                            account_data,
                            &sm_window_sender,
                            &km_window_sender,
                        )
                        .await
                        .expect("Failed to send windows to the witness processes");
                    }
                } else if matches!(
                    account_data.state,
                    ChainflipAccountState::Backup | ChainflipAccountState::Passive
                ) {
                    // If we are Backup or Passive, we must update our state on every block, since it's possible
                    // we move between Backup and Passive on every block
                    let (new_account_data, new_is_outgoing) =
                        get_current_account_state(state_chain_client.clone(), block_hash).await;
                    account_data = new_account_data;
                    is_outgoing = new_is_outgoing;
                }

                // If we are Backup, Validator or outoing, we need to send a heartbeat
                // we send it in the middle of the online interval (so any node sync issues don't
                // cause issues (if we tried to send on one of the interval boundaries)
                if (matches!(account_data.state, ChainflipAccountState::Backup)
                    || matches!(account_data.state, ChainflipAccountState::Validator)
                    || is_outgoing)
                    && ((block_header.number + (heartbeat_block_interval / 2))
                        % heartbeat_block_interval
                        == 0)
                {
                    slog::info!(
                        logger,
                        "Sending heartbeat at block: {}",
                        block_header.number
                    );
                    let _ = state_chain_client
                        .submit_signed_extrinsic(&logger, pallet_cf_online::Call::heartbeat())
                        .await;
                }
            }
            Err(error) => {
                slog::error!(logger, "Failed to decode block header: {}", error,);
            }
        }
    }
}

#[cfg(test)]
mod tests {
    use crate::{eth, logging, settings};

    use super::*;

    #[tokio::test]
    #[ignore = "runs forever, useful for testing without having to start the whole CFE"]
    async fn run_the_sc_observer() {
        let settings = settings::test_utils::new_test_settings().unwrap();
        let logger = logging::test_utils::new_test_logger();

<<<<<<< HEAD
        let (latest_block_hash, block_stream, state_chain_client) =
            crate::state_chain::client::connect_to_state_chain(&settings.state_chain)
=======
        let (_, block_stream, state_chain_client) =
            crate::state_chain::client::connect_to_state_chain(&settings.state_chain, &logger)
>>>>>>> ff6f0973
                .await
                .unwrap();

        let (multisig_instruction_sender, _multisig_instruction_receiver) =
            tokio::sync::mpsc::unbounded_channel::<MultisigInstruction>();
        let (account_peer_mapping_change_sender, _account_peer_mapping_change_receiver) =
            tokio::sync::mpsc::unbounded_channel();
        let (_multisig_event_sender, multisig_event_receiver) =
            tokio::sync::mpsc::unbounded_channel::<MultisigOutcome>();

        let web3 = eth::new_synced_web3_client(&settings.eth, &logger)
            .await
            .unwrap();
        let eth_broadcaster = EthBroadcaster::new(&settings.eth, web3.clone()).unwrap();

        let (sm_window_sender, _sm_window_receiver) =
            tokio::sync::mpsc::unbounded_channel::<BlockHeightWindow>();
        let (km_window_sender, _km_window_receiver) =
            tokio::sync::mpsc::unbounded_channel::<BlockHeightWindow>();

        start(
            state_chain_client,
            block_stream,
            eth_broadcaster,
            multisig_instruction_sender,
            account_peer_mapping_change_sender,
            multisig_event_receiver,
            sm_window_sender,
            km_window_sender,
            latest_block_hash,
            &logger,
        )
        .await;
    }
}<|MERGE_RESOLUTION|>--- conflicted
+++ resolved
@@ -487,13 +487,8 @@
         let settings = settings::test_utils::new_test_settings().unwrap();
         let logger = logging::test_utils::new_test_logger();
 
-<<<<<<< HEAD
         let (latest_block_hash, block_stream, state_chain_client) =
-            crate::state_chain::client::connect_to_state_chain(&settings.state_chain)
-=======
-        let (_, block_stream, state_chain_client) =
             crate::state_chain::client::connect_to_state_chain(&settings.state_chain, &logger)
->>>>>>> ff6f0973
                 .await
                 .unwrap();
 
