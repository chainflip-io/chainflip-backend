--- conflicted
+++ resolved
@@ -144,15 +144,9 @@
                         "Sending heartbeat at block: {}",
                         block_header.number
                     );
-<<<<<<< HEAD
-                    let result_heartbeat = state_chain_client
-                        .submit_extrinsic(&logger, pallet_cf_online::Call::heartbeat())
-=======
                     let _ = state_chain_client
                         .submit_signed_extrinsic(&logger, pallet_cf_online::Call::heartbeat())
->>>>>>> 1715ac74
                         .await;
-                    println!("Result of heartbeat submission: {:?}", result_heartbeat);
                 }
 
                 // Process this block's events
