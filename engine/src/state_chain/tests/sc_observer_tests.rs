use std::sync::Arc;

use cf_chains::{
    eth::{AggKey, UnsignedTransaction},
    Chain, Ethereum,
};
use codec::Encode;
use frame_system::Phase;
use mockall::predicate::{self, eq};
use pallet_cf_broadcast::BroadcastAttemptId;
use pallet_cf_vaults::{Vault, Vaults};
use sp_core::{
    storage::{StorageData, StorageKey},
    H256, U256,
};
use sp_runtime::{AccountId32, Digest};
use state_chain_runtime::{EthereumInstance, Header, Runtime};
use web3::types::{Bytes, SignedTransaction};

use crate::{
    eth::{EthBroadcaster, EthWsRpcClient, MockEthRpcApi, ObserveInstruction},
    logging::{self, test_utils::new_test_logger},
    multisig::client::MockMultisigClientApi,
    settings::test_utils::new_test_settings,
    state_chain::{
        client::{
            mock_events_key, test_utils::storage_change_set_from, MockStateChainRpcApi,
            StateChainClient, OUR_ACCOUNT_ID_BYTES,
        },
        sc_observer,
    },
};

fn test_header(number: u32) -> Header {
    Header {
        number,
        parent_hash: H256::default(),
        state_root: H256::default(),
        extrinsics_root: H256::default(),
        digest: Digest { logs: Vec::new() },
    }
}

/// ETH From Block for epoch three
const EPOCH_THREE_FROM: <cf_chains::Ethereum as Chain>::ChainBlockNumber = 30;
const EPOCH_THREE_START: ObserveInstruction = ObserveInstruction::Start(EPOCH_THREE_FROM, 3);
const EPOCH_THREE_END: ObserveInstruction = ObserveInstruction::End(EPOCH_FOUR_FROM);
/// ETH From Block for epoch four
const EPOCH_FOUR_FROM: <cf_chains::Ethereum as Chain>::ChainBlockNumber = 40;
const EPOCH_FOUR_START: ObserveInstruction = ObserveInstruction::Start(EPOCH_FOUR_FROM, 4);

fn expect_sc_observer_start(
    mock_state_chain_rpc_client: &mut MockStateChainRpcApi,
    historical_active_epochs: &[u32],
    epochs_active_from_block: &[(u32, Option<u64>)],
) -> H256 {
    let initial_block_hash = H256::default();

    mock_state_chain_rpc_client
        .expect_storage()
        .with(
            eq(initial_block_hash),
            eq(StorageKey(pallet_cf_validator::HistoricalActiveEpochs::<
                state_chain_runtime::Runtime,
            >::hashed_key_for(&AccountId32::new(
                OUR_ACCOUNT_ID_BYTES,
            )))),
        )
        .times(1)
        .returning({
            let historical_active_epochs = Vec::from(historical_active_epochs);
            move |_, _| Ok(Some(StorageData(historical_active_epochs.encode())))
        });

    for &(epoch, option_active_from_block) in epochs_active_from_block {
        mock_state_chain_rpc_client
            .expect_storage()
            .with(
                eq(initial_block_hash),
                eq(StorageKey(
                    Vaults::<Runtime, EthereumInstance>::hashed_key_for(&epoch),
                )),
            )
            .times(1)
            .returning(move |_, _| {
                Ok(option_active_from_block.map(|active_from_block| {
                    StorageData(
                        Vault::<Ethereum> {
                            public_key: AggKey::from_pubkey_compressed([0; 33]),
                            active_from_block,
                        }
                        .encode(),
                    )
                }))
            });
    }

    mock_state_chain_rpc_client
        .expect_submit_extrinsic_rpc()
        .times(1)
        .returning(move |_| Ok(H256::default()));

    initial_block_hash
}

#[tokio::test]
async fn sends_initial_extrinsics_and_starts_witnessing_when_current_authority_on_startup() {
    let mut mock_state_chain_rpc_client = MockStateChainRpcApi::new();
    let initial_block_hash = expect_sc_observer_start(
        &mut mock_state_chain_rpc_client,
        &[3],
        &[(3, Some(EPOCH_THREE_FROM)), (4, None)],
    );
    let state_chain_client = Arc::new(StateChainClient::create_test_sc_client(
        mock_state_chain_rpc_client,
    ));

    let multisig_client = Arc::new(MockMultisigClientApi::new());

    // No blocks in the stream
    let sc_block_stream = tokio_stream::iter(vec![]);

    let logger = new_test_logger();

    let eth_rpc_mock = MockEthRpcApi::new();

    let eth_broadcaster = EthBroadcaster::new_test(eth_rpc_mock, &logger);

    let (account_peer_mapping_change_sender, _account_peer_mapping_change_receiver) =
        tokio::sync::mpsc::unbounded_channel();

    let (sm_instruction_sender, mut sm_instruction_receiver) =
        tokio::sync::mpsc::unbounded_channel();
    let (km_instruction_sender, mut km_instruction_receiver) =
        tokio::sync::mpsc::unbounded_channel();
    sc_observer::start(
        state_chain_client,
        sc_block_stream,
        eth_broadcaster,
        multisig_client,
        account_peer_mapping_change_sender,
        sm_instruction_sender,
        km_instruction_sender,
        initial_block_hash,
        &logger,
    )
    .await;

    // ensure we kicked off the witness processes
    assert_eq!(
        km_instruction_receiver.recv().await.unwrap(),
        EPOCH_THREE_START
    );
    assert_eq!(
        sm_instruction_receiver.recv().await.unwrap(),
        EPOCH_THREE_START
    );
}

#[tokio::test]
async fn sends_initial_extrinsics_and_starts_witnessing_when_historic_on_startup() {
    // Current epoch is set to 4. Our last_active_epoch is set to 3.
    // So we should be deemed outgoing, and submit the block height windows as expected to the nodes
    // even though we are passive

    let mut mock_state_chain_rpc_client = MockStateChainRpcApi::new();
    let initial_block_hash = expect_sc_observer_start(
        &mut mock_state_chain_rpc_client,
        &[3],
        &[(3, Some(EPOCH_THREE_FROM)), (4, Some(EPOCH_FOUR_FROM))],
    );
    let state_chain_client = Arc::new(StateChainClient::create_test_sc_client(
        mock_state_chain_rpc_client,
    ));

    // No blocks in the stream
    let sc_block_stream = tokio_stream::iter(vec![]);

    let logger = new_test_logger();

    let eth_rpc_mock = MockEthRpcApi::new();

    let eth_broadcaster = EthBroadcaster::new_test(eth_rpc_mock, &logger);

    let multisig_client = Arc::new(MockMultisigClientApi::new());

    let (account_peer_mapping_change_sender, _account_peer_mapping_change_receiver) =
        tokio::sync::mpsc::unbounded_channel();

    let (sm_instruction_sender, mut sm_instruction_receiver) =
        tokio::sync::mpsc::unbounded_channel();
    let (km_instruction_sender, mut km_instruction_receiver) =
        tokio::sync::mpsc::unbounded_channel();

    sc_observer::start(
        state_chain_client,
        sc_block_stream,
        eth_broadcaster,
        multisig_client,
        account_peer_mapping_change_sender,
        sm_instruction_sender,
        km_instruction_sender,
        initial_block_hash,
        &logger,
    )
    .await;

    // ensure we kicked off the witness processes
    assert_eq!(
        km_instruction_receiver.recv().await.unwrap(),
        EPOCH_THREE_START
    );
    assert_eq!(
        sm_instruction_receiver.recv().await.unwrap(),
        EPOCH_THREE_START
    );

    assert_eq!(
        km_instruction_receiver.recv().await.unwrap(),
        EPOCH_THREE_END
    );
    assert_eq!(
        sm_instruction_receiver.recv().await.unwrap(),
        EPOCH_THREE_END
    );

    assert!(km_instruction_receiver.recv().await.is_none());
    assert!(sm_instruction_receiver.recv().await.is_none());
}

#[tokio::test]
async fn sends_initial_extrinsics_when_not_historic_on_startup() {
    // Current epoch is set to 3. Our last_active_epoch is set to 1.
    // So we should be backup, but not outgoing. Hence, we should not send any messages
    // down the witness channels

    let mut mock_state_chain_rpc_client = MockStateChainRpcApi::new();
    let initial_block_hash = expect_sc_observer_start(&mut mock_state_chain_rpc_client, &[], &[]);
    let state_chain_client = Arc::new(StateChainClient::create_test_sc_client(
        mock_state_chain_rpc_client,
    ));

    // No blocks in the stream
    let sc_block_stream = tokio_stream::iter(vec![]);

    let logger = new_test_logger();

    let eth_rpc_mock = MockEthRpcApi::new();

    let eth_broadcaster = EthBroadcaster::new_test(eth_rpc_mock, &logger);

    let multisig_client = Arc::new(MockMultisigClientApi::new());

    let (account_peer_mapping_change_sender, _account_peer_mapping_change_receiver) =
        tokio::sync::mpsc::unbounded_channel();

    let (sm_instruction_sender, mut sm_instruction_receiver) =
        tokio::sync::mpsc::unbounded_channel();
    let (km_instruction_sender, mut km_instruction_receiver) =
        tokio::sync::mpsc::unbounded_channel();

    sc_observer::start(
        state_chain_client,
        sc_block_stream,
        eth_broadcaster,
        multisig_client,
        account_peer_mapping_change_sender,
        sm_instruction_sender,
        km_instruction_sender,
        initial_block_hash,
        &logger,
    )
    .await;

    // ensure we did NOT kick off the witness processes - as we are *only* backup, not outgoing
    assert!(km_instruction_receiver.recv().await.is_none());
    assert!(sm_instruction_receiver.recv().await.is_none());
}

#[tokio::test]
async fn current_authority_to_current_authority_on_new_epoch_event() {
    let logger = new_test_logger();

    let eth_broadcaster = EthBroadcaster::new_test(MockEthRpcApi::new(), &logger);

    let multisig_client = Arc::new(MockMultisigClientApi::new());

    // === FAKE BLOCKHEADERS ===
    // two empty blocks in the stream
    let empty_block_header = test_header(20);
    let new_epoch_block_header = test_header(21);
    let new_epoch_block_header_hash = new_epoch_block_header.hash();

    let sc_block_stream = tokio_stream::iter(vec![
        Ok(empty_block_header.clone()),
        // in the mock for the events, we return a new epoch event for the block with this header
        Ok(new_epoch_block_header.clone()),
    ]);

    let (account_peer_mapping_change_sender, _account_peer_mapping_change_receiver) =
        tokio::sync::mpsc::unbounded_channel();

    let (sm_instruction_sender, mut sm_instruction_receiver) =
        tokio::sync::mpsc::unbounded_channel();
    let (km_instruction_sender, mut km_instruction_receiver) =
        tokio::sync::mpsc::unbounded_channel();

    let mut mock_state_chain_rpc_client = MockStateChainRpcApi::new();
    let initial_block_hash = expect_sc_observer_start(
        &mut mock_state_chain_rpc_client,
        &[3],
        &[(3, Some(EPOCH_THREE_FROM)), (4, None)],
    );

    let vault_key_after_new_epoch =
        StorageKey(Vaults::<Runtime, EthereumInstance>::hashed_key_for(&4));

    mock_state_chain_rpc_client
        .expect_storage()
        .with(
            eq(new_epoch_block_header_hash),
            eq(vault_key_after_new_epoch),
        )
        .times(2)
        .returning(move |_, _| {
            Ok(Some(StorageData(
                Vault::<Ethereum> {
                    public_key: AggKey::from_pubkey_compressed([0; 33]),
                    active_from_block: EPOCH_FOUR_FROM,
                }
                .encode(),
            )))
        });
    mock_state_chain_rpc_client
        .expect_storage()
        .with(
            eq(new_epoch_block_header_hash),
            eq(StorageKey(
                pallet_cf_validator::AuthorityIndex::<Runtime>::hashed_key_for(
                    &4,
                    &AccountId32::new(OUR_ACCOUNT_ID_BYTES),
                ),
            )),
        )
        .times(1)
<<<<<<< HEAD
        .returning(move |_, _| Ok(Some(StorageData(1u16.encode()))));
=======
        .returning(move |_, _| Ok(Some(StorageData(1_u32.encode()))));
>>>>>>> 1ec9bc9b

    // Heartbeat on block number 20
    mock_state_chain_rpc_client
        .expect_submit_extrinsic_rpc()
        .times(1)
        .returning(move |_| Ok(H256::default()));

    // Get events from the block
    // We will match on every block hash, but only the events key, as we want to return no events
    // on every block
    mock_state_chain_rpc_client
        .expect_storage_events_at()
        .with(eq(Some(empty_block_header.hash())), eq(mock_events_key()))
        .times(1)
        .returning(|_, _| Ok(vec![]));

    mock_state_chain_rpc_client
        .expect_storage_events_at()
        .with(eq(Some(new_epoch_block_header_hash)), eq(mock_events_key()))
        .times(1)
        .returning(move |_, _| {
            Ok(vec![storage_change_set_from(
                vec![(
                    Phase::ApplyExtrinsic(0),
                    state_chain_runtime::Event::Validator(pallet_cf_validator::Event::NewEpoch(4)),
                    vec![H256::default()],
                )],
                new_epoch_block_header_hash,
            )])
        });

    let state_chain_client = Arc::new(StateChainClient::create_test_sc_client(
        mock_state_chain_rpc_client,
    ));

    sc_observer::start(
        state_chain_client,
        sc_block_stream,
        eth_broadcaster,
        multisig_client,
        account_peer_mapping_change_sender,
        sm_instruction_sender,
        km_instruction_sender,
        initial_block_hash,
        &logger,
    )
    .await;

    // ensure we did kick off the witness processes at the start
    assert_eq!(
        km_instruction_receiver.recv().await.unwrap(),
        EPOCH_THREE_START
    );
    assert_eq!(
        sm_instruction_receiver.recv().await.unwrap(),
        EPOCH_THREE_START
    );

    assert_eq!(
        km_instruction_receiver.recv().await.unwrap(),
        EPOCH_THREE_END
    );
    assert_eq!(
        sm_instruction_receiver.recv().await.unwrap(),
        EPOCH_THREE_END
    );

    // after a new epoch, we should have sent new messages down the channels
    assert_eq!(
        km_instruction_receiver.recv().await.unwrap(),
        EPOCH_FOUR_START
    );
    assert_eq!(
        sm_instruction_receiver.recv().await.unwrap(),
        EPOCH_FOUR_START
    );

    assert!(km_instruction_receiver.recv().await.is_none());
    assert!(sm_instruction_receiver.recv().await.is_none());
}

#[tokio::test]
async fn not_historical_to_authority_on_new_epoch() {
    let logger = new_test_logger();

    let eth_rpc_mock = MockEthRpcApi::new();

    let eth_broadcaster = EthBroadcaster::new_test(eth_rpc_mock, &logger);

    let multisig_client = Arc::new(MockMultisigClientApi::new());

    // === FAKE BLOCKHEADERS ===
    // two empty blocks in the stream
    let empty_block_header = test_header(20);
    let new_epoch_block_header = test_header(21);

    let sc_block_stream = tokio_stream::iter(vec![
        Ok(empty_block_header.clone()),
        // in the mock for the events, we return a new epoch event for the block with this header
        Ok(new_epoch_block_header.clone()),
    ]);

    let (account_peer_mapping_change_sender, _account_peer_mapping_change_receiver) =
        tokio::sync::mpsc::unbounded_channel();

    let (sm_instruction_sender, mut sm_instruction_receiver) =
        tokio::sync::mpsc::unbounded_channel();
    let (km_instruction_sender, mut km_instruction_receiver) =
        tokio::sync::mpsc::unbounded_channel();

    let mut mock_state_chain_rpc_client = MockStateChainRpcApi::new();
    let initial_block_hash = expect_sc_observer_start(&mut mock_state_chain_rpc_client, &[], &[]);

    // Heartbeat on block number 20
    mock_state_chain_rpc_client
        .expect_submit_extrinsic_rpc()
        .times(1)
        .returning(move |_| Ok(H256::default()));

    let new_epoch_block_header_hash = new_epoch_block_header.hash();

    let new_epoch = 4;

    // We'll get the vault from the new epoch `new_epoch` when we become active
    mock_state_chain_rpc_client
        .expect_storage()
        .with(
            eq(new_epoch_block_header_hash),
            eq(StorageKey(
                Vaults::<Runtime, EthereumInstance>::hashed_key_for(&new_epoch),
            )),
        )
        .times(1)
        .returning(move |_, _| {
            Ok(Some(StorageData(
                Vault::<Ethereum> {
                    public_key: AggKey::from_pubkey_compressed([0; 33]),
                    active_from_block: EPOCH_FOUR_FROM,
                }
                .encode(),
            )))
        });
    mock_state_chain_rpc_client
        .expect_storage()
        .with(
            eq(new_epoch_block_header_hash),
            eq(StorageKey(
                pallet_cf_validator::AuthorityIndex::<Runtime>::hashed_key_for(
                    &4,
                    &AccountId32::new(OUR_ACCOUNT_ID_BYTES),
                ),
            )),
        )
        .times(1)
<<<<<<< HEAD
        .returning(move |_, _| Ok(Some(StorageData(1u16.encode()))));
=======
        .returning(move |_, _| Ok(Some(StorageData(1_u32.encode()))));
>>>>>>> 1ec9bc9b

    // Get events from the block
    // We will match on every block hash, but only the events key, as we want to return no events
    // on every block
    mock_state_chain_rpc_client
        .expect_storage_events_at()
        .with(eq(Some(empty_block_header.hash())), eq(mock_events_key()))
        .times(1)
        .returning(|_, _| Ok(vec![]));

    mock_state_chain_rpc_client
        .expect_storage_events_at()
        .with(eq(Some(new_epoch_block_header_hash)), eq(mock_events_key()))
        .times(1)
        .returning(move |_, _| {
            Ok(vec![storage_change_set_from(
                vec![(
                    Phase::ApplyExtrinsic(0),
                    state_chain_runtime::Event::Validator(pallet_cf_validator::Event::NewEpoch(4)),
                    vec![H256::default()],
                )],
                new_epoch_block_header_hash,
            )])
        });

    let state_chain_client = Arc::new(StateChainClient::create_test_sc_client(
        mock_state_chain_rpc_client,
    ));

    sc_observer::start(
        state_chain_client,
        sc_block_stream,
        eth_broadcaster,
        multisig_client,
        account_peer_mapping_change_sender,
        sm_instruction_sender,
        km_instruction_sender,
        initial_block_hash,
        &logger,
    )
    .await;

    // after a new epoch, we should have sent new messages down the channels
    assert_eq!(
        km_instruction_receiver.recv().await.unwrap(),
        EPOCH_FOUR_START
    );
    assert_eq!(
        sm_instruction_receiver.recv().await.unwrap(),
        EPOCH_FOUR_START
    );

    assert!(km_instruction_receiver.recv().await.is_none());
    assert!(sm_instruction_receiver.recv().await.is_none());
}

#[tokio::test]
async fn current_authority_to_historical_on_new_epoch_event() {
    // === FAKE BLOCKHEADERS ===
    let empty_block_header = test_header(20);
    let new_epoch_block_header = test_header(21);

    let sc_block_stream = tokio_stream::iter([
        Ok(empty_block_header.clone()),
        // in the mock for the events, we return a new epoch event for the block with this header
        Ok(new_epoch_block_header.clone()),
        // after we go to passive, we should keep checking for our status as a node now
        Ok(test_header(22)),
        Ok(test_header(23)),
    ]);

    let mut mock_state_chain_rpc_client = MockStateChainRpcApi::new();
    let initial_block_hash = expect_sc_observer_start(
        &mut mock_state_chain_rpc_client,
        &[3],
        &[(3, Some(EPOCH_THREE_FROM)), (4, None)],
    );

    // Heartbeat on block number 20
    mock_state_chain_rpc_client
        .expect_submit_extrinsic_rpc()
        .times(1)
        .returning(move |_| Ok(H256::default()));

    let new_epoch_block_header_hash = new_epoch_block_header.hash();

    // get the current vault
    let vault_key = StorageKey(Vaults::<Runtime, EthereumInstance>::hashed_key_for(&4));

    // NB: Because we're outgoing, we use the same vault key, now we have a close to the window
    mock_state_chain_rpc_client
        .expect_storage()
        .with(eq(new_epoch_block_header_hash), eq(vault_key))
        .times(1)
        .returning(move |_, _| {
            Ok(Some(StorageData(
                Vault::<Ethereum> {
                    public_key: AggKey::from_pubkey_compressed([0; 33]),
                    active_from_block: EPOCH_FOUR_FROM,
                }
                .encode(),
            )))
        });
    mock_state_chain_rpc_client
        .expect_storage()
        .with(
            eq(new_epoch_block_header_hash),
            eq(StorageKey(
                pallet_cf_validator::AuthorityIndex::<Runtime>::hashed_key_for(
                    &4,
                    &AccountId32::new(OUR_ACCOUNT_ID_BYTES),
                ),
            )),
        )
        .times(1)
        .returning(move |_, _| Ok(None));

    // Get events from the block
    mock_state_chain_rpc_client
        .expect_storage_events_at()
        .with(eq(Some(new_epoch_block_header_hash)), eq(mock_events_key()))
        .times(1)
        .returning(move |_, _| {
            Ok(vec![storage_change_set_from(
                vec![(
                    Phase::ApplyExtrinsic(0),
                    state_chain_runtime::Event::Validator(pallet_cf_validator::Event::NewEpoch(4)),
                    vec![H256::default()],
                )],
                new_epoch_block_header_hash,
            )])
        });

    // We will match on every block hash, but only the events key, as we want to return no events
    // on every block
    mock_state_chain_rpc_client
        .expect_storage_events_at()
        .with(predicate::always(), eq(mock_events_key()))
        .times(3)
        .returning(|_, _| Ok(vec![]));

    let state_chain_client = Arc::new(StateChainClient::create_test_sc_client(
        mock_state_chain_rpc_client,
    ));

    let logger = new_test_logger();

    let eth_rpc_mock = MockEthRpcApi::new();

    let eth_broadcaster = EthBroadcaster::new_test(eth_rpc_mock, &logger);

    let multisig_client = Arc::new(MockMultisigClientApi::new());

    let (account_peer_mapping_change_sender, _account_peer_mapping_change_receiver) =
        tokio::sync::mpsc::unbounded_channel();

    let (sm_instruction_sender, mut sm_instruction_receiver) =
        tokio::sync::mpsc::unbounded_channel();
    let (km_instruction_sender, mut km_instruction_receiver) =
        tokio::sync::mpsc::unbounded_channel();

    sc_observer::start(
        state_chain_client,
        sc_block_stream,
        eth_broadcaster,
        multisig_client,
        account_peer_mapping_change_sender,
        sm_instruction_sender,
        km_instruction_sender,
        initial_block_hash,
        &logger,
    )
    .await;

    // ensure we did kick off the witness processes at the start
    assert_eq!(
        km_instruction_receiver.recv().await.unwrap(),
        EPOCH_THREE_START
    );
    assert_eq!(
        sm_instruction_receiver.recv().await.unwrap(),
        EPOCH_THREE_START
    );

    assert_eq!(
        km_instruction_receiver.recv().await.unwrap(),
        EPOCH_THREE_END
    );
    assert_eq!(
        sm_instruction_receiver.recv().await.unwrap(),
        EPOCH_THREE_END
    );

    assert!(km_instruction_receiver.recv().await.is_none());
    assert!(sm_instruction_receiver.recv().await.is_none());
}

// TODO: We should test that this works for historical epochs too. We should be able to sign for historical epochs we
// were a part of
#[tokio::test]
async fn only_encodes_and_signs_when_specified() {
    // === FAKE BLOCKHEADERS ===

    let block_header = test_header(21);
    let sc_block_stream = tokio_stream::iter([Ok(block_header.clone())]);

    let mut eth_rpc_mock = MockEthRpcApi::new();

    // when we are selected to sign we must estimate gas and sign
    // NB: We only do this once, since we are only selected to sign once
    eth_rpc_mock
        .expect_estimate_gas()
        .times(1)
        .returning(|_, _| Ok(U256::from(100_000)));

    eth_rpc_mock
        .expect_sign_transaction()
        .times(1)
        .returning(|_, _| {
            // just a nothing signed transaction
            Ok(SignedTransaction {
                message_hash: H256::default(),
                v: 1,
                r: H256::default(),
                s: H256::default(),
                raw_transaction: Bytes(Vec::new()),
                transaction_hash: H256::default(),
            })
        });

    let mut mock_state_chain_rpc_client = MockStateChainRpcApi::new();
    let initial_block_hash = expect_sc_observer_start(
        &mut mock_state_chain_rpc_client,
        &[3],
        &[(3, Some(EPOCH_THREE_FROM)), (4, None)],
    );

    // Submitting `transaction_ready_for_broadcast()`
    mock_state_chain_rpc_client
        .expect_submit_extrinsic_rpc()
        .times(1)
        .returning(move |_| Ok(H256::default()));

    // get the events for the new block - will contain 2 events, one for us to sign and one for us not to sign
    let block_header_hash = block_header.hash();
    mock_state_chain_rpc_client
        .expect_storage_events_at()
        .with(eq(Some(block_header_hash)), eq(mock_events_key()))
        .times(1)
        .returning(move |_, _| {
            Ok(vec![storage_change_set_from(
                vec![
                    (
                        // sign this one
                        Phase::ApplyExtrinsic(0),
                        state_chain_runtime::Event::EthereumBroadcaster(
                            pallet_cf_broadcast::Event::TransactionSigningRequest(
                                BroadcastAttemptId::default(),
                                AccountId32::new(OUR_ACCOUNT_ID_BYTES),
                                UnsignedTransaction::default(),
                            ),
                        ),
                        vec![H256::default()],
                    ),
                    (
                        // do NOT sign this one
                        Phase::ApplyExtrinsic(1),
                        state_chain_runtime::Event::EthereumBroadcaster(
                            pallet_cf_broadcast::Event::TransactionSigningRequest(
                                BroadcastAttemptId::default(),
                                AccountId32::new([1; 32]),
                                UnsignedTransaction::default(),
                            ),
                        ),
                        vec![H256::default()],
                    ),
                ],
                block_header_hash,
            )])
        });

    let state_chain_client = Arc::new(StateChainClient::create_test_sc_client(
        mock_state_chain_rpc_client,
    ));

    let logger = new_test_logger();

    let eth_broadcaster = EthBroadcaster::new_test(eth_rpc_mock, &logger);

    let multisig_client = Arc::new(MockMultisigClientApi::new());

    let (account_peer_mapping_change_sender, _account_peer_mapping_change_receiver) =
        tokio::sync::mpsc::unbounded_channel();

    let (sm_instruction_sender, mut sm_instruction_receiver) =
        tokio::sync::mpsc::unbounded_channel();
    let (km_instruction_sender, mut km_instruction_receiver) =
        tokio::sync::mpsc::unbounded_channel();

    sc_observer::start(
        state_chain_client,
        sc_block_stream,
        eth_broadcaster,
        multisig_client,
        account_peer_mapping_change_sender,
        sm_instruction_sender,
        km_instruction_sender,
        initial_block_hash,
        &logger,
    )
    .await;

    // ensure we kicked off the witness processes
    assert_eq!(
        km_instruction_receiver.recv().await.unwrap(),
        EPOCH_THREE_START
    );
    assert_eq!(
        sm_instruction_receiver.recv().await.unwrap(),
        EPOCH_THREE_START
    );

    assert!(km_instruction_receiver.recv().await.is_none());
    assert!(sm_instruction_receiver.recv().await.is_none());
}

#[tokio::test]
#[ignore = "runs forever, useful for testing without having to start the whole CFE"]
async fn run_the_sc_observer() {
    let settings = new_test_settings().unwrap();
    let logger = logging::test_utils::new_test_logger();

    let (initial_block_hash, block_stream, state_chain_client) =
        crate::state_chain::client::connect_to_state_chain(&settings.state_chain, false, &logger)
            .await
            .unwrap();

    let (account_peer_mapping_change_sender, _account_peer_mapping_change_receiver) =
        tokio::sync::mpsc::unbounded_channel();

    let eth_ws_rpc_client = EthWsRpcClient::new(&settings.eth, &logger).await.unwrap();
    let eth_broadcaster =
        EthBroadcaster::new(&settings.eth, eth_ws_rpc_client.clone(), &logger).unwrap();

    let multisig_client = Arc::new(MockMultisigClientApi::new());

    let (sm_instruction_sender, _sm_instruction_receiver) = tokio::sync::mpsc::unbounded_channel();
    let (km_instruction_sender, _km_instruction_receiver) = tokio::sync::mpsc::unbounded_channel();

    sc_observer::start(
        state_chain_client,
        block_stream,
        eth_broadcaster,
        multisig_client,
        account_peer_mapping_change_sender,
        sm_instruction_sender,
        km_instruction_sender,
        initial_block_hash,
        &logger,
    )
    .await;
}<|MERGE_RESOLUTION|>--- conflicted
+++ resolved
@@ -343,11 +343,7 @@
             )),
         )
         .times(1)
-<<<<<<< HEAD
-        .returning(move |_, _| Ok(Some(StorageData(1u16.encode()))));
-=======
         .returning(move |_, _| Ok(Some(StorageData(1_u32.encode()))));
->>>>>>> 1ec9bc9b
 
     // Heartbeat on block number 20
     mock_state_chain_rpc_client
@@ -502,11 +498,7 @@
             )),
         )
         .times(1)
-<<<<<<< HEAD
-        .returning(move |_, _| Ok(Some(StorageData(1u16.encode()))));
-=======
         .returning(move |_, _| Ok(Some(StorageData(1_u32.encode()))));
->>>>>>> 1ec9bc9b
 
     // Get events from the block
     // We will match on every block hash, but only the events key, as we want to return no events
