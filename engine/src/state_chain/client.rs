use anyhow::Result;
use codec::{Decode, Encode};
use frame_support::metadata::RuntimeMetadataPrefixed;
use frame_support::unsigned::TransactionValidityError;
use frame_system::Phase;
use futures::compat::{Future01CompatExt, Stream01CompatExt};
use futures::Stream;
use futures::StreamExt;
use itertools::Itertools;
use jsonrpc_core::{Error, ErrorCode};
use jsonrpc_core_client::RpcError;
use sp_core::H256;
use sp_core::{
    storage::{StorageChangeSet, StorageKey},
    Bytes, Pair,
};
use sp_runtime::generic::Era;
use sp_runtime::AccountId32;
use std::convert::TryFrom;
use std::fmt::Debug;
use std::sync::atomic::{AtomicU32, Ordering};
use std::{marker::PhantomData, sync::Arc};
use substrate_subxt::{
    extrinsic::{
        CheckEra, CheckGenesis, CheckNonce, CheckSpecVersion, CheckTxVersion, CheckWeight,
    },
    system::System,
    Runtime, SignedExtension, SignedExtra,
};

use crate::settings;

#[cfg(test)]
use mockall::automock;

use async_trait::async_trait;

////////////////////
// IMPORTANT: The types used here must match those in the state chain

#[derive(Clone, Debug, PartialEq, Eq)]
pub struct RuntimeImplForSigningExtrinsics {}
impl System for RuntimeImplForSigningExtrinsics {
    type Index = <state_chain_runtime::Runtime as frame_system::Config>::Index;
    type BlockNumber = <state_chain_runtime::Runtime as frame_system::Config>::BlockNumber;
    type Hash = <state_chain_runtime::Runtime as frame_system::Config>::Hash;
    type Hashing = <state_chain_runtime::Runtime as frame_system::Config>::Hashing;
    type AccountId = <state_chain_runtime::Runtime as frame_system::Config>::AccountId;
    type Address = state_chain_runtime::Address;
    type Header = <state_chain_runtime::Runtime as frame_system::Config>::Header;
    type Extrinsic = state_chain_runtime::UncheckedExtrinsic;
    type AccountData = <state_chain_runtime::Runtime as frame_system::Config>::AccountData;
}
// Substrate_subxt's Runtime trait allows us to use it's extrinsic signing code
impl Runtime for RuntimeImplForSigningExtrinsics {
    type Signature = state_chain_runtime::Signature;
    type Extra = SCDefaultExtra<Self>;
    fn register_type_sizes(_event_type_registry: &mut substrate_subxt::EventTypeRegistry<Self>) {
        unreachable!();
    }
}

/// Needed so we can use substrate_subxt's extrinsic signing code
/// Defines extra parameters contained in an extrinsic
#[derive(Encode, Decode, Clone, Eq, PartialEq, Debug)]
pub struct SCDefaultExtra<T: System> {
    spec_version: u32,
    tx_version: u32,
    nonce: T::Index,
    genesis_hash: T::Hash,
}
impl<T> SignedExtra<T> for SCDefaultExtra<T>
where
    T: System + Clone + Debug + Eq + Send + Sync,
{
    #[allow(clippy::type_complexity)]
    type Extra = (
        CheckSpecVersion<T>,
        CheckTxVersion<T>,
        CheckGenesis<T>,
        CheckEra<T>,
        CheckNonce<T>,
        CheckWeight<T>,
    );
    fn new(spec_version: u32, tx_version: u32, nonce: T::Index, genesis_hash: T::Hash) -> Self {
        SCDefaultExtra {
            spec_version,
            tx_version,
            nonce,
            genesis_hash,
        }
    }
    fn extra(&self) -> Self::Extra {
        (
            CheckSpecVersion(PhantomData, self.spec_version),
            CheckTxVersion(PhantomData, self.tx_version),
            CheckGenesis(PhantomData, self.genesis_hash),
            CheckEra((Era::Immortal, PhantomData), self.genesis_hash),
            CheckNonce(self.nonce),
            CheckWeight(PhantomData),
        )
    }
}
impl<T> SignedExtension for SCDefaultExtra<T>
where
    T: System + Clone + Debug + Eq + Send + Sync,
{
    const IDENTIFIER: &'static str = "SCDefaultExtra";
    type AccountId = T::AccountId;
    type Call = ();
    type AdditionalSigned = <<Self as SignedExtra<T>>::Extra as SignedExtension>::AdditionalSigned;
    type Pre = ();
    fn additional_signed(&self) -> Result<Self::AdditionalSigned, TransactionValidityError> {
        self.extra().additional_signed()
    }
}

type AuthorRpcClient = sc_rpc_api::author::AuthorClient<
    state_chain_runtime::Hash,
    <state_chain_runtime::Block as sp_runtime::traits::Block>::Hash,
>;
type ChainRpcClient = sc_rpc_api::chain::ChainClient<
    state_chain_runtime::BlockNumber,
    state_chain_runtime::Hash,
    state_chain_runtime::Header,
    state_chain_runtime::SignedBlock,
>;
type StateRpcClient = sc_rpc_api::state::StateClient<state_chain_runtime::Hash>;

pub type EventInfo = (
    Phase,
    state_chain_runtime::Event,
    Vec<state_chain_runtime::Hash>,
);

////////////////////

/// Number of times to retry if the nonce is wrong
const MAX_RETRY_ATTEMPTS: usize = 10;

pub struct StateChainRpcClient {
    events_storage_key: StorageKey,
    runtime_version: sp_version::RuntimeVersion,
    genesis_hash: state_chain_runtime::Hash,
    pub signer:
        substrate_subxt::PairSigner<RuntimeImplForSigningExtrinsics, sp_core::sr25519::Pair>,
    author_rpc_client: AuthorRpcClient,
    state_rpc_client: StateRpcClient,
}

/// Wraps the substrate client library methods
#[cfg_attr(test, automock)]
#[async_trait]
pub trait StateChainRpcApi {
    async fn submit_extrinsic_rpc<Extrinsic>(
        &self,
        nonce: u32,
        extrinsic: Extrinsic,
    ) -> Result<sp_core::H256, RpcError>
    where
        state_chain_runtime::Call: std::convert::From<Extrinsic>,
        Extrinsic: 'static + std::fmt::Debug + Clone + Send;

    async fn events(&self, block_header: &state_chain_runtime::Header) -> Result<Vec<EventInfo>>;
}

#[async_trait]
impl StateChainRpcApi for StateChainRpcClient {
    async fn submit_extrinsic_rpc<Extrinsic>(
        &self,
        nonce: u32,
        extrinsic: Extrinsic,
    ) -> Result<sp_core::H256, RpcError>
    where
        state_chain_runtime::Call: std::convert::From<Extrinsic>,
        Extrinsic: 'static + std::fmt::Debug + Clone + Send,
    {
        self.author_rpc_client
            .submit_extrinsic(Bytes::from(
                substrate_subxt::extrinsic::create_signed::<RuntimeImplForSigningExtrinsics>(
                    &self.runtime_version,
                    self.genesis_hash,
                    nonce,
                    substrate_subxt::Encoded(state_chain_runtime::Call::from(extrinsic).encode()),
                    &self.signer,
                )
                .await
                .expect("Should be able to sign")
                .encode(),
            ))
            .compat()
            .await
    }

<<<<<<< HEAD
    pub async fn submit_extrinsic<Extrinsic>(&self, logger: &slog::Logger, extrinsic: Extrinsic)
    where
        state_chain_runtime::Call: std::convert::From<Extrinsic>,
        Extrinsic: std::fmt::Debug + Clone,
    {
        // TODO: Print the hex of the tx_hash here, not the Vec<u8>
        slog::trace!(logger, "Submitting extrinsic: {:?}", extrinsic);
        let mut nonce = self.nonce.lock().await;

        match self.inner_submit_extrinsic(*nonce, extrinsic.clone()).await {
            Ok(_) => *nonce += 1,
            Err(error) => slog::error!(
                logger,
                "Could not submit extrinsic: {:?}, {}",
                extrinsic,
                error
            ),
        }
    }
    pub async fn events(
        &self,
        block_header: &state_chain_runtime::Header,
    ) -> Result<Vec<EventInfo>> {
=======
    async fn events(&self, block_header: &state_chain_runtime::Header) -> Result<Vec<EventInfo>> {
>>>>>>> 550d7b1e
        self.state_rpc_client
            .query_storage_at(
                vec![self.events_storage_key.clone()],
                Some(block_header.hash()),
            )
            .compat()
            .await
            .map_err(anyhow::Error::msg)?
            .into_iter()
            .map(|storage_change_set| {
                let StorageChangeSet { block: _, changes } = storage_change_set;
                changes
                    .into_iter()
                    .filter_map(|(_storage_key, option_data)| {
                        option_data.map(|data| {
                            Vec::<EventInfo>::decode(&mut &data.0[..]).map_err(anyhow::Error::msg)
                        })
                    })
                    .flatten_ok()
            })
            .flatten()
            .collect::<Result<Vec<_>>>()
    }
}

pub struct StateChainClient<RpcClient: StateChainRpcApi> {
    metadata: substrate_subxt::Metadata,
    nonce: AtomicU32,
    /// Our Node's AcccountId
    pub our_account_id: AccountId32,

    state_chain_rpc_client: RpcClient,
}

impl<RpcClient: StateChainRpcApi> StateChainClient<RpcClient> {
    /// Submit an extrinsic and retry if it fails on an invalid nonce
    pub async fn submit_extrinsic<Extrinsic>(
        &self,
        logger: &slog::Logger,
        extrinsic: Extrinsic,
    ) -> Result<H256>
    where
        state_chain_runtime::Call: std::convert::From<Extrinsic>,
        Extrinsic: 'static + std::fmt::Debug + Clone + Send,
    {
        for _ in 0..MAX_RETRY_ATTEMPTS {
            // use the previous value but increment it for the next thread that loads/fetches it
            let nonce = self.nonce.fetch_add(1, Ordering::Relaxed);
            match self
                .state_chain_rpc_client
                .submit_extrinsic_rpc(nonce, extrinsic.clone())
                .await
            {
                Ok(tx_hash) => {
                    slog::trace!(
                        logger,
                        "Extrinsic submitted successfully with tx_hash: {}",
                        tx_hash
                    );
                    return Ok(tx_hash);
                }
                Err(rpc_err) => match rpc_err {
                    RpcError::JsonRpcError(Error {
                        // this is the error returned when the "priority is too low" i.e. nonce is too low
                        code: ErrorCode::ServerError(1014),
                        ..
                    }) => {
                        slog::error!(logger, "Extrinsic submission failed with nonce: {}", nonce);
                    }
                    err => {
                        slog::error!(logger, "Error: {}", err);
                        self.nonce.fetch_sub(1, Ordering::Relaxed);
                        return Err(anyhow::Error::msg(err));
                    }
                },
            }
        }
        slog::error!(logger, "Exceeded maximum number of retry attempts");
        Err(anyhow::Error::msg(
            "Exceeded maximum number of retry attempts",
        ))
    }

    /// Get all the events from a particular block
    pub async fn events(
        &self,
        block_header: &state_chain_runtime::Header,
    ) -> Result<Vec<EventInfo>> {
        self.state_chain_rpc_client.events(block_header).await
    }

    pub fn get_metadata(&self) -> substrate_subxt::Metadata {
        self.metadata.clone()
    }

    pub fn get_heartbeat_block_interval(&self) -> u32 {
        self.metadata
            .module("Reputation")
            .expect("No module 'Reputation' in chain metadata")
            .constant("HeartbeatBlockInterval")
            .expect(
                "No constant 'HeartbeatBlockInterval' in chain metadata for module 'Reputation'",
            )
            .value::<u32>()
            .expect("Could not decode HeartbeatBlockInterval to u32")
    }
}

#[allow(clippy::eval_order_dependence)]
pub async fn connect_to_state_chain(
    settings: &settings::Settings,
) -> Result<(
    Arc<StateChainClient<StateChainRpcClient>>,
    impl Stream<Item = Result<state_chain_runtime::Header>>,
)> {
    fn try_unwrap_value<T, E>(
        lorv: sp_rpc::list::ListOrValue<Option<T>>,
        error: E,
    ) -> Result<T, E> {
        match lorv {
            sp_rpc::list::ListOrValue::Value(Some(value)) => Ok(value),
            _ => Err(error),
        }
    }

    use substrate_subxt::Signer;
    let signer = substrate_subxt::PairSigner::<
        RuntimeImplForSigningExtrinsics,
        sp_core::sr25519::Pair,
    >::new(sp_core::sr25519::Pair::from_seed(
        &(<[u8; 32]>::try_from(
            hex::decode(
                &std::fs::read_to_string(&settings.state_chain.signing_key_file)?.replace("\"", ""),
            )
            .map_err(anyhow::Error::new)?,
        )
        .map_err(|_err| anyhow::Error::msg("Signing key seed is the wrong length."))?),
    ));

    let rpc_server_url = &url::Url::parse(settings.state_chain.ws_endpoint.as_str())?;

    // TODO connect only once (Using a single RpcChannel)

    let author_rpc_client =
        crate::common::alt_jsonrpc_connect::connect::<AuthorRpcClient>(rpc_server_url)
            .compat()
            .await
            .map_err(anyhow::Error::msg)?;

    let chain_rpc_client =
        crate::common::alt_jsonrpc_connect::connect::<ChainRpcClient>(rpc_server_url)
            .compat()
            .await
            .map_err(anyhow::Error::msg)?;

    let state_rpc_client =
        crate::common::alt_jsonrpc_connect::connect::<StateRpcClient>(rpc_server_url)
            .compat()
            .await
            .map_err(anyhow::Error::msg)?;

    let latest_block_hash = Some(try_unwrap_value(
        chain_rpc_client
            .block_hash(None)
            .compat()
            .await
            .map_err(anyhow::Error::msg)?,
        anyhow::Error::msg("Failed to get latest block hash"),
    )?);

    let metadata = substrate_subxt::Metadata::try_from(RuntimeMetadataPrefixed::decode(
        &mut &state_rpc_client
            .metadata(latest_block_hash)
            .compat()
            .await
            .map_err(anyhow::Error::msg)?[..],
    )?)?;

    let system_pallet_metadata = metadata.module("System")?.clone();
    let state_chain_rpc_client = StateChainRpcClient {
        events_storage_key: system_pallet_metadata.clone().storage("Events")?.prefix(),
        runtime_version: state_rpc_client
            .runtime_version(latest_block_hash)
            .compat()
            .await
            .map_err(anyhow::Error::msg)?,
        genesis_hash: try_unwrap_value(
            chain_rpc_client
                .block_hash(Some(sp_rpc::number::NumberOrHex::from(0u64).into()))
                .compat()
                .await
                .map_err(anyhow::Error::msg)?,
            anyhow::Error::msg("Genesis block doesn't exist?"),
        )?,
        signer: signer.clone(),
        author_rpc_client,
        state_rpc_client,
    };

    let our_account_id = signer.account_id().to_owned();

    Ok((
        Arc::new(StateChainClient {
            metadata,
            nonce: AtomicU32::new({
                let account_info: frame_system::AccountInfo<
                    <RuntimeImplForSigningExtrinsics as System>::Index,
                    <RuntimeImplForSigningExtrinsics as System>::AccountData,
                > = Decode::decode(
                    &mut &state_chain_rpc_client
                        .state_rpc_client
                        .storage(
                            system_pallet_metadata
                                .storage("Account")?
                                .map()?
                                .key(&our_account_id),
                            latest_block_hash,
                        )
                        .compat()
                        .await
                        .map_err(anyhow::Error::msg)?
                        .ok_or_else(|| {
                            anyhow::format_err!(
                                "AccountId {:?} doesn't exist on the state chain.",
                                our_account_id,
                            )
                        })?
                        .0[..],
                )?;
                account_info.nonce
            }),
            state_chain_rpc_client,
            our_account_id,
        }),
        chain_rpc_client
            .subscribe_finalized_heads() // TODO: We cannot control at what block this stream begins (Could be a problem)
            .compat()
            .await
            .map_err(anyhow::Error::msg)?
            .compat()
            .map(|result_header| result_header.map_err(anyhow::Error::msg)),
    ))
}

#[cfg(test)]
mod tests {

    use std::convert::TryInto;

    use crate::{logging::test_utils::create_test_logger, testing::assert_ok};

    use super::*;

    #[tokio::test]
    async fn nonce_increments_on_success() {
        let logger = create_test_logger();
        let bytes: [u8; 32] =
            hex::decode("276dabe5c09f607729280c91c3de2dc588cd0e6ccba24db90cae050d650b3fc3")
                .unwrap()
                .try_into()
                .unwrap();
        let tx_hash = H256::from(bytes);

        let mut mock_state_chain_rpc_client = MockStateChainRpcApi::new();
        mock_state_chain_rpc_client
            .expect_submit_extrinsic_rpc()
            .times(1)
            // with verifies it's call with the correct argument
            .returning(move |_nonce: u32, _call: state_chain_runtime::Call| Ok(tx_hash.clone()));

        let state_chain_client = StateChainClient {
            metadata: substrate_subxt::Metadata::default(),
            nonce: AtomicU32::new(0),
            our_account_id: AccountId32::new([0; 32]),
            state_chain_rpc_client: mock_state_chain_rpc_client,
        };

        let force_rotation_call: state_chain_runtime::Call =
            pallet_cf_governance::Call::propose_governance_extrinsic(Box::new(
                pallet_cf_validator::Call::force_rotation().into(),
            ))
            .into();

        assert_ok!(
            state_chain_client
                .submit_extrinsic(&logger, force_rotation_call)
                .await
        );

        assert_eq!(state_chain_client.nonce.load(Ordering::Relaxed), 1);
    }

    #[tokio::test]
    async fn tx_retried_and_nonce_incremented_on_fail_due_to_nonce_each_time() {
        let logger = create_test_logger();

        let mut mock_state_chain_rpc_client = MockStateChainRpcApi::new();
        mock_state_chain_rpc_client
            .expect_submit_extrinsic_rpc()
            .times(MAX_RETRY_ATTEMPTS)
            // with verifies it's call with the correct argument
            .returning(move |_nonce: u32, _call: state_chain_runtime::Call| {
                Err(RpcError::JsonRpcError(Error {
                    code: ErrorCode::ServerError(1014),
                    message: "Priority too low".to_string(),
                    data: None,
                }))
            });

        let state_chain_client = StateChainClient {
            metadata: substrate_subxt::Metadata::default(),
            nonce: AtomicU32::new(0),
            our_account_id: AccountId32::new([0; 32]),
            state_chain_rpc_client: mock_state_chain_rpc_client,
        };

        let force_rotation_call: state_chain_runtime::Call =
            pallet_cf_governance::Call::propose_governance_extrinsic(Box::new(
                pallet_cf_validator::Call::force_rotation().into(),
            ))
            .into();

        state_chain_client
            .submit_extrinsic(&logger, force_rotation_call)
            .await
            .unwrap_err();

        assert_eq!(state_chain_client.nonce.load(Ordering::Relaxed), 10);
    }

    #[tokio::test]
    async fn tx_fails_for_reason_unrelated_to_nonce_does_not_retry_does_not_increment_nonce() {
        let logger = create_test_logger();

        // Return a non-nonce related error, we submit two extrinsics that fail in the same way
        let mut mock_state_chain_rpc_client = MockStateChainRpcApi::new();
        mock_state_chain_rpc_client
            .expect_submit_extrinsic_rpc()
            .times(1)
            // with verifies it's call with the correct argument
            .returning(move |_nonce: u32, _call: state_chain_runtime::Call| Err(RpcError::Timeout));

        let state_chain_client = StateChainClient {
            metadata: substrate_subxt::Metadata::default(),
            nonce: AtomicU32::new(0),
            our_account_id: AccountId32::new([0; 32]),
            state_chain_rpc_client: mock_state_chain_rpc_client,
        };

        let force_rotation_call: state_chain_runtime::Call =
            pallet_cf_governance::Call::propose_governance_extrinsic(Box::new(
                pallet_cf_validator::Call::force_rotation().into(),
            ))
            .into();

        state_chain_client
            .submit_extrinsic(&logger, force_rotation_call.clone())
            .await
            .unwrap_err();

        assert_eq!(state_chain_client.nonce.load(Ordering::Relaxed), 0);
    }

    // 1. We submit a tx
    // 2. Tx fails with a nonce error, so we leave the nonce incremented
    // 3. We call again (incrementing the nonce for next time) nonce for this call is 1.
    // 4. We succeed, therefore the nonce for the next call is 2.
    #[tokio::test]
    async fn tx_fails_due_to_nonce_increments_nonce_then_exits_when_successful() {
        let logger = create_test_logger();

        let bytes: [u8; 32] =
            hex::decode("276dabe5c09f607729280c91c3de2dc588cd0e6ccba24db90cae050d650b3fc3")
                .unwrap()
                .try_into()
                .unwrap();
        let tx_hash = H256::from(bytes);

        // Return a non-nonce related error, we submit two extrinsics that fail in the same way
        let mut mock_state_chain_rpc_client = MockStateChainRpcApi::new();
        mock_state_chain_rpc_client
            .expect_submit_extrinsic_rpc()
            .times(1)
            // with verifies it's call with the correct argument
            .returning(move |_nonce: u32, _call: state_chain_runtime::Call| {
                Err(RpcError::JsonRpcError(Error {
                    code: ErrorCode::ServerError(1014),
                    message: "Priority too low".to_string(),
                    data: None,
                }))
            });

        mock_state_chain_rpc_client
            .expect_submit_extrinsic_rpc()
            .times(1)
            .returning(move |_nonce: u32, _call: state_chain_runtime::Call| Ok(tx_hash.clone()));

        let state_chain_client = StateChainClient {
            metadata: substrate_subxt::Metadata::default(),
            nonce: AtomicU32::new(0),
            our_account_id: AccountId32::new([0; 32]),
            state_chain_rpc_client: mock_state_chain_rpc_client,
        };

        let force_rotation_call: state_chain_runtime::Call =
            pallet_cf_governance::Call::propose_governance_extrinsic(Box::new(
                pallet_cf_validator::Call::force_rotation().into(),
            ))
            .into();

        assert_ok!(
            state_chain_client
                .submit_extrinsic(&logger, force_rotation_call.clone())
                .await
        );

        assert_eq!(state_chain_client.nonce.load(Ordering::Relaxed), 2);
    }
}<|MERGE_RESOLUTION|>--- conflicted
+++ resolved
@@ -192,33 +192,7 @@
             .await
     }
 
-<<<<<<< HEAD
-    pub async fn submit_extrinsic<Extrinsic>(&self, logger: &slog::Logger, extrinsic: Extrinsic)
-    where
-        state_chain_runtime::Call: std::convert::From<Extrinsic>,
-        Extrinsic: std::fmt::Debug + Clone,
-    {
-        // TODO: Print the hex of the tx_hash here, not the Vec<u8>
-        slog::trace!(logger, "Submitting extrinsic: {:?}", extrinsic);
-        let mut nonce = self.nonce.lock().await;
-
-        match self.inner_submit_extrinsic(*nonce, extrinsic.clone()).await {
-            Ok(_) => *nonce += 1,
-            Err(error) => slog::error!(
-                logger,
-                "Could not submit extrinsic: {:?}, {}",
-                extrinsic,
-                error
-            ),
-        }
-    }
-    pub async fn events(
-        &self,
-        block_header: &state_chain_runtime::Header,
-    ) -> Result<Vec<EventInfo>> {
-=======
     async fn events(&self, block_header: &state_chain_runtime::Header) -> Result<Vec<EventInfo>> {
->>>>>>> 550d7b1e
         self.state_rpc_client
             .query_storage_at(
                 vec![self.events_storage_key.clone()],
