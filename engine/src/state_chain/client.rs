--- conflicted
+++ resolved
@@ -1,9 +1,5 @@
-<<<<<<< HEAD
-use anyhow::{Context, Result};
+use anyhow::{anyhow, Context, Result};
 use cf_traits::{ChainflipAccountData, ChainflipAccountState};
-=======
-use anyhow::{anyhow, Result};
->>>>>>> 5cd47f1e
 use codec::{Decode, Encode};
 use frame_support::metadata::RuntimeMetadataPrefixed;
 use frame_support::unsigned::TransactionValidityError;
@@ -22,6 +18,7 @@
 use sp_runtime::generic::Era;
 use sp_runtime::traits::{BlakeTwo256, Hash};
 use sp_runtime::AccountId32;
+use state_chain_runtime::SignedBlock;
 use std::convert::TryFrom;
 use std::fmt::Debug;
 use std::sync::atomic::{AtomicU32, Ordering};
@@ -167,29 +164,14 @@
         state_chain_runtime::Call: std::convert::From<Extrinsic>,
         Extrinsic: 'static + std::fmt::Debug + Clone + Send;
 
-<<<<<<< HEAD
     async fn storage_events_at(
         &self,
         block_header: &state_chain_runtime::Header,
         storage_key: StorageKey,
     ) -> Result<Vec<StorageChangeSet<state_chain_runtime::Hash>>>;
-=======
-    /// Watches *only* submitted extrinsics. I.e. Cannot watch for chain called extrinsics.
-    async fn watch_submitted_extrinsic_rpc<BlockStream>(
-        &self,
-        ext_hash: state_chain_runtime::Hash,
-        block_stream: &mut BlockStream,
-    ) -> Result<Vec<state_chain_runtime::Event>>
-    where
-        BlockStream:
-            Stream<Item = anyhow::Result<state_chain_runtime::Header>> + Unpin + Send + 'static;
-
-    /// Get events for a particular block
-    async fn get_events(
-        &self,
-        block_header: &state_chain_runtime::Header,
-    ) -> Result<Vec<EventInfo>>;
->>>>>>> 5cd47f1e
+
+    async fn get_block(&self, block_hash: state_chain_runtime::Hash)
+        -> Result<Option<SignedBlock>>;
 }
 
 #[async_trait]
@@ -220,7 +202,17 @@
             .await
     }
 
-<<<<<<< HEAD
+    async fn get_block(
+        &self,
+        block_hash: state_chain_runtime::Hash,
+    ) -> Result<Option<SignedBlock>> {
+        self.chain_rpc_client
+            .block(Some(block_hash))
+            .compat()
+            .await
+            .map_err(|e| anyhow!(e))
+    }
+
     async fn storage_events_at(
         &self,
         block_header: &state_chain_runtime::Header,
@@ -229,64 +221,6 @@
         Ok(self
             .state_rpc_client
             .query_storage_at(vec![storage_key], Some(block_header.hash()))
-=======
-    async fn watch_submitted_extrinsic_rpc<BlockStream>(
-        &self,
-        extrinsic_hash: state_chain_runtime::Hash,
-        block_stream: &mut BlockStream,
-    ) -> Result<Vec<state_chain_runtime::Event>>
-    where
-        BlockStream:
-            Stream<Item = anyhow::Result<state_chain_runtime::Header>> + Unpin + Send + 'static,
-    {
-        let mut events_for_extrinsic = Vec::new();
-        let mut found_extrinsic = false;
-        while let Some(result_header) = block_stream.next().await {
-            let header = result_header?;
-            let block_hash = header.hash();
-            if let Some(signed_block) = self
-                .chain_rpc_client
-                .block(Some(block_hash))
-                .compat()
-                .await
-                .map_err(|e| anyhow!(e))?
-            {
-                let extrinsic_index_found = signed_block.block.extrinsics.iter().position(|ext| {
-                    let hash = BlakeTwo256::hash_of(ext);
-                    hash == extrinsic_hash
-                });
-                if extrinsic_index_found.is_some() {
-                    found_extrinsic = true;
-                }
-                let events_for_block = self.get_events(&header).await?;
-                for (phase, event, _) in events_for_block {
-                    if let Phase::ApplyExtrinsic(i) = phase {
-                        if let Some(extrinsic_index) = extrinsic_index_found {
-                            if i as usize != extrinsic_index {
-                                continue;
-                            }
-                            events_for_extrinsic.push(event);
-                        }
-                    }
-                }
-            };
-            if found_extrinsic {
-                break;
-            };
-        }
-        Ok(events_for_extrinsic)
-    }
-
-    async fn get_events(
-        &self,
-        block_header: &state_chain_runtime::Header,
-    ) -> Result<Vec<EventInfo>> {
-        self.state_rpc_client
-            .query_storage_at(
-                vec![self.events_storage_key.clone()],
-                Some(block_header.hash()),
-            )
->>>>>>> 5cd47f1e
             .compat()
             .await
             .map_err(anyhow::Error::msg)?)
@@ -353,12 +287,53 @@
         ))
     }
 
+    /// Watches *only* submitted extrinsics. I.e. Cannot watch for chain called extrinsics.
+    pub async fn watch_submitted_extrinsic<BlockStream>(
+        &self,
+        extrinsic_hash: state_chain_runtime::Hash,
+        block_stream: &mut BlockStream,
+    ) -> Result<Vec<state_chain_runtime::Event>>
+    where
+        BlockStream:
+            Stream<Item = anyhow::Result<state_chain_runtime::Header>> + Unpin + Send + 'static,
+    {
+        let mut events_for_extrinsic = Vec::new();
+        let mut found_extrinsic = false;
+        while let Some(result_header) = block_stream.next().await {
+            let header = result_header?;
+            let block_hash = header.hash();
+            if let Some(signed_block) = self.state_chain_rpc_client.get_block(block_hash).await? {
+                let extrinsic_index_found = signed_block.block.extrinsics.iter().position(|ext| {
+                    let hash = BlakeTwo256::hash_of(ext);
+                    hash == extrinsic_hash
+                });
+                if extrinsic_index_found.is_some() {
+                    found_extrinsic = true;
+                }
+                let events_for_block = self.get_events(&header).await?;
+                for (phase, event, _) in events_for_block {
+                    if let Phase::ApplyExtrinsic(i) = phase {
+                        if let Some(extrinsic_index) = extrinsic_index_found {
+                            if i as usize != extrinsic_index {
+                                continue;
+                            }
+                            events_for_extrinsic.push(event);
+                        }
+                    }
+                }
+            };
+            if found_extrinsic {
+                break;
+            };
+        }
+        Ok(events_for_extrinsic)
+    }
+
     /// Get all the events from a particular block
     pub async fn get_events(
         &self,
         block_header: &state_chain_runtime::Header,
     ) -> Result<Vec<EventInfo>> {
-<<<<<<< HEAD
         self.state_chain_rpc_client
             .storage_events_at(block_header, self.events_storage_key.clone())
             .await?
@@ -406,23 +381,6 @@
             .last()
             .expect("Node must have a status")
             .state)
-=======
-        self.state_chain_rpc_client.get_events(block_header).await
-    }
-
-    pub async fn watch_submitted_extrinsic<BlockStream>(
-        &self,
-        ext_hash: state_chain_runtime::Hash,
-        block_stream: &mut BlockStream,
-    ) -> Result<Vec<state_chain_runtime::Event>>
-    where
-        BlockStream:
-            Stream<Item = anyhow::Result<state_chain_runtime::Header>> + Unpin + Send + 'static,
-    {
-        self.state_chain_rpc_client
-            .watch_submitted_extrinsic_rpc(ext_hash, block_stream)
-            .await
->>>>>>> 5cd47f1e
     }
 
     pub fn get_metadata(&self) -> substrate_subxt::Metadata {
@@ -466,13 +424,7 @@
     >::new(sp_core::sr25519::Pair::from_seed(
         &(<[u8; 32]>::try_from(
             hex::decode(
-<<<<<<< HEAD
-                &std::fs::read_to_string(&settings.state_chain.signing_key_file)
-                    .context("Failed to read in state_chain.signing_key_file")?
-                    .replace("\"", ""),
-=======
                 &std::fs::read_to_string(&state_chain_settings.signing_key_file)?.replace("\"", ""),
->>>>>>> 5cd47f1e
             )
             .map_err(anyhow::Error::new)?,
         )
@@ -599,7 +551,7 @@
     async fn test_finalised_storage_subs() {
         let settings = Settings::from_file("config/Local.toml").unwrap();
         let (state_chain_client, mut block_stream) =
-            connect_to_state_chain(&settings).await.unwrap();
+            connect_to_state_chain(&settings.state_chain).await.unwrap();
 
         while let Some(block) = block_stream.next().await {
             let block_header = block.unwrap();
