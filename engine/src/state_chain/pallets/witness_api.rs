--- conflicted
+++ resolved
@@ -43,10 +43,6 @@
 }
 
 #[derive(Clone, Debug, PartialEq, Call, Encode)]
-<<<<<<< HEAD
-pub struct WitnessEthSignatureSuccessCall<T: WitnesserApi> {
-    ceremony_id: CeremonyId,
-=======
 pub struct WitnessVaultRotationResponseCall<T: WitnesserApi> {
     pub ceremony_id: CeremonyId,
 
@@ -55,18 +51,32 @@
     pub _runtime: PhantomData<T>,
 }
 
-// ===== Calls / Extrinsics =====
+#[derive(Clone, Debug, PartialEq, Call, Encode)]
+pub struct WitnessKeygenResponseCall<T: WitnesserApi> {
+    pub ceremony_id: CeremonyId,
+
+    pub response: KeygenResponse<AccountId32, Vec<u8>>,
+
+    pub _runtime: PhantomData<T>,
+}
 
 #[derive(Clone, Debug, PartialEq, Call, Encode)]
-pub struct WitnessSignatureSuccessCall<T: WitnesserApi> {
-    request_id: CeremonyId,
->>>>>>> 65cf8783
+pub struct WitnessThresholdSignatureResponseCall<T: WitnesserApi> {
+    pub ceremony_id: CeremonyId,
+
+    pub response: ThresholdSignatureResponse<AccountId32, SchnorrSigTruncPubkey>,
+
+    pub _runtime: PhantomData<T>,
+}
+
+#[derive(Clone, Debug, PartialEq, Call, Encode)]
+pub struct WitnessEthSignatureSuccessCall<T: WitnesserApi> {
+    ceremony_id: CeremonyId,
     signature: cf_chains::eth::SchnorrVerificationComponents,
     _runtime: PhantomData<T>,
 }
 
 #[derive(Clone, Debug, PartialEq, Call, Encode)]
-<<<<<<< HEAD
 pub struct WitnessEthSignatureFailedCall<T: WitnesserApi> {
     ceremony_id: CeremonyId,
     offenders: Vec<<T as System>::AccountId>,
@@ -86,21 +96,4 @@
     failure: pallet_cf_broadcast::BroadcastFailure,
     tx_hash: [u8; 32],
     _runtime: PhantomData<T>,
-=======
-pub struct WitnessKeygenResponseCall<T: WitnesserApi> {
-    pub ceremony_id: CeremonyId,
-
-    pub response: KeygenResponse<AccountId32, Vec<u8>>,
-
-    pub _runtime: PhantomData<T>,
-}
-
-#[derive(Clone, Debug, PartialEq, Call, Encode)]
-pub struct WitnessThresholdSignatureResponseCall<T: WitnesserApi> {
-    pub ceremony_id: CeremonyId,
-
-    pub response: ThresholdSignatureResponse<AccountId32, SchnorrSigTruncPubkey>,
-
-    pub _runtime: PhantomData<T>,
->>>>>>> 65cf8783
 }