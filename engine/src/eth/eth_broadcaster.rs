--- conflicted
+++ resolved
@@ -23,17 +23,9 @@
     settings: &settings::Settings,
     mq_client: M,
     logger: &slog::Logger,
-<<<<<<< HEAD
-) -> anyhow::Result<()> {
-    let secret_key = secret_key_from_file(Path::new(settings.eth.private_key_file.as_str()))?;
-    let eth_broadcaster =
-        EthBroadcaster::<M, _>::new(&settings.eth, mq_client, secret_key, logger).await?;
-
-    eth_broadcaster.run().await
-=======
 ) {
     EthBroadcaster::<M, _>::new(
-        settings.into(),
+        &settings.eth,
         mq_client,
         secret_key_from_file(Path::new(settings.eth.private_key_file.as_str())).expect(&format!(
             "Should read in secret key from: {}",
@@ -46,7 +38,6 @@
     .run()
     .await
     .expect("Should run eth broadcaster");
->>>>>>> 56030f54
 }
 
 /// Retrieves a private key from a file. The file should contain just the hex-encoded key, nothing else.
