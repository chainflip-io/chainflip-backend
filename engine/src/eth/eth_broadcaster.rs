use std::{path::Path, str::FromStr};

use crate::{
    eth::eth_tx_encoding::ContractCallDetails,
    logging::COMPONENT_KEY,
    mq::{pin_message_stream, IMQClient, Subject},
    settings,
    types::chain::Chain,
};

use anyhow::Result;
use secp256k1::SecretKey;
use slog::o;
use web3::{
    ethabi::ethereum_types::H256, signing::SecretKeyRef, transports::WebSocket,
    types::TransactionParameters, Transport, Web3,
};

use futures::StreamExt;

/// Helper function, constructs and runs the [EthBroadcaster] asynchronously.
pub async fn start_eth_broadcaster<M: IMQClient + Send + Sync>(
    settings: &settings::Settings,
    mq_client: M,
    logger: &slog::Logger,
) -> anyhow::Result<()> {
    let secret_key = secret_key_from_file(Path::new(settings.eth.private_key_file.as_str()))?;
    let eth_broadcaster =
        EthBroadcaster::<M, _>::new(settings.into(), mq_client, secret_key, logger).await?;

    eth_broadcaster.run().await
}

/// Retrieves a private key from a file. The file should contain just the hex-encoded key, nothing else.
fn secret_key_from_file(filename: &Path) -> Result<SecretKey> {
    let key = String::from_utf8(std::fs::read(filename)?)?;
    Ok(SecretKey::from_str(&key[..])?)
}

/// Adapter struct to build the ethereum web3 client from settings.
struct EthClientBuilder {
    node_endpoint: String,
}

impl EthClientBuilder {
    pub fn new(node_endpoint: String) -> Self {
        Self { node_endpoint }
    }

    /// Builds a web3 ethereum client with websocket transport.
    pub async fn ws_client(&self) -> Result<Web3<WebSocket>> {
        let transport = web3::transports::WebSocket::new(self.node_endpoint.as_str()).await?;
        Ok(Web3::new(transport))
    }
}

impl From<&settings::Settings> for EthClientBuilder {
    fn from(settings: &settings::Settings) -> Self {
        EthClientBuilder::new(settings.eth.node_endpoint.clone())
    }
}

/// Reads [ContractCallDetails] off the message queue and constructs, signs, and sends the tx to the ethereum network.
#[derive(Debug)]
struct EthBroadcaster<M: IMQClient + Send + Sync, T: Transport> {
    mq_client: M,
    web3_client: Web3<T>,
    secret_key: SecretKey,
    logger: slog::Logger,
}

impl<M: IMQClient + Send + Sync> EthBroadcaster<M, WebSocket> {
    async fn new(
        builder: EthClientBuilder,
        mq_client: M,
        secret_key: SecretKey,
        logger: &slog::Logger,
    ) -> Result<Self> {
        let web3_client = builder.ws_client().await?;

        Ok(EthBroadcaster {
            mq_client,
            web3_client,
            secret_key,
            logger: logger.new(o!(COMPONENT_KEY => "ETHBroadcaster")),
        })
    }

    /// Consumes [TxDetails] messages from the `Broadcast` queue and signs and broadcasts the transaction to ethereum.
    async fn run(&self) -> Result<()> {
        slog::info!(self.logger, "Starting");
        let subscription = self
            .mq_client
            .subscribe::<ContractCallDetails>(Subject::Broadcast(Chain::ETH))
            .await?;

        let subscription = pin_message_stream(subscription);

        subscription
            .for_each_concurrent(None, |msg| async {
                match msg {
                    Ok(ref tx_details) => match self.sign_and_broadcast(tx_details).await {
                        Ok(hash) => {
                            slog::debug!(
                                self.logger,
                                "Transaction for {:?} broadcasted successfully: {:?}",
                                tx_details,
                                hash
                            );
                        }
                        Err(err) => {
                            slog::error!(
                                self.logger,
                                "Failed to broadcast transaction {:?}: {:?}",
                                tx_details,
                                err
                            );
                        }
                    },
                    Err(e) => {
                        slog::error!(self.logger, "Unable to broadcast message: {:?}.", e);
                    }
                }
            })
            .await;

        slog::error!(self.logger, "{} has stopped.", stringify!(EthBroadcaster));
        Ok(())
    }

    /// Sign and broadcast a transaction
    async fn sign_and_broadcast(&self, tx_details: &ContractCallDetails) -> Result<H256> {
        let tx_params = TransactionParameters {
            to: Some(tx_details.contract_address),
            data: tx_details.data.clone().into(),
            ..Default::default()
        };

        let key = SecretKeyRef::from(&self.secret_key);
        let signed = self
            .web3_client
            .accounts()
            .sign_transaction(tx_params, key)
            .await?;

        let tx_hash = self
            .web3_client
            .eth()
            .send_raw_transaction(signed.raw_transaction)
            .await?;

        // TODO: do we need something to tie the broadcasted item back to the original tx request?
        self.mq_client
            .publish(Subject::BroadcastSuccess(Chain::ETH), &tx_hash)
            .await?;

        Ok(tx_hash)
    }
}

#[cfg(test)]
mod tests {

<<<<<<< HEAD
    use crate::{
        logging,
        mq::{
            nats_client::{NatsMQClient, NatsMQClientFactory},
            IMQClientFactory,
        },
    };
=======
    use crate::mq::nats_client::NatsMQClient;
>>>>>>> df866250

    use super::*;

    async fn new_eth_broadcaster() -> Result<EthBroadcaster<NatsMQClient, WebSocket>> {
        let settings = settings::test_utils::new_test_settings().unwrap();

        let mq_client = NatsMQClient::new(&settings.message_queue).await.unwrap();
        let secret = SecretKey::from_slice(&[3u8; 32]).unwrap();
        let logger = logging::test_utils::create_test_logger();

        let eth_broadcaster =
            EthBroadcaster::<NatsMQClient, _>::new((&settings).into(), mq_client, secret, &logger)
                .await;
        eth_broadcaster
    }

    #[tokio::test]
    #[ignore = "requires mq and eth node setup"]
    async fn test_eth_broadcaster_new() {
        let eth_broadcaster = new_eth_broadcaster().await;
        assert!(eth_broadcaster.is_ok());
    }
}<|MERGE_RESOLUTION|>--- conflicted
+++ resolved
@@ -161,17 +161,7 @@
 #[cfg(test)]
 mod tests {
 
-<<<<<<< HEAD
-    use crate::{
-        logging,
-        mq::{
-            nats_client::{NatsMQClient, NatsMQClientFactory},
-            IMQClientFactory,
-        },
-    };
-=======
     use crate::mq::nats_client::NatsMQClient;
->>>>>>> df866250
 
     use super::*;
 
