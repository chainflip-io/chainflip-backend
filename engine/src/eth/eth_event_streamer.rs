--- conflicted
+++ resolved
@@ -74,26 +74,7 @@
         .map(|log| Ok(log))
         .chain(future_logs)
         .map(move |result_unparsed_log| -> Result<Event, anyhow::Error> {
-<<<<<<< HEAD
-            let result_event = result_unparsed_log.and_then(|log| {
-                decode_log(
-                    /*signature*/
-                    *log.topics.first().ok_or_else(|| {
-                        anyhow::Error::msg("Could not get signature from ETH log")
-                    })?,
-                    /*tx hash*/
-                    log.transaction_hash.ok_or_else(|| {
-                        anyhow::Error::msg("Could not get transaction hash from ETH log")
-                    })?,
-                    RawLog {
-                        topics: log.topics,
-                        data: log.data.0,
-                    },
-                )
-            });
-=======
             let result_event = result_unparsed_log
-                .map_err(|error| anyhow::Error::new(error))
                 .and_then(|log| {
                     decode_log(
                         *log.topics.first().ok_or_else(|| {
@@ -108,7 +89,6 @@
                         },
                     )
                 });
->>>>>>> d93ce384
 
             slog::debug!(
                 logger,
