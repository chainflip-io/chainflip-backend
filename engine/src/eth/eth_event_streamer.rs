use crate::logging::COMPONENT_KEY;

use super::{EventSink, EventSource, Result};
use futures::{future::join_all, stream, StreamExt};
use slog::o;
use std::time::Duration;
use web3::types::{BlockNumber, SyncState};

/// Steams events from a particular ETH Source, such as a smart contract
/// into a particular event sink
/// For example, see stake_manager/mod.rs
pub struct EthEventStreamer<S: EventSource> {
    web3_client: ::web3::Web3<::web3::transports::WebSocket>,
    event_source: S,
    event_sinks: Vec<Box<dyn EventSink<S::Event>>>,
    logger: slog::Logger,
}

pub struct EthEventStreamBuilder<'a, S: EventSource> {
    url: String,
    event_source: S,
    event_sinks: Vec<Box<dyn EventSink<S::Event>>>,
    logger: &'a slog::Logger,
}

impl<'a, S: EventSource> EthEventStreamBuilder<'a, S> {
    pub fn new(url: &str, event_source: S, logger: &'a slog::Logger) -> Self {
        Self {
            url: url.into(),
            event_source,
            event_sinks: Vec::new(),
            logger,
        }
    }

    pub fn with_sink<E: 'static + EventSink<S::Event>>(mut self, sink: E) -> Self {
        self.event_sinks.push(Box::new(sink));
        self
    }

    pub async fn build(self) -> Result<EthEventStreamer<S>> {
        if self.event_sinks.is_empty() {
            anyhow::bail!("Can't build a stream with no sink.")
        } else {
            let transport = ::web3::transports::WebSocket::new(self.url.as_str());

            let transport = match tokio::time::timeout(Duration::from_secs(4), transport).await {
                Ok(Ok(transport)) => transport,
                Err(_) => {
                    return Err(anyhow::Error::msg(format!(
                        "Timeout creating websocket to {} for EthEventStreamer",
                        self.url,
                    )));
                }
                _ => {
                    return Err(anyhow::Error::msg(format!(
                        "Failed to create websocket to {} for EthEventStreamer",
                        self.url,
                    )));
                }
            };

            Ok(EthEventStreamer {
                web3_client: ::web3::Web3::new(transport),
                event_source: self.event_source,
                event_sinks: self.event_sinks,
                logger: self.logger.new(o!(COMPONENT_KEY => "EthEventStreamer")),
            })
        }
    }
}

impl<S: EventSource> EthEventStreamer<S> {
    /// Create a stream of Ethereum log events. If `from_block` is `None`, starts at the pending block.
    pub async fn run(&self, from_block: Option<u64>) -> Result<()> {
        slog::info!(
            self.logger,
            "Start running eth event stream from block: {:?}",
            from_block
        );
        // Make sure the eth node is fully synced
        loop {
            match self.web3_client.eth().syncing().await? {
                SyncState::Syncing(info) => {
                    slog::info!(self.logger, "Waiting for eth node to sync: {:?}", info);
                }
                SyncState::NotSyncing => {
                    slog::info!(
                        self.logger,
                        "Eth node is synced, subscribing to log events."
                    );
                    break;
                }
            }
            tokio::time::sleep(Duration::from_secs(4)).await;
        }

        // The `fromBlock` parameter doesn't seem to work reliably with subscription streams, so
        // request past block via http and prepend them to the stream manually.
        let past_logs = if let Some(b) = from_block {
            let http_filter = self.event_source.filter_builder(b.into()).build();

            self.web3_client.eth().logs(http_filter).await?
        } else {
            Vec::new()
        };

        // This is the filter for the subscription. Explicitly set it to start at the pending block
        // since this is what happens in most cases anyway.
        let ws_filter = self
            .event_source
            .filter_builder(BlockNumber::Pending)
            .build();

        let future_logs = self
            .web3_client
            .eth_subscribe()
            .subscribe_logs(ws_filter)
            .await?;

        let log_stream = stream::iter(past_logs)
            .map(|log| Ok(log))
            .chain(future_logs);

        let event_stream = log_stream.map(|log_result| self.event_source.parse_event(log_result?));

        let processing_loop_fut = event_stream.for_each_concurrent(None, |parse_result| async {
            match parse_result {
                Ok(event) => {
                    join_all(self.event_sinks.iter().map(|sink| {
                        let event = event.clone();
                        async move {
                            sink.process_event(event).await.map_err(|e| {
                                slog::error!(self.logger, "Error while processing event:\n{}", e)
                            })
                        }
                    }))
                    .await;
                }
                Err(e) => slog::error!(self.logger, "Unable to parse event: {}.", e),
            }
        });

        slog::info!(self.logger, "Listening for events...");

        processing_loop_fut.await;

        let err_msg = "Stopped!";
        slog::error!(self.logger, "{}", err_msg);
        Err(anyhow::Error::msg(err_msg))
    }
}

#[cfg(test)]
mod tests {

    use crate::{
        eth::stake_manager::{stake_manager::StakeManager, stake_manager_sink::StakeManagerSink},
<<<<<<< HEAD
        logging,
        mq::{
            nats_client::{NatsMQClient, NatsMQClientFactory},
            IMQClientFactory,
        },
=======
        mq::nats_client::NatsMQClient,
>>>>>>> df866250
        settings,
    };

    use super::*;

    const CONTRACT_ADDRESS: &'static str = "0xEAd5De9C41543E4bAbB09f9fE4f79153c036044f";

    #[tokio::test]
    #[ignore = "Depends on a running ganache instance, runs forever, useful for manually testing / observing incoming events"]
    async fn subscribe_to_stake_manager_events() {
        let logger = logging::test_utils::create_test_logger();
        let stake_manager = StakeManager::load(CONTRACT_ADDRESS, &logger).unwrap();

        let mq_settings = settings::test_utils::new_test_settings()
            .unwrap()
            .message_queue;

<<<<<<< HEAD
        let factory = NatsMQClientFactory::new(&mq_settings);

        let mq_client = *factory.create().await.unwrap();

=======
        let mq_client = NatsMQClient::new(&mq_settings).await.unwrap();
>>>>>>> df866250
        // create the sink, which pushes events to the MQ
        let sm_sink = StakeManagerSink::<NatsMQClient>::new(mq_client, &logger)
            .await
            .unwrap();
        let sm_event_stream =
            EthEventStreamBuilder::new("ws://localhost:8545", stake_manager, &logger);
        let sm_event_stream = sm_event_stream.with_sink(sm_sink).build().await.unwrap();

        sm_event_stream.run(Some(0)).await.unwrap();
    }
}<|MERGE_RESOLUTION|>--- conflicted
+++ resolved
@@ -156,15 +156,7 @@
 
     use crate::{
         eth::stake_manager::{stake_manager::StakeManager, stake_manager_sink::StakeManagerSink},
-<<<<<<< HEAD
-        logging,
-        mq::{
-            nats_client::{NatsMQClient, NatsMQClientFactory},
-            IMQClientFactory,
-        },
-=======
         mq::nats_client::NatsMQClient,
->>>>>>> df866250
         settings,
     };
 
@@ -182,14 +174,7 @@
             .unwrap()
             .message_queue;
 
-<<<<<<< HEAD
-        let factory = NatsMQClientFactory::new(&mq_settings);
-
-        let mq_client = *factory.create().await.unwrap();
-
-=======
         let mq_client = NatsMQClient::new(&mq_settings).await.unwrap();
->>>>>>> df866250
         // create the sink, which pushes events to the MQ
         let sm_sink = StakeManagerSink::<NatsMQClient>::new(mq_client, &logger)
             .await
