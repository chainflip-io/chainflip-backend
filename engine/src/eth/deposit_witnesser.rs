use std::sync::Arc;

use async_trait::async_trait;
use cf_chains::eth::Ethereum;
use sp_core::H160;
use state_chain_runtime::EthereumInstance;
use tokio::sync::Mutex;
use utilities::ring_buffer::RingBuffer;

use crate::{
	eth::{core_h160, core_h256},
	state_chain_observer::client::extrinsic_api::signed::SignedExtrinsicApi,
	witnesser::{EpochStart, ItemMonitor},
};

use super::{eth_block_witnessing::BlockProcessor, rpc::EthDualRpcClient, EthNumberBloom};

type AddressMonitorEth = AddressMonitor<H160, H160, ()>;
type BlockTransactions = Vec<web3::types::Transaction>;

pub struct DepositWitnesser<StateChainClient> {
	rpc: EthDualRpcClient,
	state_chain_client: Arc<StateChainClient>,
<<<<<<< HEAD
	block_cache: RingBuffer<BlockTransactions>,
	address_monitor: Arc<Mutex<AddressMonitorEth>>,
=======
	address_monitor: Arc<Mutex<ItemMonitor<H160, H160, ()>>>,
>>>>>>> 8fb78ee7
}

impl<StateChainClient> DepositWitnesser<StateChainClient>
where
	StateChainClient: SignedExtrinsicApi + Send + Sync,
{
	pub fn new(
		state_chain_client: Arc<StateChainClient>,
		rpc: EthDualRpcClient,
<<<<<<< HEAD
		address_monitor: Arc<Mutex<AddressMonitorEth>>,
=======
		address_monitor: Arc<Mutex<ItemMonitor<H160, H160, ()>>>,
>>>>>>> 8fb78ee7
	) -> Self {
		Self { rpc, state_chain_client, address_monitor, block_cache: RingBuffer::new(4) }
	}
}

use pallet_cf_ingress_egress::DepositWitness;

fn check_for_deposits_updating_cache(
	transactions_in_current_block: BlockTransactions,
	block_cache: &mut RingBuffer<BlockTransactions>,
	address_monitor: &mut AddressMonitorEth,
) -> Vec<DepositWitness<Ethereum>> {
	use cf_primitives::chains::assets::eth;
	// Before we process the transactions, check if
	// we have any new addresses to monitor
	let new_addresses = address_monitor.sync_addresses();

	let txs_from_cache = block_cache.iter().flatten().filter_map(|tx| {
		let to_addr = core_h160(tx.to?);

		new_addresses.contains(&to_addr).then_some((tx, to_addr))
	});

	let txs_from_new_block = transactions_in_current_block.iter().filter_map(|tx| {
		let to_addr = core_h160(tx.to?);
		if address_monitor.contains(&to_addr) {
			Some((tx, to_addr))
		} else {
			None
		}
	});

	let deposit_witnesses = txs_from_new_block
		.chain(txs_from_cache)
		.map(|(tx, to_addr)| DepositWitness {
			deposit_address: to_addr,
			asset: eth::Asset::Eth,
			amount: tx.value.try_into().expect("Ingress witness transfer value should fit u128"),
			tx_id: core_h256(tx.hash),
		})
		.collect::<Vec<DepositWitness<Ethereum>>>();

	block_cache.push(transactions_in_current_block);

	deposit_witnesses
}

#[async_trait]
impl<StateChainClient> BlockProcessor for DepositWitnesser<StateChainClient>
where
	StateChainClient: SignedExtrinsicApi + Send + Sync,
{
	async fn process_block(
		&mut self,
		epoch: &EpochStart<Ethereum>,
		block: &EthNumberBloom,
	) -> anyhow::Result<()> {
		use crate::eth::rpc::EthRpcApi;

		let mut address_monitor =
			self.address_monitor.try_lock().expect("should have exclusive ownership");

<<<<<<< HEAD
		let transactions = self.rpc.successful_transactions(block.block_number).await?;

		let deposit_witnesses = check_for_deposits_updating_cache(
			transactions,
			&mut self.block_cache,
			&mut address_monitor,
		);
=======
		// Before we process the transactions, check if
		// we have any new addresses to monitor
		address_monitor.sync_items();

		let deposit_witnesses = self
			.rpc
			.successful_transactions(block.block_number)
			.await?
			.iter()
			.filter_map(|tx| {
				let to_addr = core_h160(tx.to?);
				if address_monitor.contains(&to_addr) {
					Some((tx, to_addr))
				} else {
					None
				}
			})
			.map(|(tx, to_addr)| DepositWitness {
				deposit_address: to_addr,
				asset: eth::Asset::Eth,
				amount: tx
					.value
					.try_into()
					.expect("Ingress witness transfer value should fit u128"),
				tx_id: core_h256(tx.hash),
			})
			.collect::<Vec<DepositWitness<Ethereum>>>();
>>>>>>> 8fb78ee7

		if !deposit_witnesses.is_empty() {
			self.state_chain_client
				.submit_signed_extrinsic(pallet_cf_witnesser::Call::witness_at_epoch {
					call: Box::new(
						pallet_cf_ingress_egress::Call::<_, EthereumInstance>::process_deposits {
							deposit_witnesses,
						}
						.into(),
					),
					epoch_index: epoch.epoch_index,
				})
				.await;
		}

		Ok(())
	}
}

#[cfg(test)]
mod tests {

	use super::*;

	use web3::types::{Bytes, Transaction, H256, U256, U64};

	use crate::{
		eth::web3_h160,
		witnesser::{AddressMonitor, AddressMonitorCommand},
	};

	fn create_address() -> sp_core::H160 {
		use rand::Rng;
		let bytes: [u8; 20] = rand::thread_rng().gen();
		sp_core::H160::from(bytes)
	}

	fn create_tx(to: &sp_core::H160) -> Transaction {
		Transaction {
			hash: H256::from([0u8; 32]),
			nonce: U256::from(0),
			block_hash: None,
			block_number: None,
			transaction_index: Some(U64::from(0)),
			from: Some(web3_h160(create_address())),
			to: Some(web3_h160(*to)),
			value: 2000000.into(),
			gas_price: None,
			gas: 1000000.into(),
			input: Bytes(vec![]),
			v: None,
			r: None,
			s: None,
			raw: None,
			transaction_type: None,
			access_list: None,
			max_fee_per_gas: None,
			max_priority_fee_per_gas: None,
		}
	}

	#[test]
	fn deposit_witnessing_with_cache() {
		let address1 = create_address();
		let address2 = create_address();

		let tx1 = create_tx(&address1);
		let tx2 = create_tx(&address2);

		let mut block_cache = RingBuffer::new(4);

		// The next block will contain transactions for both Address 1
		// and Address 2. Only Address 1 is monitored initially, so only
		// one deposit will be witnessed at first:
		let (address_sender, mut address_monitor) =
			AddressMonitor::new([address1].into_iter().collect());
		{
			let next_block = vec![tx1, tx2];

			let deposits = check_for_deposits_updating_cache(
				next_block,
				&mut block_cache,
				&mut address_monitor,
			);

			assert_eq!(deposits.first().unwrap().deposit_address, address1);
		}

		// Address 2 is received after the block mentioning it, but we should still
		// be able to witness the deposit due to the cache. Importantly no witness
		// for Address 1 should be generated:
		{
			address_sender.send(AddressMonitorCommand::Add(address2)).unwrap();

			let deposits =
				check_for_deposits_updating_cache(vec![], &mut block_cache, &mut address_monitor);

			assert_eq!(deposits.len(), 1);
			assert_eq!(deposits.first().unwrap().deposit_address, address2);
		}

		// Both addresses have been witnessed, so no duplicate witnesses
		// should be generated:
		{
			let deposits =
				check_for_deposits_updating_cache(vec![], &mut block_cache, &mut address_monitor);

			assert!(deposits.is_empty());
		}
	}
}<|MERGE_RESOLUTION|>--- conflicted
+++ resolved
@@ -15,18 +15,14 @@
 
 use super::{eth_block_witnessing::BlockProcessor, rpc::EthDualRpcClient, EthNumberBloom};
 
-type AddressMonitorEth = AddressMonitor<H160, H160, ()>;
+type AddressMonitorEth = ItemMonitor<H160, H160, ()>;
 type BlockTransactions = Vec<web3::types::Transaction>;
 
 pub struct DepositWitnesser<StateChainClient> {
 	rpc: EthDualRpcClient,
 	state_chain_client: Arc<StateChainClient>,
-<<<<<<< HEAD
 	block_cache: RingBuffer<BlockTransactions>,
 	address_monitor: Arc<Mutex<AddressMonitorEth>>,
-=======
-	address_monitor: Arc<Mutex<ItemMonitor<H160, H160, ()>>>,
->>>>>>> 8fb78ee7
 }
 
 impl<StateChainClient> DepositWitnesser<StateChainClient>
@@ -36,11 +32,7 @@
 	pub fn new(
 		state_chain_client: Arc<StateChainClient>,
 		rpc: EthDualRpcClient,
-<<<<<<< HEAD
 		address_monitor: Arc<Mutex<AddressMonitorEth>>,
-=======
-		address_monitor: Arc<Mutex<ItemMonitor<H160, H160, ()>>>,
->>>>>>> 8fb78ee7
 	) -> Self {
 		Self { rpc, state_chain_client, address_monitor, block_cache: RingBuffer::new(4) }
 	}
@@ -56,7 +48,7 @@
 	use cf_primitives::chains::assets::eth;
 	// Before we process the transactions, check if
 	// we have any new addresses to monitor
-	let new_addresses = address_monitor.sync_addresses();
+	let new_addresses = address_monitor.sync_items();
 
 	let txs_from_cache = block_cache.iter().flatten().filter_map(|tx| {
 		let to_addr = core_h160(tx.to?);
@@ -103,7 +95,6 @@
 		let mut address_monitor =
 			self.address_monitor.try_lock().expect("should have exclusive ownership");
 
-<<<<<<< HEAD
 		let transactions = self.rpc.successful_transactions(block.block_number).await?;
 
 		let deposit_witnesses = check_for_deposits_updating_cache(
@@ -111,35 +102,6 @@
 			&mut self.block_cache,
 			&mut address_monitor,
 		);
-=======
-		// Before we process the transactions, check if
-		// we have any new addresses to monitor
-		address_monitor.sync_items();
-
-		let deposit_witnesses = self
-			.rpc
-			.successful_transactions(block.block_number)
-			.await?
-			.iter()
-			.filter_map(|tx| {
-				let to_addr = core_h160(tx.to?);
-				if address_monitor.contains(&to_addr) {
-					Some((tx, to_addr))
-				} else {
-					None
-				}
-			})
-			.map(|(tx, to_addr)| DepositWitness {
-				deposit_address: to_addr,
-				asset: eth::Asset::Eth,
-				amount: tx
-					.value
-					.try_into()
-					.expect("Ingress witness transfer value should fit u128"),
-				tx_id: core_h256(tx.hash),
-			})
-			.collect::<Vec<DepositWitness<Ethereum>>>();
->>>>>>> 8fb78ee7
 
 		if !deposit_witnesses.is_empty() {
 			self.state_chain_client
@@ -168,7 +130,7 @@
 
 	use crate::{
 		eth::web3_h160,
-		witnesser::{AddressMonitor, AddressMonitorCommand},
+		witnesser::{ItemMonitor, MonitorCommand},
 	};
 
 	fn create_address() -> sp_core::H160 {
@@ -215,7 +177,7 @@
 		// and Address 2. Only Address 1 is monitored initially, so only
 		// one deposit will be witnessed at first:
 		let (address_sender, mut address_monitor) =
-			AddressMonitor::new([address1].into_iter().collect());
+			ItemMonitor::new([address1].into_iter().collect());
 		{
 			let next_block = vec![tx1, tx2];
 
@@ -232,7 +194,7 @@
 		// be able to witness the deposit due to the cache. Importantly no witness
 		// for Address 1 should be generated:
 		{
-			address_sender.send(AddressMonitorCommand::Add(address2)).unwrap();
+			address_sender.send(MonitorCommand::Add(address2)).unwrap();
 
 			let deposits =
 				check_for_deposits_updating_cache(vec![], &mut block_cache, &mut address_monitor);
