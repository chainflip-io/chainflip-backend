--- conflicted
+++ resolved
@@ -101,18 +101,13 @@
                 let mut contract_bloom = Bloom::default();
                 contract_bloom.accrue(Input::Raw(&contract_address.0));
 
-<<<<<<< HEAD
                 if header
                     .clone()
                     .logs_bloom()
-                    .expect("Should have logs bloom")
+                    .unwrap()
                     .contains_bloom(&contract_bloom)
                 {
-                    let logs = eth_rpc
-=======
-                if header.clone().logs_bloom.contains_bloom(&contract_bloom) {
                     match eth_rpc
->>>>>>> 288ef795
                         .get_logs(
                             FilterBuilder::default()
                                 .from_block(BlockNumber::Number(block_number))
