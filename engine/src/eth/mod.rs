--- conflicted
+++ resolved
@@ -55,28 +55,17 @@
 }
 
 /// Start all the ETH components
-<<<<<<< HEAD
-pub async fn start(settings: &Settings, logger: &slog::Logger) {
-    slog::info!(logger, "Starting the ETH components");
-    let sm_witness_future = stake_manager::start_stake_manager_witness(settings, logger);
-
-    let factory = NatsMQClientFactory::new(&settings.message_queue);
-    let mq_client = *factory.create().await.unwrap();
-
-    let eth_broadcaster_future =
-        eth_broadcaster::start_eth_broadcaster::<NatsMQClient>(settings, mq_client.clone(), logger);
-=======
 pub async fn start<MQC: 'static + IMQClient + Send + Sync + Clone>(
     settings: &Settings,
     mq_client: MQC,
+    logger: &slog::Logger,
 ) {
-    log::info!("Starting the ETH components");
+    slog::info!(logger, "Starting the ETH components");
     let sm_witness_future =
-        stake_manager::start_stake_manager_witness::<MQC>(&settings, mq_client.clone());
+        stake_manager::start_stake_manager_witness::<MQC>(&settings, mq_client.clone(), logger);
 
     let eth_broadcaster_future =
-        eth_broadcaster::start_eth_broadcaster::<MQC>(&settings, mq_client.clone());
->>>>>>> df866250
+        eth_broadcaster::start_eth_broadcaster::<MQC>(&settings, mq_client.clone(), logger);
 
     let eth_tx_encoder_future =
         eth_tx_encoding::set_agg_key_with_agg_key::start(settings, mq_client.clone(), logger);
