pub mod key_manager;
pub mod stake_manager;

pub mod event_common;

mod safe_stream;

pub mod utils;

use anyhow::{Context, Result};

use pallet_cf_vaults::BlockHeightWindow;
use secp256k1::SecretKey;
use slog::o;
use sp_core::{H160, U256};
use thiserror::Error;
use tokio::{sync::mpsc::UnboundedReceiver, task::JoinHandle};
use web3::{
    api::SubscriptionStream,
    ethabi::Address,
    types::{BlockHeader, CallRequest, Filter, Log, SignedTransaction, U64},
};

use crate::{
    common::{read_clean_and_decode_hex_str_file, Mutex},
    constants::{ETH_BLOCK_SAFETY_MARGIN, ETH_NODE_CONNECTION_TIMEOUT, SYNC_POLL_INTERVAL},
    eth::safe_stream::{filtered_log_stream_by_contract, safe_eth_log_header_stream},
    logging::COMPONENT_KEY,
    settings,
    state_chain::client::{StateChainClient, StateChainRpcApi},
};
use futures::TryFutureExt;
use std::{fmt::Debug, str::FromStr, sync::Arc};
use web3::{
    ethabi::{self, Contract, Event},
    signing::{Key, SecretKeyRef},
    types::{BlockNumber, Bytes, FilterBuilder, SyncState, TransactionParameters, H256},
    Web3,
};

use tokio_stream::{Stream, StreamExt};

use event_common::EventWithCommon;

use async_trait::async_trait;

#[cfg(test)]
use mockall::automock;

#[derive(Error, Debug)]
pub enum EventParseError {
    #[error("Unexpected event signature in log subscription: {0:?}")]
    UnexpectedEvent(H256),
    #[error("Cannot decode missing parameter: '{0}'.")]
    MissingParam(String),
}

// The signature is recalculated on each Event::signature() call, so we use this structure to cache the signture
pub struct SignatureAndEvent {
    pub signature: H256,
    pub event: Event,
}
impl SignatureAndEvent {
    pub fn new(contract: &Contract, name: &str) -> Result<Self> {
        let event = contract.event(name)?;
        Ok(Self {
            signature: event.signature(),
            event: event.clone(),
        })
    }
}

// TODO: Look at refactoring this to take specific "start" and "end" blocks, rather than this being implicit over the windows
// NB: This code can emit the same witness multiple times. e.g. if the CFE restarts in the middle of witnessing a window of blocks
pub async fn start_contract_observer<ContractObserver, RpcClient, EthRpc>(
    contract_observer: ContractObserver,
    eth_rpc: &EthRpc,
    mut window_receiver: UnboundedReceiver<BlockHeightWindow>,
    state_chain_client: Arc<StateChainClient<RpcClient>>,
    logger: &slog::Logger,
) where
    ContractObserver: 'static + EthObserver + Sync + Send,
    RpcClient: 'static + StateChainRpcApi + Sync + Send,
    EthRpc: 'static + EthRpcApi + Sync + Send + Clone,
{
    let logger = logger.new(o!(COMPONENT_KEY => "EthObserver"));
    slog::info!(logger, "Starting");

    type TaskEndBlock = Arc<Mutex<Option<u64>>>;

    let mut option_handle_end_block: Option<(JoinHandle<()>, TaskEndBlock)> = None;

    let contract_observer = Arc::new(contract_observer);

    while let Some(received_window) = window_receiver.recv().await {
        if let Some((handle, end_at_block)) = option_handle_end_block.take() {
            // if we already have a thread, we want to tell it when to stop and await on it
            if let Some(window_to) = received_window.to {
                if end_at_block.lock().await.is_none() {
                    // we now have the block we want to end at
                    *end_at_block.lock().await = Some(window_to);
                    handle.await.unwrap();
                }
            } else {
                // NB: If we receive another start event, then we just keep the current task going
                panic!("Received two 'end' events in a row. This should not occur.");
            }
        } else {
            let task_end_at_block = Arc::new(Mutex::new(received_window.to));

            // clone for capture by tokio task
            let task_end_at_block_c = task_end_at_block.clone();
            let eth_rpc = eth_rpc.clone();
            let logger = logger.clone();
            let contract_observer = contract_observer.clone();
            let state_chain_client = state_chain_client.clone();
            option_handle_end_block = Some((
                tokio::spawn(async move {
                    slog::info!(
                        logger,
                        "Start observing from ETH block: {}",
                        received_window.from
                    );
                    let mut event_stream = contract_observer
                        .event_stream(&eth_rpc, received_window.from, &logger)
                        .await
                        .expect("Failed to initialise event stream");

                    // TOOD: Handle None on stream, and result event being an error
                    while let Some(result_event) = event_stream.next().await {
                        let event = result_event.expect("should be valid event type");
                        slog::trace!(logger, "Observing ETH block: {}", event.block_number);
                        if let Some(window_to) = *task_end_at_block.lock().await {
                            if event.block_number > window_to {
                                slog::info!(
                                    logger,
                                    "Finished observing events at ETH block: {}",
                                    event.block_number
                                );
                                // we have reached the block height we wanted to witness up to
                                // so can stop the witness process
                                break;
                            }
                        }
                        contract_observer
                            .handle_event(event, state_chain_client.clone(), &logger)
                            .await;
                    }
                }),
                task_end_at_block_c,
            ))
        }
    }
}

#[cfg_attr(test, automock)]
#[async_trait]
pub trait EthRpcApi {
    async fn estimate_gas(&self, req: CallRequest, block: Option<BlockNumber>) -> Result<U256>;

    async fn sign_transaction(
        &self,
        tx: TransactionParameters,
        key: &SecretKey,
    ) -> Result<SignedTransaction>;

    async fn send_raw_transaction(&self, rlp: Bytes) -> Result<H256>;

    async fn subscribe_new_heads(
        &self,
    ) -> Result<SubscriptionStream<web3::transports::WebSocket, BlockHeader>>;

    async fn get_logs(&self, filter: Filter) -> Result<Vec<Log>>;

    async fn chain_id(&self) -> Result<U256>;
}

/// Wraps the web3 library, so can use a trait to make testing easier
#[derive(Clone)]
pub struct EthRpcClient {
    web3: Web3<web3::transports::WebSocket>,
}

impl EthRpcClient {
    pub async fn new(eth_settings: &settings::Eth, logger: &slog::Logger) -> Result<Self> {
        let node_endpoint = &eth_settings.node_endpoint;
        slog::debug!(logger, "Connecting new web3 client to {}", node_endpoint);
        let web3 = tokio::time::timeout(ETH_NODE_CONNECTION_TIMEOUT, async {
            Ok(web3::Web3::new(
                web3::transports::WebSocket::new(node_endpoint)
                    .await
                    .context(here!())?,
            ))
        })
        // Flatten the Result<Result<>> returned by timeout()
        .map_err(anyhow::Error::new)
        .and_then(|x| async { x })
        // Make sure the eth node is fully synced
        .and_then(|web3| async {
            while let SyncState::Syncing(info) = web3
                .eth()
                .syncing()
                .await
                .context("Failure while syncing EthRpcClient client")?
            {
                slog::info!(
                    logger,
                    "Waiting for ETH node to sync. Sync state is: {:?}. Checking again in {:?} ...",
                    info,
                    SYNC_POLL_INTERVAL
                );
                tokio::time::sleep(SYNC_POLL_INTERVAL).await;
            }
            slog::info!(logger, "ETH node is synced.");
            Ok(web3)
        })
        .await?;

        Ok(Self { web3 })
    }
}

#[async_trait]
impl EthRpcApi for EthRpcClient {
    async fn estimate_gas(&self, req: CallRequest, block: Option<BlockNumber>) -> Result<U256> {
        self.web3
            .eth()
            .estimate_gas(req, block)
            .await
            .context("Failed to estimate gas")
    }

    async fn sign_transaction(
        &self,
        tx: TransactionParameters,
        key: &SecretKey,
    ) -> Result<SignedTransaction> {
        self.web3
            .accounts()
            .sign_transaction(tx, SecretKeyRef::from(key))
            .await
            .context("Failed to sign transaction")
    }

    async fn send_raw_transaction(&self, rlp: Bytes) -> Result<H256> {
        self.web3
            .eth()
            .send_raw_transaction(rlp)
            .await
            .context("Failed to send raw transaction")
    }

    async fn subscribe_new_heads(
        &self,
    ) -> Result<SubscriptionStream<web3::transports::WebSocket, BlockHeader>> {
        Ok(self.web3.eth_subscribe().subscribe_new_heads().await?)
    }

    async fn get_logs(&self, filter: Filter) -> Result<Vec<Log>> {
        self.web3
            .eth()
            .logs(filter)
            .await
            .context("Failed to fetch ETH logs")
    }

    async fn chain_id(&self) -> Result<U256> {
        Ok(self.web3.eth().chain_id().await?)
    }
}

/// Enables ETH event streaming via the `Web3` client and signing & broadcasting of txs
#[derive(Clone, Debug)]
pub struct EthBroadcaster<EthRpc: EthRpcApi> {
    eth_rpc: EthRpc,
    secret_key: SecretKey,
    pub address: Address,
    logger: slog::Logger,
}

impl<EthRpc: EthRpcApi> EthBroadcaster<EthRpc> {
    pub fn new(
        eth_settings: &settings::Eth,
        eth_rpc: EthRpc,
        logger: &slog::Logger,
    ) -> Result<Self> {
        let secret_key = read_clean_and_decode_hex_str_file(
            &eth_settings.private_key_file,
            "Ethereum Private Key",
            |key| SecretKey::from_str(key).map_err(anyhow::Error::new),
        )?;
        Ok(Self {
            eth_rpc,
            secret_key,
            address: SecretKeyRef::new(&secret_key).address(),
            logger: logger.new(o!(COMPONENT_KEY => "EthBroadcaster")),
        })
    }

    #[cfg(test)]
    pub fn new_test(eth_rpc: EthRpc, logger: &slog::Logger) -> Self {
        // just a fake key
        let secret_key =
            SecretKey::from_str("000000000000000000000000000000000000000000000000000000000000aaaa")
                .unwrap();
        Self {
            eth_rpc,
            secret_key,
            address: SecretKeyRef::new(&secret_key).address(),
            logger: logger.new(o!(COMPONENT_KEY => "EthBroadcaster")),
        }
    }

    /// Encode and sign a transaction.
    pub async fn encode_and_sign_tx(
        &self,
        unsigned_tx: cf_chains::eth::UnsignedTransaction,
    ) -> Result<Bytes> {
        let mut tx_params = TransactionParameters {
            to: Some(unsigned_tx.contract),
            data: unsigned_tx.data.clone().into(),
            chain_id: Some(unsigned_tx.chain_id),
            value: unsigned_tx.value,
            transaction_type: Some(web3::types::U64::from(2)),
            // Set the gas really high (~half gas in a block) for the estimate, since the estimation call requires you to
            // input at least as much gas as the estimate will return (stupid? yes)
            gas: U256::from(15_000_000),
            ..Default::default()
        };
        // query for the gas estimate if the SC didn't provide it
        let gas_estimate = if let Some(gas_limit) = unsigned_tx.gas_limit {
            gas_limit
        } else {
            let call_request: CallRequest = tx_params.clone().into();
            self.eth_rpc
                .estimate_gas(call_request, None)
                .await
                .context("Failed to estimate gas")?
        };

        // increase the estimate by 50%
        let uint256_2 = U256::from(2);
        tx_params.gas = gas_estimate
            .saturating_mul(uint256_2)
            .saturating_sub(gas_estimate.checked_div(uint256_2).unwrap());

        slog::trace!(
            self.logger,
            "Gas estimate for unsigned tx: {:?} is {}. Setting 50% higher at: {}",
            unsigned_tx,
            gas_estimate,
            tx_params.gas
        );

        Ok(self
            .eth_rpc
            .sign_transaction(tx_params, &self.secret_key)
            .await
            .context("Failed to sign ETH transaction")?
            .raw_transaction)
    }

    /// Broadcast a transaction to the network
    pub async fn send(&self, raw_signed_tx: Vec<u8>) -> Result<H256> {
        self.eth_rpc
            .send_raw_transaction(raw_signed_tx.into())
            .await
    }
}
#[async_trait]
pub trait EthObserver {
    type EventParameters: Debug + Send + Sync + 'static;

    /// Get an event stream for the contract, returning the stream only if the head of the stream is
    /// ahead of from_block (otherwise it will wait until we have reached from_block)
    async fn event_stream<EthRpc: 'static + EthRpcApi + Send + Sync + Clone>(
        &self,
        eth_rpc: &EthRpc,
        // usually the start of the validator's active window
        from_block: u64,
        logger: &slog::Logger,
    ) -> Result<Box<dyn Stream<Item = Result<EventWithCommon<Self::EventParameters>>> + Unpin + Send>>
    {
        let deployed_address = self.get_deployed_address();
        let decode_log = self.decode_log_closure()?;
        slog::info!(
            logger,
            "Subscribing to Ethereum events from contract at address: {:?}",
            hex::encode(deployed_address)
        );

        let eth_head_stream = eth_rpc.subscribe_new_heads().await?;

        let mut safe_head_stream =
            safe_eth_log_header_stream(eth_head_stream, ETH_BLOCK_SAFETY_MARGIN);

<<<<<<< HEAD
        // the first block that we know is safe, we should use to pass around as the current block
        let best_safe_block_number = safe_head_stream
            .next()
            .await
            .ok_or_else(|| anyhow::Error::msg("No block headers in safe stream"))?
            .number
            .expect("all blocks in safe stream have numbers");
        let future_logs =
            filtered_log_stream_by_contract(safe_head_stream, eth_rpc.clone(), deployed_address)
                .await;

=======
>>>>>>> c4e308a5
        let from_block = U64::from(from_block);
        // only allow pulling from the stream once we are actually at our from_block number
        while let Some(current_best_safe_block_header) = safe_head_stream.next().await {
            let best_safe_block_number = current_best_safe_block_header
                .number
                .expect("Should have block number");
            // we only want to start observering once we reach the from_block specified
            if best_safe_block_number < from_block {
                slog::trace!(
                    logger,
                    "Not witnessing until ETH block `{}` Received block `{}` from stream.",
                    from_block,
                    best_safe_block_number
                );
                continue;
            } else {
                // our chain_head is above the from_block number
                // The `fromBlock` parameter doesn't seem to work reliably with the web3 subscription streams
                let past_logs = eth_rpc
                    .get_logs(
                        FilterBuilder::default()
                            // from_block and to_block are *inclusive*
                            .from_block(BlockNumber::Number(from_block))
                            .to_block(BlockNumber::Number(best_safe_block_number))
                            .address(vec![deployed_address])
                            .build(),
                    )
                    .await
                    .context("Failed to fetch past ETH logs")?;

                let future_logs = filtered_log_stream_by_contract(
                    safe_head_stream,
                    eth_rpc.clone(),
                    deployed_address,
                )
                .await;

                slog::info!(logger, "Future logs fetched");
                let logger = logger.clone();

                return Ok(
                    Box::new(
                        tokio_stream::iter(past_logs).chain(future_logs).map(
                            move |unparsed_log| -> Result<
                                EventWithCommon<Self::EventParameters>,
                                anyhow::Error,
                            > {
                                let result_event = EventWithCommon::<Self::EventParameters>::decode(
                                    &decode_log,
                                    unparsed_log,
                                );
                                if let Ok(ok_result) = &result_event {
                                    slog::debug!(logger, "Received ETH log {}", ok_result);
                                }
                                result_event
                            },
                        ),
                    ),
                );
            }
        }
        Err(anyhow::Error::msg("No events in safe head stream"))
    }

    fn decode_log_closure(
        &self,
    ) -> Result<Box<dyn Fn(H256, ethabi::RawLog) -> Result<Self::EventParameters> + Send>>;

    async fn handle_event<RpcClient>(
        &self,
        event: EventWithCommon<Self::EventParameters>,
        state_chain_client: Arc<StateChainClient<RpcClient>>,
        logger: &slog::Logger,
    ) where
        RpcClient: 'static + StateChainRpcApi + Sync + Send;

    fn get_deployed_address(&self) -> H160;
}

/// Events that both the Key and Stake Manager contracts can output (Shared.sol)
#[derive(Debug)]
pub enum SharedEvent {
    /// `Refunded(amount)`
    Refunded {
        /// The amount of ETH refunded
        amount: u128,
    },

    /// `RefundFailed(to, amount, currentBalance)`
    RefundFailed {
        /// The refund recipient
        to: ethabi::Address,
        /// The amount of ETH to refund
        amount: u128,
        /// The contract's current balance
        current_balance: u128,
    },
}

fn decode_shared_event_closure(
    contract: &Contract,
) -> Result<impl Fn(H256, ethabi::RawLog) -> Result<SharedEvent>> {
    let refunded = SignatureAndEvent::new(contract, "Refunded")?;
    let refund_failed = SignatureAndEvent::new(contract, "RefundFailed")?;

    Ok(
        move |signature: H256, raw_log: ethabi::RawLog| -> Result<SharedEvent> {
            if signature == refunded.signature {
                let log = refunded.event.parse_log(raw_log)?;
                Ok(SharedEvent::Refunded {
                    amount: utils::decode_log_param::<ethabi::Uint>(&log, "amount")?.as_u128(),
                })
            } else if signature == refund_failed.signature {
                let log = refund_failed.event.parse_log(raw_log)?;
                Ok(SharedEvent::RefundFailed {
                    to: utils::decode_log_param::<ethabi::Address>(&log, "to")?,
                    amount: utils::decode_log_param::<ethabi::Uint>(&log, "amount")?.as_u128(),
                    current_balance: utils::decode_log_param::<ethabi::Uint>(
                        &log,
                        "currentBalance",
                    )?
                    .as_u128(),
                })
            } else {
                Err(anyhow::Error::from(EventParseError::UnexpectedEvent(
                    signature,
                )))
            }
        },
    )
}

#[cfg(test)]
mod tests {
    use crate::logging::test_utils::new_test_logger;

    use super::*;

    #[test]
    fn cfg_test_create_eth_broadcaster_works() {
        let eth_rpc_api_mock = MockEthRpcApi::new();
        let logger = new_test_logger();
        EthBroadcaster::new_test(eth_rpc_api_mock, &logger);
    }
}<|MERGE_RESOLUTION|>--- conflicted
+++ resolved
@@ -394,20 +394,6 @@
         let mut safe_head_stream =
             safe_eth_log_header_stream(eth_head_stream, ETH_BLOCK_SAFETY_MARGIN);
 
-<<<<<<< HEAD
-        // the first block that we know is safe, we should use to pass around as the current block
-        let best_safe_block_number = safe_head_stream
-            .next()
-            .await
-            .ok_or_else(|| anyhow::Error::msg("No block headers in safe stream"))?
-            .number
-            .expect("all blocks in safe stream have numbers");
-        let future_logs =
-            filtered_log_stream_by_contract(safe_head_stream, eth_rpc.clone(), deployed_address)
-                .await;
-
-=======
->>>>>>> c4e308a5
         let from_block = U64::from(from_block);
         // only allow pulling from the stream once we are actually at our from_block number
         while let Some(current_best_safe_block_header) = safe_head_stream.next().await {
