--- conflicted
+++ resolved
@@ -18,6 +18,7 @@
 use regex::Regex;
 use sp_runtime::traits::Keccak256;
 use state_chain_runtime::CfeSettings;
+use utilities::make_periodic_tick;
 
 use crate::{
     common::read_clean_and_decode_hex_str_file,
@@ -49,15 +50,7 @@
     time::Duration,
 };
 use thiserror::Error;
-<<<<<<< HEAD
-use tokio::{
-    sync::{broadcast, oneshot, watch},
-    task::JoinHandle,
-};
-use utilities::make_periodic_tick;
-=======
 use tokio::sync::{broadcast, oneshot, watch};
->>>>>>> 9c4b9a22
 use web3::{
     ethabi::{self, Address, Contract, Event},
     signing::{Key, SecretKeyRef},
