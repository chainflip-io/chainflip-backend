pub mod key_manager;
pub mod stake_manager;

pub mod event_common;

pub mod utils;

use anyhow::{Context, Result};

use pallet_cf_vaults::BlockHeightWindow;
use secp256k1::SecretKey;
use slog::o;
use sp_core::{H160, U256};
use thiserror::Error;
use tokio::{sync::mpsc::UnboundedReceiver, task::JoinHandle};
use web3::{ethabi::Address, types::U64};

use crate::{
    common::Mutex,
    logging::COMPONENT_KEY,
    settings,
    state_chain::client::{StateChainClient, StateChainRpcApi},
};
use futures::{TryFutureExt, TryStreamExt};
use std::{fmt::Debug, fs::read_to_string, str::FromStr, sync::Arc, time::Duration};
use web3::{
    ethabi::{self, Contract, Event},
    signing::{Key, SecretKeyRef},
    transports::WebSocket,
    types::{BlockNumber, Bytes, FilterBuilder, Log, SyncState, TransactionParameters, H256},
    Web3,
};

use tokio_stream::{Stream, StreamExt};

use event_common::EventWithCommon;

use async_trait::async_trait;

#[derive(Error, Debug)]
pub enum EventParseError {
    #[error("Unexpected event signature in log subscription: {0:?}")]
    UnexpectedEvent(H256),
    #[error("Cannot decode missing parameter: '{0}'.")]
    MissingParam(String),
}

// The signature is recalculated on each Event::signature() call, so we use this structure to cache the signture
pub struct SignatureAndEvent {
    pub signature: H256,
    pub event: Event,
}
impl SignatureAndEvent {
    pub fn new(contract: &Contract, name: &str) -> Result<Self> {
        let event = contract.event(name)?;
        Ok(Self {
            signature: event.signature(),
            event: event.clone(),
        })
    }
}

// NB: This code can emit the same witness multiple times. e.g. if the CFE restarts in the middle of witnessing a window of blocks
pub async fn start_contract_observer<ContractObserver, RPCCLient>(
    contract_observer: ContractObserver,
    web3: &Web3<WebSocket>,
    mut window_receiver: UnboundedReceiver<BlockHeightWindow>,
    state_chain_client: Arc<StateChainClient<RPCCLient>>,
    logger: &slog::Logger,
) where
    ContractObserver: 'static + EthObserver + Sync + Send,
    RPCCLient: 'static + StateChainRpcApi + Sync + Send,
{
    println!("Starting the observer");
    let logger = logger.new(o!(COMPONENT_KEY => "StakeManagerObserver"));
    slog::info!(logger, "Starting");

    type TaskEndBlock = Arc<Mutex<Option<u64>>>;

    let mut option_handle_end_block: Option<(JoinHandle<()>, TaskEndBlock)> = None;

    let contract_observer = Arc::new(contract_observer);

    while let Some(received_window) = window_receiver.recv().await {
        if let Some((handle, end_at_block)) = option_handle_end_block.take() {
            // if we already have a thread, we want to tell it when to stop and await on it
            if let Some(window_to) = received_window.to {
                if end_at_block.lock().await.is_none() {
                    // we now have the block we want to end at
                    *end_at_block.lock().await = Some(window_to);
                    handle.await.unwrap();
                }
            } else {
                panic!("Received two 'end' events in a row. This should not occur.");
            }
        } else {
            let task_end_at_block = Arc::new(Mutex::new(received_window.to));

            // clone for capture by tokio task
            let task_end_at_block_c = task_end_at_block.clone();
            let web3 = web3.clone();
            let logger = logger.clone();
            let contract_observer = contract_observer.clone();
            let state_chain_client = state_chain_client.clone();
            option_handle_end_block = Some((
                tokio::spawn(async move {
                    let mut event_stream = contract_observer
                        .event_stream(&web3, received_window.from, &logger)
                        .await
                        .expect("Failed to initialise event stream");

                    // TOOD: Handle None on stream, and result event being an error
                    while let Some(result_event) = event_stream.next().await {
                        let event = result_event.expect("should be valid event type");
                        if let Some(window_to) = *task_end_at_block.lock().await {
                            if event.block_number > window_to {
                                // we have reached the block height we wanted to witness up to
                                // so can stop the witness process
                                break;
                            }
                        }
                        contract_observer
                            .handle_event(event, state_chain_client.clone(), &logger)
                            .await;
                    }
                }),
                task_end_at_block_c,
            ))
        }
    }
}

pub async fn new_synced_web3_client(
    eth_settings: &settings::Eth,
    logger: &slog::Logger,
) -> Result<Web3<web3::transports::WebSocket>> {
    let node_endpoint = &eth_settings.node_endpoint;
    slog::debug!(logger, "Connecting new web3 client to {}", node_endpoint);
    tokio::time::timeout(Duration::from_secs(5), async {
        Ok(web3::Web3::new(
            web3::transports::WebSocket::new(node_endpoint)
                .await
                .context(here!())?,
        ))
    })
    // Flatten the Result<Result<>> returned by timeout()
    .map_err(anyhow::Error::new)
    .and_then(|x| async { x })
    // Make sure the eth node is fully synced
    .and_then(|web3| async {
        while let SyncState::Syncing(info) = web3
            .eth()
            .syncing()
            .await
            .context("Failure while syncing web3 client")?
        {
            slog::info!(logger, "Waiting for eth node to sync: {:?}", info);
            tokio::time::sleep(Duration::from_secs(4)).await;
        }
        slog::info!(logger, "ETH node is synced.");
        Ok(web3)
    })
    .await
}

/// Enables ETH event streaming via the `Web3` client and signing & broadcasting of txs
#[derive(Clone, Debug)]
pub struct EthBroadcaster {
    web3: Web3<web3::transports::WebSocket>,
    secret_key: SecretKey,
    pub address: Address,
}

impl EthBroadcaster {
    pub fn new(
        eth_settings: &settings::Eth,
        web3: Web3<web3::transports::WebSocket>,
    ) -> Result<Self> {
        let key = read_to_string(eth_settings.private_key_file.as_path())
            .context("Failed to read eth.private_key_file")?;
        let secret_key = SecretKey::from_str(&key[..]).unwrap_or_else(|e| {
            panic!(
                "Should read in secret key from: {}: {}",
                eth_settings.private_key_file.display(),
                e,
            )
        });
        Ok(Self {
            web3,
            secret_key,
            address: SecretKeyRef::new(&secret_key).address(),
        })
    }

    /// Encode and sign a transaction.
    pub async fn encode_and_sign_tx(
        &self,
        unsigned_tx: cf_chains::eth::UnsignedTransaction,
    ) -> Result<Bytes> {
        let tx_params = TransactionParameters {
            to: Some(unsigned_tx.contract),
            data: unsigned_tx.data.into(),
            chain_id: Some(unsigned_tx.chain_id),
            value: unsigned_tx.value,
            transaction_type: Some(web3::types::U64::from(2)),
<<<<<<< HEAD
=======
            // TODO: Estimate the gas:
            // https://github.com/chainflip-io/chainflip-backend/issues/916
>>>>>>> 993ebbe6
            gas: U256::from(200_000),
            ..Default::default()
        };

        Ok(self
            .web3
            .accounts()
            .sign_transaction(tx_params, SecretKeyRef::from(&self.secret_key))
            .await
            .context("Failed to sign ETH transaction")?
            .raw_transaction)
    }

    /// Broadcast a transaction to the network
    pub async fn send(&self, raw_signed_tx: Vec<u8>) -> Result<H256> {
        let tx_hash = self
            .web3
            .eth()
            .send_raw_transaction(raw_signed_tx.into())
            .await
            .context("Failed to send raw signed ETH transaction")?;

        Ok(tx_hash)
    }

    /// Get the secret key to use for signing
    pub fn get_secret_key(&self) -> SecretKey {
        self.secret_key
    }
}

#[async_trait]
pub trait EthObserver {
    type EventParameters: Debug + Send + Sync + 'static;

    async fn event_stream(
        &self,
        web3: &Web3<WebSocket>,
        from_block: u64,
        logger: &slog::Logger,
    ) -> Result<Box<dyn Stream<Item = Result<EventWithCommon<Self::EventParameters>>> + Unpin + Send>>
    {
        let deployed_address = self.get_deployed_address();
        let decode_log = self.decode_log_closure()?;
        slog::info!(
            logger,
            "Subscribing to Ethereum events from contract at address: {:?}",
            hex::encode(deployed_address)
        );
        // Start future log stream before requesting current block number, to ensure BlockNumber::Pending isn't after current_block
        let future_logs = web3
            .eth_subscribe()
            .subscribe_logs(
                FilterBuilder::default()
                    .from_block(BlockNumber::Latest)
                    .address(vec![deployed_address])
                    .build(),
            )
            .await
            .context("Error subscribing to ETH logs")?;
        let from_block = U64::from(from_block);
        let current_block = web3.eth().block_number().await?;

        // The `fromBlock` parameter doesn't seem to work reliably with subscription streams, so
        // request past block via http and prepend them to the stream manually.
        let (past_logs, exclude_future_logs_before) = if from_block <= current_block {
            (
                web3.eth()
                    .logs(
                        FilterBuilder::default()
                            .from_block(BlockNumber::Number(from_block))
                            .to_block(BlockNumber::Number(current_block))
                            .address(vec![deployed_address])
                            .build(),
                    )
                    .await
                    .context("Failed to fetch past ETH logs")?,
                current_block + 1,
            )
        } else {
            (vec![], from_block)
        };

        let future_logs =
            future_logs
                .map_err(anyhow::Error::new)
                .filter_map(move |result_unparsed_log| {
                    // Need to remove logs that have already been included in past_logs or are before from_block
                    match result_unparsed_log {
                        Ok(Log {
                            block_number: None, ..
                        }) => Some(Err(anyhow::Error::msg("Found log without block number"))),
                        Ok(Log {
                            block_number: Some(block_number),
                            ..
                        }) if block_number < exclude_future_logs_before => None,
                        _ => Some(result_unparsed_log),
                    }
                });

        slog::info!(logger, "Future logs fetched");
        let logger = logger.clone();
        Ok(Box::new(
            tokio_stream::iter(past_logs)
                .map(Ok)
                .chain(future_logs)
                .map(
                    move |result_unparsed_log| -> Result<EventWithCommon<Self::EventParameters>, anyhow::Error> {
                        let result_event = result_unparsed_log
                            .and_then(|log| EventWithCommon::<Self::EventParameters>::decode(&decode_log, log));

                        if let Ok(ok_result) = &result_event {
                            slog::debug!(logger, "Received ETH log {}", ok_result);
                        }

                        result_event
                    },
                ),
        ))
    }

    fn decode_log_closure(
        &self,
    ) -> Result<Box<dyn Fn(H256, ethabi::RawLog) -> Result<Self::EventParameters> + Send>>;

    async fn handle_event<RPCClient>(
        &self,
        event: EventWithCommon<Self::EventParameters>,
        state_chain_client: Arc<StateChainClient<RPCClient>>,
        logger: &slog::Logger,
    ) where
        RPCClient: 'static + StateChainRpcApi + Sync + Send;

    fn get_deployed_address(&self) -> H160;
}

/// Events that both the Key and Stake Manager contracts can output (Shared.sol)
#[derive(Debug)]
pub enum SharedEvent {
    /// `Refunded(amount)`
    Refunded {
        /// The amount of ETH refunded
        amount: u128,
    },

    /// `RefundFailed(to, amount, currentBalance)`
    RefundFailed {
        /// The refund recipient
        to: ethabi::Address,
        /// The amount of ETH to refund
        amount: u128,
        /// The contract's current balance
        current_balance: u128,
    },
}

fn decode_shared_event_closure(
    contract: &Contract,
) -> Result<impl Fn(H256, ethabi::RawLog) -> Result<SharedEvent>> {
    let refunded = SignatureAndEvent::new(contract, "Refunded")?;
    let refund_failed = SignatureAndEvent::new(contract, "RefundFailed")?;

    Ok(
        move |signature: H256, raw_log: ethabi::RawLog| -> Result<SharedEvent> {
            if signature == refunded.signature {
                let log = refunded.event.parse_log(raw_log)?;
                Ok(SharedEvent::Refunded {
                    amount: utils::decode_log_param::<ethabi::Uint>(&log, "amount")?.as_u128(),
                })
            } else if signature == refund_failed.signature {
                let log = refund_failed.event.parse_log(raw_log)?;
                Ok(SharedEvent::RefundFailed {
                    to: utils::decode_log_param::<ethabi::Address>(&log, "to")?,
                    amount: utils::decode_log_param::<ethabi::Uint>(&log, "amount")?.as_u128(),
                    current_balance: utils::decode_log_param::<ethabi::Uint>(
                        &log,
                        "currentBalance",
                    )?
                    .as_u128(),
                })
            } else {
                Err(anyhow::Error::from(EventParseError::UnexpectedEvent(
                    signature,
                )))
            }
        },
    )
}<|MERGE_RESOLUTION|>--- conflicted
+++ resolved
@@ -203,11 +203,8 @@
             chain_id: Some(unsigned_tx.chain_id),
             value: unsigned_tx.value,
             transaction_type: Some(web3::types::U64::from(2)),
-<<<<<<< HEAD
-=======
             // TODO: Estimate the gas:
             // https://github.com/chainflip-io/chainflip-backend/issues/916
->>>>>>> 993ebbe6
             gas: U256::from(200_000),
             ..Default::default()
         };
