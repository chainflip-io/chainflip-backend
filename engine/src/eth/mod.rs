--- conflicted
+++ resolved
@@ -30,15 +30,8 @@
     state_chain::client::{StateChainClient, StateChainRpcApi},
 };
 use ethbloom::{Bloom, Input};
-<<<<<<< HEAD
-use futures::{stream, StreamExt};
+use futures::{stream, StreamExt, TryFutureExt};
 use secp256k1::SecretKey;
-=======
-use futures::{
-    stream::{self},
-    StreamExt, TryFutureExt,
-};
->>>>>>> 3ad37c1a
 use slog::o;
 use sp_core::{H160, U256};
 use std::{
