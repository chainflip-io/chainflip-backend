pub mod key_manager;
pub mod stake_manager;

pub mod event_common;

pub mod utils;

use anyhow::{Context, Result};

use pallet_cf_vaults::BlockHeightWindow;
use secp256k1::SecretKey;
use slog::o;
use sp_core::H160;
use thiserror::Error;
use tokio::sync::mpsc::UnboundedReceiver;
use tokio::task::JoinHandle;
use web3::types::U64;

use crate::common::Mutex;
use crate::logging::COMPONENT_KEY;
use crate::settings;
use crate::state_chain::client::{StateChainClient, StateChainRpcApi};
use futures::TryFutureExt;
use std::str::FromStr;
use std::time::Duration;
use std::{fs::read_to_string, sync::Arc};
use web3::{
    ethabi::{self, Contract, Event},
<<<<<<< HEAD
    signing::SecretKeyRef,
    transports::WebSocket,
    types::{BlockNumber, Bytes, FilterBuilder, Log, SyncState, TransactionParameters, H256},
=======
    signing::{Key, SecretKeyRef},
    types::{Address, Bytes, SyncState, TransactionParameters, H256},
>>>>>>> 5d18cec7
    Web3,
};

use futures::TryStreamExt;

use tokio_stream::{Stream, StreamExt};

use std::fmt::Debug;

use event_common::EventWithCommon;

use async_trait::async_trait;

#[derive(Error, Debug)]
pub enum EventParseError {
    #[error("Unexpected event signature in log subscription: {0:?}")]
    UnexpectedEvent(H256),
    #[error("Cannot decode missing parameter: '{0}'.")]
    MissingParam(String),
}

// The signature is recalculated on each Event::signature() call, so we use this structure to cache the signture-
pub struct SignatureAndEvent {
    pub signature: H256,
    pub event: Event,
}
impl SignatureAndEvent {
    pub fn new(contract: &Contract, name: &str) -> Result<Self> {
        let event = contract.event(name)?;
        Ok(Self {
            signature: event.signature(),
            event: event.clone(),
        })
    }
}

// NB: This code can emit the same witness multiple times. e.g. if the CFE restarts in the middle of witnessing a window of blocks
pub async fn start_contract_observer<ContractObserver, RPCCLient>(
    contract_observer: ContractObserver,
    web3: &Web3<WebSocket>,
    mut window_receiver: UnboundedReceiver<BlockHeightWindow>,
    state_chain_client: Arc<StateChainClient<RPCCLient>>,
    logger: &slog::Logger,
) where
    ContractObserver: 'static + EthObserver + Sync + Send,
    RPCCLient: 'static + StateChainRpcApi + Sync + Send,
{
    println!("Starting the observer");
    let logger = logger.new(o!(COMPONENT_KEY => "StakeManagerObserver"));
    slog::info!(logger, "Starting");

    let mut option_handle_end_block: Option<(JoinHandle<()>, Arc<Mutex<Option<u64>>>)> = None;

    let contract_observer = Arc::new(contract_observer);

    while let Some(received_window) = window_receiver.recv().await {
        if let Some((handle, end_at_block)) = option_handle_end_block.take() {
            // if we already have a thread, we want to tell it when to stop and await on it
            if let Some(window_to) = received_window.to {
                if let None = *end_at_block.lock().await {
                    // we now have the block we want to end at
                    *end_at_block.lock().await = Some(window_to);
                    handle.await.unwrap();
                }
            } else {
                panic!("Received two 'end' events in a row. This should not occur.");
            }
        } else {
            let task_end_at_block = Arc::new(Mutex::new(received_window.to));

            // clone for capture by tokio task
            let task_end_at_block_c = task_end_at_block.clone();
            // let contract_observer = contract_observer.clone();
            let web3 = web3.clone();
            let logger = logger.clone();
            let contract_observer = contract_observer.clone();
            let state_chain_client = state_chain_client.clone();
            option_handle_end_block = Some((
                tokio::spawn(async move {
                    let mut event_stream = contract_observer
                        .event_stream(&web3, received_window.from, &logger)
                        .await
                        .unwrap();

                    // TOOD: Handle None on stream, and result event being an error
                    while let Some(result_event) = event_stream.next().await {
                        let event = result_event.expect("should be valid event type");
                        if let Some(window_to) = *task_end_at_block.lock().await {
                            if event.block_number > window_to {
                                // we have reached the block height we wanted to witness up to
                                // so can stop the witness process
                                break;
                            }
                        }
                        contract_observer
                            .handle_event(event, state_chain_client.clone(), &logger)
                            .await;
                    }
                }),
                task_end_at_block_c,
            ))
        }
    }
}

pub async fn new_synced_web3_client(
    settings: &settings::Settings,
    logger: &slog::Logger,
) -> Result<Web3<web3::transports::WebSocket>> {
    let node_endpoint = &settings.eth.node_endpoint;
    slog::debug!(logger, "Connecting new web3 client to {}", node_endpoint);
    tokio::time::timeout(Duration::from_secs(5), async {
        Ok(web3::Web3::new(
            web3::transports::WebSocket::new(node_endpoint)
                .await
                .context("Failed to connect to Ethereum node")?,
        ))
    })
    // Flatten the Result<Result<>> returned by timeout()
    .map_err(anyhow::Error::new)
    .and_then(|x| async { x })
    // Make sure the eth node is fully synced
    .and_then(|web3| async {
        while let SyncState::Syncing(info) = web3
            .eth()
            .syncing()
            .await
            .context("Failure while syncing web3 client")?
        {
            slog::info!(logger, "Waiting for eth node to sync: {:?}", info);
            tokio::time::sleep(Duration::from_secs(4)).await;
        }
        slog::info!(logger, "ETH node is synced.");
        Ok(web3)
    })
    .await
}

/// Enables ETH event streaming via the `Web3` client and signing & broadcasting of txs
#[derive(Clone, Debug)]
pub struct EthBroadcaster {
    web3: Web3<web3::transports::WebSocket>,
    secret_key: SecretKey,
    pub address: Address,
}

impl EthBroadcaster {
    pub fn new(
        settings: &settings::Settings,
        web3: Web3<web3::transports::WebSocket>,
    ) -> Result<Self> {
        let key = read_to_string(settings.eth.private_key_file.as_path())
            .context("Failed to read eth.private_key_file")?;
        let secret_key = SecretKey::from_str(&key[..]).unwrap_or_else(|e| {
            panic!(
                "Should read in secret key from: {}: {}",
                settings.eth.private_key_file.display(),
                e,
            )
        });
        Ok(Self {
            web3,
            secret_key,
            address: SecretKeyRef::new(&secret_key).address(),
        })
    }

    /// Encode and sign a transaction.
    pub async fn encode_and_sign_tx(
        &self,
        unsigned_tx: cf_chains::eth::UnsignedTransaction,
    ) -> Result<Bytes> {
        let tx_params = TransactionParameters {
            to: Some(unsigned_tx.contract),
            data: unsigned_tx.data.into(),
            chain_id: Some(unsigned_tx.chain_id),
            value: unsigned_tx.value,
            transaction_type: Some(web3::types::U64::from(2)),
            ..Default::default()
        };

        Ok(self
            .web3
            .accounts()
            .sign_transaction(tx_params, SecretKeyRef::from(&self.secret_key))
            .await
            .context("Failed to sign ETH transaction")?
            .raw_transaction)
    }

    /// Broadcast a transaction to the network
    pub async fn send(&self, raw_signed_tx: Vec<u8>) -> Result<H256> {
        let tx_hash = self
            .web3
            .eth()
            .send_raw_transaction(raw_signed_tx.into())
            .await
            .context("Failed to send raw signed ETH transaction")?;

        Ok(tx_hash)
    }
}

#[async_trait]
pub trait EthObserver {
    type EventParameters: Debug + Send + Sync + 'static;

    async fn event_stream(
        &self,
        web3: &Web3<WebSocket>,
        from_block: u64,
        logger: &slog::Logger,
    ) -> Result<Box<dyn Stream<Item = Result<EventWithCommon<Self::EventParameters>>> + Unpin + Send>>
    {
        let deployed_address = self.get_deployed_address();
        let decode_log = self.decode_log_closure()?;
        slog::info!(
            logger,
            "Subscribing to Ethereum events from contract at address: {:?}",
            hex::encode(deployed_address)
        );
        // Start future log stream before requesting current block number, to ensure BlockNumber::Pending isn't after current_block
        let future_logs = web3
            .eth_subscribe()
            .subscribe_logs(
                FilterBuilder::default()
                    .from_block(BlockNumber::Latest)
                    .address(vec![deployed_address])
                    .build(),
            )
            .await
            .context("Error subscribing to ETH logs")?;
        let from_block = U64::from(from_block);
        let current_block = web3.eth().block_number().await?;

        // The `fromBlock` parameter doesn't seem to work reliably with subscription streams, so
        // request past block via http and prepend them to the stream manually.
        let (past_logs, exclude_future_logs_before) = if from_block <= current_block {
            (
                web3.eth()
                    .logs(
                        FilterBuilder::default()
                            .from_block(BlockNumber::Number(from_block))
                            .to_block(BlockNumber::Number(current_block))
                            .address(vec![deployed_address])
                            .build(),
                    )
                    .await
                    .context("Failed to fetch past ETH logs")?,
                current_block + 1,
            )
        } else {
            (vec![], from_block)
        };

        let future_logs =
            future_logs
                .map_err(anyhow::Error::new)
                .filter_map(move |result_unparsed_log| {
                    // Need to remove logs that have already been included in past_logs or are before from_block
                    match result_unparsed_log {
                        Ok(Log {
                            block_number: None, ..
                        }) => Some(Err(anyhow::Error::msg("Found log without block number"))),
                        Ok(Log {
                            block_number: Some(block_number),
                            ..
                        }) if block_number < exclude_future_logs_before => None,
                        _ => Some(result_unparsed_log),
                    }
                });

        slog::info!(logger, "Future logs fetched");
        let logger = logger.clone();
        Ok(Box::new(
            tokio_stream::iter(past_logs)
                .map(Ok)
                .chain(future_logs)
                .map(
                    move |result_unparsed_log| -> Result<EventWithCommon<Self::EventParameters>, anyhow::Error> {
                        let result_event = result_unparsed_log
                            .and_then(|log| EventWithCommon::<Self::EventParameters>::decode(&decode_log, log));

                        if let Ok(ok_result) = &result_event {
                            slog::debug!(logger, "Received ETH log {}", ok_result);
                        }

                        result_event
                    },
                ),
        ))
    }

    fn decode_log_closure(
        &self,
    ) -> Result<Box<dyn Fn(H256, ethabi::RawLog) -> Result<Self::EventParameters> + Send>>;

    async fn handle_event<RPCClient>(
        &self,
        event: EventWithCommon<Self::EventParameters>,
        state_chain_client: Arc<StateChainClient<RPCClient>>,
        logger: &slog::Logger,
    ) where
        RPCClient: 'static + StateChainRpcApi + Sync + Send;

    fn get_deployed_address(&self) -> H160;
}

/// Events that both the Key and Stake Manager contracts can output (Shared.sol)
#[derive(Debug)]
pub enum SharedEvent {
    /// `Refunded(amount)`
    Refunded {
        /// The amount of ETH refunded
        amount: u128,
    },

    /// `RefundFailed(to, amount, currentBalance)`
    RefundFailed {
        /// The refund recipient
        to: ethabi::Address,
        /// The amount of ETH to refund
        amount: u128,
        /// The contract's current balance
        current_balance: u128,
    },
}

fn decode_shared_event_closure(
    contract: &Contract,
) -> Result<impl Fn(H256, ethabi::RawLog) -> Result<SharedEvent>> {
    let refunded = SignatureAndEvent::new(contract, "Refunded")?;
    let refund_failed = SignatureAndEvent::new(contract, "RefundFailed")?;

    Ok(
        move |signature: H256, raw_log: ethabi::RawLog| -> Result<SharedEvent> {
            if signature == refunded.signature {
                let log = refunded.event.parse_log(raw_log)?;
                Ok(SharedEvent::Refunded {
                    amount: utils::decode_log_param::<ethabi::Uint>(&log, "amount")?.as_u128(),
                })
            } else if signature == refund_failed.signature {
                let log = refund_failed.event.parse_log(raw_log)?;
                Ok(SharedEvent::RefundFailed {
                    to: utils::decode_log_param::<ethabi::Address>(&log, "to")?,
                    amount: utils::decode_log_param::<ethabi::Uint>(&log, "amount")?.as_u128(),
                    current_balance: utils::decode_log_param::<ethabi::Uint>(
                        &log,
                        "currentBalance",
                    )?
                    .as_u128(),
                })
            } else {
                Err(anyhow::Error::from(EventParseError::UnexpectedEvent(
                    signature,
                )))
            }
        },
    )
}<|MERGE_RESOLUTION|>--- conflicted
+++ resolved
@@ -12,36 +12,26 @@
 use slog::o;
 use sp_core::H160;
 use thiserror::Error;
-use tokio::sync::mpsc::UnboundedReceiver;
-use tokio::task::JoinHandle;
-use web3::types::U64;
-
-use crate::common::Mutex;
-use crate::logging::COMPONENT_KEY;
-use crate::settings;
-use crate::state_chain::client::{StateChainClient, StateChainRpcApi};
-use futures::TryFutureExt;
-use std::str::FromStr;
-use std::time::Duration;
-use std::{fs::read_to_string, sync::Arc};
+use tokio::{sync::mpsc::UnboundedReceiver, task::JoinHandle};
+use web3::{ethabi::Address, types::U64};
+
+use crate::{
+    common::Mutex,
+    logging::COMPONENT_KEY,
+    settings,
+    state_chain::client::{StateChainClient, StateChainRpcApi},
+};
+use futures::{TryFutureExt, TryStreamExt};
+use std::{fmt::Debug, fs::read_to_string, str::FromStr, sync::Arc, time::Duration};
 use web3::{
     ethabi::{self, Contract, Event},
-<<<<<<< HEAD
-    signing::SecretKeyRef,
+    signing::{Key, SecretKeyRef},
     transports::WebSocket,
     types::{BlockNumber, Bytes, FilterBuilder, Log, SyncState, TransactionParameters, H256},
-=======
-    signing::{Key, SecretKeyRef},
-    types::{Address, Bytes, SyncState, TransactionParameters, H256},
->>>>>>> 5d18cec7
     Web3,
 };
 
-use futures::TryStreamExt;
-
 use tokio_stream::{Stream, StreamExt};
-
-use std::fmt::Debug;
 
 use event_common::EventWithCommon;
 
@@ -55,7 +45,7 @@
     MissingParam(String),
 }
 
-// The signature is recalculated on each Event::signature() call, so we use this structure to cache the signture-
+// The signature is recalculated on each Event::signature() call, so we use this structure to cache the signture
 pub struct SignatureAndEvent {
     pub signature: H256,
     pub event: Event,
@@ -106,7 +96,6 @@
 
             // clone for capture by tokio task
             let task_end_at_block_c = task_end_at_block.clone();
-            // let contract_observer = contract_observer.clone();
             let web3 = web3.clone();
             let logger = logger.clone();
             let contract_observer = contract_observer.clone();
@@ -116,7 +105,7 @@
                     let mut event_stream = contract_observer
                         .event_stream(&web3, received_window.from, &logger)
                         .await
-                        .unwrap();
+                        .expect("Failed to initialise event stream");
 
                     // TOOD: Handle None on stream, and result event being an error
                     while let Some(result_event) = event_stream.next().await {
@@ -149,7 +138,7 @@
         Ok(web3::Web3::new(
             web3::transports::WebSocket::new(node_endpoint)
                 .await
-                .context("Failed to connect to Ethereum node")?,
+                .context(here!())?,
         ))
     })
     // Flatten the Result<Result<>> returned by timeout()
