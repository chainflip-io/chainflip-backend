--- conflicted
+++ resolved
@@ -15,7 +15,7 @@
 
 use web3::types::{BlockNumber, FilterBuilder, H256};
 
-use crate::{mq::IMQClient, settings::Settings};
+use crate::{mq::IMQClient, settings};
 
 /// Something that accepts and processes events asychronously.
 #[async_trait]
@@ -57,29 +57,17 @@
 
 /// Start all the ETH components
 pub async fn start<MQC: 'static + IMQClient + Send + Sync + Clone>(
-    settings: &Settings,
+    settings: &settings::Settings,
     mq_client: MQC,
     logger: &slog::Logger,
 ) {
-<<<<<<< HEAD
     slog::info!(logger, "Starting the ETH components");
-    let sm_witness_future =
-        stake_manager::start_stake_manager_witness::<MQC>(&settings, mq_client.clone(), logger);
-
-    let eth_broadcaster_future =
-        eth_broadcaster::start_eth_broadcaster::<MQC>(&settings, mq_client.clone(), logger);
-
-    let eth_tx_encoder_future =
-        eth_tx_encoding::set_agg_key_with_agg_key::start(settings, mq_client.clone(), logger);
-=======
-    log::info!("Starting the ETH components");
->>>>>>> c351891e
 
     let result = futures::join!(
-        eth_broadcaster::start_eth_broadcaster::<MQC>(&settings, mq_client.clone()),
-        eth_tx_encoding::set_agg_key_with_agg_key::start(&settings, mq_client.clone()),
-        stake_manager::start_stake_manager_witness::<MQC>(&settings, mq_client.clone()),
-        key_manager::start_key_manager_witness(&settings, mq_client.clone()),
+        eth_broadcaster::start_eth_broadcaster::<MQC>(&settings, mq_client.clone(), logger),
+        eth_tx_encoding::set_agg_key_with_agg_key::start(&settings, mq_client.clone(), logger),
+        stake_manager::start_stake_manager_witness::<MQC>(&settings, mq_client.clone(), logger),
+        key_manager::start_key_manager_witness(&settings, mq_client.clone(), logger),
     );
     result.0.expect("Broadcaster should exit without error");
     result.1.expect("Eth tx encoder should exit without error");
