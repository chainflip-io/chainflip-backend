mod http_observer;
pub mod key_manager;
pub mod stake_manager;

pub mod event_common;

mod safe_stream;

pub mod utils;

use anyhow::{Context, Result};

use futures::stream::{self, repeat, select, Repeat, Select, Zip};
use pallet_cf_vaults::BlockHeightWindow;
use secp256k1::SecretKey;
use slog::o;
use sp_core::{H160, U256};
use thiserror::Error;
use tokio::{sync::mpsc::UnboundedReceiver, task::JoinHandle};
use web3::types::{Block, H2048};
use web3::{
    api::SubscriptionStream,
    ethabi::Address,
    types::{BlockHeader, CallRequest, Filter, Log, SignedTransaction, U64},
};

use crate::constants::{ETH_FALLING_BEHIND_MARGIN_BLOCKS, ETH_LOG_BEHIND_REPORT_BLOCK_INTERVAL};
use crate::eth::http_observer::{safe_polling_http_head_stream, HTTP_POLL_INTERVAL};
use crate::logging::{
    ETH_HTTP_STREAM_RETURNED, ETH_STREAM_BEHIND, ETH_WS_STREAM_RETURNED,
    SAFE_PROTOCOL_STREAM_JUMP_BACK,
};
use crate::{
    common::{read_clean_and_decode_hex_str_file, Mutex},
    constants::{
        ETH_BLOCK_SAFETY_MARGIN, ETH_NODE_CONNECTION_TIMEOUT, SYNC_POLL_INTERVAL,
        WEB3_REQUEST_TIMEOUT,
    },
    eth::safe_stream::{filtered_log_stream_by_contract, safe_eth_log_header_stream},
    logging::COMPONENT_KEY,
    settings,
    state_chain::client::{StateChainClient, StateChainRpcApi},
};
use futures::TryFutureExt;
use std::collections::HashMap;
use std::fmt;
use std::{fmt::Debug, pin::Pin, str::FromStr, sync::Arc};
use web3::{
    ethabi::{self, Contract, Event},
    signing::{Key, SecretKeyRef},
    types::{BlockNumber, Bytes, FilterBuilder, SyncState, TransactionParameters, H256},
    Web3,
};

use futures::StreamExt;

use tokio_stream::Stream;

use event_common::EventWithCommon;

use async_trait::async_trait;

pub trait BlockHeaderable {
    fn hash(&self) -> Option<H256>;

    fn logs_bloom(&self) -> Option<H2048>;

    fn number(&self) -> Option<U64>;
}

impl BlockHeaderable for web3::types::BlockHeader {
    fn hash(&self) -> Option<H256> {
        self.hash
    }

    fn logs_bloom(&self) -> Option<H2048> {
        Some(self.logs_bloom)
    }

    fn number(&self) -> Option<U64> {
        self.number
    }
}

impl<TX> BlockHeaderable for web3::types::Block<TX> {
    fn hash(&self) -> Option<H256> {
        self.hash
    }

    fn logs_bloom(&self) -> Option<H2048> {
        self.logs_bloom
    }

    fn number(&self) -> Option<U64> {
        self.number
    }
}

#[cfg(test)]
use mockall::automock;

// TODO: Not possible to fix the clippy warning here. At the moment we
// need to ignore it on a global level.
#[derive(Error, Debug)]
pub enum EventParseError {
    #[error("Unexpected event signature in log subscription: {0:?}")]
    UnexpectedEvent(H256),
    #[error("Cannot decode missing parameter: '{0}'.")]
    MissingParam(String),
}

// The signature is recalculated on each Event::signature() call, so we use this structure to cache the signture
pub struct SignatureAndEvent {
    pub signature: H256,
    pub event: Event,
}
impl SignatureAndEvent {
    pub fn new(contract: &Contract, name: &str) -> Result<Self> {
        let event = contract.event(name)?;
        Ok(Self {
            signature: event.signature(),
            event: event.clone(),
        })
    }
}

// TODO: Look at refactoring this to take specific "start" and "end" blocks, rather than this being implicit over the windows
// NB: This code can emit the same witness multiple times. e.g. if the CFE restarts in the middle of witnessing a window of blocks
pub async fn start_contract_observer<ContractObserver, RpcClient, EthWsRpc, EthHttpRpc>(
    contract_observer: ContractObserver,
    eth_ws_rpc: &EthWsRpc,
    eth_http_rpc: &EthHttpRpc,
    mut window_receiver: UnboundedReceiver<BlockHeightWindow>,
    state_chain_client: Arc<StateChainClient<RpcClient>>,
    logger: &slog::Logger,
) where
    ContractObserver: 'static + EthObserver + Sync + Send,
    RpcClient: 'static + StateChainRpcApi + Sync + Send,
    EthWsRpc: 'static + EthWsRpcApi + Sync + Send + Clone,
    EthHttpRpc: 'static + EthHttpRpcApi + Sync + Send + Clone,
{
    let logger = logger.new(o!(COMPONENT_KEY => "EthObserver"));
    slog::info!(logger, "Starting");

    type TaskEndBlock = Arc<Mutex<Option<u64>>>;

    let mut option_handle_end_block: Option<(JoinHandle<()>, TaskEndBlock)> = None;

    let contract_observer = Arc::new(contract_observer);

    while let Some(received_window) = window_receiver.recv().await {
        if let Some((handle, end_at_block)) = option_handle_end_block.take() {
            // if we already have a thread, we want to tell it when to stop and await on it
            if let Some(window_to) = received_window.to {
                if end_at_block.lock().await.is_none() {
                    // we now have the block we want to end at
                    *end_at_block.lock().await = Some(window_to);
                    handle.await.unwrap();
                }
            } else {
                // NB: If we receive another start event, then we just keep the current task going
                panic!("Received two 'end' events in a row. This should not occur.");
            }
        } else {
            let task_end_at_block = Arc::new(Mutex::new(received_window.to));

            // clone for capture by tokio task
            let task_end_at_block_c = task_end_at_block.clone();
            let eth_ws_rpc = eth_ws_rpc.clone();
            let eth_http_rpc = eth_http_rpc.clone();
            let logger = logger.clone();
            let contract_observer = contract_observer.clone();
            let state_chain_client = state_chain_client.clone();
            option_handle_end_block = Some((
                tokio::spawn(async move {
                    slog::info!(
                        logger,
                        "Start observing from ETH block: {}",
                        received_window.from
                    );
                    let mut event_stream = contract_observer
                        .event_stream(&eth_http_rpc, &eth_ws_rpc, received_window.from, &logger)
                        .await
                        .expect("Failed to initialise event stream");

                    // TOOD: Handle None on stream, and result event being an error
                    while let Some(event) = event_stream.next().await {
                        if let Some(window_to) = *task_end_at_block.lock().await {
                            // TODO: Have the stream end when the safe head gets to the block number,
                            // not just when we receive an event (which could be arbitrarily far in the future)
                            // past our window_to
                            if event.block_number > window_to {
                                slog::info!(
                                    logger,
                                    "Finished observing events at ETH block: {}",
                                    event.block_number
                                );
                                // we have reached the block height we wanted to witness up to
                                // so can stop the witness process
                                break;
                            }
                        }
                        contract_observer
                            .handle_event(event, state_chain_client.clone(), &logger)
                            .await;
                    }
                }),
                task_end_at_block_c,
            ))
        }
    }
}

#[cfg_attr(test, automock)]
#[async_trait]
pub trait EthRpcApi {
    async fn estimate_gas(&self, req: CallRequest, block: Option<BlockNumber>) -> Result<U256>;

    async fn sign_transaction(
        &self,
        tx: TransactionParameters,
        key: &SecretKey,
    ) -> Result<SignedTransaction>;

    async fn send_raw_transaction(&self, rlp: Bytes) -> Result<H256>;

    async fn get_logs(&self, filter: Filter) -> Result<Vec<Log>>;

    async fn chain_id(&self) -> Result<U256>;
}

#[async_trait]
pub trait EthWsRpcApi: EthRpcApi {
    async fn subscribe_new_heads(
        &self,
    ) -> Result<SubscriptionStream<web3::transports::WebSocket, BlockHeader>>;
}

#[async_trait]
pub trait EthHttpRpcApi: EthRpcApi {
    async fn block_number(&self) -> Result<U64>;

    async fn block(&self, block_number: U64) -> Result<Option<Block<H256>>>;
}

/// Wraps the web3 library, so can use a trait to make testing easier
#[derive(Clone)]
pub struct EthWsRpcClient {
    web3: Web3<web3::transports::WebSocket>,
}

impl EthWsRpcClient {
    pub async fn new(eth_settings: &settings::Eth, logger: &slog::Logger) -> Result<Self> {
        let node_endpoint = &eth_settings.node_endpoint;
        slog::debug!(logger, "Connecting new web3 client to {}", node_endpoint);
        let web3 = tokio::time::timeout(ETH_NODE_CONNECTION_TIMEOUT, async {
            Ok(web3::Web3::new(
                web3::transports::WebSocket::new(node_endpoint)
                    .await
                    .context(here!())?,
            ))
        })
        // Flatten the Result<Result<>> returned by timeout()
        .map_err(anyhow::Error::new)
        .and_then(|x| async { x })
        // Make sure the eth node is fully synced
        .and_then(|web3| async {
            while let SyncState::Syncing(info) = web3
                .eth()
                .syncing()
                .await
                .context("Failure while syncing EthRpcClient client")?
            {
                slog::info!(
                    logger,
                    "Waiting for ETH node to sync. Sync state is: {:?}. Checking again in {:?} ...",
                    info,
                    SYNC_POLL_INTERVAL
                );
                tokio::time::sleep(SYNC_POLL_INTERVAL).await;
            }
            slog::info!(logger, "ETH node is synced.");
            Ok(web3)
        })
        .await?;

        Ok(Self { web3 })
    }
}

#[async_trait]
impl EthRpcApi for EthWsRpcClient {
    async fn estimate_gas(&self, req: CallRequest, block: Option<BlockNumber>) -> Result<U256> {
        self.web3
            .eth()
            .estimate_gas(req, block)
            .await
            .context("Failed to estimate gas with WS Client")
    }

    async fn sign_transaction(
        &self,
        tx: TransactionParameters,
        key: &SecretKey,
    ) -> Result<SignedTransaction> {
        self.web3
            .accounts()
            .sign_transaction(tx, SecretKeyRef::from(key))
            .await
            .context("Failed to sign transaction with WS Client")
    }

    async fn send_raw_transaction(&self, rlp: Bytes) -> Result<H256> {
        self.web3
            .eth()
            .send_raw_transaction(rlp)
            .await
            .context("Failed to send raw transaction with WS Client")
    }

    async fn get_logs(&self, filter: Filter) -> Result<Vec<Log>> {
        self.web3
            .eth()
            .logs(filter)
            .await
            .context("Failed to fetch ETH logs with WS Client")
    }

    async fn chain_id(&self) -> Result<U256> {
        self.web3
            .eth()
            .chain_id()
            .await
            .context("Failed to fetch ETH ChainId with WS Client")
    }
}

#[async_trait]
impl EthWsRpcApi for EthWsRpcClient {
    async fn subscribe_new_heads(
        &self,
    ) -> Result<SubscriptionStream<web3::transports::WebSocket, BlockHeader>> {
        self.web3
            .eth_subscribe()
            .subscribe_new_heads()
            .await
            .context("Failed to subscribe to new heads with WS Client")
    }
}

#[derive(Clone)]
pub struct EthHttpRpcClient {
    web3: Web3<web3::transports::Http>,
}

impl EthHttpRpcClient {
    pub fn new(eth_settings: &settings::Eth) -> Result<Self> {
        let node_endpoint = &eth_settings.node_endpoint;
        let http = web3::transports::Http::new(node_endpoint)
            .context("Failed to create HTTP Transport for web3 client")?;
        let web3 = web3::Web3::new(http);

        Ok(Self { web3 })
    }
}

#[async_trait]
impl EthRpcApi for EthHttpRpcClient {
    async fn estimate_gas(&self, req: CallRequest, block: Option<BlockNumber>) -> Result<U256> {
        self.web3
            .eth()
            .estimate_gas(req, block)
            .await
            .context("Failed to estimate gas with HTTP client")
    }

    async fn sign_transaction(
        &self,
        tx: TransactionParameters,
        key: &SecretKey,
    ) -> Result<SignedTransaction> {
        self.web3
            .accounts()
            .sign_transaction(tx, SecretKeyRef::from(key))
            .await
            .context("Failed to sign transaction with HTTP client")
    }

    async fn send_raw_transaction(&self, rlp: Bytes) -> Result<H256> {
        self.web3
            .eth()
            .send_raw_transaction(rlp)
            .await
            .context("Failed to send raw transaction with HTTP client")
    }

    async fn get_logs(&self, filter: Filter) -> Result<Vec<Log>> {
        let request_fut = self.web3.eth().logs(filter);

        // NOTE: if this does time out we will most likely have a
        // "memory leak" associated with rust-web3's state for this
        // request not getting properly cleaned up
        tokio::time::timeout(WEB3_REQUEST_TIMEOUT, request_fut)
            .await
<<<<<<< HEAD
            .context("Failed to fetch ETH logs with HTTP client")
=======
            .context("Request timeout")?
            .context("Failed to fetch ETH logs")
>>>>>>> 288ef795
    }

    async fn chain_id(&self) -> Result<U256> {
        Ok(self.web3.eth().chain_id().await?)
    }
}

#[async_trait]
impl EthHttpRpcApi for EthHttpRpcClient {
    async fn block_number(&self) -> Result<U64> {
        self.web3
            .eth()
            .block_number()
            .await
            .context("Failed to fetch block number with HTTP client")
    }

    async fn block(&self, block_number: U64) -> Result<Option<Block<H256>>> {
        self.web3
            .eth()
            .block(block_number.into())
            .await
            .context("Failed to fetch block with HTTP client")
    }
}

/// Enables ETH event streaming via the `Web3` client and signing & broadcasting of txs
#[derive(Clone, Debug)]
pub struct EthBroadcaster<EthRpc: EthRpcApi> {
    eth_rpc: EthRpc,
    secret_key: SecretKey,
    pub address: Address,
    logger: slog::Logger,
}

impl<EthRpc: EthRpcApi> EthBroadcaster<EthRpc> {
    pub fn new(
        eth_settings: &settings::Eth,
        eth_rpc: EthRpc,
        logger: &slog::Logger,
    ) -> Result<Self> {
        let secret_key = read_clean_and_decode_hex_str_file(
            &eth_settings.private_key_file,
            "Ethereum Private Key",
            |key| SecretKey::from_str(key).map_err(anyhow::Error::new),
        )?;
        Ok(Self {
            eth_rpc,
            secret_key,
            address: SecretKeyRef::new(&secret_key).address(),
            logger: logger.new(o!(COMPONENT_KEY => "EthBroadcaster")),
        })
    }

    #[cfg(test)]
    pub fn new_test(eth_rpc: EthRpc, logger: &slog::Logger) -> Self {
        // just a fake key
        let secret_key =
            SecretKey::from_str("000000000000000000000000000000000000000000000000000000000000aaaa")
                .unwrap();
        Self {
            eth_rpc,
            secret_key,
            address: SecretKeyRef::new(&secret_key).address(),
            logger: logger.new(o!(COMPONENT_KEY => "EthBroadcaster")),
        }
    }

    /// Encode and sign a transaction.
    pub async fn encode_and_sign_tx(
        &self,
        unsigned_tx: cf_chains::eth::UnsignedTransaction,
    ) -> Result<Bytes> {
        let mut tx_params = TransactionParameters {
            to: Some(unsigned_tx.contract),
            data: unsigned_tx.data.clone().into(),
            chain_id: Some(unsigned_tx.chain_id),
            value: unsigned_tx.value,
            transaction_type: Some(web3::types::U64::from(2)),
            // Set the gas really high (~half gas in a block) for the estimate, since the estimation call requires you to
            // input at least as much gas as the estimate will return (stupid? yes)
            gas: U256::from(15_000_000),
            ..Default::default()
        };
        // query for the gas estimate if the SC didn't provide it
        let gas_estimate = if let Some(gas_limit) = unsigned_tx.gas_limit {
            gas_limit
        } else {
            let call_request: CallRequest = tx_params.clone().into();
            self.eth_rpc
                .estimate_gas(call_request, None)
                .await
                .context("Failed to estimate gas")?
        };

        // increase the estimate by 50%
        let uint256_2 = U256::from(2);
        tx_params.gas = gas_estimate
            .saturating_mul(uint256_2)
            .saturating_sub(gas_estimate.checked_div(uint256_2).unwrap());

        slog::debug!(
            self.logger,
            "Gas estimate for unsigned tx: {:?} is {}. Setting 50% higher at: {}",
            unsigned_tx,
            gas_estimate,
            tx_params.gas
        );

        Ok(self
            .eth_rpc
            .sign_transaction(tx_params, &self.secret_key)
            .await
            .context("Failed to sign ETH transaction")?
            .raw_transaction)
    }

    /// Broadcast a transaction to the network
    pub async fn send(&self, raw_signed_tx: Vec<u8>) -> Result<H256> {
        self.eth_rpc
            .send_raw_transaction(raw_signed_tx.into())
            .await
    }
}

// Used to zip on the streams, so we know which stream is returning
#[derive(Clone, PartialEq)]
pub enum TransportProtocol {
    Http,
    Ws,
}

impl fmt::Display for TransportProtocol {
    fn fmt(&self, f: &mut fmt::Formatter) -> fmt::Result {
        match *self {
            TransportProtocol::Ws => write!(f, "Websocket"),
            TransportProtocol::Http => write!(f, "Http"),
        }
    }
}

// Specify a default type for the mock
#[async_trait]
pub trait EthObserver {
    type EventParameters: Debug + Send + Sync + 'static;

    /// Takes a stream of BlockHeaderable items, and turns this into a stream of logs/events
    /// for all logs/events from a particular contract
    async fn log_stream_from_head_stream<BlockHeaderStream, EthRpc, EthBlockHeader>(
        &self,
        from_block: u64,
        contract_address: H160,
        safe_head_stream: BlockHeaderStream,
        eth_rpc: &EthRpc,
        logger: &slog::Logger,
    ) -> Result<
        Pin<Box<dyn Stream<Item = Result<EventWithCommon<Self::EventParameters>>> + Unpin + Send>>,
    >
    where
        BlockHeaderStream: Stream<Item = EthBlockHeader> + 'static + Send,
        EthRpc: 'static + EthRpcApi + Send + Sync + Clone,
        EthBlockHeader: BlockHeaderable + Send + Sync + Clone + 'static,
    {
        let from_block = U64::from(from_block);
        let mut safe_head_stream = Box::pin(safe_head_stream);
        let decode_log = self.decode_log_closure()?;
        // only allow pulling from the stream once we are actually at our from_block number
        while let Some(current_best_safe_block_header) = safe_head_stream.next().await {
            let best_safe_block_number = current_best_safe_block_header
                .number()
                .expect("Should have block number");
            // we only want to start observing once we reach the from_block specified
            if best_safe_block_number < from_block {
                slog::trace!(
                    logger,
                    "Not witnessing until ETH block `{}` Received block `{}` from stream.",
                    from_block,
                    best_safe_block_number
                );
            } else {
                // our chain_head is above the from_block number
                // The `fromBlock` parameter doesn't seem to work reliably with the web3 subscription streams
                let past_logs = eth_rpc
                    .get_logs(
                        FilterBuilder::default()
                            // from_block and to_block are *inclusive*
                            .from_block(BlockNumber::Number(from_block))
                            .to_block(BlockNumber::Number(best_safe_block_number))
                            .address(vec![contract_address])
                            .build(),
                    )
                    .await
                    .unwrap_or_else(|err| {
                        slog::error!(logger, "Failed to fetch past ETH logs: {}", err);
                        vec![]
                    });

                let future_logs = filtered_log_stream_by_contract(
                    safe_head_stream,
                    eth_rpc.clone(),
                    contract_address,
                    logger.clone(),
                )
                .await;

                let logger = logger.clone();
                return Ok(
                    Box::pin(
                        tokio_stream::iter(past_logs).chain(future_logs).map(
                            move |unparsed_log| -> Result<
                                EventWithCommon<Self::EventParameters>,
                                anyhow::Error,
                            > {
                                let result_event = EventWithCommon::<Self::EventParameters>::decode(
                                    &decode_log,
                                    unparsed_log,
                                );
                                if let Ok(ok_result) = &result_event {
                                    slog::debug!(logger, "Received ETH event log {}", ok_result);
                                }
                                result_event
                            },
                        ),
                    ),
                );
            }
        }
        Err(anyhow::Error::msg("No events in safe head stream"))
    }

    /// Get an event stream for the contract, returning the stream only if the head of the stream is
    /// ahead of from_block (otherwise it will wait until we have reached from_block)
    async fn event_stream<EthWsRpc, EthHttpRpc>(
        &self,
        eth_http_rpc: &EthHttpRpc,
        eth_ws_rpc: &EthWsRpc,
        // usually the start of the validator's active window
        from_block: u64,
        logger: &slog::Logger,
    ) -> Result<Pin<Box<dyn Stream<Item = EventWithCommon<Self::EventParameters>> + Send>>>
    where
        EthWsRpc: 'static + EthWsRpcApi + Send + Sync + Clone,
        EthHttpRpc: 'static + EthHttpRpcApi + Send + Sync + Clone,
    {
        let deployed_address = self.get_contract_address();
        slog::info!(
            logger,
            "Subscribing to Ethereum events from contract at address: {:?}",
            hex::encode(deployed_address)
        );

        let eth_head_stream = eth_ws_rpc.subscribe_new_heads().await?;

        let safe_ws_head_stream =
            safe_eth_log_header_stream(eth_head_stream, ETH_BLOCK_SAFETY_MARGIN);

        let safe_ws_event_logs = self
            .log_stream_from_head_stream(
                from_block,
                deployed_address,
                safe_ws_head_stream,
                eth_ws_rpc,
                logger,
            )
            .await?;

        let safe_http_head_stream =
            safe_polling_http_head_stream(eth_http_rpc.clone(), HTTP_POLL_INTERVAL, logger.clone())
                .await;

        let safe_http_event_logs = self
            .log_stream_from_head_stream(
                from_block,
                deployed_address,
                safe_http_head_stream,
                eth_http_rpc,
                logger,
            )
            .await?;

        self.merged_log_stream(safe_ws_event_logs, safe_http_event_logs, logger.clone())
            .await
    }

    /// Takes two *safe* log streams one from each protocol. We shouldn't see reorgs occur in either of the streams
    /// This will deduplicate the logs (since for two correctly functioning individual streams we should get 2 of each log)
    /// It will continue when one of the streams stops returning, or one of the streams progresses backwards
    /// It logs when one of the streams is behind the other, on an interval.
    async fn merged_log_stream<EventCommonStream, EventCommonStream2>(
        &self,
        safe_ws_log_stream: EventCommonStream,
        safe_http_log_stream: EventCommonStream2,
        logger: slog::Logger,
    ) -> Result<Pin<Box<dyn Stream<Item = EventWithCommon<Self::EventParameters>> + Send>>>
    where
        EventCommonStream:
            Stream<Item = Result<EventWithCommon<Self::EventParameters>>> + Unpin + Send + 'static,
        EventCommonStream2:
            Stream<Item = Result<EventWithCommon<Self::EventParameters>>> + Unpin + Send + 'static,
    {
        let logger = logger.new(o!(COMPONENT_KEY => "MergedETHStream"));
        let safe_ws_log_stream = safe_ws_log_stream.zip(repeat(TransportProtocol::Ws));
        let safe_http_log_stream = safe_http_log_stream.zip(repeat(TransportProtocol::Http));

        let selected_stream = select(safe_ws_log_stream, safe_http_log_stream);

        struct StreamState<EventCommonStream: Stream, EventCommonStream2: Stream> {
            selected_stream: Select<
                Zip<EventCommonStream, Repeat<TransportProtocol>>,
                Zip<EventCommonStream2, Repeat<TransportProtocol>>,
            >,
            last_yielded_block_number: u64,
            last_http_block_pulled: u64,
            last_ws_block_pulled: u64,
            txs_in_current_block: HashMap<(H256, U256), ()>,
            logger: slog::Logger,
        }

        let init_data = StreamState::<EventCommonStream, EventCommonStream2> {
            selected_stream,
            last_yielded_block_number: 0,
            last_http_block_pulled: 0,
            last_ws_block_pulled: 0,
            txs_in_current_block: HashMap::new(),
            logger,
        };

        // Log when we one of the streams is at least ETH_FALLING_BEHIND_MARGIN_BLOCKS
        // and log it every time the ahead stream progresses ETH_LOG_BEHIND_REPORT_BLOCK_INTERVAL blocks
        fn log_stream_returned_and_behind<
            EventParameters: std::fmt::Debug + Send + Sync,
            EventCommonStream: Stream,
            EventCommonStream2: Stream,
        >(
            state: &StreamState<EventCommonStream, EventCommonStream2>,
            protocol: TransportProtocol,
            yield_item: &EventWithCommon<EventParameters>,
        ) {
            let (last_pulled_other, other_protocol) = match protocol {
                TransportProtocol::Http => {
                    slog::info!(
                        state.logger,
                        #ETH_HTTP_STREAM_RETURNED,
                        "Processing ETH log {} from {} stream",
                        yield_item,
                        protocol
                    );
                    (&state.last_ws_block_pulled, TransportProtocol::Ws)
                }
                TransportProtocol::Ws => {
                    slog::info!(
                        state.logger,
                        #ETH_WS_STREAM_RETURNED,
                        "Processing ETH log {} from {} stream",
                        yield_item,
                        protocol
                    );
                    (&state.last_http_block_pulled, TransportProtocol::Http)
                }
            };

            let blocks_behind = yield_item.block_number - last_pulled_other;

            if *last_pulled_other != 0 // first iteration
                && ((last_pulled_other + ETH_FALLING_BEHIND_MARGIN_BLOCKS)
                    <= yield_item.block_number) // if true the other stream has fallen behind
                // only log every ETH_NUMBER_OF_BLOCK_BEFORE_LOG_BEHIND number of blocks
                && (blocks_behind % ETH_LOG_BEHIND_REPORT_BLOCK_INTERVAL == 0)
            {
                slog::warn!(
                    state.logger,
                    #ETH_STREAM_BEHIND,
                    "{} stream at ETH block {} but {} stream at ETH block {}",
                    protocol,
                    yield_item.block_number,
                    other_protocol,
                    state.last_http_block_pulled,
                );
            }
        }

        Ok(Box::pin(stream::unfold(
            init_data,
            move |mut state| async move {
                // we can get multiple events for the same block number. So we cannot use block number here
                // to determine if we have returned or not.
                // Instead we have to do something a little more sophisticated, tracking hashes for events
                // and clearing the hash cache as we progress for each block
                if let Some((yield_item, protocol, state)) = loop {
                    if let Some((current_item, protocol)) = state.selected_stream.next().await {
                        let current_item = current_item.unwrap();
                        let current_item_block_number = current_item.block_number;
                        let current_item_tx_hash = current_item.tx_hash;
                        let current_item_log_index = current_item.log_index;

                        let protocol_block_number = match protocol {
                            // this function takes safe streams, so we should only progress
                            // forward by one block at a time
                            TransportProtocol::Http => &mut state.last_http_block_pulled,
                            TransportProtocol::Ws => &mut state.last_ws_block_pulled,
                        };

                        if *protocol_block_number != 0
                            && *protocol_block_number >= current_item_block_number
                        {
                            slog::warn!(
                                &state.logger,
                                #SAFE_PROTOCOL_STREAM_JUMP_BACK,
                                "The {} stream moved back from ETH block {} to ETH block",
                                protocol_block_number,
                                current_item_block_number
                            );
                        }

                        *protocol_block_number = current_item_block_number;

                        if (current_item_block_number > state.last_yielded_block_number)
                        // first iteration
                        || state.last_yielded_block_number == 0
                        {
                            // we've progressed, so we can clear our log cache for the previous block
                            state.txs_in_current_block = HashMap::new();

                            state.last_yielded_block_number = current_item_block_number;
                            state
                                .txs_in_current_block
                                .insert((current_item_tx_hash, current_item_log_index), ());
                            break Some((current_item, protocol, state));
                        } else if current_item_block_number == state.last_yielded_block_number {
                            let log_already_yielded = state
                                .txs_in_current_block
                                .insert((current_item_tx_hash, current_item_log_index), ())
                                .is_some();

                            // if the key already existed, we have already emitted it
                            if !log_already_yielded {
                                break Some((current_item, protocol, state));
                            }
                        } else {
                            // discard anything that's less than the last yielded block number
                            // since we've already returned anything we need to from those logs
                            slog::debug!(
                            state.logger,
                            "Already returned logs from this block number. Discarding ETH log {} from {} stream",
                            current_item,
                            protocol
                        );
                            continue;
                        }
                    } else {
                        break None;
                    }
                } {
                    log_stream_returned_and_behind(&state, protocol, &yield_item);
                    Some((yield_item, state))
                } else {
                    None
                }
            },
        )))
    }

    fn decode_log_closure(
        &self,
    ) -> Result<Box<dyn Fn(H256, ethabi::RawLog) -> Result<Self::EventParameters> + Send>>;

    async fn handle_event<RpcClient>(
        &self,
        event: EventWithCommon<Self::EventParameters>,
        state_chain_client: Arc<StateChainClient<RpcClient>>,
        logger: &slog::Logger,
    ) where
        RpcClient: 'static + StateChainRpcApi + Sync + Send;

    fn get_contract_address(&self) -> H160;
}

/// Events that both the Key and Stake Manager contracts can output (Shared.sol)
#[derive(Debug, PartialEq)]
pub enum SharedEvent {
    /// `Refunded(amount)`
    Refunded {
        /// The amount of ETH refunded
        amount: u128,
    },

    /// `RefundFailed(to, amount, currentBalance)`
    RefundFailed {
        /// The refund recipient
        to: ethabi::Address,
        /// The amount of ETH to refund
        amount: u128,
        /// The contract's current balance
        current_balance: u128,
    },
}

fn decode_shared_event_closure(
    contract: &Contract,
) -> Result<impl Fn(H256, ethabi::RawLog) -> Result<SharedEvent>> {
    let refunded = SignatureAndEvent::new(contract, "Refunded")?;
    let refund_failed = SignatureAndEvent::new(contract, "RefundFailed")?;

    Ok(
        move |signature: H256, raw_log: ethabi::RawLog| -> Result<SharedEvent> {
            if signature == refunded.signature {
                let log = refunded.event.parse_log(raw_log)?;
                Ok(SharedEvent::Refunded {
                    amount: utils::decode_log_param::<ethabi::Uint>(&log, "amount")?.as_u128(),
                })
            } else if signature == refund_failed.signature {
                let log = refund_failed.event.parse_log(raw_log)?;
                Ok(SharedEvent::RefundFailed {
                    to: utils::decode_log_param::<ethabi::Address>(&log, "to")?,
                    amount: utils::decode_log_param::<ethabi::Uint>(&log, "amount")?.as_u128(),
                    current_balance: utils::decode_log_param::<ethabi::Uint>(
                        &log,
                        "currentBalance",
                    )?
                    .as_u128(),
                })
            } else {
                Err(anyhow::Error::from(EventParseError::UnexpectedEvent(
                    signature,
                )))
            }
        },
    )
}

#[cfg(test)]
pub mod mocks {
    use super::*;

    use mockall::mock;

    // Create a mock of the http interface of web3
    mock! {
        // MockEthHttpRpc will be the name of the mock
        pub EthHttpRpc {}

        impl Clone for EthHttpRpc {
            fn clone(&self) -> Self;
        }

        #[async_trait]
        impl EthRpcApi for EthHttpRpc {
            async fn estimate_gas(&self, req: CallRequest, block: Option<BlockNumber>) -> Result<U256>;

            async fn sign_transaction(
                &self,
                tx: TransactionParameters,
                key: &SecretKey,
            ) -> Result<SignedTransaction>;

            async fn send_raw_transaction(&self, rlp: Bytes) -> Result<H256>;

            async fn get_logs(&self, filter: Filter) -> Result<Vec<Log>>;

            async fn chain_id(&self) -> Result<U256>;
        }

        #[async_trait]
        impl EthHttpRpcApi for EthHttpRpc {
            async fn block_number(&self) -> Result<U64>;

            async fn block(&self, block_number: U64) -> Result<Option<Block<H256>>>;
        }
    }

    // Create a mock of the Websockets interface of web3
    mock! {
        // MockEthWsRpc will be the name of the mock
        pub EthWsRpc {}

        impl Clone for EthWsRpc {
            fn clone(&self) -> Self;
        }

        #[async_trait]
        impl EthRpcApi for EthWsRpc {
            async fn estimate_gas(&self, req: CallRequest, block: Option<BlockNumber>) -> Result<U256>;

            async fn sign_transaction(
                &self,
                tx: TransactionParameters,
                key: &SecretKey,
            ) -> Result<SignedTransaction>;

            async fn send_raw_transaction(&self, rlp: Bytes) -> Result<H256>;

            async fn get_logs(&self, filter: Filter) -> Result<Vec<Log>>;

            async fn chain_id(&self) -> Result<U256>;
        }

        #[async_trait]
        impl EthWsRpcApi for EthWsRpc {
            async fn subscribe_new_heads(
                &self,
            ) -> Result<SubscriptionStream<web3::transports::WebSocket, BlockHeader>>;
        }
    }
}

#[cfg(test)]
mod merged_stream_tests {
    use std::time::Duration;

    use crate::logging::test_utils::new_test_logger;
    use crate::logging::test_utils::new_test_logger_with_tag_cache;
    use crate::logging::ETH_WS_STREAM_RETURNED;

    use super::key_manager::ChainflipKey;
    use super::key_manager::KeyManagerEvent;

    use super::key_manager::KeyManager;

    use super::*;

    fn test_km_contract() -> KeyManager {
        KeyManager::new(H160::default()).unwrap()
    }

    fn key_change(block_number: u64, log_index: u8) -> Result<EventWithCommon<KeyManagerEvent>> {
        Ok(EventWithCommon::<KeyManagerEvent> {
            tx_hash: Default::default(),
            log_index: U256::from(log_index),
            block_number,
            event_parameters: KeyManagerEvent::KeyChange {
                signed: true,
                old_key: ChainflipKey::default(),
                new_key: ChainflipKey::default(),
            },
        })
    }

    // Generate a stream for each protocol, that, when selected upon, will return
    // in the order the items are passed in
    // This is useful to test more "real world" scenarios, as stream::iter will always
    // immediately yield, therefore items will always be pealed off the streams
    // alternatingly
    fn interleaved_streams(
        // contains the streams in the order they will return
        items: Vec<(Result<EventWithCommon<KeyManagerEvent>>, TransportProtocol)>,
    ) -> (
        // ws
        impl Stream<Item = Result<EventWithCommon<KeyManagerEvent>>>,
        // http
        impl Stream<Item = Result<EventWithCommon<KeyManagerEvent>>>,
    ) {
        assert!(items.len() > 0, "should have at least one item");

        const DELAY_DURATION_MILLIS: u64 = 10;

        let mut protocol_last_returned = items.first().unwrap().1.clone();
        let mut http_items = Vec::new();
        let mut ws_items = Vec::new();
        let mut total_delay_increment = 0;

        for (item, protocol) in items {
            // if we are returning the same, we can just go the next, since we are ordered
            let delay = Duration::from_millis(if protocol == protocol_last_returned {
                0
            } else {
                total_delay_increment = total_delay_increment + DELAY_DURATION_MILLIS;
                total_delay_increment
            });

            match protocol {
                TransportProtocol::Http => http_items.push((item, delay)),
                TransportProtocol::Ws => ws_items.push((item, delay)),
            };

            protocol_last_returned = protocol;
        }

        let delayed_stream = |items: Vec<(Result<EventWithCommon<KeyManagerEvent>>, Duration)>| {
            let items = items.into_iter();
            Box::pin(stream::unfold(items, |mut items| async move {
                while let Some((i, d)) = items.next() {
                    tokio::time::sleep(d).await;
                    return Some((i, items));
                }
                None
            }))
        };

        (delayed_stream(ws_items), delayed_stream(http_items))
    }

    #[tokio::test]
    async fn empty_inners_return_none() {
        // use concrete type for tests
        let key_manager = test_km_contract();
        let logger = new_test_logger();

        let safe_ws_log_stream = Box::pin(stream::empty());
        let safe_http_log_stream = Box::pin(stream::empty());

        let mut stream = key_manager
            .merged_log_stream(safe_ws_log_stream, safe_http_log_stream, logger)
            .await
            .unwrap();

        assert!(stream.next().await.is_none());
    }

    #[tokio::test]
    async fn merged_does_not_return_duplicate_events() {
        let key_manager = test_km_contract();
        let logger = new_test_logger();

        let key_change_1 = 10;
        let key_change_2 = 15;

        let safe_ws_log_stream = Box::pin(stream::iter([
            key_change(key_change_1, 0),
            key_change(key_change_2, 0),
        ]));
        let safe_http_log_stream = Box::pin(stream::iter([
            key_change(key_change_1, 0),
            key_change(key_change_2, 0),
        ]));

        let mut stream = key_manager
            .merged_log_stream(safe_ws_log_stream, safe_http_log_stream, logger)
            .await
            .unwrap();

        assert_eq!(
            stream.next().await.unwrap(),
            key_change(key_change_1, 0).unwrap()
        );
        assert_eq!(
            stream.next().await.unwrap(),
            key_change(key_change_2, 0).unwrap()
        );
        assert!(stream.next().await.is_none());
    }

    #[tokio::test]
    async fn merged_stream_handles_broken_stream() {
        let key_manager = test_km_contract();
        let logger = new_test_logger();

        // websockets is down :(
        let safe_ws_log_stream = Box::pin(stream::empty());
        // http is working
        let safe_http_log_stream = Box::pin(stream::iter([
            key_change(8, 0),
            key_change(10, 0),
            key_change(12, 0),
        ]));

        let mut stream = key_manager
            .merged_log_stream(safe_ws_log_stream, safe_http_log_stream, logger)
            .await
            .unwrap();

        assert_eq!(stream.next().await.unwrap(), key_change(8, 0).unwrap());
        assert_eq!(stream.next().await.unwrap(), key_change(10, 0).unwrap());
        assert_eq!(stream.next().await.unwrap(), key_change(12, 0).unwrap());
        assert!(stream.next().await.is_none());
    }

    #[tokio::test]
    async fn merged_stream_handles_behind_stream() {
        let key_manager = test_km_contract();
        let logger = new_test_logger();

        let safe_ws_log_stream = Box::pin(stream::iter([
            key_change(10, 0),
            key_change(12, 0),
            key_change(14, 0),
        ]));
        // is 2 blocks behind the ws stream
        let safe_http_log_stream = Box::pin(stream::iter([
            key_change(8, 0),
            key_change(10, 0),
            key_change(12, 0),
        ]));

        let mut stream = key_manager
            .merged_log_stream(safe_ws_log_stream, safe_http_log_stream, logger)
            .await
            .unwrap();

        assert_eq!(stream.next().await.unwrap(), key_change(10, 0).unwrap());
        assert_eq!(stream.next().await.unwrap(), key_change(12, 0).unwrap());
        assert_eq!(stream.next().await.unwrap(), key_change(14, 0).unwrap());
        assert!(stream.next().await.is_none());
    }

    #[tokio::test]
    async fn merged_stream_handles_logs_in_same_tx() {
        let key_manager = test_km_contract();
        let logger = new_test_logger();

        let safe_ws_log_stream = Box::pin(stream::iter([
            key_change(10, 0),
            key_change(10, 1),
            key_change(14, 0),
        ]));

        let safe_http_log_stream = Box::pin(stream::iter([
            key_change(10, 0),
            key_change(10, 1),
            key_change(14, 0),
        ]));

        let mut stream = key_manager
            .merged_log_stream(safe_ws_log_stream, safe_http_log_stream, logger)
            .await
            .unwrap();

        assert_eq!(stream.next().await.unwrap(), key_change(10, 0).unwrap());
        assert_eq!(stream.next().await.unwrap(), key_change(10, 1).unwrap());
        assert_eq!(stream.next().await.unwrap(), key_change(14, 0).unwrap());
        assert!(stream.next().await.is_none());
    }

    #[tokio::test]
    async fn interleaved_streams_works_as_expected() {
        let items = vec![
            // return
            (key_change(10, 0), TransportProtocol::Ws),
            // return
            (key_change(11, 0), TransportProtocol::Ws),
            // ignore
            (key_change(10, 0), TransportProtocol::Http),
            // ignore
            (key_change(11, 0), TransportProtocol::Http),
            // return
            (key_change(12, 0), TransportProtocol::Http),
            // ignore
            (key_change(12, 0), TransportProtocol::Ws),
            // return
            (key_change(13, 0), TransportProtocol::Http),
            // ignore
            (key_change(13, 0), TransportProtocol::Ws),
            // return
            (key_change(14, 0), TransportProtocol::Ws),
        ];

        let (logger, mut tag_cache) = new_test_logger_with_tag_cache();
        let (ws_stream, http_stream) = interleaved_streams(items);

        let key_manager = test_km_contract();
        let mut merged_stream = key_manager
            .merged_log_stream(Box::pin(ws_stream), Box::pin(http_stream), logger)
            .await
            .unwrap();

        merged_stream.next().await;
        assert!(tag_cache.contains_tag(ETH_WS_STREAM_RETURNED));
        tag_cache.clear();

        merged_stream.next().await;
        assert!(tag_cache.contains_tag(ETH_WS_STREAM_RETURNED));
        tag_cache.clear();

        merged_stream.next().await;
        assert!(tag_cache.contains_tag(ETH_HTTP_STREAM_RETURNED));
        tag_cache.clear();

        merged_stream.next().await;
        assert!(tag_cache.contains_tag(ETH_HTTP_STREAM_RETURNED));
        tag_cache.clear();

        merged_stream.next().await;
        assert!(tag_cache.contains_tag(ETH_WS_STREAM_RETURNED));
        tag_cache.clear();
    }

    #[tokio::test]
    async fn merged_stream_notifies_once_every_x_blocks_when_one_falls_behind() {
        let key_manager = test_km_contract();
        let (logger, tag_cache) = new_test_logger_with_tag_cache();

        let ws_range = 10..54;
        let events = ws_range.clone().map(|i| key_change(i, 0));
        let safe_ws_log_stream = Box::pin(stream::iter(events));

        let safe_http_log_stream = Box::pin(stream::iter([key_change(10, 0)]));

        let mut merged_stream = key_manager
            .merged_log_stream(
                Box::pin(safe_ws_log_stream),
                Box::pin(safe_http_log_stream),
                logger,
            )
            .await
            .unwrap();

        for i in ws_range {
            let event = merged_stream.next().await.unwrap();
            assert_eq!(event, key_change(i, 0).unwrap());
        }

        assert_eq!(tag_cache.get_tag_count(ETH_STREAM_BEHIND), 4);
        assert!(merged_stream.next().await.is_none());
    }

    // We assume the input streams are "safe streams" i.e. that they progress only forward, since we
    // won't reorg backwards. However, we should be able to continue the merged stream if one of them
    // goes backwards
    #[tokio::test]
    async fn merged_stream_continues_when_one_stream_moves_back_in_blocks() {
        let key_manager = test_km_contract();
        let (logger, tag_cache) = new_test_logger_with_tag_cache();

        let safe_ws_log_stream = Box::pin(stream::iter([
            key_change(10, 0),
            key_change(10, 2),
            key_change(14, 0),
        ]));

        let safe_http_log_stream = Box::pin(stream::iter([
            key_change(8, 0),
            key_change(7, 0),
            key_change(12, 0),
        ]));

        let mut stream = key_manager
            .merged_log_stream(safe_ws_log_stream, safe_http_log_stream, logger)
            .await
            .unwrap();

        assert_eq!(stream.next().await.unwrap(), key_change(10, 0).unwrap());
        assert!(!tag_cache.contains_tag(SAFE_PROTOCOL_STREAM_JUMP_BACK));

        assert_eq!(stream.next().await.unwrap(), key_change(10, 2).unwrap());
        assert!(tag_cache.contains_tag(SAFE_PROTOCOL_STREAM_JUMP_BACK));

        assert_eq!(stream.next().await.unwrap(), key_change(14, 0).unwrap());
        assert!(stream.next().await.is_none());
    }
}

#[cfg(test)]
mod tests {
    use crate::logging::test_utils::new_test_logger;

    use super::*;
    #[test]
    fn cfg_test_create_eth_broadcaster_works() {
        let eth_rpc_api_mock = MockEthRpcApi::new();
        let logger = new_test_logger();
        EthBroadcaster::new_test(eth_rpc_api_mock, &logger);
    }
}<|MERGE_RESOLUTION|>--- conflicted
+++ resolved
@@ -402,12 +402,8 @@
         // request not getting properly cleaned up
         tokio::time::timeout(WEB3_REQUEST_TIMEOUT, request_fut)
             .await
-<<<<<<< HEAD
+            .context("Request timeout")?
             .context("Failed to fetch ETH logs with HTTP client")
-=======
-            .context("Request timeout")?
-            .context("Failed to fetch ETH logs")
->>>>>>> 288ef795
     }
 
     async fn chain_id(&self) -> Result<U256> {
