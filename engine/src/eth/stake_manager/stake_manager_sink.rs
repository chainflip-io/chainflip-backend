--- conflicted
+++ resolved
@@ -13,7 +13,6 @@
 
 /// A sink that can be used with an EthEventStreamer instance
 /// Pushes events to the message queue
-<<<<<<< HEAD
 pub struct StakeManagerSink<M: IMQClient + Send + Sync> {
     mq_client: M,
     logger: slog::Logger,
@@ -25,15 +24,6 @@
             mq_client,
             logger: logger.new(o!(COMPONENT_KEY => "stake-manager-sink")),
         })
-=======
-pub struct StakeManagerSink<MQC: IMQClient + Send + Sync> {
-    mq_client: MQC,
-}
-
-impl<MQC: IMQClient + Send + Sync> StakeManagerSink<MQC> {
-    pub async fn new(mq_client: MQC) -> Result<StakeManagerSink<MQC>> {
-        Ok(StakeManagerSink { mq_client })
->>>>>>> df866250
     }
 }
 
@@ -51,18 +41,7 @@
 #[cfg(test)]
 mod tests {
 
-<<<<<<< HEAD
-    use crate::{
-        logging,
-        mq::{
-            nats_client::{NatsMQClient, NatsMQClientFactory},
-            IMQClientFactory,
-        },
-        settings,
-    };
-=======
-    use crate::{mq::nats_client::NatsMQClient, settings};
->>>>>>> df866250
+    use crate::{logging, mq::nats_client::NatsMQClient, settings};
 
     use super::*;
 
@@ -73,11 +52,8 @@
         let addr = server.address();
         let logger = logging::test_utils::create_test_logger();
 
-        let ip = addr.ip();
-        let port = addr.port();
-
         let mq_settings = settings::MessageQueue {
-            endpoint: format!("http://{}:{}", ip, port),
+            endpoint: format!("http://{}:{}", addr.ip(), addr.port()),
         };
 
         let mq_client = NatsMQClient::new(&mq_settings).await.unwrap();
