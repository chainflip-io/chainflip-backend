use crate::{
    eth::{
        stake_manager::{stake_manager::StakeManager, stake_manager_sink::StakeManagerSink},
        EthEventStreamBuilder,
    },
<<<<<<< HEAD
    mq::{
        nats_client::{NatsMQClient, NatsMQClientFactory},
        IMQClientFactory,
    },
=======
    mq::nats_client::NatsMQClient,
>>>>>>> ba454bcc
    settings,
};

pub mod stake_manager;
pub mod stake_manager_sink;

use anyhow::{Context, Result};

/// Set up the eth event streamer for the StakeManager contract, and start it
pub async fn start_stake_manager_witness(settings: settings::Settings) -> Result<()> {
    log::info!("Starting the stake manager witness");
    let stake_manager = StakeManager::load(settings.eth.stake_manager_eth_address.as_str())?;

<<<<<<< HEAD
    let factory = NatsMQClientFactory::new(settings.message_queue);

    let mq_client = *factory.create().await?;

    let sm_sink = StakeManagerSink::<NatsMQClient>::new(mq_client).await?;
=======
    let sm_sink = StakeManagerSink::<NatsMQClient>::new(settings.message_queue).await?;
>>>>>>> ba454bcc
    let eth_node_ws_url = format!("ws://{}:{}", settings.eth.hostname, settings.eth.port);
    let sm_event_stream = EthEventStreamBuilder::new(eth_node_ws_url.as_str(), stake_manager);
    let sm_event_stream = sm_event_stream.with_sink(sm_sink).build().await?;
    sm_event_stream
        .run(Some(0))
        .await
        .context("Error occurred running the StakeManager events stream")?;
    Ok(())
}<|MERGE_RESOLUTION|>--- conflicted
+++ resolved
@@ -3,14 +3,10 @@
         stake_manager::{stake_manager::StakeManager, stake_manager_sink::StakeManagerSink},
         EthEventStreamBuilder,
     },
-<<<<<<< HEAD
     mq::{
         nats_client::{NatsMQClient, NatsMQClientFactory},
         IMQClientFactory,
     },
-=======
-    mq::nats_client::NatsMQClient,
->>>>>>> ba454bcc
     settings,
 };
 
@@ -24,15 +20,11 @@
     log::info!("Starting the stake manager witness");
     let stake_manager = StakeManager::load(settings.eth.stake_manager_eth_address.as_str())?;
 
-<<<<<<< HEAD
     let factory = NatsMQClientFactory::new(settings.message_queue);
 
     let mq_client = *factory.create().await?;
 
     let sm_sink = StakeManagerSink::<NatsMQClient>::new(mq_client).await?;
-=======
-    let sm_sink = StakeManagerSink::<NatsMQClient>::new(settings.message_queue).await?;
->>>>>>> ba454bcc
     let eth_node_ws_url = format!("ws://{}:{}", settings.eth.hostname, settings.eth.port);
     let sm_event_stream = EthEventStreamBuilder::new(eth_node_ws_url.as_str(), stake_manager);
     let sm_event_stream = sm_event_stream.with_sink(sm_sink).build().await?;
