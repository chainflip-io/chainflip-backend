--- conflicted
+++ resolved
@@ -13,29 +13,16 @@
 use anyhow::{Context, Result};
 
 /// Set up the eth event streamer for the StakeManager contract, and start it
-<<<<<<< HEAD
-pub async fn start_stake_manager_witness(
+pub async fn start_stake_manager_witness<MQC: 'static + IMQClient + Send + Sync + Clone>(
     settings: &settings::Settings,
+    mq_client: MQC,
     logger: &slog::Logger,
 ) -> Result<()> {
-    slog::info!(logger, "Starting the stake manager witness");
+    slog::info!(logger, "Starting!");
     let stake_manager =
         StakeManager::load(settings.eth.stake_manager_eth_address.as_str(), logger)?;
 
-    let factory = NatsMQClientFactory::new(&settings.message_queue);
-    let mq_client = *factory.create().await?;
-
-    let sm_sink = StakeManagerSink::<NatsMQClient>::new(mq_client, logger).await?;
-=======
-pub async fn start_stake_manager_witness<MQC: 'static + IMQClient + Send + Sync + Clone>(
-    settings: &settings::Settings,
-    mq_client: MQC,
-) -> Result<()> {
-    log::info!("Starting the stake manager witness");
-    let stake_manager = StakeManager::load(settings.eth.stake_manager_eth_address.as_str())?;
-
-    let sm_sink = StakeManagerSink::<MQC>::new(mq_client).await?;
->>>>>>> df866250
+    let sm_sink = StakeManagerSink::<MQC>::new(mq_client, logger).await?;
     let sm_event_stream =
         EthEventStreamBuilder::new(settings.eth.node_endpoint.as_str(), stake_manager, logger);
     let sm_event_stream = sm_event_stream.with_sink(sm_sink).build().await?;
