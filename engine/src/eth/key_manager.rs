--- conflicted
+++ resolved
@@ -197,14 +197,9 @@
     {
         slog::info!(logger, "Handling event: {}", event);
         match event.event_parameters {
-<<<<<<< HEAD
             KeyManagerEvent::AggKeySetByAggKey { new_key, .. }
             | KeyManagerEvent::AggKeySetByGovKey { new_key, .. } => {
-                let _ = state_chain_client
-=======
-            KeyManagerEvent::KeyChange { new_key, .. } => {
                 let _result = state_chain_client
->>>>>>> ee410abc
                     .submit_signed_extrinsic(
                         pallet_cf_witnesser_api::Call::witness_eth_aggkey_rotation(
                             cf_chains::eth::AggKey::from_pubkey_compressed(new_key.serialize()),
@@ -215,7 +210,6 @@
                     )
                     .await;
             }
-<<<<<<< HEAD
             KeyManagerEvent::GovKeySetByGovKey { new_key, .. } => {
                 let _ = state_chain_client
                     .submit_signed_extrinsic(
@@ -234,11 +228,9 @@
                 SharedEvent::Refunded { .. } => {}
                 SharedEvent::RefundFailed { .. } => {}
             },
-=======
             _ => {
                 slog::trace!(logger, "Ignoring unused event: {}", event);
             }
->>>>>>> ee410abc
         }
     }
 
@@ -336,10 +328,6 @@
                     old_key,
                     new_key,
                 } => {
-<<<<<<< HEAD
-=======
-                    assert!(signed);
->>>>>>> ee410abc
                     assert_eq!(old_key, ChainflipKey::from_dec_str("22479114112312168431982914496826057754130808976066989807481484372215659188398",true).unwrap());
                     assert_eq!(new_key, ChainflipKey::from_dec_str("10521316663921629387264629518161886172223783929820773409615991397525613232925",true).unwrap());
                 }
@@ -368,10 +356,6 @@
                     old_key,
                     new_key,
                 } => {
-<<<<<<< HEAD
-=======
-                    assert!(!signed);
->>>>>>> ee410abc
                     assert_eq!(old_key, ChainflipKey::from_dec_str("10521316663921629387264629518161886172223783929820773409615991397525613232925",true).unwrap());
                     assert_eq!(new_key, ChainflipKey::from_dec_str("22479114112312168431982914496826057754130808976066989807481484372215659188398",true).unwrap());
                 }
@@ -400,14 +384,8 @@
                     old_key,
                     new_key,
                 } => {
-<<<<<<< HEAD
                     assert_eq!(old_key, H160::from_str("0xf39fd6e51aad88f6f4ce6ab8827279cfffb92266").unwrap());
                     assert_eq!(new_key, H160::from_str("0x9965507d1a55bcc2695c58ba16fb37d819b0a4dc").unwrap());
-=======
-                    assert!(!signed);
-                    assert_eq!(old_key, ChainflipKey::from_dec_str("29963508097954364125322164523090632495724997135004046323041274775773196467672",true).unwrap());
-                    assert_eq!(new_key, ChainflipKey::from_dec_str("35388971693871284788334991319340319470612669764652701045908837459480931993848",false).unwrap());
->>>>>>> ee410abc
                 }
                 _ => panic!("Expected KeyManagerEvent::GovKeySetByGovKey, got different variant"),
             }
