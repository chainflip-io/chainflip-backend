//! Contains the information required to use the KeyManager contract as a source for
//! the EthEventStreamer

use crate::eth::SharedEvent;
use crate::state_chain::client::StateChainClient;
use crate::{
    eth::{utils, SignatureAndEvent},
    state_chain::client::StateChainRpcApi,
};
use cf_chains::ChainId;
use std::sync::Arc;
use web3::{
    contract::tokens::Tokenizable,
    ethabi::{self, RawLog, Token},
    types::{H160, H256},
};

use anyhow::Result;

use std::fmt::Debug;

use async_trait::async_trait;

use super::decode_shared_event_closure;
<<<<<<< HEAD
use super::eth_event_streamer::Event;

/// Set up the eth event streamer for the KeyManager contract, and start it
pub async fn start_key_manager_witness(
    web3: &Web3<WebSocket>,
    settings: &settings::Settings,
    _state_chain_client: Arc<StateChainClient>,
    logger: &slog::Logger,
) -> Result<impl Future> {
    let logger = logger.new(o!(COMPONENT_KEY => "KeyManagerWitness"));
    slog::info!(logger, "Starting KeyManager witness");

    slog::info!(logger, "Load Contract ABI");
    let key_manager = KeyManager::new(&settings)?;

    let mut event_stream = key_manager
        .event_stream(&web3, settings.eth.from_block, &logger)
        .await?;

    Ok(async move {
        while let Some(result_event) = event_stream.next().await {
            // TODO: Handle unwraps
            let event = result_event.unwrap();
            match event.event_enum {
                KeyManagerEvent::AggKeySetByAggKey { .. } => {
                    slog::info!(
                        logger,
                        "AggKeySetByAggKey event found: {}",
                        hex::encode(event.tx_hash)
                    );
                }
                KeyManagerEvent::AggKeySetByGovKey { .. } => {
                    slog::info!(
                        logger,
                        "AggKeySetByGovKey event found: {}",
                        hex::encode(event.tx_hash)
                    );
                }
                KeyManagerEvent::GovKeySetByGovKey { .. } => {
                    slog::info!(
                        logger,
                        "GovKeySetByGovKey event found: {}",
                        hex::encode(event.tx_hash)
                    );
                }
                KeyManagerEvent::Shared(shared_event) => match shared_event {
                    SharedEvent::Refunded { .. } => {
                        slog::info!(
                            logger,
                            "Refunded event found: {}",
                            hex::encode(event.tx_hash)
                        );
                    }
                    SharedEvent::RefundFailed { .. } => {
                        slog::info!(
                            logger,
                            "RefundFailed event found: {}",
                            hex::encode(event.tx_hash)
                        );
                    }
                },
            }
        }
    })
}
=======
use super::event_common::EventWithCommon;
use super::EthObserver;
>>>>>>> 9237cf5b

/// A wrapper for the KeyManager Ethereum contract.
pub struct KeyManager {
    pub deployed_address: H160,
    pub contract: ethabi::Contract,
}

#[derive(Debug, PartialEq, Eq)]
pub struct ChainflipKey {
    pub_key_x: ethabi::Uint,
    pub_key_y_parity: ethabi::Uint,
}

impl ChainflipKey {
    /// Create a ChainflipKey from a decimal string
    pub fn from_dec_str(dec_str: &str, parity: bool) -> Result<Self> {
        let pub_key_x = web3::types::U256::from_dec_str(dec_str)?;
        Ok(ChainflipKey {
            pub_key_x,
            pub_key_y_parity: match parity {
                true => web3::types::U256::from_dec_str("1").unwrap(),
                false => web3::types::U256::from_dec_str("0").unwrap(),
            },
        })
    }

    /// 1 byte of pub_key_y_parity followed by 32 bytes of pub_key_x
    /// Equivalent to secp256k1::PublicKey.serialize()
    pub fn serialize(&self) -> [u8; 33] {
        let mut bytes: [u8; 33] = [0; 33];
        self.pub_key_x.to_big_endian(&mut bytes[1..]);
        bytes[0] = match self.pub_key_y_parity.is_zero() {
            true => 2,
            false => 3,
        };
        bytes
    }
}

impl Tokenizable for ChainflipKey {
    fn from_token(token: ethabi::Token) -> Result<Self, web3::contract::Error>
    where
        Self: Sized,
    {
        if let Token::Tuple(members) = token {
            if members.len() != 2 {
                Err(web3::contract::Error::InvalidOutputType(
                    stringify!(ChainflipKey).to_owned(),
                ))
            } else {
                Ok(ChainflipKey {
                    pub_key_x: ethabi::Uint::from_token(members[0].clone())?,
                    pub_key_y_parity: ethabi::Uint::from_token(members[1].clone())?,
                })
            }
        } else {
            Err(web3::contract::Error::InvalidOutputType(
                stringify!(ChainflipKey).to_owned(),
            ))
        }
    }

    fn into_token(self) -> ethabi::Token {
        Token::Tuple(vec![
            // Key
            Token::Uint(self.pub_key_x),
            Token::Uint(self.pub_key_y_parity),
        ])
    }
}

/// Represents the events that are expected from the KeyManager contract.
#[derive(Debug)]
pub enum KeyManagerEvent {
    /// `AggKeySetByAggKey(Key oldKey, Key newKey)`
    AggKeySetByAggKey {
        /// The old key.
        old_key: ChainflipKey,
        /// The new key.
        new_key: ChainflipKey,
    },

    /// `AggKeySetByGovKey(Key oldKey, Key newKey)`
    AggKeySetByGovKey {
        /// The old key.
        old_key: ChainflipKey,
        /// The new key.
        new_key: ChainflipKey,
    },

    /// `GovKeySetByGovKey(Key oldKey, Key newKey)`
    GovKeySetByGovKey {
        /// The old key.
        old_key: ChainflipKey,
        /// The new key.
        new_key: ChainflipKey,
    },

    /// Events that both the Key and Stake Manager contracts can output (Shared.sol)
    Shared(SharedEvent),
}

#[async_trait]
impl EthObserver for KeyManager {
    type EventParameters = KeyManagerEvent;

    async fn handle_event<RPCClient>(
        &self,
        event: EventWithCommon<Self::EventParameters>,
        state_chain_client: Arc<StateChainClient<RPCClient>>,
        logger: &slog::Logger,
    ) where
        RPCClient: 'static + StateChainRpcApi + Sync + Send,
    {
        match event.event_parameters {
            KeyManagerEvent::KeyChange { new_key, .. } => {
                let _ = state_chain_client
                    .submit_extrinsic(
                        logger,
                        pallet_cf_witnesser_api::Call::witness_vault_key_rotated(
                            ChainId::Ethereum,
                            new_key.serialize().to_vec(),
                            event.block_number,
                            event.tx_hash.to_vec(),
                        ),
                    )
                    .await;
            }
            KeyManagerEvent::Shared(shared_event) => match shared_event {
                SharedEvent::Refunded { .. } => {}
                SharedEvent::RefundFailed { .. } => {}
            },
        }
    }

<<<<<<< HEAD
    pub fn decode_log_closure(&self) -> Result<impl Fn(H256, RawLog) -> Result<KeyManagerEvent>> {
        let ak_set_ak = SignatureAndEvent::new(&self.contract, "AggKeySetByAggKey")?;
        let ak_set_gk = SignatureAndEvent::new(&self.contract, "AggKeySetByGovKey")?;
        let gk_set_gk = SignatureAndEvent::new(&self.contract, "GovKeySetByGovKey")?;

        let decode_shared_event_closure = decode_shared_event_closure(&self.contract)?;

        Ok(
            move |signature: H256, raw_log: RawLog| -> Result<KeyManagerEvent> {
                if signature == ak_set_ak.signature {
                    let log = ak_set_ak.event.parse_log(raw_log)?;
                    Ok(KeyManagerEvent::AggKeySetByAggKey {
                        old_key: utils::decode_log_param::<ChainflipKey>(&log, "oldKey")?,
                        new_key: utils::decode_log_param::<ChainflipKey>(&log, "newKey")?,
                    })
                } else if signature == ak_set_gk.signature {
                    let log = ak_set_gk.event.parse_log(raw_log)?;
                    Ok(KeyManagerEvent::AggKeySetByGovKey {
                        old_key: utils::decode_log_param::<ChainflipKey>(&log, "oldKey")?,
                        new_key: utils::decode_log_param::<ChainflipKey>(&log, "newKey")?,
                    })
                } else if signature == gk_set_gk.signature {
                    let log = gk_set_gk.event.parse_log(raw_log)?;
                    Ok(KeyManagerEvent::GovKeySetByGovKey {
=======
    fn decode_log_closure(
        &self,
    ) -> Result<Box<dyn Fn(H256, ethabi::RawLog) -> Result<Self::EventParameters> + Send>> {
        let key_change = SignatureAndEvent::new(&self.contract, "KeyChange")?;

        let decode_shared_event_closure = decode_shared_event_closure(&self.contract)?;

        Ok(Box::new(
            move |signature: H256, raw_log: RawLog| -> Result<Self::EventParameters> {
                Ok(if signature == key_change.signature {
                    let log = key_change.event.parse_log(raw_log)?;
                    KeyManagerEvent::KeyChange {
                        signed: utils::decode_log_param::<bool>(&log, "signedByAggKey")?,
>>>>>>> 9237cf5b
                        old_key: utils::decode_log_param::<ChainflipKey>(&log, "oldKey")?,
                        new_key: utils::decode_log_param::<ChainflipKey>(&log, "newKey")?,
                    }
                } else {
                    KeyManagerEvent::Shared(decode_shared_event_closure(signature, raw_log)?)
                })
            },
        ))
    }

    fn get_deployed_address(&self) -> H160 {
        self.deployed_address
    }
}

impl KeyManager {
    /// Loads the contract abi to get the event definitions
    pub fn new(deployed_address: H160) -> Result<Self> {
        Ok(Self {
            deployed_address,
            contract: ethabi::Contract::load(std::include_bytes!("abis/KeyManager.json").as_ref())?,
        })
    }
}

#[cfg(test)]
mod tests {

    use crate::eth::EventParseError;

    use super::*;
    use hex;
    use std::str::FromStr;
    use web3::types::H256;

    #[test]
    fn test_key_change_parsing() {
        // All log data for these tests was obtained from the events in the `deploy_and` script:
        // https://github.com/chainflip-io/chainflip-eth-contracts/blob/master/scripts/deploy_and.py

        // All the key strings in this test are decimal pub keys derived from the priv keys in the consts.py script
        // https://github.com/chainflip-io/chainflip-eth-contracts/blob/master/tests/consts.py

        let key_manager = KeyManager::new(H160::default()).unwrap();

        let decode_log = key_manager.decode_log_closure().unwrap();

        {
            // 🔑 Aggregate Key sets the new Aggregate Key 🔑
            let event_signature = H256::from_str(
                "0x5cba64f32f2576e404f74394dc04611cce7416e299c94db0667d4e315e852521",
            )
            .unwrap();

            match decode_log(
                event_signature,
                RawLog {
                    topics : vec![event_signature],
                    data : hex::decode("31b2ba4b46201610901c5164f42edd1f64ce88076fde2e2c544f9dc3d7b350ae00000000000000000000000000000000000000000000000000000000000000011742daacd4dbfbe66d4c8965550295873c683cb3b65019d3a53975ba553cc31d0000000000000000000000000000000000000000000000000000000000000001").unwrap()
                }
            ).expect("Failed parsing AGG_SET_AGG_LOG event") {
                KeyManagerEvent::AggKeySetByAggKey {
                    old_key,
                    new_key,
                } => {
                    assert_eq!(old_key, ChainflipKey::from_dec_str("22479114112312168431982914496826057754130808976066989807481484372215659188398",true).unwrap());
                    assert_eq!(new_key, ChainflipKey::from_dec_str("10521316663921629387264629518161886172223783929820773409615991397525613232925",true).unwrap());
                }
                _ => panic!("Expected KeyManagerEvent::KeyChange, got different variant"),
            }
        }

        // 🔑 Governance Key sets the new Aggregate Key 🔑
        {
            let event_signature = H256::from_str(
                "0xe441a6cf7a12870075eb2f6399c0de122bfe6cd8a75bfa83b05d5b611552532e",
            )
            .unwrap();

            match decode_log(
                event_signature,
                RawLog {
                    topics : vec![event_signature],
                    data : hex::decode("1742daacd4dbfbe66d4c8965550295873c683cb3b65019d3a53975ba553cc31d000000000000000000000000000000000000000000000000000000000000000131b2ba4b46201610901c5164f42edd1f64ce88076fde2e2c544f9dc3d7b350ae0000000000000000000000000000000000000000000000000000000000000001").unwrap()
                }
            ).expect("Failed parsing GOV_SET_AGG_LOG event")
            {
                KeyManagerEvent::AggKeySetByGovKey {
                    old_key,
                    new_key,
                } => {
                    assert_eq!(old_key, ChainflipKey::from_dec_str("10521316663921629387264629518161886172223783929820773409615991397525613232925",true).unwrap());
                    assert_eq!(new_key, ChainflipKey::from_dec_str("22479114112312168431982914496826057754130808976066989807481484372215659188398",true).unwrap());
                }
                _ => panic!("Expected KeyManagerEvent::KeyChange, got different variant"),
            }
        }

        // 🔑 Governance Key sets the new Governance Key 🔑
        {
            let event_signature = H256::from_str(
                "0x92b56cc56b503f112edd042b017b7050418910551d37acba075d429fc28adbb4",
            )
            .unwrap();

            match decode_log(
                event_signature,
                RawLog {
                    topics : vec![event_signature],
                    data : hex::decode("423ebe9d54bf7cb10dfebe2b323bb9a01bfede660619a7f49531c96a23263dd800000000000000000000000000000000000000000000000000000000000000014e3d72babbee4133675d42db3bba62a7dfbc47a91ddc5db56d95313d908c08f80000000000000000000000000000000000000000000000000000000000000000").unwrap()
                }
            ).expect("Failed parsing GOV_SET_GOV_LOG event")
            {
                KeyManagerEvent::GovKeySetByGovKey {
                    old_key,
                    new_key,
                } => {
                    assert_eq!(old_key, ChainflipKey::from_dec_str("29963508097954364125322164523090632495724997135004046323041274775773196467672",true).unwrap());
                    assert_eq!(new_key, ChainflipKey::from_dec_str("35388971693871284788334991319340319470612669764652701045908837459480931993848",false).unwrap());
                }
                _ => panic!("Expected KeyManagerEvent::KeyChange, got different variant"),
            }
        }

        // Invalid sig test
        {
            let invalid_signature = H256::from_str(
                "0x0b0b5ed18390ab49777844d5fcafb9865c74095ceb3e73cc57d1fbcc926103b5",
            )
            .unwrap();
            let res = decode_log(
                invalid_signature,
                RawLog {
                    topics : vec![invalid_signature],
                    data : hex::decode("000000000000000000000000000000000000000000000000000000000000000131b2ba4b46201610901c5164f42edd1f64ce88076fde2e2c544f9dc3d7b350ae00000000000000000000000000000000000000000000000000000000000000011742daacd4dbfbe66d4c8965550295873c683cb3b65019d3a53975ba553cc31d0000000000000000000000000000000000000000000000000000000000000001").unwrap()
                }
            )
            .map_err(|e| match e.downcast_ref::<EventParseError>() {
                Some(EventParseError::UnexpectedEvent(_)) => {}
                _ => {
                    panic!("Incorrect error parsing INVALID_SIG_LOG");
                }
            });
            assert!(res.is_err());
        }
    }

    #[test]
    fn refunded_log_parsing() {
        let key_manager = KeyManager::new(H160::default()).unwrap();
        let decode_log = key_manager.decode_log_closure().unwrap();

        let refunded_event_signature =
            H256::from_str("0x3d2a04f53164bedf9a8a46353305d6b2d2261410406df3b41f99ce6489dc003c")
                .unwrap();

        match decode_log(
            refunded_event_signature,
            RawLog {
                topics: vec![refunded_event_signature],
                data: hex::decode(
                    "00000000000000000000000000000000000000000000000000000a1eaa1e2544",
                )
                .unwrap(),
            },
        )
        .unwrap()
        {
            KeyManagerEvent::Shared(SharedEvent::Refunded { amount }) => {
                assert_eq!(11126819398980, amount);
            }
            _ => panic!("Expected KeyManager::Refunded, got a different variant"),
        }
    }

    #[tokio::test]
    async fn common_event_info_decoded_correctly() {
        let key_manager = KeyManager::new(H160::default()).unwrap();

        let transaction_hash =
            H256::from_str("0x621aebbe0bb116ae98d36a195ad8df4c5e7c8785fae5823f5f1fe1b691e91bf2")
                .unwrap();

        let event = EventWithCommon::decode(
            &key_manager.decode_log_closure().unwrap(),
             web3::types::Log {
                address: H160::zero(),
                topics: vec![H256::from_str("0x5cba64f32f2576e404f74394dc04611cce7416e299c94db0667d4e315e852521")
                .unwrap()],
                data: web3::types::Bytes(hex::decode("31b2ba4b46201610901c5164f42edd1f64ce88076fde2e2c544f9dc3d7b350ae00000000000000000000000000000000000000000000000000000000000000011742daacd4dbfbe66d4c8965550295873c683cb3b65019d3a53975ba553cc31d0000000000000000000000000000000000000000000000000000000000000001").unwrap()),
                block_hash: None,
                block_number: Some(web3::types::U64::zero()),
                transaction_hash: Some(transaction_hash),
                transaction_index: None,
                log_index: None,
                transaction_log_index: None,
                log_type: None,
                removed: None,
            }
        ).unwrap();

        assert_eq!(event.tx_hash, transaction_hash.to_fixed_bytes());
    }

    #[test]
    fn test_chainflip_key_serialize() {
        use secp256k1::PublicKey;

        // Create a `ChainflipKey` and a `PublicKey` that are the same
        let cf_key = ChainflipKey::from_dec_str(
            "22479114112312168431982914496826057754130808976066989807481484372215659188398",
            true,
        )
        .unwrap();

        let sk = secp256k1::SecretKey::from_str(
            "fbcb47bc85b881e0dfb31c872d4e06848f80530ccbd18fc016a27c4a744d0eba",
        )
        .unwrap();

        let secp_key = PublicKey::from_secret_key(&secp256k1::Secp256k1::signing_only(), &sk);

        // Compare the serialize() values to make sure we serialize the same as secp256k1
        assert_eq!(cf_key.serialize(), secp_key.serialize());
    }
}<|MERGE_RESOLUTION|>--- conflicted
+++ resolved
@@ -22,76 +22,8 @@
 use async_trait::async_trait;
 
 use super::decode_shared_event_closure;
-<<<<<<< HEAD
-use super::eth_event_streamer::Event;
-
-/// Set up the eth event streamer for the KeyManager contract, and start it
-pub async fn start_key_manager_witness(
-    web3: &Web3<WebSocket>,
-    settings: &settings::Settings,
-    _state_chain_client: Arc<StateChainClient>,
-    logger: &slog::Logger,
-) -> Result<impl Future> {
-    let logger = logger.new(o!(COMPONENT_KEY => "KeyManagerWitness"));
-    slog::info!(logger, "Starting KeyManager witness");
-
-    slog::info!(logger, "Load Contract ABI");
-    let key_manager = KeyManager::new(&settings)?;
-
-    let mut event_stream = key_manager
-        .event_stream(&web3, settings.eth.from_block, &logger)
-        .await?;
-
-    Ok(async move {
-        while let Some(result_event) = event_stream.next().await {
-            // TODO: Handle unwraps
-            let event = result_event.unwrap();
-            match event.event_enum {
-                KeyManagerEvent::AggKeySetByAggKey { .. } => {
-                    slog::info!(
-                        logger,
-                        "AggKeySetByAggKey event found: {}",
-                        hex::encode(event.tx_hash)
-                    );
-                }
-                KeyManagerEvent::AggKeySetByGovKey { .. } => {
-                    slog::info!(
-                        logger,
-                        "AggKeySetByGovKey event found: {}",
-                        hex::encode(event.tx_hash)
-                    );
-                }
-                KeyManagerEvent::GovKeySetByGovKey { .. } => {
-                    slog::info!(
-                        logger,
-                        "GovKeySetByGovKey event found: {}",
-                        hex::encode(event.tx_hash)
-                    );
-                }
-                KeyManagerEvent::Shared(shared_event) => match shared_event {
-                    SharedEvent::Refunded { .. } => {
-                        slog::info!(
-                            logger,
-                            "Refunded event found: {}",
-                            hex::encode(event.tx_hash)
-                        );
-                    }
-                    SharedEvent::RefundFailed { .. } => {
-                        slog::info!(
-                            logger,
-                            "RefundFailed event found: {}",
-                            hex::encode(event.tx_hash)
-                        );
-                    }
-                },
-            }
-        }
-    })
-}
-=======
 use super::event_common::EventWithCommon;
 use super::EthObserver;
->>>>>>> 9237cf5b
 
 /// A wrapper for the KeyManager Ethereum contract.
 pub struct KeyManager {
@@ -227,7 +159,6 @@
         }
     }
 
-<<<<<<< HEAD
     pub fn decode_log_closure(&self) -> Result<impl Fn(H256, RawLog) -> Result<KeyManagerEvent>> {
         let ak_set_ak = SignatureAndEvent::new(&self.contract, "AggKeySetByAggKey")?;
         let ak_set_gk = SignatureAndEvent::new(&self.contract, "AggKeySetByGovKey")?;
@@ -252,21 +183,6 @@
                 } else if signature == gk_set_gk.signature {
                     let log = gk_set_gk.event.parse_log(raw_log)?;
                     Ok(KeyManagerEvent::GovKeySetByGovKey {
-=======
-    fn decode_log_closure(
-        &self,
-    ) -> Result<Box<dyn Fn(H256, ethabi::RawLog) -> Result<Self::EventParameters> + Send>> {
-        let key_change = SignatureAndEvent::new(&self.contract, "KeyChange")?;
-
-        let decode_shared_event_closure = decode_shared_event_closure(&self.contract)?;
-
-        Ok(Box::new(
-            move |signature: H256, raw_log: RawLog| -> Result<Self::EventParameters> {
-                Ok(if signature == key_change.signature {
-                    let log = key_change.event.parse_log(raw_log)?;
-                    KeyManagerEvent::KeyChange {
-                        signed: utils::decode_log_param::<bool>(&log, "signedByAggKey")?,
->>>>>>> 9237cf5b
                         old_key: utils::decode_log_param::<ChainflipKey>(&log, "oldKey")?,
                         new_key: utils::decode_log_param::<ChainflipKey>(&log, "newKey")?,
                     }
