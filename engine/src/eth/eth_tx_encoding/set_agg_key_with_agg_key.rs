use std::{collections::HashMap, convert::TryInto};

use crate::{
    eth::key_manager::KeyManager,
    logging::COMPONENT_KEY,
    mq::{pin_message_stream, IMQClient, Subject},
    p2p::ValidatorId,
    settings,
    signing::{
        KeyId, KeygenOutcome, KeygenSuccess, MessageHash, MultisigEvent, MultisigInstruction,
        SigningInfo, SigningOutcome, SigningSuccess,
    },
    types::chain::Chain,
};

use anyhow::Result;
use futures::StreamExt;
use serde::{Deserialize, Serialize};
use slog::o;
use sp_core::Hasher;
use sp_runtime::traits::Keccak256;
use web3::{ethabi::Token, types::Address};

/// Helper function, constructs and runs the [SetAggKeyWithAggKeyEncoder] asynchronously.
pub async fn start<MQC: IMQClient + Clone>(
    settings: &settings::Settings,
<<<<<<< HEAD
    mq_client: M,
    logger: &slog::Logger,
=======
    mq_client: MQC,
>>>>>>> df866250
) -> Result<()> {
    let mut encoder = SetAggKeyWithAggKeyEncoder::new(
        settings.eth.key_manager_eth_address.as_ref(),
        settings.signing.genesis_validator_ids.clone(),
        mq_client,
        logger,
    )?;

    encoder.process_multi_sig_event_stream().await;

    Ok(())
}

/// Details of a transaction to be broadcast to ethereum.
#[derive(Clone, Debug, Serialize, Deserialize)]
struct TxDetails {
    pub contract_address: Address,
    pub data: Vec<u8>,
}

/// Reads [AuctionConfirmedEvent]s off the message queue and encodes the function call to the stake manager.
#[derive(Clone)]
struct SetAggKeyWithAggKeyEncoder<MQC: IMQClient> {
    mq_client: MQC,
    key_manager: KeyManager,
    // maps the MessageHash which gets sent to the signer with the data that the MessageHash is a hash of
    messages: HashMap<MessageHash, ParamContainer>,
    // On genesis, where do these validators come from, to allow for the first key update
    validators: HashMap<KeyId, Vec<ValidatorId>>,
    curr_signing_key_id: Option<KeyId>,
    next_key_id: Option<KeyId>,
    logger: slog::Logger,
}

#[derive(Clone)]
struct ParamContainer {
    pub key_id: KeyId,
    pub key_nonce: [u8; 32],
    pub pubkey_x: [u8; 32],
    pub pubkey_y_parity: u8,
}

impl<MQC: IMQClient + Clone> SetAggKeyWithAggKeyEncoder<MQC> {
    fn new(
        key_manager_address: &str,
        genesis_validator_ids: Vec<ValidatorId>,
<<<<<<< HEAD
        mq_client: M,
        logger: &slog::Logger,
=======
        mq_client: MQC,
>>>>>>> df866250
    ) -> Result<Self> {
        let key_manager = KeyManager::load(key_manager_address)?;

        let mut genesis_validator_ids_hash_map = HashMap::new();
        genesis_validator_ids_hash_map.insert(KeyId(0), genesis_validator_ids);
        Ok(Self {
            mq_client,
            key_manager,
            messages: HashMap::new(),
            validators: genesis_validator_ids_hash_map,
            curr_signing_key_id: Some(KeyId(0)),
            next_key_id: None,
            logger: logger.new(o!(COMPONENT_KEY => "SetAggKeyWithAggKeyEncoder")),
        })
    }

    /// Read events from the MultisigEvent subject and process them
    /// The messages we care about are:
    /// 1. `MultisigEvent::KeygenResult` which is emitted after a new key has been
    /// successfully generated by the signing module
    /// 2. `MultisigEvent::MessagedSigned` which is emitted after the Signing module
    /// has successfully signed a message with a particular (denoted by KeyId) key
    async fn process_multi_sig_event_stream(&mut self) {
        let multisig_event_stream = self
            .mq_client
            .subscribe::<MultisigEvent>(Subject::MultisigEvent)
            .await
            .unwrap();

        let mut multisig_event_stream = pin_message_stream(multisig_event_stream);

        while let Some(event) = multisig_event_stream.next().await {
            match event {
                Ok(event) => match event {
                    MultisigEvent::KeygenResult(key_outcome) => match key_outcome {
                        KeygenOutcome::Success(keygen_success) => {
                            self.handle_keygen_success(keygen_success).await;
                        }
                        _ => {
                            slog::error!(
                                self.logger,
                                "Signing module returned error generating key"
                            )
                        }
                    },
                    MultisigEvent::MessageSigningResult(signing_outcome) => match signing_outcome {
                        SigningOutcome::MessageSigned(signing_success) => {
                            self.handle_set_agg_key_message_signed(signing_success)
                                .await;
                        }
                        _ => {
                            // TODO: Use the reported bad nodes in the SigningOutcome / SigningFailure
                            // TODO: retry signing with a different subset of signers
                            slog::error!(
                                self.logger,
                                "Signing module returned error signing message"
                            )
                        }
                    },
                    _ => {
                        slog::trace!(
                            self.logger,
                            "Discarding non keygen result or message signed event"
                        )
                    }
                },
                Err(e) => {
                    slog::error!(
                        self.logger,
                        "Error reading event from multisig event stream: {:?}",
                        e
                    );
                }
            }
        }
    }

    // When the keygen message has been received we must:
    // 1. Build the ETH encoded setAggKeyWithAggKey transaction parameters
    // 2. Store the tx parameters in state for use later
    // 3. Create a Signing Instruction
    // 4. Push this instruction to the MQ for the signing module to pick up
    async fn handle_keygen_success(&mut self, keygen_success: KeygenSuccess) {
        let (encoded_fn_params, param_container) = self
            .build_encoded_fn_params(&keygen_success)
            .expect("should be a valid encoded params");

        let hash = Keccak256::hash(&encoded_fn_params[..]);
        let message_hash = MessageHash(hash.0);

        // store key: parameters, so we can fetch the parameters again, after the payload
        // has been signed by the signing module
        self.messages.insert(message_hash.clone(), param_container);

        // Use *all* the validators for now
        let key_id = self.curr_signing_key_id.expect("KeyId should be set here");
        let signing_info = SigningInfo::new(
            key_id,
            self.validators
                .get(&key_id)
                .expect("validators should exist for current KeyId")
                .clone(),
        );

        let signing_instruction = MultisigInstruction::Sign(message_hash, signing_info);

        self.mq_client
            .publish(Subject::MultisigInstruction, &signing_instruction)
            .await
            .expect("Should publish to MQ");
    }

    // When the signed message has been received we must:
    // 1. Get the parameters (`ParameterContainer`) that we stored in state (and submitted to the signing module in encoded form) earlier
    // 2. Build a valid ethereum encoded transaction using the message hash and signature returned by the Signing module
    // 3. Push this transaction to the Broadcast(Chain::ETH) subject, to be broadcast by the ETH Broadcaster
    // 4. Update the current key id, with the new key id returned by the signing module, so we know which key to sign with
    // from now onwards, until the next successful key rotation
    async fn handle_set_agg_key_message_signed(&mut self, signing_success: SigningSuccess) {
        // 1. Get the data from the message hash that was signed (using the `messages` field)
        let sig = signing_success.sig;

        let message_info = signing_success.message_info;
        let nonce_times_g_addr = nonce_times_g_addr_from_r(sig.r);

        let key_id = message_info.key_id;
        let msg_hash = message_info.hash;
        let params = self
            .messages
            .get(&msg_hash)
            .expect("should have been stored when asked to sign");

        // 2. Call build_tx with the required info
        match self.build_tx(&msg_hash, sig.s, nonce_times_g_addr, params) {
            Ok(ref tx_details) => {
                // 3. Send it on its way to the eth broadcaster
                self.mq_client
                    .publish(Subject::Broadcast(Chain::ETH), tx_details)
                    .await
                    .unwrap_or_else(|err| {
                        slog::error!(self.logger, "Could not process: {:#?}", err);
                    });
                // here (for now) we assume the key was update successfully
                // update curr key id
                self.curr_signing_key_id = Some(key_id);
                // reset
                self.next_key_id = None;
            }
            Err(err) => {
                slog::error!(self.logger, "Failed to build: {:#?}", err);
            }
        }
    }

    fn build_tx(
        &self,
        msg: &MessageHash,
        s: [u8; 32],
        nonce_times_g_addr: [u8; 20],
        params: &ParamContainer,
    ) -> Result<TxDetails> {
        let params = set_agg_key_with_agg_key_param_constructor(
            msg.0,
            s,
            params.key_nonce,
            nonce_times_g_addr,
            params.pubkey_x,
            params.pubkey_y_parity,
        );

        let tx_data = self.encode_params_key_manager_fn(params)?;

        Ok(TxDetails {
            contract_address: self.key_manager.deployed_address,
            data: tx_data.into(),
        })
    }

    // This has nothing to do with building an ETH transaction.
    // We encode the tx like this, in eth format, because this is how the contract will
    // serialise the data to verify the signature over the message hash
    fn build_encoded_fn_params(
        &self,
        keygen_success: &KeygenSuccess,
    ) -> Result<(Vec<u8>, ParamContainer)> {
        let pubkey = keygen_success.key;

        let (pubkey_x, pubkey_y_parity) = destructure_pubkey(pubkey);

        let param_container = ParamContainer {
            key_id: keygen_success.key_id,
            pubkey_x,
            pubkey_y_parity,
            key_nonce: [0u8; 32],
        };

        let params = set_agg_key_with_agg_key_param_constructor(
            [0u8; 32],
            [0u8; 32],
            [0u8; 32],
            [0u8; 20],
            pubkey_x,
            pubkey_y_parity,
        );

        let encoded_data = self.encode_params_key_manager_fn(params)?;

        return Ok((encoded_data, param_container));
    }

    fn encode_params_key_manager_fn(&self, params: [Token; 2]) -> Result<Vec<u8>> {
        // Serialize the data using eth encoding so the KeyManager contract can serialize the data in the same way
        // in order to verify the signature
        let encoded_data = self
            .key_manager
            .set_agg_key_with_agg_key()
            .encode_input(&params[..])?;

        return Ok(encoded_data);
    }
}

// not sure if key nonce should be u64...
// sig = s in the literature. The scalar of the signature
fn set_agg_key_with_agg_key_param_constructor(
    msg_hash: [u8; 32],
    sig: [u8; 32],
    key_nonce: [u8; 32],
    nonce_times_g_addr: [u8; 20],
    pubkey_x: [u8; 32],
    pubkey_y_parity: u8,
) -> [Token; 2] {
    // These are two arguments, SigData and Key from:
    // https://github.com/chainflip-io/chainflip-eth-contracts/blob/master/contracts/interfaces/IShared.sol
    [
        // SigData
        Token::Tuple(vec![
            Token::Uint(msg_hash.into()),              // msgHash
            Token::Uint(sig.into()), // sig - this 's' in the literature, the signature scalar
            Token::Uint(key_nonce.into()), // key nonce
            Token::Address(nonce_times_g_addr.into()), // nonceTimesGAddr - this is r in the literature
        ]),
        // Key - the signing module will sign over the params, containing this
        Token::Tuple(vec![
            Token::Uint(pubkey_x.into()),        // pubkeyX
            Token::Uint(pubkey_y_parity.into()), // pubkeyYparity
        ]),
    ]
}

/// r = k * G where k is the nonce and G is the generator point
/// i.e. `k * G` is the "pubkey" generated from "secret key" `k`
fn nonce_times_g_addr_from_r(r: secp256k1::PublicKey) -> [u8; 20] {
    let v_pub: [u8; 64] = r.serialize_uncompressed()[1..]
        .try_into()
        .expect("Should be a valid pubkey");

    // calculate nonce times g addr - the hash over
    let nonce_times_g_addr_hash = Keccak256::hash(&v_pub).as_bytes().to_owned();

    // take the last 160bits (20 bytes)
    let nonce_times_g_addr: [u8; 20] = nonce_times_g_addr_hash[12..]
        .try_into()
        .expect("Should only be 20 bytes long");

    return nonce_times_g_addr;
}

// Take a secp256k1 pubkey and return the pubkey_x and pubkey_y_parity
fn destructure_pubkey(pubkey: secp256k1::PublicKey) -> ([u8; 32], u8) {
    let pubkey_bytes: [u8; 33] = pubkey.serialize();
    let pubkey_y_parity_byte = pubkey_bytes[0];
    let pubkey_y_parity = if pubkey_y_parity_byte == 2 { 0u8 } else { 1u8 };
    let pubkey_x: [u8; 32] = pubkey_bytes[1..].try_into().expect("Is valid pubkey");

    return (pubkey_x, pubkey_y_parity);
}

#[cfg(test)]
mod test_eth_tx_encoder {
    use super::*;
    use hex;
    use num::BigInt;
    use secp256k1::PublicKey;
    use std::str::FromStr;

    use crate::{logging, mq::mq_mock::MQMock};

    const AGG_PRIV_HEX_1: &str = "fbcb47bc85b881e0dfb31c872d4e06848f80530ccbd18fc016a27c4a744d0eba";
    const AGG_PRIV_HEX_2: &str = "bbade2da39cfc81b1b64b6a2d66531ed74dd01803dc5b376ce7ad548bbe23608";
    const NONCE_TIMES_G_ADDR: &str = "02eDd8421D87B7c0eE433D3AFAd3aa2Ef039f27a";
    const SIGNATURE_S: &str =
        "86256580123538456061655860770396085945007591306530617821168588559087896188216";
    const MESSAGE_HASH: &str =
        "19838331578708755702960229198816480402256567085479269042839672688267843389518";

    #[test]
    fn test_nonce_times_g_addr_from_r() {
        let s = secp256k1::Secp256k1::signing_only();
        let sk_1 = secp256k1::SecretKey::from_str(AGG_PRIV_HEX_1).unwrap();

        let pk_2 = PublicKey::from_secret_key(&s, &sk_1);

        let res = nonce_times_g_addr_from_r(pk_2);

        // This value was generated by the test itself. Basically
        // just making sure that this doesn't change over time
        // (and that `nonce_times_g_addr_from_r` above does not crash)
        let expected = [
            245, 23, 187, 128, 78, 210, 214, 7, 225, 83, 13, 1, 40, 174, 40, 161, 228, 112, 42, 190,
        ];

        assert_eq!(res, expected);
    }

    #[test]
    fn test_message_hashing() {
        // The data is generated from: https://github.com/chainflip-io/chainflip-eth-contracts/blob/master/tests/integration/keyManager/test_setKey_setKey.py

        // sig data from contract, we aren't testing signing, so we use these values, generated from the contract tests
        // messageHashHex as an int int("{messageHashHex}", 16)), s / sig scalar, key nonce, nonce_times_g_addr
        // [19838331578708755702960229198816480402256567085479269042839672688267843389518, 86256580123538456061655860770396085945007591306530617821168588559087896188216, 0, '02eDd8421D87B7c0eE433D3AFAd3aa2Ef039f27a']

        // params used:
        // AGG_PRIV_HEX_1 = "fbcb47bc85b881e0dfb31c872d4e06848f80530ccbd18fc016a27c4a744d0eba"
        // AGG_K_HEX_1 = "d51e13c68bf56155a83e50fd9bc840e2a1847fb9b49cd206a577ecd1cd15e285"
        // AGG_SIGNER_1 = Signer(AGG_PRIV_HEX_1, AGG_K_HEX_1, AGG, nonces)
        // JUNK_HEX_PAD = 0000000000000000000000000000000000000000000000000000000000003039

        // We move to these keys
        // AGG_PRIV_HEX_2 = "bbade2da39cfc81b1b64b6a2d66531ed74dd01803dc5b376ce7ad548bbe23608"
        // AGG_K_HEX_2 = "ecb77b2eb59614237e5646b38bdf03cbdbdce61c874fdee6e228edaa26f01f5d"
        // AGG_SIGNER_2 = Signer(AGG_PRIV_HEX_2, AGG_K_HEX_2, AGG, nonces)

        // Pub data
        // [22479114112312168431982914496826057754130808976066989807481484372215659188398, 1]

        let mq = MQMock::new();

        let mq_client = mq.get_client();

        let logger = logging::test_utils::create_test_logger();

        let settings = settings::test_utils::new_test_settings().unwrap();

        let encoder = SetAggKeyWithAggKeyEncoder::new(
            settings.eth.key_manager_eth_address.as_str(),
            settings.signing.genesis_validator_ids,
            mq_client,
            &logger,
        )
        .unwrap();

        let s = secp256k1::Secp256k1::signing_only();
        let _sk_1 = secp256k1::SecretKey::from_str(AGG_PRIV_HEX_1).unwrap();

        let sk_2 = secp256k1::SecretKey::from_str(AGG_PRIV_HEX_2).unwrap();

        // we rotate to key 2, so this is the pubkey we want to sign over
        let pk_2 = PublicKey::from_secret_key(&s, &sk_2);

        let (pubkey_x, pubkey_y_parity) = destructure_pubkey(pk_2);

        let params = set_agg_key_with_agg_key_param_constructor(
            [0u8; 32],
            [0u8; 32],
            [0u8; 32],
            [0u8; 20],
            pubkey_x,
            pubkey_y_parity,
        );

        let encoded = encoder.encode_params_key_manager_fn(params).unwrap();
        let hex_params = hex::encode(&encoded);
        println!("hex params: {:#?}", hex_params);
        // hex - from smart contract tests
        let call_data_no_sig_from_contract = "24969d5d00000000000000000000000000000000000000000000000000000000000000000000000000000000000000000000000000000000000000000000000000000000000000000000000000000000000000000000000000000000000000000000000000000000000000000000000000000000000000000000000000000000000000001742daacd4dbfbe66d4c8965550295873c683cb3b65019d3a53975ba553cc31d0000000000000000000000000000000000000000000000000000000000000001";
        assert_eq!(call_data_no_sig_from_contract, hex_params);

        let message_hash: [u8; 32] = BigInt::from_str(MESSAGE_HASH)
            .unwrap()
            .to_bytes_be()
            .1
            .try_into()
            .unwrap();

        let message_hash = MessageHash(message_hash);

        let sig: num::BigInt = BigInt::from_str(SIGNATURE_S).unwrap();

        let param_container = ParamContainer {
            key_id: KeyId(0),
            key_nonce: [0u8; 32],
            pubkey_x,
            pubkey_y_parity,
        };

        let nonce_times_g_addr = hex::decode(NONCE_TIMES_G_ADDR).unwrap().try_into().unwrap();

        let sigma: [u8; 32] = sig.to_bytes_be().1.try_into().unwrap();

        let tx_data = encoder
            .build_tx(&message_hash, sigma, nonce_times_g_addr, &param_container)
            .unwrap()
            .data;

        let eth_input_from_receipt = "24969d5d2bdc19071c7994f088103dbf8d5476d6deb6d55ee005a2f510dc7640055cc84ebeb37e87509e15cd88b19fa224441c56acc0e143cb25b9fd1e57fdafed215538000000000000000000000000000000000000000000000000000000000000000000000000000000000000000002edd8421d87b7c0ee433d3afad3aa2ef039f27a1742daacd4dbfbe66d4c8965550295873c683cb3b65019d3a53975ba553cc31d0000000000000000000000000000000000000000000000000000000000000001";

        assert_eq!(eth_input_from_receipt.to_string(), hex::encode(&tx_data));
    }

    #[test]
    fn secp256k1_sanity_check() {
        let s = secp256k1::Secp256k1::signing_only();

        let sk = secp256k1::SecretKey::from_str(AGG_PRIV_HEX_1).unwrap();

        let pubkey_from_sk = PublicKey::from_secret_key(&s, &sk);

        // these keys should be derivable from each other.
        let pubkey = secp256k1::PublicKey::from_str(
            "0331b2ba4b46201610901c5164f42edd1f64ce88076fde2e2c544f9dc3d7b350ae",
        )
        .unwrap();

        // for sanity
        assert_eq!(pubkey_from_sk, pubkey);
    }
}<|MERGE_RESOLUTION|>--- conflicted
+++ resolved
@@ -24,12 +24,8 @@
 /// Helper function, constructs and runs the [SetAggKeyWithAggKeyEncoder] asynchronously.
 pub async fn start<MQC: IMQClient + Clone>(
     settings: &settings::Settings,
-<<<<<<< HEAD
-    mq_client: M,
+    mq_client: MQC,
     logger: &slog::Logger,
-=======
-    mq_client: MQC,
->>>>>>> df866250
 ) -> Result<()> {
     let mut encoder = SetAggKeyWithAggKeyEncoder::new(
         settings.eth.key_manager_eth_address.as_ref(),
@@ -76,12 +72,8 @@
     fn new(
         key_manager_address: &str,
         genesis_validator_ids: Vec<ValidatorId>,
-<<<<<<< HEAD
-        mq_client: M,
+        mq_client: MQC,
         logger: &slog::Logger,
-=======
-        mq_client: MQC,
->>>>>>> df866250
     ) -> Result<Self> {
         let key_manager = KeyManager::load(key_manager_address)?;
 
