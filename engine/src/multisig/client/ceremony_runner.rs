#[cfg(test)]
mod ceremony_runner_tests;

use std::{
    collections::{BTreeMap, BTreeSet},
    pin::Pin,
    time::Duration,
};

use anyhow::Result;
use cf_primitives::{AuthorityCount, CeremonyId};
use futures::future::{BoxFuture, FutureExt};
use tokio::sync::{mpsc::UnboundedReceiver, oneshot};

use crate::{
    common::format_iterator,
    logging::CEREMONY_ID_KEY,
    multisig::client::common::{ProcessMessageResult, StageResult},
};
use state_chain_runtime::{constants::common::MAX_STAGE_DURATION_SECONDS, AccountId};

use super::{
    ceremony_manager::{CeremonyTrait, DynStage, PreparedRequest},
    common::{CeremonyFailureReason, PreProcessStageDataCheck},
};

const MAX_STAGE_DURATION: Duration = Duration::from_secs(MAX_STAGE_DURATION_SECONDS as u64);

type OptionalCeremonyReturn<Ceremony> = Option<
    Result<
        <Ceremony as CeremonyTrait>::Output,
        (
            BTreeSet<AccountId>,
            CeremonyFailureReason<<Ceremony as CeremonyTrait>::FailureReason>,
        ),
    >,
>;

pub struct CeremonyRunner<Ceremony: CeremonyTrait> {
    stage: Option<DynStage<Ceremony>>,
    // Note that because we use a map here, the number of messages
    // that can be delayed from any one party is limited to one per stage.
    delayed_messages: BTreeMap<AccountId, Ceremony::Data>,
    /// This will fire on stage timeout
    timeout_handle: Pin<Box<tokio::time::Sleep>>,
    logger: slog::Logger,
}

impl<Ceremony: CeremonyTrait> CeremonyRunner<Ceremony> {
    /// Listen for requests until the ceremony is finished
    /// Returns the id of the ceremony to make it easier to identify
    /// which ceremony is finished when many are running
    pub async fn run(
        ceremony_id: CeremonyId,
        mut message_receiver: UnboundedReceiver<(AccountId, Ceremony::Data)>,
        mut request_receiver: oneshot::Receiver<PreparedRequest<Ceremony>>,
        logger: slog::Logger,
    ) -> CeremonyId {
        // We always create unauthorised first, it can get promoted to
        // an authorised one with a ceremony request
        let mut runner = Self::new_unauthorised(ceremony_id, &logger);
        // We don't get the result sender until the ceremony request comes in
        let mut final_result_sender = None;

        let outcome = loop {
            tokio::select! {
                Some((sender_id, message)) = message_receiver.recv() => {

                    if let Some(result) = runner.process_or_delay_message(sender_id, message).await {
                        break result;
                    }

                }
                request = &mut request_receiver => {

                    let PreparedRequest { init_stage, result_sender } = request.expect("Ceremony request channel was dropped unexpectedly");
                    final_result_sender = Some(result_sender);

                    if let Some(result) = runner.on_ceremony_request(init_stage).await {
                        break result;
                    }

                }
                () = runner.timeout_handle.as_mut() => {

                    if let Some(result) = runner.on_timeout().await {
                        break result;
                    }

                }
            }
        };

        if let Some(result_sender) = final_result_sender {
            let _result = result_sender.send(outcome);
        } else {
            // The ceremony has timed out before being authorised.
            // There is no way to report this to the SC yet, so just ignore it.
        }

        ceremony_id
    }

    /// Create ceremony state without a ceremony request (which is expected to arrive
    /// shortly). Until such request is received, we can start delaying messages, but
    /// cannot make any progress otherwise
    fn new_unauthorised(ceremony_id: CeremonyId, logger: &slog::Logger) -> Self {
        CeremonyRunner {
            stage: None,
            delayed_messages: Default::default(),
            timeout_handle: Box::pin(tokio::time::sleep(MAX_STAGE_DURATION)),
            logger: logger.new(slog::o!(CEREMONY_ID_KEY => ceremony_id)),
        }
    }

    /// Process ceremony request from the State Chain,
    /// initializing the ceremony into an authorised stage 1 state.
    pub async fn on_ceremony_request(
        &mut self,
        mut initial_stage: DynStage<Ceremony>,
    ) -> OptionalCeremonyReturn<Ceremony> {
        initial_stage.init();

        // This function is only ever called from a oneshot channel,
        // so it should never get called twice.
        // Therefore we can assume the inner is not initialized yet.
        assert!(self.stage.replace(initial_stage).is_none());

        // Unlike other state transitions, we don't take into account
        // any time left in the prior stage when receiving a ceremony request because
        // we don't want other parties to be able to control when our stages time out.
        self.timeout_handle = Box::pin(tokio::time::sleep(MAX_STAGE_DURATION));

        self.process_delayed().await
    }

    async fn finalize_current_stage(&mut self) -> OptionalCeremonyReturn<Ceremony> {
        // Ideally, we would pass the authorised state as a parameter
        // as it is always present (i.e. not `None`) when this function
        // is called, but the borrow checker won't let allow this.

        let stage = self
            .stage
            .take()
            .expect("Ceremony must be authorised to finalize any of its stages");

        let validator_mapping = stage.ceremony_common().validator_mapping.clone();

        match stage.finalize().await {
            StageResult::NextStage(mut next_stage) => {
                slog::debug!(
                    self.logger,
                    "Ceremony transitions to {}",
                    next_stage.get_stage_name()
                );

                next_stage.init();

                self.stage = Some(next_stage);

                // Instead of resetting the expiration time, we simply extend
                // it (any remaining time carries over to the next stage).
                // Doing it otherwise would allow other parties to influence
                // the time at which the stages in individual nodes time out
                // (by sending their data at specific times) thus making some
                // attacks possible.
                {
                    let current_deadline = self.timeout_handle.as_ref().deadline();
                    self.timeout_handle
                        .as_mut()
                        .reset(current_deadline + MAX_STAGE_DURATION);
                }

                self.process_delayed().await
            }
            StageResult::Error(bad_validators, reason) => {
                Some(Err((validator_mapping.get_ids(bad_validators), reason)))
            }
            StageResult::Done(result) => {
                slog::debug!(self.logger, "Ceremony reached the final stage!");

                Some(Ok(result))
            }
        }
    }

    /// Process message from a peer, returning ceremony outcome if
    /// the ceremony stage machine cannot progress any further
    pub async fn process_or_delay_message(
        &mut self,
        sender_id: AccountId,
        data: Ceremony::Data,
    ) -> OptionalCeremonyReturn<Ceremony> {
        match &mut self.stage {
            None => {
                if !data.is_first_stage() {
                    slog::debug!(
                        self.logger,
                        "Ignoring data: non-initial stage data for unauthorised ceremony";
                        "from_id" => sender_id.to_string(),
                    );
                    return None;
                }

                // We do not need to check data_size_is_valid here because stage 1 messages are always the correct size.

                self.add_delayed(sender_id, data);
            }
            Some(stage) => {
                // Check that the sender is a possible participant in the ceremony
                let sender_idx = match stage
                    .ceremony_common()
                    .validator_mapping
                    .get_idx(&sender_id)
                {
                    Some(idx) => idx,
                    None => {
                        slog::debug!(
                            self.logger,
                            "Ignoring data: sender {} is not a valid participant",
                            sender_id
                        );
                        return None;
                    }
                };

                // Check that the number of elements in the data is what we expect
                if !data
                    .data_size_is_valid(stage.ceremony_common().all_idxs.len() as AuthorityCount)
                {
                    slog::debug!(
                        self.logger,
                        "Ignoring data: incorrect number of elements";
                        "from_id" => sender_id.to_string(),
                    );
                    return None;
                }

                // Check if we should delay this message for the next stage to use
                if Ceremony::Data::should_delay(stage.get_stage_name(), &data) {
                    self.add_delayed(sender_id, data);
                    return None;
                }

                if let ProcessMessageResult::Ready = stage.process_message(sender_idx, data) {
                    return self.finalize_current_stage().await;
                }
            }
        }

        None
    }

    /// Process previously delayed messages (which arrived one stage too early)
    // NOTE: Need this boxed to help with async recursion
    fn process_delayed(&mut self) -> BoxFuture<OptionalCeremonyReturn<Ceremony>> {
        async {
            let messages = std::mem::take(&mut self.delayed_messages);

            for (id, m) in messages {
                slog::debug!(
                    self.logger,
                    "Processing delayed message {} from party [{}]",
                    m,
                    id,
                );

                if let Some(result) = self.process_or_delay_message(id, m).await {
                    return Some(result);
                }
            }

            None
        }
        .boxed()
    }

    /// Delay message to be processed in the next stage
    fn add_delayed(&mut self, id: AccountId, m: Ceremony::Data) {
        match &self.stage {
            Some(stage) => {
                slog::debug!(
                    self.logger,
                    "Delaying message {} from party [{}] during stage: {}",
                    m,
                    id,
                    stage.get_stage_name()
                );
            }
            None => {
                slog::debug!(
                    self.logger,
                    "Delaying message {} from party [{}] for unauthorised ceremony",
                    m,
                    id
                )
            }
        }

        self.delayed_messages.insert(id, m);

        slog::debug!(
            self.logger,
            "Total delayed: {}",
            self.delayed_messages.len()
        );
    }

    async fn on_timeout(&mut self) -> OptionalCeremonyReturn<Ceremony> {
        match &self.stage {
            None => {
                // Report the parties that tried to initiate the ceremony.
                let reported_ids = self
                    .delayed_messages
                    .iter()
                    .map(|(id, _)| id.clone())
                    .collect();

                slog::warn!(
                    self.logger,
                    "Ceremony expired before being authorized, reporting parties: {}",
                    format_iterator(&reported_ids)
                );

                Some(Err((
                    reported_ids,
                    CeremonyFailureReason::ExpiredBeforeBeingAuthorized,
                )))
            }
            Some(stage) => {
                // We can't simply abort here as we don't know whether other
                // participants are going to do the same (e.g. if a malicious
                // node targeted us by communicating with everyone but us, it
                // would look to the rest of the network like we are the culprit).
                // Instead, we delegate the responsibility to the concrete stage
                // implementation to try to recover or agree on who to report.

                slog::warn!(
                        self.logger,
                        "Ceremony stage timed out before all messages collected; trying to finalize current stage anyway"
                    );

                // Log the account ids of the missing messages
                let missing_messages_from_accounts = stage
                    .ceremony_common()
                    .validator_mapping
                    .get_ids(stage.awaited_parties());
                slog::debug!(
                    self.logger,
                    "Stage `{}` is missing messages from {} parties",
                    stage.get_stage_name(),
                    missing_messages_from_accounts.len();
                    "missing_ids" => format_iterator(missing_messages_from_accounts).to_string()
                );

                self.finalize_current_stage().await
            }
        }
    }
}

#[cfg(test)]
impl<Ceremony: CeremonyTrait> CeremonyRunner<Ceremony> {
    /// This is to allow calling a private method from tests
    pub fn new_unauthorised_for_test(ceremony_id: CeremonyId, logger: &slog::Logger) -> Self {
        Self::new_unauthorised(ceremony_id, logger)
    }

    pub fn new_authorised(
        ceremony_id: CeremonyId,
        stage: DynStage<Ceremony>,
        logger: slog::Logger,
    ) -> Self {
        CeremonyRunner {
            stage: Some(stage),
            delayed_messages: Default::default(),
            timeout_handle: Box::pin(tokio::time::sleep(MAX_STAGE_DURATION)),
            logger: logger.new(slog::o!(CEREMONY_ID_KEY => ceremony_id)),
        }
    }

    pub fn get_awaited_parties_count(&self) -> Option<AuthorityCount> {
        self.stage
            .as_ref()
            .map(|stage| stage.awaited_parties().len() as AuthorityCount)
    }

    pub async fn force_timeout(&mut self) -> OptionalCeremonyReturn<Ceremony> {
        self.on_timeout().await
    }
<<<<<<< HEAD

    pub fn get_stage_name(&self) -> Option<super::common::CeremonyStageName> {
        self.stage.as_ref().map(|stage| stage.get_stage_name())
    }
=======
>>>>>>> 075ddf81
}<|MERGE_RESOLUTION|>--- conflicted
+++ resolved
@@ -388,11 +388,4 @@
     pub async fn force_timeout(&mut self) -> OptionalCeremonyReturn<Ceremony> {
         self.on_timeout().await
     }
-<<<<<<< HEAD
-
-    pub fn get_stage_name(&self) -> Option<super::common::CeremonyStageName> {
-        self.stage.as_ref().map(|stage| stage.get_stage_name())
-    }
-=======
->>>>>>> 075ddf81
 }