--- conflicted
+++ resolved
@@ -115,17 +115,8 @@
 	let sender_account_id = ACCOUNT_IDS[2].clone();
 
 	// Create an unauthorised ceremony
-<<<<<<< HEAD
-	let mut unauthorised_ceremony_runner: CeremonyRunner<SigningCeremony<EthSigning>> =
+	let mut ceremony_runner: CeremonyRunner<SigningCeremony<EthSigning>> =
 		CeremonyRunner::new_unauthorised(mpsc::unbounded_channel().0, new_test_logger());
-=======
-	let mut ceremony_runner: CeremonyRunner<SigningCeremony<EthSigning>> =
-		CeremonyRunner::new_unauthorised(
-			DEFAULT_CEREMONY_ID,
-			mpsc::unbounded_channel().0,
-			&new_test_logger(),
-		);
->>>>>>> 70ae811b
 
 	// Process a stage 1 message (It should get delayed)
 	assert_eq!(
@@ -223,17 +214,9 @@
 {
 	let logger = new_test_logger();
 
-	let mut ceremony_runner = CeremonyRunner::new_unauthorised(
-		DEFAULT_CEREMONY_ID,
-		tokio::sync::mpsc::unbounded_channel().0,
-		&logger,
-	);
-
-<<<<<<< HEAD
-	let stage = Box::new(BroadcastStage::new(processor, common));
-
-	CeremonyRunner::<SigningCeremony<EthSigning>>::new_authorised(stage, logger)
-=======
+	let mut ceremony_runner =
+		CeremonyRunner::new_unauthorised(tokio::sync::mpsc::unbounded_channel().0, logger.clone());
+
 	let (outgoing_p2p_sender, outgoing_p2p_receiver) = tokio::sync::mpsc::unbounded_channel();
 	let initial_stage = prepare_signing_request(
 		DEFAULT_CEREMONY_ID,
@@ -250,7 +233,6 @@
 	ceremony_runner.on_ceremony_request(initial_stage).await;
 
 	(ceremony_runner, outgoing_p2p_receiver)
->>>>>>> 70ae811b
 }
 
 #[tokio::test]
