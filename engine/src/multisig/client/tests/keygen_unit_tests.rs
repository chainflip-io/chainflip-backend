use cf_traits::AuthorityCount;
use rand_legacy::{FromEntropy, SeedableRng};
use std::{collections::BTreeSet, iter::FromIterator};
use tokio::sync::oneshot;

<<<<<<< HEAD
use crate::{
    logging::CEREMONY_REQUEST_IGNORED,
    multisig::{
        client::{
            common::{
                BroadcastFailureReason, BroadcastStageName, CeremonyFailureReason,
                KeygenFailureReason,
            },
            keygen::{
                self, BlameResponse6, Comm1, Complaints4, SecretShare3, VerifyComm2,
                VerifyComplaints5, VerifyHashComm2,
            },
            tests::helpers::{
                all_stages_with_single_invalid_share_keygen_coroutine, for_each_stage,
                gen_invalid_keygen_comm1, get_invalid_hash_comm, new_node, new_nodes, run_keygen,
                run_stages, split_messages_for, standard_keygen, switch_out_participant,
                KeygenCeremonyRunner,
            },
            utils::PartyIdxMapping,
        },
        crypto::Rng,
=======
use crate::multisig::{
    client::{
        keygen::{self, Complaints4, VerifyComplaints5, VerifyHashComm2},
        tests::helpers::{
            all_stages_with_single_invalid_share_keygen_coroutine, for_each_stage,
            gen_invalid_keygen_comm1, get_invalid_hash_comm, new_node, new_nodes, run_keygen,
            run_stages, split_messages_for, standard_keygen, switch_out_participant,
            KeygenCeremonyRunner,
        },
        utils::PartyIdxMapping,
>>>>>>> b451469e
    },
};

use crate::testing::assert_ok;

use super::*;

use crate::logging::KEYGEN_REQUEST_IGNORED;

use crate::multisig::crypto::eth::Point;
type Comm1 = keygen::Comm1<Point>;
type VerifyComm2 = keygen::VerifyComm2<Point>;
type SecretShare3 = keygen::SecretShare3<Point>;
type BlameResponse6 = keygen::BlameResponse6<Point>;
type VerifyBlameResponses7 = keygen::VerifyBlameResponses7<Point>;
type KeygenData = keygen::KeygenData<Point>;

/// If all nodes are honest and behave as expected we should
/// generate a key without entering a blaming stage
#[tokio::test]
async fn happy_path_results_in_valid_key() {
    let (_, _, _, _) = run_keygen(new_nodes(ACCOUNT_IDS.clone()), DEFAULT_KEYGEN_CEREMONY_ID).await;
}

/*
/// If keygen state expires before a formal request to keygen
/// (from our SC), we should report initiators of that ceremony.
/// TODO: [SC-2898] Re-enable reporting of unauthorised ceremonies #1135
#[tokio::test]
#[ignore = "functionality disabled as SC does not expect this response"]
async fn should_report_on_timeout_before_keygen_request() {
    let (_, _, messages, _nodes) = run_keygen(
        new_nodes(ACCOUNT_IDS.clone()),
        DEFAULT_KEYGEN_CEREMONY_ID,
    )
    .await;

    let good_account_id = &ACCOUNT_IDS[0];

    let mut node = new_node(good_account_id.clone(), true);

    let bad_account_id = ACCOUNT_IDS[1].clone();

    node.ceremony_manager.process_keygen_data(
        bad_account_id.clone(),
        DEFAULT_KEYGEN_CEREMONY_ID,
        messages.stage_1_messages[&bad_account_id][good_account_id]
            .clone()
            .into(),
    );

    // Force all ceremonies to time out
    node.force_stage_timeout();

    let (_, reported) = node
        .try_recv_outcome::<KeygenResultInfo>()
        .await
        .unwrap()
        .result
        .unwrap_err();
    assert_eq!(&[bad_account_id], &reported[..]);

    // TODO: Check the failure reason is CeremonyFailureReason::ExpiredBeforeBeingAuthorized
}
*/

#[tokio::test]
async fn should_delay_comm1_before_keygen_request() {
    let (_, _, messages, _nodes) = standard_keygen(KeygenCeremonyRunner::new_with_default()).await;

    let mut ceremony = KeygenCeremonyRunner::new_with_default();
    let [test_id, late_id] = ceremony.select_account_ids();

    let (late_msg, early_msgs) =
        split_messages_for(messages.stage_1a_messages.clone(), &test_id, &late_id);

    ceremony.distribute_messages(early_msgs);

    assert_ok!(ceremony.nodes[&test_id]
        .ensure_ceremony_at_keygen_stage(STAGE_FINISHED_OR_NOT_STARTED, ceremony.ceremony_id));

    ceremony.request().await;

    assert_ok!(ceremony.nodes[&test_id].ensure_ceremony_at_keygen_stage(1, ceremony.ceremony_id));

    ceremony.distribute_messages(late_msg);

    assert_ok!(ceremony.nodes[&test_id].ensure_ceremony_at_keygen_stage(2, ceremony.ceremony_id));
}

// Data for any stage that arrives one stage too early should be properly delayed
// and processed after the stage transition is made
#[tokio::test]
async fn should_delay_stage_data() {
    for_each_stage(
        1..KEYGEN_STAGES,
        || Box::pin(async { KeygenCeremonyRunner::new_with_default() }),
        all_stages_with_single_invalid_share_keygen_coroutine,
        |stage_number, mut ceremony, (_key_id, messages, _type_messages)| async move {
            let target_account_id = &ACCOUNT_IDS[0];
            let late_account_id = ACCOUNT_IDS[3].clone();
            let (late_messages, early_messages) = split_messages_for(
                messages[stage_number - 1].clone(),
                target_account_id,
                &late_account_id,
            );
            ceremony.distribute_messages(early_messages);

            let (late_messages_next, early_messages) = split_messages_for(
                messages[stage_number].clone(),
                target_account_id,
                &late_account_id,
            );
            ceremony.distribute_messages(early_messages);

            assert_ok!(ceremony.nodes[target_account_id]
                .ensure_ceremony_at_keygen_stage(stage_number, ceremony.ceremony_id));

            ceremony.distribute_messages(late_messages);

            assert_ok!(ceremony.nodes[target_account_id]
                .ensure_ceremony_at_keygen_stage(stage_number + 1, ceremony.ceremony_id));

            ceremony.distribute_messages(late_messages_next);

            // Check that the stage correctly advanced or finished
            assert_ok!(
                ceremony.nodes[target_account_id].ensure_ceremony_at_keygen_stage(
                    if stage_number + 2 > KEYGEN_STAGES {
                        STAGE_FINISHED_OR_NOT_STARTED
                    } else {
                        stage_number + 2
                    },
                    ceremony.ceremony_id
                )
            );
        },
    )
    .await;
}

/// If at least one party is blamed during the "Complaints" stage, we
/// should enter a blaming stage, where the blamed party sends a valid
/// share, so the ceremony should be successful in the end
#[tokio::test]
async fn should_enter_blaming_stage_on_invalid_secret_shares() {
    let mut ceremony = KeygenCeremonyRunner::new_with_default();

    let (messages, result_receivers) = ceremony.request().await;

    let mut messages = run_stages!(
        ceremony,
        messages,
        keygen::VerifyHashComm2,
        Comm1,
        VerifyComm2,
        SecretShare3
    );

    // One party sends another a bad secret share to cause entering the blaming stage
    let [bad_share_sender_id, bad_share_receiver_id] = &ceremony.select_account_ids();
    *messages
        .get_mut(bad_share_sender_id)
        .unwrap()
        .get_mut(bad_share_receiver_id)
        .unwrap() = SecretShare3::create_random(&mut ceremony.rng);

    let messages = run_stages!(
        ceremony,
        messages,
        keygen::Complaints4,
        keygen::VerifyComplaints5,
        BlameResponse6,
        VerifyBlameResponses7
    );
    ceremony.distribute_messages(messages);
    ceremony.complete(result_receivers).await;
}

#[tokio::test]
async fn should_enter_blaming_stage_on_timeout_secret_shares() {
    let mut ceremony = KeygenCeremonyRunner::new_with_default();

    let (messages, result_receivers) = ceremony.request().await;

    let mut messages = run_stages!(
        ceremony,
        messages,
        keygen::VerifyHashComm2,
        Comm1,
        VerifyComm2,
        SecretShare3
    );

    // One party fails to send a secret share to another causing everyone to later enter the blaming stage
    let [non_sending_party_id, timed_out_party_id] = &ceremony.select_account_ids();
    messages
        .get_mut(non_sending_party_id)
        .unwrap()
        .remove(timed_out_party_id);

    ceremony.distribute_messages(messages);

    // This node doesn't receive non_sending_party_id's message, so must timeout
    ceremony
        .get_mut_node(timed_out_party_id)
        .force_stage_timeout();

    let messages = ceremony
        .gather_outgoing_messages::<Complaints4, KeygenData>()
        .await;

    let messages = run_stages!(
        ceremony,
        messages,
        VerifyComplaints5,
        BlameResponse6,
        VerifyBlameResponses7
    );
    ceremony.distribute_messages(messages);
    ceremony.complete(result_receivers).await;
}

/// If one or more parties send an invalid secret share both the first
/// time and during the blaming stage, the ceremony is aborted with these
/// parties reported
#[tokio::test]
async fn should_report_on_invalid_blame_response6() {
    let mut ceremony = KeygenCeremonyRunner::new_with_default();
    let party_idx_mapping = PartyIdxMapping::from_unsorted_signers(
        &ceremony.nodes.keys().cloned().collect::<Vec<_>>()[..],
    );
    let [bad_node_id_1, bad_node_id_2, target_node_id] = ceremony.select_account_ids();

    // stage 1
    let (messages, result_receivers) = ceremony.request().await;

    let mut messages = run_stages!(
        ceremony,
        messages,
        VerifyHashComm2,
        Comm1,
        VerifyComm2,
        SecretShare3
    );

    // stage 3 - with bad_node_id_1, and bad_node_id_2 sending a bad secret share
    *messages
        .get_mut(&bad_node_id_1)
        .unwrap()
        .get_mut(&target_node_id)
        .unwrap() = SecretShare3::create_random(&mut ceremony.rng);

    *messages
        .get_mut(&bad_node_id_2)
        .unwrap()
        .get_mut(&target_node_id)
        .unwrap() = SecretShare3::create_random(&mut ceremony.rng);

    let mut messages = run_stages!(
        ceremony,
        messages,
        Complaints4,
        VerifyComplaints5,
        BlameResponse6
    );

    // stage 7 - bad_node_id_1 also sends a bad blame responses, and so gets blamed when ceremony finished
    let secret_share = SecretShare3::create_random(&mut ceremony.rng);
    for message in messages.get_mut(&bad_node_id_1).unwrap().values_mut() {
        *message = keygen::BlameResponse6(
            std::iter::once((
                party_idx_mapping.get_idx(&bad_node_id_2).unwrap(),
                secret_share.clone(),
            ))
            .collect(),
        )
    }

    let messages = ceremony
        .run_stage::<VerifyBlameResponses7, _, _>(messages)
        .await;
    ceremony.distribute_messages(messages);
    ceremony
        .complete_with_error(
            &[bad_node_id_1.clone()],
            result_receivers,
            CeremonyFailureReason::Other(KeygenFailureReason::InvalidBlameResponse),
        )
        .await;
}

/// If party is blamed by one or more peers, its BlameResponse sent in
/// the next stage must be complete, that is, it must contain a (valid)
/// entry for *every* peer it is blamed by. Otherwise the blamed party
/// get reported.
#[tokio::test]
async fn should_report_on_incomplete_blame_response() {
    let mut ceremony = KeygenCeremonyRunner::new_with_default();

    let [bad_node_id_1, target_node_id] = ceremony.select_account_ids();

    // stage 1
    let (messages, result_receivers) = ceremony.request().await;

    let mut messages = run_stages!(
        ceremony,
        messages,
        VerifyHashComm2,
        Comm1,
        VerifyComm2,
        SecretShare3
    );

    // stage 3 - with bad_node_id_1 sending a bad secret share
    *messages
        .get_mut(&bad_node_id_1)
        .unwrap()
        .get_mut(&target_node_id)
        .unwrap() = SecretShare3::create_random(&mut ceremony.rng);

    let mut messages = run_stages!(
        ceremony,
        messages,
        Complaints4,
        VerifyComplaints5,
        BlameResponse6
    );

    // stage 7 - bad_node_id_1 sends an empty BlameResponse
    for message in messages.get_mut(&bad_node_id_1).unwrap().values_mut() {
        *message = keygen::BlameResponse6::<Point>(std::collections::BTreeMap::default())
    }

    let messages = ceremony
        .run_stage::<VerifyBlameResponses7, _, _>(messages)
        .await;
    ceremony.distribute_messages(messages);
    ceremony
        .complete_with_error(
            &[bad_node_id_1.clone()],
            result_receivers,
            CeremonyFailureReason::Other(KeygenFailureReason::InvalidBlameResponse),
        )
        .await;
}

#[tokio::test]
async fn should_abort_on_blames_at_invalid_indexes() {
    let mut keygen_ceremony = KeygenCeremonyRunner::new_with_default();
    let (messages, result_receivers) = keygen_ceremony.request().await;

    let mut messages = run_stages!(
        keygen_ceremony,
        messages,
        keygen::VerifyHashComm2,
        Comm1,
        VerifyComm2,
        SecretShare3,
        Complaints4
    );

    let bad_node_id = &ACCOUNT_IDS[1];
    for message in messages.get_mut(bad_node_id).unwrap().values_mut() {
        *message = keygen::Complaints4([1, u32::MAX].into_iter().collect());
    }

    let messages = keygen_ceremony
        .run_stage::<keygen::VerifyComplaints5, _, _>(messages)
        .await;
    keygen_ceremony.distribute_messages(messages);
    keygen_ceremony
        .complete_with_error(
            &[bad_node_id.clone()],
            result_receivers,
            CeremonyFailureReason::Other(KeygenFailureReason::InvalidComplaint),
        )
        .await;
}

#[tokio::test]
#[should_panic]
async fn should_panic_keygen_request_if_not_participating() {
    let mut node = new_node(AccountId::new([0; 32]), true);

    // Send a keygen request where participants doesn't include our account id
    let (result_sender, _result_receiver) = oneshot::channel();
    node.ceremony_manager.on_keygen_request(
        DEFAULT_KEYGEN_CEREMONY_ID,
        ACCOUNT_IDS.clone(),
        Rng::from_seed(DEFAULT_KEYGEN_SEED),
        result_sender,
    );
}

#[tokio::test]
async fn should_ignore_duplicate_keygen_request() {
    // Create a keygen ceremony and run it a bit
    let mut ceremony = KeygenCeremonyRunner::new_with_default();
    let ceremony_id = ceremony.ceremony_id;

    let (messages, _result_receivers) = ceremony.request().await;
    let _messages = ceremony
        .run_stage::<keygen::VerifyHashComm2, _, _>(messages)
        .await;

    let [node_id] = ceremony.select_account_ids();

    // Send another keygen request with the same ceremony_id but different signers
    let mut keygen_ceremony_details = ceremony.keygen_ceremony_details();
    let unknown_id = AccountId::new([0; 32]);
    assert!(!ceremony.nodes.contains_key(&unknown_id));
    switch_out_participant(
        &mut keygen_ceremony_details.signers,
        node_id.clone(),
        unknown_id,
    );
    let node = ceremony.get_mut_node(&node_id);
    let result_receiver = node.request_keygen(keygen_ceremony_details);

    // The request should have been rejected and the existing ceremony is unchanged
    assert_ok!(node.ensure_ceremony_at_keygen_stage(2, ceremony_id));

    // Check that the failure reason is correct
    node.ensure_failure_reason(
        result_receiver,
        CeremonyFailureReason::DuplicateCeremonyId,
        CEREMONY_REQUEST_IGNORED,
    );
}

// Ignore unexpected messages at all stages. This includes:
// - Messages with stage data that is not the current stage or the next stage
// - Duplicate messages from the same sender AccountId
// - Messages from unknown AccountId (not in the keygen ceremony)
#[tokio::test]
async fn should_ignore_unexpected_message_for_stage() {
    for_each_stage(
        1..=KEYGEN_STAGES,
        || Box::pin(async { KeygenCeremonyRunner::new_with_default() }),
        all_stages_with_single_invalid_share_keygen_coroutine,
        |stage_number, mut ceremony, (_key_id, messages, _type_messages)| async move {
            let [target_account_id, unexpected_message_sender] = &ceremony.select_account_ids();
            let (msg_from_1, other_msgs) = split_messages_for(
                messages[stage_number - 1].clone(),
                target_account_id,
                unexpected_message_sender,
            );

            ceremony.distribute_messages(other_msgs.clone());

            for ignored_stage_index in (0..stage_number - 1).chain(stage_number + 1..KEYGEN_STAGES)
            {
                let (msg_from_1, _) = split_messages_for(
                    messages[ignored_stage_index].clone(),
                    target_account_id,
                    unexpected_message_sender,
                );
                ceremony.distribute_messages(msg_from_1);
            }

            assert!(
                ceremony.nodes[target_account_id]
                    .ensure_ceremony_at_keygen_stage(stage_number, ceremony.ceremony_id)
                    .is_ok(),
                "Failed to ignore a message from an unexpected stage"
            );

            ceremony.distribute_messages(other_msgs);
            assert!(
                ceremony.nodes[target_account_id]
                    .ensure_ceremony_at_keygen_stage(stage_number, ceremony.ceremony_id)
                    .is_ok(),
                "Failed to ignore duplicate messages"
            );

            let unknown_id = AccountId::new([0; 32]);
            assert!(!ACCOUNT_IDS.contains(&unknown_id));
            ceremony.distribute_messages(
                msg_from_1
                    .iter()
                    .map(|(_, message)| (unknown_id.clone(), message.clone()))
                    .collect(),
            );
            assert!(
                ceremony.nodes[target_account_id]
                    .ensure_ceremony_at_keygen_stage(stage_number, ceremony.ceremony_id)
                    .is_ok(),
                "Failed to ignore a message from an unknown account id"
            );

            ceremony.distribute_messages(msg_from_1);

            assert!(
                ceremony.nodes[target_account_id]
                    .ensure_ceremony_at_keygen_stage(
                        if stage_number + 1 > KEYGEN_STAGES {
                            STAGE_FINISHED_OR_NOT_STARTED
                        } else {
                            stage_number + 1
                        },
                        ceremony.ceremony_id
                    )
                    .is_ok(),
                "Failed to proceed to next stage"
            );
        },
    )
    .await;
}

// If one of more parties (are thought to) broadcast data inconsistently,
// the ceremony should be aborted and all faulty parties should be reported.
// Fail on `verify_broadcasts` during `VerifyCommitmentsBroadcast2`
#[tokio::test]
async fn should_report_on_inconsistent_broadcast_comm1() {
    let mut ceremony = KeygenCeremonyRunner::new_with_default();

    let (messages, result_receivers) = ceremony.request().await;
    let mut messages = helpers::run_stages!(ceremony, messages, VerifyHashComm2, Comm1);

    let [bad_account_id] = &ceremony.select_account_ids();

    // Make one of the nodes send a different commitment to half of the others
    // Note: the bad node must send different comm1 to more than 1/3 of the participants
    let commitment = gen_invalid_keygen_comm1(&mut ceremony.rng);
    for message in messages
        .get_mut(bad_account_id)
        .unwrap()
        .values_mut()
        .step_by(2)
    {
        *message = commitment.clone();
    }

    let messages = ceremony.run_stage::<VerifyComm2, _, _>(messages).await;
    ceremony.distribute_messages(messages);
    ceremony
        .complete_with_error(
            &[bad_account_id.clone()],
            result_receivers,
            CeremonyFailureReason::BroadcastFailure(
                BroadcastFailureReason::Inconsistency,
                BroadcastStageName::InitialCommitments,
            ),
        )
        .await;
}

#[tokio::test]
async fn should_report_on_inconsistent_broadcast_hash_comm1a() {
    let mut ceremony = KeygenCeremonyRunner::new_with_default();

    let (mut messages, result_receivers) = ceremony.request().await;

    let bad_account_id = &ACCOUNT_IDS[1];

    // Make one of the nodes send a different hash commitment to half of the others
    // Note: the bad node must send different values to more than 1/3 of the participants
    let hash_comm = get_invalid_hash_comm(&mut ceremony.rng);
    for message in messages
        .get_mut(bad_account_id)
        .unwrap()
        .values_mut()
        .step_by(2)
    {
        *message = hash_comm.clone();
    }

    let messages = helpers::run_stages!(ceremony, messages, VerifyHashComm2,);

    ceremony.distribute_messages(messages);
    ceremony
        .complete_with_error(
            &[bad_account_id.clone()],
            result_receivers,
            CeremonyFailureReason::BroadcastFailure(
                BroadcastFailureReason::Inconsistency,
                BroadcastStageName::HashCommitments,
            ),
        )
        .await;
}

// If one or more parties reveal invalid coefficients that don't correspond
// to the hash commitments sent earlier, the ceremony should be aborted with
// those parties reported.
#[tokio::test]
async fn should_report_on_invalid_hash_comm1a() {
    let mut ceremony = KeygenCeremonyRunner::new_with_default();

    let (messages, result_receivers) = ceremony.request().await;
    let mut messages = helpers::run_stages!(ceremony, messages, VerifyHashComm2, Comm1);

    let [bad_account_id] = ceremony.select_account_ids();

    // Make a node send a bad commitment to the others
    // Note: we must send the same bad commitment to all of the nodes,
    // or we will fail on the `inconsistent` error instead of the validation error.
    let corrupted_message = {
        let mut original_message = messages
            .get(&bad_account_id)
            .unwrap()
            .values()
            .next()
            .unwrap()
            .clone();
        original_message.corrupt_secondary_coefficient(&mut ceremony.rng);
        original_message
    };
    for message in messages.get_mut(&bad_account_id).unwrap().values_mut() {
        *message = corrupted_message.clone();
    }

    let messages = ceremony.run_stage::<VerifyComm2, _, _>(messages).await;
    ceremony.distribute_messages(messages);

    ceremony
        .complete_with_error(
            &[bad_account_id],
            result_receivers,
            CeremonyFailureReason::Other(KeygenFailureReason::InvalidCommitment),
        )
        .await;
}

#[tokio::test]
async fn should_report_on_inconsistent_broadcast_complaints4() {
    let mut ceremony = KeygenCeremonyRunner::new_with_default();

    let (messages, result_receivers) = ceremony.request().await;

    let mut messages = run_stages!(
        ceremony,
        messages,
        VerifyHashComm2,
        Comm1,
        VerifyComm2,
        SecretShare3,
        Complaints4
    );

    let [bad_account_id] = &ceremony.select_account_ids();

    // Make one of the nodes send 2 different complaints evenly to the others
    // Note: the bad node must send different complaints to more than 1/3 of the participants
    for (counter, message) in messages
        .get_mut(bad_account_id)
        .unwrap()
        .values_mut()
        .enumerate()
    {
        let counter = counter as AuthorityCount;
        *message = Complaints4(BTreeSet::from_iter(
            counter % 2..((counter % 2) + ACCOUNT_IDS.len() as AuthorityCount),
        ));
    }

    let messages = ceremony
        .run_stage::<keygen::VerifyComplaints5, _, _>(messages)
        .await;
    ceremony.distribute_messages(messages);
    ceremony
        .complete_with_error(
            &[bad_account_id.clone()],
            result_receivers,
            CeremonyFailureReason::BroadcastFailure(
                BroadcastFailureReason::Inconsistency,
                BroadcastStageName::Complaints,
            ),
        )
        .await;
}

#[tokio::test]
async fn should_report_on_inconsistent_broadcast_blame_responses6() {
    let mut ceremony = KeygenCeremonyRunner::new_with_default();

    let party_idx_mapping = PartyIdxMapping::from_unsorted_signers(
        &ceremony.nodes.keys().cloned().collect::<Vec<_>>()[..],
    );

    let (messages, result_receivers) = ceremony.request().await;

    let mut messages = run_stages!(
        ceremony,
        messages,
        VerifyHashComm2,
        Comm1,
        VerifyComm2,
        SecretShare3
    );

    let [bad_node_id, blamed_node_id] = &ceremony.select_account_ids();

    // One party sends another a bad secret share to cause entering the blaming stage
    let [bad_share_sender_id, bad_share_receiver_id] = &ceremony.select_account_ids();
    *messages
        .get_mut(bad_share_sender_id)
        .unwrap()
        .get_mut(bad_share_receiver_id)
        .unwrap() = SecretShare3::create_random(&mut ceremony.rng);

    let mut messages = run_stages!(
        ceremony,
        messages,
        Complaints4,
        VerifyComplaints5,
        BlameResponse6
    );

    let [bad_account_id] = &ceremony.select_account_ids();

    // Make one of the nodes send 2 different blame responses evenly to the others
    // Note: the bad node must send different blame response to more than 1/3 of the participants
    let secret_share = SecretShare3::create_random(&mut ceremony.rng);
    for message in messages
        .get_mut(bad_node_id)
        .unwrap()
        .values_mut()
        .step_by(2)
    {
        *message = keygen::BlameResponse6::<Point>(
            std::iter::once((
                party_idx_mapping.get_idx(blamed_node_id).unwrap(),
                secret_share.clone(),
            ))
            .collect(),
        )
    }

    let messages = ceremony
        .run_stage::<VerifyBlameResponses7, _, _>(messages)
        .await;
    ceremony.distribute_messages(messages);
    ceremony
        .complete_with_error(
            &[bad_account_id.clone()],
            result_receivers,
            CeremonyFailureReason::BroadcastFailure(
                BroadcastFailureReason::Inconsistency,
                BroadcastStageName::BlameResponses,
            ),
        )
        .await;
}

// If one or more parties send invalid commitments, the ceremony should be aborted.
// Fail on `validate_commitments` during `VerifyCommitmentsBroadcast2`.
#[tokio::test]
async fn should_report_on_invalid_comm1() {
    let mut ceremony = KeygenCeremonyRunner::new_with_default();

    let (messages, result_receivers) = ceremony.request().await;
    let mut messages = helpers::run_stages!(ceremony, messages, VerifyHashComm2, Comm1);

    let [bad_account_id] = ceremony.select_account_ids();

    // Make a node send a bad commitment to the others
    // Note: we must send the same bad commitment to all of the nodes,
    // or we will fail on the `inconsistent` error instead of the validation error.
    let corrupted_message = {
        let mut original_message = messages
            .get(&bad_account_id)
            .unwrap()
            .values()
            .next()
            .unwrap()
            .clone();
        original_message.corrupt_primary_coefficient(&mut ceremony.rng);
        original_message
    };
    for message in messages.get_mut(&bad_account_id).unwrap().values_mut() {
        *message = corrupted_message.clone();
    }

    let messages = ceremony.run_stage::<VerifyComm2, _, _>(messages).await;
    ceremony.distribute_messages(messages);

    ceremony
        .complete_with_error(
            &[bad_account_id],
            result_receivers,
            CeremonyFailureReason::Other(KeygenFailureReason::InvalidCommitment),
        )
        .await;
}

#[tokio::test]
async fn should_report_on_invalid_complaints4() {
    let mut ceremony = KeygenCeremonyRunner::new_with_default();

    let (messages, result_receivers) = ceremony.request().await;

    let mut messages = run_stages!(
        ceremony,
        messages,
        VerifyHashComm2,
        Comm1,
        VerifyComm2,
        SecretShare3,
        Complaints4
    );

    let [bad_account_id] = ceremony.select_account_ids();

    // This complaint is invalid because it has an invalid index
    let invalid_complaint: Complaints4 = keygen::Complaints4([1, u32::MAX].into_iter().collect());

    for message in messages.get_mut(&bad_account_id).unwrap().values_mut() {
        *message = invalid_complaint.clone();
    }

    let messages = ceremony
        .run_stage::<keygen::VerifyComplaints5, _, _>(messages)
        .await;
    ceremony.distribute_messages(messages);
    ceremony
        .complete_with_error(
            &[bad_account_id],
            result_receivers,
            CeremonyFailureReason::Other(KeygenFailureReason::InvalidComplaint),
        )
        .await;
}

// Keygen aborts if the key is not compatible with the contract at VerifyCommitmentsBroadcast2
#[tokio::test]
async fn should_handle_not_compatible_keygen() {
    let mut counter = 0;
    loop {
        if let Err(()) = run_keygen_with_err_on_high_pubkey(ACCOUNT_IDS.clone()).await {
            break;
        } else {
            // We have a 50/50 chance of failing each time, so we should have failed keygen within 40 tries
            // But it has a 0.0000000001% chance of failing this test as a false positive.
            counter += 1;
            assert!(
                counter < 40,
                "Should have failed keygen with high pub key by now"
            )
        }
    }
}

// If the list of signers in the keygen request contains a duplicate id, the request should be ignored
#[tokio::test]
async fn should_ignore_keygen_request_with_duplicate_signer() {
    // Create a list of signers with a duplicate id
    let mut keygen_ids = ACCOUNT_IDS.clone();
    keygen_ids[1] = keygen_ids[2].clone();

    // Send a keygen request with the duplicate id to a node
    let mut node = new_node(ACCOUNT_IDS[2].clone(), true);
    let (result_sender, result_receiver) = oneshot::channel();
    node.ceremony_manager.on_keygen_request(
        DEFAULT_KEYGEN_CEREMONY_ID,
        keygen_ids,
        Rng::from_seed(DEFAULT_KEYGEN_SEED),
        result_sender,
    );

    // Check that the request did not start a ceremony
    assert_ok!(node.ensure_ceremony_at_keygen_stage(
        STAGE_FINISHED_OR_NOT_STARTED,
        DEFAULT_KEYGEN_CEREMONY_ID
    ));

    // Check that the failure reason is correct
    node.ensure_failure_reason(
        result_receiver,
        CeremonyFailureReason::InvalidParticipants,
        KEYGEN_REQUEST_IGNORED,
    );
}

#[tokio::test]
async fn should_ignore_keygen_request_with_used_ceremony_id() {
    let (_, _, _messages, mut nodes) = run_keygen(
        new_nodes(ACCOUNT_IDS.iter().cloned()),
        DEFAULT_KEYGEN_CEREMONY_ID,
    )
    .await;

    let node = nodes.get_mut(&ACCOUNT_IDS[0]).unwrap();

    // Use the same ceremony id as was used in the previous ceremony
    let (result_sender, result_receiver) = oneshot::channel();
    node.ceremony_manager.on_keygen_request(
        DEFAULT_KEYGEN_CEREMONY_ID,
        ACCOUNT_IDS.clone(),
        Rng::from_entropy(),
        result_sender,
    );

    // Check that the request did not start a ceremony
    assert_ok!(node.ensure_ceremony_at_keygen_stage(
        STAGE_FINISHED_OR_NOT_STARTED,
        DEFAULT_KEYGEN_CEREMONY_ID
    ));

    // Check that the failure reason is correct
    node.ensure_failure_reason(
        result_receiver,
        CeremonyFailureReason::CeremonyIdAlreadyUsed,
        KEYGEN_REQUEST_IGNORED,
    );
}

#[tokio::test]
async fn should_ignore_stage_data_with_used_ceremony_id() {
    let (_, _, messages, mut nodes) =
        run_keygen(new_nodes(ACCOUNT_IDS.clone()), DEFAULT_KEYGEN_CEREMONY_ID).await;

    let node = nodes.get_mut(&ACCOUNT_IDS[0]).unwrap();

    assert_eq!(node.ceremony_manager.get_keygen_states_len(), 0);

    // Receive a comm1 with a used ceremony id (same default keygen ceremony id)
    node.ceremony_manager.process_keygen_data(
        ACCOUNT_IDS[1].clone(),
        DEFAULT_KEYGEN_CEREMONY_ID,
        messages.stage_3_messages[&ACCOUNT_IDS[1]][&ACCOUNT_IDS[0]]
            .clone()
            .into(),
    );

    // The message should have been ignored and no ceremony was started
    // In this case, the ceremony would be unauthorised, so we must check how many keygen states exist
    // to see if a unauthorised state was created.
    assert_eq!(node.ceremony_manager.get_keygen_states_len(), 0);
}

#[tokio::test]
async fn should_not_consume_ceremony_id_if_unauthorised() {
    let mut ceremony = KeygenCeremonyRunner::new_with_default();

    {
        let [test_id, sender_id] = ceremony.select_account_ids();

        assert_eq!(
            ceremony.nodes[&test_id]
                .ceremony_manager
                .get_keygen_states_len(),
            0
        );

        // Receive stage 1a message with the default keygen ceremony id
        ceremony.distribute_message(
            &sender_id,
            &test_id,
            get_invalid_hash_comm(&mut Rng::from_entropy()),
        );

        // Check that the unauthorised ceremony was created
        assert_eq!(
            ceremony.nodes[&test_id]
                .ceremony_manager
                .get_keygen_states_len(),
            1
        );

        // Timeout the unauthorised ceremony
        ceremony.get_mut_node(&test_id).force_stage_timeout();
    }

    standard_keygen(ceremony).await;
}

mod timeout {

    use super::*;

    use crate::multisig::client::tests::helpers::KeygenCeremonyRunner;

    mod during_regular_stage {

        use super::*;

        #[tokio::test]
        async fn should_recover_if_party_appears_offline_to_minority_stage1a() {
            let mut ceremony = KeygenCeremonyRunner::new_with_default();

            let (mut messages, result_receivers) = ceremony.request().await;

            let [non_sending_party_id, timed_out_party_id] = ceremony.select_account_ids();

            messages
                .get_mut(&non_sending_party_id)
                .unwrap()
                .remove(&timed_out_party_id);

            ceremony.distribute_messages(messages);

            // This node doesn't receive non_sending_party's message, so must timeout
            ceremony
                .get_mut_node(&timed_out_party_id)
                .force_stage_timeout();

            let messages = ceremony
                .gather_outgoing_messages::<VerifyHashComm2, KeygenData>()
                .await;

            let messages = run_stages!(
                ceremony,
                messages,
                Comm1,
                VerifyComm2,
                SecretShare3,
                Complaints4,
                VerifyComplaints5
            );
            ceremony.distribute_messages(messages);
            ceremony.complete(result_receivers).await;
        }

        #[tokio::test]
        async fn should_recover_if_party_appears_offline_to_minority_stage1() {
            let mut ceremony = KeygenCeremonyRunner::new_with_default();

            let (messages, result_receivers) = ceremony.request().await;

            let mut messages = run_stages!(ceremony, messages, VerifyHashComm2, Comm1);

            let [non_sending_party_id, timed_out_party_id] = ceremony.select_account_ids();

            messages
                .get_mut(&non_sending_party_id)
                .unwrap()
                .remove(&timed_out_party_id);

            ceremony.distribute_messages(messages);

            // This node doesn't receive non_sending_party's message, so must timeout
            ceremony
                .get_mut_node(&timed_out_party_id)
                .force_stage_timeout();

            let messages = ceremony
                .gather_outgoing_messages::<VerifyComm2, KeygenData>()
                .await;

            let messages = run_stages!(
                ceremony,
                messages,
                SecretShare3,
                Complaints4,
                VerifyComplaints5
            );
            ceremony.distribute_messages(messages);
            ceremony.complete(result_receivers).await;
        }

        #[tokio::test]
        async fn should_recover_if_party_appears_offline_to_minority_stage4() {
            let mut ceremony = KeygenCeremonyRunner::new_with_default();

            let (messages, result_receivers) = ceremony.request().await;

            let mut messages = run_stages!(
                ceremony,
                messages,
                VerifyHashComm2,
                Comm1,
                VerifyComm2,
                SecretShare3,
                Complaints4
            );

            let [non_sending_party_id, timed_out_party_id] = ceremony.select_account_ids();

            messages
                .get_mut(&non_sending_party_id)
                .unwrap()
                .remove(&timed_out_party_id);

            ceremony.distribute_messages(messages);

            // This node doesn't receive non_sending_party's message, so must timeout
            ceremony
                .get_mut_node(&timed_out_party_id)
                .force_stage_timeout();

            let messages = ceremony
                .gather_outgoing_messages::<VerifyComplaints5, KeygenData>()
                .await;

            ceremony.distribute_messages(messages);
            ceremony.complete(result_receivers).await;
        }

        #[tokio::test]
        async fn should_recover_if_party_appears_offline_to_minority_stage6() {
            let mut ceremony = KeygenCeremonyRunner::new_with_default();

            let (messages, result_receivers) = ceremony.request().await;

            let mut messages = run_stages!(
                ceremony,
                messages,
                VerifyHashComm2,
                Comm1,
                VerifyComm2,
                SecretShare3
            );

            // One party sends another a bad secret share to cause entering the blaming stage
            let [bad_share_sender_id, bad_share_receiver_id] = &ceremony.select_account_ids();
            *messages
                .get_mut(bad_share_sender_id)
                .unwrap()
                .get_mut(bad_share_receiver_id)
                .unwrap() = SecretShare3::create_random(&mut ceremony.rng);

            let [non_sending_party_id, timed_out_party_id] = ceremony.select_account_ids();

            let mut messages = run_stages!(
                ceremony,
                messages,
                Complaints4,
                VerifyComplaints5,
                BlameResponse6
            );

            messages
                .get_mut(&non_sending_party_id)
                .unwrap()
                .remove(&timed_out_party_id);

            ceremony.distribute_messages(messages);

            // This node doesn't receive non_sending_party's message, so must timeout
            ceremony
                .get_mut_node(&timed_out_party_id)
                .force_stage_timeout();

            let messages = ceremony
                .gather_outgoing_messages::<VerifyBlameResponses7, KeygenData>()
                .await;

            ceremony.distribute_messages(messages);
            ceremony.complete(result_receivers).await;
        }
    }

    mod during_broadcast_verification_stage {

        use super::*;

        #[tokio::test]
        async fn should_recover_if_agree_on_values_stage2a() {
            let mut ceremony = KeygenCeremonyRunner::new_with_default();

            let (messages, result_receivers) = ceremony.request().await;

            let messages = run_stages!(ceremony, messages, VerifyHashComm2,);

            let [non_sender_id] = &ceremony.select_account_ids();
            let messages = ceremony
                .run_stage_with_non_sender::<Comm1, _, _>(messages, non_sender_id)
                .await;

            let messages = run_stages!(
                ceremony,
                messages,
                VerifyComm2,
                SecretShare3,
                Complaints4,
                VerifyComplaints5
            );

            ceremony.distribute_messages(messages);
            ceremony.complete(result_receivers).await;
        }

        #[tokio::test]
        async fn should_recover_if_agree_on_values_stage2() {
            let mut ceremony = KeygenCeremonyRunner::new_with_default();

            let (messages, result_receivers) = ceremony.request().await;

            let messages = run_stages!(ceremony, messages, VerifyHashComm2, Comm1, VerifyComm2);

            let [non_sender_id] = &ceremony.select_account_ids();
            let messages = ceremony
                .run_stage_with_non_sender::<SecretShare3, _, _>(messages, non_sender_id)
                .await;

            let messages = run_stages!(ceremony, messages, Complaints4, VerifyComplaints5);

            ceremony.distribute_messages(messages);
            ceremony.complete(result_receivers).await;
        }

        #[tokio::test]
        async fn should_recover_if_agree_on_values_stage5() {
            let mut ceremony = KeygenCeremonyRunner::new_with_default();

            let (messages, result_receivers) = ceremony.request().await;

            let messages = run_stages!(
                ceremony,
                messages,
                VerifyHashComm2,
                Comm1,
                VerifyComm2,
                SecretShare3,
                Complaints4,
                VerifyComplaints5
            );

            let [non_sender_id] = ceremony.select_account_ids();
            ceremony.distribute_messages_with_non_sender(messages, &non_sender_id);

            ceremony.complete(result_receivers).await;
        }

        #[tokio::test]
        async fn should_recover_if_agree_on_values_stage7() {
            let mut ceremony = KeygenCeremonyRunner::new_with_default();

            let (messages, result_receivers) = ceremony.request().await;

            let mut messages = run_stages!(
                ceremony,
                messages,
                VerifyHashComm2,
                Comm1,
                VerifyComm2,
                SecretShare3
            );

            // One party sends another a bad secret share to cause entering the blaming stage
            let [bad_share_sender_id, bad_share_receiver_id] = &ceremony.select_account_ids();
            *messages
                .get_mut(bad_share_sender_id)
                .unwrap()
                .get_mut(bad_share_receiver_id)
                .unwrap() = SecretShare3::create_random(&mut ceremony.rng);

            let messages = run_stages!(
                ceremony,
                messages,
                Complaints4,
                VerifyComplaints5,
                BlameResponse6,
                VerifyBlameResponses7
            );

            let [non_sender_id] = ceremony.select_account_ids();
            ceremony.distribute_messages_with_non_sender(messages, &non_sender_id);

            ceremony.complete(result_receivers).await;
        }

        #[tokio::test]
        async fn should_report_if_insufficient_messages_stage2a() {
            let mut ceremony = KeygenCeremonyRunner::new_with_default();

            let (messages, result_receivers) = ceremony.request().await;

            let [non_sending_party_id_1, non_sending_party_id_2] = ceremony.select_account_ids();

            // bad party 1 times out during a broadcast stage. It should be reported
            let messages = ceremony
                .run_stage_with_non_sender::<VerifyHashComm2, _, _>(
                    messages,
                    &non_sending_party_id_1,
                )
                .await;

            // bad party 2 times out during a broadcast verification stage. It won't get reported.
            ceremony.distribute_messages_with_non_sender(messages, &non_sending_party_id_2);

            ceremony
                .complete_with_error(
                    &[non_sending_party_id_1],
                    result_receivers,
                    CeremonyFailureReason::BroadcastFailure(
                        BroadcastFailureReason::InsufficientMessages,
                        BroadcastStageName::HashCommitments,
                    ),
                )
                .await
        }

        #[tokio::test]
        async fn should_report_if_insufficient_messages_stage2() {
            let mut ceremony = KeygenCeremonyRunner::new_with_default();

            let (messages, result_receivers) = ceremony.request().await;

            let [non_sending_party_id_1, non_sending_party_id_2] = ceremony.select_account_ids();

            let messages = run_stages!(ceremony, messages, VerifyHashComm2, Comm1);

            // bad party 1 times out during a broadcast stage. It should be reported
            let messages = ceremony
                .run_stage_with_non_sender::<VerifyComm2, _, _>(messages, &non_sending_party_id_1)
                .await;

            // bad party 2 times out during a broadcast verification stage. It won't get reported.
            ceremony.distribute_messages_with_non_sender(messages, &non_sending_party_id_2);

            ceremony
                .complete_with_error(
                    &[non_sending_party_id_1],
                    result_receivers,
                    CeremonyFailureReason::BroadcastFailure(
                        BroadcastFailureReason::InsufficientMessages,
                        BroadcastStageName::InitialCommitments,
                    ),
                )
                .await
        }

        #[tokio::test]
        async fn should_report_if_insufficient_messages_stage5() {
            let mut ceremony = KeygenCeremonyRunner::new_with_default();

            let (messages, result_receivers) = ceremony.request().await;

            let messages = run_stages!(
                ceremony,
                messages,
                VerifyHashComm2,
                Comm1,
                VerifyComm2,
                SecretShare3,
                Complaints4
            );

            let [non_sending_party_id_1, non_sending_party_id_2] = ceremony.select_account_ids();

            // bad party 1 times out during a broadcast stage. It should be reported
            let messages = ceremony
                .run_stage_with_non_sender::<VerifyComplaints5, _, _>(
                    messages,
                    &non_sending_party_id_1,
                )
                .await;

            // bad party 2 times out during a broadcast verification stage. It won't get reported.
            ceremony.distribute_messages_with_non_sender(messages, &non_sending_party_id_2);

            ceremony
                .complete_with_error(
                    &[non_sending_party_id_1],
                    result_receivers,
                    CeremonyFailureReason::BroadcastFailure(
                        BroadcastFailureReason::InsufficientMessages,
                        BroadcastStageName::Complaints,
                    ),
                )
                .await
        }

        #[tokio::test]
        async fn should_report_if_insufficient_messages_stage7() {
            let mut ceremony = KeygenCeremonyRunner::new_with_default();

            let (messages, result_receivers) = ceremony.request().await;

            let mut messages = run_stages!(
                ceremony,
                messages,
                VerifyHashComm2,
                Comm1,
                VerifyComm2,
                SecretShare3
            );

            // One party sends another a bad secret share to cause entering the blaming stage
            let [bad_share_sender_id, bad_share_receiver_id] = &ceremony.select_account_ids();
            *messages
                .get_mut(bad_share_sender_id)
                .unwrap()
                .get_mut(bad_share_receiver_id)
                .unwrap() = SecretShare3::create_random(&mut ceremony.rng);

            let messages = run_stages!(
                ceremony,
                messages,
                Complaints4,
                VerifyComplaints5,
                BlameResponse6
            );

            let [non_sending_party_id_1, non_sending_party_id_2] = ceremony.select_account_ids();

            // bad party 1 times out during a broadcast stage. It should be reported
            let messages = ceremony
                .run_stage_with_non_sender::<VerifyBlameResponses7, _, _>(
                    messages,
                    &non_sending_party_id_1,
                )
                .await;

            // bad party 2 times out during a broadcast verification stage. It won't get reported.
            ceremony.distribute_messages_with_non_sender(messages, &non_sending_party_id_2);

            ceremony
                .complete_with_error(
                    &[non_sending_party_id_1],
                    result_receivers,
                    CeremonyFailureReason::BroadcastFailure(
                        BroadcastFailureReason::InsufficientMessages,
                        BroadcastStageName::BlameResponses,
                    ),
                )
                .await
        }
    }
}<|MERGE_RESOLUTION|>--- conflicted
+++ resolved
@@ -3,7 +3,6 @@
 use std::{collections::BTreeSet, iter::FromIterator};
 use tokio::sync::oneshot;
 
-<<<<<<< HEAD
 use crate::{
     logging::CEREMONY_REQUEST_IGNORED,
     multisig::{
@@ -12,10 +11,7 @@
                 BroadcastFailureReason, BroadcastStageName, CeremonyFailureReason,
                 KeygenFailureReason,
             },
-            keygen::{
-                self, BlameResponse6, Comm1, Complaints4, SecretShare3, VerifyComm2,
-                VerifyComplaints5, VerifyHashComm2,
-            },
+            keygen::{self, Complaints4, VerifyComplaints5, VerifyHashComm2},
             tests::helpers::{
                 all_stages_with_single_invalid_share_keygen_coroutine, for_each_stage,
                 gen_invalid_keygen_comm1, get_invalid_hash_comm, new_node, new_nodes, run_keygen,
@@ -25,18 +21,6 @@
             utils::PartyIdxMapping,
         },
         crypto::Rng,
-=======
-use crate::multisig::{
-    client::{
-        keygen::{self, Complaints4, VerifyComplaints5, VerifyHashComm2},
-        tests::helpers::{
-            all_stages_with_single_invalid_share_keygen_coroutine, for_each_stage,
-            gen_invalid_keygen_comm1, get_invalid_hash_comm, new_node, new_nodes, run_keygen,
-            run_stages, split_messages_for, standard_keygen, switch_out_participant,
-            KeygenCeremonyRunner,
-        },
-        utils::PartyIdxMapping,
->>>>>>> b451469e
     },
 };
 
