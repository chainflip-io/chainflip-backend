--- conflicted
+++ resolved
@@ -87,14 +87,10 @@
 
     assert_ok!(c0.ensure_at_keygen_stage(STAGE_FINISHED_OR_NOT_STARTED));
 
-<<<<<<< HEAD
-    c1.process_multisig_instruction(
+    c0.process_multisig_instruction(
         MultisigInstruction::Keygen(KEYGEN_INFO.clone()),
         &mut ctx.rng,
     );
-=======
-    c0.process_multisig_instruction(MultisigInstruction::Keygen(KEYGEN_INFO.clone()));
->>>>>>> 2e2f7929
 
     assert_ok!(c0.ensure_at_keygen_stage(1));
 
@@ -233,11 +229,7 @@
 
     // Send the keygen request
     let keygen_info = KeygenInfo::new(KEYGEN_INFO.ceremony_id, keygen_ids);
-<<<<<<< HEAD
-    c1.process_multisig_instruction(MultisigInstruction::Keygen(keygen_info), &mut ctx.rng);
-=======
-    c0.process_multisig_instruction(MultisigInstruction::Keygen(keygen_info));
->>>>>>> 2e2f7929
+    c0.process_multisig_instruction(MultisigInstruction::Keygen(keygen_info), &mut ctx.rng);
 
     // The request should have been ignored and the not started a ceremony
     assert_ok!(c0.ensure_at_keygen_stage(STAGE_FINISHED_OR_NOT_STARTED));
@@ -260,11 +252,7 @@
 
     // Send another keygen request with the same ceremony_id but different signers
     let keygen_info = KeygenInfo::new(KEYGEN_INFO.ceremony_id, keygen_ids);
-<<<<<<< HEAD
-    c1.process_multisig_instruction(MultisigInstruction::Keygen(keygen_info), &mut ctx.rng);
-=======
-    c0.process_multisig_instruction(MultisigInstruction::Keygen(keygen_info));
->>>>>>> 2e2f7929
+    c0.process_multisig_instruction(MultisigInstruction::Keygen(keygen_info), &mut ctx.rng);
 
     // The request should have been rejected and the existing ceremony is unchanged
     assert_ok!(c0.ensure_at_keygen_stage(2));
@@ -440,11 +428,7 @@
 
     // Send the keygen request with the modified signers list
     let keygen_info = KeygenInfo::new(KEYGEN_INFO.ceremony_id, keygen_ids);
-<<<<<<< HEAD
-    c1.process_multisig_instruction(MultisigInstruction::Keygen(keygen_info), &mut ctx.rng);
-=======
-    c0.process_multisig_instruction(MultisigInstruction::Keygen(keygen_info));
->>>>>>> 2e2f7929
+    c0.process_multisig_instruction(MultisigInstruction::Keygen(keygen_info), &mut ctx.rng);
 
     // Check that the keygen request was ignored
     assert_ok!(c0.ensure_at_keygen_stage(STAGE_FINISHED_OR_NOT_STARTED));
@@ -463,14 +447,10 @@
         .clone();
 
     // Send another keygen request with the same ceremony_id
-<<<<<<< HEAD
-    c1.process_multisig_instruction(
+    c0.process_multisig_instruction(
         MultisigInstruction::Keygen(KEYGEN_INFO.clone()),
         &mut ctx.rng,
     );
-=======
-    c0.process_multisig_instruction(MultisigInstruction::Keygen(KEYGEN_INFO.clone()));
->>>>>>> 2e2f7929
 
     // Check that the keygen request was ignored
     assert_ok!(c0.ensure_at_keygen_stage(STAGE_FINISHED_OR_NOT_STARTED));
