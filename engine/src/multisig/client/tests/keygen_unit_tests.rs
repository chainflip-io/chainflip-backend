use cf_traits::AuthorityCount;
use rand_legacy::{FromEntropy, SeedableRng};
use std::{collections::BTreeSet, iter::FromIterator};
use tokio::sync::oneshot;

<<<<<<< HEAD
use crate::multisig::{
    client::{
        common::{
            BroadcastFailureReason, BroadcastStageName, CeremonyFailureReason, KeygenFailureReason,
=======
use crate::{
    logging::CEREMONY_REQUEST_IGNORED,
    multisig::{
        client::{
            common::{
                BroadcastFailureReason, BroadcastStageName, CeremonyFailureReason,
                KeygenFailureReason,
            },
            keygen::{
                self, generate_key_data_until_compatible, Complaints6, VerifyComplaints7,
                VerifyHashComm2,
            },
            tests::helpers::{
                all_stages_with_single_invalid_share_keygen_coroutine, for_each_stage,
                gen_invalid_keygen_comm1, get_invalid_hash_comm, new_node, new_nodes, run_keygen,
                run_stages, split_messages_for, standard_keygen, switch_out_participant,
                KeygenCeremonyRunner,
            },
            utils::PartyIdxMapping,
>>>>>>> 0425e2d7
        },
        keygen::{self, Complaints6, VerifyComplaints7, VerifyHashComm2},
        tests::helpers::{
            all_stages_with_single_invalid_share_keygen_coroutine, for_each_stage,
            gen_invalid_keygen_comm1, get_invalid_hash_comm, new_node, new_nodes, run_keygen,
            run_stages, split_messages_for, standard_keygen, switch_out_participant,
            KeygenCeremonyRunner,
        },
        utils::PartyIdxMapping,
    },
    crypto::Rng,
};

use crate::testing::assert_ok;

use super::*;

use crate::multisig::crypto::eth::Point;
type CoeffComm3 = keygen::CoeffComm3<Point>;
type VerifyCoeffComm4 = keygen::VerifyCoeffComm4<Point>;
type SecretShare5 = keygen::SecretShare5<Point>;
type BlameResponse8 = keygen::BlameResponse8<Point>;
type VerifyBlameResponses9 = keygen::VerifyBlameResponses9<Point>;
type KeygenData = keygen::KeygenData<Point>;

/// If all nodes are honest and behave as expected we should
/// generate a key without entering a blaming stage
#[tokio::test]
async fn happy_path_results_in_valid_key() {
    let (_, _, _, _) = run_keygen(new_nodes(ACCOUNT_IDS.clone()), DEFAULT_KEYGEN_CEREMONY_ID).await;
}

/*
/// If keygen state expires before a formal request to keygen
/// (from our SC), we should report initiators of that ceremony.
/// TODO: [SC-2898] Re-enable reporting of unauthorised ceremonies #1135
#[tokio::test]
#[ignore = "functionality disabled as SC does not expect this response"]
async fn should_report_on_timeout_before_keygen_request() {
    let (_, _, messages, _nodes) = run_keygen(
        new_nodes(ACCOUNT_IDS.clone()),
        DEFAULT_KEYGEN_CEREMONY_ID,
    )
    .await;

    let good_account_id = &ACCOUNT_IDS[0];

    let mut node = new_node(good_account_id.clone(), true);

    let bad_account_id = ACCOUNT_IDS[1].clone();

    node.ceremony_manager.process_keygen_data(
        bad_account_id.clone(),
        DEFAULT_KEYGEN_CEREMONY_ID,
        messages.stage_1_messages[&bad_account_id][good_account_id]
            .clone()
            .into(),
    );

    // Force all ceremonies to time out
    node.force_stage_timeout();

    let (_, reported) = node
        .try_recv_outcome::<KeygenResultInfo>()
        .await
        .unwrap()
        .result
        .unwrap_err();
    assert_eq!(&[bad_account_id], &reported[..]);

    // TODO: Check the failure reason is CeremonyFailureReason::ExpiredBeforeBeingAuthorized
}
*/

#[tokio::test]
async fn should_delay_comm1_before_keygen_request() {
    let (_, _, messages, _nodes) = standard_keygen(KeygenCeremonyRunner::new_with_default()).await;

    let mut ceremony = KeygenCeremonyRunner::new_with_default();
    let [test_id, late_id] = ceremony.select_account_ids();

    let (late_msg, early_msgs) =
        split_messages_for(messages.stage_1a_messages.clone(), &test_id, &late_id);

    ceremony.distribute_messages(early_msgs);

    assert_ok!(ceremony.nodes[&test_id]
        .ensure_ceremony_at_keygen_stage(STAGE_FINISHED_OR_NOT_STARTED, ceremony.ceremony_id));

    ceremony.request().await;

    assert_ok!(ceremony.nodes[&test_id].ensure_ceremony_at_keygen_stage(1, ceremony.ceremony_id));

    ceremony.distribute_messages(late_msg);

    assert_ok!(ceremony.nodes[&test_id].ensure_ceremony_at_keygen_stage(2, ceremony.ceremony_id));
}

// Data for any stage that arrives one stage too early should be properly delayed
// and processed after the stage transition is made
#[tokio::test]
async fn should_delay_stage_data() {
    for_each_stage(
        1..KEYGEN_STAGES,
        || Box::pin(async { KeygenCeremonyRunner::new_with_default() }),
        all_stages_with_single_invalid_share_keygen_coroutine,
        |stage_number, mut ceremony, (_key_id, messages, _type_messages)| async move {
            let target_account_id = &ACCOUNT_IDS[0];
            let late_account_id = ACCOUNT_IDS[3].clone();
            let (late_messages, early_messages) = split_messages_for(
                messages[stage_number - 1].clone(),
                target_account_id,
                &late_account_id,
            );
            ceremony.distribute_messages(early_messages);

            let (late_messages_next, early_messages) = split_messages_for(
                messages[stage_number].clone(),
                target_account_id,
                &late_account_id,
            );
            ceremony.distribute_messages(early_messages);

            assert_ok!(ceremony.nodes[target_account_id]
                .ensure_ceremony_at_keygen_stage(stage_number, ceremony.ceremony_id));

            ceremony.distribute_messages(late_messages);

            assert_ok!(ceremony.nodes[target_account_id]
                .ensure_ceremony_at_keygen_stage(stage_number + 1, ceremony.ceremony_id));

            ceremony.distribute_messages(late_messages_next);

            // Check that the stage correctly advanced or finished
            assert_ok!(
                ceremony.nodes[target_account_id].ensure_ceremony_at_keygen_stage(
                    if stage_number + 2 > KEYGEN_STAGES {
                        STAGE_FINISHED_OR_NOT_STARTED
                    } else {
                        stage_number + 2
                    },
                    ceremony.ceremony_id
                )
            );
        },
    )
    .await;
}

/// If at least one party is blamed during the "Complaints" stage, we
/// should enter a blaming stage, where the blamed party sends a valid
/// share, so the ceremony should be successful in the end
#[tokio::test]
async fn should_enter_blaming_stage_on_invalid_secret_shares() {
    let mut ceremony = KeygenCeremonyRunner::new_with_default();

    let (messages, result_receivers) = ceremony.request().await;

    let mut messages = run_stages!(
        ceremony,
        messages,
        keygen::VerifyHashComm2,
        CoeffComm3,
        VerifyCoeffComm4,
        SecretShare5
    );

    // One party sends another a bad secret share to cause entering the blaming stage
    let [bad_share_sender_id, bad_share_receiver_id] = &ceremony.select_account_ids();
    *messages
        .get_mut(bad_share_sender_id)
        .unwrap()
        .get_mut(bad_share_receiver_id)
        .unwrap() = SecretShare5::create_random(&mut ceremony.rng);

    let messages = run_stages!(
        ceremony,
        messages,
        keygen::Complaints6,
        keygen::VerifyComplaints7,
        BlameResponse8,
        VerifyBlameResponses9
    );
    ceremony.distribute_messages(messages);
    ceremony.complete(result_receivers).await;
}

#[tokio::test]
async fn should_enter_blaming_stage_on_timeout_secret_shares() {
    let mut ceremony = KeygenCeremonyRunner::new_with_default();

    let (messages, result_receivers) = ceremony.request().await;

    let mut messages = run_stages!(
        ceremony,
        messages,
        keygen::VerifyHashComm2,
        CoeffComm3,
        VerifyCoeffComm4,
        SecretShare5
    );

    // One party fails to send a secret share to another causing everyone to later enter the blaming stage
    let [non_sending_party_id, timed_out_party_id] = &ceremony.select_account_ids();
    messages
        .get_mut(non_sending_party_id)
        .unwrap()
        .remove(timed_out_party_id);

    ceremony.distribute_messages(messages);

    // This node doesn't receive non_sending_party_id's message, so must timeout
    ceremony
        .get_mut_node(timed_out_party_id)
        .force_stage_timeout();

    let messages = ceremony
        .gather_outgoing_messages::<Complaints6, KeygenData>()
        .await;

    let messages = run_stages!(
        ceremony,
        messages,
        VerifyComplaints7,
        BlameResponse8,
        VerifyBlameResponses9
    );
    ceremony.distribute_messages(messages);
    ceremony.complete(result_receivers).await;
}

/// If one or more parties send an invalid secret share both the first
/// time and during the blaming stage, the ceremony is aborted with these
/// parties reported
#[tokio::test]
async fn should_report_on_invalid_blame_response6() {
    let mut ceremony = KeygenCeremonyRunner::new_with_default();
    let party_idx_mapping = PartyIdxMapping::from_unsorted_signers(
        &ceremony.nodes.keys().cloned().collect::<Vec<_>>()[..],
    );
    let [bad_node_id_1, bad_node_id_2, target_node_id] = ceremony.select_account_ids();

    let (messages, result_receivers) = ceremony.request().await;

    let mut messages = run_stages!(
        ceremony,
        messages,
        VerifyHashComm2,
        CoeffComm3,
        VerifyCoeffComm4,
        SecretShare5
    );

    // bad_node_id_1 and bad_node_id_2 send a bad secret share
    *messages
        .get_mut(&bad_node_id_1)
        .unwrap()
        .get_mut(&target_node_id)
        .unwrap() = SecretShare5::create_random(&mut ceremony.rng);

    *messages
        .get_mut(&bad_node_id_2)
        .unwrap()
        .get_mut(&target_node_id)
        .unwrap() = SecretShare5::create_random(&mut ceremony.rng);

    let mut messages = run_stages!(
        ceremony,
        messages,
        Complaints6,
        VerifyComplaints7,
        BlameResponse8
    );

    // bad_node_id_1 also sends a bad blame responses, and so gets blamed when ceremony finished
    let secret_share = SecretShare5::create_random(&mut ceremony.rng);
    for message in messages.get_mut(&bad_node_id_1).unwrap().values_mut() {
        *message = keygen::BlameResponse8(
            std::iter::once((
                party_idx_mapping.get_idx(&bad_node_id_2).unwrap(),
                secret_share.clone(),
            ))
            .collect(),
        )
    }

    let messages = ceremony
        .run_stage::<VerifyBlameResponses9, _, _>(messages)
        .await;
    ceremony.distribute_messages(messages);
    ceremony
        .complete_with_error(
            &[bad_node_id_1.clone()],
            result_receivers,
            CeremonyFailureReason::Other(KeygenFailureReason::InvalidBlameResponse),
        )
        .await;
}

/// If party is blamed by one or more peers, its BlameResponse sent in
/// the next stage must be complete, that is, it must contain a (valid)
/// entry for *every* peer it is blamed by. Otherwise the blamed party
/// get reported.
#[tokio::test]
async fn should_report_on_incomplete_blame_response() {
    let mut ceremony = KeygenCeremonyRunner::new_with_default();

    let [bad_node_id_1, target_node_id] = ceremony.select_account_ids();

    let (messages, result_receivers) = ceremony.request().await;

    let mut messages = run_stages!(
        ceremony,
        messages,
        VerifyHashComm2,
        CoeffComm3,
        VerifyCoeffComm4,
        SecretShare5
    );

    // bad_node_id_1 sends a bad secret share
    *messages
        .get_mut(&bad_node_id_1)
        .unwrap()
        .get_mut(&target_node_id)
        .unwrap() = SecretShare5::create_random(&mut ceremony.rng);

    let mut messages = run_stages!(
        ceremony,
        messages,
        Complaints6,
        VerifyComplaints7,
        BlameResponse8
    );

    // bad_node_id_1 sends an empty BlameResponse
    for message in messages.get_mut(&bad_node_id_1).unwrap().values_mut() {
        *message = keygen::BlameResponse8::<Point>(std::collections::BTreeMap::default())
    }

    let messages = ceremony
        .run_stage::<VerifyBlameResponses9, _, _>(messages)
        .await;
    ceremony.distribute_messages(messages);
    ceremony
        .complete_with_error(
            &[bad_node_id_1.clone()],
            result_receivers,
            CeremonyFailureReason::Other(KeygenFailureReason::InvalidBlameResponse),
        )
        .await;
}

#[tokio::test]
async fn should_abort_on_blames_at_invalid_indexes() {
    let mut keygen_ceremony = KeygenCeremonyRunner::new_with_default();
    let (messages, result_receivers) = keygen_ceremony.request().await;

    let mut messages = run_stages!(
        keygen_ceremony,
        messages,
        keygen::VerifyHashComm2,
        CoeffComm3,
        VerifyCoeffComm4,
        SecretShare5,
        Complaints6
    );

    let bad_node_id = &ACCOUNT_IDS[1];
    for message in messages.get_mut(bad_node_id).unwrap().values_mut() {
        *message = keygen::Complaints6([1, u32::MAX].into_iter().collect());
    }

    let messages = keygen_ceremony
        .run_stage::<keygen::VerifyComplaints7, _, _>(messages)
        .await;
    keygen_ceremony.distribute_messages(messages);
    keygen_ceremony
        .complete_with_error(
            &[bad_node_id.clone()],
            result_receivers,
            CeremonyFailureReason::Other(KeygenFailureReason::InvalidComplaint),
        )
        .await;
}

#[tokio::test]
#[should_panic]
async fn should_panic_keygen_request_if_not_participating() {
    let mut node = new_node(AccountId::new([0; 32]), true);

    // Send a keygen request where participants doesn't include our account id
    let (result_sender, _result_receiver) = oneshot::channel();
    node.ceremony_manager.on_keygen_request(
        DEFAULT_KEYGEN_CEREMONY_ID,
        ACCOUNT_IDS.clone(),
        Rng::from_seed(DEFAULT_KEYGEN_SEED),
        result_sender,
    );
}

#[tokio::test]
async fn should_ignore_duplicate_keygen_request() {
    // Create a keygen ceremony and run it a bit
    let mut ceremony = KeygenCeremonyRunner::new_with_default();
    let ceremony_id = ceremony.ceremony_id;

    let (messages, _result_receivers) = ceremony.request().await;
    let _messages = ceremony
        .run_stage::<keygen::VerifyHashComm2, _, _>(messages)
        .await;

    let [node_id] = ceremony.select_account_ids();

    // Send another keygen request with the same ceremony_id but different signers
    let mut keygen_ceremony_details = ceremony.keygen_ceremony_details();
    let unknown_id = AccountId::new([0; 32]);
    assert!(!ceremony.nodes.contains_key(&unknown_id));
    switch_out_participant(
        &mut keygen_ceremony_details.signers,
        node_id.clone(),
        unknown_id,
    );
    let node = ceremony.get_mut_node(&node_id);
    let result_receiver = node.request_keygen(keygen_ceremony_details);

    // The request should have been rejected and the existing ceremony is unchanged
    assert_ok!(node.ensure_ceremony_at_keygen_stage(2, ceremony_id));

    // Check that the failure reason is correct
    node.ensure_failure_reason(result_receiver, CeremonyFailureReason::DuplicateCeremonyId);
}

// Ignore unexpected messages at all stages. This includes:
// - Messages with stage data that is not the current stage or the next stage
// - Duplicate messages from the same sender AccountId
// - Messages from unknown AccountId (not in the keygen ceremony)
#[tokio::test]
async fn should_ignore_unexpected_message_for_stage() {
    for_each_stage(
        1..=KEYGEN_STAGES,
        || Box::pin(async { KeygenCeremonyRunner::new_with_default() }),
        all_stages_with_single_invalid_share_keygen_coroutine,
        |stage_number, mut ceremony, (_key_id, messages, _type_messages)| async move {
            let [target_account_id, unexpected_message_sender] = &ceremony.select_account_ids();
            let (msg_from_1, other_msgs) = split_messages_for(
                messages[stage_number - 1].clone(),
                target_account_id,
                unexpected_message_sender,
            );

            ceremony.distribute_messages(other_msgs.clone());

            for ignored_stage_index in (0..stage_number - 1).chain(stage_number + 1..KEYGEN_STAGES)
            {
                let (msg_from_1, _) = split_messages_for(
                    messages[ignored_stage_index].clone(),
                    target_account_id,
                    unexpected_message_sender,
                );
                ceremony.distribute_messages(msg_from_1);
            }

            assert!(
                ceremony.nodes[target_account_id]
                    .ensure_ceremony_at_keygen_stage(stage_number, ceremony.ceremony_id)
                    .is_ok(),
                "Failed to ignore a message from an unexpected stage"
            );

            ceremony.distribute_messages(other_msgs);
            assert!(
                ceremony.nodes[target_account_id]
                    .ensure_ceremony_at_keygen_stage(stage_number, ceremony.ceremony_id)
                    .is_ok(),
                "Failed to ignore duplicate messages"
            );

            let unknown_id = AccountId::new([0; 32]);
            assert!(!ACCOUNT_IDS.contains(&unknown_id));
            ceremony.distribute_messages(
                msg_from_1
                    .iter()
                    .map(|(_, message)| (unknown_id.clone(), message.clone()))
                    .collect(),
            );
            assert!(
                ceremony.nodes[target_account_id]
                    .ensure_ceremony_at_keygen_stage(stage_number, ceremony.ceremony_id)
                    .is_ok(),
                "Failed to ignore a message from an unknown account id"
            );

            ceremony.distribute_messages(msg_from_1);

            assert!(
                ceremony.nodes[target_account_id]
                    .ensure_ceremony_at_keygen_stage(
                        if stage_number + 1 > KEYGEN_STAGES {
                            STAGE_FINISHED_OR_NOT_STARTED
                        } else {
                            stage_number + 1
                        },
                        ceremony.ceremony_id
                    )
                    .is_ok(),
                "Failed to proceed to next stage"
            );
        },
    )
    .await;
}

// If one of more parties (are thought to) broadcast data inconsistently,
// the ceremony should be aborted and all faulty parties should be reported.
// Fail on `verify_broadcasts` during `VerifyCommitmentsBroadcast2`
#[tokio::test]
async fn should_report_on_inconsistent_broadcast_comm1() {
    let mut ceremony = KeygenCeremonyRunner::new_with_default();

    let (messages, result_receivers) = ceremony.request().await;
    let mut messages = helpers::run_stages!(ceremony, messages, VerifyHashComm2, CoeffComm3);

    let [bad_account_id] = &ceremony.select_account_ids();

    // Make one of the nodes send a different commitment to half of the others
    // Note: the bad node must send different comm1 to more than 1/3 of the participants
    let commitment =
        gen_invalid_keygen_comm1(&mut ceremony.rng, ACCOUNT_IDS.len() as AuthorityCount);
    for message in messages
        .get_mut(bad_account_id)
        .unwrap()
        .values_mut()
        .step_by(2)
    {
        *message = commitment.clone();
    }

    let messages = ceremony.run_stage::<VerifyCoeffComm4, _, _>(messages).await;
    ceremony.distribute_messages(messages);
    ceremony
        .complete_with_error(
            &[bad_account_id.clone()],
            result_receivers,
            CeremonyFailureReason::BroadcastFailure(
                BroadcastFailureReason::Inconsistency,
                BroadcastStageName::CoefficientCommitments,
            ),
        )
        .await;
}

#[tokio::test]
async fn should_report_on_inconsistent_broadcast_hash_comm1a() {
    let mut ceremony = KeygenCeremonyRunner::new_with_default();

    let (mut messages, result_receivers) = ceremony.request().await;

    let bad_account_id = &ACCOUNT_IDS[1];

    // Make one of the nodes send a different hash commitment to half of the others
    // Note: the bad node must send different values to more than 1/3 of the participants
    let hash_comm = get_invalid_hash_comm(&mut ceremony.rng);
    for message in messages
        .get_mut(bad_account_id)
        .unwrap()
        .values_mut()
        .step_by(2)
    {
        *message = hash_comm.clone();
    }

    let messages = helpers::run_stages!(ceremony, messages, VerifyHashComm2,);

    ceremony.distribute_messages(messages);
    ceremony
        .complete_with_error(
            &[bad_account_id.clone()],
            result_receivers,
            CeremonyFailureReason::BroadcastFailure(
                BroadcastFailureReason::Inconsistency,
                BroadcastStageName::HashCommitments,
            ),
        )
        .await;
}

// If one or more parties reveal invalid coefficients that don't correspond
// to the hash commitments sent earlier, the ceremony should be aborted with
// those parties reported.
#[tokio::test]
async fn should_report_on_invalid_hash_comm1a() {
    let mut ceremony = KeygenCeremonyRunner::new_with_default();

    let (messages, result_receivers) = ceremony.request().await;
    let mut messages = helpers::run_stages!(ceremony, messages, VerifyHashComm2, CoeffComm3);

    let [bad_account_id] = ceremony.select_account_ids();

    // Make a node send a bad commitment to the others
    // Note: we must send the same bad commitment to all of the nodes,
    // or we will fail on the `inconsistent` error instead of the validation error.
    let corrupted_message = {
        let mut original_message = messages
            .get(&bad_account_id)
            .unwrap()
            .values()
            .next()
            .unwrap()
            .clone();
        original_message.corrupt_secondary_coefficient(&mut ceremony.rng);
        original_message
    };
    for message in messages.get_mut(&bad_account_id).unwrap().values_mut() {
        *message = corrupted_message.clone();
    }

    let messages = ceremony.run_stage::<VerifyCoeffComm4, _, _>(messages).await;
    ceremony.distribute_messages(messages);

    ceremony
        .complete_with_error(
            &[bad_account_id],
            result_receivers,
            CeremonyFailureReason::Other(KeygenFailureReason::InvalidCommitment),
        )
        .await;
}

#[tokio::test]
async fn should_report_on_inconsistent_broadcast_complaints4() {
    let mut ceremony = KeygenCeremonyRunner::new_with_default();

    let (messages, result_receivers) = ceremony.request().await;

    let mut messages = run_stages!(
        ceremony,
        messages,
        VerifyHashComm2,
        CoeffComm3,
        VerifyCoeffComm4,
        SecretShare5,
        Complaints6
    );

    let [bad_account_id] = &ceremony.select_account_ids();

    // Make one of the nodes send 2 different complaints evenly to the others
    // Note: the bad node must send different complaints to more than 1/3 of the participants
    for (counter, message) in messages
        .get_mut(bad_account_id)
        .unwrap()
        .values_mut()
        .enumerate()
    {
        let counter = counter as AuthorityCount;
        *message = Complaints6(BTreeSet::from_iter(
            counter % 2..((counter % 2) + ACCOUNT_IDS.len() as AuthorityCount),
        ));
    }

    let messages = ceremony
        .run_stage::<keygen::VerifyComplaints7, _, _>(messages)
        .await;
    ceremony.distribute_messages(messages);
    ceremony
        .complete_with_error(
            &[bad_account_id.clone()],
            result_receivers,
            CeremonyFailureReason::BroadcastFailure(
                BroadcastFailureReason::Inconsistency,
                BroadcastStageName::Complaints,
            ),
        )
        .await;
}

#[tokio::test]
async fn should_report_on_inconsistent_broadcast_blame_responses6() {
    let mut ceremony = KeygenCeremonyRunner::new_with_default();

    let party_idx_mapping = PartyIdxMapping::from_unsorted_signers(
        &ceremony.nodes.keys().cloned().collect::<Vec<_>>()[..],
    );

    let (messages, result_receivers) = ceremony.request().await;

    let mut messages = run_stages!(
        ceremony,
        messages,
        VerifyHashComm2,
        CoeffComm3,
        VerifyCoeffComm4,
        SecretShare5
    );

    let [bad_node_id, blamed_node_id] = &ceremony.select_account_ids();

    // One party sends another a bad secret share to cause entering the blaming stage
    let [bad_share_sender_id, bad_share_receiver_id] = &ceremony.select_account_ids();
    *messages
        .get_mut(bad_share_sender_id)
        .unwrap()
        .get_mut(bad_share_receiver_id)
        .unwrap() = SecretShare5::create_random(&mut ceremony.rng);

    let mut messages = run_stages!(
        ceremony,
        messages,
        Complaints6,
        VerifyComplaints7,
        BlameResponse8
    );

    let [bad_account_id] = &ceremony.select_account_ids();

    // Make one of the nodes send 2 different blame responses evenly to the others
    // Note: the bad node must send different blame response to more than 1/3 of the participants
    let secret_share = SecretShare5::create_random(&mut ceremony.rng);
    for message in messages
        .get_mut(bad_node_id)
        .unwrap()
        .values_mut()
        .step_by(2)
    {
        *message = keygen::BlameResponse8::<Point>(
            std::iter::once((
                party_idx_mapping.get_idx(blamed_node_id).unwrap(),
                secret_share.clone(),
            ))
            .collect(),
        )
    }

    let messages = ceremony
        .run_stage::<VerifyBlameResponses9, _, _>(messages)
        .await;
    ceremony.distribute_messages(messages);
    ceremony
        .complete_with_error(
            &[bad_account_id.clone()],
            result_receivers,
            CeremonyFailureReason::BroadcastFailure(
                BroadcastFailureReason::Inconsistency,
                BroadcastStageName::BlameResponses,
            ),
        )
        .await;
}

// If one or more parties send invalid commitments, the ceremony should be aborted.
// Fail on `validate_commitments` during `VerifyCommitmentsBroadcast2`.
#[tokio::test]
async fn should_report_on_invalid_comm1() {
    let mut ceremony = KeygenCeremonyRunner::new_with_default();

    let (messages, result_receivers) = ceremony.request().await;
    let mut messages = helpers::run_stages!(ceremony, messages, VerifyHashComm2, CoeffComm3);

    let [bad_account_id] = ceremony.select_account_ids();

    // Make a node send a bad commitment to the others
    // Note: we must send the same bad commitment to all of the nodes,
    // or we will fail on the `inconsistent` error instead of the validation error.
    let corrupted_message = {
        let mut original_message = messages
            .get(&bad_account_id)
            .unwrap()
            .values()
            .next()
            .unwrap()
            .clone();
        original_message.corrupt_primary_coefficient(&mut ceremony.rng);
        original_message
    };
    for message in messages.get_mut(&bad_account_id).unwrap().values_mut() {
        *message = corrupted_message.clone();
    }

    let messages = ceremony.run_stage::<VerifyCoeffComm4, _, _>(messages).await;
    ceremony.distribute_messages(messages);

    ceremony
        .complete_with_error(
            &[bad_account_id],
            result_receivers,
            CeremonyFailureReason::Other(KeygenFailureReason::InvalidCommitment),
        )
        .await;
}

#[tokio::test]
async fn should_report_on_invalid_complaints4() {
    let mut ceremony = KeygenCeremonyRunner::new_with_default();

    let (messages, result_receivers) = ceremony.request().await;

    let mut messages = run_stages!(
        ceremony,
        messages,
        VerifyHashComm2,
        CoeffComm3,
        VerifyCoeffComm4,
        SecretShare5,
        Complaints6
    );

    let [bad_account_id] = ceremony.select_account_ids();

    // This complaint is invalid because it has an invalid index
    let invalid_complaint: Complaints6 = keygen::Complaints6([1, u32::MAX].into_iter().collect());

    for message in messages.get_mut(&bad_account_id).unwrap().values_mut() {
        *message = invalid_complaint.clone();
    }

    let messages = ceremony
        .run_stage::<keygen::VerifyComplaints7, _, _>(messages)
        .await;
    ceremony.distribute_messages(messages);
    ceremony
        .complete_with_error(
            &[bad_account_id],
            result_receivers,
            CeremonyFailureReason::Other(KeygenFailureReason::InvalidComplaint),
        )
        .await;
}

// Keygen aborts if the key is not compatible with the contract at VerifyCommitmentsBroadcast2
#[tokio::test]
async fn should_handle_not_compatible_keygen() {
    let mut counter = 0;
    loop {
        if let Err(()) = run_keygen_with_err_on_high_pubkey(ACCOUNT_IDS.clone()).await {
            break;
        } else {
            // We have a 50/50 chance of failing each time, so we should have failed keygen within 40 tries
            // But it has a 0.0000000001% chance of failing this test as a false positive.
            counter += 1;
            assert!(
                counter < 40,
                "Should have failed keygen with high pub key by now"
            )
        }
    }
}

// If the list of signers in the keygen request contains a duplicate id, the request should be ignored
#[tokio::test]
async fn should_ignore_keygen_request_with_duplicate_signer() {
    // Create a list of signers with a duplicate id
    let mut keygen_ids = ACCOUNT_IDS.clone();
    keygen_ids[1] = keygen_ids[2].clone();

    // Send a keygen request with the duplicate id to a node
    let mut node = new_node(ACCOUNT_IDS[2].clone(), true);
    let (result_sender, result_receiver) = oneshot::channel();
    node.ceremony_manager.on_keygen_request(
        DEFAULT_KEYGEN_CEREMONY_ID,
        keygen_ids,
        Rng::from_seed(DEFAULT_KEYGEN_SEED),
        result_sender,
    );

    // Check that the request did not start a ceremony
    assert_ok!(node.ensure_ceremony_at_keygen_stage(
        STAGE_FINISHED_OR_NOT_STARTED,
        DEFAULT_KEYGEN_CEREMONY_ID
    ));

    // Check that the failure reason is correct
    node.ensure_failure_reason(result_receiver, CeremonyFailureReason::InvalidParticipants);
}

#[tokio::test]
async fn should_ignore_stage_data_with_incorrect_size() {
    let mut ceremony = KeygenCeremonyRunner::new_with_default();

    let (messages, _) = ceremony.request().await;

    // This test will not work on stage 1 messages, so we must progress to stage 2
    let mut messages = run_stages!(ceremony, messages, VerifyHashComm2,);

    let [sending_node_id, receiving_node_id] = ceremony.select_account_ids();

    // Add one extra commitment to a message so it is the incorrect size
    assert!(
        messages
            .get_mut(&sending_node_id)
            .unwrap()
            .get_mut(&receiving_node_id)
            .unwrap()
            .data
            .insert(
                (ceremony.nodes.len() + 1) as cf_traits::AuthorityCount,
                Some(get_invalid_hash_comm(&mut ceremony.rng)),
            )
            .is_none(),
        "Failed to add an extra hash commitment to message"
    );

    ceremony.distribute_messages(messages);

    // Check that the receiver of the oversized message did not progress to the next stage but the sender did
    assert_ok!(ceremony
        .get_mut_node(&receiving_node_id)
        .ensure_ceremony_at_keygen_stage(2, DEFAULT_KEYGEN_CEREMONY_ID));
    assert_ok!(ceremony
        .get_mut_node(&sending_node_id)
        .ensure_ceremony_at_keygen_stage(3, DEFAULT_KEYGEN_CEREMONY_ID));
}

#[tokio::test]
async fn should_not_consume_ceremony_id_if_unauthorised() {
    let mut ceremony = KeygenCeremonyRunner::new_with_default();

    {
        let [test_id, sender_id] = ceremony.select_account_ids();

        assert_eq!(
            ceremony.nodes[&test_id]
                .ceremony_manager
                .get_keygen_states_len(),
            0
        );

        // Receive initial stage message with the default keygen ceremony id
        ceremony.distribute_message(
            &sender_id,
            &test_id,
            get_invalid_hash_comm(&mut Rng::from_entropy()),
        );

        // Check that the unauthorised ceremony was created
        assert_eq!(
            ceremony.nodes[&test_id]
                .ceremony_manager
                .get_keygen_states_len(),
            1
        );

        // Timeout the unauthorised ceremony
        ceremony.get_mut_node(&test_id).force_stage_timeout();
    }

    standard_keygen(ceremony).await;
}

mod timeout {

    use super::*;

    use crate::multisig::client::tests::helpers::KeygenCeremonyRunner;

    mod during_regular_stage {

        use super::*;

        #[tokio::test]
        async fn should_recover_if_party_appears_offline_to_minority_stage1a() {
            let mut ceremony = KeygenCeremonyRunner::new_with_default();

            let (mut messages, result_receivers) = ceremony.request().await;

            let [non_sending_party_id, timed_out_party_id] = ceremony.select_account_ids();

            messages
                .get_mut(&non_sending_party_id)
                .unwrap()
                .remove(&timed_out_party_id);

            ceremony.distribute_messages(messages);

            // This node doesn't receive non_sending_party's message, so must timeout
            ceremony
                .get_mut_node(&timed_out_party_id)
                .force_stage_timeout();

            let messages = ceremony
                .gather_outgoing_messages::<VerifyHashComm2, KeygenData>()
                .await;

            let messages = run_stages!(
                ceremony,
                messages,
                CoeffComm3,
                VerifyCoeffComm4,
                SecretShare5,
                Complaints6,
                VerifyComplaints7
            );
            ceremony.distribute_messages(messages);
            ceremony.complete(result_receivers).await;
        }

        #[tokio::test]
        async fn should_recover_if_party_appears_offline_to_minority_stage1() {
            let mut ceremony = KeygenCeremonyRunner::new_with_default();

            let (messages, result_receivers) = ceremony.request().await;

            let mut messages = run_stages!(ceremony, messages, VerifyHashComm2, CoeffComm3);

            let [non_sending_party_id, timed_out_party_id] = ceremony.select_account_ids();

            messages
                .get_mut(&non_sending_party_id)
                .unwrap()
                .remove(&timed_out_party_id);

            ceremony.distribute_messages(messages);

            // This node doesn't receive non_sending_party's message, so must timeout
            ceremony
                .get_mut_node(&timed_out_party_id)
                .force_stage_timeout();

            let messages = ceremony
                .gather_outgoing_messages::<VerifyCoeffComm4, KeygenData>()
                .await;

            let messages = run_stages!(
                ceremony,
                messages,
                SecretShare5,
                Complaints6,
                VerifyComplaints7
            );
            ceremony.distribute_messages(messages);
            ceremony.complete(result_receivers).await;
        }

        #[tokio::test]
        async fn should_recover_if_party_appears_offline_to_minority_stage4() {
            let mut ceremony = KeygenCeremonyRunner::new_with_default();

            let (messages, result_receivers) = ceremony.request().await;

            let mut messages = run_stages!(
                ceremony,
                messages,
                VerifyHashComm2,
                CoeffComm3,
                VerifyCoeffComm4,
                SecretShare5,
                Complaints6
            );

            let [non_sending_party_id, timed_out_party_id] = ceremony.select_account_ids();

            messages
                .get_mut(&non_sending_party_id)
                .unwrap()
                .remove(&timed_out_party_id);

            ceremony.distribute_messages(messages);

            // This node doesn't receive non_sending_party's message, so must timeout
            ceremony
                .get_mut_node(&timed_out_party_id)
                .force_stage_timeout();

            let messages = ceremony
                .gather_outgoing_messages::<VerifyComplaints7, KeygenData>()
                .await;

            ceremony.distribute_messages(messages);
            ceremony.complete(result_receivers).await;
        }

        #[tokio::test]
        async fn should_recover_if_party_appears_offline_to_minority_stage6() {
            let mut ceremony = KeygenCeremonyRunner::new_with_default();

            let (messages, result_receivers) = ceremony.request().await;

            let mut messages = run_stages!(
                ceremony,
                messages,
                VerifyHashComm2,
                CoeffComm3,
                VerifyCoeffComm4,
                SecretShare5
            );

            // One party sends another a bad secret share to cause entering the blaming stage
            let [bad_share_sender_id, bad_share_receiver_id] = &ceremony.select_account_ids();
            *messages
                .get_mut(bad_share_sender_id)
                .unwrap()
                .get_mut(bad_share_receiver_id)
                .unwrap() = SecretShare5::create_random(&mut ceremony.rng);

            let [non_sending_party_id, timed_out_party_id] = ceremony.select_account_ids();

            let mut messages = run_stages!(
                ceremony,
                messages,
                Complaints6,
                VerifyComplaints7,
                BlameResponse8
            );

            messages
                .get_mut(&non_sending_party_id)
                .unwrap()
                .remove(&timed_out_party_id);

            ceremony.distribute_messages(messages);

            // This node doesn't receive non_sending_party's message, so must timeout
            ceremony
                .get_mut_node(&timed_out_party_id)
                .force_stage_timeout();

            let messages = ceremony
                .gather_outgoing_messages::<VerifyBlameResponses9, KeygenData>()
                .await;

            ceremony.distribute_messages(messages);
            ceremony.complete(result_receivers).await;
        }
    }

    mod during_broadcast_verification_stage {

        use super::*;

        #[tokio::test]
        async fn should_recover_if_agree_on_values_stage2a() {
            let mut ceremony = KeygenCeremonyRunner::new_with_default();

            let (messages, result_receivers) = ceremony.request().await;

            let messages = run_stages!(ceremony, messages, VerifyHashComm2,);

            let [non_sender_id] = &ceremony.select_account_ids();
            let messages = ceremony
                .run_stage_with_non_sender::<CoeffComm3, _, _>(messages, non_sender_id)
                .await;

            let messages = run_stages!(
                ceremony,
                messages,
                VerifyCoeffComm4,
                SecretShare5,
                Complaints6,
                VerifyComplaints7
            );

            ceremony.distribute_messages(messages);
            ceremony.complete(result_receivers).await;
        }

        #[tokio::test]
        async fn should_recover_if_agree_on_values_stage2() {
            let mut ceremony = KeygenCeremonyRunner::new_with_default();

            let (messages, result_receivers) = ceremony.request().await;

            let messages = run_stages!(
                ceremony,
                messages,
                VerifyHashComm2,
                CoeffComm3,
                VerifyCoeffComm4
            );

            let [non_sender_id] = &ceremony.select_account_ids();
            let messages = ceremony
                .run_stage_with_non_sender::<SecretShare5, _, _>(messages, non_sender_id)
                .await;

            let messages = run_stages!(ceremony, messages, Complaints6, VerifyComplaints7);

            ceremony.distribute_messages(messages);
            ceremony.complete(result_receivers).await;
        }

        #[tokio::test]
        async fn should_recover_if_agree_on_values_stage5() {
            let mut ceremony = KeygenCeremonyRunner::new_with_default();

            let (messages, result_receivers) = ceremony.request().await;

            let messages = run_stages!(
                ceremony,
                messages,
                VerifyHashComm2,
                CoeffComm3,
                VerifyCoeffComm4,
                SecretShare5,
                Complaints6,
                VerifyComplaints7
            );

            let [non_sender_id] = ceremony.select_account_ids();
            ceremony.distribute_messages_with_non_sender(messages, &non_sender_id);

            ceremony.complete(result_receivers).await;
        }

        #[tokio::test]
        async fn should_recover_if_agree_on_values_stage7() {
            let mut ceremony = KeygenCeremonyRunner::new_with_default();

            let (messages, result_receivers) = ceremony.request().await;

            let mut messages = run_stages!(
                ceremony,
                messages,
                VerifyHashComm2,
                CoeffComm3,
                VerifyCoeffComm4,
                SecretShare5
            );

            // One party sends another a bad secret share to cause entering the blaming stage
            let [bad_share_sender_id, bad_share_receiver_id] = &ceremony.select_account_ids();
            *messages
                .get_mut(bad_share_sender_id)
                .unwrap()
                .get_mut(bad_share_receiver_id)
                .unwrap() = SecretShare5::create_random(&mut ceremony.rng);

            let messages = run_stages!(
                ceremony,
                messages,
                Complaints6,
                VerifyComplaints7,
                BlameResponse8,
                VerifyBlameResponses9
            );

            let [non_sender_id] = ceremony.select_account_ids();
            ceremony.distribute_messages_with_non_sender(messages, &non_sender_id);

            ceremony.complete(result_receivers).await;
        }

        #[tokio::test]
        async fn should_report_if_insufficient_messages_stage2a() {
            let mut ceremony = KeygenCeremonyRunner::new_with_default();

            let (messages, result_receivers) = ceremony.request().await;

            let [non_sending_party_id_1, non_sending_party_id_2] = ceremony.select_account_ids();

            // bad party 1 times out during a broadcast stage. It should be reported
            let messages = ceremony
                .run_stage_with_non_sender::<VerifyHashComm2, _, _>(
                    messages,
                    &non_sending_party_id_1,
                )
                .await;

            // bad party 2 times out during a broadcast verification stage. It won't get reported.
            ceremony.distribute_messages_with_non_sender(messages, &non_sending_party_id_2);

            ceremony
                .complete_with_error(
                    &[non_sending_party_id_1],
                    result_receivers,
                    CeremonyFailureReason::BroadcastFailure(
                        BroadcastFailureReason::InsufficientMessages,
                        BroadcastStageName::HashCommitments,
                    ),
                )
                .await
        }

        #[tokio::test]
        async fn should_report_if_insufficient_messages_stage2() {
            let mut ceremony = KeygenCeremonyRunner::new_with_default();

            let (messages, result_receivers) = ceremony.request().await;

            let [non_sending_party_id_1, non_sending_party_id_2] = ceremony.select_account_ids();

            let messages = run_stages!(ceremony, messages, VerifyHashComm2, CoeffComm3);

            // bad party 1 times out during a broadcast stage. It should be reported
            let messages = ceremony
                .run_stage_with_non_sender::<VerifyCoeffComm4, _, _>(
                    messages,
                    &non_sending_party_id_1,
                )
                .await;

            // bad party 2 times out during a broadcast verification stage. It won't get reported.
            ceremony.distribute_messages_with_non_sender(messages, &non_sending_party_id_2);

            ceremony
                .complete_with_error(
                    &[non_sending_party_id_1],
                    result_receivers,
                    CeremonyFailureReason::BroadcastFailure(
                        BroadcastFailureReason::InsufficientMessages,
                        BroadcastStageName::CoefficientCommitments,
                    ),
                )
                .await
        }

        #[tokio::test]
        async fn should_report_if_insufficient_messages_stage5() {
            let mut ceremony = KeygenCeremonyRunner::new_with_default();

            let (messages, result_receivers) = ceremony.request().await;

            let messages = run_stages!(
                ceremony,
                messages,
                VerifyHashComm2,
                CoeffComm3,
                VerifyCoeffComm4,
                SecretShare5,
                Complaints6
            );

            let [non_sending_party_id_1, non_sending_party_id_2] = ceremony.select_account_ids();

            // bad party 1 times out during a broadcast stage. It should be reported
            let messages = ceremony
                .run_stage_with_non_sender::<VerifyComplaints7, _, _>(
                    messages,
                    &non_sending_party_id_1,
                )
                .await;

            // bad party 2 times out during a broadcast verification stage. It won't get reported.
            ceremony.distribute_messages_with_non_sender(messages, &non_sending_party_id_2);

            ceremony
                .complete_with_error(
                    &[non_sending_party_id_1],
                    result_receivers,
                    CeremonyFailureReason::BroadcastFailure(
                        BroadcastFailureReason::InsufficientMessages,
                        BroadcastStageName::Complaints,
                    ),
                )
                .await
        }

        #[tokio::test]
        async fn should_report_if_insufficient_messages_stage7() {
            let mut ceremony = KeygenCeremonyRunner::new_with_default();

            let (messages, result_receivers) = ceremony.request().await;

            let mut messages = run_stages!(
                ceremony,
                messages,
                VerifyHashComm2,
                CoeffComm3,
                VerifyCoeffComm4,
                SecretShare5
            );

            // One party sends another a bad secret share to cause entering the blaming stage
            let [bad_share_sender_id, bad_share_receiver_id] = &ceremony.select_account_ids();
            *messages
                .get_mut(bad_share_sender_id)
                .unwrap()
                .get_mut(bad_share_receiver_id)
                .unwrap() = SecretShare5::create_random(&mut ceremony.rng);

            let messages = run_stages!(
                ceremony,
                messages,
                Complaints6,
                VerifyComplaints7,
                BlameResponse8
            );

            let [non_sending_party_id_1, non_sending_party_id_2] = ceremony.select_account_ids();

            // bad party 1 times out during a broadcast stage. It should be reported
            let messages = ceremony
                .run_stage_with_non_sender::<VerifyBlameResponses9, _, _>(
                    messages,
                    &non_sending_party_id_1,
                )
                .await;

            // bad party 2 times out during a broadcast verification stage. It won't get reported.
            ceremony.distribute_messages_with_non_sender(messages, &non_sending_party_id_2);

            ceremony
                .complete_with_error(
                    &[non_sending_party_id_1],
                    result_receivers,
                    CeremonyFailureReason::BroadcastFailure(
                        BroadcastFailureReason::InsufficientMessages,
                        BroadcastStageName::BlameResponses,
                    ),
                )
                .await
        }
    }
}

#[tokio::test]
async fn genesis_keys_can_sign() {
    use crate::multisig::crypto::eth::Point;
    use crate::multisig::tests::fixtures::MESSAGE_HASH;

    let account_ids: Vec<_> = [1, 2, 3, 4]
        .iter()
        .map(|i| AccountId::new([*i; 32]))
        .collect();

    let rng = Rng::from_entropy();
    let (key_id, key_data) = generate_key_data_until_compatible::<Point>(&account_ids, 20, rng);

    let (mut signing_ceremony, _non_signing_nodes) =
        SigningCeremonyRunner::new_with_threshold_subset_of_signers(
            new_nodes(account_ids),
            1,
            key_id.clone(),
            key_data.clone(),
            MESSAGE_HASH.clone(),
            Rng::from_entropy(),
        );
    standard_signing(&mut signing_ceremony).await;
}<|MERGE_RESOLUTION|>--- conflicted
+++ resolved
@@ -3,34 +3,15 @@
 use std::{collections::BTreeSet, iter::FromIterator};
 use tokio::sync::oneshot;
 
-<<<<<<< HEAD
 use crate::multisig::{
     client::{
         common::{
             BroadcastFailureReason, BroadcastStageName, CeremonyFailureReason, KeygenFailureReason,
-=======
-use crate::{
-    logging::CEREMONY_REQUEST_IGNORED,
-    multisig::{
-        client::{
-            common::{
-                BroadcastFailureReason, BroadcastStageName, CeremonyFailureReason,
-                KeygenFailureReason,
-            },
-            keygen::{
-                self, generate_key_data_until_compatible, Complaints6, VerifyComplaints7,
-                VerifyHashComm2,
-            },
-            tests::helpers::{
-                all_stages_with_single_invalid_share_keygen_coroutine, for_each_stage,
-                gen_invalid_keygen_comm1, get_invalid_hash_comm, new_node, new_nodes, run_keygen,
-                run_stages, split_messages_for, standard_keygen, switch_out_participant,
-                KeygenCeremonyRunner,
-            },
-            utils::PartyIdxMapping,
->>>>>>> 0425e2d7
         },
-        keygen::{self, Complaints6, VerifyComplaints7, VerifyHashComm2},
+        keygen::{
+            self, generate_key_data_until_compatible, Complaints6, VerifyComplaints7,
+            VerifyHashComm2,
+        },
         tests::helpers::{
             all_stages_with_single_invalid_share_keygen_coroutine, for_each_stage,
             gen_invalid_keygen_comm1, get_invalid_hash_comm, new_node, new_nodes, run_keygen,
