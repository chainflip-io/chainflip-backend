--- conflicted
+++ resolved
@@ -29,18 +29,12 @@
 /// generate a key without entering a blaming stage
 #[tokio::test]
 async fn happy_path_results_in_valid_key() {
-<<<<<<< HEAD
     let (_, _, _, _) = run_keygen(
         new_nodes(ACCOUNT_IDS.clone()),
         1,
         KeygenOptions::allowing_high_pubkey(),
     )
     .await;
-=======
-    let nodes = new_nodes(ACCOUNT_IDS.clone(), KeygenOptions::allowing_high_pubkey());
-
-    let (_, _, _) = run_keygen(nodes, 1).await;
->>>>>>> b9efc9fc
 }
 
 /*
@@ -352,11 +346,7 @@
         KeygenOptions::allowing_high_pubkey(),
         Rng::from_seed([8; 32]),
     );
-<<<<<<< HEAD
-    let (messages, result_receivers) = keygen_ceremony.request().await;
-=======
-    let stage_1a_messages = keygen_ceremony.request().await;
->>>>>>> b9efc9fc
+    let (stage_1a_messages, result_receivers) = keygen_ceremony.request().await;
 
     let mut stage_4_messages = helpers::run_stages!(
         keygen_ceremony,
@@ -539,24 +529,15 @@
 #[tokio::test]
 async fn should_handle_inconsistent_broadcast_comm1() {
     let mut ceremony = KeygenCeremonyRunner::new(
-<<<<<<< HEAD
         new_nodes(ACCOUNT_IDS.clone()),
         1,
         KeygenOptions::allowing_high_pubkey(),
         Rng::from_seed([8; 32]),
     );
 
-    let (mut messages, result_receivers) = ceremony.request().await;
-=======
-        new_nodes(ACCOUNT_IDS.clone(), KeygenOptions::allowing_high_pubkey()),
-        1, /* ceremony id */
-        Rng::from_seed([8; 32]),
-    );
-
-    let stage_1a_messages = ceremony.request().await;
+    let (stage_1a_messages, result_receivers) = ceremony.request().await;
     let mut stage_1_messages =
         helpers::run_stages!(ceremony, stage_1a_messages, VerifyHashComm2, Comm1);
->>>>>>> b9efc9fc
 
     let bad_account_id = &ACCOUNT_IDS[1];
 
@@ -577,19 +558,20 @@
         .await;
     ceremony.distribute_messages(stage_2_messages);
     ceremony
-        .complete_with_error(&[bad_account_id.clone()])
+        .complete_with_error(&[bad_account_id.clone()], result_receivers)
         .await;
 }
 
 #[tokio::test]
 async fn should_handle_inconsistent_broadcast_hash_comm() {
     let mut ceremony = KeygenCeremonyRunner::new(
-        new_nodes(ACCOUNT_IDS.clone(), KeygenOptions::allowing_high_pubkey()),
+        new_nodes(ACCOUNT_IDS.clone()),
         1, /* ceremony id */
-        Rng::from_seed([8; 32]),
-    );
-
-    let mut stage_1a_messages = ceremony.request().await;
+        KeygenOptions::allowing_high_pubkey(),
+        Rng::from_seed([8; 32]),
+    );
+
+    let (mut stage_1a_messages, result_receivers) = ceremony.request().await;
 
     let bad_account_id = &ACCOUNT_IDS[1];
 
@@ -617,12 +599,13 @@
 #[tokio::test]
 async fn should_report_on_invalid_hash_commitment() {
     let mut ceremony = KeygenCeremonyRunner::new(
-        new_nodes(ACCOUNT_IDS.clone(), KeygenOptions::allowing_high_pubkey()),
+        new_nodes(ACCOUNT_IDS.clone()),
         1, /* ceremony id */
-        Rng::from_seed([8; 32]),
-    );
-
-    let stage_1a_messages = ceremony.request().await;
+        KeygenOptions::allowing_high_pubkey(),
+        Rng::from_seed([8; 32]),
+    );
+
+    let (stage_1a_messages, result_receivers) = ceremony.request().await;
     let mut stage_1_messages =
         helpers::run_stages!(ceremony, stage_1a_messages, VerifyHashComm2, Comm1);
 
@@ -656,7 +639,9 @@
     ceremony.distribute_messages(stage_2_messages);
 
     // TODO: ensure that we fail due to "invalid hash commitment"
-    ceremony.complete_with_error(&[bad_account_id]).await;
+    ceremony
+        .complete_with_error(&[bad_account_id], result_receivers)
+        .await;
 }
 
 // If one or more parties send invalid commitments, the ceremony should be aborted.
@@ -670,13 +655,9 @@
         Rng::from_seed([8; 32]),
     );
 
-<<<<<<< HEAD
-    let (mut messages, result_receivers) = ceremony.request().await;
-=======
-    let stage_1a_messages = ceremony.request().await;
+    let (stage_1a_messages, result_receivers) = ceremony.request().await;
     let mut stage_1_messages =
         helpers::run_stages!(ceremony, stage_1a_messages, VerifyHashComm2, Comm1);
->>>>>>> b9efc9fc
 
     let [bad_account_id] = ceremony.select_account_ids();
 
@@ -705,17 +686,12 @@
     let stage_2_messages = ceremony
         .run_stage::<keygen::VerifyComm2, _, _>(stage_1_messages)
         .await;
-<<<<<<< HEAD
-    ceremony.distribute_messages(messages);
+    ceremony.distribute_messages(stage_2_messages);
+
+    // TODO: ensure that we fail due to "invalid ZKP"
     ceremony
         .complete_with_error(&[bad_account_id], result_receivers)
         .await;
-=======
-    ceremony.distribute_messages(stage_2_messages);
-
-    // TODO: ensure that we fail due to "invalid ZKP"
-    ceremony.complete_with_error(&[bad_account_id]).await;
->>>>>>> b9efc9fc
 }
 
 // Keygen aborts if the key is not compatible with the contract at VerifyCommitmentsBroadcast2
