--- conflicted
+++ resolved
@@ -883,65 +883,6 @@
 }
 
 #[tokio::test]
-<<<<<<< HEAD
-async fn should_ignore_keygen_request_with_used_ceremony_id() {
-    let (_, _, _messages, mut nodes) = run_keygen(
-        new_nodes(ACCOUNT_IDS.iter().cloned()),
-        DEFAULT_KEYGEN_CEREMONY_ID,
-    )
-    .await;
-
-    let node = nodes.get_mut(&ACCOUNT_IDS[0]).unwrap();
-
-    // Use the same ceremony id as was used in the previous ceremony
-    let (result_sender, result_receiver) = oneshot::channel();
-    node.ceremony_manager.on_keygen_request(
-        DEFAULT_KEYGEN_CEREMONY_ID,
-        ACCOUNT_IDS.clone(),
-        Rng::from_entropy(),
-        result_sender,
-    );
-
-    // Check that the request did not start a ceremony
-    assert_ok!(node.ensure_ceremony_at_keygen_stage(
-        STAGE_FINISHED_OR_NOT_STARTED,
-        DEFAULT_KEYGEN_CEREMONY_ID
-    ));
-
-    // Check that the failure reason is correct
-    node.ensure_failure_reason(
-        result_receiver,
-        CeremonyFailureReason::CeremonyIdAlreadyUsed,
-    );
-}
-
-#[tokio::test]
-async fn should_ignore_stage_data_with_used_ceremony_id() {
-    let (_, _, messages, mut nodes) =
-        run_keygen(new_nodes(ACCOUNT_IDS.clone()), DEFAULT_KEYGEN_CEREMONY_ID).await;
-
-    let node = nodes.get_mut(&ACCOUNT_IDS[0]).unwrap();
-
-    assert_eq!(node.ceremony_manager.get_keygen_states_len(), 0);
-
-    // Receive a comm1 with a used ceremony id (same default keygen ceremony id)
-    node.ceremony_manager.process_keygen_data(
-        ACCOUNT_IDS[1].clone(),
-        DEFAULT_KEYGEN_CEREMONY_ID,
-        messages.stage_3_messages[&ACCOUNT_IDS[1]][&ACCOUNT_IDS[0]]
-            .clone()
-            .into(),
-    );
-
-    // The message should have been ignored and no ceremony was started
-    // In this case, the ceremony would be unauthorised, so we must check how many keygen states exist
-    // to see if a unauthorised state was created.
-    assert_eq!(node.ceremony_manager.get_keygen_states_len(), 0);
-}
-
-#[tokio::test]
-=======
->>>>>>> ac348939
 async fn should_ignore_stage_data_with_incorrect_size() {
     let mut ceremony = KeygenCeremonyRunner::new_with_default();
 
