--- conflicted
+++ resolved
@@ -1,23 +1,14 @@
-<<<<<<< HEAD
-use rand_legacy::FromEntropy;
-=======
 use rand_legacy::{FromEntropy, SeedableRng};
 use tokio::sync::oneshot;
->>>>>>> 6189deec
 
 use crate::multisig::{
     client::{
         keygen::{self, Comm1, Complaints4, SecretShare3, VerifyComm2, VerifyHashComm2},
         tests::helpers::{
-<<<<<<< HEAD
             all_stages_with_single_invalid_share_keygen_coroutine, for_each_stage,
-            gen_invalid_keygen_comm1, get_invalid_hash_comm, new_node, new_nodes,
-            recv_with_timeout, run_keygen, run_stages, split_messages_for, standard_keygen,
+            gen_invalid_keygen_comm1, get_invalid_hash_comm, new_node, new_nodes, run_keygen,
+            run_stages, split_messages_for, standard_keygen, switch_out_participant,
             KeygenCeremonyRunner,
-=======
-            gen_invalid_keygen_comm1, new_node, new_nodes, run_keygen, split_messages_for,
-            switch_out_participant, STAGE_FINISHED_OR_NOT_STARTED,
->>>>>>> 6189deec
         },
         utils::PartyIdxMapping,
     },
@@ -35,18 +26,12 @@
 /// generate a key without entering a blaming stage
 #[tokio::test]
 async fn happy_path_results_in_valid_key() {
-<<<<<<< HEAD
-    let nodes = new_nodes(ACCOUNT_IDS.clone(), KeygenOptions::allowing_high_pubkey());
-
-    let (_, _, _) = run_keygen(nodes, DEFAULT_KEYGEN_CEREMONY_ID).await;
-=======
     let (_, _, _, _) = run_keygen(
         new_nodes(ACCOUNT_IDS.clone()),
-        1,
+        DEFAULT_KEYGEN_CEREMONY_ID,
         KeygenOptions::allowing_high_pubkey(),
     )
     .await;
->>>>>>> 6189deec
 }
 
 /*
@@ -56,16 +41,10 @@
 #[tokio::test]
 #[ignore = "functionality disabled as SC does not expect this response"]
 async fn should_report_on_timeout_before_keygen_request() {
-<<<<<<< HEAD
-    let (_, messages, _nodes) = run_keygen(
-        new_nodes(ACCOUNT_IDS.clone(), KeygenOptions::allowing_high_pubkey()),
-        DEFAULT_KEYGEN_CEREMONY_ID,
-=======
     let (_, _, messages, _nodes) = run_keygen(
         new_nodes(ACCOUNT_IDS.clone()),
-        1,
+        DEFAULT_KEYGEN_CEREMONY_ID,
         KeygenOptions::allowing_high_pubkey(),
->>>>>>> 6189deec
     )
     .await;
 
@@ -77,21 +56,10 @@
 
     node.ceremony_manager.process_keygen_data(
         ACCOUNT_IDS[1].clone(),
-<<<<<<< HEAD
-        MultisigMessage {
-            ceremony_id: DEFAULT_KEYGEN_CEREMONY_ID,
-            data: MultisigData::Keygen(
-                messages.stage_1_messages[&bad_account_id][good_account_id]
-                    .clone()
-                    .into(),
-            ),
-        },
-=======
-        1,
+        DEFAULT_KEYGEN_CEREMONY_ID,
         messages.stage_1_messages[&bad_account_id][good_account_id]
             .clone()
             .into(),
->>>>>>> 6189deec
     );
 
     // Force all ceremonies to time out
@@ -108,25 +76,9 @@
 
 #[tokio::test]
 async fn should_delay_comm1_before_keygen_request() {
-<<<<<<< HEAD
-    let new_with_default = || KeygenCeremonyRunner::new_with_default();
-
-    let (_, messages, _nodes) = standard_keygen(new_with_default()).await;
-=======
-    let ceremony_id = 1;
-    let new_keygen_ceremony = || {
-        KeygenCeremonyRunner::new(
-            new_nodes(ACCOUNT_IDS.clone()),
-            ceremony_id,
-            KeygenOptions::allowing_high_pubkey(),
-            Rng::from_seed([8; 32]),
-        )
-    };
-
-    let (_, _, messages, _nodes) = standard_keygen(new_keygen_ceremony()).await;
->>>>>>> 6189deec
-
-    let mut ceremony = new_with_default();
+    let (_, _, messages, _nodes) = standard_keygen(KeygenCeremonyRunner::new_with_default()).await;
+
+    let mut ceremony = KeygenCeremonyRunner::new_with_default();
     let [test_id, late_id] = ceremony.select_account_ids();
 
     let (late_msg, early_msgs) =
@@ -152,20 +104,7 @@
 async fn should_delay_stage_data() {
     for_each_stage(
         1..KEYGEN_STAGES,
-<<<<<<< HEAD
         || Box::pin(async { KeygenCeremonyRunner::new_with_default() }),
-=======
-        || {
-            Box::pin(async {
-                KeygenCeremonyRunner::new(
-                    new_nodes(ACCOUNT_IDS.clone()),
-                    1,
-                    KeygenOptions::allowing_high_pubkey(),
-                    Rng::from_seed([8; 32]),
-                )
-            })
-        },
->>>>>>> 6189deec
         all_stages_with_single_invalid_share_keygen_coroutine,
         |stage_number, mut ceremony, (_key_id, messages, _type_messages)| async move {
             let target_account_id = &ACCOUNT_IDS[0];
@@ -215,16 +154,7 @@
 /// share, so the ceremony should be successful in the end
 #[tokio::test]
 async fn should_enter_blaming_stage_on_invalid_secret_shares() {
-<<<<<<< HEAD
     let mut ceremony = KeygenCeremonyRunner::new_with_default();
-=======
-    let mut ceremony = KeygenCeremonyRunner::new(
-        new_nodes(ACCOUNT_IDS.iter().cloned()),
-        1,
-        KeygenOptions::allowing_high_pubkey(),
-        Rng::from_seed([8; 32]),
-    );
->>>>>>> 6189deec
 
     let (messages, result_receivers) = ceremony.request().await;
 
@@ -260,18 +190,8 @@
 /// time and during the blaming stage, the ceremony is aborted with these
 /// parties reported
 #[tokio::test]
-<<<<<<< HEAD
 async fn should_handle_invalid_blame_response6() {
     let mut ceremony = KeygenCeremonyRunner::new_with_default();
-=======
-async fn should_report_on_invalid_blame_response() {
-    let mut ceremony = KeygenCeremonyRunner::new(
-        new_nodes(ACCOUNT_IDS.iter().cloned()),
-        1,
-        KeygenOptions::allowing_high_pubkey(),
-        Rng::from_seed([8; 32]),
-    );
->>>>>>> 6189deec
     let party_idx_mapping = PartyIdxMapping::from_unsorted_signers(
         &ceremony.nodes.keys().cloned().collect::<Vec<_>>()[..],
     );
@@ -337,16 +257,7 @@
 /// get reported.
 #[tokio::test]
 async fn should_report_on_incomplete_blame_response() {
-<<<<<<< HEAD
     let mut ceremony = KeygenCeremonyRunner::new_with_default();
-=======
-    let mut ceremony = KeygenCeremonyRunner::new(
-        new_nodes(ACCOUNT_IDS.iter().cloned()),
-        1,
-        KeygenOptions::allowing_high_pubkey(),
-        Rng::from_seed([8; 32]),
-    );
->>>>>>> 6189deec
 
     let [bad_node_id_1, target_node_id] = ceremony.select_account_ids();
 
@@ -393,18 +304,8 @@
 
 #[tokio::test]
 async fn should_abort_on_blames_at_invalid_indexes() {
-<<<<<<< HEAD
     let mut keygen_ceremony = KeygenCeremonyRunner::new_with_default();
-    let stage_1a_messages = keygen_ceremony.request().await;
-=======
-    let mut keygen_ceremony = KeygenCeremonyRunner::new(
-        new_nodes(ACCOUNT_IDS.iter().cloned()),
-        1,
-        KeygenOptions::allowing_high_pubkey(),
-        Rng::from_seed([8; 32]),
-    );
     let (stage_1a_messages, result_receivers) = keygen_ceremony.request().await;
->>>>>>> 6189deec
 
     let mut stage_4_messages = run_stages!(
         keygen_ceremony,
@@ -435,45 +336,20 @@
 async fn should_panic_keygen_request_if_not_participating() {
     let mut node = new_node(AccountId::new([0; 32]));
 
-<<<<<<< HEAD
-    // Send the keygen request
-    let keygen_info = KeygenInfo::new(DEFAULT_KEYGEN_CEREMONY_ID, keygen_ids);
-    node.client.process_multisig_instruction(
-        MultisigInstruction::Keygen(keygen_info),
-        &mut Rng::from_entropy(),
-    );
-
-    // The request should have been ignored and the not started a ceremony
-    assert_ok!(node.client.ensure_ceremony_at_keygen_stage(
-        STAGE_FINISHED_OR_NOT_STARTED,
-        DEFAULT_KEYGEN_CEREMONY_ID
-    ));
-    assert!(node.tag_cache.contains_tag(KEYGEN_REQUEST_IGNORED));
-=======
     // Send a keygen request where participants doesn't include our account id
     let (result_sender, _result_receiver) = oneshot::channel();
     node.ceremony_manager.on_keygen_request(
-        1,
+        DEFAULT_KEYGEN_CEREMONY_ID,
         ACCOUNT_IDS.clone(),
         KeygenOptions::allowing_high_pubkey(),
-        Rng::from_seed([8; 32]),
+        Rng::from_seed(DEFAULT_KEYGEN_SEED),
         result_sender,
     );
->>>>>>> 6189deec
 }
 
 #[tokio::test]
 async fn should_ignore_duplicate_keygen_request() {
-<<<<<<< HEAD
     let mut ceremony = KeygenCeremonyRunner::new_with_default();
-=======
-    let mut ceremony = KeygenCeremonyRunner::new(
-        new_nodes(ACCOUNT_IDS.clone()),
-        1,
-        KeygenOptions::allowing_high_pubkey(),
-        Rng::from_seed([8; 32]),
-    );
->>>>>>> 6189deec
 
     let (messages, _result_receivers) = ceremony.request().await;
     let _messages = ceremony
@@ -512,20 +388,7 @@
 async fn should_ignore_unexpected_message_for_stage() {
     for_each_stage(
         1..=KEYGEN_STAGES,
-<<<<<<< HEAD
         || Box::pin(async { KeygenCeremonyRunner::new_with_default() }),
-=======
-        || {
-            Box::pin(async {
-                KeygenCeremonyRunner::new(
-                    new_nodes(ACCOUNT_IDS.clone()),
-                    1,
-                    KeygenOptions::allowing_high_pubkey(),
-                    Rng::from_seed([8; 32]),
-                )
-            })
-        },
->>>>>>> 6189deec
         all_stages_with_single_invalid_share_keygen_coroutine,
         |stage_number, mut ceremony, (_key_id, messages, _type_messages)| async move {
             let [target_account_id, unexpected_message_sender] = &ceremony.select_account_ids();
@@ -602,16 +465,7 @@
 // Fail on `verify_broadcasts` during `VerifyCommitmentsBroadcast2`
 #[tokio::test]
 async fn should_handle_inconsistent_broadcast_comm1() {
-<<<<<<< HEAD
     let mut ceremony = KeygenCeremonyRunner::new_with_default();
-=======
-    let mut ceremony = KeygenCeremonyRunner::new(
-        new_nodes(ACCOUNT_IDS.clone()),
-        1,
-        KeygenOptions::allowing_high_pubkey(),
-        Rng::from_seed([8; 32]),
-    );
->>>>>>> 6189deec
 
     let (stage_1a_messages, result_receivers) = ceremony.request().await;
     let mut stage_1_messages =
@@ -642,16 +496,7 @@
 
 #[tokio::test]
 async fn should_handle_inconsistent_broadcast_hash_comm() {
-<<<<<<< HEAD
     let mut ceremony = KeygenCeremonyRunner::new_with_default();
-=======
-    let mut ceremony = KeygenCeremonyRunner::new(
-        new_nodes(ACCOUNT_IDS.clone()),
-        1, /* ceremony id */
-        KeygenOptions::allowing_high_pubkey(),
-        Rng::from_seed([8; 32]),
-    );
->>>>>>> 6189deec
 
     let (mut stage_1a_messages, result_receivers) = ceremony.request().await;
 
@@ -680,16 +525,7 @@
 // those parties reported.
 #[tokio::test]
 async fn should_report_on_invalid_hash_commitment() {
-<<<<<<< HEAD
     let mut ceremony = KeygenCeremonyRunner::new_with_default();
-=======
-    let mut ceremony = KeygenCeremonyRunner::new(
-        new_nodes(ACCOUNT_IDS.clone()),
-        1, /* ceremony id */
-        KeygenOptions::allowing_high_pubkey(),
-        Rng::from_seed([8; 32]),
-    );
->>>>>>> 6189deec
 
     let (stage_1a_messages, result_receivers) = ceremony.request().await;
     let mut stage_1_messages =
@@ -733,18 +569,8 @@
 // If one or more parties send invalid commitments, the ceremony should be aborted.
 // Fail on `validate_commitments` during `VerifyCommitmentsBroadcast2`.
 #[tokio::test]
-<<<<<<< HEAD
 async fn should_handle_invalid_comm1() {
     let mut ceremony = KeygenCeremonyRunner::new_with_default();
-=======
-async fn should_handle_invalid_commitments() {
-    let mut ceremony = KeygenCeremonyRunner::new(
-        new_nodes(ACCOUNT_IDS.clone()),
-        1,
-        KeygenOptions::allowing_high_pubkey(),
-        Rng::from_seed([8; 32]),
-    );
->>>>>>> 6189deec
 
     let (stage_1a_messages, result_receivers) = ceremony.request().await;
     let mut stage_1_messages =
@@ -844,97 +670,57 @@
 
     let mut node = new_node(ACCOUNT_IDS[2].clone());
 
-<<<<<<< HEAD
-    let keygen_info = KeygenInfo::new(DEFAULT_KEYGEN_CEREMONY_ID, keygen_ids);
-    node.client.process_multisig_instruction(
-        MultisigInstruction::Keygen(keygen_info),
-        &mut Rng::from_entropy(),
-    );
-
-    assert_ok!(node.client.ensure_ceremony_at_keygen_stage(
+    let (result_sender, _result_receiver) = oneshot::channel();
+    node.ceremony_manager.on_keygen_request(
+        DEFAULT_KEYGEN_CEREMONY_ID,
+        keygen_ids,
+        KeygenOptions::allowing_high_pubkey(),
+        Rng::from_seed(DEFAULT_KEYGEN_SEED),
+        result_sender,
+    );
+
+    assert_ok!(node.ensure_ceremony_at_keygen_stage(
         STAGE_FINISHED_OR_NOT_STARTED,
         DEFAULT_KEYGEN_CEREMONY_ID
     ));
-=======
+    assert!(node.tag_cache.contains_tag(KEYGEN_REQUEST_IGNORED));
+}
+
+#[tokio::test]
+async fn should_ignore_keygen_request_with_used_ceremony_id() {
+    let (_, _, _messages, mut nodes) = run_keygen(
+        new_nodes(ACCOUNT_IDS.iter().cloned()),
+        DEFAULT_KEYGEN_CEREMONY_ID,
+        KeygenOptions::allowing_high_pubkey(),
+    )
+    .await;
+
+    let node = nodes.get_mut(&ACCOUNT_IDS[0]).unwrap();
+
+    // use the same ceremony id as was used in the previous ceremony
     let (result_sender, _result_receiver) = oneshot::channel();
     node.ceremony_manager.on_keygen_request(
-        ceremony_id,
-        keygen_ids,
-        KeygenOptions::allowing_high_pubkey(),
-        Rng::from_seed([8; 32]),
-        result_sender,
-    );
-
-    assert_ok!(node.ensure_ceremony_at_keygen_stage(STAGE_FINISHED_OR_NOT_STARTED, ceremony_id));
->>>>>>> 6189deec
-    assert!(node.tag_cache.contains_tag(KEYGEN_REQUEST_IGNORED));
-}
-
-#[tokio::test]
-async fn should_ignore_keygen_request_with_used_ceremony_id() {
-<<<<<<< HEAD
-    let (_, _messages, mut nodes) = run_keygen(
-        new_nodes(
-            ACCOUNT_IDS.iter().cloned(),
-            KeygenOptions::allowing_high_pubkey(),
-        ),
         DEFAULT_KEYGEN_CEREMONY_ID,
-=======
-    let ceremony_id = 1;
-
-    let (_, _, _messages, mut nodes) = run_keygen(
-        new_nodes(ACCOUNT_IDS.iter().cloned()),
-        ceremony_id,
-        KeygenOptions::allowing_high_pubkey(),
->>>>>>> 6189deec
-    )
-    .await;
-
-    let node = nodes.get_mut(&ACCOUNT_IDS[0]).unwrap();
-
-    // use the same ceremony id as was used in the previous ceremony
-<<<<<<< HEAD
-    let dup_keygen_req = MultisigInstruction::Keygen(KeygenInfo::new(
-        DEFAULT_KEYGEN_CEREMONY_ID,
-        ACCOUNT_IDS.clone(),
-    ));
-    node.client
-        .process_multisig_instruction(dup_keygen_req, &mut Rng::from_entropy());
-
-    assert_ok!(node.client.ensure_ceremony_at_keygen_stage(
-        STAGE_FINISHED_OR_NOT_STARTED,
-        DEFAULT_KEYGEN_CEREMONY_ID
-    ));
-=======
-    let (result_sender, _result_receiver) = oneshot::channel();
-    node.ceremony_manager.on_keygen_request(
-        ceremony_id,
         ACCOUNT_IDS.clone(),
         KeygenOptions::allowing_high_pubkey(),
         Rng::from_entropy(),
         result_sender,
     );
 
-    assert_ok!(node.ensure_ceremony_at_keygen_stage(STAGE_FINISHED_OR_NOT_STARTED, ceremony_id));
->>>>>>> 6189deec
+    assert_ok!(node.ensure_ceremony_at_keygen_stage(
+        STAGE_FINISHED_OR_NOT_STARTED,
+        DEFAULT_KEYGEN_CEREMONY_ID
+    ));
 
     assert!(node.tag_cache.contains_tag(KEYGEN_REQUEST_IGNORED));
 }
 
 #[tokio::test]
 async fn should_ignore_stage_data_with_used_ceremony_id() {
-<<<<<<< HEAD
-    let (_, messages, mut nodes) = run_keygen(
-        new_nodes(ACCOUNT_IDS.clone(), KeygenOptions::allowing_high_pubkey()),
-        DEFAULT_KEYGEN_CEREMONY_ID,
-=======
-    let ceremony_id = 1;
-
     let (_, _, messages, mut nodes) = run_keygen(
         new_nodes(ACCOUNT_IDS.clone()),
-        ceremony_id,
+        DEFAULT_KEYGEN_CEREMONY_ID,
         KeygenOptions::allowing_high_pubkey(),
->>>>>>> 6189deec
     )
     .await;
 
@@ -945,21 +731,10 @@
     // Receive a comm1 with a used ceremony id (same default keygen ceremony id)
     node.ceremony_manager.process_keygen_data(
         ACCOUNT_IDS[1].clone(),
-<<<<<<< HEAD
-        MultisigMessage {
-            ceremony_id: DEFAULT_KEYGEN_CEREMONY_ID,
-            data: MultisigData::Keygen(
-                messages.stage_3_messages[&ACCOUNT_IDS[1]][&ACCOUNT_IDS[0]]
-                    .clone()
-                    .into(),
-            ),
-        },
-=======
-        ceremony_id,
+        DEFAULT_KEYGEN_CEREMONY_ID,
         messages.stage_3_messages[&ACCOUNT_IDS[1]][&ACCOUNT_IDS[0]]
             .clone()
             .into(),
->>>>>>> 6189deec
     );
 
     // The message should have been ignored and no ceremony was started
@@ -970,16 +745,7 @@
 
 #[tokio::test]
 async fn should_not_consume_ceremony_id_if_unauthorised() {
-<<<<<<< HEAD
     let mut ceremony = KeygenCeremonyRunner::new_with_default();
-=======
-    let mut ceremony = KeygenCeremonyRunner::new(
-        new_nodes(ACCOUNT_IDS.clone()),
-        1,
-        KeygenOptions::allowing_high_pubkey(),
-        Rng::from_seed([4; 32]),
-    );
->>>>>>> 6189deec
 
     {
         let [test_id, sender_id] = ceremony.select_account_ids();
@@ -1161,16 +927,7 @@
 
         #[tokio::test]
         async fn recover_if_agree_on_values_stage2() {
-<<<<<<< HEAD
             let mut ceremony = KeygenCeremonyRunner::new_with_default();
-=======
-            let mut ceremony = KeygenCeremonyRunner::new(
-                new_nodes(ACCOUNT_IDS.iter().cloned()),
-                1,
-                KeygenOptions::allowing_high_pubkey(),
-                Rng::from_seed([8; 32]),
-            );
->>>>>>> 6189deec
 
             let (messages, result_receivers) = ceremony.request().await;
 
@@ -1188,16 +945,7 @@
 
         #[tokio::test]
         async fn recover_if_agree_on_values_stage5() {
-<<<<<<< HEAD
             let mut ceremony = KeygenCeremonyRunner::new_with_default();
-=======
-            let mut ceremony = KeygenCeremonyRunner::new(
-                new_nodes(ACCOUNT_IDS.iter().cloned()),
-                1,
-                KeygenOptions::allowing_high_pubkey(),
-                Rng::from_seed([8; 32]),
-            );
->>>>>>> 6189deec
 
             let (messages, result_receivers) = ceremony.request().await;
 
