use cf_traits::AuthorityCount;
use rand_legacy::FromEntropy;
use std::collections::BTreeSet;

use crate::multisig::{
    client::{
        common::{
            BroadcastFailureReason, CeremonyFailureReason, CeremonyStageName, KeygenFailureReason,
        },
        keygen::{
            self, generate_key_data_until_compatible, Complaints6, VerifyComplaints7,
            VerifyHashComm2,
        },
        tests::helpers::{
            all_stages_with_single_invalid_share_keygen_coroutine, for_each_stage,
            gen_invalid_keygen_comm1, get_invalid_hash_comm, get_keygen_stage_name_from_number,
            new_nodes, run_keygen, run_stages, split_messages_for, standard_keygen,
            KeygenCeremonyRunner,
        },
        utils::PartyIdxMapping,
    },
    crypto::Rng,
};

use super::*;

use crate::multisig::crypto::eth::Point;
type CoeffComm3 = keygen::CoeffComm3<Point>;
type VerifyCoeffComm4 = keygen::VerifyCoeffComm4<Point>;
type SecretShare5 = keygen::SecretShare5<Point>;
type BlameResponse8 = keygen::BlameResponse8<Point>;
type VerifyBlameResponses9 = keygen::VerifyBlameResponses9<Point>;
type KeygenData = keygen::KeygenData<Point>;

/// If all nodes are honest and behave as expected we should
/// generate a key without entering a blaming stage
#[tokio::test]
async fn happy_path_results_in_valid_key() {
    let (_, _, _, _) = run_keygen(new_nodes(ACCOUNT_IDS.clone()), DEFAULT_KEYGEN_CEREMONY_ID).await;
}

#[tokio::test]
async fn should_delay_comm1_before_keygen_request() {
    let (_, _, messages, _nodes) = standard_keygen(KeygenCeremonyRunner::new_with_default()).await;

    let mut ceremony = KeygenCeremonyRunner::new_with_default();
    let [test_id, late_id] = ceremony.select_account_ids();

    let (late_msg, early_msgs) =
        split_messages_for(messages.stage_1a_messages.clone(), &test_id, &late_id);

    ceremony.distribute_messages(early_msgs).await;

    assert_eq!(
        ceremony.nodes[&test_id]
            .ceremony_manager
            .get_keygen_stage_name(ceremony.ceremony_id),
        None
    );

    ceremony.request().await;

    assert_eq!(
        ceremony.nodes[&test_id]
            .ceremony_manager
            .get_keygen_stage_name(ceremony.ceremony_id),
        Some(CeremonyStageName::HashCommitments1),
    );

    ceremony.distribute_messages(late_msg).await;

    assert_eq!(
        ceremony.nodes[&test_id]
            .ceremony_manager
            .get_keygen_stage_name(ceremony.ceremony_id),
        Some(CeremonyStageName::VerifyHashCommitmentsBroadcast2),
    );
}

// Data for any stage that arrives one stage too early should be properly delayed
// and processed after the stage transition is made
#[tokio::test]
async fn should_delay_stage_data() {
    for_each_stage(
        1..KEYGEN_STAGES,
        || Box::pin(async { KeygenCeremonyRunner::new_with_default() }),
        all_stages_with_single_invalid_share_keygen_coroutine,
        |stage_number, mut ceremony, (_key_id, messages, _type_messages)| async move {
            let target_account_id = &ACCOUNT_IDS[0];
            let late_account_id = ACCOUNT_IDS[3].clone();
            let (late_messages, early_messages) = split_messages_for(
                messages[stage_number - 1].clone(),
                target_account_id,
                &late_account_id,
            );
            ceremony.distribute_messages(early_messages).await;

            let (late_messages_next, early_messages) = split_messages_for(
                messages[stage_number].clone(),
                target_account_id,
                &late_account_id,
            );
            ceremony.distribute_messages(early_messages).await;

            assert_eq!(
                ceremony.nodes[target_account_id]
                    .ceremony_manager
                    .get_keygen_stage_name(ceremony.ceremony_id),
                get_keygen_stage_name_from_number(stage_number)
            );

            ceremony.distribute_messages(late_messages).await;

            assert_eq!(
                ceremony.nodes[target_account_id]
                    .ceremony_manager
                    .get_keygen_stage_name(ceremony.ceremony_id),
                get_keygen_stage_name_from_number(stage_number + 1)
            );

            ceremony.distribute_messages(late_messages_next).await;

            // Check that the stage correctly advanced or finished
            assert_eq!(
                ceremony.nodes[target_account_id]
                    .ceremony_manager
                    .get_keygen_stage_name(ceremony.ceremony_id),
                get_keygen_stage_name_from_number(stage_number + 2)
            );
        },
    )
    .await;
}

/// If at least one party is blamed during the "Complaints" stage, we
/// should enter a blaming stage, where the blamed party sends a valid
/// share, so the ceremony should be successful in the end
#[tokio::test]
async fn should_enter_blaming_stage_on_invalid_secret_shares() {
    let mut ceremony = KeygenCeremonyRunner::new_with_default();

    let messages = ceremony.request().await;

    let mut messages = run_stages!(
        ceremony,
        messages,
        keygen::VerifyHashComm2,
        CoeffComm3,
        VerifyCoeffComm4,
        SecretShare5
    );

    // One party sends another a bad secret share to cause entering the blaming stage
    let [bad_share_sender_id, bad_share_receiver_id] = &ceremony.select_account_ids();
    *messages
        .get_mut(bad_share_sender_id)
        .unwrap()
        .get_mut(bad_share_receiver_id)
        .unwrap() = SecretShare5::create_random(&mut ceremony.rng);

    let messages = run_stages!(
        ceremony,
        messages,
        keygen::Complaints6,
        keygen::VerifyComplaints7,
        BlameResponse8,
        VerifyBlameResponses9
    );
    ceremony.distribute_messages(messages).await;
    ceremony.complete().await;
}

#[tokio::test]
async fn should_enter_blaming_stage_on_timeout_secret_shares() {
    let mut ceremony = KeygenCeremonyRunner::new_with_default();

    let messages = ceremony.request().await;

    let mut messages = run_stages!(
        ceremony,
        messages,
        keygen::VerifyHashComm2,
        CoeffComm3,
        VerifyCoeffComm4,
        SecretShare5
    );

    // One party fails to send a secret share to another causing everyone to later enter the blaming stage
    let [non_sending_party_id, timed_out_party_id] = &ceremony.select_account_ids();
    messages
        .get_mut(non_sending_party_id)
        .unwrap()
        .remove(timed_out_party_id);

    ceremony.distribute_messages(messages).await;

    // This node doesn't receive non_sending_party_id's message, so must timeout
    ceremony
        .get_mut_node(timed_out_party_id)
        .force_stage_timeout();

    let messages = ceremony
        .gather_outgoing_messages::<Complaints6, KeygenData>()
        .await;

    let messages = run_stages!(
        ceremony,
        messages,
        VerifyComplaints7,
        BlameResponse8,
        VerifyBlameResponses9
    );
    ceremony.distribute_messages(messages).await;
    ceremony.complete().await;
}

/// If one or more parties send an invalid secret share both the first
/// time and during the blaming stage, the ceremony is aborted with these
/// parties reported
#[tokio::test]
async fn should_report_on_invalid_blame_response6() {
    let mut ceremony = KeygenCeremonyRunner::new_with_default();
    let party_idx_mapping = PartyIdxMapping::from_unsorted_signers(
        &ceremony.nodes.keys().cloned().collect::<Vec<_>>()[..],
    );
    let [bad_node_id_1, bad_node_id_2, target_node_id] = ceremony.select_account_ids();

    let messages = ceremony.request().await;

    let mut messages = run_stages!(
        ceremony,
        messages,
        VerifyHashComm2,
        CoeffComm3,
        VerifyCoeffComm4,
        SecretShare5
    );

    // bad_node_id_1 and bad_node_id_2 send a bad secret share
    *messages
        .get_mut(&bad_node_id_1)
        .unwrap()
        .get_mut(&target_node_id)
        .unwrap() = SecretShare5::create_random(&mut ceremony.rng);

    *messages
        .get_mut(&bad_node_id_2)
        .unwrap()
        .get_mut(&target_node_id)
        .unwrap() = SecretShare5::create_random(&mut ceremony.rng);

    let mut messages = run_stages!(
        ceremony,
        messages,
        Complaints6,
        VerifyComplaints7,
        BlameResponse8
    );

    // bad_node_id_1 also sends a bad blame responses, and so gets blamed when ceremony finished
    let secret_share = SecretShare5::create_random(&mut ceremony.rng);
    for message in messages.get_mut(&bad_node_id_1).unwrap().values_mut() {
        *message = keygen::BlameResponse8(
            std::iter::once((
                party_idx_mapping.get_idx(&bad_node_id_2).unwrap(),
                secret_share.clone(),
            ))
            .collect(),
        )
    }

    let messages = ceremony
        .run_stage::<VerifyBlameResponses9, _, _>(messages)
        .await;
    ceremony.distribute_messages(messages).await;
    ceremony
        .complete_with_error(
            &[bad_node_id_1.clone()],
            CeremonyFailureReason::Other(KeygenFailureReason::InvalidBlameResponse),
        )
        .await;
}

/// If party is blamed by one or more peers, its BlameResponse sent in
/// the next stage must be complete, that is, it must contain a (valid)
/// entry for *every* peer it is blamed by. Otherwise the blamed party
/// get reported.
#[tokio::test]
async fn should_report_on_incomplete_blame_response() {
    let mut ceremony = KeygenCeremonyRunner::new_with_default();

    let [bad_node_id_1, target_node_id] = ceremony.select_account_ids();

    let messages = ceremony.request().await;

    let mut messages = run_stages!(
        ceremony,
        messages,
        VerifyHashComm2,
        CoeffComm3,
        VerifyCoeffComm4,
        SecretShare5
    );

    // bad_node_id_1 sends a bad secret share
    *messages
        .get_mut(&bad_node_id_1)
        .unwrap()
        .get_mut(&target_node_id)
        .unwrap() = SecretShare5::create_random(&mut ceremony.rng);

    let mut messages = run_stages!(
        ceremony,
        messages,
        Complaints6,
        VerifyComplaints7,
        BlameResponse8
    );

    // bad_node_id_1 sends an empty BlameResponse
    for message in messages.get_mut(&bad_node_id_1).unwrap().values_mut() {
        *message = keygen::BlameResponse8::<Point>(std::collections::BTreeMap::default())
    }

    let messages = ceremony
        .run_stage::<VerifyBlameResponses9, _, _>(messages)
        .await;
    ceremony.distribute_messages(messages).await;
    ceremony
        .complete_with_error(
            &[bad_node_id_1.clone()],
            CeremonyFailureReason::Other(KeygenFailureReason::InvalidBlameResponse),
        )
        .await;
}

// Ignore unexpected messages at all stages. This includes:
// - Messages with stage data that is not the current stage or the next stage
// - Duplicate messages from the same sender AccountId
// - Messages from unknown AccountId (not in the keygen ceremony)
#[tokio::test]
async fn should_ignore_unexpected_message_for_stage() {
    for_each_stage(
        1..=KEYGEN_STAGES,
        || Box::pin(async { KeygenCeremonyRunner::new_with_default() }),
        all_stages_with_single_invalid_share_keygen_coroutine,
        |stage_number, mut ceremony, (_key_id, messages, _type_messages)| async move {
            let [target_account_id, unexpected_message_sender] = &ceremony.select_account_ids();
            let (msg_from_1, other_msgs) = split_messages_for(
                messages[stage_number - 1].clone(),
                target_account_id,
                unexpected_message_sender,
            );

            ceremony.distribute_messages(other_msgs.clone()).await;

            for ignored_stage_index in (0..stage_number - 1).chain(stage_number + 1..KEYGEN_STAGES)
            {
                let (msg_from_1, _) = split_messages_for(
                    messages[ignored_stage_index].clone(),
                    target_account_id,
                    unexpected_message_sender,
                );
                ceremony.distribute_messages(msg_from_1).await;
            }

            assert_eq!(
                ceremony.nodes[target_account_id]
                    .ceremony_manager
                    .get_keygen_stage_name(ceremony.ceremony_id),
                get_keygen_stage_name_from_number(stage_number),
                "Failed to ignore a message from an unexpected stage"
            );

<<<<<<< HEAD
            ceremony.distribute_messages(other_msgs).await;
            assert!(
=======
            ceremony.distribute_messages(other_msgs);

            assert_eq!(
>>>>>>> 0e23d840
                ceremony.nodes[target_account_id]
                    .ceremony_manager
                    .get_keygen_stage_name(ceremony.ceremony_id),
                get_keygen_stage_name_from_number(stage_number),
                "Failed to ignore duplicate messages"
            );

            let unknown_id = AccountId::new([0; 32]);
            assert!(!ACCOUNT_IDS.contains(&unknown_id));
<<<<<<< HEAD
            ceremony
                .distribute_messages(
                    msg_from_1
                        .iter()
                        .map(|(_, message)| (unknown_id.clone(), message.clone()))
                        .collect(),
                )
                .await;
            assert!(
=======
            ceremony.distribute_messages(
                msg_from_1
                    .iter()
                    .map(|(_, message)| (unknown_id.clone(), message.clone()))
                    .collect(),
            );
            assert_eq!(
>>>>>>> 0e23d840
                ceremony.nodes[target_account_id]
                    .ceremony_manager
                    .get_keygen_stage_name(ceremony.ceremony_id),
                get_keygen_stage_name_from_number(stage_number),
                "Failed to ignore a message from an unknown account id"
            );

            ceremony.distribute_messages(msg_from_1).await;

            assert_eq!(
                ceremony.nodes[target_account_id]
                    .ceremony_manager
                    .get_keygen_stage_name(ceremony.ceremony_id),
                get_keygen_stage_name_from_number(stage_number + 1),
                "Failed to proceed to next stage"
            );
        },
    )
    .await;
}

// If one of more parties (are thought to) broadcast data inconsistently,
// the ceremony should be aborted and all faulty parties should be reported.
// Fail on `verify_broadcasts` during `VerifyCommitmentsBroadcast2`
#[tokio::test]
async fn should_report_on_inconsistent_broadcast_comm1() {
    let mut ceremony = KeygenCeremonyRunner::new_with_default();

    let messages = ceremony.request().await;
    let mut messages = helpers::run_stages!(ceremony, messages, VerifyHashComm2, CoeffComm3);

    let [bad_account_id] = &ceremony.select_account_ids();

    // Make one of the nodes send a different commitment to half of the others
    // Note: the bad node must send different comm1 to more than 1/3 of the participants
    let commitment =
        gen_invalid_keygen_comm1(&mut ceremony.rng, ACCOUNT_IDS.len() as AuthorityCount);
    for message in messages
        .get_mut(bad_account_id)
        .unwrap()
        .values_mut()
        .step_by(2)
    {
        *message = commitment.clone();
    }

    let messages = ceremony.run_stage::<VerifyCoeffComm4, _, _>(messages).await;
    ceremony.distribute_messages(messages).await;
    ceremony
        .complete_with_error(
            &[bad_account_id.clone()],
            CeremonyFailureReason::BroadcastFailure(
                BroadcastFailureReason::Inconsistency,
                CeremonyStageName::VerifyCommitmentsBroadcast4,
            ),
        )
        .await;
}

#[tokio::test]
async fn should_report_on_inconsistent_broadcast_hash_comm1a() {
    let mut ceremony = KeygenCeremonyRunner::new_with_default();

    let mut messages = ceremony.request().await;

    let bad_account_id = &ACCOUNT_IDS[1];

    // Make one of the nodes send a different hash commitment to half of the others
    // Note: the bad node must send different values to more than 1/3 of the participants
    let hash_comm = get_invalid_hash_comm(&mut ceremony.rng);
    for message in messages
        .get_mut(bad_account_id)
        .unwrap()
        .values_mut()
        .step_by(2)
    {
        *message = hash_comm.clone();
    }

    let messages = helpers::run_stages!(ceremony, messages, VerifyHashComm2,);

    ceremony.distribute_messages(messages).await;
    ceremony
        .complete_with_error(
            &[bad_account_id.clone()],
            CeremonyFailureReason::BroadcastFailure(
                BroadcastFailureReason::Inconsistency,
                CeremonyStageName::VerifyHashCommitmentsBroadcast2,
            ),
        )
        .await;
}

// If one or more parties reveal invalid coefficients that don't correspond
// to the hash commitments sent earlier, the ceremony should be aborted with
// those parties reported.
#[tokio::test]
async fn should_report_on_invalid_hash_comm1a() {
    let mut ceremony = KeygenCeremonyRunner::new_with_default();

    let messages = ceremony.request().await;
    let mut messages = helpers::run_stages!(ceremony, messages, VerifyHashComm2, CoeffComm3);

    let [bad_account_id] = ceremony.select_account_ids();

    // Make a node send a bad commitment to the others
    // Note: we must send the same bad commitment to all of the nodes,
    // or we will fail on the `inconsistent` error instead of the validation error.
    let corrupted_message = {
        let mut original_message = messages
            .get(&bad_account_id)
            .unwrap()
            .values()
            .next()
            .unwrap()
            .clone();
        original_message.corrupt_secondary_coefficient(&mut ceremony.rng);
        original_message
    };
    for message in messages.get_mut(&bad_account_id).unwrap().values_mut() {
        *message = corrupted_message.clone();
    }

    let messages = ceremony.run_stage::<VerifyCoeffComm4, _, _>(messages).await;
    ceremony.distribute_messages(messages).await;

    ceremony
        .complete_with_error(
            &[bad_account_id],
            CeremonyFailureReason::Other(KeygenFailureReason::InvalidCommitment),
        )
        .await;
}

#[tokio::test]
async fn should_report_on_inconsistent_broadcast_complaints4() {
    let mut ceremony = KeygenCeremonyRunner::new_with_default();

    let messages = ceremony.request().await;

    let mut messages = run_stages!(
        ceremony,
        messages,
        VerifyHashComm2,
        CoeffComm3,
        VerifyCoeffComm4,
        SecretShare5,
        Complaints6
    );

    let [bad_account_id] = &ceremony.select_account_ids();

    // Make one of the nodes send 2 different complaints evenly to the others
    // Note: the bad node must send different complaints to more than 1/3 of the participants
    for (counter, message) in messages
        .get_mut(bad_account_id)
        .unwrap()
        .values_mut()
        .enumerate()
    {
        let counter = counter as AuthorityCount;
        *message = Complaints6(BTreeSet::from_iter(
            counter % 2..((counter % 2) + ACCOUNT_IDS.len() as AuthorityCount),
        ));
    }

    let messages = ceremony
        .run_stage::<keygen::VerifyComplaints7, _, _>(messages)
        .await;
    ceremony.distribute_messages(messages).await;
    ceremony
        .complete_with_error(
            &[bad_account_id.clone()],
            CeremonyFailureReason::BroadcastFailure(
                BroadcastFailureReason::Inconsistency,
                CeremonyStageName::VerifyComplaintsBroadcastStage7,
            ),
        )
        .await;
}

#[tokio::test]
async fn should_report_on_inconsistent_broadcast_blame_responses6() {
    let mut ceremony = KeygenCeremonyRunner::new_with_default();

    let party_idx_mapping = PartyIdxMapping::from_unsorted_signers(
        &ceremony.nodes.keys().cloned().collect::<Vec<_>>()[..],
    );

    let messages = ceremony.request().await;

    let mut messages = run_stages!(
        ceremony,
        messages,
        VerifyHashComm2,
        CoeffComm3,
        VerifyCoeffComm4,
        SecretShare5
    );

    let [bad_node_id, blamed_node_id] = &ceremony.select_account_ids();

    // One party sends another a bad secret share to cause entering the blaming stage
    let [bad_share_sender_id, bad_share_receiver_id] = &ceremony.select_account_ids();
    *messages
        .get_mut(bad_share_sender_id)
        .unwrap()
        .get_mut(bad_share_receiver_id)
        .unwrap() = SecretShare5::create_random(&mut ceremony.rng);

    let mut messages = run_stages!(
        ceremony,
        messages,
        Complaints6,
        VerifyComplaints7,
        BlameResponse8
    );

    let [bad_account_id] = &ceremony.select_account_ids();

    // Make one of the nodes send 2 different blame responses evenly to the others
    // Note: the bad node must send different blame response to more than 1/3 of the participants
    let secret_share = SecretShare5::create_random(&mut ceremony.rng);
    for message in messages
        .get_mut(bad_node_id)
        .unwrap()
        .values_mut()
        .step_by(2)
    {
        *message = keygen::BlameResponse8::<Point>(
            std::iter::once((
                party_idx_mapping.get_idx(blamed_node_id).unwrap(),
                secret_share.clone(),
            ))
            .collect(),
        )
    }

    let messages = ceremony
        .run_stage::<VerifyBlameResponses9, _, _>(messages)
        .await;
    ceremony.distribute_messages(messages).await;
    ceremony
        .complete_with_error(
            &[bad_account_id.clone()],
            CeremonyFailureReason::BroadcastFailure(
                BroadcastFailureReason::Inconsistency,
                CeremonyStageName::VerifyBlameResponsesBroadcastStage9,
            ),
        )
        .await;
}

// If one or more parties send invalid commitments, the ceremony should be aborted.
// Fail on `validate_commitments` during `VerifyCommitmentsBroadcast2`.
#[tokio::test]
async fn should_report_on_invalid_comm1() {
    let mut ceremony = KeygenCeremonyRunner::new_with_default();

    let messages = ceremony.request().await;
    let mut messages = helpers::run_stages!(ceremony, messages, VerifyHashComm2, CoeffComm3);

    let [bad_account_id] = ceremony.select_account_ids();

    // Make a node send a bad commitment to the others
    // Note: we must send the same bad commitment to all of the nodes,
    // or we will fail on the `inconsistent` error instead of the validation error.
    let corrupted_message = {
        let mut original_message = messages
            .get(&bad_account_id)
            .unwrap()
            .values()
            .next()
            .unwrap()
            .clone();
        original_message.corrupt_primary_coefficient(&mut ceremony.rng);
        original_message
    };
    for message in messages.get_mut(&bad_account_id).unwrap().values_mut() {
        *message = corrupted_message.clone();
    }

    let messages = ceremony.run_stage::<VerifyCoeffComm4, _, _>(messages).await;
    ceremony.distribute_messages(messages).await;

    ceremony
        .complete_with_error(
            &[bad_account_id],
            CeremonyFailureReason::Other(KeygenFailureReason::InvalidCommitment),
        )
        .await;
}

#[tokio::test]
async fn should_report_on_invalid_complaints4() {
    let mut ceremony = KeygenCeremonyRunner::new_with_default();

    let messages = ceremony.request().await;

    let mut messages = run_stages!(
        ceremony,
        messages,
        VerifyHashComm2,
        CoeffComm3,
        VerifyCoeffComm4,
        SecretShare5,
        Complaints6
    );

    let [bad_account_id] = ceremony.select_account_ids();

    // This complaint is invalid because it has an invalid index
    let invalid_complaint: Complaints6 = keygen::Complaints6([1, u32::MAX].into_iter().collect());

    for message in messages.get_mut(&bad_account_id).unwrap().values_mut() {
        *message = invalid_complaint.clone();
    }

    let messages = ceremony
        .run_stage::<keygen::VerifyComplaints7, _, _>(messages)
        .await;
    ceremony.distribute_messages(messages).await;
    ceremony
        .complete_with_error(
            &[bad_account_id],
            CeremonyFailureReason::Other(KeygenFailureReason::InvalidComplaint),
        )
        .await;
}

// Keygen aborts if the key is not compatible with the contract at VerifyCommitmentsBroadcast2
#[tokio::test]
async fn should_handle_not_compatible_keygen() {
    let mut counter = 0;
    loop {
        if let Err(()) = run_keygen_with_err_on_high_pubkey(ACCOUNT_IDS.clone()).await {
            break;
        } else {
            // We have a 50/50 chance of failing each time, so we should have failed keygen within 40 tries
            // But it has a 0.0000000001% chance of failing this test as a false positive.
            counter += 1;
            assert!(
                counter < 40,
                "Should have failed keygen with high pub key by now"
            )
        }
    }
}

mod timeout {

    use super::*;

    use crate::multisig::client::tests::helpers::KeygenCeremonyRunner;

    mod during_regular_stage {

        use super::*;

        #[tokio::test]
        async fn should_recover_if_party_appears_offline_to_minority_stage1a() {
            let mut ceremony = KeygenCeremonyRunner::new_with_default();

            let mut messages = ceremony.request().await;

            let [non_sending_party_id, timed_out_party_id] = ceremony.select_account_ids();

            messages
                .get_mut(&non_sending_party_id)
                .unwrap()
                .remove(&timed_out_party_id);

            ceremony.distribute_messages(messages).await;

            // This node doesn't receive non_sending_party's message, so must timeout
            ceremony
                .get_mut_node(&timed_out_party_id)
                .force_stage_timeout();

            let messages = ceremony
                .gather_outgoing_messages::<VerifyHashComm2, KeygenData>()
                .await;

            let messages = run_stages!(
                ceremony,
                messages,
                CoeffComm3,
                VerifyCoeffComm4,
                SecretShare5,
                Complaints6,
                VerifyComplaints7
            );
            ceremony.distribute_messages(messages).await;
            ceremony.complete().await;
        }

        #[tokio::test]
        async fn should_recover_if_party_appears_offline_to_minority_stage1() {
            let mut ceremony = KeygenCeremonyRunner::new_with_default();

            let messages = ceremony.request().await;

            let mut messages = run_stages!(ceremony, messages, VerifyHashComm2, CoeffComm3);

            let [non_sending_party_id, timed_out_party_id] = ceremony.select_account_ids();

            messages
                .get_mut(&non_sending_party_id)
                .unwrap()
                .remove(&timed_out_party_id);

            ceremony.distribute_messages(messages).await;

            // This node doesn't receive non_sending_party's message, so must timeout
            ceremony
                .get_mut_node(&timed_out_party_id)
                .force_stage_timeout();

            let messages = ceremony
                .gather_outgoing_messages::<VerifyCoeffComm4, KeygenData>()
                .await;

            let messages = run_stages!(
                ceremony,
                messages,
                SecretShare5,
                Complaints6,
                VerifyComplaints7
            );
            ceremony.distribute_messages(messages).await;
            ceremony.complete().await;
        }

        #[tokio::test]
        async fn should_recover_if_party_appears_offline_to_minority_stage4() {
            let mut ceremony = KeygenCeremonyRunner::new_with_default();

            let messages = ceremony.request().await;

            let mut messages = run_stages!(
                ceremony,
                messages,
                VerifyHashComm2,
                CoeffComm3,
                VerifyCoeffComm4,
                SecretShare5,
                Complaints6
            );

            let [non_sending_party_id, timed_out_party_id] = ceremony.select_account_ids();

            messages
                .get_mut(&non_sending_party_id)
                .unwrap()
                .remove(&timed_out_party_id);

            ceremony.distribute_messages(messages).await;

            // This node doesn't receive non_sending_party's message, so must timeout
            ceremony
                .get_mut_node(&timed_out_party_id)
                .force_stage_timeout();

            let messages = ceremony
                .gather_outgoing_messages::<VerifyComplaints7, KeygenData>()
                .await;

            ceremony.distribute_messages(messages).await;
            ceremony.complete().await;
        }

        #[tokio::test]
        async fn should_recover_if_party_appears_offline_to_minority_stage6() {
            let mut ceremony = KeygenCeremonyRunner::new_with_default();

            let messages = ceremony.request().await;

            let mut messages = run_stages!(
                ceremony,
                messages,
                VerifyHashComm2,
                CoeffComm3,
                VerifyCoeffComm4,
                SecretShare5
            );

            // One party sends another a bad secret share to cause entering the blaming stage
            let [bad_share_sender_id, bad_share_receiver_id] = &ceremony.select_account_ids();
            *messages
                .get_mut(bad_share_sender_id)
                .unwrap()
                .get_mut(bad_share_receiver_id)
                .unwrap() = SecretShare5::create_random(&mut ceremony.rng);

            let [non_sending_party_id, timed_out_party_id] = ceremony.select_account_ids();

            let mut messages = run_stages!(
                ceremony,
                messages,
                Complaints6,
                VerifyComplaints7,
                BlameResponse8
            );

            messages
                .get_mut(&non_sending_party_id)
                .unwrap()
                .remove(&timed_out_party_id);

            ceremony.distribute_messages(messages).await;

            // This node doesn't receive non_sending_party's message, so must timeout
            ceremony
                .get_mut_node(&timed_out_party_id)
                .force_stage_timeout();

            let messages = ceremony
                .gather_outgoing_messages::<VerifyBlameResponses9, KeygenData>()
                .await;

            ceremony.distribute_messages(messages).await;
            ceremony.complete().await;
        }
    }

    mod during_broadcast_verification_stage {

        use super::*;

        #[tokio::test]
        async fn should_recover_if_agree_on_values_stage2a() {
            let mut ceremony = KeygenCeremonyRunner::new_with_default();

            let messages = ceremony.request().await;

            let messages = run_stages!(ceremony, messages, VerifyHashComm2,);

            let [non_sender_id] = &ceremony.select_account_ids();
            let messages = ceremony
                .run_stage_with_non_sender::<CoeffComm3, _, _>(messages, non_sender_id)
                .await;

            let messages = run_stages!(
                ceremony,
                messages,
                VerifyCoeffComm4,
                SecretShare5,
                Complaints6,
                VerifyComplaints7
            );

            ceremony.distribute_messages(messages).await;
            ceremony.complete().await;
        }

        #[tokio::test]
        async fn should_recover_if_agree_on_values_stage2() {
            let mut ceremony = KeygenCeremonyRunner::new_with_default();

            let messages = ceremony.request().await;

            let messages = run_stages!(
                ceremony,
                messages,
                VerifyHashComm2,
                CoeffComm3,
                VerifyCoeffComm4
            );

            let [non_sender_id] = &ceremony.select_account_ids();
            let messages = ceremony
                .run_stage_with_non_sender::<SecretShare5, _, _>(messages, non_sender_id)
                .await;

            let messages = run_stages!(ceremony, messages, Complaints6, VerifyComplaints7);

            ceremony.distribute_messages(messages).await;
            ceremony.complete().await;
        }

        #[tokio::test]
        async fn should_recover_if_agree_on_values_stage5() {
            let mut ceremony = KeygenCeremonyRunner::new_with_default();

            let messages = ceremony.request().await;

            let messages = run_stages!(
                ceremony,
                messages,
                VerifyHashComm2,
                CoeffComm3,
                VerifyCoeffComm4,
                SecretShare5,
                Complaints6,
                VerifyComplaints7
            );

            let [non_sender_id] = ceremony.select_account_ids();
            ceremony
                .distribute_messages_with_non_sender(messages, &non_sender_id)
                .await;

            ceremony.complete().await;
        }

        #[tokio::test]
        async fn should_recover_if_agree_on_values_stage7() {
            let mut ceremony = KeygenCeremonyRunner::new_with_default();

            let messages = ceremony.request().await;

            let mut messages = run_stages!(
                ceremony,
                messages,
                VerifyHashComm2,
                CoeffComm3,
                VerifyCoeffComm4,
                SecretShare5
            );

            // One party sends another a bad secret share to cause entering the blaming stage
            let [bad_share_sender_id, bad_share_receiver_id] = &ceremony.select_account_ids();
            *messages
                .get_mut(bad_share_sender_id)
                .unwrap()
                .get_mut(bad_share_receiver_id)
                .unwrap() = SecretShare5::create_random(&mut ceremony.rng);

            let messages = run_stages!(
                ceremony,
                messages,
                Complaints6,
                VerifyComplaints7,
                BlameResponse8,
                VerifyBlameResponses9
            );

            let [non_sender_id] = ceremony.select_account_ids();
            ceremony
                .distribute_messages_with_non_sender(messages, &non_sender_id)
                .await;

            ceremony.complete().await;
        }

        #[tokio::test]
        async fn should_report_if_insufficient_messages_stage2a() {
            let mut ceremony = KeygenCeremonyRunner::new_with_default();

            let messages = ceremony.request().await;

            let [non_sending_party_id_1, non_sending_party_id_2] = ceremony.select_account_ids();

            // bad party 1 times out during a broadcast stage. It should be reported
            let messages = ceremony
                .run_stage_with_non_sender::<VerifyHashComm2, _, _>(
                    messages,
                    &non_sending_party_id_1,
                )
                .await;

            // bad party 2 times out during a broadcast verification stage. It won't get reported.
            ceremony
                .distribute_messages_with_non_sender(messages, &non_sending_party_id_2)
                .await;

            ceremony
                .complete_with_error(
                    &[non_sending_party_id_1],
                    CeremonyFailureReason::BroadcastFailure(
                        BroadcastFailureReason::InsufficientMessages,
                        CeremonyStageName::VerifyHashCommitmentsBroadcast2,
                    ),
                )
                .await
        }

        #[tokio::test]
        async fn should_report_if_insufficient_messages_stage2() {
            let mut ceremony = KeygenCeremonyRunner::new_with_default();

            let messages = ceremony.request().await;

            let [non_sending_party_id_1, non_sending_party_id_2] = ceremony.select_account_ids();

            let messages = run_stages!(ceremony, messages, VerifyHashComm2, CoeffComm3);

            // bad party 1 times out during a broadcast stage. It should be reported
            let messages = ceremony
                .run_stage_with_non_sender::<VerifyCoeffComm4, _, _>(
                    messages,
                    &non_sending_party_id_1,
                )
                .await;

            // bad party 2 times out during a broadcast verification stage. It won't get reported.
            ceremony
                .distribute_messages_with_non_sender(messages, &non_sending_party_id_2)
                .await;

            ceremony
                .complete_with_error(
                    &[non_sending_party_id_1],
                    CeremonyFailureReason::BroadcastFailure(
                        BroadcastFailureReason::InsufficientMessages,
                        CeremonyStageName::VerifyCommitmentsBroadcast4,
                    ),
                )
                .await
        }

        #[tokio::test]
        async fn should_report_if_insufficient_messages_stage5() {
            let mut ceremony = KeygenCeremonyRunner::new_with_default();

            let messages = ceremony.request().await;

            let messages = run_stages!(
                ceremony,
                messages,
                VerifyHashComm2,
                CoeffComm3,
                VerifyCoeffComm4,
                SecretShare5,
                Complaints6
            );

            let [non_sending_party_id_1, non_sending_party_id_2] = ceremony.select_account_ids();

            // bad party 1 times out during a broadcast stage. It should be reported
            let messages = ceremony
                .run_stage_with_non_sender::<VerifyComplaints7, _, _>(
                    messages,
                    &non_sending_party_id_1,
                )
                .await;

            // bad party 2 times out during a broadcast verification stage. It won't get reported.
            ceremony
                .distribute_messages_with_non_sender(messages, &non_sending_party_id_2)
                .await;

            ceremony
                .complete_with_error(
                    &[non_sending_party_id_1],
                    CeremonyFailureReason::BroadcastFailure(
                        BroadcastFailureReason::InsufficientMessages,
                        CeremonyStageName::VerifyComplaintsBroadcastStage7,
                    ),
                )
                .await
        }

        #[tokio::test]
        async fn should_report_if_insufficient_messages_stage7() {
            let mut ceremony = KeygenCeremonyRunner::new_with_default();

            let messages = ceremony.request().await;

            let mut messages = run_stages!(
                ceremony,
                messages,
                VerifyHashComm2,
                CoeffComm3,
                VerifyCoeffComm4,
                SecretShare5
            );

            // One party sends another a bad secret share to cause entering the blaming stage
            let [bad_share_sender_id, bad_share_receiver_id] = &ceremony.select_account_ids();
            *messages
                .get_mut(bad_share_sender_id)
                .unwrap()
                .get_mut(bad_share_receiver_id)
                .unwrap() = SecretShare5::create_random(&mut ceremony.rng);

            let messages = run_stages!(
                ceremony,
                messages,
                Complaints6,
                VerifyComplaints7,
                BlameResponse8
            );

            let [non_sending_party_id_1, non_sending_party_id_2] = ceremony.select_account_ids();

            // bad party 1 times out during a broadcast stage. It should be reported
            let messages = ceremony
                .run_stage_with_non_sender::<VerifyBlameResponses9, _, _>(
                    messages,
                    &non_sending_party_id_1,
                )
                .await;

            // bad party 2 times out during a broadcast verification stage. It won't get reported.
            ceremony
                .distribute_messages_with_non_sender(messages, &non_sending_party_id_2)
                .await;

            ceremony
                .complete_with_error(
                    &[non_sending_party_id_1],
                    CeremonyFailureReason::BroadcastFailure(
                        BroadcastFailureReason::InsufficientMessages,
                        CeremonyStageName::VerifyBlameResponsesBroadcastStage9,
                    ),
                )
                .await
        }
    }
}

#[tokio::test]
async fn genesis_keys_can_sign() {
    use crate::multisig::crypto::eth::Point;
    use crate::multisig::tests::fixtures::MESSAGE_HASH;

    let account_ids: Vec<_> = [1, 2, 3, 4]
        .iter()
        .map(|i| AccountId::new([*i; 32]))
        .collect();

    let rng = Rng::from_entropy();
    let (key_id, key_data) = generate_key_data_until_compatible::<Point>(&account_ids, 20, rng);

    let (mut signing_ceremony, _non_signing_nodes) =
        SigningCeremonyRunner::new_with_threshold_subset_of_signers(
            new_nodes(account_ids),
            1,
            key_id.clone(),
            key_data.clone(),
            MESSAGE_HASH.clone(),
            Rng::from_entropy(),
        );
    standard_signing(&mut signing_ceremony).await;
}<|MERGE_RESOLUTION|>--- conflicted
+++ resolved
@@ -372,14 +372,9 @@
                 "Failed to ignore a message from an unexpected stage"
             );
 
-<<<<<<< HEAD
             ceremony.distribute_messages(other_msgs).await;
-            assert!(
-=======
-            ceremony.distribute_messages(other_msgs);
 
             assert_eq!(
->>>>>>> 0e23d840
                 ceremony.nodes[target_account_id]
                     .ceremony_manager
                     .get_keygen_stage_name(ceremony.ceremony_id),
@@ -389,7 +384,6 @@
 
             let unknown_id = AccountId::new([0; 32]);
             assert!(!ACCOUNT_IDS.contains(&unknown_id));
-<<<<<<< HEAD
             ceremony
                 .distribute_messages(
                     msg_from_1
@@ -398,16 +392,7 @@
                         .collect(),
                 )
                 .await;
-            assert!(
-=======
-            ceremony.distribute_messages(
-                msg_from_1
-                    .iter()
-                    .map(|(_, message)| (unknown_id.clone(), message.clone()))
-                    .collect(),
-            );
             assert_eq!(
->>>>>>> 0e23d840
                 ceremony.nodes[target_account_id]
                     .ceremony_manager
                     .get_keygen_stage_name(ceremony.ceremony_id),
