--- conflicted
+++ resolved
@@ -2,16 +2,12 @@
 use crate::{
     logging::{self},
     multisig::{
-<<<<<<< HEAD
         client::{
             self,
             common::{CeremonyFailureReason, SigningFailureReason},
             key_store::KeyStore,
         },
-=======
-        client::{self, key_store::KeyStore},
         eth::{EthSigning, Point as EthPoint},
->>>>>>> b451469e
         KeyId, MessageHash, PersistentKeyDB,
     },
     testing::{
