--- conflicted
+++ resolved
@@ -25,29 +25,20 @@
     common::{all_same, split_at},
     multisig::{
         client::{
-<<<<<<< HEAD
             ceremony_manager::{
                 prepare_keygen_request, prepare_signing_request, CeremonyOutcome, CeremonyTrait,
                 KeygenCeremony, SigningCeremony,
             },
-=======
-            ceremony_manager::{CeremonyManager, CeremonyResultReceiver},
->>>>>>> 733a4274
             ceremony_runner::CeremonyRunner,
             common::{
                 broadcast::BroadcastStage, CeremonyCommon, CeremonyFailureReason,
                 CeremonyStageName, KeygenFailureReason,
             },
-<<<<<<< HEAD
             keygen::{
                 generate_key_data, HashComm1, HashContext, SecretShare5,
                 VerifyHashCommitmentsBroadcast2,
             },
             signing, KeygenResultInfo, PartyIdxMapping, ThresholdParameters,
-=======
-            keygen::{HashComm1, HashContext, SecretShare5, VerifyHashCommitmentsBroadcast2},
-            signing, KeygenResultInfo, MultisigData, PartyIdxMapping, ThresholdParameters,
->>>>>>> 733a4274
         },
         crypto::{ECPoint, Rng},
         KeyId, MessageHash,
@@ -266,23 +257,14 @@
     async fn request_ceremony(&mut self, node_id: &AccountId);
 }
 
-<<<<<<< HEAD
 pub struct CeremonyTestRunner<CeremonyRunnerData, C: CeremonyTrait> {
     pub nodes: HashMap<AccountId, Node<C>>,
-=======
-pub struct CeremonyTestRunner<CeremonyRunnerData> {
-    pub nodes: HashMap<AccountId, Node>,
->>>>>>> 733a4274
     pub ceremony_id: CeremonyId,
     pub ceremony_runner_data: CeremonyRunnerData,
     pub rng: Rng,
 }
 
-<<<<<<< HEAD
 impl<CeremonyRunnerData, C: CeremonyTrait> CeremonyTestRunner<CeremonyRunnerData, C>
-=======
-impl<CeremonyRunnerData> CeremonyTestRunner<CeremonyRunnerData>
->>>>>>> 733a4274
 where
     Self: CeremonyRunnerStrategy<CeremonyType = C>,
 {
@@ -588,30 +570,14 @@
 
     pub async fn request(
         &mut self,
-<<<<<<< HEAD
     ) -> HashMap<
         AccountId,
-=======
-    ) -> (
-        HashMap<
-            AccountId,
-            HashMap<
-                AccountId,
-                <CeremonyTestRunner<CeremonyRunnerData> as CeremonyRunnerStrategy>::InitialStageData,
-            >,
-        >,
->>>>>>> 733a4274
         HashMap<
             AccountId,
             <CeremonyTestRunner<CeremonyRunnerData, C> as CeremonyRunnerStrategy>::InitialStageData,
         >,
-<<<<<<< HEAD
     > {
         self.request_without_gather().await;
-=======
-    ){
-        let result_receivers = self.request_without_gather();
->>>>>>> 733a4274
 
         self.gather_outgoing_messages().await
     }
@@ -632,13 +598,9 @@
 }
 pub(crate) use run_stages;
 
-<<<<<<< HEAD
 pub type KeygenCeremonyRunner = CeremonyTestRunner<(), KeygenCeremony<EthSigning>>;
 
 #[async_trait]
-=======
-pub type KeygenCeremonyRunner = CeremonyTestRunner<()>;
->>>>>>> 733a4274
 impl CeremonyRunnerStrategy for KeygenCeremonyRunner {
     type CeremonyType = KeygenCeremony<EthSigning>;
     type CheckedOutput = (
@@ -706,14 +668,10 @@
     pub key_data: HashMap<AccountId, KeygenResultInfo<Point>>,
     pub message_hash: MessageHash,
 }
-<<<<<<< HEAD
 pub type SigningCeremonyRunner =
     CeremonyTestRunner<SigningCeremonyRunnerData, SigningCeremony<EthSigning>>;
 
 #[async_trait]
-=======
-pub type SigningCeremonyRunner = CeremonyTestRunner<SigningCeremonyRunnerData>;
->>>>>>> 733a4274
 impl CeremonyRunnerStrategy for SigningCeremonyRunner {
     type CeremonyType = SigningCeremonyEth;
     type CheckedOutput = EthSchnorrSignature;
@@ -1233,11 +1191,7 @@
     account_ids: &[AccountId],
     mut rng: Rng,
     logger: Logger,
-<<<<<<< HEAD
 ) -> CeremonyRunner<KeygenCeremony<EthSigning>> {
-=======
-) -> CeremonyRunner<KeygenData<P>, KeygenResultInfo<P>, KeygenFailureReason> {
->>>>>>> 733a4274
     let validator_mapping = Arc::new(PartyIdxMapping::from_unsorted_signers(account_ids));
     let common = CeremonyCommon {
         ceremony_id,
