--- conflicted
+++ resolved
@@ -128,11 +128,7 @@
     pub fn request_signing(
         &mut self,
         signing_ceremony_details: SigningCeremonyDetails,
-<<<<<<< HEAD
-    ) -> CeremonyResultReceiver<SchnorrSignature, SigningFailureReason> {
-=======
-    ) -> CeremonyResultReceiver<EthSchnorrSignature> {
->>>>>>> b451469e
+    ) -> CeremonyResultReceiver<EthSchnorrSignature, SigningFailureReason> {
         let (result_sender, result_receiver) = oneshot::channel();
         self.ceremony_manager.on_request_to_sign(
             signing_ceremony_details.ceremony_id,
@@ -148,11 +144,7 @@
     pub fn request_keygen(
         &mut self,
         keygen_ceremony_details: KeygenCeremonyDetails,
-<<<<<<< HEAD
-    ) -> CeremonyResultReceiver<KeygenResultInfo, KeygenFailureReason> {
-=======
-    ) -> CeremonyResultReceiver<KeygenResultInfo<Point>> {
->>>>>>> b451469e
+    ) -> CeremonyResultReceiver<KeygenResultInfo<Point>, KeygenFailureReason> {
         let (result_sender, result_receiver) = oneshot::channel();
         self.ceremony_manager.on_keygen_request(
             keygen_ceremony_details.ceremony_id,
@@ -695,18 +687,11 @@
 }
 pub type SigningCeremonyRunner = CeremonyRunner<SigningCeremonyRunnerData>;
 impl CeremonyRunnerStrategy for SigningCeremonyRunner {
-<<<<<<< HEAD
-    type CeremonyData = SigningData;
-    type Output = SchnorrSignature;
-    type CheckedOutput = SchnorrSignature;
-    type InitialStageData = frost::Comm1;
-    type FailureReason = SigningFailureReason;
-=======
     type CeremonyData = SigningData<Point>;
     type Output = EthSchnorrSignature;
     type CheckedOutput = EthSchnorrSignature;
     type InitialStageData = frost::Comm1<Point>;
->>>>>>> b451469e
+    type FailureReason = SigningFailureReason;
     const CEREMONY_FAILED_TAG: &'static str = SIGNING_CEREMONY_FAILED;
 
     fn post_successful_complete_check(
