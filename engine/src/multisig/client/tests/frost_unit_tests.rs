--- conflicted
+++ resolved
@@ -433,97 +433,6 @@
 }
 
 #[tokio::test]
-<<<<<<< HEAD
-async fn should_ignore_rts_with_used_ceremony_id() {
-    let (mut signing_ceremony, _) = new_signing_ceremony_with_keygen().await;
-
-    let (messages, result_receivers) = signing_ceremony.request().await;
-    let messages = run_stages!(
-        signing_ceremony,
-        messages,
-        VerifyComm2,
-        LocalSig3,
-        VerifyLocalSig4
-    );
-    // Finish a signing ceremony
-    signing_ceremony.distribute_messages(messages);
-    signing_ceremony.complete(result_receivers).await;
-
-    let account_id = signing_ceremony.nodes.keys().next().unwrap().clone();
-
-    // Send an rts with the same ceremony id (the default signing ceremony id for tests)
-    let signing_ceremony_details = signing_ceremony.signing_ceremony_details(&account_id);
-    let node = signing_ceremony.nodes.get_mut(&account_id).unwrap();
-    let result_receiver = node.request_signing(signing_ceremony_details);
-
-    // The rts should have been ignored
-    assert_ok!(node.ensure_ceremony_at_signing_stage(
-        STAGE_FINISHED_OR_NOT_STARTED,
-        signing_ceremony.ceremony_id
-    ));
-
-    // Check that the failure reason is correct
-    node.ensure_failure_reason(
-        result_receiver,
-        CeremonyFailureReason::CeremonyIdAlreadyUsed,
-    );
-}
-
-#[tokio::test]
-async fn should_ignore_stage_data_with_used_ceremony_id() {
-    let (key_id, key_data, _, nodes) = helpers::run_keygen(
-        helpers::new_nodes(ACCOUNT_IDS.clone()),
-        DEFAULT_KEYGEN_CEREMONY_ID,
-    )
-    .await;
-
-    let (mut signing_ceremony, _) = SigningCeremonyRunner::new_with_threshold_subset_of_signers(
-        nodes,
-        DEFAULT_SIGNING_CEREMONY_ID,
-        key_id,
-        key_data,
-        MESSAGE_HASH.clone(),
-        Rng::from_seed(DEFAULT_SIGNING_SEED),
-    );
-
-    let [node_0_id, node_1_id] = signing_ceremony.select_account_ids();
-
-    let (_, signing_messages) = helpers::standard_signing(&mut signing_ceremony).await;
-
-    // Receive comm1 from a used ceremony id
-    signing_ceremony.distribute_message(
-        &node_1_id,
-        &node_0_id,
-        signing_messages
-            .stage_1_messages
-            .get(&node_1_id)
-            .unwrap()
-            .get(&node_0_id)
-            .unwrap()
-            .clone(),
-    );
-
-    // The message should have been ignored and no ceremony was started
-    // In this case, the ceremony would be unauthorised, so we must check how many signing states exist
-    // to see if a unauthorised state was created.
-    assert_ok!(signing_ceremony
-        .get_mut_node(&node_0_id)
-        .ensure_ceremony_at_signing_stage(
-            STAGE_FINISHED_OR_NOT_STARTED,
-            DEFAULT_SIGNING_CEREMONY_ID
-        ));
-    assert_eq!(
-        signing_ceremony
-            .get_mut_node(&node_0_id)
-            .ceremony_manager
-            .get_signing_states_len(),
-        0
-    );
-}
-
-#[tokio::test]
-=======
->>>>>>> ac348939
 async fn should_ignore_stage_data_with_incorrect_size() {
     let (key_id, key_data, _, nodes) = helpers::run_keygen(
         helpers::new_nodes(ACCOUNT_IDS.clone()),
