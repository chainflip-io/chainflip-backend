--- conflicted
+++ resolved
@@ -2,105 +2,7 @@
 
 use client::tests::*;
 
-<<<<<<< HEAD
 use crate::testing::assert_ok;
-=======
-use super::helpers;
-
-use crate::logging::{
-    CEREMONY_IGNORED, REQUEST_TO_SIGN_EXPIRED, REQUEST_TO_SIGN_IGNORED, SIGNING_CEREMONY_FAILED,
-};
-
-macro_rules! receive_comm1 {
-    ($c1:expr, $sender: expr, $sign_states:expr) => {
-        let comm1 = $sign_states.sign_phase1.comm1_vec[$sender].clone();
-        let m = helpers::sig_data_to_p2p(comm1, &ACCOUNT_IDS[$sender]);
-        $c1.process_p2p_message(m);
-    };
-}
-
-macro_rules! receive_ver2 {
-    ($c1:expr, $sender: expr, $sign_states:expr) => {
-        let ver2 = $sign_states.sign_phase2.ver2_vec[$sender].clone();
-        let m = helpers::sig_data_to_p2p(ver2, &ACCOUNT_IDS[$sender]);
-        $c1.process_p2p_message(m);
-    };
-}
-
-macro_rules! receive_sig3 {
-    ($c1:expr, $sender: expr, $sign_states:expr) => {
-        let sign_phase3 = $sign_states.sign_phase3.as_ref().expect("phase 3");
-        let sig3 = sign_phase3.local_sigs[$sender].clone();
-        let m = helpers::sig_data_to_p2p(sig3, &ACCOUNT_IDS[$sender]);
-        $c1.process_p2p_message(m);
-    };
-}
-
-macro_rules! receive_ver4 {
-    ($c1:expr, $sender: expr, $sign_states:expr) => {
-        let sign_phase4 = $sign_states.sign_phase4.as_ref().expect("phase 4");
-        let ver4 = sign_phase4.ver4_vec[$sender].clone();
-        let m = helpers::sig_data_to_p2p(ver4, &ACCOUNT_IDS[$sender]);
-        $c1.process_p2p_message(m);
-    };
-}
-
-// Should be able to correctly delay messages
-// before the request to sign
-#[tokio::test]
-async fn should_delay_comm1_before_rts() {
-    let mut ctx = helpers::KeygenContext::new();
-    let keygen_states = ctx.generate().await;
-
-    let sign_states = ctx.sign().await;
-
-    let mut c1 = keygen_states.key_ready_data().clients[0].clone();
-
-    // "Slow" client c1 receives a message before a request to sign, it should be delayed
-    receive_comm1!(c1, 1, sign_states);
-
-    assert!(c1.is_at_signing_stage(0));
-
-    let key = keygen_states.key_ready_data().sec_keys[0].clone();
-
-    // when c1 receives a request to sign, it processes the delayed message
-    c1.ceremony_manager.on_request_to_sign(
-        MESSAGE_HASH.clone(),
-        key,
-        SIGNER_IDS.clone(),
-        SIGN_CEREMONY_ID,
-    );
-
-    assert!(c1.is_at_signing_stage(1));
-
-    // One more comm1 should advance us to the next stage
-    receive_comm1!(c1, 2, sign_states);
-
-    assert!(c1.is_at_signing_stage(2));
-}
-
-// TODO: merge the delay tests into 1, see `should_delay_stage_data` in keygen unit tests
-#[tokio::test]
-async fn should_delay_ver2() {
-    let mut ctx = helpers::KeygenContext::new();
-    let _keygen_states = ctx.generate().await;
-
-    let sign_states = ctx.sign().await;
-
-    let mut c1 = sign_states.sign_phase1.clients[0].clone();
-
-    assert!(c1.is_at_signing_stage(1));
-
-    // "Slow" client c1 receives a ver2 message before stage 2, it should be delayed
-    receive_comm1!(c1, 1, sign_states);
-    receive_ver2!(c1, 1, sign_states);
-
-    assert!(c1.is_at_signing_stage(1));
-
-    // c1 finally receives the remaining comm1, which advances us to stage 2
-    receive_comm1!(c1, 2, sign_states);
-    assert!(c1.is_at_signing_stage(2));
->>>>>>> 9a724f63
 
 use super::helpers;
 
@@ -325,38 +227,7 @@
     }
 
     // Now that the keygen completed, the rts should have been processed
-<<<<<<< HEAD
     assert_ok!(c1.ensure_at_signing_stage(1));
-=======
-    assert!(c1.is_at_signing_stage(1));
-}
-
-#[tokio::test]
-async fn should_ignore_signing_non_participant() {
-    let mut ctx = helpers::KeygenContext::new();
-    let _ = ctx.generate().await;
-    let sign_states = ctx.sign().await;
-
-    let mut c1 = sign_states.sign_phase2.clients[0].clone();
-    assert!(c1.is_at_signing_stage(2));
-
-    // send all but 1 ver2 data to the client
-    receive_ver2!(c1, 1, sign_states);
-
-    assert!(c1.is_at_signing_stage(2));
-
-    // Make sure that the non_participant_id is not a signer
-    let non_participant_idx = 3;
-    let non_participant_id = ACCOUNT_IDS[non_participant_idx].clone();
-    assert!(!SIGNER_IDS.contains(&non_participant_id));
-
-    // Send some ver2 data from the non-participant to the client
-    let ver2 = sign_states.sign_phase2.ver2_vec[non_participant_idx - 1].clone();
-    c1.process_p2p_message(helpers::sig_data_to_p2p(ver2, &non_participant_id));
-
-    // The message should have been ignored and the client stage should not advanced/fail
-    assert!(c1.is_at_signing_stage(2));
->>>>>>> 9a724f63
 }
 
 #[tokio::test]
