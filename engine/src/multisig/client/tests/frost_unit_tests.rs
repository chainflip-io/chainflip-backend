--- conflicted
+++ resolved
@@ -76,11 +76,7 @@
     c0.receive_signing_stage_data(1, &sign_states, &ctx.get_account_id(2));
 
     // Now get the request to sign
-<<<<<<< HEAD
-    c1.send_request_to_sign_default(ctx.key_id(), SIGNER_IDS.clone(), &mut ctx.rng);
-=======
-    c0.send_request_to_sign_default(ctx.key_id(), SIGNER_IDS.clone());
->>>>>>> 2e2f7929
+    c0.send_request_to_sign_default(ctx.key_id(), SIGNER_IDS.clone(), &mut ctx.rng);
 
     // It should advance to stage 2 right away if the comm1's were delayed correctly
     assert_ok!(c0.ensure_at_signing_stage(2));
@@ -159,11 +155,7 @@
     assert_ok!(c0.ensure_at_signing_stage(2));
 
     // Send another request to sign with the same ceremony_id and key_id
-<<<<<<< HEAD
-    c1.send_request_to_sign_default(ctx.key_id(), SIGNER_IDS.clone(), &mut ctx.rng);
-=======
-    c0.send_request_to_sign_default(ctx.key_id(), SIGNER_IDS.clone());
->>>>>>> 2e2f7929
+    c0.send_request_to_sign_default(ctx.key_id(), SIGNER_IDS.clone(), &mut ctx.rng);
 
     // The request should have been rejected and the existing ceremony is unchanged
     assert_ok!(c0.ensure_at_signing_stage(2));
@@ -181,11 +173,7 @@
     assert_ok!(c0.ensure_at_signing_stage(STAGE_FINISHED_OR_NOT_STARTED));
 
     // send the request to sign
-<<<<<<< HEAD
-    c1.send_request_to_sign_default(ctx.key_id(), SIGNER_IDS.clone(), &mut ctx.rng);
-=======
-    c0.send_request_to_sign_default(ctx.key_id(), SIGNER_IDS.clone());
->>>>>>> 2e2f7929
+    c0.send_request_to_sign_default(ctx.key_id(), SIGNER_IDS.clone(), &mut ctx.rng);
 
     // The request should have been delayed, so the stage is unaffected
     assert_ok!(c0.ensure_at_signing_stage(STAGE_FINISHED_OR_NOT_STARTED));
@@ -224,11 +212,7 @@
     signer_ids[1] = unknown_signer_id;
 
     // Send the rts with the modified signer_ids
-<<<<<<< HEAD
-    c1.send_request_to_sign_default(ctx.key_id(), signer_ids, &mut ctx.rng);
-=======
-    c0.send_request_to_sign_default(ctx.key_id(), signer_ids);
->>>>>>> 2e2f7929
+    c0.send_request_to_sign_default(ctx.key_id(), signer_ids, &mut ctx.rng);
 
     // The rts should not have started a ceremony
     assert_ok!(c0.ensure_at_signing_stage(STAGE_FINISHED_OR_NOT_STARTED));
@@ -276,11 +260,8 @@
     // Send the request to sign with not enough signers
     let mut signer_ids = SIGNER_IDS.clone();
     let _ = signer_ids.pop();
-<<<<<<< HEAD
-    c1.send_request_to_sign_default(ctx.key_id(), signer_ids, &mut ctx.rng);
-=======
-    c0.send_request_to_sign_default(ctx.key_id(), signer_ids);
->>>>>>> 2e2f7929
+
+    c0.send_request_to_sign_default(ctx.key_id(), signer_ids, &mut ctx.rng);
 
     // The rts should not have started a ceremony and we should see an error tag
     assert_ok!(c0.ensure_at_signing_stage(STAGE_FINISHED_OR_NOT_STARTED));
@@ -297,11 +278,7 @@
     assert_ok!(c0.ensure_at_signing_stage(STAGE_FINISHED_OR_NOT_STARTED));
 
     // Send the rts with the key id currently unknown to the client
-<<<<<<< HEAD
-    c1.send_request_to_sign_default(ctx.key_id(), SIGNER_IDS.clone(), &mut ctx.rng);
-=======
-    c0.send_request_to_sign_default(ctx.key_id(), SIGNER_IDS.clone());
->>>>>>> 2e2f7929
+    c0.send_request_to_sign_default(ctx.key_id(), SIGNER_IDS.clone(), &mut ctx.rng);
 
     // Timeout all the requests
     c0.force_stage_timeout();
@@ -416,11 +393,8 @@
     // Send the request to sign with a duplicate ID in the signers
     let mut signer_ids = SIGNER_IDS.clone();
     signer_ids[1] = signer_ids[2].clone();
-<<<<<<< HEAD
-    c1.send_request_to_sign_default(ctx.key_id(), signer_ids, &mut ctx.rng);
-=======
-    c0.send_request_to_sign_default(ctx.key_id(), signer_ids);
->>>>>>> 2e2f7929
+
+    c0.send_request_to_sign_default(ctx.key_id(), signer_ids, &mut ctx.rng);
 
     // The rts should not have started a ceremony and we should see an error tag
     assert_ok!(c0.ensure_at_signing_stage(STAGE_FINISHED_OR_NOT_STARTED));
@@ -439,11 +413,7 @@
     c0.receive_signing_stage_data(4, &sign_states, &ctx.get_account_id(2));
 
     // Send an rts with the same ceremony id (the default signing ceremony id for tests)
-<<<<<<< HEAD
-    c1.send_request_to_sign_default(ctx.key_id(), SIGNER_IDS.clone(), &mut ctx.rng);
-=======
-    c0.send_request_to_sign_default(ctx.key_id(), SIGNER_IDS.clone());
->>>>>>> 2e2f7929
+    c0.send_request_to_sign_default(ctx.key_id(), SIGNER_IDS.clone(), &mut ctx.rng);
 
     // The rts should have been ignored
     assert_ok!(c0.ensure_at_signing_stage(STAGE_FINISHED_OR_NOT_STARTED));
