#![cfg(test)]

use std::collections::BTreeSet;

use rand_legacy::SeedableRng;

use crate::multisig::{
    client::{
        common::{
            BroadcastFailureReason, CeremonyFailureReason, CeremonyStageName, SigningFailureReason,
        },
        keygen::generate_key_data,
        signing::frost,
        tests::helpers::{
            gen_invalid_local_sig, gen_invalid_signing_comm1, new_signing_ceremony, run_stages,
        },
    },
    tests::fixtures::MESSAGE_HASH,
    Rng,
};

use super::*;

// We choose (arbitrarily) to use eth crypto for unit tests.
use crate::multisig::crypto::eth::Point;
type VerifyComm2 = frost::VerifyComm2<Point>;
type LocalSig3 = frost::LocalSig3<Point>;
type VerifyLocalSig4 = frost::VerifyLocalSig4<Point>;

#[tokio::test]
async fn should_report_on_invalid_local_sig3() {
    let (mut signing_ceremony, _) = new_signing_ceremony().await;

    let messages = signing_ceremony.request().await;
    let mut messages = run_stages!(signing_ceremony, messages, VerifyComm2, LocalSig3);

    // This account id will send an invalid signature
    let [bad_account_id] = signing_ceremony.select_account_ids();
    let invalid_sig3 = gen_invalid_local_sig(&mut signing_ceremony.rng);
    for message in messages.get_mut(&bad_account_id).unwrap().values_mut() {
        *message = invalid_sig3.clone();
    }

    let messages = signing_ceremony
        .run_stage::<VerifyLocalSig4, _, _>(messages)
        .await;
    signing_ceremony.distribute_messages(messages).await;
    signing_ceremony
        .complete_with_error(
            &[bad_account_id],
            CeremonyFailureReason::Other(SigningFailureReason::InvalidSigShare),
        )
        .await;
}

#[tokio::test]
async fn should_report_on_inconsistent_broadcast_comm1() {
    let (mut signing_ceremony, _) = new_signing_ceremony().await;

    let mut messages = signing_ceremony.request().await;

    // This account id will send an invalid signature
    let [bad_account_id] = signing_ceremony.select_account_ids();
    for message in messages.get_mut(&bad_account_id).unwrap().values_mut() {
        *message = gen_invalid_signing_comm1(&mut signing_ceremony.rng);
    }

    let messages = signing_ceremony
        .run_stage::<VerifyComm2, _, _>(messages)
        .await;
    signing_ceremony.distribute_messages(messages).await;
    signing_ceremony
        .complete_with_error(
            &[bad_account_id],
            CeremonyFailureReason::BroadcastFailure(
                BroadcastFailureReason::Inconsistency,
                CeremonyStageName::VerifyCommitmentsBroadcast2,
            ),
        )
        .await;
}

#[tokio::test]
async fn should_report_on_inconsistent_broadcast_local_sig3() {
    let (mut signing_ceremony, _) = new_signing_ceremony().await;

    let messages = signing_ceremony.request().await;

    let mut messages = run_stages!(signing_ceremony, messages, VerifyComm2, LocalSig3);

    // This account id will send an invalid signature
    let [bad_account_id] = signing_ceremony.select_account_ids();
    for message in messages.get_mut(&bad_account_id).unwrap().values_mut() {
        *message = gen_invalid_local_sig(&mut signing_ceremony.rng);
    }

    let messages = signing_ceremony
        .run_stage::<VerifyLocalSig4, _, _>(messages)
        .await;
    signing_ceremony.distribute_messages(messages).await;
    signing_ceremony
        .complete_with_error(
            &[bad_account_id],
            CeremonyFailureReason::BroadcastFailure(
                BroadcastFailureReason::Inconsistency,
                CeremonyStageName::VerifyLocalSigsBroadcastStage4,
            ),
        )
        .await;
}

<<<<<<< HEAD
=======
// Ignore unexpected messages at all stages. This includes:
// - Messages with stage data that is not the current stage or the next stage
// - Duplicate messages from the same sender AccountId
// - Messages from unknown AccountId or not in the signing ceremony
#[tokio::test]
async fn should_ignore_unexpected_message_for_stage() {
    for_each_stage(
        1..=SIGNING_STAGES,
        || Box::pin(async { new_signing_ceremony_with_keygen().await.0 }),
        standard_signing_coroutine,
        |stage_number, mut ceremony, (_, messages, _)| async move {
            let previous_stage = stage_number - 1;

            let [test_node_id, sender_id] = &ceremony.select_account_ids();

            let get_messages_for_stage = |stage_index: usize| {
                split_messages_for(messages[stage_index].clone(), test_node_id, sender_id)
            };

            // Get the messages from all but one client for the previous stage
            let (msg_from_1, other_msgs) = get_messages_for_stage(previous_stage);
            ceremony.distribute_messages(other_msgs.clone()).await;

            // Receive messages from all unexpected stages (not the current stage or the next)
            for ignored_stage_index in (0..previous_stage).chain(stage_number + 1..SIGNING_STAGES) {
                let (msg_from_1, _) = get_messages_for_stage(ignored_stage_index);
                ceremony.distribute_messages(msg_from_1).await;
            }

            // We should not have progressed further when receiving unexpected messages
            assert_eq!(
                ceremony.nodes[test_node_id]
                    .ceremony_runner
                    .get_stage_name(),
                get_signing_stage_name_from_number(stage_number),
                "Failed to ignore a message from an unexpected stage"
            );

            // Receive a duplicate message
            ceremony.distribute_messages(other_msgs).await;
            assert_eq!(
                ceremony.nodes[test_node_id]
                    .ceremony_runner
                    .get_stage_name(),
                get_signing_stage_name_from_number(stage_number),
                "Failed to ignore a duplicate message"
            );

            // Receive a message from an unknown AccountId
            let unknown_id = AccountId::new([0; 32]);
            assert!(!ACCOUNT_IDS.contains(&unknown_id));
            ceremony
                .distribute_messages(
                    msg_from_1
                        .iter()
                        .map(|(_, message)| (unknown_id.clone(), message.clone()))
                        .collect(),
                )
                .await;
            assert_eq!(
                ceremony.nodes[test_node_id]
                    .ceremony_runner
                    .get_stage_name(),
                get_signing_stage_name_from_number(stage_number),
                "Failed to ignore a message from an unknown account id"
            );

            // Receive a message from a node that is not in the signing ceremony
            let non_participant_id = ACCOUNT_IDS
                .iter()
                .find(|account_id| !ceremony.nodes.contains_key(*account_id))
                .unwrap();
            ceremony
                .distribute_messages(
                    msg_from_1
                        .iter()
                        .map(|(_, message)| (non_participant_id.clone(), message.clone()))
                        .collect(),
                )
                .await;
            assert_eq!(
                ceremony.nodes[test_node_id]
                    .ceremony_runner
                    .get_stage_name(),
                get_signing_stage_name_from_number(stage_number),
                "Failed to ignore a message from non-participant account id"
            );

            // Receive the last message and advance the stage
            ceremony.distribute_messages(msg_from_1).await;
            assert_eq!(
                ceremony.nodes[test_node_id]
                    .ceremony_runner
                    .get_stage_name(),
                get_signing_stage_name_from_number(stage_number + 1),
                "Failed to proceed to next stage"
            );
        },
    )
    .await;
}

>>>>>>> f0ba274f
#[tokio::test]
async fn should_sign_with_all_parties() {
    let (key_id, key_data) = generate_key_data(
        BTreeSet::from_iter(ACCOUNT_IDS.iter().cloned()),
        &mut Rng::from_seed(DEFAULT_KEYGEN_SEED),
        true,
    )
    .expect("Should generate key for test");

    let mut signing_ceremony = SigningCeremonyRunner::new_with_all_signers(
        new_nodes(ACCOUNT_IDS.clone()),
        DEFAULT_SIGNING_CEREMONY_ID,
        key_id,
        key_data,
        MESSAGE_HASH.clone(),
        Rng::from_seed(DEFAULT_SIGNING_SEED),
    );

    let messages = signing_ceremony.request().await;
    let messages = run_stages!(
        signing_ceremony,
        messages,
        VerifyComm2,
        LocalSig3,
        VerifyLocalSig4
    );
    signing_ceremony.distribute_messages(messages).await;
    signing_ceremony.complete().await;
}

mod timeout {

    use super::*;

    mod during_regular_stage {

        type SigningData = crate::multisig::client::signing::frost::SigningData<Point>;

        use super::*;

        // ======================

        // The following tests cover:
        // If timeout during a regular (broadcast) stage, but the majority of nodes can agree on all values,
        // we proceed with the ceremony and use the data received by the majority. If majority of nodes
        // agree on a party timing out in the following broadcast verification stage, the party gets reported

        #[tokio::test]
        async fn should_recover_if_party_appears_offline_to_minority_stage1() {
            let (mut signing_ceremony, _) = new_signing_ceremony().await;

            let mut messages = signing_ceremony.request().await;

            let [non_sending_party_id, timed_out_party_id] = signing_ceremony.select_account_ids();

            messages
                .get_mut(&non_sending_party_id)
                .unwrap()
                .remove(&timed_out_party_id);

            signing_ceremony.distribute_messages(messages).await;

            // This node doesn't receive non_sending_party's message, so must timeout
            signing_ceremony
                .nodes
                .get_mut(&timed_out_party_id)
                .unwrap()
                .force_stage_timeout()
                .await;

            let messages = signing_ceremony
                .gather_outgoing_messages::<VerifyComm2, SigningData>()
                .await;

            let messages = run_stages!(signing_ceremony, messages, LocalSig3, VerifyLocalSig4);
            signing_ceremony.distribute_messages(messages).await;
            signing_ceremony.complete().await;
        }

        #[tokio::test]
        async fn should_recover_if_party_appears_offline_to_minority_stage3() {
            let (mut signing_ceremony, _) = new_signing_ceremony().await;

            let messages = signing_ceremony.request().await;

            let mut messages = run_stages!(signing_ceremony, messages, VerifyComm2, LocalSig3);

            let [non_sending_party_id, timed_out_party_id] = signing_ceremony.select_account_ids();

            messages
                .get_mut(&non_sending_party_id)
                .unwrap()
                .remove(&timed_out_party_id);

            signing_ceremony.distribute_messages(messages).await;

            // This node doesn't receive non_sending_party's message, so must timeout
            signing_ceremony
                .nodes
                .get_mut(&timed_out_party_id)
                .unwrap()
                .force_stage_timeout()
                .await;

            let messages = signing_ceremony
                .gather_outgoing_messages::<VerifyLocalSig4, SigningData>()
                .await;

            signing_ceremony.distribute_messages(messages).await;
            signing_ceremony.complete().await;
        }

        // ======================
    }

    mod during_broadcast_verification_stage {

        use super::*;

        // ======================

        // The following tests cover:
        // If timeout during a broadcast verification stage, and we have enough data, we can recover

        #[tokio::test]
        async fn should_recover_if_agree_on_values_stage2() {
            let (mut ceremony, _) = new_signing_ceremony().await;

            let [bad_node_id] = &ceremony.select_account_ids();

            let messages = ceremony.request().await;
            let messages = ceremony.run_stage::<VerifyComm2, _, _>(messages).await;

            let messages = ceremony
                .run_stage_with_non_sender::<LocalSig3, _, _>(messages, bad_node_id)
                .await;

            let messages = ceremony.run_stage::<VerifyLocalSig4, _, _>(messages).await;
            ceremony.distribute_messages(messages).await;
            ceremony.complete().await;
        }

        #[tokio::test]
        async fn should_recover_if_agree_on_values_stage4() {
            let (mut ceremony, _) = new_signing_ceremony().await;

            let [bad_node_id] = &ceremony.select_account_ids();

            let messages = ceremony.request().await;
            let messages = run_stages!(ceremony, messages, VerifyComm2, LocalSig3, VerifyLocalSig4);

            ceremony
                .distribute_messages_with_non_sender(messages, bad_node_id)
                .await;

            ceremony.complete().await;
        }

        // ======================

        // ======================

        // The following tests cover:
        // Timeout during both the broadcast & broadcast verification stages means that
        // we don't have enough data to recover:
        // The parties that timeout during the broadcast stage will be reported,
        // but the parties the timeout during the verification stage will not
        // because that would need another round of "voting" which can also timeout.

        #[tokio::test]
        async fn should_report_if_insufficient_messages_stage2() {
            let (mut signing_ceremony, _) = new_signing_ceremony().await;

            // bad party 1 will timeout during a broadcast stage. It should be reported
            // bad party 2 will timeout during a broadcast verification stage. It won't get reported.
            let [non_sending_party_id_1, non_sending_party_id_2] =
                signing_ceremony.select_account_ids();

            let messages = signing_ceremony.request().await;

            // bad party 1 times out here
            let messages = signing_ceremony
                .run_stage_with_non_sender::<VerifyComm2, _, _>(messages, &non_sending_party_id_1)
                .await;

            // bad party 2 times out here (NB: They are different parties)
            signing_ceremony
                .distribute_messages_with_non_sender(messages, &non_sending_party_id_2)
                .await;

            signing_ceremony
                .complete_with_error(
                    &[non_sending_party_id_1],
                    CeremonyFailureReason::BroadcastFailure(
                        BroadcastFailureReason::InsufficientMessages,
                        CeremonyStageName::VerifyCommitmentsBroadcast2,
                    ),
                )
                .await
        }

        #[tokio::test]
        async fn should_report_if_insufficient_messages_stage4() {
            let (mut signing_ceremony, _) = new_signing_ceremony().await;

            // bad party 1 will timeout during a broadcast stage. It should be reported
            // bad party 2 will timeout during a broadcast verification stage. It won't get reported.
            let [non_sending_party_id_1, non_sending_party_id_2] =
                signing_ceremony.select_account_ids();

            let messages = signing_ceremony.request().await;

            let messages = run_stages!(signing_ceremony, messages, VerifyComm2, LocalSig3);

            // bad party 1 times out here
            let messages = signing_ceremony
                .run_stage_with_non_sender::<VerifyLocalSig4, _, _>(
                    messages,
                    &non_sending_party_id_1,
                )
                .await;

            // bad party 2 times out here (NB: They are different parties)
            signing_ceremony
                .distribute_messages_with_non_sender(messages, &non_sending_party_id_2)
                .await;

            signing_ceremony
                .complete_with_error(
                    &[non_sending_party_id_1],
                    CeremonyFailureReason::BroadcastFailure(
                        BroadcastFailureReason::InsufficientMessages,
                        CeremonyStageName::VerifyLocalSigsBroadcastStage4,
                    ),
                )
                .await
        }

        // ======================
    }
}<|MERGE_RESOLUTION|>--- conflicted
+++ resolved
@@ -109,111 +109,6 @@
         .await;
 }
 
-<<<<<<< HEAD
-=======
-// Ignore unexpected messages at all stages. This includes:
-// - Messages with stage data that is not the current stage or the next stage
-// - Duplicate messages from the same sender AccountId
-// - Messages from unknown AccountId or not in the signing ceremony
-#[tokio::test]
-async fn should_ignore_unexpected_message_for_stage() {
-    for_each_stage(
-        1..=SIGNING_STAGES,
-        || Box::pin(async { new_signing_ceremony_with_keygen().await.0 }),
-        standard_signing_coroutine,
-        |stage_number, mut ceremony, (_, messages, _)| async move {
-            let previous_stage = stage_number - 1;
-
-            let [test_node_id, sender_id] = &ceremony.select_account_ids();
-
-            let get_messages_for_stage = |stage_index: usize| {
-                split_messages_for(messages[stage_index].clone(), test_node_id, sender_id)
-            };
-
-            // Get the messages from all but one client for the previous stage
-            let (msg_from_1, other_msgs) = get_messages_for_stage(previous_stage);
-            ceremony.distribute_messages(other_msgs.clone()).await;
-
-            // Receive messages from all unexpected stages (not the current stage or the next)
-            for ignored_stage_index in (0..previous_stage).chain(stage_number + 1..SIGNING_STAGES) {
-                let (msg_from_1, _) = get_messages_for_stage(ignored_stage_index);
-                ceremony.distribute_messages(msg_from_1).await;
-            }
-
-            // We should not have progressed further when receiving unexpected messages
-            assert_eq!(
-                ceremony.nodes[test_node_id]
-                    .ceremony_runner
-                    .get_stage_name(),
-                get_signing_stage_name_from_number(stage_number),
-                "Failed to ignore a message from an unexpected stage"
-            );
-
-            // Receive a duplicate message
-            ceremony.distribute_messages(other_msgs).await;
-            assert_eq!(
-                ceremony.nodes[test_node_id]
-                    .ceremony_runner
-                    .get_stage_name(),
-                get_signing_stage_name_from_number(stage_number),
-                "Failed to ignore a duplicate message"
-            );
-
-            // Receive a message from an unknown AccountId
-            let unknown_id = AccountId::new([0; 32]);
-            assert!(!ACCOUNT_IDS.contains(&unknown_id));
-            ceremony
-                .distribute_messages(
-                    msg_from_1
-                        .iter()
-                        .map(|(_, message)| (unknown_id.clone(), message.clone()))
-                        .collect(),
-                )
-                .await;
-            assert_eq!(
-                ceremony.nodes[test_node_id]
-                    .ceremony_runner
-                    .get_stage_name(),
-                get_signing_stage_name_from_number(stage_number),
-                "Failed to ignore a message from an unknown account id"
-            );
-
-            // Receive a message from a node that is not in the signing ceremony
-            let non_participant_id = ACCOUNT_IDS
-                .iter()
-                .find(|account_id| !ceremony.nodes.contains_key(*account_id))
-                .unwrap();
-            ceremony
-                .distribute_messages(
-                    msg_from_1
-                        .iter()
-                        .map(|(_, message)| (non_participant_id.clone(), message.clone()))
-                        .collect(),
-                )
-                .await;
-            assert_eq!(
-                ceremony.nodes[test_node_id]
-                    .ceremony_runner
-                    .get_stage_name(),
-                get_signing_stage_name_from_number(stage_number),
-                "Failed to ignore a message from non-participant account id"
-            );
-
-            // Receive the last message and advance the stage
-            ceremony.distribute_messages(msg_from_1).await;
-            assert_eq!(
-                ceremony.nodes[test_node_id]
-                    .ceremony_runner
-                    .get_stage_name(),
-                get_signing_stage_name_from_number(stage_number + 1),
-                "Failed to proceed to next stage"
-            );
-        },
-    )
-    .await;
-}
-
->>>>>>> f0ba274f
 #[tokio::test]
 async fn should_sign_with_all_parties() {
     let (key_id, key_data) = generate_key_data(
