--- conflicted
+++ resolved
@@ -342,7 +342,6 @@
 
     // Receive the NotEnoughSigners error result
     assert_eq!(
-<<<<<<< HEAD
         result_receiver
             .try_recv()
             .expect("Failed to receive ceremony result"),
@@ -439,10 +438,6 @@
         ceremony_manager.get_keygen_awaited_messages_for(&ceremony_id),
         Some(num_of_participants)
     );
-=======
-        ceremony_manager.get_delayed_signing_messages_len(&DEFAULT_KEYGEN_CEREMONY_ID),
-        1
-    )
 }
 
 #[test]
@@ -485,5 +480,4 @@
 
     // Check that the message was not ignored and unauthorised ceremony was created
     assert_eq!(ceremony_manager.get_keygen_states_len(), 1);
->>>>>>> b8ca79e3
 }