use std::collections::BTreeMap;

<<<<<<< HEAD
use crate::multisig::client::{
    self,
    common::{BroadcastStageName, CeremonyFailureReason, SigningFailureReason},
    signing,
=======
use crate::multisig::{
    client::{self, signing},
    crypto::CryptoScheme,
>>>>>>> b451469e
};

use cf_traits::AuthorityCount;
use client::common::{
    broadcast::{verify_broadcasts, BroadcastStage, BroadcastStageProcessor, DataToSend},
    {CeremonyCommon, StageResult},
};

use signing::frost::{
    self, Comm1, LocalSig3, SecretNoncePair, SigningData, VerifyComm2, VerifyLocalSig4,
};

use signing::SigningStateCommonInfo;

<<<<<<< HEAD
type SigningStageResult = StageResult<SigningData, SchnorrSignature, SigningFailureReason>;
=======
type SigningStageResult<C> =
    StageResult<SigningData<<C as CryptoScheme>::Point>, <C as CryptoScheme>::Signature>;
>>>>>>> b451469e

macro_rules! should_delay {
    ($variant:path) => {
        fn should_delay(&self, m: &SigningData<C::Point>) -> bool {
            matches!(m, $variant(_))
        }
    };
}

// *********** Await Commitments1 *************

/// Stage 1: Generate an broadcast our secret nonce pair
/// and collect those from all other parties
pub struct AwaitCommitments1<C: CryptoScheme> {
    common: CeremonyCommon,
    signing_common: SigningStateCommonInfo<C::Point>,
    nonces: Box<SecretNoncePair<C::Point>>,
}

impl<C: CryptoScheme> AwaitCommitments1<C> {
    pub fn new(
        mut common: CeremonyCommon,
        signing_common: SigningStateCommonInfo<C::Point>,
    ) -> Self {
        let nonces = SecretNoncePair::sample_random(&mut common.rng);

        AwaitCommitments1 {
            common,
            signing_common,
            nonces,
        }
    }
}

derive_display_as_type_name!(AwaitCommitments1<C: CryptoScheme>);

<<<<<<< HEAD
impl BroadcastStageProcessor<SigningData, SchnorrSignature, SigningFailureReason>
    for AwaitCommitments1
{
    type Message = Comm1;
=======
impl<C: CryptoScheme> BroadcastStageProcessor<SigningData<C::Point>, C::Signature>
    for AwaitCommitments1<C>
{
    type Message = Comm1<C::Point>;
>>>>>>> b451469e

    fn init(&mut self) -> DataToSend<Self::Message> {
        DataToSend::Broadcast(Comm1 {
            d: self.nonces.d_pub,
            e: self.nonces.e_pub,
        })
    }

    should_delay!(SigningData::BroadcastVerificationStage2<C::Point>);

    fn process(
        self,
        messages: BTreeMap<AuthorityCount, Option<Self::Message>>,
    ) -> SigningStageResult<C> {
        // No verification is necessary here, just generating new stage

        let processor = VerifyCommitmentsBroadcast2::<C> {
            common: self.common.clone(),
            signing_common: self.signing_common.clone(),
            nonces: self.nonces,
            commitments: messages,
        };

        let stage = BroadcastStage::new(processor, self.common);

        StageResult::NextStage(Box::new(stage))
    }
}

// ************

/// Stage 2: Verifying data broadcast during stage 1
struct VerifyCommitmentsBroadcast2<C: CryptoScheme> {
    common: CeremonyCommon,
    signing_common: SigningStateCommonInfo<C::Point>,
    // Our nonce pair generated in the previous stage
    nonces: Box<SecretNoncePair<C::Point>>,
    // Public nonce commitments collected in the previous stage
    commitments: BTreeMap<AuthorityCount, Option<Comm1<C::Point>>>,
}

derive_display_as_type_name!(VerifyCommitmentsBroadcast2<C: CryptoScheme>);

<<<<<<< HEAD
impl BroadcastStageProcessor<SigningData, SchnorrSignature, SigningFailureReason>
    for VerifyCommitmentsBroadcast2
{
    type Message = VerifyComm2;
=======
impl<C: CryptoScheme> BroadcastStageProcessor<SigningData<C::Point>, C::Signature>
    for VerifyCommitmentsBroadcast2<C>
{
    type Message = VerifyComm2<C::Point>;
>>>>>>> b451469e

    /// Simply report all data that we have received from
    /// other parties in the last stage
    fn init(&mut self) -> DataToSend<Self::Message> {
        let data = self.commitments.clone();

        DataToSend::Broadcast(VerifyComm2 { data })
    }

    should_delay!(SigningData::LocalSigStage3<C::Point>);

    /// Verify that all values have been broadcast correctly during stage 1
    fn process(
        self,
        messages: BTreeMap<AuthorityCount, Option<Self::Message>>,
    ) -> SigningStageResult<C> {
        let verified_commitments = match verify_broadcasts(messages, &self.common.logger) {
            Ok(comms) => comms,
            Err((reported_parties, abort_reason)) => {
                return SigningStageResult::Error(
                    reported_parties,
                    CeremonyFailureReason::BroadcastFailure(
                        abort_reason,
                        BroadcastStageName::InitialCommitments,
                    ),
                );
            }
        };

        slog::debug!(
            self.common.logger,
            "{} have been correctly broadcast",
            BroadcastStageName::InitialCommitments
        );

        let processor = LocalSigStage3::<C> {
            common: self.common.clone(),
            signing_common: self.signing_common,
            nonces: self.nonces,
            commitments: verified_commitments,
        };

        let state = BroadcastStage::new(processor, self.common);

        StageResult::NextStage(Box::new(state))
    }
}

/// Stage 3: Generating and broadcasting signature response shares
struct LocalSigStage3<C: CryptoScheme> {
    common: CeremonyCommon,
    signing_common: SigningStateCommonInfo<C::Point>,
    // Our nonce pair generated in the previous stage
    nonces: Box<SecretNoncePair<C::Point>>,
    // Public nonce commitments (verified)
    commitments: BTreeMap<AuthorityCount, Comm1<C::Point>>,
}

derive_display_as_type_name!(LocalSigStage3<C: CryptoScheme>);

<<<<<<< HEAD
impl BroadcastStageProcessor<SigningData, SchnorrSignature, SigningFailureReason>
    for LocalSigStage3
{
    type Message = LocalSig3;
=======
impl<C: CryptoScheme> BroadcastStageProcessor<SigningData<C::Point>, C::Signature>
    for LocalSigStage3<C>
{
    type Message = LocalSig3<C::Point>;
>>>>>>> b451469e

    /// With all nonce commitments verified, we can generate the group commitment
    /// and our share of signature response, which we broadcast to other parties.
    fn init(&mut self) -> DataToSend<Self::Message> {
        let data = DataToSend::Broadcast(frost::generate_local_sig::<C>(
            &self.signing_common.data.0,
            &self.signing_common.key.key_share,
            &self.nonces,
            &self.commitments,
            self.common.own_idx,
            &self.common.all_idxs,
        ));

        use zeroize::Zeroize;

        // Secret nonces are deleted here (according to
        // step 6, Figure 3 in https://eprint.iacr.org/2020/852.pdf).
        self.nonces.zeroize();

        data
    }

    should_delay!(SigningData::VerifyLocalSigsStage4<C::Point>);

    /// Nothing to process here yet, simply creating the new stage once all of the
    /// data has been collected
    fn process(
        self,
        messages: BTreeMap<AuthorityCount, Option<Self::Message>>,
    ) -> SigningStageResult<C> {
        let processor = VerifyLocalSigsBroadcastStage4::<C> {
            common: self.common.clone(),
            signing_common: self.signing_common.clone(),
            commitments: self.commitments,
            local_sigs: messages,
        };

        let stage = BroadcastStage::new(processor, self.common);

        StageResult::NextStage(Box::new(stage))
    }
}

/// Stage 4: Verifying the broadcasting of signature shares
struct VerifyLocalSigsBroadcastStage4<C: CryptoScheme> {
    common: CeremonyCommon,
    signing_common: SigningStateCommonInfo<C::Point>,
    /// Nonce commitments from all parties (verified to be correctly broadcast)
    commitments: BTreeMap<AuthorityCount, Comm1<C::Point>>,
    /// Signature shares sent to us (NOT verified to be correctly broadcast)
    local_sigs: BTreeMap<AuthorityCount, Option<LocalSig3<C::Point>>>,
}

derive_display_as_type_name!(VerifyLocalSigsBroadcastStage4<C: CryptoScheme>);

<<<<<<< HEAD
impl BroadcastStageProcessor<SigningData, SchnorrSignature, SigningFailureReason>
    for VerifyLocalSigsBroadcastStage4
{
    type Message = VerifyLocalSig4;
=======
impl<C: CryptoScheme> BroadcastStageProcessor<SigningData<C::Point>, C::Signature>
    for VerifyLocalSigsBroadcastStage4<C>
{
    type Message = VerifyLocalSig4<C::Point>;
>>>>>>> b451469e

    /// Broadcast all signature shares sent to us
    fn init(&mut self) -> DataToSend<Self::Message> {
        let data = self.local_sigs.clone();

        DataToSend::Broadcast(VerifyLocalSig4 { data })
    }

    fn should_delay(&self, _: &SigningData<C::Point>) -> bool {
        // Nothing to delay as we don't expect any further stages
        false
    }

    /// Verify that signature shares have been broadcast correctly, and if so,
    /// combine them into the (final) aggregate signature
    fn process(
        self,
        messages: BTreeMap<AuthorityCount, Option<Self::Message>>,
    ) -> SigningStageResult<C> {
        let local_sigs = match verify_broadcasts(messages, &self.common.logger) {
            Ok(sigs) => sigs,
            Err((reported_parties, abort_reason)) => {
                return SigningStageResult::Error(
                    reported_parties,
                    CeremonyFailureReason::BroadcastFailure(
                        abort_reason,
                        BroadcastStageName::LocalSignatures,
                    ),
                );
            }
        };

        slog::debug!(
            self.common.logger,
            "{} have been correctly broadcast",
            BroadcastStageName::LocalSignatures
        );

        let all_idxs = &self.common.all_idxs;

        let pubkeys: BTreeMap<_, _> = all_idxs
            .iter()
            .map(|idx| {
                (
                    *idx,
                    self.signing_common.key.party_public_keys[*idx as usize - 1],
                )
            })
            .collect();

        match frost::aggregate_signature::<C>(
            &self.signing_common.data.0,
            all_idxs,
            self.signing_common.key.get_public_key(),
            &pubkeys,
            &self.commitments,
            &local_sigs,
        ) {
            Ok(sig) => StageResult::Done(sig),
            Err(failed_idxs) => StageResult::Error(
                failed_idxs,
                CeremonyFailureReason::Other(SigningFailureReason::InvalidSigShare),
            ),
        }
    }
}<|MERGE_RESOLUTION|>--- conflicted
+++ resolved
@@ -1,15 +1,12 @@
 use std::collections::BTreeMap;
 
-<<<<<<< HEAD
-use crate::multisig::client::{
-    self,
-    common::{BroadcastStageName, CeremonyFailureReason, SigningFailureReason},
-    signing,
-=======
 use crate::multisig::{
-    client::{self, signing},
+    client::{
+        self,
+        common::{BroadcastStageName, CeremonyFailureReason, SigningFailureReason},
+        signing,
+    },
     crypto::CryptoScheme,
->>>>>>> b451469e
 };
 
 use cf_traits::AuthorityCount;
@@ -24,12 +21,11 @@
 
 use signing::SigningStateCommonInfo;
 
-<<<<<<< HEAD
-type SigningStageResult = StageResult<SigningData, SchnorrSignature, SigningFailureReason>;
-=======
-type SigningStageResult<C> =
-    StageResult<SigningData<<C as CryptoScheme>::Point>, <C as CryptoScheme>::Signature>;
->>>>>>> b451469e
+type SigningStageResult<C> = StageResult<
+    SigningData<<C as CryptoScheme>::Point>,
+    <C as CryptoScheme>::Signature,
+    SigningFailureReason,
+>;
 
 macro_rules! should_delay {
     ($variant:path) => {
@@ -66,17 +62,11 @@
 
 derive_display_as_type_name!(AwaitCommitments1<C: CryptoScheme>);
 
-<<<<<<< HEAD
-impl BroadcastStageProcessor<SigningData, SchnorrSignature, SigningFailureReason>
-    for AwaitCommitments1
-{
-    type Message = Comm1;
-=======
-impl<C: CryptoScheme> BroadcastStageProcessor<SigningData<C::Point>, C::Signature>
+impl<C: CryptoScheme>
+    BroadcastStageProcessor<SigningData<C::Point>, C::Signature, SigningFailureReason>
     for AwaitCommitments1<C>
 {
     type Message = Comm1<C::Point>;
->>>>>>> b451469e
 
     fn init(&mut self) -> DataToSend<Self::Message> {
         DataToSend::Broadcast(Comm1 {
@@ -120,17 +110,11 @@
 
 derive_display_as_type_name!(VerifyCommitmentsBroadcast2<C: CryptoScheme>);
 
-<<<<<<< HEAD
-impl BroadcastStageProcessor<SigningData, SchnorrSignature, SigningFailureReason>
-    for VerifyCommitmentsBroadcast2
-{
-    type Message = VerifyComm2;
-=======
-impl<C: CryptoScheme> BroadcastStageProcessor<SigningData<C::Point>, C::Signature>
+impl<C: CryptoScheme>
+    BroadcastStageProcessor<SigningData<C::Point>, C::Signature, SigningFailureReason>
     for VerifyCommitmentsBroadcast2<C>
 {
     type Message = VerifyComm2<C::Point>;
->>>>>>> b451469e
 
     /// Simply report all data that we have received from
     /// other parties in the last stage
@@ -150,7 +134,7 @@
         let verified_commitments = match verify_broadcasts(messages, &self.common.logger) {
             Ok(comms) => comms,
             Err((reported_parties, abort_reason)) => {
-                return SigningStageResult::Error(
+                return SigningStageResult::<C>::Error(
                     reported_parties,
                     CeremonyFailureReason::BroadcastFailure(
                         abort_reason,
@@ -191,17 +175,11 @@
 
 derive_display_as_type_name!(LocalSigStage3<C: CryptoScheme>);
 
-<<<<<<< HEAD
-impl BroadcastStageProcessor<SigningData, SchnorrSignature, SigningFailureReason>
-    for LocalSigStage3
-{
-    type Message = LocalSig3;
-=======
-impl<C: CryptoScheme> BroadcastStageProcessor<SigningData<C::Point>, C::Signature>
+impl<C: CryptoScheme>
+    BroadcastStageProcessor<SigningData<C::Point>, C::Signature, SigningFailureReason>
     for LocalSigStage3<C>
 {
     type Message = LocalSig3<C::Point>;
->>>>>>> b451469e
 
     /// With all nonce commitments verified, we can generate the group commitment
     /// and our share of signature response, which we broadcast to other parties.
@@ -257,17 +235,11 @@
 
 derive_display_as_type_name!(VerifyLocalSigsBroadcastStage4<C: CryptoScheme>);
 
-<<<<<<< HEAD
-impl BroadcastStageProcessor<SigningData, SchnorrSignature, SigningFailureReason>
-    for VerifyLocalSigsBroadcastStage4
-{
-    type Message = VerifyLocalSig4;
-=======
-impl<C: CryptoScheme> BroadcastStageProcessor<SigningData<C::Point>, C::Signature>
+impl<C: CryptoScheme>
+    BroadcastStageProcessor<SigningData<C::Point>, C::Signature, SigningFailureReason>
     for VerifyLocalSigsBroadcastStage4<C>
 {
     type Message = VerifyLocalSig4<C::Point>;
->>>>>>> b451469e
 
     /// Broadcast all signature shares sent to us
     fn init(&mut self) -> DataToSend<Self::Message> {
@@ -290,7 +262,7 @@
         let local_sigs = match verify_broadcasts(messages, &self.common.logger) {
             Ok(sigs) => sigs,
             Err((reported_parties, abort_reason)) => {
-                return SigningStageResult::Error(
+                return SigningStageResult::<C>::Error(
                     reported_parties,
                     CeremonyFailureReason::BroadcastFailure(
                         abort_reason,
