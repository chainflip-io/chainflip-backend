use std::collections::{BTreeMap, BTreeSet};

use crate::multisig::client::common::{
    BroadcastStageName, CeremonyFailureReason, KeygenFailureReason,
};
use crate::multisig::client::{self, KeygenResultInfo};
use crate::{common::format_iterator, logging::KEYGEN_REJECTED_INCOMPATIBLE};

use cf_traits::AuthorityCount;
use client::{
    common::{
        broadcast::{verify_broadcasts, BroadcastStage, BroadcastStageProcessor, DataToSend},
        CeremonyCommon, StageResult,
    },
    keygen, ThresholdParameters,
};
use itertools::Itertools;
use sp_core::H256;

use crate::multisig::crypto::ECPoint;

use keygen::{
    keygen_data::{
        BlameResponse6, Comm1, Complaints4, KeygenData, SecretShare3, VerifyComm2,
        VerifyComplaints5,
    },
    keygen_frost::{
        self, check_high_degree_commitments, derive_aggregate_pubkey,
        generate_shares_and_commitment, validate_commitments, verify_share, DKGCommitment,
        DKGUnverifiedCommitment, IncomingShares, OutgoingShares,
    },
};

use super::keygen_data::{HashComm1, VerifyHashComm2};
use super::keygen_frost::{generate_hash_commitment, ShamirShare};
use super::{keygen_data::VerifyBlameResponses7, HashContext};

type KeygenStageResult<P> = StageResult<KeygenData<P>, KeygenResultInfo<P>, KeygenFailureReason>;

pub struct HashCommitments1<P: ECPoint> {
    common: CeremonyCommon,
    allow_high_pubkey: bool,
    own_commitment: DKGUnverifiedCommitment<P>,
    hash_commitment: H256,
    shares: OutgoingShares<P>,
    context: HashContext,
}

derive_display_as_type_name!(HashCommitments1<P: ECPoint>);

impl<P: ECPoint> HashCommitments1<P> {
    pub fn new(mut common: CeremonyCommon, allow_high_pubkey: bool, context: HashContext) -> Self {
        // Generate the secret polynomial and commit to it by hashing all public coefficients
        let params = ThresholdParameters::from_share_count(
            common.all_idxs.len().try_into().expect("too many parties"),
        );

        let (shares, own_commitment) =
            generate_shares_and_commitment(&mut common.rng, &context, common.own_idx, params);

        let hash_commitment = generate_hash_commitment(&own_commitment);

        HashCommitments1 {
            common,
            allow_high_pubkey,
            own_commitment,
            hash_commitment,
            shares,
            context,
        }
    }
}

impl<P: ECPoint> BroadcastStageProcessor<KeygenData<P>, KeygenResultInfo<P>, KeygenFailureReason>
    for HashCommitments1<P>
{
    type Message = HashComm1;

    fn init(&mut self) -> DataToSend<Self::Message> {
        // We don't want to reveal the public coefficients yet, so sending the hash commitment only
        DataToSend::Broadcast(HashComm1(self.hash_commitment))
    }

    fn should_delay(&self, m: &KeygenData<P>) -> bool {
        matches!(m, KeygenData::VerifyHashComm2(_))
    }

    fn process(
        self,
        messages: BTreeMap<AuthorityCount, Option<Self::Message>>,
    ) -> StageResult<KeygenData<P>, KeygenResultInfo<P>, KeygenFailureReason> {
        // Prepare for broadcast verification
        let processor = VerifyHashCommitmentsBroadcast2 {
            common: self.common.clone(),
            own_commitment: self.own_commitment,
            hash_commitments: messages,
            shares_to_send: self.shares,
            allow_high_pubkey: self.allow_high_pubkey,
            context: self.context,
        };

        let stage = BroadcastStage::new(processor, self.common);

        StageResult::NextStage(Box::new(stage))
    }
}

pub struct VerifyHashCommitmentsBroadcast2<P: ECPoint> {
    common: CeremonyCommon,
    allow_high_pubkey: bool,
    own_commitment: DKGUnverifiedCommitment<P>,
    hash_commitments: BTreeMap<AuthorityCount, Option<HashComm1>>,
    shares_to_send: OutgoingShares<P>,
    context: HashContext,
}

derive_display_as_type_name!(VerifyHashCommitmentsBroadcast2<P: ECPoint>);

impl<P: ECPoint> BroadcastStageProcessor<KeygenData<P>, KeygenResultInfo<P>, KeygenFailureReason>
    for VerifyHashCommitmentsBroadcast2<P>
{
    type Message = VerifyHashComm2;

    fn init(&mut self) -> DataToSend<Self::Message> {
        DataToSend::Broadcast(VerifyHashComm2 {
            data: self.hash_commitments.clone(),
        })
    }

    fn should_delay(&self, m: &KeygenData<P>) -> bool {
        matches!(m, KeygenData::Comm1(_))
    }

    fn process(
        self,
        messages: BTreeMap<AuthorityCount, Option<Self::Message>>,
    ) -> StageResult<KeygenData<P>, KeygenResultInfo<P>, KeygenFailureReason> {
        let hash_commitments = match verify_broadcasts(messages, &self.common.logger) {
            Ok(hash_commitments) => hash_commitments,
            Err((reported_parties, abort_reason)) => {
                return KeygenStageResult::Error(
                    reported_parties,
                    CeremonyFailureReason::BroadcastFailure(
                        abort_reason,
                        BroadcastStageName::HashCommitments,
                    ),
                );
            }
        };

        slog::debug!(
            self.common.logger,
            "{} have been correctly broadcast",
            BroadcastStageName::HashCommitments
        );

        // Just saving hash commitments for now. We will use them
        // once the parties reveal their public coefficients (next two stages)

        let processor = AwaitCommitments1 {
            common: self.common.clone(),
            hash_commitments,
            own_commitment: self.own_commitment,
            shares: self.shares_to_send,
            allow_high_pubkey: self.allow_high_pubkey,
            context: self.context,
        };

        let stage = BroadcastStage::new(processor, self.common);

        StageResult::NextStage(Box::new(stage))
    }
}

/// Stage 1: Sample a secret, generate sharing polynomial coefficients for it
/// and a ZKP of the secret. Broadcast commitments to the coefficients and the ZKP.
pub struct AwaitCommitments1<P: ECPoint> {
    common: CeremonyCommon,
    hash_commitments: BTreeMap<AuthorityCount, HashComm1>,
    own_commitment: DKGUnverifiedCommitment<P>,
    /// Shares generated by us for other parties (secret)
    shares: OutgoingShares<P>,
    allow_high_pubkey: bool,
    /// Context to prevent replay attacks
    context: HashContext,
}

derive_display_as_type_name!(AwaitCommitments1<P: ECPoint>);

impl<P: ECPoint> BroadcastStageProcessor<KeygenData<P>, KeygenResultInfo<P>, KeygenFailureReason>
    for AwaitCommitments1<P>
{
    type Message = Comm1<P>;

    fn init(&mut self) -> DataToSend<Self::Message> {
        DataToSend::Broadcast(self.own_commitment.clone())
    }

    fn should_delay(&self, m: &KeygenData<P>) -> bool {
        matches!(m, KeygenData::Verify2(_))
    }

    fn process(
        self,
        messages: BTreeMap<AuthorityCount, Option<Self::Message>>,
    ) -> KeygenStageResult<P> {
        // We have received commitments from everyone, for now just need to
        // go through another round to verify consistent broadcasts

        let processor = VerifyCommitmentsBroadcast2 {
            common: self.common.clone(),
            hash_commitments: self.hash_commitments,
            commitments: messages,
            shares_to_send: self.shares,
            allow_high_pubkey: self.allow_high_pubkey,
            context: self.context,
        };

        let stage = BroadcastStage::<_, _, _, P, _>::new(processor, self.common);

        StageResult::NextStage(Box::new(stage))
    }
}

/// Stage 2: verify broadcasts of Stage 1 data
struct VerifyCommitmentsBroadcast2<P: ECPoint> {
    common: CeremonyCommon,
    hash_commitments: BTreeMap<AuthorityCount, HashComm1>,
    commitments: BTreeMap<AuthorityCount, Option<Comm1<P>>>,
    shares_to_send: OutgoingShares<P>,
    allow_high_pubkey: bool,
    context: HashContext,
}

derive_display_as_type_name!(VerifyCommitmentsBroadcast2<P: ECPoint>);

impl<P: ECPoint> BroadcastStageProcessor<KeygenData<P>, KeygenResultInfo<P>, KeygenFailureReason>
    for VerifyCommitmentsBroadcast2<P>
{
    type Message = VerifyComm2<P>;

    fn init(&mut self) -> DataToSend<Self::Message> {
        let data = self.commitments.clone();

        DataToSend::Broadcast(VerifyComm2 { data })
    }

    fn should_delay(&self, m: &KeygenData<P>) -> bool {
        matches!(m, KeygenData::SecretShares3(_))
    }

    fn process(
        self,
        messages: BTreeMap<AuthorityCount, Option<Self::Message>>,
    ) -> KeygenStageResult<P> {
        let commitments = match verify_broadcasts(messages, &self.common.logger) {
            Ok(comms) => comms,
            Err((reported_parties, abort_reason)) => {
                return KeygenStageResult::Error(
                    reported_parties,
                    CeremonyFailureReason::BroadcastFailure(
                        abort_reason,
                        BroadcastStageName::InitialCommitments,
                    ),
                );
            }
        };

        let commitments = match validate_commitments(
            commitments,
            self.hash_commitments,
            &self.context,
            &self.common.logger,
        ) {
            Ok(comms) => comms,
            Err((blamed_parties, reason)) => {
                return StageResult::Error(blamed_parties, CeremonyFailureReason::Other(reason));
            }
        };

        slog::debug!(
            self.common.logger,
            "{} have been correctly broadcast",
            BroadcastStageName::InitialCommitments
        );

        // At this point we know everyone's commitments, which can already be
        // used to derive the resulting aggregate public key. Before proceeding
        // with the ceremony, we need to make sure that the key is compatible
        // with the Key Manager contract, aborting if it isn't.

        let agg_pubkey = derive_aggregate_pubkey(&commitments);

        // Note that we skip this check in tests as it would make them
        // non-deterministic (in the future, we could address this by
        // making the signer use deterministic randomness everywhere)
        if self.allow_high_pubkey || agg_pubkey.is_compatible() {
            let processor = SecretSharesStage3 {
                common: self.common.clone(),
                commitments,
                shares: self.shares_to_send,
            };

            let stage = BroadcastStage::new(processor, self.common);

            StageResult::NextStage(Box::new(stage))
        } else {
            slog::debug!(
                self.common.logger,
                #KEYGEN_REJECTED_INCOMPATIBLE,
                "The key is not contract compatible, aborting..."
            );
            // It is nobody's fault that the key is not compatible,
            // so we abort with an empty list of responsible nodes
            // to let the State Chain restart the ceremony
            StageResult::Error(
                BTreeSet::new(),
                CeremonyFailureReason::Other(KeygenFailureReason::NotContractCompatible),
            )
        }
    }
}

/// Stage 3: distribute (distinct) secret shares of our secret to each party
struct SecretSharesStage3<P: ECPoint> {
    common: CeremonyCommon,
    // commitments (verified to have been broadcast correctly)
    commitments: BTreeMap<AuthorityCount, DKGCommitment<P>>,
    shares: OutgoingShares<P>,
}

derive_display_as_type_name!(SecretSharesStage3<P: ECPoint>);

impl<P: ECPoint> BroadcastStageProcessor<KeygenData<P>, KeygenResultInfo<P>, KeygenFailureReason>
    for SecretSharesStage3<P>
{
    type Message = SecretShare3<P>;

    fn init(&mut self) -> DataToSend<Self::Message> {
        // With everyone committed to their secrets and sharing polynomial coefficients
        // we can now send the *distinct* secret shares to each party

        DataToSend::Private(self.shares.0.clone())
    }

    fn should_delay(&self, m: &KeygenData<P>) -> bool {
        matches!(m, KeygenData::Complaints4(_))
    }

    fn process(
        self,
        incoming_shares: BTreeMap<AuthorityCount, Option<Self::Message>>,
    ) -> KeygenStageResult<P> {
        // As the messages for this stage are sent in secret, it is possible
        // for a malicious party to send us invalid data (or not send anything
        // at all) without us being able to prove that. Because of that, we
        // can't simply terminate our protocol here.

        let mut bad_parties = BTreeSet::new();
        let verified_shares: BTreeMap<AuthorityCount, Self::Message> = incoming_shares
            .into_iter()
            .filter_map(|(sender_idx, share_opt)| {
                if let Some(share) = share_opt {
                    if verify_share(&share, &self.commitments[&sender_idx], self.common.own_idx) {
                        Some((sender_idx, share))
                    } else {
                        slog::warn!(
                            self.common.logger,
                            "Received invalid secret share from party: {}",
                            sender_idx
                        );

                        bad_parties.insert(sender_idx);
                        None
                    }
                } else {
                    slog::warn!(
                        self.common.logger,
                        "Received no secret share from party: {}",
                        sender_idx
                    );

                    bad_parties.insert(sender_idx);
                    None
                }
            })
            .collect();

        let processor = ComplaintsStage4 {
            common: self.common.clone(),
            commitments: self.commitments,
            shares: IncomingShares(verified_shares),
            outgoing_shares: self.shares,
            complaints: bad_parties,
        };
        let stage = BroadcastStage::new(processor, self.common);

        StageResult::NextStage(Box::new(stage))
    }
}

/// During this stage parties have a chance to complain about
/// a party sending a secret share that isn't valid when checked
/// against the commitments
struct ComplaintsStage4<P: ECPoint> {
    common: CeremonyCommon,
    // commitments (verified to have been broadcast correctly)
    commitments: BTreeMap<AuthorityCount, DKGCommitment<P>>,
    /// Shares sent to us from other parties (secret)
    shares: IncomingShares<P>,
    outgoing_shares: OutgoingShares<P>,
    complaints: BTreeSet<AuthorityCount>,
}

derive_display_as_type_name!(ComplaintsStage4<P: ECPoint>);

impl<P: ECPoint> BroadcastStageProcessor<KeygenData<P>, KeygenResultInfo<P>, KeygenFailureReason>
    for ComplaintsStage4<P>
{
    type Message = Complaints4;

    fn init(&mut self) -> DataToSend<Self::Message> {
        DataToSend::Broadcast(Complaints4(self.complaints.clone()))
    }

    fn should_delay(&self, m: &KeygenData<P>) -> bool {
        matches!(m, KeygenData::VerifyComplaints5(_))
    }

    fn process(
        self,
        messages: BTreeMap<AuthorityCount, Option<Self::Message>>,
    ) -> KeygenStageResult<P> {
        let processor = VerifyComplaintsBroadcastStage5 {
            common: self.common.clone(),
            received_complaints: messages,
            commitments: self.commitments,
            shares: self.shares,
            outgoing_shares: self.outgoing_shares,
        };

        let stage = BroadcastStage::new(processor, self.common);

        StageResult::NextStage(Box::new(stage))
    }
}

struct VerifyComplaintsBroadcastStage5<P: ECPoint> {
    common: CeremonyCommon,
    received_complaints: BTreeMap<AuthorityCount, Option<Complaints4>>,
    commitments: BTreeMap<AuthorityCount, DKGCommitment<P>>,
    shares: IncomingShares<P>,
    outgoing_shares: OutgoingShares<P>,
}

derive_display_as_type_name!(VerifyComplaintsBroadcastStage5<P: ECPoint>);

impl<P: ECPoint> BroadcastStageProcessor<KeygenData<P>, KeygenResultInfo<P>, KeygenFailureReason>
    for VerifyComplaintsBroadcastStage5<P>
{
    type Message = VerifyComplaints5;

    fn init(&mut self) -> DataToSend<Self::Message> {
        let data = self.received_complaints.clone();

        DataToSend::Broadcast(VerifyComplaints5 { data })
    }

    fn should_delay(&self, data: &KeygenData<P>) -> bool {
        matches!(data, KeygenData::BlameResponse6(_))
    }

    fn process(
        self,
        messages: BTreeMap<AuthorityCount, Option<Self::Message>>,
    ) -> KeygenStageResult<P> {
        let verified_complaints = match verify_broadcasts(messages, &self.common.logger) {
            Ok(comms) => comms,
            Err((reported_parties, abort_reason)) => {
                return KeygenStageResult::Error(
                    reported_parties,
                    CeremonyFailureReason::BroadcastFailure(
                        abort_reason,
                        BroadcastStageName::Complaints,
                    ),
                );
            }
        };

        if verified_complaints.iter().all(|(_idx, c)| c.0.is_empty()) {
            // if all complaints are empty, we can finalize the ceremony
            return finalize_keygen(self.common, self.shares, &self.commitments);
        };

        // Some complaints have been issued, entering the blaming stage

        let idxs_to_report: BTreeSet<_> = verified_complaints
            .iter()
            .filter_map(|(idx_from, Complaints4(blamed_idxs))| {
                let has_invalid_idxs = !blamed_idxs.iter().all(|idx_blamed| {
                    if self.common.is_idx_valid(*idx_blamed) {
                        true
                    } else {
                        slog::warn!(
                            self.common.logger,
                            "Invalid index in complaint: {}",
                            format_iterator(blamed_idxs)
                        );
                        false
                    }
                });

                if has_invalid_idxs {
                    Some(*idx_from)
                } else {
                    None
                }
            })
            .collect();

        if idxs_to_report.is_empty() {
            let processor = BlameResponsesStage6 {
                common: self.common.clone(),
                complaints: verified_complaints,
                shares: self.shares,
                outgoing_shares: self.outgoing_shares,
                commitments: self.commitments,
            };

            let stage = BroadcastStage::new(processor, self.common);

            StageResult::NextStage(Box::new(stage))
        } else {
            StageResult::Error(
                idxs_to_report,
                CeremonyFailureReason::Other(KeygenFailureReason::InvalidComplaint),
            )
        }
    }
}

<<<<<<< HEAD
fn finalize_keygen<KeygenData, P: ECPoint>(
    common: CeremonyCommon,
    secret_shares: IncomingShares<P>,
    commitments: &BTreeMap<AuthorityCount, DKGCommitment<P>>,
) -> StageResult<KeygenData, KeygenResultInfo<P>> {
    // Sanity check (failing this should not be possible due to the
    // hash commitment stage at the beginning of the ceremony)
    if check_high_degree_commitments(commitments) {
        return StageResult::Error(
            Default::default(),
            anyhow::Error::msg("High degree coefficient is zero"),
        );
=======
mod detail {

    use crate::multisig::client::common::KeygenResult;

    use super::*;

    pub fn finalize_keygen<KeygenData, P: ECPoint>(
        common: CeremonyCommon,
        secret_shares: IncomingShares<P>,
        commitments: &BTreeMap<AuthorityCount, DKGCommitment<P>>,
    ) -> StageResult<KeygenData, KeygenResultInfo<P>, KeygenFailureReason> {
        // Sanity check (failing this should not be possible due to the
        // hash commitment stage at the beginning of the ceremony)
        if check_high_degree_commitments(commitments) {
            return StageResult::Error(
                Default::default(),
                CeremonyFailureReason::Other(KeygenFailureReason::HighDegreeCoefficientZero),
            );
        }

        StageResult::Done(compute_keygen_result_info(
            common,
            secret_shares,
            commitments,
        ))
>>>>>>> b6a5c5b0
    }

    let params = ThresholdParameters::from_share_count(common.all_idxs.len() as AuthorityCount);

    let keygen_result_info = KeygenResultInfo {
        key: keygen_frost::compute_keygen_result(params, secret_shares, commitments),
        validator_map: common.validator_mapping,
        params,
    };

    StageResult::Done(keygen_result_info)
}

struct BlameResponsesStage6<P: ECPoint> {
    common: CeremonyCommon,
    complaints: BTreeMap<AuthorityCount, Complaints4>,
    shares: IncomingShares<P>,
    outgoing_shares: OutgoingShares<P>,
    commitments: BTreeMap<AuthorityCount, DKGCommitment<P>>,
}

derive_display_as_type_name!(BlameResponsesStage6<P: ECPoint>);

impl<P: ECPoint> BroadcastStageProcessor<KeygenData<P>, KeygenResultInfo<P>, KeygenFailureReason>
    for BlameResponsesStage6<P>
{
    type Message = BlameResponse6<P>;

    fn init(&mut self) -> DataToSend<Self::Message> {
        // Indexes at which to reveal/broadcast secret shares
        let idxs_to_reveal: Vec<_> = self
            .complaints
            .iter()
            .filter_map(|(idx, complaint)| {
                if complaint.0.contains(&self.common.own_idx) {
                    slog::warn!(
                        self.common.logger,
                        "[{}] we are blamed by [{}]",
                        self.common.own_idx,
                        idx
                    );

                    Some(*idx)
                } else {
                    None
                }
            })
            .collect();

        // TODO: put a limit on how many shares to reveal?
        let data = DataToSend::Broadcast(BlameResponse6(
            idxs_to_reveal
                .iter()
                .map(|idx| {
                    slog::debug!(self.common.logger, "revealing share for [{}]", *idx);
                    (*idx, self.outgoing_shares.0[idx].clone())
                })
                .collect(),
        ));

        // Outgoing shares are no longer needed, so we zeroize them
        drop(std::mem::take(&mut self.outgoing_shares));

        data
    }

    fn should_delay(&self, data: &KeygenData<P>) -> bool {
        matches!(data, KeygenData::VerifyBlameResponses7(_))
    }

    fn process(
        self,
        blame_responses: BTreeMap<AuthorityCount, Option<Self::Message>>,
    ) -> KeygenStageResult<P> {
        let processor = VerifyBlameResponsesBroadcastStage7 {
            common: self.common.clone(),
            complaints: self.complaints,
            blame_responses,
            shares: self.shares,
            commitments: self.commitments,
        };

        let stage = BroadcastStage::new(processor, self.common);

        StageResult::NextStage(Box::new(stage))
    }
}

struct VerifyBlameResponsesBroadcastStage7<P: ECPoint> {
    common: CeremonyCommon,
    complaints: BTreeMap<AuthorityCount, Complaints4>,
    // Blame responses received from other parties in the previous communication round
    blame_responses: BTreeMap<AuthorityCount, Option<BlameResponse6<P>>>,
    shares: IncomingShares<P>,
    commitments: BTreeMap<AuthorityCount, DKGCommitment<P>>,
}

derive_display_as_type_name!(VerifyBlameResponsesBroadcastStage7<P: ECPoint>);

/// Checks for sender_idx that their blame response contains exactly
/// a share for each party that blamed them
fn is_blame_response_complete<P: ECPoint>(
    sender_idx: AuthorityCount,
    response: &BlameResponse6<P>,
    complaints: &BTreeMap<AuthorityCount, Complaints4>,
) -> bool {
    let expected_idxs_iter = complaints
        .iter()
        .filter_map(|(blamer_idx, Complaints4(blamed_idxs))| {
            if blamed_idxs.contains(&sender_idx) {
                Some(blamer_idx)
            } else {
                None
            }
        })
        .sorted();

    // Note: the keys in BTreeMap are already sorted
    Iterator::eq(response.0.keys(), expected_idxs_iter)
}

impl<P: ECPoint> VerifyBlameResponsesBroadcastStage7<P> {
    /// Check that blame responses contain all (and only) the requested shares, and that all the shares are valid.
    /// If all responses are valid, returns shares destined for us along with the corresponding index. Otherwise,
    /// returns a list of party indexes who provided invalid responses.
    fn check_blame_responses(
        &self,
        blame_responses: BTreeMap<AuthorityCount, BlameResponse6<P>>,
    ) -> Result<BTreeMap<AuthorityCount, ShamirShare<P>>, BTreeSet<AuthorityCount>> {
        let (shares_for_us, bad_parties): (Vec<_>, BTreeSet<_>) = blame_responses
            .iter()
            .map(|(sender_idx, response)| {
                if !is_blame_response_complete(*sender_idx, response, &self.complaints) {
                    slog::warn!(
                        self.common.logger,
                        "Incomplete blame response from party: {}",
                        sender_idx
                    );

                    return Err(sender_idx);
                }

                if !response.0.iter().all(|(dest_idx, share)| {
                    verify_share(share, &self.commitments[sender_idx], *dest_idx)
                }) {
                    slog::warn!(
                        self.common.logger,
                        "Invalid secret share in a blame response from party: {}",
                        sender_idx
                    );

                    return Err(sender_idx);
                }

                Ok((*sender_idx, response.0.get(&self.common.own_idx)))
            })
            .partition_result();

        if bad_parties.is_empty() {
            let shares_for_us = shares_for_us
                .into_iter()
                .filter_map(|(sender_idx, opt_share)| {
                    opt_share.map(|share| (sender_idx, share.clone()))
                })
                .collect();

            Ok(shares_for_us)
        } else {
            Err(bad_parties)
        }
    }
}

impl<P: ECPoint> BroadcastStageProcessor<KeygenData<P>, KeygenResultInfo<P>, KeygenFailureReason>
    for VerifyBlameResponsesBroadcastStage7<P>
{
    type Message = VerifyBlameResponses7<P>;

    fn init(&mut self) -> DataToSend<Self::Message> {
        let data = self.blame_responses.clone();

        DataToSend::Broadcast(VerifyBlameResponses7 { data })
    }

    fn should_delay(&self, _: &KeygenData<P>) -> bool {
        false
    }

    fn process(
        mut self,
        messages: BTreeMap<AuthorityCount, Option<Self::Message>>,
    ) -> KeygenStageResult<P> {
        slog::debug!(
            self.common.logger,
            "Processing verifications for {}",
            BroadcastStageName::BlameResponses
        );

        let verified_responses = match verify_broadcasts(messages, &self.common.logger) {
            Ok(comms) => comms,
            Err((reported_parties, abort_reason)) => {
                return KeygenStageResult::Error(
                    reported_parties,
                    CeremonyFailureReason::BroadcastFailure(
                        abort_reason,
                        BroadcastStageName::BlameResponses,
                    ),
                );
            }
        };

        match self.check_blame_responses(verified_responses) {
            Ok(shares_for_us) => {
                for (sender_idx, share) in shares_for_us {
                    self.shares.0.insert(sender_idx, share);
                }

                finalize_keygen(self.common, self.shares, &self.commitments)
            }
            Err(bad_parties) => StageResult::Error(
                bad_parties,
                CeremonyFailureReason::Other(KeygenFailureReason::InvalidBlameResponse),
            ),
        }
    }
}<|MERGE_RESOLUTION|>--- conflicted
+++ resolved
@@ -539,46 +539,18 @@
     }
 }
 
-<<<<<<< HEAD
 fn finalize_keygen<KeygenData, P: ECPoint>(
     common: CeremonyCommon,
     secret_shares: IncomingShares<P>,
     commitments: &BTreeMap<AuthorityCount, DKGCommitment<P>>,
-) -> StageResult<KeygenData, KeygenResultInfo<P>> {
+) -> StageResult<KeygenData, KeygenResultInfo<P>, KeygenFailureReason> {
     // Sanity check (failing this should not be possible due to the
     // hash commitment stage at the beginning of the ceremony)
     if check_high_degree_commitments(commitments) {
         return StageResult::Error(
             Default::default(),
-            anyhow::Error::msg("High degree coefficient is zero"),
+            CeremonyFailureReason::Other(KeygenFailureReason::HighDegreeCoefficientZero),
         );
-=======
-mod detail {
-
-    use crate::multisig::client::common::KeygenResult;
-
-    use super::*;
-
-    pub fn finalize_keygen<KeygenData, P: ECPoint>(
-        common: CeremonyCommon,
-        secret_shares: IncomingShares<P>,
-        commitments: &BTreeMap<AuthorityCount, DKGCommitment<P>>,
-    ) -> StageResult<KeygenData, KeygenResultInfo<P>, KeygenFailureReason> {
-        // Sanity check (failing this should not be possible due to the
-        // hash commitment stage at the beginning of the ceremony)
-        if check_high_degree_commitments(commitments) {
-            return StageResult::Error(
-                Default::default(),
-                CeremonyFailureReason::Other(KeygenFailureReason::HighDegreeCoefficientZero),
-            );
-        }
-
-        StageResult::Done(compute_keygen_result_info(
-            common,
-            secret_shares,
-            commitments,
-        ))
->>>>>>> b6a5c5b0
     }
 
     let params = ThresholdParameters::from_share_count(common.all_idxs.len() as AuthorityCount);
