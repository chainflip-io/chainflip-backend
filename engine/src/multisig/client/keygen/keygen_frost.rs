--- conflicted
+++ resolved
@@ -9,13 +9,8 @@
 use zeroize::Zeroize;
 
 use crate::multisig::{
-<<<<<<< HEAD
     client::{common::KeygenFailureReason, ThresholdParameters},
-    crypto::{Point, Rng, Scalar},
-=======
-    client::ThresholdParameters,
     crypto::{ECPoint, ECScalar, Rng},
->>>>>>> b451469e
 };
 
 use super::keygen_data::HashComm1;
@@ -264,13 +259,11 @@
     public_coefficients: BTreeMap<AuthorityCount, DKGUnverifiedCommitment<P>>,
     hash_commitments: BTreeMap<AuthorityCount, HashComm1>,
     context: &HashContext,
-<<<<<<< HEAD
     logger: &slog::Logger,
-) -> Result<BTreeMap<AuthorityCount, DKGCommitment>, (BTreeSet<AuthorityCount>, KeygenFailureReason)>
-{
-=======
-) -> Result<BTreeMap<AuthorityCount, DKGCommitment<P>>, BTreeSet<AuthorityCount>> {
->>>>>>> b451469e
+) -> Result<
+    BTreeMap<AuthorityCount, DKGCommitment<P>>,
+    (BTreeSet<AuthorityCount>, KeygenFailureReason),
+> {
     let invalid_idxs: BTreeSet<_> = public_coefficients
         .iter()
         .filter_map(|(idx, c)| {
