--- conflicted
+++ resolved
@@ -247,12 +247,9 @@
     public_coefficients: BTreeMap<AuthorityCount, DKGUnverifiedCommitment>,
     hash_commitments: BTreeMap<AuthorityCount, HashComm1>,
     context: &HashContext,
-<<<<<<< HEAD
     logger: &slog::Logger,
-) -> Result<BTreeMap<usize, DKGCommitment>, (BTreeSet<usize>, KeygenFailureReason)> {
-=======
-) -> Result<BTreeMap<AuthorityCount, DKGCommitment>, BTreeSet<AuthorityCount>> {
->>>>>>> 1ec9bc9b
+) -> Result<BTreeMap<AuthorityCount, DKGCommitment>, (BTreeSet<AuthorityCount>, KeygenFailureReason)>
+{
     let invalid_idxs: BTreeSet<_> = public_coefficients
         .iter()
         .filter_map(|(idx, c)| {
