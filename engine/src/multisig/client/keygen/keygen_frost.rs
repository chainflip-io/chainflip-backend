use std::{
    collections::{BTreeMap, BTreeSet},
    sync::Arc,
};

use cf_primitives::AuthorityCount;
use serde::{Deserialize, Serialize};
use sp_core::H256;
use zeroize::Zeroize;

use anyhow::anyhow;

use crate::multisig::{
    client::{common::KeygenFailureReason, KeygenResult, KeygenResultInfo, ThresholdParameters},
    crypto::{ECPoint, ECScalar, KeyShare, Rng},
};

use super::keygen_data::HashComm1;

/// Evaluate polynomial f(x) = c0 + c1 * x + c2 * x^2 + ... (expressed as
/// an iterator over its coefficients [c0, c1, c2, ...]) at x = index
fn evaluate_polynomial<'a, T, I, Scalar: ECScalar>(coefficients: I, index: AuthorityCount) -> T
where
    T: 'a + Clone,
    T: std::ops::Mul<Scalar, Output = T>,
    T: std::ops::Add<T, Output = T>,
    I: DoubleEndedIterator<Item = &'a T>,
{
    coefficients
        .rev()
        .cloned()
        .reduce(|acc, coefficient| acc * Scalar::from(index) + coefficient)
        .unwrap()
}

#[test]
fn test_simple_polynomial() {
    use crate::multisig::crypto::eth::Scalar;

    // f(x) = 4 + 5x + 2x^2
    let secret = Scalar::from(4);
    let coefficients = [Scalar::from(5), Scalar::from(2)];

    // f(3) = 4 + 15 + 18 = 37
    let value: Scalar =
        evaluate_polynomial::<_, _, Scalar>([secret].iter().chain(coefficients.iter()), 3);
    assert_eq!(value, Scalar::from(37));
}

/// Evaluation of a sharing polynomial for a given party index
/// as per Shamir Secret Sharing scheme
#[derive(Debug, Default, Clone, Deserialize, Serialize, Zeroize)]
pub struct ShamirShare<P: ECPoint> {
    /// the result of polynomial evaluation
    pub value: P::Scalar,
}

#[cfg(test)]
impl<P: ECPoint> ShamirShare<P> {
    pub fn create_random(rng: &mut Rng) -> Self {
        ShamirShare {
            value: P::Scalar::random(rng),
        }
    }
}

/// Test-only helper function used to sanity check our sharing polynomial
#[cfg(test)]
fn reconstruct_secret<P: ECPoint>(shares: &BTreeMap<AuthorityCount, ShamirShare<P>>) -> P::Scalar {
    use crate::multisig::client::signing::frost;

    let all_idxs: BTreeSet<AuthorityCount> = shares.keys().into_iter().cloned().collect();

    shares
        .iter()
        .fold(P::Scalar::zero(), |acc, (index, ShamirShare { value })| {
            acc + frost::get_lagrange_coeff::<P>(*index, &all_idxs).unwrap() * value
        })
}

/// Context used in hashing to prevent replay attacks
#[derive(Clone)]
pub struct HashContext(pub [u8; 32]);

/// Generate challenge against which a ZKP of our secret will be generated
fn generate_dkg_challenge<P: ECPoint>(
    index: AuthorityCount,
    context: &HashContext,
    public: P,
    commitment: P,
) -> P::Scalar {
    use sha2::{Digest, Sha256};

    let mut hasher = Sha256::new();

    hasher.update(public.as_bytes());
    hasher.update(commitment.as_bytes());

    hasher.update(index.to_be_bytes());
    hasher.update(context.0);

    let result = hasher.finalize();

    let x: [u8; 32] = result.as_slice().try_into().expect("Invalid hash size");

    P::Scalar::from_bytes_mod_order(&x)
}

/// Generate ZKP (zero-knowledge proof) of `secret`
fn generate_zkp_of_secret<Point: ECPoint>(
    rng: &mut Rng,
    secret: Point::Scalar,
    context: &HashContext,
    index: AuthorityCount,
) -> ZKPSignature<Point> {
    let nonce = Point::Scalar::random(rng);
    let nonce_commitment = Point::from_scalar(&nonce);

    let secret_commitment = Point::from_scalar(&secret);

    let challenge = generate_dkg_challenge(index, context, secret_commitment, nonce_commitment);

    let z = nonce + secret * challenge;

    ZKPSignature {
        r: nonce_commitment,
        z,
    }
}

#[derive(Default)]
pub struct OutgoingShares<P: ECPoint>(pub BTreeMap<AuthorityCount, ShamirShare<P>>);

pub struct IncomingShares<P: ECPoint>(pub BTreeMap<AuthorityCount, ShamirShare<P>>);

/// Generate a secret and derive shares and commitments from it.
/// (The secret will never be needed again, so it is not exposed
/// to the caller.)
pub fn generate_shares_and_commitment<P: ECPoint>(
    rng: &mut Rng,
    context: &HashContext,
    index: AuthorityCount,
    params: ThresholdParameters,
) -> (OutgoingShares<P>, DKGUnverifiedCommitment<P>) {
    let (secret, commitments, shares) =
        generate_secret_and_shares(rng, params.share_count, params.threshold);

    // Zero-knowledge proof of `secret`
    let zkp = generate_zkp_of_secret(rng, secret, context, index);

    // Secret will be zeroized on drop here

    (
        OutgoingShares(shares),
        DKGUnverifiedCommitment { commitments, zkp },
    )
}

// NOTE: shares should be sent after participants have exchanged commitments
fn generate_secret_and_shares<P: ECPoint>(
    rng: &mut Rng,
    n: AuthorityCount,
    t: AuthorityCount,
) -> (
    P::Scalar,
    CoefficientCommitments<P>,
    BTreeMap<AuthorityCount, ShamirShare<P>>,
) {
    // Our secret contribution to the aggregate key
    let secret = P::Scalar::random(rng);

    // Coefficients for the sharing polynomial used to share `secret` via the Shamir Secret Sharing scheme
    // (Figure 1: Round 1, Step 1)
    let coefficients: Vec<_> = (0..t).into_iter().map(|_| P::Scalar::random(rng)).collect();

    // (Figure 1: Round 1, Step 3)
    let commitments: Vec<_> = [secret.clone()]
        .iter()
        .chain(&coefficients)
        .map(P::from_scalar)
        .collect();

    // Generate shares
    // (Figure 1: Round 2, Step 1)
    let shares = (1..=n)
        .map(|index| {
            (
                index,
                ShamirShare {
                    // TODO: Make this work on references
                    value: evaluate_polynomial::<_, _, P::Scalar>(
                        [secret.clone()].iter().chain(coefficients.iter()),
                        index,
                    ),
                },
            )
        })
        .collect();

    // Coefficients are zeroized on drop here
    (secret, CoefficientCommitments(commitments), shares)
}

fn is_valid_zkp<P: ECPoint>(
    challenge: P::Scalar,
    zkp: &ZKPSignature<P>,
    comm: &CoefficientCommitments<P>,
) -> bool {
    zkp.r + comm.0[0] * challenge == P::from_scalar(&zkp.z)
}

// (Figure 1: Round 2, Step 2)
pub fn verify_share<P: ECPoint>(
    share: &ShamirShare<P>,
    com: &DKGCommitment<P>,
    index: AuthorityCount,
) -> bool {
    P::from_scalar(&share.value)
        == evaluate_polynomial::<_, _, P::Scalar>(com.commitments.0.iter(), index)
}

/// Commitments to the sharing polynomial coefficient
#[derive(Debug, Clone, Serialize, Deserialize)]
struct CoefficientCommitments<P>(Vec<P>);

/// Zero-knowledge proof of us knowing the secret
/// (in a form of a Schnorr signature)
#[derive(Debug, Clone, Serialize, Deserialize)]
struct ZKPSignature<P: ECPoint> {
    #[serde(bound = "")]
    r: P,
    z: P::Scalar,
}

/// Commitments along with the corresponding ZKP
/// which should be sent to other parties at the
/// beginning of the ceremony
#[derive(Clone, Debug, Serialize, Deserialize)]
pub struct DKGUnverifiedCommitment<P: ECPoint> {
    #[serde(bound = "")]
    commitments: CoefficientCommitments<P>,
    #[serde(bound = "")]
    zkp: ZKPSignature<P>,
}

/// Commitments that have already been checked against the ZKP
#[derive(Debug)]
pub struct DKGCommitment<P: ECPoint> {
    commitments: CoefficientCommitments<P>,
}

fn is_valid_hash_commitment<P: ECPoint>(
    public_coefficients: &DKGUnverifiedCommitment<P>,
    hash_commitment: &H256,
) -> bool {
    hash_commitment == &generate_hash_commitment(public_coefficients)
}

// (Figure 1: Round 1, Step 5)
pub fn validate_commitments<P: ECPoint>(
    public_coefficients: BTreeMap<AuthorityCount, DKGUnverifiedCommitment<P>>,
    hash_commitments: BTreeMap<AuthorityCount, HashComm1>,
    context: &HashContext,
    logger: &slog::Logger,
) -> Result<
    BTreeMap<AuthorityCount, DKGCommitment<P>>,
    (BTreeSet<AuthorityCount>, KeygenFailureReason),
> {
    let invalid_idxs: BTreeSet<_> = public_coefficients
        .iter()
        .filter_map(|(idx, c)| {
            let challenge = generate_dkg_challenge(*idx, context, c.commitments.0[0], c.zkp.r);

            let hash_commitment = hash_commitments
                .get(idx)
                .expect("message must be present due to ceremony runner invariants");

            if !is_valid_zkp(challenge, &c.zkp, &c.commitments) {
                slog::warn!(logger, "Invalid ZKP commitment from party: {}", idx);
                Some(*idx)
            } else if !is_valid_hash_commitment(c, &hash_commitment.0) {
                slog::warn!(logger, "Invalid hash commitment for party: {}", idx);
                Some(*idx)
            } else {
                None
            }
        })
        .collect();

    if invalid_idxs.is_empty() {
        Ok(public_coefficients
            .into_iter()
            .map(|(idx, c)| {
                (
                    idx,
                    DKGCommitment {
                        commitments: c.commitments,
                    },
                )
            })
            .collect())
    } else {
        Err((invalid_idxs, KeygenFailureReason::InvalidCommitment))
    }
}

pub struct ValidAggregateKey<P: ECPoint>(pub P);

/// Derive aggregate pubkey from party commitments
/// Note that setting `allow_high_pubkey` to true lets us skip compatibility check
/// in tests as otherwise they would be non-deterministic
pub fn derive_aggregate_pubkey<P: ECPoint>(
    commitments: &BTreeMap<AuthorityCount, DKGCommitment<P>>,
    allow_high_pubkey: bool,
) -> anyhow::Result<ValidAggregateKey<P>> {
    let pubkey: P = commitments.iter().map(|(_idx, c)| c.commitments.0[0]).sum();

    if !allow_high_pubkey && !pubkey.is_compatible() {
        Err(anyhow!("pubkey is not compatible"))
    } else if check_high_degree_commitments(commitments) {
        // Sanity check (the chance of this failing is infinitesimal due to the
        // hash commitment stage at the beginning of the ceremony)
        Err(anyhow!("high degree coefficient is zero"))
    } else {
        Ok(ValidAggregateKey(pubkey))
    }
}

/// Derive each party's "local" pubkey
pub fn derive_local_pubkeys_for_parties<P: ECPoint>(
    ThresholdParameters {
        share_count: n,
        threshold: t,
    }: ThresholdParameters,
    commitments: &BTreeMap<AuthorityCount, DKGCommitment<P>>,
) -> Vec<P> {
    // Recall that each party i's secret key share `s` is the sum
    // of secret shares they receive from all other parties, which
    // are in turn calculated by evaluating each party's sharing
    // polynomial `f(x)` at `x = i`. We can derive `G * s` (unlike
    // `s` itself), because we know `G * f(x)` from coefficient
    // commitments.
    // I.e. y_i = G * f_1(i) + G * f_2(i) + ... G * f_n(i), where
    // G * f_j(i) = G * s_j + G * c_j_1(i) + G * c_j_2(i) + ... + c_j_{t-1}(i)

    use rayon::prelude::*;

    (1..=n)
        .into_par_iter()
        .map(|idx| {
            (1..=n)
                .map(|j| {
                    evaluate_polynomial::<_, _, P::Scalar>(
                        (0..=t).map(|k| &commitments[&j].commitments.0[k as usize]),
                        idx,
                    )
                })
                .sum()
        })
        .collect()
}

pub fn generate_hash_commitment<P: ECPoint>(
    coefficient_commitments: &DKGUnverifiedCommitment<P>,
) -> H256 {
    use sha2::{Digest, Sha256};

    let mut hasher = Sha256::new();

    for comm in &coefficient_commitments.commitments.0 {
        hasher.update(bincode::serialize(&comm).expect("serialization can't fail"));
    }

    H256::from(hasher.finalize().as_ref())
}

/// We don't want the coefficient commitments to add up to the "point at infinity" as this corresponds
/// to the sum of the actual coefficient being zero, which would reduce the degree of the sharing polynomial
/// (in Shamir Secret Sharing) and thus would reduce the effective threshold of the aggregate key
pub fn check_high_degree_commitments<P: ECPoint>(
    commitments: &BTreeMap<AuthorityCount, DKGCommitment<P>>,
) -> bool {
    let high_degree_sum: P = commitments
        .values()
        .map(|c| c.commitments.0.last().copied().unwrap())
        .sum();

    high_degree_sum.is_point_at_infinity()
}

pub fn compute_secret_key_share<P: ECPoint>(secret_shares: IncomingShares<P>) -> P::Scalar {
    // Note: the shares in secret_shares will be zeroized on drop here
    secret_shares
        .0
        .values()
        .map(|share| share.value.clone())
        .sum()
}

impl<P: ECPoint> DKGUnverifiedCommitment<P> {
    /// Get the number of commitments
    pub fn get_commitments_len(&self) -> usize {
        self.commitments.0.len()
    }
}

#[cfg(test)]
impl<P: ECPoint> DKGUnverifiedCommitment<P> {
    /// Change the lowest degree coefficient so that it fails ZKP check
    pub fn corrupt_primary_coefficient(&mut self, rng: &mut Rng) {
        self.commitments.0[0] = P::from_scalar(&P::Scalar::random(rng));
    }

    /// Change a higher degree coefficient, so that it fails hash commitment check
    pub fn corrupt_secondary_coefficient(&mut self, rng: &mut Rng) {
        self.commitments.0[1] = P::from_scalar(&P::Scalar::random(rng));
    }
}

#[cfg(test)]
mod tests {

    use utilities::assert_ok;

    use crate::logging::test_utils::new_test_logger;

    use super::*;

    #[test]
    fn basic_sharing() {
        use crate::multisig::crypto::eth::Point;

        let n = 7;
        let threshold = 5;

        use rand_legacy::SeedableRng;
        let mut rng = Rng::from_seed([0; 32]);

        let (secret, _commitments, shares) =
            generate_secret_and_shares::<Point>(&mut rng, n, threshold);

        assert_eq!(secret, reconstruct_secret(&shares));
    }

    #[test]
    fn keygen_sequential() {
        use crate::multisig::crypto::eth::{Point, Scalar};

        let n = 4;
        let t = 2;

        let context = HashContext([0; 32]);

        use rand_legacy::SeedableRng;
        let mut rng = Rng::from_seed([0; 32]);

        let (commitments, hash_commitments, outgoing_shares): (
            BTreeMap<_, _>,
            BTreeMap<_, _>,
            BTreeMap<_, _>,
        ) = itertools::multiunzip((1..=n).map(|idx| {
            let (secret, shares_commitments, shares) = generate_secret_and_shares(&mut rng, n, t);
            // Zero-knowledge proof of `secret`
            let zkp = generate_zkp_of_secret(&mut rng, secret, &context, idx);

            let dkg_commitment = DKGUnverifiedCommitment {
                commitments: shares_commitments,
                zkp,
            };

            let hash_commitment = generate_hash_commitment(&dkg_commitment);

            (
                (idx, dkg_commitment),
                (idx, HashComm1(hash_commitment)),
                (idx, shares),
            )
        }));

        let coeff_commitments = assert_ok!(validate_commitments(
            commitments,
            hash_commitments,
            &context,
            &new_test_logger()
        ));

        // Now it is okay to distribute the shares

        let _agg_pubkey: Point = coeff_commitments
            .iter()
            .map(|(_idx, c)| c.commitments.0[0])
            .sum();

        let mut secret_shares = vec![];

        for receiver_idx in 1..=n {
            let received_shares: Vec<_> = outgoing_shares
                .iter()
                .map(|(idx, shares)| {
                    let share = shares[&receiver_idx].clone();
                    assert!(verify_share(&share, &coeff_commitments[idx], receiver_idx));
                    share
                })
                .collect();

            // (Round 2, Step 3)
            let secret_share: Scalar = received_shares
                .iter()
                .map(|share| share.value.clone())
                .sum();

            secret_shares.push(secret_share);
        }
    }
}

pub mod genesis {

    use std::collections::HashMap;

    use super::*;
    use crate::multisig::client::PartyIdxMapping;
    use crate::multisig::KeyId;
    use state_chain_runtime::AccountId;

    /// Attempts to generate key data until we generate a key that is contract
    /// compatible. It will try `max_attempts` before failing.
    pub fn generate_key_data_until_compatible<P: ECPoint>(
        account_ids: BTreeSet<AccountId>,
        max_attempts: usize,
        mut rng: Rng,
    ) -> (KeyId, HashMap<AccountId, KeygenResultInfo<P>>) {
        let mut attempt_counter = 0;

        loop {
            attempt_counter += 1;
            match generate_key_data::<P>(account_ids.clone(), &mut rng, false) {
                Ok(result) => break result,
                Err(_) => {
                    // limit iteration so we don't loop forever
                    if attempt_counter >= max_attempts {
                        panic!("too many keygen attempts");
                    }
                }
            }
        }
    }

<<<<<<< HEAD
=======
    /// Generates key data using the DEFAULT_KEYGEN_SEED and returns the KeygenResultInfo for signers[0].
    #[cfg(test)]
    pub fn get_key_data_for_test<P: ECPoint>(signers: BTreeSet<AccountId>) -> KeygenResultInfo<P> {
        use crate::multisig::client::tests::DEFAULT_KEYGEN_SEED;
        use rand_legacy::SeedableRng;

        generate_key_data(
            signers.clone(),
            &mut Rng::from_seed(DEFAULT_KEYGEN_SEED),
            true,
        )
        .expect("Should not be able to fail generating key data")
        .1
        .get(signers.iter().next().unwrap())
        .expect("should get keygen for an account")
        .to_owned()
    }

>>>>>>> f0ba274f
    pub fn generate_key_data<P: ECPoint>(
        signers: BTreeSet<AccountId>,
        rng: &mut Rng,
        allow_high_pubkey: bool,
    ) -> anyhow::Result<(KeyId, HashMap<AccountId, KeygenResultInfo<P>>)> {
        let params = ThresholdParameters::from_share_count(signers.len() as AuthorityCount);
        let n = params.share_count;
        let t = params.threshold;

        let (commitments, outgoing_secret_shares): (BTreeMap<_, _>, BTreeMap<_, _>) = (1..=n)
            .map(|idx| {
                let (_secret, commitments, shares) = generate_secret_and_shares::<P>(rng, n, t);
                ((idx, DKGCommitment { commitments }), (idx, shares))
            })
            .unzip();

        let agg_pubkey = derive_aggregate_pubkey(&commitments, allow_high_pubkey)?;

        let validator_map = PartyIdxMapping::from_participants(signers);

        let keygen_result_infos: HashMap<_, _> = (1..=n)
            .map(|idx| {
                // Collect shares destined for `idx`
                let incoming_shares: BTreeMap<_, _> = outgoing_secret_shares
                    .iter()
                    .map(|(sender_idx, shares)| (*sender_idx, shares[&idx].clone()))
                    .collect();

                (
                    validator_map.get_id(idx).unwrap().clone(),
                    KeygenResultInfo {
                        key: Arc::new(KeygenResult {
                            key_share: KeyShare {
                                y: agg_pubkey.0,
                                x_i: compute_secret_key_share(IncomingShares(incoming_shares)),
                            },
                            party_public_keys: derive_local_pubkeys_for_parties(
                                params,
                                &commitments,
                            ),
                        }),
                        validator_map: Arc::new(validator_map.clone()),
                        params,
                    },
                )
            })
            .collect();

        Ok((KeyId(agg_pubkey.0.as_bytes().to_vec()), keygen_result_infos))
    }
}<|MERGE_RESOLUTION|>--- conflicted
+++ resolved
@@ -546,27 +546,6 @@
         }
     }
 
-<<<<<<< HEAD
-=======
-    /// Generates key data using the DEFAULT_KEYGEN_SEED and returns the KeygenResultInfo for signers[0].
-    #[cfg(test)]
-    pub fn get_key_data_for_test<P: ECPoint>(signers: BTreeSet<AccountId>) -> KeygenResultInfo<P> {
-        use crate::multisig::client::tests::DEFAULT_KEYGEN_SEED;
-        use rand_legacy::SeedableRng;
-
-        generate_key_data(
-            signers.clone(),
-            &mut Rng::from_seed(DEFAULT_KEYGEN_SEED),
-            true,
-        )
-        .expect("Should not be able to fail generating key data")
-        .1
-        .get(signers.iter().next().unwrap())
-        .expect("should get keygen for an account")
-        .to_owned()
-    }
-
->>>>>>> f0ba274f
     pub fn generate_key_data<P: ECPoint>(
         signers: BTreeSet<AccountId>,
         rng: &mut Rng,
