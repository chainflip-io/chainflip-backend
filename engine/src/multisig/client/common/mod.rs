--- conflicted
+++ resolved
@@ -58,11 +58,6 @@
     ExpiredBeforeBeingAuthorized,
     #[error("Invalid Participants")]
     InvalidParticipants,
-<<<<<<< HEAD
-    #[error("Ceremony Id already used")]
-    CeremonyIdAlreadyUsed,
-=======
->>>>>>> ac348939
     #[error("Broadcast Failure ({0}) during {1} stage")]
     BroadcastFailure(BroadcastFailureReason, BroadcastStageName),
     #[error("{0}")]
