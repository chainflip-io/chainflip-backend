use std::collections::{BTreeMap, BTreeSet};

use cf_traits::AuthorityCount;
use itertools::Itertools;
use serde::{Deserialize, Serialize};
use utilities::threshold_from_share_count;

<<<<<<< HEAD
use super::BroadcastFailureReason;
=======
use super::StageResult;

#[derive(PartialEq, Debug)]
pub enum BroadcastFailureReason {
    /// Enough missing messages from broadcast + verification to stop consensus (contains parties to report)
    InsufficientMessages(BTreeSet<AuthorityCount>),
    /// Not enough broadcast verification messages received to continue verification (contains parties to report)
    InsufficientVerificationMessages(BTreeSet<AuthorityCount>),
    /// Consensus could not be reached for one or more parties due to differing values (contains parties to report)
    Inconsistency(BTreeSet<AuthorityCount>),
}

impl BroadcastFailureReason {
    /// Turns the `BroadcastFailureReason` into a `StageResult` with a specific error message containing the stage_name
    pub fn into_stage_result_error<D, Result>(self, stage_name: &str) -> StageResult<D, Result> {
        match self {
            BroadcastFailureReason::InsufficientMessages(reported_parties) => StageResult::Error(
                reported_parties.into_iter().collect(),
                anyhow::Error::msg(format!(
                    "Insufficient messages received in broadcast of {}",
                    stage_name
                )),
            ),
            BroadcastFailureReason::InsufficientVerificationMessages(reported_parties) => {
                StageResult::Error(
                    reported_parties.into_iter().collect(),
                    anyhow::Error::msg(format!(
                        "Insufficient broadcast verification messages received for {}",
                        stage_name
                    )),
                )
            }
            BroadcastFailureReason::Inconsistency(reported_parties) => StageResult::Error(
                reported_parties.into_iter().collect(),
                anyhow::Error::msg(format!("Inconsistent broadcast of {}", stage_name)),
            ),
        }
    }
}
>>>>>>> 1ec9bc9b

/// Data received by a single party for a given
/// stage from all parties (includes our own for
/// simplicity). Used for broadcast verification.
/// `None` indicates that the data hasn't been received.
#[derive(Serialize, Deserialize, Debug, Clone)]
pub struct BroadcastVerificationMessage<T: Clone> {
    pub data: BTreeMap<AuthorityCount, Option<T>>,
}

fn hash<T: Clone + Serialize>(data: &T) -> [u8; 32] {
    use sha2::{Digest, Sha256};

    let mut hasher = Sha256::new();

    hasher.update(bincode::serialize(data).unwrap());

    *hasher.finalize().as_ref()
}

/// Check that the reported indexes match the expected ones exactly
fn check_verification_message_indexes<T>(
    message: &BroadcastVerificationMessage<T>,
    expected_idxs: &BTreeSet<AuthorityCount>,
) -> bool
where
    T: Clone,
{
    let received_idxs: BTreeSet<_> = message.data.keys().copied().collect();

    &received_idxs == expected_idxs
}

// This might result in an error if we don't get 2/3 of parties agreeing on the same value.
// If we don't, this means that either (a) the broadcaster did an inconsistent broadcast,
// (b) that the broadcaster failed to deliver the message to large enough number of parties,
// or (c) that ~1/3 of parties colluded to slash the broadcasting party. (Should we reduce
// the threshold to 50% for symmetry?)
pub fn verify_broadcasts<T>(
    verification_messages: BTreeMap<AuthorityCount, Option<BroadcastVerificationMessage<T>>>,
    logger: &slog::Logger,
<<<<<<< HEAD
) -> Result<BTreeMap<usize, T>, (BTreeSet<usize>, BroadcastFailureReason)>
=======
) -> Result<BTreeMap<AuthorityCount, T>, BroadcastFailureReason>
>>>>>>> 1ec9bc9b
where
    T: Clone + serde::Serialize + serde::de::DeserializeOwned + std::fmt::Debug,
{
    let num_parties = verification_messages.len();
    let threshold = threshold_from_share_count(num_parties as AuthorityCount) as usize;

    // We know these indexes to be correct, as this data structure is constructed
    // locally based on ceremony parameters
    let participating_idxs: BTreeSet<_> = verification_messages.keys().copied().collect();

    // Even if we haven't received data from all parties at this point, we
    // might still be able to recover as long as there is a quorum agreement
    // on every value.
    let verification_messages: BTreeMap<_, _> = verification_messages
        .into_iter()
        .filter_map(|(k, v)| v.map(|unwrapped_v| (k, unwrapped_v)))
        // We ignore all messages that don't contain all (and only) expected signer indexes
        .filter(|(sender, message)| {
            let valid = check_verification_message_indexes(message, &participating_idxs);
            if !(valid) {
                slog::warn!(
                    logger,
                    "Disregarding verification messages from: {}",
                    sender
                );
            }
            valid
        })
        .collect();

    // Too few messages during this broadcast verification stage
    if verification_messages.len() <= threshold {
        // TODO: consider reporting the parties that didn't send broadcast verification messages
        // (one thing to consider is whether we are going to be in trouble if we report more parties than other nodes?)
        return Err((
            BTreeSet::new(),
            BroadcastFailureReason::InsufficientVerificationMessages,
        ));
    }

    // This should not panic due to the check above (`check_verification_message_indexes`)
    assert!(verification_messages
        .iter()
        .all(|(_, m)| m.data.len() == num_parties));

    // NOTE: ideally we wouldn't need to serialize the messages again here, but
    // we can't use T as key directly (in our case it holds third-party structs)
    // and delaying deserialization when we receive these over p2p would would make
    // our code more complicated than necessary.

    // Assume Some(x) are all the same (there is no inconsistency), do we have enough non-None messages for all parties?
    // yes: if we end up failing anyway, then it must be due to inconsistency
    // no: due to "too few messages"
    let insufficient_messages = participating_idxs.iter().any(|idx| {
        // Check if we have enough delivered messages for each idx to reach the threshold + 1
        verification_messages
            .iter()
            .filter(|(_, m)| m.data[idx].is_some())
            .count()
            <= threshold
    });

    let mut agreed_on_values = BTreeMap::<AuthorityCount, T>::new();

    let mut reported_parties = BTreeSet::new();

    // Check that the values are agreed on by the threshold majority.
    // This will find inconsistency within the values
    for idx in &participating_idxs {
        if let Some((Some(data), _)) = verification_messages
            .values()
            .map(|m| (m.data[idx].clone(), hash::<Option<T>>(&m.data[idx])))
            .sorted_by_key(|(_, hash)| *hash)
            .group_by(|(_, hash)| *hash)
            .into_iter()
            .map(|(_, mut group)| {
                let first = group.next().expect("must have at least one element").0;
                (first, group.count() + 1)
            })
            .find(|(_, count)| *count > threshold)
        {
            agreed_on_values.insert(*idx, data);
        } else {
            reported_parties.insert(*idx);
        }
    }

    if reported_parties.is_empty() {
        Ok(agreed_on_values)
    } else {
        Err(if insufficient_messages {
            (
                reported_parties,
                BroadcastFailureReason::InsufficientMessages,
            )
        } else {
            // If the failure was not due to "InsufficientMessages",
            // then it must be caused by (or at least partially caused by) inconsistency.
            (reported_parties, BroadcastFailureReason::Inconsistency)
        })
    }
}

#[cfg(test)]
mod tests {
    use super::*;
    use crate::logging::test_utils::new_test_logger;
    use std::collections::BTreeSet;

    /// Transforms the (more concise) test data into the expected "shape";
    fn to_broadcast_verification_messages(
        test_data: Vec<(AuthorityCount, Option<Vec<Option<i32>>>)>,
    ) -> BTreeMap<AuthorityCount, Option<BroadcastVerificationMessage<i32>>> {
        test_data
            .into_iter()
            .map(|(idx, opt_values)| {
                let opt_data = opt_values.map(|values| {
                    let data: BTreeMap<_, _> = values
                        .iter()
                        .enumerate()
                        .map(|(i, d)| (i as AuthorityCount + 1, *d))
                        .collect();

                    BroadcastVerificationMessage { data }
                });

                (idx, opt_data)
            })
            .collect()
    }

    /// check that the result matches `expected` (transforming the reported idxs Vec into a Set
    /// to make it *NOT* sensitive to the order of elements)
    fn check_broadcast_verification(
<<<<<<< HEAD
        verification_messages: BTreeMap<usize, Option<BroadcastVerificationMessage<i32>>>,
        expected: Result<Vec<(usize, i32)>, (BTreeSet<usize>, BroadcastFailureReason)>,
=======
        verification_messages: BTreeMap<AuthorityCount, Option<BroadcastVerificationMessage<i32>>>,
        expected: Result<Vec<(AuthorityCount, i32)>, BroadcastFailureReason>,
>>>>>>> 1ec9bc9b
    ) {
        let expected = expected.map(|values| values.into_iter().collect::<BTreeMap<_, _>>());

        assert_eq!(
            verify_broadcasts(verification_messages, &new_test_logger()),
            expected
        );
    }

    #[test]
    fn check_correct_broadcast() {
        // There is a consensus on each of the values,
        // even though some parties disagree on some values

        let all_messages = to_broadcast_verification_messages(vec![
            (1_u32, Some(vec![Some(1), Some(1), Some(1), Some(1)])),
            (2, Some(vec![Some(1), None, Some(1), Some(1)])),
            (3, Some(vec![Some(2), Some(1), None, Some(1)])),
            (4, Some(vec![Some(1), Some(1), Some(1), Some(2)])),
        ]);

        // Expect all to agree on the following values:
        check_broadcast_verification(all_messages, Ok(vec![(1, 1), (2, 1), (3, 1), (4, 1)]));
    }

    #[test]
    fn fail_from_inconsistent_broadcast() {
        // We can't achieve consensus on values from parties
        // 2 and 4 (indexes in inner vectors), which we assume
        // is due to them sending messages inconsistently

        let all_messages = to_broadcast_verification_messages(vec![
            (1_u32, Some(vec![Some(1), None, Some(1), Some(2)])),
            (2, Some(vec![Some(1), Some(2), Some(1), Some(1)])),
            (3, Some(vec![Some(2), Some(2), Some(2), Some(1)])),
            (4, Some(vec![Some(1), Some(1), Some(1), Some(2)])),
        ]);

        // Expect parties 2 and 4 to be reported
        check_broadcast_verification(
            all_messages,
            Err((
                vec![2, 4].iter().copied().collect(),
                BroadcastFailureReason::Inconsistency,
            )),
        );
    }

    #[test]
    fn fail_from_missing_messages() {
        // We can't achieve consensus on values from 2
        // because 4 is missing all messages and 3 is missing one message from 2

        let all_messages = to_broadcast_verification_messages(vec![
            (1_u32, Some(vec![Some(1), Some(1), Some(1), Some(1)])),
            (2, Some(vec![Some(1), Some(1), Some(1), Some(1)])),
            (3, Some(vec![Some(1), None, Some(1), Some(1)])),
            (4, None),
        ]);

        // Expect party 2 to be reported
        check_broadcast_verification(
            all_messages,
            Err((
                vec![2].iter().copied().collect(),
                BroadcastFailureReason::InsufficientMessages,
            )),
        );
    }

    #[test]
    fn fail_from_missing_messages_during_broadcast_verification() {
        // We are missing broadcast verification messages from 3 and 4.

        let all_messages = to_broadcast_verification_messages(vec![
            (1_u32, Some(vec![Some(1), Some(1), Some(1), Some(1)])),
            (2, Some(vec![Some(1), Some(1), Some(1), Some(1)])),
            (3, None),
            (4, None),
        ]);

        // Expect no parties to be reported
        check_broadcast_verification(
            all_messages,
            Err((
                BTreeSet::new(),
                BroadcastFailureReason::InsufficientVerificationMessages,
            )),
        );
    }

    #[test]
    fn can_recover_from_small_number_of_missing_messages() {
        // If a small number of parties timeout during a
        // broadcast verification stage, we should be able
        // to recover the missing messages (even if the
        // recovered message is `None`)

        // Note that party 3's message is missing
        let all_messages = to_broadcast_verification_messages(vec![
            (1_u32, Some(vec![Some(1), Some(1), Some(1), Some(1)])),
            (2, Some(vec![Some(1), Some(1), Some(1), Some(1)])),
            (3, None),
            (4, Some(vec![Some(1), Some(1), Some(1), Some(1)])),
        ]);

        // Expect all to agree on the following values:
        check_broadcast_verification(all_messages, Ok(vec![(1, 1), (2, 1), (3, 1), (4, 1)]));
    }

    #[test]
    fn can_recover_from_missing_signer_indexes() {
        // Note that party 2's message is missing an "inner" message
        // for party 4.
        let all_messages = to_broadcast_verification_messages(vec![
            (1_u32, Some(vec![Some(1), Some(1), Some(1), Some(1)])),
            (2, Some(vec![Some(1), Some(1), Some(1)])),
            (3, Some(vec![Some(1), Some(1), Some(1), Some(1)])),
            (4, Some(vec![Some(1), Some(1), Some(1), Some(1)])),
        ]);

        // Expect all to agree on the following values:
        check_broadcast_verification(all_messages, Ok(vec![(1, 1), (2, 1), (3, 1), (4, 1)]));
    }

    #[test]
    fn can_recover_from_extraneous_signer_indexes() {
        // Note that party 2's message contains an extra message
        // for non-existent party 5.
        let all_messages = to_broadcast_verification_messages(vec![
            (1_u32, Some(vec![Some(1), Some(1), Some(1), Some(1)])),
            (2, Some(vec![Some(1), Some(1), Some(1), Some(1), Some(1)])),
            (3, Some(vec![Some(1), Some(1), Some(1), Some(1)])),
            (4, Some(vec![Some(1), Some(1), Some(1), Some(1)])),
        ]);

        // Expect all to agree on the following values:
        check_broadcast_verification(all_messages, Ok(vec![(1, 1), (2, 1), (3, 1), (4, 1)]));
    }

    #[test]
    fn can_recover_from_unexpected_signer_indexes() {
        // Note that party 2's message is missing an "inner" message
        // for party 4. It will be "replaced" by a non-existent index below
        let mut all_messages = to_broadcast_verification_messages(vec![
            (1_u32, Some(vec![Some(1), Some(1), Some(1), Some(1)])),
            (2, Some(vec![Some(1), Some(1), Some(1)])),
            (3, Some(vec![Some(1), Some(1), Some(1), Some(1)])),
            (4, Some(vec![Some(1), Some(1), Some(1), Some(1)])),
        ]);

        // Insert a non-existent index 5 for party 2 (the number of messages is correct however)
        all_messages
            .get_mut(&2)
            .unwrap()
            .as_mut()
            .unwrap()
            .data
            .insert(5, None);

        // Expect all to agree on the following values:
        check_broadcast_verification(all_messages, Ok(vec![(1, 1), (2, 1), (3, 1), (4, 1)]));
    }
}<|MERGE_RESOLUTION|>--- conflicted
+++ resolved
@@ -5,49 +5,7 @@
 use serde::{Deserialize, Serialize};
 use utilities::threshold_from_share_count;
 
-<<<<<<< HEAD
 use super::BroadcastFailureReason;
-=======
-use super::StageResult;
-
-#[derive(PartialEq, Debug)]
-pub enum BroadcastFailureReason {
-    /// Enough missing messages from broadcast + verification to stop consensus (contains parties to report)
-    InsufficientMessages(BTreeSet<AuthorityCount>),
-    /// Not enough broadcast verification messages received to continue verification (contains parties to report)
-    InsufficientVerificationMessages(BTreeSet<AuthorityCount>),
-    /// Consensus could not be reached for one or more parties due to differing values (contains parties to report)
-    Inconsistency(BTreeSet<AuthorityCount>),
-}
-
-impl BroadcastFailureReason {
-    /// Turns the `BroadcastFailureReason` into a `StageResult` with a specific error message containing the stage_name
-    pub fn into_stage_result_error<D, Result>(self, stage_name: &str) -> StageResult<D, Result> {
-        match self {
-            BroadcastFailureReason::InsufficientMessages(reported_parties) => StageResult::Error(
-                reported_parties.into_iter().collect(),
-                anyhow::Error::msg(format!(
-                    "Insufficient messages received in broadcast of {}",
-                    stage_name
-                )),
-            ),
-            BroadcastFailureReason::InsufficientVerificationMessages(reported_parties) => {
-                StageResult::Error(
-                    reported_parties.into_iter().collect(),
-                    anyhow::Error::msg(format!(
-                        "Insufficient broadcast verification messages received for {}",
-                        stage_name
-                    )),
-                )
-            }
-            BroadcastFailureReason::Inconsistency(reported_parties) => StageResult::Error(
-                reported_parties.into_iter().collect(),
-                anyhow::Error::msg(format!("Inconsistent broadcast of {}", stage_name)),
-            ),
-        }
-    }
-}
->>>>>>> 1ec9bc9b
 
 /// Data received by a single party for a given
 /// stage from all parties (includes our own for
@@ -89,11 +47,7 @@
 pub fn verify_broadcasts<T>(
     verification_messages: BTreeMap<AuthorityCount, Option<BroadcastVerificationMessage<T>>>,
     logger: &slog::Logger,
-<<<<<<< HEAD
-) -> Result<BTreeMap<usize, T>, (BTreeSet<usize>, BroadcastFailureReason)>
-=======
-) -> Result<BTreeMap<AuthorityCount, T>, BroadcastFailureReason>
->>>>>>> 1ec9bc9b
+) -> Result<BTreeMap<AuthorityCount, T>, (BTreeSet<AuthorityCount>, BroadcastFailureReason)>
 where
     T: Clone + serde::Serialize + serde::de::DeserializeOwned + std::fmt::Debug,
 {
@@ -228,13 +182,11 @@
     /// check that the result matches `expected` (transforming the reported idxs Vec into a Set
     /// to make it *NOT* sensitive to the order of elements)
     fn check_broadcast_verification(
-<<<<<<< HEAD
-        verification_messages: BTreeMap<usize, Option<BroadcastVerificationMessage<i32>>>,
-        expected: Result<Vec<(usize, i32)>, (BTreeSet<usize>, BroadcastFailureReason)>,
-=======
         verification_messages: BTreeMap<AuthorityCount, Option<BroadcastVerificationMessage<i32>>>,
-        expected: Result<Vec<(AuthorityCount, i32)>, BroadcastFailureReason>,
->>>>>>> 1ec9bc9b
+        expected: Result<
+            Vec<(AuthorityCount, i32)>,
+            (BTreeSet<AuthorityCount>, BroadcastFailureReason),
+        >,
     ) {
         let expected = expected.map(|values| values.into_iter().collect::<BTreeMap<_, _>>());
 
