use std::{
    collections::{BTreeMap, BTreeSet},
    convert::{TryFrom, TryInto},
    fmt::Display,
    marker::PhantomData,
};

use cf_traits::AuthorityCount;

use crate::{
    multisig::{
        client::{MultisigData, MultisigMessage},
        crypto::ECPoint,
    },
    multisig_p2p::OutgoingMultisigStageMessages,
};

use super::ceremony_stage::{CeremonyCommon, CeremonyStage, ProcessMessageResult, StageResult};

pub use super::broadcast_verification::verify_broadcasts;

/// Used by individual stages to distinguish between
/// a public message that should be broadcast to everyone
/// an secret messages that should be delivered to different
/// parties in private
pub enum DataToSend<T> {
    Broadcast(T),
    Private(BTreeMap<AuthorityCount, T>),
}

/// Abstracts away computations performed during every "broadcast" stage
/// of a ceremony
<<<<<<< HEAD
pub trait BroadcastStageProcessor<D, Result, FailureReason>: Display {
=======
pub trait BroadcastStageProcessor<Data, Result>: Display {
>>>>>>> b451469e
    /// The specific variant of D shared between parties
    /// during this stage
    type Message: Clone + Into<Data> + TryFrom<Data>;

    /// Init the stage, returning the data to broadcast
    fn init(&mut self) -> DataToSend<Self::Message>;

    /// For a given message, signal if it needs to be delayed
    /// until the next stage
    fn should_delay(&self, m: &Data) -> bool;

    /// Determines how the data for this stage (of type `Self::Message`)
    /// should be processed once it either received it from all other parties
    /// or the stage timed out (None is used for missing messages)
    fn process(
        self,
        messages: BTreeMap<AuthorityCount, Option<Self::Message>>,
<<<<<<< HEAD
    ) -> StageResult<D, Result, FailureReason>;
=======
    ) -> StageResult<Data, Result>;
>>>>>>> b451469e
}

/// Responsible for broadcasting/collecting of stage data,
/// delegating the actual processing to `StageProcessor`
<<<<<<< HEAD
pub struct BroadcastStage<D, Result, P, FailureReason>
where
    P: BroadcastStageProcessor<D, Result, FailureReason>,
=======
pub struct BroadcastStage<Data, Result, Stage, Point>
where
    Stage: BroadcastStageProcessor<Data, Result>,
    Point: ECPoint,
>>>>>>> b451469e
{
    common: CeremonyCommon,
    /// Messages collected so far
    messages: BTreeMap<AuthorityCount, Stage::Message>,
    /// Determines the actual computations before/after
    /// the data is collected
    processor: Stage,
    _phantom: PhantomData<Point>,
}

<<<<<<< HEAD
impl<D, Result, P, FailureReason> BroadcastStage<D, Result, P, FailureReason>
where
    D: Clone,
    P: BroadcastStageProcessor<D, Result, FailureReason>,
=======
impl<Data, Result, Stage, Point> BroadcastStage<Data, Result, Stage, Point>
where
    Data: Clone,
    Point: ECPoint,
    Stage: BroadcastStageProcessor<Data, Result>,
>>>>>>> b451469e
{
    pub fn new(processor: Stage, common: CeremonyCommon) -> Self {
        BroadcastStage {
            common,
            messages: BTreeMap::new(),
            processor,
            _phantom: Default::default(),
        }
    }
}

<<<<<<< HEAD
impl<D, Result, P, FailureReason> Display for BroadcastStage<D, Result, P, FailureReason>
where
    P: BroadcastStageProcessor<D, Result, FailureReason>,
=======
impl<Data, Result, Stage, Point> Display for BroadcastStage<Data, Result, Stage, Point>
where
    Stage: BroadcastStageProcessor<Data, Result>,
    Point: ECPoint,
>>>>>>> b451469e
{
    fn fmt(&self, f: &mut std::fmt::Formatter<'_>) -> std::fmt::Result {
        write!(f, "BroadcastStage<{}>", &self.processor)
    }
}

<<<<<<< HEAD
impl<D, Result, P, FailureReason> CeremonyStage for BroadcastStage<D, Result, P, FailureReason>
=======
impl<Point, Data, Result, Stage> CeremonyStage for BroadcastStage<Data, Result, Stage, Point>
>>>>>>> b451469e
where
    Point: ECPoint,
    Data: Clone + Display + Into<MultisigData<Point>>,
    Result: Clone,
<<<<<<< HEAD
    P: BroadcastStageProcessor<D, Result, FailureReason>,
    <P as BroadcastStageProcessor<D, Result, FailureReason>>::Message: TryFrom<D>,
=======
    Stage: BroadcastStageProcessor<Data, Result>,
    <Stage as BroadcastStageProcessor<Data, Result>>::Message: TryFrom<Data>,
>>>>>>> b451469e
{
    type Message = Data;
    type Result = Result;
    type FailureReason = FailureReason;

    fn init(&mut self) {
        let common = &self.common;

        let idx_to_id = |idx: &AuthorityCount| {
            common
                .validator_mapping
                .get_id(*idx)
                .expect("Unknown account index")
                .clone()
        };

        let (own_message, outgoing_messages) = match self.processor.init() {
            DataToSend::Broadcast(stage_data) => {
                let ceremony_data: Data = stage_data.clone().into();
                (
                    stage_data,
                    OutgoingMultisigStageMessages::Broadcast(
                        common
                            .all_idxs
                            .iter()
                            .filter(|idx| **idx != common.own_idx)
                            .map(idx_to_id)
                            .collect(),
                        bincode::serialize(&MultisigMessage {
                            ceremony_id: common.ceremony_id,
                            data: ceremony_data.into(),
                        })
                        .unwrap(),
                    ),
                )
            }
            DataToSend::Private(mut messages) => (
                messages
                    .remove(&common.own_idx)
                    .expect("Must include message to self"),
                OutgoingMultisigStageMessages::Private(
                    messages
                        .into_iter()
                        .map(|(idx, stage_data)| {
                            let ceremony_data: Data = stage_data.into();
                            (
                                idx_to_id(&idx),
                                bincode::serialize(&MultisigMessage {
                                    ceremony_id: common.ceremony_id,
                                    data: ceremony_data.into(),
                                })
                                .unwrap(),
                            )
                        })
                        .collect(),
                ),
            ),
        };

        // Save our own share
        self.messages.insert(common.own_idx, own_message);

        self.common
            .outgoing_p2p_message_sender
            .send(outgoing_messages)
            .expect("Could not send p2p message.");
    }

    fn process_message(&mut self, signer_idx: AuthorityCount, m: Data) -> ProcessMessageResult {
        let m: Stage::Message = match m.try_into() {
            Ok(m) => m,
            Err(_) => {
                slog::warn!(
                    self.common.logger,
                    "Ignoring an unexpected message for stage {} from party [{}]",
                    self,
                    signer_idx
                );
                return ProcessMessageResult::NotReady;
            }
        };

        if self.messages.contains_key(&signer_idx) {
            slog::warn!(
                self.common.logger,
                "Ignoring a redundant message for stage {} from party [{}]",
                self,
                signer_idx
            );
            return ProcessMessageResult::NotReady;
        }

        if !self.common.all_idxs.contains(&signer_idx) {
            slog::warn!(
                self.common.logger,
                "Ignoring a message from non-participant for stage {} from party [{}]",
                self,
                signer_idx
            );
            return ProcessMessageResult::NotReady;
        }

        self.messages.insert(signer_idx, m);

        if self.messages.len() == self.common.all_idxs.len() {
            ProcessMessageResult::Ready
        } else {
            ProcessMessageResult::NotReady
        }
    }

    fn should_delay(&self, m: &Data) -> bool {
        self.processor.should_delay(m)
    }

<<<<<<< HEAD
    fn finalize(mut self: Box<Self>) -> StageResult<D, Result, FailureReason> {
=======
    fn finalize(mut self: Box<Self>) -> StageResult<Data, Result> {
>>>>>>> b451469e
        // Because we might want to finalize the stage before
        // all data has been received (e.g. due to a timeout),
        // we insert None for any missing data

        let mut received_messages = std::mem::take(&mut self.messages);

        // Turns values T into Option<T>, inserting `None` where
        // data hasn't been received for `idx`
        let messages: BTreeMap<_, _> = self
            .common
            .all_idxs
            .iter()
            .map(|idx| (*idx, received_messages.remove(idx)))
            .collect();

        self.processor.process(messages)
    }

    fn awaited_parties(&self) -> BTreeSet<AuthorityCount> {
        let mut awaited = BTreeSet::new();

        for idx in &self.common.all_idxs {
            if !self.messages.contains_key(idx) {
                awaited.insert(*idx);
            }
        }

        awaited
    }
}<|MERGE_RESOLUTION|>--- conflicted
+++ resolved
@@ -30,11 +30,7 @@
 
 /// Abstracts away computations performed during every "broadcast" stage
 /// of a ceremony
-<<<<<<< HEAD
-pub trait BroadcastStageProcessor<D, Result, FailureReason>: Display {
-=======
-pub trait BroadcastStageProcessor<Data, Result>: Display {
->>>>>>> b451469e
+pub trait BroadcastStageProcessor<Data, Result, FailureReason>: Display {
     /// The specific variant of D shared between parties
     /// during this stage
     type Message: Clone + Into<Data> + TryFrom<Data>;
@@ -52,25 +48,15 @@
     fn process(
         self,
         messages: BTreeMap<AuthorityCount, Option<Self::Message>>,
-<<<<<<< HEAD
-    ) -> StageResult<D, Result, FailureReason>;
-=======
-    ) -> StageResult<Data, Result>;
->>>>>>> b451469e
+    ) -> StageResult<Data, Result, FailureReason>;
 }
 
 /// Responsible for broadcasting/collecting of stage data,
 /// delegating the actual processing to `StageProcessor`
-<<<<<<< HEAD
-pub struct BroadcastStage<D, Result, P, FailureReason>
-where
-    P: BroadcastStageProcessor<D, Result, FailureReason>,
-=======
-pub struct BroadcastStage<Data, Result, Stage, Point>
-where
-    Stage: BroadcastStageProcessor<Data, Result>,
-    Point: ECPoint,
->>>>>>> b451469e
+pub struct BroadcastStage<Data, Result, Stage, Point, FailureReason>
+where
+    Stage: BroadcastStageProcessor<Data, Result, FailureReason>,
+    Point: ECPoint,
 {
     common: CeremonyCommon,
     /// Messages collected so far
@@ -81,18 +67,12 @@
     _phantom: PhantomData<Point>,
 }
 
-<<<<<<< HEAD
-impl<D, Result, P, FailureReason> BroadcastStage<D, Result, P, FailureReason>
-where
-    D: Clone,
-    P: BroadcastStageProcessor<D, Result, FailureReason>,
-=======
-impl<Data, Result, Stage, Point> BroadcastStage<Data, Result, Stage, Point>
+impl<Data, Result, Stage, Point, FailureReason>
+    BroadcastStage<Data, Result, Stage, Point, FailureReason>
 where
     Data: Clone,
     Point: ECPoint,
-    Stage: BroadcastStageProcessor<Data, Result>,
->>>>>>> b451469e
+    Stage: BroadcastStageProcessor<Data, Result, FailureReason>,
 {
     pub fn new(processor: Stage, common: CeremonyCommon) -> Self {
         BroadcastStage {
@@ -104,38 +84,25 @@
     }
 }
 
-<<<<<<< HEAD
-impl<D, Result, P, FailureReason> Display for BroadcastStage<D, Result, P, FailureReason>
-where
-    P: BroadcastStageProcessor<D, Result, FailureReason>,
-=======
-impl<Data, Result, Stage, Point> Display for BroadcastStage<Data, Result, Stage, Point>
-where
-    Stage: BroadcastStageProcessor<Data, Result>,
-    Point: ECPoint,
->>>>>>> b451469e
+impl<Data, Result, Stage, Point, FailureReason> Display
+    for BroadcastStage<Data, Result, Stage, Point, FailureReason>
+where
+    Stage: BroadcastStageProcessor<Data, Result, FailureReason>,
+    Point: ECPoint,
 {
     fn fmt(&self, f: &mut std::fmt::Formatter<'_>) -> std::fmt::Result {
         write!(f, "BroadcastStage<{}>", &self.processor)
     }
 }
 
-<<<<<<< HEAD
-impl<D, Result, P, FailureReason> CeremonyStage for BroadcastStage<D, Result, P, FailureReason>
-=======
-impl<Point, Data, Result, Stage> CeremonyStage for BroadcastStage<Data, Result, Stage, Point>
->>>>>>> b451469e
+impl<Point, Data, Result, Stage, FailureReason> CeremonyStage
+    for BroadcastStage<Data, Result, Stage, Point, FailureReason>
 where
     Point: ECPoint,
     Data: Clone + Display + Into<MultisigData<Point>>,
     Result: Clone,
-<<<<<<< HEAD
-    P: BroadcastStageProcessor<D, Result, FailureReason>,
-    <P as BroadcastStageProcessor<D, Result, FailureReason>>::Message: TryFrom<D>,
-=======
-    Stage: BroadcastStageProcessor<Data, Result>,
-    <Stage as BroadcastStageProcessor<Data, Result>>::Message: TryFrom<Data>,
->>>>>>> b451469e
+    Stage: BroadcastStageProcessor<Data, Result, FailureReason>,
+    <Stage as BroadcastStageProcessor<Data, Result, FailureReason>>::Message: TryFrom<Data>,
 {
     type Message = Data;
     type Result = Result;
@@ -251,11 +218,7 @@
         self.processor.should_delay(m)
     }
 
-<<<<<<< HEAD
-    fn finalize(mut self: Box<Self>) -> StageResult<D, Result, FailureReason> {
-=======
-    fn finalize(mut self: Box<Self>) -> StageResult<Data, Result> {
->>>>>>> b451469e
+    fn finalize(mut self: Box<Self>) -> StageResult<Data, Result, FailureReason> {
         // Because we might want to finalize the stage before
         // all data has been received (e.g. due to a timeout),
         // we insert None for any missing data
