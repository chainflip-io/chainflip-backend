#[macro_use]
mod utils;
mod ceremony_id_tracker;
mod common;
mod key_store;
pub mod keygen;
pub mod signing;
mod state_runner;

#[cfg(test)]
mod tests;

pub mod ceremony_manager;

#[cfg(test)]
mod genesis;

use std::{collections::BTreeSet, sync::Arc};

use crate::{
    common::format_iterator,
    logging::CEREMONY_ID_KEY,
    multisig::{client::common::SigningFailureReason, crypto::Rng, KeyDB, KeyId},
};

use async_trait::async_trait;
use cf_traits::AuthorityCount;
use futures::Future;
use state_chain_runtime::AccountId;

use serde::{Deserialize, Serialize};

use pallet_cf_vaults::CeremonyId;

use key_store::KeyStore;

use tokio::sync::mpsc::UnboundedSender;
use utilities::threshold_from_share_count;

use keygen::KeygenData;

pub use common::{KeygenResult, KeygenResultInfo};
pub use utils::PartyIdxMapping;

#[cfg(test)]
pub use utils::ensure_unsorted;

use self::{
    ceremony_manager::{CeremonyResultReceiver, CeremonyResultSender},
    common::{CeremonyFailureReason, KeygenFailureReason},
    signing::frost::SigningData,
};

use super::{
    crypto::{CryptoScheme, ECPoint},
    MessageHash,
};

#[derive(Debug, Clone, Copy, Serialize, Deserialize, PartialEq, Eq)]
pub struct ThresholdParameters {
    /// Total number of key shares (equals the total number of parties in keygen)
    pub share_count: AuthorityCount,
    /// Max number of parties that can *NOT* generate signature
    pub threshold: AuthorityCount,
}

impl ThresholdParameters {
    pub fn from_share_count(share_count: AuthorityCount) -> Self {
        ThresholdParameters {
            share_count,
            threshold: threshold_from_share_count(share_count),
        }
    }
}

#[derive(Serialize, Deserialize, Debug, Clone)]
pub enum MultisigData<P: ECPoint> {
    #[serde(bound = "")]
    Keygen(KeygenData<P>),
    #[serde(bound = "")]
    Signing(SigningData<P>),
}

derive_try_from_variant!(impl<P: ECPoint> for KeygenData<P>, MultisigData::Keygen, MultisigData<P>);
derive_try_from_variant!(impl<P: ECPoint> for SigningData<P>, MultisigData::Signing, MultisigData<P>);

impl<P: ECPoint> From<SigningData<P>> for MultisigData<P> {
    fn from(data: SigningData<P>) -> Self {
        MultisigData::Signing(data)
    }
}

impl<P: ECPoint> From<KeygenData<P>> for MultisigData<P> {
    fn from(data: KeygenData<P>) -> Self {
        MultisigData::Keygen(data)
    }
}

#[derive(Serialize, Deserialize, Debug, Clone)]
pub struct MultisigMessage<P: ECPoint> {
    ceremony_id: CeremonyId,
    #[serde(bound = "")]
    data: MultisigData<P>,
}

/// The public interface to the multi-signature code
#[async_trait]
pub trait MultisigClientApi<C: CryptoScheme> {
    async fn keygen(
        &self,
        ceremony_id: CeremonyId,
        participants: Vec<AccountId>,
<<<<<<< HEAD
    ) -> Result<
        secp256k1::PublicKey,
        (
            BTreeSet<AccountId>,
            CeremonyFailureReason<KeygenFailureReason>,
        ),
    >;
=======
    ) -> Result<<C::Point as ECPoint>::Underlying, (BTreeSet<AccountId>, anyhow::Error)>;
>>>>>>> b451469e
    async fn sign(
        &self,
        ceremony_id: CeremonyId,
        key_id: KeyId,
        signers: Vec<AccountId>,
        data: MessageHash,
<<<<<<< HEAD
    ) -> Result<
        SchnorrSignature,
        (
            BTreeSet<AccountId>,
            CeremonyFailureReason<SigningFailureReason>,
        ),
    >;
=======
    ) -> Result<C::Signature, (BTreeSet<AccountId>, anyhow::Error)>;
>>>>>>> b451469e
}

// This is constructed by hand since mockall
// fails to parse complex generic parameters
// (and none of mockall's features were used
// anyway)
// NOTE: the fact that this mock is needed in tests but
// its methods are never called is a bit of a red flag

#[cfg(test)]
pub mod mocks {

    use super::*;
    use mockall::mock;

    use crate::multisig::crypto::CryptoScheme;

    mock! {
        pub MultisigClientApi<C: CryptoScheme + Send + Sync> {}

        #[async_trait]
        impl<C: CryptoScheme + Send + Sync> MultisigClientApi<C> for MultisigClientApi<C> {
            async fn keygen(
                &self,
                _ceremony_id: CeremonyId,
                _participants: Vec<AccountId>,
            ) -> Result<<<C as CryptoScheme>::Point as ECPoint>::Underlying, (BTreeSet<AccountId>, anyhow::Error)>;
            async fn sign(
                &self,
                _ceremony_id: CeremonyId,
                _key_id: KeyId,
                _signers: Vec<AccountId>,
                _data: MessageHash,
            ) -> Result<<C as CryptoScheme>::Signature, (BTreeSet<AccountId>, anyhow::Error)>;
        }
    }
}

type KeygenRequestSender<P> = UnboundedSender<(
    CeremonyId,
    Vec<AccountId>,
    Rng,
<<<<<<< HEAD
    CeremonyResultSender<KeygenResultInfo, KeygenFailureReason>,
=======
    CeremonyResultSender<KeygenResultInfo<P>>,
>>>>>>> b451469e
)>;

type SigningRequestSender<C> = UnboundedSender<(
    CeremonyId,
    Vec<AccountId>,
    MessageHash,
    KeygenResultInfo<<C as CryptoScheme>::Point>,
    Rng,
<<<<<<< HEAD
    CeremonyResultSender<SchnorrSignature, SigningFailureReason>,
=======
    CeremonyResultSender<<C as CryptoScheme>::Signature>,
>>>>>>> b451469e
)>;

/// Multisig client acts as the frontend for the multisig functionality, delegating
/// the actual signing to "Ceremony Manager". It is additionally responsible for
/// persistently storing generated keys and providing them to the signing ceremonies.
pub struct MultisigClient<KeyDatabase, C: CryptoScheme>
where
    KeyDatabase: KeyDB<C::Point>,
{
    my_account_id: AccountId,
    keygen_request_sender: KeygenRequestSender<C::Point>,
    signing_request_sender: SigningRequestSender<C>,
    key_store: std::sync::Mutex<KeyStore<KeyDatabase, C::Point>>,
    logger: slog::Logger,
}

enum RequestStatus<Output, FailureReason> {
    Ready(Output),
    WaitForOneshot(CeremonyResultReceiver<Output, FailureReason>),
}

impl<S, C> MultisigClient<S, C>
where
    S: KeyDB<C::Point>,
    C: CryptoScheme,
{
    pub fn new(
        my_account_id: AccountId,
        db: S,
        keygen_request_sender: KeygenRequestSender<C::Point>,
        signing_request_sender: SigningRequestSender<C>,
        logger: &slog::Logger,
    ) -> Self {
        MultisigClient {
            my_account_id,
            key_store: std::sync::Mutex::new(KeyStore::new(db)),
            keygen_request_sender,
            signing_request_sender,
            logger: logger.clone(),
        }
    }

    // This function is structured to simplify the writing of tests (i.e. should_delay_rts_until_key_is_ready).
    // When the function is called it will send the request to the CeremonyManager/Backend immediately
    // The function returns a future that will complete only once the CeremonyManager has finished
    // the ceremony. This allows tests to split making the request and waiting for the result.
    pub fn initiate_keygen(
        &self,
        ceremony_id: CeremonyId,
        participants: Vec<AccountId>,
    ) -> impl '_
           + Future<
<<<<<<< HEAD
        Output = Result<
            secp256k1::PublicKey,
            (
                BTreeSet<AccountId>,
                CeremonyFailureReason<KeygenFailureReason>,
            ),
        >,
=======
        Output = Result<<C::Point as ECPoint>::Underlying, (BTreeSet<AccountId>, anyhow::Error)>,
>>>>>>> b451469e
    > {
        assert!(participants.contains(&self.my_account_id));

        slog::info!(
            self.logger,
            "Received a keygen request";
            "participants" => format!("{}",format_iterator(&participants)),
            CEREMONY_ID_KEY => ceremony_id
        );

        use rand_legacy::FromEntropy;
        let rng = Rng::from_entropy();

        let request_status = if participants.len() == 1 {
            RequestStatus::Ready(self.single_party_keygen(rng))
        } else {
            let (result_sender, result_receiver) = tokio::sync::oneshot::channel();
            self.keygen_request_sender
                .send((ceremony_id, participants, rng, result_sender))
                .ok()
                .unwrap();
            RequestStatus::WaitForOneshot(result_receiver)
        };

        async move {
            let result = match request_status {
                RequestStatus::Ready(keygen_result_info) => Some(Ok(keygen_result_info)),
                RequestStatus::WaitForOneshot(result_receiver) => result_receiver.await.ok(),
            };

            match result {
                Some(Ok(keygen_result_info)) => {
                    let key_id = KeyId(keygen_result_info.key.get_public_key_bytes());

                    self.key_store
                        .lock()
                        .unwrap()
                        .set_key(key_id, keygen_result_info.clone());

                    Ok(keygen_result_info.key.get_public_key().get_element())
                }
                Some(Err(error)) => Err(error),
                None => panic!("Keygen result channel dropped before receiving a result"),
            }
        }
    }

    // Similarly to initiate_keygen this function is structured to simplify the writing of tests (i.e. should_delay_rts_until_key_is_ready).
    // Once the async function returns it has sent the request to the CeremonyManager/Backend
    // and outputs a second future that will complete only once the CeremonyManager has finished
    // the ceremony. This allows tests to split making the request and waiting for the result.
    pub fn initiate_signing(
        &self,
        ceremony_id: CeremonyId,
        key_id: KeyId,
        signers: Vec<AccountId>,
        data: MessageHash,
<<<<<<< HEAD
    ) -> impl '_
           + Future<
        Output = Result<
            SchnorrSignature,
            (
                BTreeSet<AccountId>,
                CeremonyFailureReason<SigningFailureReason>,
            ),
        >,
    > {
=======
    ) -> impl '_ + Future<Output = Result<C::Signature, (BTreeSet<AccountId>, anyhow::Error)>> {
>>>>>>> b451469e
        assert!(signers.contains(&self.my_account_id));

        slog::debug!(
            self.logger,
            "Received a request to sign";
            "message_hash" => format!("{}",data),
            "signers" => format!("{}",format_iterator(&signers)),
            CEREMONY_ID_KEY => ceremony_id
        );

        use rand_legacy::FromEntropy;
        let rng = Rng::from_entropy();

        let request = self
            .key_store
            .lock()
            .unwrap()
            .get_key(&key_id)
            .cloned()
            .map(|keygen_result_info| {
                if signers.len() == 1 {
                    RequestStatus::Ready(self.single_party_signing(data, keygen_result_info, rng))
                } else {
                    let (result_sender, result_receiver) = tokio::sync::oneshot::channel();
                    self.signing_request_sender
                        .send((
                            ceremony_id,
                            signers,
                            data,
                            keygen_result_info,
                            rng,
                            result_sender,
                        ))
                        .unwrap();
                    RequestStatus::WaitForOneshot(result_receiver)
                }
            });

        Box::pin(async move {
            match request {
                Some(RequestStatus::Ready(signature)) => Ok(signature),
                Some(RequestStatus::WaitForOneshot(result_receiver)) => {
                    if let Ok(result) = result_receiver.await {
                        result
                    } else {
                        panic!("Signing result oneshot channel dropped before receiving a result");
                    }
                }
                None => Err((
                    BTreeSet::new(),
                    CeremonyFailureReason::Other(SigningFailureReason::UnknownKey),
                )),
            }
        })
    }

    fn single_party_keygen(&self, rng: Rng) -> KeygenResultInfo<C::Point> {
        slog::info!(self.logger, "Performing solo keygen");

        single_party_keygen(self.my_account_id.clone(), rng)
    }

    fn single_party_signing(
        &self,
        data: MessageHash,
        keygen_result_info: KeygenResultInfo<C::Point>,
        mut rng: Rng,
    ) -> C::Signature {
        use crate::multisig::crypto::ECScalar;

        slog::info!(self.logger, "Performing solo signing");

        let key = &keygen_result_info.key.key_share;

        let nonce = <C::Point as ECPoint>::Scalar::random(&mut rng);

        let r = C::Point::from_scalar(&nonce);

        let sigma =
            signing::frost::generate_schnorr_response::<C>(&key.x_i, key.y, r, nonce, &data.0);

        C::build_signature(sigma, r)
    }
}

pub fn single_party_keygen<Point: ECPoint>(
    my_account_id: AccountId,
    mut rng: Rng,
) -> KeygenResultInfo<Point> {
    use crate::multisig::crypto::{ECScalar, KeyShare};

    let params = ThresholdParameters::from_share_count(1);

    // By default this will have a 50/50 chance of generating
    // a contract incompatible signature to match the behavior
    // of multi-party ceremonies. Toggle this off to always
    // generate a contract compatible signature.
    const ALLOWING_HIGH_PUBKEY: bool = true;

    let (secret_key, public_key) = loop {
        let secret_key = Point::Scalar::random(&mut rng);

        let public_key = Point::from_scalar(&secret_key);

        if public_key.is_compatible() || ALLOWING_HIGH_PUBKEY {
            break (secret_key, public_key);
        }
    };

    KeygenResultInfo {
        key: Arc::new(KeygenResult {
            key_share: KeyShare {
                y: public_key,
                x_i: secret_key,
            },
            // This is not going to be used in solo ceremonies
            party_public_keys: vec![public_key],
        }),
        validator_map: Arc::new(PartyIdxMapping::from_unsorted_signers(&[my_account_id])),
        params,
    }
}

#[async_trait]
impl<KeyDatabase: KeyDB<C::Point> + Send + Sync, C: CryptoScheme> MultisigClientApi<C>
    for MultisigClient<KeyDatabase, C>
{
    async fn keygen(
        &self,
        ceremony_id: CeremonyId,
        participants: Vec<AccountId>,
<<<<<<< HEAD
    ) -> Result<
        secp256k1::PublicKey,
        (
            BTreeSet<AccountId>,
            CeremonyFailureReason<KeygenFailureReason>,
        ),
    > {
=======
    ) -> Result<<C::Point as ECPoint>::Underlying, (BTreeSet<AccountId>, anyhow::Error)> {
>>>>>>> b451469e
        self.initiate_keygen(ceremony_id, participants).await
    }

    async fn sign(
        &self,
        ceremony_id: CeremonyId,
        key_id: KeyId,
        signers: Vec<AccountId>,
        data: MessageHash,
<<<<<<< HEAD
    ) -> Result<
        SchnorrSignature,
        (
            BTreeSet<AccountId>,
            CeremonyFailureReason<SigningFailureReason>,
        ),
    > {
=======
    ) -> Result<C::Signature, (BTreeSet<AccountId>, anyhow::Error)> {
>>>>>>> b451469e
        self.initiate_signing(ceremony_id, key_id, signers, data)
            .await
    }
}<|MERGE_RESOLUTION|>--- conflicted
+++ resolved
@@ -110,34 +110,26 @@
         &self,
         ceremony_id: CeremonyId,
         participants: Vec<AccountId>,
-<<<<<<< HEAD
     ) -> Result<
-        secp256k1::PublicKey,
+        <C::Point as ECPoint>::Underlying,
         (
             BTreeSet<AccountId>,
             CeremonyFailureReason<KeygenFailureReason>,
         ),
     >;
-=======
-    ) -> Result<<C::Point as ECPoint>::Underlying, (BTreeSet<AccountId>, anyhow::Error)>;
->>>>>>> b451469e
     async fn sign(
         &self,
         ceremony_id: CeremonyId,
         key_id: KeyId,
         signers: Vec<AccountId>,
         data: MessageHash,
-<<<<<<< HEAD
     ) -> Result<
-        SchnorrSignature,
+        C::Signature,
         (
             BTreeSet<AccountId>,
             CeremonyFailureReason<SigningFailureReason>,
         ),
     >;
-=======
-    ) -> Result<C::Signature, (BTreeSet<AccountId>, anyhow::Error)>;
->>>>>>> b451469e
 }
 
 // This is constructed by hand since mockall
@@ -164,14 +156,14 @@
                 &self,
                 _ceremony_id: CeremonyId,
                 _participants: Vec<AccountId>,
-            ) -> Result<<<C as CryptoScheme>::Point as ECPoint>::Underlying, (BTreeSet<AccountId>, anyhow::Error)>;
+            ) -> Result<<<C as CryptoScheme>::Point as ECPoint>::Underlying, (BTreeSet<AccountId>, CeremonyFailureReason<KeygenFailureReason>)>;
             async fn sign(
                 &self,
                 _ceremony_id: CeremonyId,
                 _key_id: KeyId,
                 _signers: Vec<AccountId>,
                 _data: MessageHash,
-            ) -> Result<<C as CryptoScheme>::Signature, (BTreeSet<AccountId>, anyhow::Error)>;
+            ) -> Result<<C as CryptoScheme>::Signature, (BTreeSet<AccountId>, CeremonyFailureReason<SigningFailureReason>)>;
         }
     }
 }
@@ -180,11 +172,7 @@
     CeremonyId,
     Vec<AccountId>,
     Rng,
-<<<<<<< HEAD
-    CeremonyResultSender<KeygenResultInfo, KeygenFailureReason>,
-=======
-    CeremonyResultSender<KeygenResultInfo<P>>,
->>>>>>> b451469e
+    CeremonyResultSender<KeygenResultInfo<P>, KeygenFailureReason>,
 )>;
 
 type SigningRequestSender<C> = UnboundedSender<(
@@ -193,11 +181,7 @@
     MessageHash,
     KeygenResultInfo<<C as CryptoScheme>::Point>,
     Rng,
-<<<<<<< HEAD
-    CeremonyResultSender<SchnorrSignature, SigningFailureReason>,
-=======
-    CeremonyResultSender<<C as CryptoScheme>::Signature>,
->>>>>>> b451469e
+    CeremonyResultSender<<C as CryptoScheme>::Signature, SigningFailureReason>,
 )>;
 
 /// Multisig client acts as the frontend for the multisig functionality, delegating
@@ -250,17 +234,13 @@
         participants: Vec<AccountId>,
     ) -> impl '_
            + Future<
-<<<<<<< HEAD
         Output = Result<
-            secp256k1::PublicKey,
+            <C::Point as ECPoint>::Underlying,
             (
                 BTreeSet<AccountId>,
                 CeremonyFailureReason<KeygenFailureReason>,
             ),
         >,
-=======
-        Output = Result<<C::Point as ECPoint>::Underlying, (BTreeSet<AccountId>, anyhow::Error)>,
->>>>>>> b451469e
     > {
         assert!(participants.contains(&self.my_account_id));
 
@@ -318,20 +298,16 @@
         key_id: KeyId,
         signers: Vec<AccountId>,
         data: MessageHash,
-<<<<<<< HEAD
     ) -> impl '_
            + Future<
         Output = Result<
-            SchnorrSignature,
+            C::Signature,
             (
                 BTreeSet<AccountId>,
                 CeremonyFailureReason<SigningFailureReason>,
             ),
         >,
     > {
-=======
-    ) -> impl '_ + Future<Output = Result<C::Signature, (BTreeSet<AccountId>, anyhow::Error)>> {
->>>>>>> b451469e
         assert!(signers.contains(&self.my_account_id));
 
         slog::debug!(
@@ -463,17 +439,13 @@
         &self,
         ceremony_id: CeremonyId,
         participants: Vec<AccountId>,
-<<<<<<< HEAD
     ) -> Result<
-        secp256k1::PublicKey,
+        <C::Point as ECPoint>::Underlying,
         (
             BTreeSet<AccountId>,
             CeremonyFailureReason<KeygenFailureReason>,
         ),
     > {
-=======
-    ) -> Result<<C::Point as ECPoint>::Underlying, (BTreeSet<AccountId>, anyhow::Error)> {
->>>>>>> b451469e
         self.initiate_keygen(ceremony_id, participants).await
     }
 
@@ -483,17 +455,13 @@
         key_id: KeyId,
         signers: Vec<AccountId>,
         data: MessageHash,
-<<<<<<< HEAD
     ) -> Result<
-        SchnorrSignature,
+        C::Signature,
         (
             BTreeSet<AccountId>,
             CeremonyFailureReason<SigningFailureReason>,
         ),
     > {
-=======
-    ) -> Result<C::Signature, (BTreeSet<AccountId>, anyhow::Error)> {
->>>>>>> b451469e
         self.initiate_signing(ceremony_id, key_id, signers, data)
             .await
     }
