--- conflicted
+++ resolved
@@ -21,18 +21,11 @@
     common::format_iterator,
     eth::utils::pubkey_to_eth_addr,
     logging::CEREMONY_ID_KEY,
-<<<<<<< HEAD
     multisig::{
-        client::{
-            common::{SigningFailureReason, SigningRequestIgnoredReason},
-            utils::PartyIdxMapping,
-        },
+        client::common::{SigningFailureReason, SigningRequestIgnoredReason},
         crypto::Rng,
         KeyDB, KeyId,
     },
-=======
-    multisig::{crypto::Rng, KeyDB, KeyId},
->>>>>>> 1ec9bc9b
 };
 
 use async_trait::async_trait;
