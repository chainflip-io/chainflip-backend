--- conflicted
+++ resolved
@@ -88,15 +88,9 @@
 
     slog::info!(logger, "Starting");
 
-<<<<<<< HEAD
-    let (events_tx, mut events_rx) = mpsc::unbounded_channel();
+    let (inner_event_sender, mut inner_event_receiver) = mpsc::unbounded_channel();
     let mut inner = MultisigClient::new(
-        my_validator_id.clone(),
-=======
-    let (inner_event_sender, mut inner_event_receiver) = mpsc::unbounded_channel();
-    let mut inner = MultisigClientInner::new(
         my_account_id.clone(),
->>>>>>> 7dd73efc
         db,
         inner_event_sender,
         PHASE_TIMEOUT,
