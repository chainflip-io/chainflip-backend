--- conflicted
+++ resolved
@@ -162,13 +162,10 @@
             state.set_expiry_time(std::time::Instant::now());
         }
     }
-<<<<<<< HEAD
-=======
 
     pub fn get_stage_for(&self, ceremony_id: CeremonyId) -> Option<String> {
         self.keygen_states
             .get(&ceremony_id)
             .and_then(|s| s.get_stage())
     }
->>>>>>> 4ef088b4
 }