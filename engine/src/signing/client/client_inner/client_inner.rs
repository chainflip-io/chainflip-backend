use std::{collections::HashMap, convert::TryInto, fmt::Display, time::Duration};

use crate::{
    p2p::{AccountId, P2PMessage, P2PMessageCommand},
    signing::{
        client::{KeyId, MultisigInstruction, SigningInfo},
        crypto::{BigInt, KeyGenBroadcastMessage1, Point, Scalar, VerifiableSS},
        KeyDB,
    },
};

use pallet_cf_vaults::CeremonyId;
use sp_core::Hasher;
use sp_runtime::traits::Keccak256;
use tokio::sync::mpsc::UnboundedSender;

use super::{
    common::KeygenResultInfo, frost::SigningDataWrapped, key_store::KeyStore,
    keygen_manager::KeygenManager, signing_manager::SigningManager,
};

#[derive(Debug, Clone, PartialEq, Serialize, Deserialize)]
pub struct SchnorrSignature {
    /// Scalar component
    pub s: [u8; 32],
    /// Point component (commitment)
    pub r: secp256k1::PublicKey,
}

impl From<SchnorrSignature> for pallet_cf_vaults::SchnorrSigTruncPubkey {
    fn from(cfe_sig: SchnorrSignature) -> Self {
        // https://ethereum.stackexchange.com/questions/3542/how-are-ethereum-addresses-generated
        // Start with the public key (128 characters / 64 bytes)
        // Take the Keccak-256 hash of the public key. You should now have a string that is 64 characters / 32 bytes. (note: SHA3-256 eventually became the standard, but Ethereum uses Keccak)
        let hash = Keccak256::hash(&cfe_sig.r.serialize_uncompressed()).0;
        // Take the last 40 characters / 20 bytes of this public key (Keccak-256). Or, in other words, drop the first 24 characters / 12 bytes. These 40 characters / 20 bytes are the address. When prefixed with 0x it becomes 42 characters long.
        let eth_pub_key: [u8; 20] = hash[12..].try_into().expect("Is valid pubkey");
        Self {
            s: cfe_sig.s,
            eth_pub_key,
        }
    }
}

#[derive(Serialize, Deserialize, Debug)]
pub enum MultisigMessage {
    KeyGenMessage(KeyGenMessageWrapped),
    SigningMessage(SigningDataWrapped),
}

use serde::{Deserialize, Serialize};
#[derive(Serialize, Deserialize, Clone, Debug)]
pub struct Broadcast1 {
    pub bc1: KeyGenBroadcastMessage1,
    pub blind: BigInt,
    pub y_i: Point,
}

#[derive(Serialize, Deserialize, Clone, Debug)]
pub struct Secret2 {
    pub vss: VerifiableSS<Point>,
    pub secret_share: Scalar,
}

impl From<Secret2> for KeygenData {
    fn from(sec2: Secret2) -> Self {
        KeygenData::Secret2(sec2)
    }
}
#[derive(Serialize, Deserialize, Clone, Debug)]
pub struct KeyGenMessageWrapped {
    pub ceremony_id: CeremonyId,
    pub message: KeygenData,
}

impl KeyGenMessageWrapped {
    pub fn new<M>(ceremony_id: CeremonyId, m: M) -> Self
    where
        M: Into<KeygenData>,
    {
        KeyGenMessageWrapped {
            ceremony_id,
            message: m.into(),
        }
    }
}

impl From<KeyGenMessageWrapped> for MultisigMessage {
    fn from(wrapped: KeyGenMessageWrapped) -> Self {
        MultisigMessage::KeyGenMessage(wrapped)
    }
}

#[derive(Serialize, Deserialize, Clone, Debug)]
pub enum KeygenData {
    Broadcast1(Broadcast1),
    Secret2(Secret2),
}

impl From<Broadcast1> for KeygenData {
    fn from(bc1: Broadcast1) -> Self {
        KeygenData::Broadcast1(bc1)
    }
}

impl Display for KeygenData {
    fn fmt(&self, f: &mut std::fmt::Formatter<'_>) -> std::fmt::Result {
        match &self {
            KeygenData::Broadcast1(_) => write!(f, "KeygenData::Broadcast1"),
            KeygenData::Secret2(_) => write!(f, "KeygenData::Secret2"),
        }
    }
}

#[derive(Debug, Clone, PartialEq, Serialize, Deserialize)]
pub enum Error {
    Unauthorised,
    Timeout,
    Invalid,
}

pub type CeremonyOutcomeResult<Output> = Result<Output, (Error, Vec<AccountId>)>;

#[derive(Debug, Clone, PartialEq, Serialize, Deserialize)]
pub struct CeremonyOutcome<Id, Output> {
    pub id: Id,
    pub result: CeremonyOutcomeResult<Output>,
}
impl<Id, Output> CeremonyOutcome<Id, Output> {
    pub fn success(id: Id, output: Output) -> Self {
        Self {
            id,
            result: Ok(output),
        }
    }
    pub fn unauthorised(id: Id, bad_validators: Vec<AccountId>) -> Self {
        Self {
            id,
            result: Err((Error::Unauthorised, bad_validators)),
        }
    }
    pub fn timeout(id: Id, bad_validators: Vec<AccountId>) -> Self {
        Self {
            id,
            result: Err((Error::Timeout, bad_validators)),
        }
    }
    pub fn invalid(id: Id, bad_validators: Vec<AccountId>) -> Self {
        Self {
            id,
            result: Err((Error::Invalid, bad_validators)),
        }
    }
}

/// The final result of a keygen ceremony
pub type KeygenOutcome = CeremonyOutcome<CeremonyId, secp256k1::PublicKey>;
/// The final result of a Signing ceremony
pub type SigningOutcome = CeremonyOutcome<CeremonyId, SchnorrSignature>;

#[derive(Debug, PartialEq)]
pub enum InnerEvent {
    P2PMessageCommand(P2PMessageCommand),
    SigningResult(SigningOutcome),
    KeygenResult(KeygenOutcome),
}

impl From<P2PMessageCommand> for InnerEvent {
    fn from(m: P2PMessageCommand) -> Self {
        InnerEvent::P2PMessageCommand(m)
    }
}

#[derive(Clone)]
pub struct MultisigClient<S>
where
    S: KeyDB,
{
    my_account_id: AccountId,
    key_store: KeyStore<S>,
    keygen: KeygenManager,
    pub signing_manager: SigningManager,
    inner_event_sender: UnboundedSender<InnerEvent>,
    /// Requests awaiting a key
    pending_requests_to_sign: HashMap<KeyId, Vec<SigningInfo>>,
    logger: slog::Logger,
}

impl<S> MultisigClient<S>
where
    S: KeyDB,
{
    pub fn new(
        my_account_id: AccountId,
        db: S,
        inner_event_sender: UnboundedSender<InnerEvent>,
        phase_timeout: Duration,
        logger: &slog::Logger,
    ) -> Self {
        MultisigClient {
            my_account_id: my_account_id.clone(),
            key_store: KeyStore::new(db),
            keygen: KeygenManager::new(
                my_account_id.clone(),
                inner_event_sender.clone(),
                phase_timeout,
                &logger,
            ),
            signing_manager: SigningManager::new(
                my_account_id,
                inner_event_sender.clone(),
                &logger,
            ),
            inner_event_sender,
            pending_requests_to_sign: Default::default(),
            logger: logger.clone(),
        }
    }

    /// Clean up expired states
    pub fn cleanup(&mut self) {
        self.keygen.cleanup();
        self.signing_manager.cleanup();

<<<<<<< HEAD
        // TODO: cleanup stale signing_info in pending_requests_to_sign
=======
    fn add_pending(&mut self, data: MessageHash, sign_info: SigningInfo) {
        slog::debug!(
            self.logger,
            "[{}] Delaying a request to sign: {}",
            self.my_account_id,
            data
        );

        // TODO: check for duplicates?

        let entry = self
            .pending_requests_to_sign
            .entry(sign_info.key_id.clone())
            .or_default();

        entry.push((data, sign_info));
>>>>>>> d62b0569
    }

    /// Process `instruction` issued internally (i.e. from SC or another local module)
    pub fn process_multisig_instruction(&mut self, instruction: MultisigInstruction) {
        match instruction {
            MultisigInstruction::KeyGen(keygen_info) => {
                // For now disable generating a new key when we already have one

                slog::debug!(
                    self.logger,
<<<<<<< HEAD
                    "Received a keygen request [ceremony_id: {}]",
                    keygen_info.ceremony_id
=======
                    "[{}] Received keygen instruction, ceremony_id: {}, participants: {:?}",
                    self.my_account_id,
                    keygen_info.ceremony_id,
                    keygen_info.signers
>>>>>>> d62b0569
                );

                self.keygen.on_keygen_request(keygen_info);
            }
<<<<<<< HEAD
            MultisigInstruction::Sign(sign_info) => {
                slog::debug!(
                    self.logger,
                    "Received a request to sign [ceremony_id: {}]",
                    sign_info.ceremony_id
=======
            MultisigInstruction::Sign(hash, sign_info) => {
                let key_id = sign_info.key_id.clone();
                slog::debug!(
                    self.logger,
                    "[{}] Received sign instruction for key_id: {}, message_hash: {}, signers: {:?}",
                    self.my_account_id,
                    hex::encode(&key_id.0),
                    hash,
                    &sign_info.signers
>>>>>>> d62b0569
                );
                match self.key_store.get_key(key_id.clone()) {
                    Some(key) => {
                        self.signing_manager.on_request_to_sign(
                            sign_info.data,
                            key.clone(),
                            sign_info.signers,
                            sign_info.ceremony_id,
                        );
                    }
                    None => {
                        // The key is not ready, delay until either it is ready or timeout

                        slog::debug!(
                            self.logger,
                            "Delaying a request to sign for unknown key: {:?} [ceremony_id: {}]",
                            sign_info.key_id,
                            sign_info.ceremony_id
                        );

                        self.pending_requests_to_sign
                            .entry(sign_info.key_id.clone())
                            .or_default()
                            .push(sign_info);
                    }
                }
            }
        }
    }

    /// Process requests to sign that required the key in `key_info`
    fn process_pending(&mut self, key_info: KeygenResultInfo) {
        if let Some(reqs) = self
            .pending_requests_to_sign
            .remove(&KeyId(key_info.key.get_public_key_bytes()))
        {
            for signing_info in reqs {
                slog::debug!(
                    self.logger,
                    "Processing a pending requests to sign [ceremony_id: {}]",
                    signing_info.ceremony_id
                );

                self.signing_manager.on_request_to_sign(
                    signing_info.data,
                    key_info.clone(),
                    signing_info.signers,
                    signing_info.ceremony_id,
                )
            }
        }
    }

    fn on_key_generated(&mut self, ceremony_id: CeremonyId, key_info: KeygenResultInfo) {
        use crate::signing::crypto::ECPoint;

        self.key_store
            .set_key(KeyId(key_info.key.get_public_key_bytes()), key_info.clone());
        self.process_pending(key_info.clone());

        // NOTE: we only notify the SC after we have successfully saved the key

        if let Err(err) =
            self.inner_event_sender
                .send(InnerEvent::KeygenResult(KeygenOutcome::success(
                    ceremony_id,
                    key_info.key.get_public_key().get_element(),
                )))
        {
            // TODO: alert
            slog::error!(
                self.logger,
                "Could not sent KeygenOutcome::Success: {}",
                err
            );
        }
    }

    /// Process message from another validator
    pub fn process_p2p_message(&mut self, p2p_message: P2PMessage) {
        let P2PMessage { sender_id, data } = p2p_message;
        let multisig_message: Result<MultisigMessage, _> = bincode::deserialize(&data);

        match multisig_message {
            Ok(MultisigMessage::KeyGenMessage(multisig_message)) => {
                // NOTE: we should be able to process Keygen messages
                // even when we are "signing"... (for example, if we want to
                // generate a new key)

                let ceremony_id = multisig_message.ceremony_id;

                if let Some(key) = self
                    .keygen
                    .process_keygen_message(sender_id, multisig_message)
                {
                    self.on_key_generated(ceremony_id, key);
                    // NOTE: we could already delete the state here, but it is
                    // not necessary as it will be deleted by "cleanup"
                }
            }
            Ok(MultisigMessage::SigningMessage(multisig_message)) => {
                // NOTE: we should be able to process Signing messages
                // even when we are generating a new key (for example,
                // we should be able to receive phase1 messages before we've
                // finalized the signing key locally)
                self.signing_manager
                    .process_signing_data(sender_id, multisig_message);
            }
            Err(_) => {
                slog::warn!(
                    self.logger,
                    "Cannot parse multisig message from {}, discarding",
                    sender_id
                );
            }
        }
    }
}

#[cfg(test)]
impl<S> MultisigClient<S>
where
    S: KeyDB,
{
    pub fn get_keygen(&self) -> &KeygenManager {
        &self.keygen
    }

    pub fn get_key(&self, key_id: KeyId) -> Option<&KeygenResultInfo> {
        self.key_store.get_key(key_id)
    }

    pub fn get_db(&self) -> &S {
        self.key_store.get_db()
    }

    pub fn get_my_account_id(&self) -> AccountId {
        self.my_account_id.clone()
    }

    /// Change the time we wait until deleting all unresolved states
    pub fn expire_all(&mut self) {
        self.keygen.expire_all();
        self.signing_manager.expire_all();
    }
}<|MERGE_RESOLUTION|>--- conflicted
+++ resolved
@@ -222,26 +222,7 @@
         self.keygen.cleanup();
         self.signing_manager.cleanup();
 
-<<<<<<< HEAD
         // TODO: cleanup stale signing_info in pending_requests_to_sign
-=======
-    fn add_pending(&mut self, data: MessageHash, sign_info: SigningInfo) {
-        slog::debug!(
-            self.logger,
-            "[{}] Delaying a request to sign: {}",
-            self.my_account_id,
-            data
-        );
-
-        // TODO: check for duplicates?
-
-        let entry = self
-            .pending_requests_to_sign
-            .entry(sign_info.key_id.clone())
-            .or_default();
-
-        entry.push((data, sign_info));
->>>>>>> d62b0569
     }
 
     /// Process `instruction` issued internally (i.e. from SC or another local module)
@@ -252,36 +233,18 @@
 
                 slog::debug!(
                     self.logger,
-<<<<<<< HEAD
-                    "Received a keygen request [ceremony_id: {}]",
-                    keygen_info.ceremony_id
-=======
-                    "[{}] Received keygen instruction, ceremony_id: {}, participants: {:?}",
-                    self.my_account_id,
+                    "Received a keygen request, ceremony_id: {}, participants: {:?}",
                     keygen_info.ceremony_id,
                     keygen_info.signers
->>>>>>> d62b0569
                 );
 
                 self.keygen.on_keygen_request(keygen_info);
             }
-<<<<<<< HEAD
             MultisigInstruction::Sign(sign_info) => {
                 slog::debug!(
                     self.logger,
-                    "Received a request to sign [ceremony_id: {}]",
+                    "Received a request to sign, ceremony_id: {}, message_hash: {}, signers: {:?}",
                     sign_info.ceremony_id
-=======
-            MultisigInstruction::Sign(hash, sign_info) => {
-                let key_id = sign_info.key_id.clone();
-                slog::debug!(
-                    self.logger,
-                    "[{}] Received sign instruction for key_id: {}, message_hash: {}, signers: {:?}",
-                    self.my_account_id,
-                    hex::encode(&key_id.0),
-                    hash,
-                    &sign_info.signers
->>>>>>> d62b0569
                 );
                 match self.key_store.get_key(key_id.clone()) {
                     Some(key) => {
