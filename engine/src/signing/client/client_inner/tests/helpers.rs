--- conflicted
+++ resolved
@@ -186,18 +186,8 @@
     pub outcome: SigningOutcome,
 }
 
-<<<<<<< HEAD
-const TEST_PHASE_TIMEOUT: Duration = Duration::from_secs(5);
-
-pub fn keygen_stage_for(
-    client: &MultisigClientNoDB,
-    ceremony_id: CeremonyId,
-) -> Option<KeygenStage> {
-    client.get_keygen().get_stage_for(ceremony_id)
-=======
 pub fn get_stage_for_keygen_ceremony(client: &MultisigClientNoDB) -> Option<String> {
     client.get_keygen().get_stage_for(KEYGEN_CEREMONY_ID)
->>>>>>> 4ef088b4
 }
 
 /// Contains the states at different points of key generation
@@ -787,16 +777,6 @@
 
 // If we timeout, the channel is empty at the time of retrieval
 pub async fn assert_channel_empty(rx: &mut InnerEventReceiver) {
-<<<<<<< HEAD
-    assert!(check_for_inner_event(rx).await.is_none());
-}
-
-/// Check if the next event produced by the receiver is SigningOutcome
-pub async fn check_outcome(rx: &mut InnerEventReceiver) -> Option<&SigningOutcome> {
-    let event: &InnerEvent = tokio::time::timeout(CHANNEL_TIMEOUT, rx.as_mut().peek())
-        .await
-        .ok()??;
-=======
     match recv_next_inner_event_opt(rx).await {
         None => {}
         Some(event) => {
@@ -808,7 +788,6 @@
 /// Check the next event produced by the receiver if it is SigningOutcome
 pub async fn check_sig_outcome(rx: &mut InnerEventReceiver) -> Option<&SigningOutcome> {
     let event: &InnerEvent = check_inner_event(rx).await?;
->>>>>>> 4ef088b4
 
     if let InnerEvent::SigningResult(outcome) = event {
         Some(outcome)
@@ -961,17 +940,8 @@
     }
 }
 
-<<<<<<< HEAD
-pub fn get_stage_for_ceremony(c: &MultisigClientNoDB, id: CeremonyId) -> Option<String> {
-    c.signing_manager.get_stage_for(id)
-}
-
-pub fn get_stage_for_default_ceremony(c: &MultisigClientNoDB) -> Option<String> {
-    get_stage_for_ceremony(c, SIGN_CEREMONY_ID)
-=======
 pub fn get_stage_for_signing_ceremony(c: &MultisigClientNoDB) -> Option<String> {
     c.signing_manager.get_stage_for(SIGN_CEREMONY_ID)
->>>>>>> 4ef088b4
 }
 
 impl MultisigClientNoDB {
