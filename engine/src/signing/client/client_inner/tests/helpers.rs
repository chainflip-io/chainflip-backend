--- conflicted
+++ resolved
@@ -1,8 +1,4 @@
-<<<<<<< HEAD
-use std::{collections::HashMap, pin::Pin, time::Duration};
-=======
-use std::{collections::HashMap, convert::TryInto, fmt::Debug, time::Duration};
->>>>>>> 621e4040
+use std::{collections::HashMap, convert::TryInto, fmt::Debug, pin::Pin, time::Duration};
 
 use futures::StreamExt;
 use pallet_cf_vaults::CeremonyId;
@@ -64,9 +60,6 @@
     pub sec_keys: Vec<KeygenResultInfo>,
 }
 
-<<<<<<< HEAD
-/// Clients received a request to sign and generated (but haven't broadcast) Comm1
-=======
 impl Debug for KeygenPhase3Data {
     fn fmt(&self, f: &mut std::fmt::Formatter<'_>) -> std::fmt::Result {
         f.debug_struct("KeygenPhase3Data")
@@ -75,8 +68,7 @@
     }
 }
 
-/// Clients received a request to sign and generated BC1, not broadcast yet
->>>>>>> 621e4040
+/// Clients received a request to sign and generated (but haven't broadcast) Comm1
 pub struct SigningPhase1Data {
     pub clients: Vec<MultisigClientNoDB>,
     pub comm1_vec: Vec<frost::Comm1>,
@@ -342,11 +334,7 @@
     /// Generate context without starting the
     /// keygen ceremony
     pub fn new() -> Self {
-<<<<<<< HEAD
-        let validator_ids = super::VALIDATOR_IDS.clone();
-
-=======
-        let account_ids = (1..=3).map(|idx| AccountId([idx; 32])).collect_vec();
+        let account_ids = super::VALIDATOR_IDS.clone();
         KeygenContext::inner_new(account_ids)
     }
 
@@ -355,7 +343,6 @@
     }
 
     fn inner_new(account_ids: Vec<AccountId>) -> Self {
->>>>>>> 621e4040
         let logger = logging::test_utils::create_test_logger();
         let (clients, rxs): (Vec<_>, Vec<_>) = account_ids
             .iter()
@@ -437,13 +424,8 @@
         // Generate phase 1 data
 
         let keygen_info = KeygenInfo {
-<<<<<<< HEAD
             ceremony_id: KEYGEN_CEREMONY_ID,
-            signers: validator_ids.clone(),
-=======
-            ceremony_id: *CEREMONY_ID,
             signers: account_ids.clone(),
->>>>>>> 621e4040
         };
 
         for c in clients.iter_mut() {
@@ -467,12 +449,7 @@
 
         for sender_idx in 0..=3 {
             let bc1 = bc1_vec[sender_idx].clone();
-<<<<<<< HEAD
-            let id = &validator_ids[sender_idx];
-=======
             let id = &account_ids[sender_idx];
-            let m = bc1_to_p2p_keygen(bc1, *CEREMONY_ID, id);
->>>>>>> 621e4040
 
             let m = keygen_data_to_p2p(bc1, id, KEYGEN_CEREMONY_ID);
 
@@ -528,13 +505,8 @@
                 let r_id = &account_ids[receiver_idx];
                 let sec2 = sec2_vec[sender_idx].get(r_id).unwrap();
 
-<<<<<<< HEAD
-                let s_id = &validator_ids[sender_idx];
+                let s_id = &account_ids[sender_idx];
                 let m = keygen_data_to_p2p(sec2.clone(), s_id, KEYGEN_CEREMONY_ID);
-=======
-                let s_id = &account_ids[sender_idx];
-                let m = sec2_to_p2p_keygen(sec2.clone(), s_id);
->>>>>>> 621e4040
 
                 clients[receiver_idx].process_p2p_message(m);
             }
@@ -596,7 +568,6 @@
     pub async fn sign(&mut self) -> ValidSigningStates {
         let instant = std::time::Instant::now();
 
-<<<<<<< HEAD
         let sign_info = SigningInfo::new(
             SIGN_CEREMONY_ID,
             self.key_id(),
@@ -604,9 +575,6 @@
             SIGNER_IDS.clone(),
         );
 
-=======
-        let account_ids = &self.account_ids;
->>>>>>> 621e4040
         let mut clients = self.clients.clone();
         let rxs = &mut self.rxs;
 
@@ -633,42 +601,8 @@
             comm1_vec: comm1_vec.clone(),
         };
 
-<<<<<<< HEAD
         // *** Broadcast Comm1 messages to advance to Stage2 ***
         broadcast_all_comm1(&mut clients, &comm1_vec, &mut self.comm1_to_send).await;
-=======
-        assert_channel_empty(&mut rxs[0]).await;
-
-        // *** Broadcast BC1 messages to advance to Phase2 ***
-        for sender_idx in SIGNER_IDXS.iter() {
-            let bc1 = bc1_vec[*sender_idx].clone();
-            let id = &account_ids[*sender_idx];
-
-            let m = bc1_to_p2p_signing(bc1, id, &message_info);
-
-            for receiver_idx in SIGNER_IDXS.iter() {
-                if receiver_idx != sender_idx {
-                    clients[*receiver_idx].process_p2p_message(m.clone());
-                }
-            }
-        }
-
-        // *** Collect Secret2 messages ***
-
-        let mut sec2_vec = vec![];
-
-        for idx in SIGNER_IDXS.iter() {
-            let rx = &mut rxs[*idx];
-
-            let mut sec2_map = HashMap::new();
-
-            let (dest, sec2) = recv_secret2_signing(rx).await;
-
-            sec2_map.insert(dest, sec2);
-
-            sec2_vec.push(sec2_map);
-        }
->>>>>>> 621e4040
 
         // TODO: check stage
         // *** Collect Ver2 messages ***
@@ -680,20 +614,10 @@
             ver2_vec: ver2_vec.clone(),
         };
 
-<<<<<<< HEAD
         // *** Distribute Ver2 messages ***
-=======
-        // *** Distribute Secret2 messages ***
-
-        for sender_idx in SIGNER_IDXS.iter() {
-            for receiver_idx in SIGNER_IDXS.iter() {
-                if sender_idx != receiver_idx {
-                    let receiver_id = &account_ids[*receiver_idx];
->>>>>>> 621e4040
 
         broadcast_all_ver2(&mut clients, &ver2_vec).await;
 
-<<<<<<< HEAD
         // Check if the ceremony was aborted at this stage
         if let Some(outcome) = check_outcome(&mut rxs[0]).await {
             // TODO: check that the outcome is the same for all parties
@@ -704,14 +628,6 @@
                 sign_phase4: None,
                 outcome: outcome.clone(),
             };
-=======
-                    let id = &account_ids[*sender_idx];
-                    let m = sec2_to_p2p_signing(sec2, id, &message_info);
-
-                    clients[*receiver_idx].process_p2p_message(m);
-                }
-            }
->>>>>>> 621e4040
         }
 
         for idx in SIGNER_IDXS.iter() {
@@ -732,14 +648,7 @@
             local_sigs: local_sigs.clone(),
         };
 
-<<<<<<< HEAD
         // *** Distribute local sigs ***
-=======
-        for sender_idx in SIGNER_IDXS.iter() {
-            let local_sig = local_sigs[*sender_idx].clone();
-            let id = &account_ids[*sender_idx];
->>>>>>> 621e4040
-
         broadcast_all_local_sigs(&mut clients, &local_sigs, &mut self.sig3_to_send).await;
 
         // *** Collect Ver4 messages ***
