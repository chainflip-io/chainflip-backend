--- conflicted
+++ resolved
@@ -228,30 +228,8 @@
 
     // *** Send a request to sign and generate BC1 to be distributed ***
 
-<<<<<<< HEAD
-    let message_to_sign = MessageHash(super::MESSAGE.clone());
-    let message_info = MessageInfo {
-        hash: message_to_sign.clone(),
-        key_id,
-    };
-
-    // NOTE: only parties 1 and 2 will participate in signing
-
-    let active_idxs = [0, 1]; // indexes into `validator_ids` (not signer_idx!)
-
-    let sign_info = SigningInfo {
-        id: key_id,
-        signers: active_idxs
-            .iter()
-            .map(|i| validator_ids[*i].clone())
-            .collect_vec(),
-    };
-
-    for idx in &active_idxs {
-=======
     // NOTE: only parties 1 and 2 will participate in signing (SIGNER_IDXS)
     for idx in SIGNER_IDXS.iter() {
->>>>>>> 6749a2c7
         let c = &mut clients[*idx];
 
         c.process_multisig_instruction(MultisigInstruction::Sign(
