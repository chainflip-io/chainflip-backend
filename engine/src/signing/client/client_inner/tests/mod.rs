mod helpers;
mod keygen_unit_tests;
mod signing_unit_tests;

use lazy_static::lazy_static;
#[allow(unused_imports)]
use log::*;

use super::client_inner::*;
use helpers::*;

use super::keygen_state::KeygenStage;
use super::signing_state::SigningStage;

use crate::{
    p2p::ValidatorId,
    signing::{
        client::{KeyId, KeygenInfo, MultisigInstruction, SigningInfo, PHASE_TIMEOUT},
        crypto::Parameters,
        MessageHash, MessageInfo,
    },
};

use std::convert::TryInto;
use std::{sync::Once, time::Duration};

// The id to be used by default
const KEY_ID: KeyId = KeyId(0);

lazy_static! {
    static ref VALIDATOR_IDS: Vec<ValidatorId> = vec![
        ValidatorId::new(1),
        ValidatorId::new(2),
        ValidatorId::new(3),
    ];
<<<<<<< HEAD
    static ref SIGNER_IDXS: Vec<usize> = vec![0, 1];
    static ref SIGNER_IDS: Vec<ValidatorId> = SIGNER_IDXS
        .iter()
        .map(|idx| VALIDATOR_IDS[*idx].clone())
        .collect();
=======
    static ref UNEXPECTED_VALIDATOR_ID: ValidatorId = ValidatorId(
        "unexpected|unexpected|unexpected"
            .as_bytes()
            .try_into()
            .unwrap()
    );
    static ref SIGNER_IDS: Vec<ValidatorId> =
        vec![VALIDATOR_IDS[0].clone(), VALIDATOR_IDS[1].clone()];
>>>>>>> 7d3721e4
}

lazy_static! {
    static ref MESSAGE: [u8; 32] = "Chainflip:Chainflip:Chainflip:01"
        .as_bytes()
        .try_into()
        .unwrap();
    static ref MESSAGE_HASH: MessageHash = MessageHash(MESSAGE.clone());
    static ref MESSAGE_INFO: MessageInfo = MessageInfo {
        hash: MESSAGE_HASH.clone(),
        key_id: KEY_ID
    };
        /// Just in case we need to test signing two messages
    static ref MESSAGE2: [u8; 32] = "Chainflip:Chainflip:Chainflip:02"
        .as_bytes()
        .try_into()
        .unwrap();
    static ref SIGN_INFO: SigningInfo = SigningInfo {
        id: KEY_ID,
        signers: SIGNER_IDS.clone()
    };
    static ref KEYGEN_INFO: KeygenInfo = KeygenInfo {
        id: KEY_ID,
        signers: VALIDATOR_IDS.clone()
    };
}

static INIT: Once = Once::new();

/// Initializes the logger and does only once
/// (doing otherwise would result in error)
#[allow(dead_code)]
fn init_logs_once() {
    INIT.call_once(|| {
        env_logger::builder()
            .format_timestamp(None)
            .format_module_path(false)
            .init();
    })
}

// INFO: We should be able to continue signing with the old key. When key rotation happens,
// we need to create a new key. A node is likely to remain a validator, so it needs to be
// able to transfer funds from the old key to the new one. SC will send us a command to
// generate a new key for epoch X (and attempt number?). Requests to sign should also
// contain the epoch.

// What needs to be tested (unit tests)
// DONE:
// - Delaying works correctly for Keygen::BC1, Keygen::Secret2, Signing:BC1, Signing::Secret2, Signing::LocalSig
// - BC1 messages are processed after a timely RTS (and can lead to phase 2)
// - RTS is required to proceed to the next phase

// TO DO:
// - Delayed data expires on timeout
// - Signing phases do timeout (only tested for BC1 currently)
// - Parties cannot send two messages for the same phase of signing/keygen
// - When unable to make progress, the state (Signing/Keygen) should be correctly reset
// (i.e. past failures don't impact future signing ceremonies)
// - Should be able to generate new signing keys
// - make sure that we don't process p2p data at index signer_id which is our own
// - test that we penalize the offending nodes
// - test that there is no interaction between different key_ids
// - test that we clean up states that didn't result in a key<|MERGE_RESOLUTION|>--- conflicted
+++ resolved
@@ -33,22 +33,17 @@
         ValidatorId::new(2),
         ValidatorId::new(3),
     ];
-<<<<<<< HEAD
     static ref SIGNER_IDXS: Vec<usize> = vec![0, 1];
     static ref SIGNER_IDS: Vec<ValidatorId> = SIGNER_IDXS
         .iter()
         .map(|idx| VALIDATOR_IDS[*idx].clone())
         .collect();
-=======
     static ref UNEXPECTED_VALIDATOR_ID: ValidatorId = ValidatorId(
         "unexpected|unexpected|unexpected"
             .as_bytes()
             .try_into()
             .unwrap()
     );
-    static ref SIGNER_IDS: Vec<ValidatorId> =
-        vec![VALIDATOR_IDS[0].clone(), VALIDATOR_IDS[1].clone()];
->>>>>>> 7d3721e4
 }
 
 lazy_static! {
