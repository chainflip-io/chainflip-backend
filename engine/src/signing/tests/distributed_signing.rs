--- conflicted
+++ resolved
@@ -48,70 +48,16 @@
     active_indices: &[usize],
     logger: &slog::Logger,
 ) -> Result<(), ()> {
-<<<<<<< HEAD
-    // get all the streams from the clients and subscribe them to MultisigEvent
-    let streams = mq_clients
-        .iter()
-        .map(|mc| {
-            let mc = mc.clone();
-            async move {
-                let stream = mc
-                    .subscribe::<MultisigEvent>(Subject::MultisigEvent)
-                    .await
-                    .expect("Could not subscribe to Subject::MultisigEvent");
-                stream
-            }
-        })
-        .collect_vec();
-
-    // join all the MultisigEvent streams together
-    let mut streams = futures::future::join_all(streams).await;
-
-    // wait until all of the clients have sent the MultisigEvent::ReadyToKeygen signal
-    let mut key_ready_count = 0;
-    loop {
-        for s in &mut streams {
-            // timeout must be more then 100ms because the client has a sleep(100ms) in its run function.
-            match tokio::time::timeout(Duration::from_millis(110), s.next()).await {
-                Ok(Some(Ok(MultisigEvent::ReadyToKeygen))) => {
-                    key_ready_count = key_ready_count + 1;
-                }
-                Err(_) => {
-                    slog::info!(logger, "client timed out on getting to ReadyToKeygen.");
-                    return Err(());
-                }
-                _ => { /* ignore all other MultisigEvents while we wait */ }
-            }
-        }
-        if key_ready_count >= streams.len() {
-            slog::info!(logger, "All clients ReadyToKeygen.");
-            break;
-        }
-    }
-
-=======
     let logger = logger.new(o!(COMPONENT_KEY => "CoordinateSigning"));
->>>>>>> 7dd73efc
     // get a keygen request ready with all of the VALIDATOR_IDS
     let keygen_request_info = KeygenInfo::new(0, VALIDATOR_IDS.clone());
 
     // publish the MultisigInstruction::KeyGen to all the clients
-<<<<<<< HEAD
-    for mc in &mq_clients {
-        slog::trace!(logger, "published keygen instruction");
-        mc.publish(
-            Subject::MultisigInstruction,
-            &MultisigInstruction::KeyGen(auction_info.clone()),
-        )
-        .await
-        .expect("Could not publish");
-=======
     for node in &nodes {
         node.multisig_instruction_tx
             .send(MultisigInstruction::KeyGen(keygen_request_info.clone()))
             .map_err(|_| "Receiver dropped")
             .unwrap();
->>>>>>> 7dd73efc
     }
 
     slog::info!(logger, "Published key gen instruction to all the clients");
@@ -166,35 +112,6 @@
     loop {
         // go through each node and get the multisig events from the receiver
         for i in active_indices {
-<<<<<<< HEAD
-            let stream = &mut streams[*i - 1];
-            match tokio::time::timeout(Duration::from_millis(200 * N_PARTIES as u64), stream.next())
-                .await
-            {
-                Ok(Some(Ok(MultisigEvent::MessageSigningResult(SigningOutcome {
-                    result: Ok(_),
-                    ..
-                })))) => {
-                    slog::info!(logger, "Message is signed from {}", i);
-                    signed_count = signed_count + 1;
-                }
-                Ok(Some(Ok(MultisigEvent::MessageSigningResult(_)))) => {
-                    return Err(());
-                }
-                Ok(None) => slog::info!(
-                    logger,
-                    "Unexpected error: client stream returned early: {}",
-                    i
-                ),
-                Err(_) => {
-                    slog::info!(
-                        logger,
-                        "client {} timed out. {}/{} messages signed",
-                        i,
-                        signed_count,
-                        active_indices.len() * 2
-                    );
-=======
             let multisig_events = &mut nodes[*i].multisig_event_rx;
 
             match multisig_events.recv().await {
@@ -206,7 +123,6 @@
                 }
                 Some(MultisigEvent::MessageSigningResult(_)) => {
                     slog::error!(logger, "Messaging signing result failed :(");
->>>>>>> 7dd73efc
                     return Err(());
                 }
                 None => slog::error!(
@@ -243,17 +159,9 @@
         .choose_multiple(&mut rng, threshold + 1);
     active_indices.sort_unstable();
 
-<<<<<<< HEAD
-    let logger = logging::test_utils::create_test_logger();
-
-    slog::info!(
-        logger,
-        "{} Active parties: {:?}",
-=======
     slog::info!(
         logger,
         "There are {} active parties: {:?}",
->>>>>>> 7dd73efc
         active_indices.len(),
         active_indices
     );
@@ -262,60 +170,9 @@
 
     let network = NetworkMock::new();
 
-<<<<<<< HEAD
-    // Start message queues for each party
-    let mc_futs = (1..=N_PARTIES)
-        .map(|i| {
-            let p2p_client = network.new_client(VALIDATOR_IDS[i - 1].clone());
-            let logger = logger.clone();
-            async move {
-                let mq = MQMock::new();
-
-                let mq_client = mq.get_client();
-
-                let (shutdown_conductor_tx, shutdown_conductor_rx) =
-                    tokio::sync::oneshot::channel::<()>();
-
-                let conductor_fut = p2p::conductor::start_with_handler(
-                    MockMqEventHandler(mq_client.clone()),
-                    p2p_client,
-                    mq_client.clone(),
-                    shutdown_conductor_rx,
-                    &logger,
-                );
-
-                let db = KeyDBMock::new();
-
-                let (shutdown_client_tx, shutdown_client_rx) =
-                    tokio::sync::oneshot::channel::<()>();
-                let client_fut = client::start(
-                    VALIDATOR_IDS[i - 1].clone(),
-                    db,
-                    mq_client,
-                    shutdown_client_rx,
-                    &logger,
-                );
-
-                let mc = mq.get_client();
-
-                (
-                    mc,
-                    futures::future::join(conductor_fut, client_fut),
-                    shutdown_client_tx,
-                    shutdown_conductor_tx,
-                )
-            }
-        })
-        .collect_vec();
-
-    let results = futures::future::join_all(mc_futs).await;
-
-    let mut futs = vec![];
-    let mut mc_clients = vec![];
-=======
     // Start the futures for each node
     let mut node_client_and_conductor_futs = vec![];
->>>>>>> 7dd73efc
+
     let mut shutdown_txs = vec![];
     let mut fake_nodes = vec![];
     for i in 0..N_PARTIES {
@@ -365,22 +222,12 @@
     }
 
     let test_fut = async move {
-<<<<<<< HEAD
-        // run the signing test and get the result
-        let res = coordinate_signing(mc_clients, &active_indices, &logger).await;
-
-        assert_eq!(res, Ok(()), "One of the clients failed to sign the message");
-
-        slog::info!(logger, "Graceful shutdown of distributed_signing test");
-        // send a message to all the clients and the conductors to shut down
-=======
         assert_eq!(
             coordinate_signing(fake_nodes, &active_indices, &logger).await,
             Ok(()),
             "One of the clients failed to sign the message"
         );
 
->>>>>>> 7dd73efc
         for tx in shutdown_txs {
             tx.send(()).unwrap();
         }
