use futures::StreamExt;
use itertools::Itertools;
use log::*;
use rand::{
    prelude::{IteratorRandom, StdRng},
    SeedableRng,
};
use tokio::time::Duration;

use crate::{
<<<<<<< HEAD
    logging,
    mq::{
        mq_mock::{MQMock, MQMockClientFactory},
        pin_message_stream, IMQClient, Subject,
    },
=======
    mq::{mq_mock::MQMock, pin_message_stream, IMQClient, Subject},
>>>>>>> df866250
    p2p::{mock::NetworkMock, P2PConductor, ValidatorId},
    signing::db::KeyDBMock,
};

use lazy_static::lazy_static;

use crate::signing::{
    client::{
        KeyId, KeygenInfo, MultisigClient, MultisigEvent, MultisigInstruction, SigningInfo,
        SigningOutcome,
    },
    MessageHash,
};

/// Number of parties participating in keygen
const N_PARTIES: usize = 2;
lazy_static! {
    static ref SIGNERS: Vec<usize> = (1..=N_PARTIES).collect();
    static ref VALIDATOR_IDS: Vec<ValidatorId> =
        SIGNERS.iter().map(|idx| ValidatorId::new(idx)).collect();
}

async fn coordinate_signing(
    mq_clients: Vec<impl IMQClient>,
    active_indices: &[usize],
) -> Result<(), ()> {
    // get all the streams from the clients and subscribe them to MultisigEvent
    let streams = mq_clients
        .iter()
        .map(|mc| {
            let mc = mc.clone();
            async move {
                let stream = mc
                    .subscribe::<MultisigEvent>(Subject::MultisigEvent)
                    .await
                    .expect("Could not subscribe to Subject::MultisigEvent");

                pin_message_stream(stream)
            }
        })
        .collect_vec();

    // join all the MultisigEvent streams together
    let mut streams = futures::future::join_all(streams).await;

    // wait until all of the clients have sent the MultisigEvent::ReadyToKeygen signal
    let mut key_ready_count = 0;
    loop {
        for s in &mut streams {
            // timeout must be more then 100ms because the client has a sleep(100ms) in its run function.
            match tokio::time::timeout(Duration::from_millis(110), s.next()).await {
                Ok(Some(Ok(MultisigEvent::ReadyToKeygen))) => {
                    key_ready_count = key_ready_count + 1;
                }
                Err(_) => {
                    info!("client timed out on getting to ReadyToKeygen.");
                    return Err(());
                }
                _ => { /* ignore all other MultisigEvents while we wait */ }
            }
        }
        if key_ready_count >= streams.len() {
            info!("All clients ReadyToKeygen.");
            break;
        }
    }

    // get a keygen request ready with all of the VALIDATOR_IDS
    let key_id = KeyId(0);
    let auction_info = KeygenInfo::new(key_id, VALIDATOR_IDS.clone());

    // publish the MultisigInstruction::KeyGen to all the clients
    for mc in &mq_clients {
        trace!("published keygen instruction");
        mc.publish(
            Subject::MultisigInstruction,
            &MultisigInstruction::KeyGen(auction_info.clone()),
        )
        .await
        .expect("Could not publish");
    }

    let data = MessageHash(super::fixtures::MESSAGE.clone());
    let data2 = MessageHash(super::fixtures::MESSAGE2.clone());

    // get a list of the signer_ids as a subset of VALIDATOR_IDS with an offset of 1
    let signer_ids = active_indices
        .iter()
        .map(|i| VALIDATOR_IDS[*i - 1].clone())
        .collect_vec();

    // get a signing request ready with the list of signer_ids
    let sign_info = SigningInfo::new(key_id, signer_ids);

    // Only some clients should receive the instruction to sign
    for i in active_indices {
        let mc = &mq_clients[*i - 1];

        mc.publish(
            Subject::MultisigInstruction,
            &MultisigInstruction::Sign(data.clone(), sign_info.clone()),
        )
        .await
        .expect("Could not publish MultisigInstruction::Sign message 1");

        mc.publish(
            Subject::MultisigInstruction,
            &MultisigInstruction::Sign(data2.clone(), sign_info.clone()),
        )
        .await
        .expect("Could not publish MultisigInstruction::Sign message2");
    }

    // collect all of the signed messages
    let mut signed_count = 0;
    loop {
        for i in active_indices {
            let stream = &mut streams[*i - 1];
            match tokio::time::timeout(Duration::from_millis(200 * N_PARTIES as u64), stream.next())
                .await
            {
                Ok(Some(Ok(MultisigEvent::MessageSigningResult(
                    SigningOutcome::MessageSigned(_),
                )))) => {
                    info!("Message is signed from {}", i);
                    signed_count = signed_count + 1;
                }
                Ok(Some(Ok(MultisigEvent::MessageSigningResult(_)))) => {
                    return Err(());
                }
                Ok(None) => info!("Unexpected error: client stream returned early: {}", i),
                Err(_) => {
                    info!(
                        "client {} timed out. {}/{} messages signed",
                        i,
                        signed_count,
                        active_indices.len() * 2
                    );
                    return Err(());
                }
                _ => { /* Ignore all other messages, just wait for the MessageSigningResult or timeout*/
                }
            };
        }
        // stop the test when all of the MessageSigned have come in
        if signed_count >= active_indices.len() * 2 {
            break;
        }
    }
    info!("All messages have been signed");
    return Ok(());
}

#[tokio::test]
async fn distributed_signing() {
    // calculate how many parties will be in the signing (must be exact)
    // TODO: use the threshold_from_share_count function in keygen manager here.
    let doubled = N_PARTIES * 2;
    let t = {
        if doubled % 3 == 0 {
            doubled / 3 - 1
        } else {
            doubled / 3
        }
    };

    let mut rng = StdRng::seed_from_u64(0);

    // Parties (from 1..=n that will participate in the signing process)
    let mut active_indices = (1..=N_PARTIES).into_iter().choose_multiple(&mut rng, t + 1);
    active_indices.sort_unstable();

    info!(
        "{} Active parties: {:?}",
        active_indices.len(),
        active_indices
    );

    assert!(active_indices.len() <= N_PARTIES);

    // Create a fake network
    let network = NetworkMock::new();

    let logger = logging::test_utils::create_test_logger();

    // Start message queues for each party
    let mc_futs = (1..=N_PARTIES)
        .map(|i| {
            let p2p_client = network.new_client(VALIDATOR_IDS[i - 1].clone());
            let logger = logger.clone();
            async move {
                let mq = MQMock::new();

                let mq_client = mq.get_client();

<<<<<<< HEAD
                let conductor = P2PConductor::new(mc, p2p_client, &logger).await;
=======
                let conductor = P2PConductor::new(mq_client.clone(), p2p_client).await;
>>>>>>> df866250

                let (shutdown_conductor_tx, shutdown_conductor_rx) =
                    tokio::sync::oneshot::channel::<()>();

                let conductor_fut = conductor.start(shutdown_conductor_rx);

                let db = KeyDBMock::new();

<<<<<<< HEAD
                let client =
                    MultisigClient::new(db, mq_factory, VALIDATOR_IDS[i - 1].clone(), &logger);
=======
                let client = MultisigClient::new(db, mq_client, VALIDATOR_IDS[i - 1].clone());
>>>>>>> df866250

                let (shutdown_client_tx, shutdown_client_rx) =
                    tokio::sync::oneshot::channel::<()>();

                // "ready to sign" emitted here
                let client_fut = client.run(shutdown_client_rx);

                let mc = mq.get_client();

                (
                    mc,
                    futures::future::join(conductor_fut, client_fut),
                    shutdown_client_tx,
                    shutdown_conductor_tx,
                )
            }
        })
        .collect_vec();

    let results = futures::future::join_all(mc_futs).await;

    let mut futs = vec![];
    let mut mc_clients = vec![];
    let mut shutdown_txs = vec![];

    for (mc, fut, shut_client_tx, shut_conduct_tx) in results {
        futs.push(fut);
        mc_clients.push(mc);
        shutdown_txs.push(shut_client_tx);
        shutdown_txs.push(shut_conduct_tx);
    }

    let test_fut = async move {
        // run the signing test and get the result
        let res = coordinate_signing(mc_clients, &active_indices).await;

        assert_eq!(res, Ok(()), "One of the clients failed to sign the message");

        info!("Graceful shutdown of distributed_signing test");
        // send a message to all the clients and the conductors to shut down
        for tx in shutdown_txs {
            tx.send(()).unwrap();
        }
    };

    futures::join!(futures::future::join_all(futs), test_fut);
}<|MERGE_RESOLUTION|>--- conflicted
+++ resolved
@@ -8,15 +8,8 @@
 use tokio::time::Duration;
 
 use crate::{
-<<<<<<< HEAD
     logging,
-    mq::{
-        mq_mock::{MQMock, MQMockClientFactory},
-        pin_message_stream, IMQClient, Subject,
-    },
-=======
     mq::{mq_mock::MQMock, pin_message_stream, IMQClient, Subject},
->>>>>>> df866250
     p2p::{mock::NetworkMock, P2PConductor, ValidatorId},
     signing::db::KeyDBMock,
 };
@@ -212,11 +205,7 @@
 
                 let mq_client = mq.get_client();
 
-<<<<<<< HEAD
-                let conductor = P2PConductor::new(mc, p2p_client, &logger).await;
-=======
-                let conductor = P2PConductor::new(mq_client.clone(), p2p_client).await;
->>>>>>> df866250
+                let conductor = P2PConductor::new(mq_client.clone(), p2p_client, &logger).await;
 
                 let (shutdown_conductor_tx, shutdown_conductor_rx) =
                     tokio::sync::oneshot::channel::<()>();
@@ -225,12 +214,8 @@
 
                 let db = KeyDBMock::new();
 
-<<<<<<< HEAD
                 let client =
-                    MultisigClient::new(db, mq_factory, VALIDATOR_IDS[i - 1].clone(), &logger);
-=======
-                let client = MultisigClient::new(db, mq_client, VALIDATOR_IDS[i - 1].clone());
->>>>>>> df866250
+                    MultisigClient::new(db, mq_client, VALIDATOR_IDS[i - 1].clone(), &logger);
 
                 let (shutdown_client_tx, shutdown_client_rx) =
                     tokio::sync::oneshot::channel::<()>();
