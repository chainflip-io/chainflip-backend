use std::{sync::Arc, time::Duration};

use anyhow::{anyhow, Result};
use itertools::Itertools;
use slog::o;
<<<<<<< HEAD
=======
use sp_core::H256;
use tokio::sync::mpsc::{UnboundedReceiver, UnboundedSender};
>>>>>>> 607ee8d6

use sp_core::{storage::StorageKey, H256};
use state_chain_runtime::AccountId;

use codec::Encode;
<<<<<<< HEAD
use utilities::make_periodic_tick;
=======

use zeroize::Zeroizing;
>>>>>>> 607ee8d6

use crate::{
    logging::COMPONENT_KEY,
    p2p::PeerInfo,
    state_chain_observer::client::{
        ChainflipClient, StateChainClient, StateChainRpcApi, StateChainRpcClient,
    },
};

// TODO: Consider if this should be removed, particularly once we no longer use Substrate for peering
#[derive(Debug, PartialEq, Eq)]
pub enum OutgoingMultisigStageMessages {
    Broadcast(Vec<AccountId>, Vec<u8>),
    Private(Vec<(AccountId, Vec<u8>)>),
}

/*
TODO: This code should be merged into the multisig top-level function (start_client),
primarily to avoid the problem where multisig sends messages before the mapping
has been updated, which is possible at the moment.
*/

async fn update_registered_peer_id<RpcClient: 'static + StateChainRpcApi + Sync + Send>(
    node_key: &ed25519_dalek::Keypair,
    state_chain_client: &Arc<StateChainClient<RpcClient>>,
    previous_registered_peer_info: &mut Option<PeerInfo>,
    cfe_port: u16,
    logger: &slog::Logger,
) -> Result<()> {
    // TODO Don't Register Private Ips on Live chains

    // TODO: stop relying on SC for obtaining our IP address and
    // instead have the operator provided it in the config
    let listening_addresses = state_chain_client
        .get_local_listen_addresses()
        .await?
        .into_iter()
        .filter(|ip_address| !ip_address.is_loopback())
        .sorted()
        .dedup()
        .collect::<Vec<_>>();

    if listening_addresses.is_empty() {
        return Err(anyhow!("No non-loopback listening addresses reported",));
    }

    // TODO: check that pubkey hasn't changed?
    let (resolved_ip_address, source) = if let Some(ip_address) =
        listening_addresses.iter().find(|ipv6_address| {
            // Ipv6Addr::is_global doesn't handle Ipv4 mapped addresses
            match ipv6_address.to_ipv4_mapped() {
                Some(ipv4_address) => ipv4_address.is_global(),
                None => ipv6_address.is_global(),
            }
        }) {
        (
            *ip_address,
            "a public ip selected from the node's reported listening addresses",
        )
    } else if let Some(ip_address) = {
        slog::warn!(logger, "The node is not reporting a public ip address");

        if let Some(public_ip) = public_ip::addr().await {
            Some(match public_ip {
                std::net::IpAddr::V4(ip) => ip.to_ipv6_mapped(),
                std::net::IpAddr::V6(ip) => ip,
            })
        } else {
            slog::warn!(logger, "We could not resolve the node's public ip address");
            None
        }
    } {
        (ip_address, "the node's resolved public address")
    } else {
        let ip_address = listening_addresses.first().unwrap();
        (
            *ip_address,
            "a private address selected from the node's listening addresses",
        )
    };

    if Some((resolved_ip_address, cfe_port))
        != previous_registered_peer_info
            .as_ref()
            .map(|pi| (pi.ip, pi.port))
    {
        let extra_info = match previous_registered_peer_info.as_ref() {
            Some(peer_info) => {
                format!(
                    "Node was previously registered with address [{}]:{}",
                    peer_info.ip, peer_info.port
                )
            }
            None => String::from("Node previously did not have a registered address"),
        };

        slog::info!(
            logger,
            "Registering node's ip address, and port number [{}]:{}. This ip address is {}. {}.",
            resolved_ip_address,
            cfe_port,
            source,
            extra_info,
        );

        let peer_id = sp_core::ed25519::Public(node_key.public.to_bytes());

        let signature = {
            use ed25519_dalek::Signer;
            let payload = &state_chain_client.our_account_id.encode();
            node_key.sign(payload)
        };

        state_chain_client
            .submit_signed_extrinsic(
                pallet_cf_validator::Call::register_peer_id {
                    peer_id,
                    port: cfe_port,
                    ip_address: resolved_ip_address.into(),
                    // We sign over our account id
                    signature: sp_core::ed25519::Signature::try_from(signature.as_ref()).unwrap(),
                },
                logger,
            )
            .await?;

        *previous_registered_peer_info = Some(PeerInfo::new(
            state_chain_client.our_account_id.clone(),
            peer_id,
            resolved_ip_address,
            cfe_port,
        ));
    }

    Ok(())
}

pub async fn start<RpcClient: 'static + StateChainRpcApi + Sync + Send>(
    node_key: ed25519_dalek::Keypair,
    state_chain_client: Arc<StateChainClient<RpcClient>>,
    cfe_port: u16,
    mut previous_registered_peer_info: Option<PeerInfo>,
    logger: &slog::Logger,
) -> Result<()> {
    let logger = logger.new(o!(COMPONENT_KEY => "P2PClient"));

    let mut update_interval = make_periodic_tick(Duration::from_secs(60), false);

<<<<<<< HEAD
    loop {
        update_registered_peer_id(
            &node_key,
            &state_chain_client,
            &mut previous_registered_peer_info,
            cfe_port,
            &logger,
        )
        .await?;
=======
    let mut account_to_peer_mapping_on_chain = state_chain_client
        .get_all_storage_pairs::<pallet_cf_validator::AccountPeerMapping::<state_chain_runtime::Runtime>>(
            latest_block_hash
        )
        .await?
        .into_iter()
        .map(|(account_id, (public_key, port, ip_address))| {
            (
                account_id,
                (
                    public_key_to_peer_id(&public_key),
                    port,
                    ip_address.into(),
                )
            )
        })
        .collect::<BTreeMap<_, _>>();

    let mut peer_to_account_mapping_on_chain = account_to_peer_mapping_on_chain
        .iter()
        .map(|(account_id, (peer_id, _, _))| (*peer_id, account_id.clone()))
        .collect::<BTreeMap<_, _>>();

    slog::info!(
        logger,
        "Loaded account peer mapping from chain: {:?}",
        account_to_peer_mapping_on_chain
    );
>>>>>>> 607ee8d6

        update_interval.tick().await;
    }
}

pub async fn get_current_peer_infos(
    state_chain_client: &Arc<
        StateChainClient<StateChainRpcClient<impl ChainflipClient + Send + Sync>>,
    >,
    block_hash: H256,
) -> anyhow::Result<Vec<PeerInfo>> {
    use frame_support::StoragePrefixedMap;

    let storage_key = StorageKey(
        pallet_cf_validator::AccountPeerMapping::<state_chain_runtime::Runtime>::final_prefix()
            .into(),
    );

    let peer_infos: Vec<_> = state_chain_client
        .get_storage_pairs::<(
            AccountId,
            sp_core::ed25519::Public,
            u16,
            pallet_cf_validator::Ipv6Addr,
        )>(block_hash, storage_key)
        .await?
        .into_iter()
        .map(|(account_id, public_key, port, ip_address)| {
            PeerInfo::new(account_id, public_key, ip_address.into(), port)
        })
        .collect();

    Ok(peer_infos)
}<|MERGE_RESOLUTION|>--- conflicted
+++ resolved
@@ -3,22 +3,12 @@
 use anyhow::{anyhow, Result};
 use itertools::Itertools;
 use slog::o;
-<<<<<<< HEAD
-=======
 use sp_core::H256;
-use tokio::sync::mpsc::{UnboundedReceiver, UnboundedSender};
->>>>>>> 607ee8d6
 
-use sp_core::{storage::StorageKey, H256};
 use state_chain_runtime::AccountId;
 
 use codec::Encode;
-<<<<<<< HEAD
 use utilities::make_periodic_tick;
-=======
-
-use zeroize::Zeroizing;
->>>>>>> 607ee8d6
 
 use crate::{
     logging::COMPONENT_KEY,
@@ -167,7 +157,6 @@
 
     let mut update_interval = make_periodic_tick(Duration::from_secs(60), false);
 
-<<<<<<< HEAD
     loop {
         update_registered_peer_id(
             &node_key,
@@ -177,36 +166,6 @@
             &logger,
         )
         .await?;
-=======
-    let mut account_to_peer_mapping_on_chain = state_chain_client
-        .get_all_storage_pairs::<pallet_cf_validator::AccountPeerMapping::<state_chain_runtime::Runtime>>(
-            latest_block_hash
-        )
-        .await?
-        .into_iter()
-        .map(|(account_id, (public_key, port, ip_address))| {
-            (
-                account_id,
-                (
-                    public_key_to_peer_id(&public_key),
-                    port,
-                    ip_address.into(),
-                )
-            )
-        })
-        .collect::<BTreeMap<_, _>>();
-
-    let mut peer_to_account_mapping_on_chain = account_to_peer_mapping_on_chain
-        .iter()
-        .map(|(account_id, (peer_id, _, _))| (*peer_id, account_id.clone()))
-        .collect::<BTreeMap<_, _>>();
-
-    slog::info!(
-        logger,
-        "Loaded account peer mapping from chain: {:?}",
-        account_to_peer_mapping_on_chain
-    );
->>>>>>> 607ee8d6
 
         update_interval.tick().await;
     }
@@ -218,23 +177,11 @@
     >,
     block_hash: H256,
 ) -> anyhow::Result<Vec<PeerInfo>> {
-    use frame_support::StoragePrefixedMap;
-
-    let storage_key = StorageKey(
-        pallet_cf_validator::AccountPeerMapping::<state_chain_runtime::Runtime>::final_prefix()
-            .into(),
-    );
-
     let peer_infos: Vec<_> = state_chain_client
-        .get_storage_pairs::<(
-            AccountId,
-            sp_core::ed25519::Public,
-            u16,
-            pallet_cf_validator::Ipv6Addr,
-        )>(block_hash, storage_key)
+        .get_all_storage_pairs::<pallet_cf_validator::AccountPeerMapping::<state_chain_runtime::Runtime>>(block_hash)
         .await?
         .into_iter()
-        .map(|(account_id, public_key, port, ip_address)| {
+        .map(|(account_id, (public_key, port, ip_address))| {
             PeerInfo::new(account_id, public_key, ip_address.into(), port)
         })
         .collect();
