use std::{
    collections::BTreeMap,
    convert::{TryFrom, TryInto},
    net::Ipv6Addr,
    sync::Arc,
    time::Duration,
};

use anyhow::{Context, Result};
use cf_p2p::{PeerId, PeerIdTransferable};
use futures::TryStreamExt;
use itertools::Itertools;
use slog::o;
use sp_core::{storage::StorageKey, H256};
use tokio::sync::mpsc::{UnboundedReceiver, UnboundedSender};

pub use cf_p2p::P2PRpcClient;

use codec::Encode;
use serde::{Deserialize, Serialize};

use futures::{StreamExt, TryFutureExt};
use zeroize::Zeroizing;

use frame_support::StoragePrefixedMap;

use crate::{
<<<<<<< HEAD
    common::{read_clean_and_decode_hex_str_file, rpc_error_into_anyhow_error},
=======
    common::{self, read_and_decode_file, rpc_error_into_anyhow_error},
>>>>>>> 9563bae2
    logging::COMPONENT_KEY,
    multisig::MultisigMessage,
    settings,
    state_chain::client::{StateChainClient, StateChainRpcApi},
};

// TODO REMOVE
#[derive(Clone, PartialEq, Serialize, Deserialize, Eq, PartialOrd, Ord, Hash)]
pub struct AccountId(pub [u8; 32]);
impl std::fmt::Display for AccountId {
    fn fmt(&self, f: &mut std::fmt::Formatter<'_>) -> std::fmt::Result {
        write!(f, "AccountId({})", bs58::encode(&self.0).into_string())
    }
}
impl std::fmt::Debug for AccountId {
    fn fmt(&self, f: &mut std::fmt::Formatter<'_>) -> std::fmt::Result {
        write!(f, "{}", self)
    }
}

#[derive(Debug)]
pub enum AccountPeerMappingChange {
    Registered(u16, Ipv6Addr),
    Unregistered,
}

/*
TODO: This code should be merged into the multisig top-level function (start_client),
primarily to avoid the problem where multisig sends messages before the mapping
has been updated, which is possible at the moment.
TODO: Batch outgoing messages
*/

async fn update_registered_peer_id<RPCClient: 'static + StateChainRpcApi + Sync + Send>(
    cfe_peer_id: &PeerId,
    cfe_peer_keypair: &libp2p::identity::ed25519::Keypair,
    state_chain_client: &Arc<StateChainClient<RPCClient>>,
    account_to_peer: &BTreeMap<AccountId, (PeerId, u16, Ipv6Addr)>,
    logger: &slog::Logger,
) -> Result<()> {
    let (peer_id, port, ip_address) = state_chain_client
        .get_local_listen_addresses()
        .await?
        .into_iter()
        .sorted()
        .dedup()
        .filter(|(_, _, ip_address)| !ip_address.is_loopback())
        .next()
        .ok_or_else(|| anyhow::Error::msg("Couldn't find the node's listening address"))?;

    if *cfe_peer_id == peer_id {
        if Some(&(peer_id, port, ip_address))
            != account_to_peer.get(&AccountId(*state_chain_client.our_account_id.as_ref()))
        {
            state_chain_client
                .submit_signed_extrinsic(
                    logger,
                    pallet_cf_validator::Call::register_peer_id(
                        sp_core::ed25519::Public(cfe_peer_keypair.public().encode()),
                        port,
                        ip_address.into(),
                        sp_core::ed25519::Signature::try_from(
                            &cfe_peer_keypair.sign(&state_chain_client.our_account_id.encode()[..])
                                [..],
                        )
                        .unwrap(),
                    ),
                )
                .await?;
        }

        Ok(())
    } else {
        Err(anyhow::Error::msg(format!("Your Chainflip Node is using a different peer id ({}) than you provided to your Chainflip Engine ({}). Check the p2p.node_key_file confugration option.", peer_id, cfe_peer_id)))
    }
}

fn public_key_to_peer_id(peer_public_key: &sp_core::ed25519::Public) -> Result<PeerId> {
    Ok(PeerId::from_public_key(
        libp2p::identity::PublicKey::Ed25519(libp2p::identity::ed25519::PublicKey::decode(
            &peer_public_key.0[..],
        )?),
    ))
}

pub async fn start<RPCClient: 'static + StateChainRpcApi + Sync + Send>(
    settings: &settings::Settings,
    state_chain_client: Arc<StateChainClient<RPCClient>>,
    latest_block_hash: H256,
    incoming_p2p_message_sender: UnboundedSender<(AccountId, MultisigMessage)>,
    mut outgoing_p2p_message_receiver: UnboundedReceiver<(AccountId, MultisigMessage)>,
    mut account_mapping_change_receiver: UnboundedReceiver<(
        AccountId,
        sp_core::ed25519::Public,
        AccountPeerMappingChange,
    )>,
    logger: &slog::Logger,
) -> Result<()> {
    let logger = logger.new(o!(COMPONENT_KEY => "P2PClient"));

    // Use StateChainClient's RpcChannel
    let client = jsonrpc_core_client::transports::ws::connect::<P2PRpcClient>(
        &url::Url::parse(settings.state_chain.ws_endpoint.as_str()).with_context(|| {
            format!(
                "Should be valid ws endpoint: {}",
                settings.state_chain.ws_endpoint
            )
        })?,
    )
    .await
    .map_err(rpc_error_into_anyhow_error)?;

    let mut account_to_peer = state_chain_client
        .get_storage_pairs::<(state_chain_runtime::AccountId, sp_core::ed25519::Public, u16, pallet_cf_validator::Ipv6Addr)>(
            latest_block_hash,
            StorageKey(
                pallet_cf_validator::AccountPeerMapping::<state_chain_runtime::Runtime>::final_prefix()
                    .into(),
            ),
        )
        .await?
        .into_iter()
        .map(|(account_id, public_key, port, ip_address)| {
            Ok((
                AccountId(*account_id.as_ref()),
                (
                    public_key_to_peer_id(&public_key)?,
                    port,
                    ip_address.into(),
                )
            ))
        })
        .collect::<Result<BTreeMap<_, _>>>()?;

    let mut peer_to_account = account_to_peer
        .iter()
        .map(|(account_id, (peer_id, _, _))| (peer_id.clone(), account_id.clone()))
        .collect::<BTreeMap<_, _>>();

    slog::info!(
        logger,
        "Loaded account peer mapping from chain: {:#?}",
        account_to_peer
    );

<<<<<<< HEAD
    {
        let keypair: libp2p::identity::ed25519::Keypair = read_clean_and_decode_hex_str_file(
            &settings.node_p2p.node_key_file,
            "Node Key",
            |str| {
                libp2p::identity::ed25519::SecretKey::from_bytes(
                    &mut Zeroizing::new(hex::decode(str).map_err(anyhow::Error::new)?)[..],
                )
                .map_err(anyhow::Error::new)
            },
        )?
        .into();
        let cfe_peer_id = libp2p::identity::PublicKey::Ed25519(keypair.public()).into_peer_id();

        let sc_node_peer_id = state_chain_client.get_local_peer_id().await?;

        assert_eq!(cfe_peer_id, sc_node_peer_id);

        slog::info!(logger, "Peer id is: {}", cfe_peer_id);

        if let Some(on_chain_peer_id) =
            account_to_peer.get(&AccountId(*state_chain_client.our_account_id.as_ref()))
        {
            assert_eq!(on_chain_peer_id, &sc_node_peer_id);
        } else {
            state_chain_client
                .submit_signed_extrinsic(
                    &logger,
                    pallet_cf_validator::Call::register_peer_id(
                        sp_core::ed25519::Public(keypair.public().encode()),
                        sp_core::ed25519::Signature::try_from(
                            &keypair.sign(&state_chain_client.our_account_id.encode()[..])[..],
                        )
                        .unwrap(),
                    ),
                )
                .await?;
        }
    }

    {
        let peers: Vec<_> = peer_to_account
            .keys()
            .map(PeerIdTransferable::from)
            .collect();
        client
            .set_peers(peers.clone())
            .await
            .map_err(rpc_error_into_anyhow_error)
            .with_context(|| format!("Failed to add peers to reserved set: {:#?}", peers))?;
        slog::info!(logger, "Added peers to reserved set: {:#?}", peers);
    }
=======
    let cfe_peer_keypair: libp2p::identity::ed25519::Keypair =
        read_and_decode_file(&settings.node_p2p.node_key_file, "Node Key", |str| {
            libp2p::identity::ed25519::SecretKey::from_bytes(
                &mut Zeroizing::new(hex::decode(str).map_err(anyhow::Error::new)?)[..],
            )
            .map_err(anyhow::Error::new)
        })?
        .into();
    let cfe_peer_id =
        libp2p::identity::PublicKey::Ed25519(cfe_peer_keypair.public()).into_peer_id();
    update_registered_peer_id(
        &cfe_peer_id,
        &cfe_peer_keypair,
        &state_chain_client,
        &account_to_peer,
        &logger,
    )
    .await?;

    client
        .set_peers(
            account_to_peer
                .values()
                .filter_map(|(peer_id, port, ip_address)| {
                    if cfe_peer_id != *peer_id {
                        Some((PeerIdTransferable::from(peer_id), *port, *ip_address))
                    } else {
                        None
                    }
                })
                .collect(),
        )
        .await
        .map_err(rpc_error_into_anyhow_error)
        .with_context(|| {
            format!(
                "Failed to add peers to reserved set: {:#?}",
                account_to_peer
            )
        })?;
    slog::info!(
        logger,
        "Added peers to reserved set: {:#?}",
        account_to_peer
    );
>>>>>>> 9563bae2

    let mut incoming_p2p_message_stream = client
        .subscribe_messages()
        .map_err(rpc_error_into_anyhow_error)?
        .map_err(rpc_error_into_anyhow_error);

    let mut check_listener_address_stream = common::make_periodic_stream(Duration::from_secs(60));

    loop {
        tokio::select! {
            Some(result_p2p_message) = incoming_p2p_message_stream.next() => {
                match result_p2p_message.and_then(|(peer_id, serialised_message)| {
                    let peer_id: PeerId = peer_id.try_into()?;
                    if let Some(account_id) = peer_to_account.get(&peer_id) {
                        incoming_p2p_message_sender.send((
                            account_id.clone(),
                            bincode::deserialize::<MultisigMessage>(&serialised_message[..]).with_context(|| format!("Failed to deserialise message from Validator {}.", account_id))?
                        )).map_err(anyhow::Error::new).with_context(|| format!("Failed to send message via channel"))?;
                        Ok(account_id)
                    } else {
                        Err(anyhow::Error::msg(format!("Missing Account Id mapping for Peer Id: {}", peer_id)))
                    }
                }) {
                    Ok(account_id) => slog::info!(logger, "Received P2P message from: {}", account_id),
                    Err(error) => slog::error!(logger, "Failed to receive P2P message: {}", error)
                }
            }
            Some((account_id, message)) = outgoing_p2p_message_receiver.recv() => {
                match async {
                    account_to_peer.get(&account_id).ok_or_else(|| anyhow::Error::msg(format!("Missing Peer Id mapping for Account Id: {}", account_id)))
                }.and_then(|(peer_id, _, _)| {
                    client.send_message(
                        vec![peer_id.into()],
                        bincode::serialize(&message).unwrap()
                    ).map_err(rpc_error_into_anyhow_error)
                }).await {
                    Ok(_) => slog::info!(logger, "Sent P2P message to: {}", account_id),
                    Err(error) => slog::error!(logger, "Failed to send P2P message to: {}. {}", account_id, error)
                }
            }
            Some((account_id, peer_public_key, account_peer_mapping_change)) = account_mapping_change_receiver.recv() => {
                match public_key_to_peer_id(&peer_public_key) {
                    Ok(peer_id) => {
                        match account_peer_mapping_change {
                            AccountPeerMappingChange::Registered(port, ip_address) => {
                                if let Some((existing_peer_id, _, _)) = account_to_peer.get(&account_id) {
                                    peer_to_account.remove(&existing_peer_id);
                                }
                                if peer_to_account.contains_key(&peer_id) {
                                    slog::error!(logger, "Unexpected Peer Registered event received for {} (Peer id: {}).", account_id, peer_id);
                                } else {
                                    peer_to_account.insert(peer_id.clone(), account_id.clone());
                                    account_to_peer.insert(account_id, (peer_id.clone(), port, ip_address));
                                    if cfe_peer_id != peer_id {
                                        if let Err(error) = client.add_peer(PeerIdTransferable::from(&peer_id), port, ip_address).await.map_err(rpc_error_into_anyhow_error) {
                                            slog::error!(logger, "Couldn't add peer {} to reserved set: {}", peer_id, error);
                                        } else {
                                            slog::info!(logger, "Added peer {} to reserved set", peer_id);
                                        }
                                    }
                                }
                            }
                            AccountPeerMappingChange::Unregistered => {
                                if Some(&account_id) == peer_to_account.get(&peer_id) {
                                    account_to_peer.remove(&account_id);
                                    peer_to_account.remove(&peer_id);
                                    if cfe_peer_id != peer_id {
                                        if let Err(error) = client.remove_peer(PeerIdTransferable::from(&peer_id)).await.map_err(rpc_error_into_anyhow_error) {
                                            slog::error!(logger, "Couldn't remove peer {} to reserved set: {}", peer_id, error);
                                        } else {
                                            slog::info!(logger, "Removed peer {} to reserved set", peer_id);
                                        }
                                    }
                                } else {
                                    slog::error!(logger, "Unexpected Peer Unregistered event received for {} (Peer id: {}).", account_id, peer_id);
                                }
                            }
                        }
                    },
                    Err(error) => slog::error!(logger, "Unable to convert public key {} to peer id. {}", peer_public_key, error)
                }
            },
            Some(()) = check_listener_address_stream.next() => {
                update_registered_peer_id(&cfe_peer_id, &cfe_peer_keypair, &state_chain_client, &account_to_peer, &logger).await?;
            }
        }
    }
}

/*
OLD TESTS TO CHANGE

#[cfg(test)]
mod tests {
    use futures::StreamExt;
    use itertools::Itertools;

    use super::mock::*;
    use super::*;

    async fn receive_with_timeout<T>(mut stream: BoxStream<'_, T>) -> Option<T> {
        let fut = stream.next();
        tokio::time::timeout(std::time::Duration::from_millis(5), fut)
            .await
            .unwrap_or(None)
    }

    #[tokio::test]
    async fn test_p2p_mock_send() {
        let network = NetworkMock::new();

        let data = vec![1, 2, 3];
        let validator_ids = (0..3).map(|i| AccountId([i; 32])).collect_vec();

        let clients = validator_ids
            .iter()
            .map(|id| network.new_client(id.clone()))
            .collect_vec();

        // (0) sends to (1); (1) should receive one, (2) receives none
        clients[0].send(&validator_ids[1], &data).await.unwrap();

        drop(network);

        let stream_1 = clients[1].take_stream().await.unwrap();

        assert_eq!(
            receive_with_timeout(stream_1).await,
            Some(P2PMessage {
                account_id: validator_ids[0].clone(),
                data: data.clone()
            })
        );

        let stream_2 = clients[2].take_stream().await.unwrap();

        assert_eq!(receive_with_timeout(stream_2).await, None);
    }

    #[tokio::test]
    async fn test_p2p_mock_broadcast() {
        let network = NetworkMock::new();

        let data = vec![3, 2, 1];
        let validator_ids = (0..3).map(|i| AccountId([i; 32])).collect_vec();
        let clients = validator_ids
            .iter()
            .map(|id| network.new_client(id.clone()))
            .collect_vec();

        // (1) broadcasts; (0) and (2) should receive one message
        clients[1].broadcast(&data).await.unwrap();

        let stream_0 = clients[0].take_stream().await.unwrap();

        assert_eq!(
            receive_with_timeout(stream_0).await,
            Some(P2PMessage {
                account_id: validator_ids[1].clone(),
                data: data.clone()
            })
        );

        let stream_2 = clients[2].take_stream().await.unwrap();

        assert_eq!(
            receive_with_timeout(stream_2).await,
            Some(P2PMessage {
                account_id: validator_ids[1].clone(),
                data: data.clone()
            })
        );
    }
}

pub struct P2PClientMock {
    id: AccountId,
    pub receiver: Arc<Mutex<Option<UnboundedReceiverStream<P2PMessage>>>>,
    network_inner: Arc<Mutex<NetworkMockInner>>,
}

impl P2PClientMock {
    pub fn new(id: AccountId, network_inner: Arc<Mutex<NetworkMockInner>>) -> Self {
        let (sender, receiver) = unbounded_channel();

        network_inner.lock().unwrap().register(&id, sender);

        P2PClientMock {
            id,
            receiver: Arc::new(Mutex::new(Some(UnboundedReceiverStream::new(receiver)))),
            network_inner,
        }
    }
}

#[async_trait]
impl P2PNetworkClient for P2PClientMock {
    type NetworkEvent = P2PMessage;

    async fn broadcast(&self, data: &[u8]) -> Result<StatusCode> {
        self.network_inner.lock().unwrap().broadcast(&self.id, data);
        Ok(200)
    }

    async fn send(&self, to: &AccountId, data: &[u8]) -> Result<StatusCode> {
        self.network_inner.lock().unwrap().send(&self.id, to, data);
        Ok(200)
    }

    async fn take_stream(&self) -> Result<BoxStream<Self::NetworkEvent>> {
        let stream = self
            .receiver
            .lock()
            .unwrap()
            .take()
            .ok_or(anyhow!("Subscription Error"))?;

        Ok(Box::pin(stream))
    }
}

pub struct MockChannelEventHandler(UnboundedSender<P2PMessage>);

impl MockChannelEventHandler {
    pub fn new() -> (Self, UnboundedReceiver<P2PMessage>) {
        let (s, r) = unbounded_channel();
        (Self(s), r)
    }
}

#[async_trait]
impl NetworkEventHandler<P2PClientMock> for MockChannelEventHandler {
    async fn handle_event(&self, event: P2PMessage) {
        self.0.send(event).unwrap()
    }
}

pub struct NetworkMock(Arc<Mutex<NetworkMockInner>>);

impl NetworkMock {
    pub fn new() -> Self {
        let inner = NetworkMockInner::new();
        let inner = Arc::new(Mutex::new(inner));

        NetworkMock(inner)
    }

    pub fn new_client(&self, id: AccountId) -> P2PClientMock {
        P2PClientMock::new(id, Arc::clone(&self.0))
    }
}

pub struct NetworkMockInner {
    clients: HashMap<AccountId, UnboundedSender<P2PMessage>>,
}

impl NetworkMockInner {
    fn new() -> Self {
        NetworkMockInner {
            clients: HashMap::new(),
        }
    }

    /// Register validator, so we know how to contact them
    fn register(&mut self, id: &AccountId, sender: UnboundedSender<P2PMessage>) {
        let added = self.clients.insert(id.to_owned(), sender).is_none();
        assert!(added, "Cannot insert the same validator more than once");
    }

    fn broadcast(&self, from: &AccountId, data: &[u8]) {
        let m = P2PMessage {
            account_id: from.to_owned(),
            data: data.to_owned(),
        };

        for (id, sender) in &self.clients {
            // Do not send to ourselves
            if id != from {
                match sender.send(m.clone()) {
                    Ok(()) => (),
                    Err(_) => {
                        panic!("channel is disconnected");
                    }
                }
            }
        }
    }

    /// Send to a specific `validator` only
    fn send(&self, from: &AccountId, to: &AccountId, data: &[u8]) {
        let m = P2PMessage {
            account_id: from.to_owned(),
            data: data.to_owned(),
        };

        match self.clients.get(to) {
            Some(client) => match client.send(m) {
                Ok(()) => {}
                Err(_) => {
                    panic!("channel is disconnected");
                }
            },
            None => {
                eprintln!("Client not connected: {}", to);
            }
        }
    }
}


*/<|MERGE_RESOLUTION|>--- conflicted
+++ resolved
@@ -25,11 +25,7 @@
 use frame_support::StoragePrefixedMap;
 
 use crate::{
-<<<<<<< HEAD
-    common::{read_clean_and_decode_hex_str_file, rpc_error_into_anyhow_error},
-=======
-    common::{self, read_and_decode_file, rpc_error_into_anyhow_error},
->>>>>>> 9563bae2
+    common::{self, read_clean_and_decode_hex_str_file, rpc_error_into_anyhow_error},
     logging::COMPONENT_KEY,
     multisig::MultisigMessage,
     settings,
@@ -175,62 +171,8 @@
         account_to_peer
     );
 
-<<<<<<< HEAD
-    {
-        let keypair: libp2p::identity::ed25519::Keypair = read_clean_and_decode_hex_str_file(
-            &settings.node_p2p.node_key_file,
-            "Node Key",
-            |str| {
-                libp2p::identity::ed25519::SecretKey::from_bytes(
-                    &mut Zeroizing::new(hex::decode(str).map_err(anyhow::Error::new)?)[..],
-                )
-                .map_err(anyhow::Error::new)
-            },
-        )?
-        .into();
-        let cfe_peer_id = libp2p::identity::PublicKey::Ed25519(keypair.public()).into_peer_id();
-
-        let sc_node_peer_id = state_chain_client.get_local_peer_id().await?;
-
-        assert_eq!(cfe_peer_id, sc_node_peer_id);
-
-        slog::info!(logger, "Peer id is: {}", cfe_peer_id);
-
-        if let Some(on_chain_peer_id) =
-            account_to_peer.get(&AccountId(*state_chain_client.our_account_id.as_ref()))
-        {
-            assert_eq!(on_chain_peer_id, &sc_node_peer_id);
-        } else {
-            state_chain_client
-                .submit_signed_extrinsic(
-                    &logger,
-                    pallet_cf_validator::Call::register_peer_id(
-                        sp_core::ed25519::Public(keypair.public().encode()),
-                        sp_core::ed25519::Signature::try_from(
-                            &keypair.sign(&state_chain_client.our_account_id.encode()[..])[..],
-                        )
-                        .unwrap(),
-                    ),
-                )
-                .await?;
-        }
-    }
-
-    {
-        let peers: Vec<_> = peer_to_account
-            .keys()
-            .map(PeerIdTransferable::from)
-            .collect();
-        client
-            .set_peers(peers.clone())
-            .await
-            .map_err(rpc_error_into_anyhow_error)
-            .with_context(|| format!("Failed to add peers to reserved set: {:#?}", peers))?;
-        slog::info!(logger, "Added peers to reserved set: {:#?}", peers);
-    }
-=======
     let cfe_peer_keypair: libp2p::identity::ed25519::Keypair =
-        read_and_decode_file(&settings.node_p2p.node_key_file, "Node Key", |str| {
+        read_clean_and_decode_hex_str_file(&settings.node_p2p.node_key_file, "Node Key", |str| {
             libp2p::identity::ed25519::SecretKey::from_bytes(
                 &mut Zeroizing::new(hex::decode(str).map_err(anyhow::Error::new)?)[..],
             )
@@ -274,7 +216,6 @@
         "Added peers to reserved set: {:#?}",
         account_to_peer
     );
->>>>>>> 9563bae2
 
     let mut incoming_p2p_message_stream = client
         .subscribe_messages()
