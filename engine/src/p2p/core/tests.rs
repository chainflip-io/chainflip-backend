use super::{PeerInfo, PeerUpdate};
use crate::p2p::{OutgoingMultisigStageMessages, P2PKey};
use sp_core::ed25519::Public;
use state_chain_runtime::AccountId;
use tokio::sync::mpsc::{UnboundedReceiver, UnboundedSender};
use tracing::{info_span, Instrument};
use utilities::{
	testing::{expect_recv_with_timeout, recv_with_custom_timeout},
	Port,
};

fn create_node_info(id: AccountId, node_key: &ed25519_dalek::Keypair, port: Port) -> PeerInfo {
	use std::net::Ipv4Addr;
	let ip = "0.0.0.0".parse::<Ipv4Addr>().unwrap().to_ipv6_mapped();
	let pubkey = Public(node_key.public.to_bytes());
	PeerInfo::new(id, pubkey, ip, port)
}

use std::time::Duration;

/// This has to be large enough to account for the possibility of
/// the initial handshake failing and the node having to reconnect
/// after `RECONNECT_INTERVAL`
const MAX_CONNECTION_DELAY: Duration = Duration::from_millis(500);

struct Node {
	account_id: AccountId,
	msg_sender: UnboundedSender<OutgoingMultisigStageMessages>,
	peer_update_sender: UnboundedSender<PeerUpdate>,
	_own_peer_info_receiver: UnboundedReceiver<PeerInfo>,
	msg_receiver: UnboundedReceiver<(AccountId, Vec<u8>)>,
}

fn spawn_node(
	key: &ed25519_dalek::Keypair,
	idx: usize,
	our_peer_info: PeerInfo,
	peer_infos: &[PeerInfo],
) -> Node {
	let account_id = AccountId::new([idx as u8 + 1; 32]);

	// Secret key does not implement clone:
	let secret = ed25519_dalek::SecretKey::from_bytes(&key.secret.to_bytes()).unwrap();

	let key = P2PKey::new(secret);
	let (msg_sender, peer_update_sender, msg_receiver, own_peer_info_receiver, fut) =
		super::start(&key, our_peer_info.port, peer_infos.to_vec(), account_id.clone());

	tokio::spawn(fut.instrument(info_span!("node", idx = idx)));

	Node {
		account_id,
		msg_sender,
		peer_update_sender,
		_own_peer_info_receiver: own_peer_info_receiver,
		msg_receiver,
	}
}

// Create an x25519 keypair along with the corresponding ed25519 public key
fn create_keypair() -> ed25519_dalek::Keypair {
	use rand::RngCore;
	let mut secret_key_bytes = [0; 32];
	rand::thread_rng().fill_bytes(&mut secret_key_bytes);

	let secret = ed25519_dalek::SecretKey::from_bytes(&secret_key_bytes).expect("invalid key size");
	let public: ed25519_dalek::PublicKey = (&secret).into();

	ed25519_dalek::Keypair { secret, public }
}

/// Ensure that a node can (eventually) receive messages from a peer
/// even if the latter initially fails the authentication check
// TODO: consider breaking this into more granular tests
#[tokio::test]
async fn connect_two_nodes() {
	let node_key1 = create_keypair();
	let node_key2 = create_keypair();

	// TODO: automatically select ports to avoid any potential conflicts
	// with other tests
	let pi1 = create_node_info(AccountId::new([1; 32]), &node_key1, 8087);
	let pi2 = create_node_info(AccountId::new([2; 32]), &node_key2, 8088);

	// Node 1 knows about node 2 from the startup
	let node1 = spawn_node(&node_key1, 0, pi1.clone(), &[pi1.clone(), pi2.clone()]);
	// ----------------------------------------------------------------
	// At this point node 1 may already attempt to connect to node 2,
	// but fail due to node 2 possibly being offline. The reconnection
	// in this case will be automatically handled by ZMQ and we are not
	// testing it explicitly here.
	// ----------------------------------------------------------------

	// Node 2 only knows about itself from the startup
	let mut node2 = spawn_node(&node_key2, 1, pi2.clone(), &[pi2.clone()]);

	// ----------------------------------------------------------------
	// Node 2 should start around this time, and receive a connection
	// request from node 1, which it will reject due to node 1 not being
	// on its allow list. ZMQ won't automatically reconnect node 1 in this
	// case, but we have custom logic to handle this case as this test
	// demonstrates.
	// ----------------------------------------------------------------

	let peer_sender = node2.peer_update_sender.clone();

	// After some delay, node 2 receives info about node 1 and will
	// then allow connection from that node.
	// TODO: make this test more robust by not relying on `sleep`
	tokio::time::sleep(std::time::Duration::from_secs(2)).await;
	peer_sender.send(PeerUpdate::Registered(pi1.clone())).unwrap();

	// Normally ZMQ allows sending messages before the connection
	// is established, but this isn't the case if we handle reconnection
	// manually (only in cases of authentication failures, which should
	// be rare). We add a small delay before sending a message to ensure
	// the connection is established first.
	// TODO: consider adding our own buffers to store messages before we
	// received authentication success.
	tokio::time::sleep(std::time::Duration::from_secs(2)).await;
	node1
		.msg_sender
		.send(OutgoingMultisigStageMessages::Private(vec![(
			pi2.account_id.clone(),
			b"test".to_vec(),
		)]))
		.unwrap();

	let _ = expect_recv_with_timeout(&mut node2.msg_receiver).await;
}

async fn send_and_receive_message(from: &Node, to: &mut Node) -> Option<(AccountId, Vec<u8>)> {
	from.msg_sender
		.send(OutgoingMultisigStageMessages::Private(vec![(
			to.account_id.clone(),
			b"test".to_vec(),
		)]))
		.unwrap();

	recv_with_custom_timeout(&mut to.msg_receiver, MAX_CONNECTION_DELAY).await
}

#[tokio::test]
async fn can_connect_after_pubkey_change() {
	let node_key1 = create_keypair();
	let node_key2 = create_keypair();

	// TODO: automatically select ports to avoid any potential conflicts
	// with other tests
	let pi1 = create_node_info(AccountId::new([1; 32]), &node_key1, 8089);
	let pi2 = create_node_info(AccountId::new([2; 32]), &node_key2, 8090);

	let mut node1 = spawn_node(&node_key1, 0, pi1.clone(), &[pi1.clone(), pi2.clone()]);
	let mut node2 = spawn_node(&node_key2, 1, pi2.clone(), &[pi1.clone(), pi2.clone()]);

	// Since we no longer buffer messages until nodes connect, we
	// need to explicitly wait for them to connect (this might take a
	// while since one of them is likely to fail on the first try)
	tokio::time::sleep(std::time::Duration::from_millis(500)).await;
<<<<<<< HEAD

	// Check that node 2 can communicate with node 1:
	node2
		.msg_sender
		.send(OutgoingMultisigStageMessages::Private(vec![(
			pi1.account_id.clone(),
			b"test".to_vec(),
		)]))
		.unwrap();
=======
>>>>>>> 8833e2fc

	// Check that node 2 can communicate with node 1:
	send_and_receive_message(&node2, &mut node1).await.unwrap();
	send_and_receive_message(&node1, &mut node2).await.unwrap();

	// Node 2 disconnects:
	drop(node2);

	// Node 2 connects with a different key:
	let node_key2b = create_keypair();
	let pi2 = create_node_info(AccountId::new([2; 32]), &node_key2b, 8091);
	let mut node2b = spawn_node(&node_key2b, 1, pi2.clone(), &[pi1.clone(), pi2.clone()]);

	// Node 1 learn about Node 2's new key:
	node1.peer_update_sender.send(PeerUpdate::Registered(pi2.clone())).unwrap();

	// Wait for Node 1 to connect (this shouldn't take long since
	// Node 2 is already up and we should succeed on first try)
	tokio::time::sleep(std::time::Duration::from_millis(100)).await;

	// Node 2 should be able to send messages again:
	send_and_receive_message(&node2b, &mut node1).await.unwrap();
	send_and_receive_message(&node1, &mut node2b).await.unwrap();
}

/// Test the behaviour around receiving own registration: at first, if our node
/// is not registered, we delay connecting to other nodes; once we receive our
/// own registration, we connect to other registered nodes.
#[tokio::test]
async fn connects_after_registration() {
	let node_key1 = create_keypair();
	let node_key2 = create_keypair();

	let pi1 = create_node_info(AccountId::new([1; 32]), &node_key1, 8092);
	let pi2 = create_node_info(AccountId::new([2; 32]), &node_key2, 8093);

	// Node 1 doesn't get its own peer info at first and will wait for registration
	let node1 = spawn_node(&node_key1, 0, pi1.clone(), &[pi2.clone()]);
	let mut node2 = spawn_node(&node_key2, 1, pi2.clone(), &[pi1.clone(), pi2.clone()]);

	// For sanity, check that node 1 can't yet communicate with node 2:
	assert!(send_and_receive_message(&node1, &mut node2).await.is_none());

	// Update node 1 with its own peer info
	node1.peer_update_sender.send(PeerUpdate::Registered(pi1.clone())).unwrap();

	// Allow some time for the above command to propagate through the channel
	tokio::time::sleep(std::time::Duration::from_millis(100)).await;

	// It should now be able to communicate with node 2:
	assert!(send_and_receive_message(&node1, &mut node2).await.is_some());
}<|MERGE_RESOLUTION|>--- conflicted
+++ resolved
@@ -157,18 +157,6 @@
 	// need to explicitly wait for them to connect (this might take a
 	// while since one of them is likely to fail on the first try)
 	tokio::time::sleep(std::time::Duration::from_millis(500)).await;
-<<<<<<< HEAD
-
-	// Check that node 2 can communicate with node 1:
-	node2
-		.msg_sender
-		.send(OutgoingMultisigStageMessages::Private(vec![(
-			pi1.account_id.clone(),
-			b"test".to_vec(),
-		)]))
-		.unwrap();
-=======
->>>>>>> 8833e2fc
 
 	// Check that node 2 can communicate with node 1:
 	send_and_receive_message(&node2, &mut node1).await.unwrap();
