--- conflicted
+++ resolved
@@ -38,13 +38,8 @@
 		Authenticator { allowed_pubkeys: Default::default(), logger: logger.clone() }
 	}
 
-<<<<<<< HEAD
 	pub fn add_peer(&self, peer: &PeerInfo) {
-		slog::debug!(
-=======
-	pub fn add_peer(&self, peer_pubkey: XPublicKey) {
 		slog::trace!(
->>>>>>> 30ed719c
 			self.logger,
 			"Adding to the list of allowed peers: {} (public key: {})",
 			peer.account_id,
@@ -57,13 +52,8 @@
 	}
 
 	pub fn remove_peer(&self, peer_pubkey: &XPublicKey) {
-<<<<<<< HEAD
 		if let Some(account_id) = self.allowed_pubkeys.write().unwrap().remove(peer_pubkey) {
-			slog::debug!(
-=======
-		if self.allowed_pubkeys.write().unwrap().remove(peer_pubkey) {
 			slog::trace!(
->>>>>>> 30ed719c
 				self.logger,
 				"Removed from the list of allowed peers: {} (public key: {})",
 				account_id,
@@ -77,13 +67,8 @@
 	fn process_authentication_request(&self, socket: &zmq::Socket) {
 		let req = parse_request(socket);
 
-<<<<<<< HEAD
 		if let Some(account_id) = self.allowed_pubkeys.read().unwrap().get(&req.pubkey) {
-			slog::debug!(
-=======
-		if self.allowed_pubkeys.read().unwrap().contains(&req.pubkey) {
 			slog::trace!(
->>>>>>> 30ed719c
 				self.logger,
 				"Allowing an incoming connection for account id: {}",
 				account_id
