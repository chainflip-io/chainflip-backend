--- conflicted
+++ resolved
@@ -20,128 +20,6 @@
     SubscriptionError(RpcError),
 }
 
-<<<<<<< HEAD
-/////////////////////////////////////
-/// This code was copied from jsonrpc_client_transports 15.1.0 src/transports/ws.rs
-/// The only change was to apply compat() to the rpc_client future before passing it to the tokio::spawn() call
-
-/// Connect to a JSON-RPC websocket server.
-///
-/// Uses an unbuffered channel to queue outgoing rpc messages.
-pub fn inner_connect<T>(url: &url::Url) -> impl Future<Item = T, Error = RpcError>
-where
-    T: From<RpcChannel>,
-{
-    let client_builder = ClientBuilder::from_url(url);
-    do_connect(client_builder)
-}
-
-fn do_connect<T>(client_builder: ClientBuilder) -> impl Future<Item = T, Error = RpcError>
-where
-    T: From<RpcChannel>,
-{
-    client_builder
-        .async_connect(None)
-        .map(|(client, _)| {
-            let (sink, stream) = client.split();
-            let (sink, stream) = WebsocketClient::new(sink, stream).split();
-            let (rpc_client, sender) = duplex(sink, stream);
-            let rpc_client = rpc_client.map_err(|error| eprintln!("{:?}", error));
-            tokio::spawn(rpc_client.compat());
-            sender.into()
-        })
-        .map_err(|error| RpcError::Other(error.into()))
-}
-
-struct WebsocketClient<TSink, TStream> {
-    sink: TSink,
-    stream: TStream,
-    queue: VecDeque<OwnedMessage>,
-}
-
-impl<TSink, TStream, TError> WebsocketClient<TSink, TStream>
-where
-    TSink: Sink<SinkItem = OwnedMessage, SinkError = TError>,
-    TStream: Stream<Item = OwnedMessage, Error = TError>,
-    TError: Into<Error>,
-{
-    pub fn new(sink: TSink, stream: TStream) -> Self {
-        Self {
-            sink,
-            stream,
-            queue: VecDeque::new(),
-        }
-    }
-}
-
-impl<TSink, TStream, TError> Sink for WebsocketClient<TSink, TStream>
-where
-    TSink: Sink<SinkItem = OwnedMessage, SinkError = TError>,
-    TStream: Stream<Item = OwnedMessage, Error = TError>,
-    TError: Into<Error>,
-{
-    type SinkItem = String;
-    type SinkError = RpcError;
-
-    fn start_send(
-        &mut self,
-        request: Self::SinkItem,
-    ) -> Result<AsyncSink<Self::SinkItem>, Self::SinkError> {
-        self.queue.push_back(OwnedMessage::Text(request));
-        Ok(AsyncSink::Ready)
-    }
-
-    fn poll_complete(&mut self) -> Result<Async<()>, Self::SinkError> {
-        while let Some(request) = self.queue.pop_front() {
-            match self.sink.start_send(request) {
-                Ok(AsyncSink::Ready) => continue,
-                Ok(AsyncSink::NotReady(request)) => {
-                    self.queue.push_front(request);
-                    break;
-                }
-                Err(error) => return Err(RpcError::Other(error.into())),
-            }
-        }
-        self.sink
-            .poll_complete()
-            .map_err(|error| RpcError::Other(error.into()))
-    }
-}
-
-impl<TSink, TStream, TError> Stream for WebsocketClient<TSink, TStream>
-where
-    TSink: Sink<SinkItem = OwnedMessage, SinkError = TError>,
-    TStream: Stream<Item = OwnedMessage, Error = TError>,
-    TError: Into<Error>,
-{
-    type Item = String;
-    type Error = RpcError;
-
-    fn poll(&mut self) -> Result<Async<Option<Self::Item>>, Self::Error> {
-        loop {
-            match self.stream.poll() {
-                Ok(Async::Ready(Some(message))) => match message {
-                    OwnedMessage::Text(data) => return Ok(Async::Ready(Some(data))),
-                    OwnedMessage::Binary(_) => (),
-                    OwnedMessage::Ping(p) => self.queue.push_front(OwnedMessage::Pong(p)),
-                    OwnedMessage::Pong(_) => {}
-                    OwnedMessage::Close(c) => self.queue.push_front(OwnedMessage::Close(c)),
-                },
-                Ok(Async::Ready(None)) => {
-                    // TODO try to reconnect (#411).
-                    return Ok(Async::Ready(None));
-                }
-                Ok(Async::NotReady) => return Ok(Async::NotReady),
-                Err(error) => return Err(RpcError::Other(error.into())),
-            }
-        }
-    }
-}
-
-///////////////////////////
-
-=======
->>>>>>> 52dc62bc
 pub async fn connect(url: &url::Url, validator_id: AccountId) -> Result<P2PRpcClient> {
     let client = crate::common::alt_jsonrpc_connect::connect::<P2PRpcClient>(url)
         .compat()
