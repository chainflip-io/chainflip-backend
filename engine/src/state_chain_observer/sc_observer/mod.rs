--- conflicted
+++ resolved
@@ -4,13 +4,8 @@
 
 use anyhow::{anyhow, Context};
 use cf_chains::{
-<<<<<<< HEAD
 	btc::{self, PreviousOrCurrent, ScriptPubkey},
-	dot,
-=======
-	btc::{self, BitcoinScriptBounded, PreviousOrCurrent},
 	dot::{self, PolkadotAccountId, PolkadotSignature},
->>>>>>> ed1a4709
 	eth::Ethereum,
 	Bitcoin, Polkadot,
 };
