#[cfg(test)]
mod tests;

use anyhow::{anyhow, Context};
use cf_chains::eth::Ethereum;
use cf_primitives::CeremonyId;
use futures::{FutureExt, Stream, StreamExt};
use pallet_cf_vaults::KeygenError;
use slog::o;
use sp_core::{Hasher, H256};
use sp_runtime::{traits::Keccak256, AccountId32};
use state_chain_runtime::{AccountId, CfeSettings};
use std::{
	collections::BTreeSet,
	sync::{
		atomic::{AtomicBool, Ordering},
		Arc,
	},
	time::Duration,
};
use tokio::sync::{mpsc::UnboundedSender, watch};

use crate::{
	eth::{rpc::EthRpcApi, EthBroadcaster},
	logging::COMPONENT_KEY,
	multisig::{
		client::{KeygenFailureReason, MultisigClientApi},
		eth::EthSigning,
		polkadot::PolkadotSigning,
		KeyId, MessageHash,
	},
	p2p::{PeerInfo, PeerUpdate},
	state_chain_observer::client::{extrinsic_api::ExtrinsicApi, storage_api::StorageApi},
	task_scope::{task_scope, Scope},
	witnesser::EpochStart,
};

#[cfg(feature = "ibiza")]
use sp_core::H160;

async fn handle_keygen_request<'a, StateChainClient, MultisigClient>(
	scope: &Scope<'a, anyhow::Error>,
	multisig_client: &'a MultisigClient,
	state_chain_client: Arc<StateChainClient>,
	ceremony_id: CeremonyId,
	keygen_participants: BTreeSet<AccountId32>,
	logger: slog::Logger,
) where
	MultisigClient: MultisigClientApi<EthSigning>,
	StateChainClient: ExtrinsicApi + 'static + Send + Sync,
{
	if keygen_participants.contains(&state_chain_client.account_id()) {
		// We initiate keygen outside of the spawn to avoid requesting ceremonies out of order
		let keygen_result_future =
			multisig_client.initiate_keygen(ceremony_id, keygen_participants);
		scope.spawn(async move {
			let _result = state_chain_client
				.submit_signed_extrinsic(
					pallet_cf_vaults::Call::report_keygen_outcome {
						ceremony_id,
						reported_outcome: keygen_result_future
							.await
							.map(|point| {
								cf_chains::eth::AggKey::from_pubkey_compressed(
									point.get_element().serialize(),
								)
							})
							.map_err(|(bad_account_ids, reason)| {
								if let KeygenFailureReason::KeyNotCompatible = reason {
									KeygenError::Incompatible
								} else {
									KeygenError::Failure(bad_account_ids)
								}
							}),
					},
					&logger,
				)
				.await;
			Ok(())
		});
	} else {
		// If we are not participating, just send an empty ceremony request (needed for ceremony id
		// tracking)
		multisig_client.update_latest_ceremony_id(ceremony_id);
	}
}

async fn handle_signing_request<'a, StateChainClient, MultisigClient>(
	scope: &Scope<'a, anyhow::Error>,
	multisig_client: &'a MultisigClient,
	state_chain_client: Arc<StateChainClient>,
	ceremony_id: CeremonyId,
	key_id: KeyId,
	signers: BTreeSet<AccountId>,
	data: MessageHash,
	logger: slog::Logger,
) where
	MultisigClient: MultisigClientApi<EthSigning>,
	StateChainClient: ExtrinsicApi + 'static + Send + Sync,
{
	if signers.contains(&state_chain_client.account_id()) {
		// We initiate signing outside of the spawn to avoid requesting ceremonies out of order
		let signing_result_future =
			multisig_client.initiate_signing(ceremony_id, key_id, signers, data);
		scope.spawn(async move {
			match signing_result_future.await {
				Ok(signature) => {
					let _result = state_chain_client
						.submit_unsigned_extrinsic(
							pallet_cf_threshold_signature::Call::signature_success {
								ceremony_id,
								signature: signature.into(),
							},
							&logger,
						)
						.await;
				},
				Err((bad_account_ids, _reason)) => {
					let _result = state_chain_client
						.submit_signed_extrinsic(
							pallet_cf_threshold_signature::Call::report_signature_failed {
								id: ceremony_id,
								offenders: BTreeSet::from_iter(bad_account_ids),
							},
							&logger,
						)
						.await;
				},
			}
			Ok(())
		});
	} else {
		// If we are not participating, just send an empty ceremony request (needed for ceremony id
		// tracking)
		multisig_client.update_latest_ceremony_id(ceremony_id);
	}
}

// Wrap the match so we add a log message before executing the processing of the event
// if we are processing. Else, ignore it.
macro_rules! match_event {
    ($event:expr, $logger:ident { $($(#[$cfg_param:meta])? $bind:pat $(if $condition:expr)? => $block:expr)+ }) => {{
        let event = $event;
        let formatted_event = format!("{:?}", event);
        match event {
            $(
                $(#[$cfg_param])?
                $bind => {
                    $(if !$condition {
                        slog::trace!(
                            $logger,
                            "Ignoring event {}",
                            formatted_event
                        );
                    } else )? {
                        slog::debug!(
                            $logger,
                            "Handling event {}",
                            formatted_event
                        );
                        $block
                    }
                }
            )+
            _ => () // Don't log events the CFE does not ever process
        }
    }}
}

pub async fn start<
	StateChainClient,
	BlockStream,
	EthRpc,
	EthMultisigClient,
	PolkadotMultisigClient,
>(
	state_chain_client: Arc<StateChainClient>,
	sc_block_stream: BlockStream,
	eth_broadcaster: EthBroadcaster<EthRpc>,
	eth_multisig_client: EthMultisigClient,
	dot_multisig_client: PolkadotMultisigClient,
	peer_update_sender: UnboundedSender<PeerUpdate>,
	eth_epoch_start_sender: async_broadcast::Sender<EpochStart<Ethereum>>,
	#[cfg(feature = "ibiza")] eth_monitor_ingress_sender: tokio::sync::mpsc::UnboundedSender<H160>,
	#[cfg(feature = "ibiza")] eth_monitor_flip_ingress_sender: tokio::sync::mpsc::UnboundedSender<
		H160,
	>,
	#[cfg(feature = "ibiza")] eth_monitor_usdc_ingress_sender: tokio::sync::mpsc::UnboundedSender<
		H160,
	>,
	cfe_settings_update_sender: watch::Sender<CfeSettings>,
	initial_block_hash: H256,
	logger: slog::Logger,
) -> Result<(), anyhow::Error>
where
	BlockStream: Stream<Item = state_chain_runtime::Header> + Send + 'static,
	EthRpc: EthRpcApi + Send + Sync + 'static,
	EthMultisigClient: MultisigClientApi<EthSigning> + Send + Sync + 'static,
	PolkadotMultisigClient: MultisigClientApi<PolkadotSigning> + Send + Sync + 'static,
	StateChainClient: StorageApi + ExtrinsicApi + 'static + Send + Sync,
{
	task_scope(|scope| async {
        let logger = logger.new(o!(COMPONENT_KEY => "SCObserver"));

        let account_id = state_chain_client.account_id();

        let heartbeat_block_interval = {
            use frame_support::traits::TypedGet;
            <state_chain_runtime::Runtime as pallet_cf_reputation::Config>::HeartbeatBlockInterval::get()
        };

        let blocks_per_heartbeat =
            std::cmp::max(1, heartbeat_block_interval / 2);

        slog::info!(
            logger,
            "Sending heartbeat every {} blocks",
            blocks_per_heartbeat
        );

        let start_epoch = |block_hash: H256, index: u32, current: bool, participant: bool| {
            let eth_epoch_start_sender = &eth_epoch_start_sender;
            let state_chain_client = &state_chain_client;

            async move {
                eth_epoch_start_sender.broadcast(EpochStart::<Ethereum> {
                    epoch_index: index,
                    block_number: state_chain_client
                        .storage_map_entry::<pallet_cf_vaults::Vaults<
                            state_chain_runtime::Runtime,
                            state_chain_runtime::EthereumInstance,
                        >>(block_hash, &index)
                        .await
                        .unwrap()
                        .unwrap()
                        .active_from_block,
                    current,
                    participant,
                }).await.unwrap();
            }
        };

        {
            let historical_active_epochs = BTreeSet::from_iter(state_chain_client.storage_map_entry::<pallet_cf_validator::HistoricalActiveEpochs<state_chain_runtime::Runtime>>(
                initial_block_hash,
                &account_id
            ).await.unwrap());

            let current_epoch = state_chain_client
                .storage_value::<pallet_cf_validator::CurrentEpoch<
                    state_chain_runtime::Runtime,
                >>(initial_block_hash)
                .await
                .unwrap();

            if let Some(earliest_historical_active_epoch) = historical_active_epochs.iter().next() {
                for epoch in *earliest_historical_active_epoch..current_epoch {
                    start_epoch(initial_block_hash, epoch, false, historical_active_epochs.contains(&epoch)).await;
                }
            }

            start_epoch(initial_block_hash, current_epoch, true, historical_active_epochs.contains(&current_epoch)).await;
        }

        // Ensure we don't submit initial heartbeat too early. Early heartbeats could falsely indicate
        // liveness
        let has_submitted_init_heartbeat = Arc::new(AtomicBool::new(false));
        scope.spawn({
            let state_chain_client = state_chain_client.clone();
            let has_submitted_init_heartbeat = has_submitted_init_heartbeat.clone();
            let logger = logger.clone();
            async move {
                tokio::time::sleep(Duration::from_secs(60)).await;
                    state_chain_client
                    .submit_signed_extrinsic(
                        pallet_cf_reputation::Call::heartbeat {},
                        &logger,
                    )
                    .await
                    .context("Failed to submit initial heartbeat")?;
                has_submitted_init_heartbeat.store(true, Ordering::Relaxed);
            Ok(())
        }.boxed()});

        let mut sc_block_stream = Box::pin(sc_block_stream);
        loop {
            match sc_block_stream.next().await {
                Some(current_block_header) => {
                    let current_block_hash = current_block_header.hash();
                    slog::debug!(
                        logger,
                        "Processing SC block {} with block hash: {:#x}",
                        current_block_header.number,
                        current_block_hash
                    );

                    match state_chain_client.storage_value::<frame_system::Events::<state_chain_runtime::Runtime>>(current_block_hash).await {
                        Ok(events) => {
                            for event_record in events {
                                match_event! {event_record.event, logger {
                                    state_chain_runtime::Event::Validator(
                                        pallet_cf_validator::Event::NewEpoch(new_epoch),
                                    ) => {
                                        start_epoch(current_block_hash, new_epoch, true, state_chain_client.storage_double_map_entry::<pallet_cf_validator::AuthorityIndex<state_chain_runtime::Runtime>>(
                                            current_block_hash,
                                            &new_epoch,
                                            &account_id
                                        ).await.unwrap().is_some()).await;
                                    }
                                    state_chain_runtime::Event::Validator(
                                        pallet_cf_validator::Event::PeerIdRegistered(
                                            account_id,
                                            ed25519_pubkey,
                                            port,
                                            ip_address,
                                        ),
                                    ) => {
                                        peer_update_sender
                                            .send(PeerUpdate::Registered(
                                                    PeerInfo::new(account_id, ed25519_pubkey, ip_address.into(), port)
                                                )
                                            )
                                            .unwrap();
                                    }
                                    state_chain_runtime::Event::Validator(
                                        pallet_cf_validator::Event::PeerIdUnregistered(
                                            account_id,
                                            ed25519_pubkey,
                                        ),
                                    ) => {
                                        peer_update_sender
                                            .send(PeerUpdate::Deregistered(account_id, ed25519_pubkey))
                                            .unwrap();
                                    }
                                    state_chain_runtime::Event::EthereumVault(
                                        pallet_cf_vaults::Event::KeygenRequest(
                                            ceremony_id,
                                            keygen_participants,
                                        ),
                                    ) => {
                                        // Ceremony id tracking is global, so update all other clients
                                        dot_multisig_client.update_latest_ceremony_id(ceremony_id);

<<<<<<< HEAD
                                                handle_keygen_request(
                                                    scope,
                                                    &eth_multisig_client,
                                                    state_chain_client.clone(),
                                                    ceremony_id,
                                                    keygen_participants,
                                                    logger.clone()
                                                ).await;
                                            }
                                            state_chain_runtime::Event::EthereumThresholdSigner(
                                                pallet_cf_threshold_signature::Event::ThresholdSignatureRequest{
                                                    request_id: _,
                                                    ceremony_id,
                                                    key_id,
                                                    signatories,
                                                    payload,
                                                },
                                            ) => {
                                                // Ceremony id tracking is global, so update all other clients
                                                dot_multisig_client.update_latest_ceremony_id(ceremony_id);

                                                handle_signing_request(
                                                    scope,
                                                    &eth_multisig_client,
                                                    state_chain_client.clone(),
                                                    ceremony_id,
                                                    KeyId(key_id),
                                                    signatories,
                                                    MessageHash(payload.to_fixed_bytes()),
                                                    logger.clone(),
                                                ).await;
                                            }
                                            state_chain_runtime::Event::EthereumBroadcaster(
                                                pallet_cf_broadcast::Event::TransactionBroadcastRequest {
                                                    broadcast_attempt_id,
                                                    nominee,
                                                    unsigned_tx,
                                                },
                                            ) if nominee == account_id => {
                                                slog::debug!(
                                                    logger,
                                                    "Received signing request with broadcast_attempt_id {} for transaction: {:?}",
                                                    broadcast_attempt_id,
                                                    unsigned_tx,
                                                );
                                                match eth_broadcaster.encode_and_sign_tx(unsigned_tx).await {
                                                    Ok(raw_signed_tx) => {
                                                        // We want to transmit here to decrease the delay between getting a gas price estimate
                                                        // and transmitting it to the Ethereum network
                                                        let expected_broadcast_tx_hash = Keccak256::hash(&raw_signed_tx.0[..]);
                                                        match eth_broadcaster.send(raw_signed_tx.0).await {
                                                            Ok(tx_hash) => {
                                                                slog::debug!(
                                                                    logger,
                                                                    "Successful TransmissionRequest broadcast_attempt_id {}, tx_hash: {:#x}",
                                                                    broadcast_attempt_id,
                                                                    tx_hash
                                                                );
                                                                assert_eq!(
                                                                    tx_hash, expected_broadcast_tx_hash,
                                                                    "tx_hash returned from `send` does not match expected hash"
                                                                );
                                                            },
                                                            Err(e) => {
                                                                slog::info!(
                                                                    logger,
                                                                    "TransmissionRequest broadcast_attempt_id {} failed: {:?}",
                                                                    broadcast_attempt_id,
                                                                    e
                                                                );
                                                            },
                                                        }
                                                    }
=======
                                        handle_keygen_request(
                                            scope,
                                            eth_multisig_client.clone(),
                                            state_chain_client.clone(),
                                            ceremony_id,
                                            keygen_participants,
                                            logger.clone()
                                        ).await;
                                    }
                                    state_chain_runtime::Event::EthereumThresholdSigner(
                                        pallet_cf_threshold_signature::Event::ThresholdSignatureRequest{
                                            request_id: _,
                                            ceremony_id,
                                            key_id,
                                            signatories,
                                            payload,
                                        },
                                    ) => {
                                        // Ceremony id tracking is global, so update all other clients
                                        dot_multisig_client.update_latest_ceremony_id(ceremony_id);

                                        handle_signing_request(
                                                scope,
                                                eth_multisig_client.clone(),
                                            state_chain_client.clone(),
                                            ceremony_id,
                                            KeyId(key_id),
                                            signatories,
                                            MessageHash(payload.to_fixed_bytes()),
                                            logger.clone(),
                                        ).await;
                                    }
                                    state_chain_runtime::Event::EthereumBroadcaster(
                                        pallet_cf_broadcast::Event::TransactionBroadcastRequest {
                                            broadcast_attempt_id,
                                            nominee,
                                            unsigned_tx,
                                        },
                                    ) if nominee == account_id => {
                                        slog::debug!(
                                            logger,
                                            "Received signing request with broadcast_attempt_id {} for transaction: {:?}",
                                            broadcast_attempt_id,
                                            unsigned_tx,
                                        );
                                        match eth_broadcaster.encode_and_sign_tx(unsigned_tx).await {
                                            Ok(raw_signed_tx) => {
                                                // We want to transmit here to decrease the delay between getting a gas price estimate
                                                // and transmitting it to the Ethereum network
                                                let expected_broadcast_tx_hash = Keccak256::hash(&raw_signed_tx.0[..]);
                                                match eth_broadcaster.send(raw_signed_tx.0).await {
                                                    Ok(tx_hash) => {
                                                        slog::debug!(
                                                            logger,
                                                            "Successful TransmissionRequest broadcast_attempt_id {}, tx_hash: {:#x}",
                                                            broadcast_attempt_id,
                                                            tx_hash
                                                        );
                                                        assert_eq!(
                                                            tx_hash, expected_broadcast_tx_hash,
                                                            "tx_hash returned from `send` does not match expected hash"
                                                        );
                                                    },
>>>>>>> 3a41abb0
                                                    Err(e) => {
                                                        slog::info!(
                                                            logger,
                                                            "TransmissionRequest broadcast_attempt_id {} failed: {:?}",
                                                            broadcast_attempt_id,
                                                            e
                                                        );
                                                    },
                                                }
                                            }
                                            Err(e) => {
                                                // Note: this error case should only occur if there is a problem with the
                                                // local ethereum node, which would mean the web3 lib is unable to fill in
                                                // the tranaction params, mainly the gas limit.
                                                // In the long run all transaction parameters will be provided by the state
                                                // chain and the above eth_broadcaster.sign_tx method can be made
                                                // infallible.

                                                slog::error!(
                                                    logger,
                                                    "TransactionSigningRequest attempt_id {} failed: {:?}",
                                                    broadcast_attempt_id,
                                                    e
                                                );

                                                let _result = state_chain_client.submit_signed_extrinsic(
                                                    state_chain_runtime::Call::EthereumBroadcaster(
                                                        pallet_cf_broadcast::Call::transaction_signing_failure {
                                                            broadcast_attempt_id,
                                                        },
                                                    ),
                                                    &logger,
                                                ).await;
                                            }
                                        }
                                    }
                                    state_chain_runtime::Event::Environment(
                                        pallet_cf_environment::Event::CfeSettingsUpdated {
                                            new_cfe_settings
                                        }
                                            ) => {
                                                cfe_settings_update_sender.send(new_cfe_settings).unwrap();
                                            }
                                            #[cfg(feature = "ibiza")]
                                            state_chain_runtime::Event::EthereumIngressEgress(
                                                pallet_cf_ingress_egress::Event::StartWitnessing {
                                                    ingress_address,
                                                    ingress_asset
                                                }
                                            ) => {
                                                use cf_primitives::chains::assets::eth;
                                                match ingress_asset {
                                                    eth::Asset::Eth => {
                                                        eth_monitor_ingress_sender.send(ingress_address).unwrap();
                                                    }
                                                    eth::Asset::Flip => {
                                                        eth_monitor_flip_ingress_sender.send(ingress_address).unwrap();
                                                    }
                                                    eth::Asset::Usdc => {
                                                        eth_monitor_usdc_ingress_sender.send(ingress_address).unwrap();
                                                    }
                                                }
                                            }
                                        }}
                                    }
                                }
                                Err(error) => {
                                    slog::error!(
                                        logger,
                                        "Failed to decode events at block {}. {}",
                                current_block_header.number,
                                error,
                            );
                        }
                    }

                    // All nodes must send a heartbeat regardless of their validator status (at least for now).
                    // We send it in the middle of the online interval (so any node sync issues don't
                    // cause issues (if we tried to send on one of the interval boundaries)
                    if ((current_block_header.number
                        + (heartbeat_block_interval / 2))
                        % blocks_per_heartbeat
                        // Submitting earlier than one minute in may falsely indicate liveness.
                        == 0) && has_submitted_init_heartbeat.load(Ordering::Relaxed)
                    {
                        slog::info!(
                            logger,
                            "Sending heartbeat at block: {}",
                            current_block_header.number
                        );
                        let _result = state_chain_client
                            .submit_signed_extrinsic(
                                pallet_cf_reputation::Call::heartbeat {},
                                &logger,
                            )
                            .await;
                    }
                }
                None => {
                    slog::error!(logger, "Exiting as State Chain block stream ended");
                    break;
                }
            }
        }
        Err(anyhow!("State Chain block stream ended"))
    }.boxed()).await
}<|MERGE_RESOLUTION|>--- conflicted
+++ resolved
@@ -341,84 +341,9 @@
                                         // Ceremony id tracking is global, so update all other clients
                                         dot_multisig_client.update_latest_ceremony_id(ceremony_id);
 
-<<<<<<< HEAD
-                                                handle_keygen_request(
-                                                    scope,
-                                                    &eth_multisig_client,
-                                                    state_chain_client.clone(),
-                                                    ceremony_id,
-                                                    keygen_participants,
-                                                    logger.clone()
-                                                ).await;
-                                            }
-                                            state_chain_runtime::Event::EthereumThresholdSigner(
-                                                pallet_cf_threshold_signature::Event::ThresholdSignatureRequest{
-                                                    request_id: _,
-                                                    ceremony_id,
-                                                    key_id,
-                                                    signatories,
-                                                    payload,
-                                                },
-                                            ) => {
-                                                // Ceremony id tracking is global, so update all other clients
-                                                dot_multisig_client.update_latest_ceremony_id(ceremony_id);
-
-                                                handle_signing_request(
-                                                    scope,
-                                                    &eth_multisig_client,
-                                                    state_chain_client.clone(),
-                                                    ceremony_id,
-                                                    KeyId(key_id),
-                                                    signatories,
-                                                    MessageHash(payload.to_fixed_bytes()),
-                                                    logger.clone(),
-                                                ).await;
-                                            }
-                                            state_chain_runtime::Event::EthereumBroadcaster(
-                                                pallet_cf_broadcast::Event::TransactionBroadcastRequest {
-                                                    broadcast_attempt_id,
-                                                    nominee,
-                                                    unsigned_tx,
-                                                },
-                                            ) if nominee == account_id => {
-                                                slog::debug!(
-                                                    logger,
-                                                    "Received signing request with broadcast_attempt_id {} for transaction: {:?}",
-                                                    broadcast_attempt_id,
-                                                    unsigned_tx,
-                                                );
-                                                match eth_broadcaster.encode_and_sign_tx(unsigned_tx).await {
-                                                    Ok(raw_signed_tx) => {
-                                                        // We want to transmit here to decrease the delay between getting a gas price estimate
-                                                        // and transmitting it to the Ethereum network
-                                                        let expected_broadcast_tx_hash = Keccak256::hash(&raw_signed_tx.0[..]);
-                                                        match eth_broadcaster.send(raw_signed_tx.0).await {
-                                                            Ok(tx_hash) => {
-                                                                slog::debug!(
-                                                                    logger,
-                                                                    "Successful TransmissionRequest broadcast_attempt_id {}, tx_hash: {:#x}",
-                                                                    broadcast_attempt_id,
-                                                                    tx_hash
-                                                                );
-                                                                assert_eq!(
-                                                                    tx_hash, expected_broadcast_tx_hash,
-                                                                    "tx_hash returned from `send` does not match expected hash"
-                                                                );
-                                                            },
-                                                            Err(e) => {
-                                                                slog::info!(
-                                                                    logger,
-                                                                    "TransmissionRequest broadcast_attempt_id {} failed: {:?}",
-                                                                    broadcast_attempt_id,
-                                                                    e
-                                                                );
-                                                            },
-                                                        }
-                                                    }
-=======
                                         handle_keygen_request(
                                             scope,
-                                            eth_multisig_client.clone(),
+                                            &eth_multisig_client,
                                             state_chain_client.clone(),
                                             ceremony_id,
                                             keygen_participants,
@@ -439,7 +364,7 @@
 
                                         handle_signing_request(
                                                 scope,
-                                                eth_multisig_client.clone(),
+                                                &eth_multisig_client,
                                             state_chain_client.clone(),
                                             ceremony_id,
                                             KeyId(key_id),
@@ -479,7 +404,6 @@
                                                             "tx_hash returned from `send` does not match expected hash"
                                                         );
                                                     },
->>>>>>> 3a41abb0
                                                     Err(e) => {
                                                         slog::info!(
                                                             logger,
