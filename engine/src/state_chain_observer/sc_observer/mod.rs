mod crypto_compat;
#[cfg(test)]
mod tests;

use anyhow::{anyhow, Context};
use cf_chains::{
	btc::{self, PreviousOrCurrent},
	Chain,
};
use cf_primitives::{BlockNumber, CeremonyId, EpochIndex};
use crypto_compat::CryptoCompat;
use futures::{FutureExt, StreamExt};
use pallet_cf_cfe_interface::{ThresholdSignatureRequest, TxBroadcastRequest};

type CfeEvent = pallet_cf_cfe_interface::CfeEvent<Runtime>;

use sp_runtime::AccountId32;
use state_chain_runtime::{
	AccountId, BitcoinInstance, EthereumInstance, PolkadotInstance, Runtime, RuntimeCall,
};
use std::{
	collections::BTreeSet,
	sync::{
		atomic::{AtomicBool, Ordering},
		Arc,
	},
	time::Duration,
};
use tracing::{debug, error, info, info_span, Instrument};

use crate::{
	btc::retry_rpc::BtcRetryRpcApi,
	dot::retry_rpc::DotRetryRpcApi,
	eth::retry_rpc::EthersRetrySigningRpcApi,
	state_chain_observer::client::{
		extrinsic_api::{
			signed::{SignedExtrinsicApi, UntilFinalized},
			unsigned::UnsignedExtrinsicApi,
		},
		storage_api::StorageApi,
		stream_api::{StreamApi, FINALIZED},
	},
};
use multisig::{
	bitcoin::BtcCryptoScheme, client::MultisigClientApi, eth::EvmCryptoScheme,
	polkadot::PolkadotCryptoScheme, ChainSigning, CryptoScheme, KeyId,
	SignatureToThresholdSignature,
};
use utilities::task_scope::{task_scope, Scope};

use super::client::chain_api::ChainApi;

async fn handle_keygen_request<'a, StateChainClient, MultisigClient, C, I>(
	scope: &Scope<'a, anyhow::Error>,
	multisig_client: &'a MultisigClient,
	state_chain_client: Arc<StateChainClient>,
	ceremony_id: CeremonyId,
	epoch_index: EpochIndex,
	keygen_participants: BTreeSet<AccountId32>,
) where
	MultisigClient: MultisigClientApi<C::CryptoScheme>,
	StateChainClient: SignedExtrinsicApi + 'static + Send + Sync,
	Runtime: pallet_cf_vaults::Config<I>,
	C: ChainSigning<
			ChainCrypto = <<Runtime as pallet_cf_vaults::Config<I>>::Chain as Chain>::ChainCrypto,
		> + 'static,
	I: CryptoCompat<C, C::ChainCrypto> + 'static + Sync + Send,
	RuntimeCall: From<pallet_cf_vaults::Call<Runtime, I>>,
{
	if keygen_participants.contains(&state_chain_client.account_id()) {
		// We initiate keygen outside of the spawn to avoid requesting ceremonies out of order
		let keygen_result_future =
			multisig_client.initiate_keygen(ceremony_id, epoch_index, keygen_participants);
		scope.spawn(async move {
			state_chain_client
				.finalize_signed_extrinsic(
					pallet_cf_vaults::Call::<Runtime, I>::report_keygen_outcome {
						ceremony_id,
						reported_outcome: keygen_result_future
							.await
							.map(I::pubkey_to_aggkey)
							.map_err(|(bad_account_ids, _reason)| bad_account_ids),
					},
				)
				.await;
			Ok(())
		});
	} else {
		// If we are not participating, just send an empty ceremony request (needed for ceremony id
		// tracking)
		multisig_client.update_latest_ceremony_id(ceremony_id);
	}
}

async fn handle_key_handover_request<'a, StateChainClient, MultisigClient>(
	scope: &Scope<'a, anyhow::Error>,
	multisig_client: &'a MultisigClient,
	state_chain_client: Arc<StateChainClient>,
	ceremony_id: CeremonyId,
	from_epoch: EpochIndex,
	to_epoch: EpochIndex,
	sharing_participants: BTreeSet<AccountId32>,
	receiving_participants: BTreeSet<AccountId32>,
	key_to_share: btc::AggKey,
	mut new_key: btc::AggKey,
) where
	MultisigClient: MultisigClientApi<BtcCryptoScheme>,
	StateChainClient: SignedExtrinsicApi + 'static + Send + Sync,
	Runtime: pallet_cf_vaults::Config<BitcoinInstance>,
	RuntimeCall: From<pallet_cf_vaults::Call<Runtime, BitcoinInstance>>,
{
	let account_id = &state_chain_client.account_id();
	if sharing_participants.contains(account_id) || receiving_participants.contains(account_id) {
		let key_handover_result_future = multisig_client.initiate_key_handover(
			ceremony_id,
			KeyId::new(from_epoch, key_to_share.current),
			to_epoch,
			sharing_participants,
			receiving_participants,
		);
		scope.spawn(async move {
			let _result = state_chain_client
				.finalize_signed_extrinsic(pallet_cf_vaults::Call::<
					Runtime,
					BitcoinInstance,
				>::report_key_handover_outcome {
					ceremony_id,
					reported_outcome: key_handover_result_future
						.await
						.map(move |handover_key| {
							assert!(new_key.previous.replace(handover_key.serialize()).is_none());
							new_key
						})
						.map_err(|(bad_account_ids, _reason)| bad_account_ids),
				})
				.await;
			Ok(())
		});
	} else {
		multisig_client.update_latest_ceremony_id(ceremony_id);
	}
}

async fn handle_signing_request<'a, StateChainClient, MultisigClient, C, I>(
	scope: &Scope<'a, anyhow::Error>,
	multisig_client: &'a MultisigClient,
	state_chain_client: Arc<StateChainClient>,
	ceremony_id: CeremonyId,
	signers: BTreeSet<AccountId>,
	signing_info: Vec<(KeyId, C::SigningPayload)>,
) where
	MultisigClient: MultisigClientApi<C>,
	StateChainClient: SignedExtrinsicApi + UnsignedExtrinsicApi + 'static + Send + Sync,
	C: CryptoScheme,
	I: 'static + Sync + Send,
	Runtime: pallet_cf_threshold_signature::Config<I>,
	RuntimeCall: From<pallet_cf_threshold_signature::Call<Runtime, I>>,
	Vec<C::Signature>: SignatureToThresholdSignature<
		<Runtime as pallet_cf_threshold_signature::Config<I>>::TargetChainCrypto,
	>,
{
	if signers.contains(&state_chain_client.account_id()) {
		// We initiate signing outside of the spawn to avoid requesting ceremonies out of order
		let signing_result_future =
			multisig_client.initiate_signing(ceremony_id, signers, signing_info);

		scope.spawn(async move {
			match signing_result_future.await {
				Ok(signatures) => {
					let _result = state_chain_client
						.submit_unsigned_extrinsic(pallet_cf_threshold_signature::Call::<
							Runtime,
							I,
						>::signature_success {
							ceremony_id,
							signature: signatures.to_threshold_signature(),
						})
						.await;
				},
				Err((bad_account_ids, _reason)) => {
					state_chain_client
						.finalize_signed_extrinsic(pallet_cf_threshold_signature::Call::<
							Runtime,
							I,
						>::report_signature_failed {
							ceremony_id,
							offenders: BTreeSet::from_iter(bad_account_ids),
						})
						.await;
				},
			}
			Ok(())
		});
	} else {
		multisig_client.update_latest_ceremony_id(ceremony_id);
	}
}

// Wrap the match so we add a log message before executing the processing of the event
// if we are processing. Else, ignore it.
macro_rules! match_event {
    ($event:expr, { $($(#[$cfg_param:meta])? $bind:pat $(if $condition:expr)? => $block:expr)+ }) => {{
        let event = $event;
        let formatted_event = format!("{:?}", event);
        match event {
            $(
                $(#[$cfg_param])?
                $bind => {
                    $(if !$condition {
                        trace!("Ignoring event {formatted_event}");
                    } else )? {
                        debug!("Handling event {formatted_event}");
                        $block
                    }
                }
            )+
        }
    }}
}

pub async fn start<
	StateChainClient,
	BlockStream,
	EthRpc,
	DotRpc,
	BtcRpc,
	EthMultisigClient,
	PolkadotMultisigClient,
	BitcoinMultisigClient,
>(
	state_chain_client: Arc<StateChainClient>,
	sc_block_stream: BlockStream,
	eth_rpc: EthRpc,
	dot_rpc: DotRpc,
	btc_rpc: BtcRpc,
	eth_multisig_client: EthMultisigClient,
	dot_multisig_client: PolkadotMultisigClient,
	btc_multisig_client: BitcoinMultisigClient,
) -> Result<(), anyhow::Error>
where
	BlockStream: StreamApi<FINALIZED>,
	EthRpc: EthersRetrySigningRpcApi + Send + Sync + 'static,
	DotRpc: DotRetryRpcApi + Send + Sync + 'static,
	BtcRpc: BtcRetryRpcApi + Send + Sync + 'static,
	EthMultisigClient: MultisigClientApi<EvmCryptoScheme> + Send + Sync + 'static,
	PolkadotMultisigClient: MultisigClientApi<PolkadotCryptoScheme> + Send + Sync + 'static,
	BitcoinMultisigClient: MultisigClientApi<BtcCryptoScheme> + Send + Sync + 'static,
	StateChainClient:
		StorageApi + ChainApi + UnsignedExtrinsicApi + SignedExtrinsicApi + 'static + Send + Sync,
{
	task_scope(|scope| async {
        let account_id = state_chain_client.account_id();

        let heartbeat_block_interval = {
            use frame_support::traits::TypedGet;
            <Runtime as pallet_cf_reputation::Config>::HeartbeatBlockInterval::get()
        };

        // Ensure we don't submit initial heartbeat too early. Early heartbeats could falsely indicate
        // liveness
        let has_submitted_init_heartbeat = Arc::new(AtomicBool::new(false));
        scope.spawn({
            let state_chain_client = state_chain_client.clone();
            let has_submitted_init_heartbeat = has_submitted_init_heartbeat.clone();
            async move {
                tokio::time::sleep(Duration::from_secs(60)).await;
                state_chain_client
                    .finalize_signed_extrinsic(
                        pallet_cf_reputation::Call::heartbeat {},
                    )
                    .await
                    .until_finalized()
                    .await
                    .context("Failed to submit initial heartbeat")?;
                has_submitted_init_heartbeat.store(true, Ordering::Relaxed);
            Ok(())
            }.boxed()
        });

        let mut last_heartbeat_submitted_at = 0;

        // We want to submit a little more frequently than the interval, just in case we submit
        // close to the boundary, and our heartbeat ends up on the wrong side of the interval we're submitting for.
        // The assumption here is that `HEARTBEAT_SAFETY_MARGIN` >> `heartbeat_block_interval`
        const HEARTBEAT_SAFETY_MARGIN: BlockNumber = 10;
        let blocks_per_heartbeat =  heartbeat_block_interval - HEARTBEAT_SAFETY_MARGIN;

        info!("Sending heartbeat every {blocks_per_heartbeat} blocks");

        // Add the initial (cached) block to the stream so we can process the events in it.
        let mut sc_block_stream =
        Box::pin(
            futures::stream::once(futures::future::ready(*sc_block_stream.cache()))
                .chain(sc_block_stream)
        );

        loop {
            match sc_block_stream.next().await {
                Some(current_block) => {
                    debug!("Processing SC block {} with block hash: {:#x}", current_block.number, current_block.hash);

                    match state_chain_client
                        .storage_value::<pallet_cf_cfe_interface::CfeEvents<Runtime>>(
                            current_block.hash,
                        )
                        .await {

                        Ok(events) => {
<<<<<<< HEAD
                            for event_record in events {
                                match_event! {event_record.event, {
                                    state_chain_runtime::RuntimeEvent::Validator(
                                        pallet_cf_validator::Event::PeerIdRegistered(..),
                                    ) |
                                    state_chain_runtime::RuntimeEvent::Validator(
                                        pallet_cf_validator::Event::PeerIdUnregistered(..),
                                    ) => {
                                        // p2p registration is handled in the p2p module.
                                        // Matching here to log a the event.
                                    }
                                    state_chain_runtime::RuntimeEvent::EthereumVault(
                                        pallet_cf_vaults::Event::KeygenRequest {
                                            ceremony_id,
                                            participants,
                                            epoch_index
                                        }
                                    ) => {
                                        handle_keygen_request::<_, _, _, EthereumInstance>(
                                            scope,
                                            &eth_multisig_client,
                                            state_chain_client.clone(),
                                            ceremony_id,
                                            epoch_index,
                                            participants,
                                        ).await;
                                    }
                                    state_chain_runtime::RuntimeEvent::PolkadotVault(
                                        pallet_cf_vaults::Event::KeygenRequest {
                                            ceremony_id,
                                            participants,
                                            epoch_index
                                        }
                                    ) => {
                                        handle_keygen_request::<_, _, _, PolkadotInstance>(
                                            scope,
                                            &dot_multisig_client,
                                            state_chain_client.clone(),
                                            ceremony_id,
                                            epoch_index,
                                            participants,
                                        ).await;
                                    }
                                    state_chain_runtime::RuntimeEvent::BitcoinVault(
                                        pallet_cf_vaults::Event::KeygenRequest {
                                            ceremony_id,
                                            participants,
                                            epoch_index
                                        }
                                    ) => {
                                        handle_keygen_request::<_, _, _, BitcoinInstance>(
                                            scope,
                                            &btc_multisig_client,
                                            state_chain_client.clone(),
                                            ceremony_id,
                                            epoch_index,
                                            participants,
                                        ).await;
                                    }
                                    state_chain_runtime::RuntimeEvent::EthereumThresholdSigner(
                                        pallet_cf_threshold_signature::Event::ThresholdSignatureRequest{
                                            request_id: _,
                                            ceremony_id,
                                            epoch,
                                            key,
                                            signatories,
                                            payload,
                                        },
                                    ) => {
=======
                            for event in events {
                                match_event! {event, {
                                    CfeEvent::EthThresholdSignatureRequest(req) => {
>>>>>>> e7d86dfb
                                        handle_signing_request::<_, _, _, EthereumInstance>(
                                        scope,
                                        &eth_multisig_client,
                                        state_chain_client.clone(),
                                        req.ceremony_id,
                                        req.signatories,
                                        vec![(
                                            KeyId::new(req.epoch_index, req.key),
                                            multisig::eth::SigningPayload(req.payload.0)
                                        )],
                                        ).await;
                                    }
                                    CfeEvent::DotThresholdSignatureRequest(req) => {

                                        handle_signing_request::<_, _, _, PolkadotInstance>(
                                            scope,
                                            &dot_multisig_client,
                                            state_chain_client.clone(),
                                            req.ceremony_id,
                                            req.signatories,
                                            vec![(
                                                KeyId::new(req.epoch_index, req.key),
                                                multisig::polkadot::SigningPayload::new(req.payload.0)
                                                    .expect("Payload should be correct size")
                                            )],
                                        ).await;

                                    }
                                    CfeEvent::BtcThresholdSignatureRequest(ThresholdSignatureRequest::<Runtime, _> { ceremony_id, epoch_index, key, signatories, payload : payloads }) => {


                                        if payloads.len() > multisig::MAX_BTC_SIGNING_PAYLOADS {
                                            error!(ceremony_id = ceremony_id, "Too many payloads, ignoring Bitcoin signing request ({}/{})", payloads.len(), multisig::MAX_BTC_SIGNING_PAYLOADS);
                                            btc_multisig_client.update_latest_ceremony_id(ceremony_id);
                                        } else {
                                            let signing_info = payloads.into_iter().map(|(previous_or_current, payload)| {
                                                    (
                                                        KeyId::new(
                                                            epoch_index,
                                                            match previous_or_current {
                                                                PreviousOrCurrent::Current => key.current,
                                                                PreviousOrCurrent::Previous => key.previous
                                                                    .expect("Cannot be asked to sign with previous key if none exists."),
                                                            },
                                                        ),
                                                        multisig::bitcoin::SigningPayload(payload),
                                                    )
                                                })
                                                .collect::<Vec<_>>();

                                            handle_signing_request::<_, _, _, BitcoinInstance>(
                                                scope,
                                                &btc_multisig_client,
                                                state_chain_client.clone(),
                                                ceremony_id,
                                                signatories,
                                                signing_info,
                                            ).await;
                                        }
                                    }
                                    CfeEvent::EthKeygenRequest(req) => {
                                        handle_keygen_request::<_, _, _, EthereumInstance>(
                                            scope,
                                            &eth_multisig_client,
                                            state_chain_client.clone(),
                                            req.ceremony_id,
                                            req.epoch_index,
                                            req.participants,
                                        ).await;
                                    }
                                    CfeEvent::BtcKeygenRequest(req) => {
                                        handle_keygen_request::<_, _, _, BitcoinInstance>(
                                            scope,
                                            &btc_multisig_client,
                                            state_chain_client.clone(),
                                            req.ceremony_id,
                                            req.epoch_index,
                                            req.participants,
                                        ).await;
                                    }
                                    CfeEvent::DotKeygenRequest(req) => {
                                        handle_keygen_request::<_, _, _, PolkadotInstance>(
                                            scope,
                                            &dot_multisig_client,
                                            state_chain_client.clone(),
                                            req.ceremony_id,
                                            req.epoch_index,
                                            req.participants,
                                        ).await;
                                    }
                                    CfeEvent::BtcKeyHandoverRequest(req) => {

                                        handle_key_handover_request::<_, _>(
                                            scope,
                                            &btc_multisig_client,
                                            state_chain_client.clone(),
                                            req.ceremony_id,
                                            req.from_epoch,
                                            req.to_epoch,
                                            req.sharing_participants,
                                            req.receiving_participants,
                                            req.key_to_share,
                                            req.new_key,
                                        ).await;
                                    }
                                    CfeEvent::BtcTxBroadcastRequest(TxBroadcastRequest::<Runtime, _> { broadcast_id, nominee, payload }) => {
                                        if nominee == account_id {
                                            let btc_rpc = btc_rpc.clone();
                                            let state_chain_client = state_chain_client.clone();
                                            scope.spawn(async move {
                                                match btc_rpc.send_raw_transaction(payload.encoded_transaction).await {
                                                    Ok(tx_hash) => info!("Bitcoin TransactionBroadcastRequest {broadcast_id:?} success: tx_hash: {tx_hash:#x}"),
                                                    Err(error) => {
                                                        error!("Error on Bitcoin TransactionBroadcastRequest {broadcast_id:?}: {error:?}");
                                                        state_chain_client.finalize_signed_extrinsic(
                                                            RuntimeCall::BitcoinBroadcaster(
                                                                pallet_cf_broadcast::Call::transaction_failed {
                                                                    broadcast_id,
                                                                },
                                                            ),
                                                        )
                                                        .await;
                                                    }
                                                }
                                                Ok(())
                                            });
                                        }
                                    }
                                    CfeEvent::DotTxBroadcastRequest(TxBroadcastRequest::<Runtime, _> { broadcast_id, nominee, payload }) => {
                                        if nominee == account_id {
                                            let dot_rpc = dot_rpc.clone();
                                            let state_chain_client = state_chain_client.clone();
                                            scope.spawn(async move {
                                                match dot_rpc.submit_raw_encoded_extrinsic(payload.encoded_extrinsic).await {
                                                    Ok(tx_hash) => info!("Polkadot TransactionBroadcastRequest {broadcast_id:?} success: tx_hash: {tx_hash:#x}"),
                                                    Err(error) => {
                                                        error!("Error on Polkadot TransactionBroadcastRequest {broadcast_id:?}: {error:?}");
                                                        state_chain_client.finalize_signed_extrinsic(
                                                            RuntimeCall::PolkadotBroadcaster(
                                                                pallet_cf_broadcast::Call::transaction_failed {
                                                                    broadcast_id,
                                                                },
                                                            ),
                                                        )
                                                        .await;
                                                    }
                                                }
                                                Ok(())
                                            });
                                        }
                                    }
                                    CfeEvent::EthTxBroadcastRequest(TxBroadcastRequest::<Runtime, _> { broadcast_id, nominee, payload }) => {
                                        if nominee == account_id {
                                            let eth_rpc = eth_rpc.clone();
                                            let state_chain_client = state_chain_client.clone();
                                            scope.spawn(async move {
                                                match eth_rpc.broadcast_transaction(payload).await {
                                                    Ok(tx_hash) => info!("Ethereum TransactionBroadcastRequest {broadcast_id:?} success: tx_hash: {tx_hash:#x}"),
                                                    Err(error) => {
                                                        // Note: this error can indicate that we failed to estimate gas, or that there is
                                                        // a problem with the ethereum rpc node, or with the configured account. For example
                                                        // if the account balance is too low to pay for required gas.
                                                        error!("Error on Ethereum TransactionBroadcastRequest {broadcast_id:?}: {error:?}");
                                                        state_chain_client.finalize_signed_extrinsic(
                                                            RuntimeCall::EthereumBroadcaster(
                                                                pallet_cf_broadcast::Call::transaction_failed {
                                                                    broadcast_id,
                                                                },
                                                            ),
                                                        )
                                                        .await;
                                                    }
                                                }
                                                Ok(())
                                            })
                                        }
                                    }
<<<<<<< HEAD
                                }
                            }}
                        },
=======
                                    CfeEvent::PeerIdRegistered { account_id, pubkey, port, ip } => {
                                        peer_update_sender
                                            .send(PeerUpdate::Registered(
                                                    PeerInfo::new(account_id, pubkey, ip.into(), port)
                                                )
                                            )
                                            .unwrap();
                                    }
                                    CfeEvent::PeerIdDeregistered { account_id, pubkey } => {
                                        peer_update_sender
                                            .send(PeerUpdate::Deregistered(account_id, pubkey))
                                            .unwrap();
                                    }
                                }}
                            }
                        }
>>>>>>> e7d86dfb
                        Err(error) => {
                            error!("Failed to decode events at block {}. {error}", current_block.number);
                        }
                    }

                    // All nodes must send a heartbeat regardless of their validator status (at least for now).
                    // We send it every `blocks_per_heartbeat` from the block they started up at.
                    if ((current_block.number - last_heartbeat_submitted_at) >= blocks_per_heartbeat
                        // Submitting earlier than one minute in may falsely indicate liveness.
                        ) && has_submitted_init_heartbeat.load(Ordering::Relaxed)
                    {
                        info!("Sending heartbeat at block: {}", current_block.number);
                        state_chain_client
                            .finalize_signed_extrinsic(
                                pallet_cf_reputation::Call::heartbeat {},
                            )
                            .await;

                        last_heartbeat_submitted_at = current_block.number;
                    }
                }
                None => {
                    error!("Exiting as State Chain block stream ended");
                    break;
                }
            }
        }
        Err(anyhow!("State Chain block stream ended"))
    }.instrument(info_span!("SCObserver")).boxed()).await
}

pub struct CeremonyIdCounters {
	pub ethereum: CeremonyId,
	pub polkadot: CeremonyId,
	pub bitcoin: CeremonyId,
}

/// Get the ceremony id counters for each chain at the **start** of the given block without
/// accessing the previous block
pub async fn get_ceremony_id_counters_before_block<StateChainClient>(
	block_hash: state_chain_runtime::Hash,
	state_chain_client: Arc<StateChainClient>,
) -> Result<CeremonyIdCounters, anyhow::Error>
where
	StateChainClient: SignedExtrinsicApi
		+ UnsignedExtrinsicApi
		+ 'static
		+ Send
		+ Sync
		+ super::client::storage_api::StorageApi,
{
	let events: Vec<_> = state_chain_client
		.storage_value::<frame_system::Events<state_chain_runtime::Runtime>>(block_hash)
		.await
		.map_err(|error| anyhow!("Failed to decode events at block hash {block_hash}. {error}"))?
		.into_iter()
		.map(|event_record| event_record.event)
		.collect();

	// Find the first event for each chain that contains a ceremony id and subtract 1 from it. If
	// none is found, use the ceremony id counter from storage (ceremony id did not change during
	// this block).
	Ok(CeremonyIdCounters {
		ethereum: if let Some(ceremony_id) = events.iter().find_map(|event| match event {
			state_chain_runtime::RuntimeEvent::EthereumVault(
				pallet_cf_vaults::Event::KeygenRequest { ceremony_id, .. },
			) => Some(ceremony_id),
			state_chain_runtime::RuntimeEvent::EthereumThresholdSigner(
				pallet_cf_threshold_signature::Event::ThresholdSignatureRequest {
					ceremony_id, ..
				},
			) => Some(ceremony_id),
			_ => None,
		}) {
			ceremony_id.saturating_sub(1)
		} else {
			state_chain_client
				.storage_value::<pallet_cf_vaults::CeremonyIdCounter<
					state_chain_runtime::Runtime,
					state_chain_runtime::EthereumInstance,
				>>(block_hash)
				.await
				.context("Failed to get Ethereum CeremonyIdCounter from SC")?
		},
		polkadot: if let Some(ceremony_id) = events.iter().find_map(|event| match event {
			state_chain_runtime::RuntimeEvent::PolkadotVault(
				pallet_cf_vaults::Event::KeygenRequest { ceremony_id, .. },
			) => Some(ceremony_id),
			state_chain_runtime::RuntimeEvent::PolkadotThresholdSigner(
				pallet_cf_threshold_signature::Event::ThresholdSignatureRequest {
					ceremony_id, ..
				},
			) => Some(ceremony_id),
			_ => None,
		}) {
			ceremony_id.saturating_sub(1)
		} else {
			state_chain_client
				.storage_value::<pallet_cf_vaults::CeremonyIdCounter<
					state_chain_runtime::Runtime,
					state_chain_runtime::PolkadotInstance,
				>>(block_hash)
				.await
				.context("Failed to get Polkadot CeremonyIdCounter from SC")?
		},
		bitcoin: if let Some(ceremony_id) = events.iter().find_map(|event| match event {
			state_chain_runtime::RuntimeEvent::BitcoinVault(
				pallet_cf_vaults::Event::KeygenRequest { ceremony_id, .. },
			) => Some(ceremony_id),
			state_chain_runtime::RuntimeEvent::BitcoinThresholdSigner(
				pallet_cf_threshold_signature::Event::ThresholdSignatureRequest {
					ceremony_id, ..
				},
			) => Some(ceremony_id),
			state_chain_runtime::RuntimeEvent::BitcoinVault(
				pallet_cf_vaults::Event::KeyHandoverRequest { ceremony_id, .. },
			) => Some(ceremony_id),
			_ => None,
		}) {
			ceremony_id.saturating_sub(1)
		} else {
			state_chain_client
				.storage_value::<pallet_cf_vaults::CeremonyIdCounter<
					state_chain_runtime::Runtime,
					state_chain_runtime::BitcoinInstance,
				>>(block_hash)
				.await
				.context("Failed to get Bitcoin CeremonyIdCounter from SC")?
		},
	})
}<|MERGE_RESOLUTION|>--- conflicted
+++ resolved
@@ -306,81 +306,9 @@
                         .await {
 
                         Ok(events) => {
-<<<<<<< HEAD
-                            for event_record in events {
-                                match_event! {event_record.event, {
-                                    state_chain_runtime::RuntimeEvent::Validator(
-                                        pallet_cf_validator::Event::PeerIdRegistered(..),
-                                    ) |
-                                    state_chain_runtime::RuntimeEvent::Validator(
-                                        pallet_cf_validator::Event::PeerIdUnregistered(..),
-                                    ) => {
-                                        // p2p registration is handled in the p2p module.
-                                        // Matching here to log a the event.
-                                    }
-                                    state_chain_runtime::RuntimeEvent::EthereumVault(
-                                        pallet_cf_vaults::Event::KeygenRequest {
-                                            ceremony_id,
-                                            participants,
-                                            epoch_index
-                                        }
-                                    ) => {
-                                        handle_keygen_request::<_, _, _, EthereumInstance>(
-                                            scope,
-                                            &eth_multisig_client,
-                                            state_chain_client.clone(),
-                                            ceremony_id,
-                                            epoch_index,
-                                            participants,
-                                        ).await;
-                                    }
-                                    state_chain_runtime::RuntimeEvent::PolkadotVault(
-                                        pallet_cf_vaults::Event::KeygenRequest {
-                                            ceremony_id,
-                                            participants,
-                                            epoch_index
-                                        }
-                                    ) => {
-                                        handle_keygen_request::<_, _, _, PolkadotInstance>(
-                                            scope,
-                                            &dot_multisig_client,
-                                            state_chain_client.clone(),
-                                            ceremony_id,
-                                            epoch_index,
-                                            participants,
-                                        ).await;
-                                    }
-                                    state_chain_runtime::RuntimeEvent::BitcoinVault(
-                                        pallet_cf_vaults::Event::KeygenRequest {
-                                            ceremony_id,
-                                            participants,
-                                            epoch_index
-                                        }
-                                    ) => {
-                                        handle_keygen_request::<_, _, _, BitcoinInstance>(
-                                            scope,
-                                            &btc_multisig_client,
-                                            state_chain_client.clone(),
-                                            ceremony_id,
-                                            epoch_index,
-                                            participants,
-                                        ).await;
-                                    }
-                                    state_chain_runtime::RuntimeEvent::EthereumThresholdSigner(
-                                        pallet_cf_threshold_signature::Event::ThresholdSignatureRequest{
-                                            request_id: _,
-                                            ceremony_id,
-                                            epoch,
-                                            key,
-                                            signatories,
-                                            payload,
-                                        },
-                                    ) => {
-=======
                             for event in events {
                                 match_event! {event, {
                                     CfeEvent::EthThresholdSignatureRequest(req) => {
->>>>>>> e7d86dfb
                                         handle_signing_request::<_, _, _, EthereumInstance>(
                                         scope,
                                         &eth_multisig_client,
@@ -558,11 +486,6 @@
                                             })
                                         }
                                     }
-<<<<<<< HEAD
-                                }
-                            }}
-                        },
-=======
                                     CfeEvent::PeerIdRegistered { account_id, pubkey, port, ip } => {
                                         peer_update_sender
                                             .send(PeerUpdate::Registered(
@@ -579,7 +502,6 @@
                                 }}
                             }
                         }
->>>>>>> e7d86dfb
                         Err(error) => {
                             error!("Failed to decode events at block {}. {error}", current_block.number);
                         }
