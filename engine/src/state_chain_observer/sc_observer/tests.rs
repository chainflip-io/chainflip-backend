use std::{collections::BTreeSet, sync::Arc};

use cf_chains::eth::{Ethereum, Transaction};
use cf_primitives::AccountRole;
use frame_system::Phase;
use futures::{FutureExt, StreamExt};
use mockall::predicate::{self, eq};
use pallet_cf_broadcast::BroadcastAttemptId;
use pallet_cf_vaults::Vault;

use sp_core::{Hasher, H256, U256};
use sp_runtime::{traits::Keccak256, AccountId32, Digest};
use state_chain_runtime::{AccountId, CfeSettings, EthereumInstance, Header};
use tokio::sync::watch;
use web3::types::{Bytes, SignedTransaction};

use crate::{
	eth::{
		rpc::{EthWsRpcClient, MockEthRpcApi},
		EthBroadcaster,
	},
	logging::test_utils::new_test_logger,
	multisig::client::{KeygenFailureReason, MockMultisigClientApi, SigningFailureReason},
	settings::Settings,
	state_chain_observer::{client::mocks::MockStateChainClient, sc_observer},
	task_scope::task_scope,
	witnesser::EpochStart,
};

fn test_header(number: u32) -> Header {
	Header {
		number,
		parent_hash: H256::default(),
		state_root: H256::default(),
		extrinsics_root: H256::default(),
		digest: Digest { logs: Vec::new() },
	}
}

#[tokio::test]
async fn starts_witnessing_when_current_authority() {
	let initial_epoch = 3;
	let initial_epoch_from_block = 30;
	let initial_block_hash = H256::default();
	let account_id = AccountId::new([0; 32]);

	let mut state_chain_client = MockStateChainClient::new();

	state_chain_client.expect_account_id().return_once({
		let account_id = account_id.clone();
		|| account_id
	});

	state_chain_client.expect_storage_map_entry::<pallet_cf_validator::HistoricalActiveEpochs<state_chain_runtime::Runtime>>()
		.with(eq(initial_block_hash), eq(account_id))
		.once()
		.return_once(move |_, _| Ok(vec![initial_epoch]));
	state_chain_client
		.expect_storage_value::<pallet_cf_validator::CurrentEpoch<state_chain_runtime::Runtime>>()
		.with(eq(initial_block_hash))
		.once()
		.return_once(move |_| Ok(initial_epoch));
	state_chain_client
		.expect_storage_map_entry::<pallet_cf_vaults::Vaults<
			state_chain_runtime::Runtime,
			state_chain_runtime::EthereumInstance,
		>>()
		.with(eq(initial_block_hash), eq(initial_epoch))
		.once()
		.return_once(move |_, _| {
			Ok(Some(Vault {
				public_key: Default::default(),
				active_from_block: initial_epoch_from_block,
			}))
		});

	let eth_multisig_client = MockMultisigClientApi::new();
	let dot_multisig_client = MockMultisigClientApi::new();

	// No blocks in the stream
	let sc_block_stream = tokio_stream::iter(vec![]);

	let logger = new_test_logger();

	let eth_rpc_mock = MockEthRpcApi::new();

	let eth_broadcaster = EthBroadcaster::new_test(eth_rpc_mock, &logger);

	let (account_peer_mapping_change_sender, _account_peer_mapping_change_receiver) =
		tokio::sync::mpsc::unbounded_channel();

	let (epoch_start_sender, epoch_start_receiver) = async_broadcast::broadcast(10);

	let (cfe_settings_update_sender, _) = watch::channel::<CfeSettings>(CfeSettings::default());

	#[cfg(feature = "ibiza")]
	let (eth_monitor_ingress_sender, _eth_monitor_ingress_receiver) =
		tokio::sync::mpsc::unbounded_channel();
	#[cfg(feature = "ibiza")]
	let (eth_monitor_flip_ingress_sender, _eth_monitor_flip_ingress_receiver) =
		tokio::sync::mpsc::unbounded_channel();
	#[cfg(feature = "ibiza")]
	let (eth_monitor_usdc_ingress_sender, _eth_monitor_usdc_ingress_receiver) =
		tokio::sync::mpsc::unbounded_channel();

	sc_observer::start(
		Arc::new(state_chain_client),
		sc_block_stream,
		eth_broadcaster,
		eth_multisig_client,
		dot_multisig_client,
		account_peer_mapping_change_sender,
		epoch_start_sender,
		#[cfg(feature = "ibiza")]
		eth_monitor_ingress_sender,
		#[cfg(feature = "ibiza")]
		eth_monitor_flip_ingress_sender,
		#[cfg(feature = "ibiza")]
		eth_monitor_usdc_ingress_sender,
		cfe_settings_update_sender,
		initial_block_hash,
		logger,
	)
	.await
	.unwrap_err();

	assert_eq!(
		epoch_start_receiver.collect::<Vec<_>>().await,
		vec![EpochStart::<Ethereum> {
			epoch_index: initial_epoch,
			block_number: initial_epoch_from_block,
			current: true,
			participant: true
		}]
	);
}

#[tokio::test]
async fn starts_witnessing_when_historic_on_startup() {
	let active_epoch = 3;
	let active_epoch_from_block = 30;
	let current_epoch = 4;
	let current_epoch_from_block = 40;
	let initial_block_hash = H256::default();
	let account_id = AccountId::new([0; 32]);

	let mut state_chain_client = MockStateChainClient::new();

	state_chain_client.expect_account_id().once().return_once({
		let account_id = account_id.clone();
		|| account_id
	});

	state_chain_client.expect_storage_map_entry::<pallet_cf_validator::HistoricalActiveEpochs<state_chain_runtime::Runtime>>()
		.with(eq(initial_block_hash), eq(account_id))
		.once()
		.return_once(move |_, _| Ok(vec![active_epoch]));
	state_chain_client
		.expect_storage_value::<pallet_cf_validator::CurrentEpoch<state_chain_runtime::Runtime>>()
		.with(eq(initial_block_hash))
		.once()
		.return_once(move |_| Ok(current_epoch));
	state_chain_client
		.expect_storage_map_entry::<pallet_cf_vaults::Vaults<
			state_chain_runtime::Runtime,
			state_chain_runtime::EthereumInstance,
		>>()
		.with(eq(initial_block_hash), eq(active_epoch))
		.once()
		.return_once(move |_, _| {
			Ok(Some(Vault {
				public_key: Default::default(),
				active_from_block: active_epoch_from_block,
			}))
		});
	state_chain_client
		.expect_storage_map_entry::<pallet_cf_vaults::Vaults<
			state_chain_runtime::Runtime,
			state_chain_runtime::EthereumInstance,
		>>()
		.with(eq(initial_block_hash), eq(current_epoch))
		.once()
		.return_once(move |_, _| {
			Ok(Some(Vault {
				public_key: Default::default(),
				active_from_block: current_epoch_from_block,
			}))
		});

	// No blocks in the stream
	let sc_block_stream = tokio_stream::iter(vec![]);

	let logger = new_test_logger();

	let eth_rpc_mock = MockEthRpcApi::new();

	let eth_broadcaster = EthBroadcaster::new_test(eth_rpc_mock, &logger);

	let eth_multisig_client = MockMultisigClientApi::new();
	let dot_multisig_client = MockMultisigClientApi::new();

	let (account_peer_mapping_change_sender, _account_peer_mapping_change_receiver) =
		tokio::sync::mpsc::unbounded_channel();

	let (epoch_start_sender, epoch_start_receiver) = async_broadcast::broadcast(10);

	let (cfe_settings_update_sender, _) = watch::channel::<CfeSettings>(CfeSettings::default());

	#[cfg(feature = "ibiza")]
	let (eth_monitor_ingress_sender, _eth_monitor_ingress_receiver) =
		tokio::sync::mpsc::unbounded_channel();
	#[cfg(feature = "ibiza")]
	let (eth_monitor_flip_ingress_sender, _eth_monitor_flip_ingress_receiver) =
		tokio::sync::mpsc::unbounded_channel();
	#[cfg(feature = "ibiza")]
	let (eth_monitor_usdc_ingress_sender, _eth_monitor_usdc_ingress_receiver) =
		tokio::sync::mpsc::unbounded_channel();

	sc_observer::start(
		Arc::new(state_chain_client),
		sc_block_stream,
		eth_broadcaster,
		eth_multisig_client,
		dot_multisig_client,
		account_peer_mapping_change_sender,
		epoch_start_sender,
		#[cfg(feature = "ibiza")]
		eth_monitor_ingress_sender,
		#[cfg(feature = "ibiza")]
		eth_monitor_flip_ingress_sender,
		#[cfg(feature = "ibiza")]
		eth_monitor_usdc_ingress_sender,
		cfe_settings_update_sender,
		initial_block_hash,
		logger,
	)
	.await
	.unwrap_err();

	assert_eq!(
		epoch_start_receiver.collect::<Vec<_>>().await,
		vec![
			EpochStart::<Ethereum> {
				epoch_index: active_epoch,
				block_number: active_epoch_from_block,
				current: false,
				participant: true
			},
			EpochStart::<Ethereum> {
				epoch_index: current_epoch,
				block_number: current_epoch_from_block,
				current: true,
				participant: false
			}
		]
	);
}

#[tokio::test]
async fn does_not_start_witnessing_when_not_historic_or_current_authority() {
	let initial_epoch = 3;
	let initial_epoch_from_block = 30;
	let initial_block_hash = H256::default();
	let account_id = AccountId::new([0; 32]);

	let mut state_chain_client = MockStateChainClient::new();

	state_chain_client.expect_account_id().return_once({
		let account_id = account_id.clone();
		|| account_id
	});

	state_chain_client.expect_storage_map_entry::<pallet_cf_validator::HistoricalActiveEpochs<state_chain_runtime::Runtime>>()
		.with(eq(initial_block_hash), eq(account_id))
		.once()
		.return_once(move |_, _| Ok(vec![]));
	state_chain_client
		.expect_storage_value::<pallet_cf_validator::CurrentEpoch<state_chain_runtime::Runtime>>()
		.with(eq(initial_block_hash))
		.once()
		.return_once(move |_| Ok(initial_epoch));
	state_chain_client
		.expect_storage_map_entry::<pallet_cf_vaults::Vaults<
			state_chain_runtime::Runtime,
			state_chain_runtime::EthereumInstance,
		>>()
		.with(eq(initial_block_hash), eq(3))
		.once()
		.return_once(move |_, _| {
			Ok(Some(Vault {
				public_key: Default::default(),
				active_from_block: initial_epoch_from_block,
			}))
		});

	let sc_block_stream = tokio_stream::iter(vec![]);

	let logger = new_test_logger();

	let eth_rpc_mock = MockEthRpcApi::new();

	let eth_broadcaster = EthBroadcaster::new_test(eth_rpc_mock, &logger);

	let eth_multisig_client = MockMultisigClientApi::new();
	let dot_multisig_client = MockMultisigClientApi::new();

	let (account_peer_mapping_change_sender, _account_peer_mapping_change_receiver) =
		tokio::sync::mpsc::unbounded_channel();

	let (epoch_start_sender, epoch_start_receiver) = async_broadcast::broadcast(10);
	let (cfe_settings_update_sender, _) = watch::channel::<CfeSettings>(CfeSettings::default());

	#[cfg(feature = "ibiza")]
	let (eth_monitor_ingress_sender, _eth_monitor_ingress_receiver) =
		tokio::sync::mpsc::unbounded_channel();
	#[cfg(feature = "ibiza")]
	let (eth_monitor_flip_ingress_sender, _eth_monitor_flip_ingress_receiver) =
		tokio::sync::mpsc::unbounded_channel();
	#[cfg(feature = "ibiza")]
	let (eth_monitor_usdc_ingress_sender, _eth_monitor_usdc_ingress_receiver) =
		tokio::sync::mpsc::unbounded_channel();

	sc_observer::start(
		Arc::new(state_chain_client),
		sc_block_stream,
		eth_broadcaster,
		eth_multisig_client,
		dot_multisig_client,
		account_peer_mapping_change_sender,
		epoch_start_sender,
		#[cfg(feature = "ibiza")]
		eth_monitor_ingress_sender,
		#[cfg(feature = "ibiza")]
		eth_monitor_flip_ingress_sender,
		#[cfg(feature = "ibiza")]
		eth_monitor_usdc_ingress_sender,
		cfe_settings_update_sender,
		initial_block_hash,
		logger,
	)
	.await
	.unwrap_err();

	assert_eq!(
		epoch_start_receiver.collect::<Vec<_>>().await,
		vec![EpochStart::<Ethereum> {
			epoch_index: initial_epoch,
			block_number: initial_epoch_from_block,
			current: true,
			participant: false
		}]
	);
}

#[tokio::test]
async fn current_authority_to_current_authority_on_new_epoch_event() {
	let initial_epoch = 4;
	let initial_epoch_from_block = 40;
	let new_epoch = 5;
	let new_epoch_from_block = 50;
	let initial_block_hash = H256::default();
	let account_id = AccountId::new([0; 32]);

	let mut state_chain_client = MockStateChainClient::new();

	state_chain_client.expect_account_id().return_once({
		let account_id = account_id.clone();
		|| account_id
	});

	state_chain_client.expect_storage_map_entry::<pallet_cf_validator::HistoricalActiveEpochs<state_chain_runtime::Runtime>>()
		.with(eq(initial_block_hash), eq(account_id.clone()))
		.once()
		.return_once(move |_, _| Ok(vec![initial_epoch]));
	state_chain_client
		.expect_storage_value::<pallet_cf_validator::CurrentEpoch<state_chain_runtime::Runtime>>()
		.with(eq(initial_block_hash))
		.once()
		.return_once(move |_| Ok(initial_epoch));
	state_chain_client
		.expect_storage_map_entry::<pallet_cf_vaults::Vaults<
			state_chain_runtime::Runtime,
			state_chain_runtime::EthereumInstance,
		>>()
		.with(eq(initial_block_hash), eq(initial_epoch))
		.once()
		.return_once(move |_, _| {
			Ok(Some(Vault {
				public_key: Default::default(),
				active_from_block: initial_epoch_from_block,
			}))
		});

	let empty_block_header = test_header(20);
	let new_epoch_block_header = test_header(21);
	let new_epoch_block_header_hash = new_epoch_block_header.hash();
	let sc_block_stream =
		tokio_stream::iter(vec![empty_block_header.clone(), new_epoch_block_header.clone()]);
	state_chain_client
		.expect_storage_value::<frame_system::Events<state_chain_runtime::Runtime>>()
		.with(eq(empty_block_header.hash()))
		.once()
		.return_once(move |_| Ok(vec![]));
	state_chain_client
		.expect_storage_value::<frame_system::Events<state_chain_runtime::Runtime>>()
		.with(eq(new_epoch_block_header_hash))
		.once()
		.return_once(move |_| {
			Ok(vec![Box::new(frame_system::EventRecord {
				phase: Phase::ApplyExtrinsic(0),
				event: state_chain_runtime::Event::Validator(pallet_cf_validator::Event::NewEpoch(
					new_epoch,
				)),
				topics: vec![H256::default()],
			})])
		});

	state_chain_client
		.expect_storage_map_entry::<pallet_cf_vaults::Vaults<
			state_chain_runtime::Runtime,
			state_chain_runtime::EthereumInstance,
		>>()
		.with(eq(new_epoch_block_header_hash), eq(new_epoch))
		.once()
		.return_once(move |_, _| {
			Ok(Some(Vault {
				public_key: Default::default(),
				active_from_block: new_epoch_from_block,
			}))
		});
	state_chain_client.expect_storage_double_map_entry::<pallet_cf_validator::AuthorityIndex<state_chain_runtime::Runtime>>()
		.with(eq(new_epoch_block_header_hash), eq(5), eq(account_id.clone()))
		.once()
		.return_once(move |_, _, _| Ok(Some(1)));

	let logger = new_test_logger();

	let eth_broadcaster = EthBroadcaster::new_test(MockEthRpcApi::new(), &logger);

	let eth_multisig_client = MockMultisigClientApi::new();
	let dot_multisig_client = MockMultisigClientApi::new();

	let (account_peer_mapping_change_sender, _account_peer_mapping_change_receiver) =
		tokio::sync::mpsc::unbounded_channel();

	let (epoch_start_sender, epoch_start_receiver) = async_broadcast::broadcast(10);

	let (cfe_settings_update_sender, _) = watch::channel::<CfeSettings>(CfeSettings::default());

	#[cfg(feature = "ibiza")]
	let (eth_monitor_ingress_sender, _eth_monitor_ingress_receiver) =
		tokio::sync::mpsc::unbounded_channel();
	#[cfg(feature = "ibiza")]
	let (eth_monitor_flip_ingress_sender, _eth_monitor_flip_ingress_receiver) =
		tokio::sync::mpsc::unbounded_channel();
	#[cfg(feature = "ibiza")]
	let (eth_monitor_usdc_ingress_sender, _eth_monitor_usdc_ingress_receiver) =
		tokio::sync::mpsc::unbounded_channel();

	sc_observer::start(
		Arc::new(state_chain_client),
		sc_block_stream,
		eth_broadcaster,
		eth_multisig_client,
		dot_multisig_client,
		account_peer_mapping_change_sender,
		epoch_start_sender,
		#[cfg(feature = "ibiza")]
		eth_monitor_ingress_sender,
		#[cfg(feature = "ibiza")]
		eth_monitor_flip_ingress_sender,
		#[cfg(feature = "ibiza")]
		eth_monitor_usdc_ingress_sender,
		cfe_settings_update_sender,
		initial_block_hash,
		logger,
	)
	.await
	.unwrap_err();

	assert_eq!(
		epoch_start_receiver.collect::<Vec<_>>().await,
		vec![
			EpochStart::<Ethereum> {
				epoch_index: initial_epoch,
				block_number: initial_epoch_from_block,
				current: true,
				participant: true
			},
			EpochStart::<Ethereum> {
				epoch_index: new_epoch,
				block_number: new_epoch_from_block,
				current: true,
				participant: true
			}
		]
	);
}

#[tokio::test]
async fn not_historical_to_authority_on_new_epoch() {
	let initial_epoch = 3;
	let initial_epoch_from_block = 30;
	let new_epoch = 4;
	let new_epoch_from_block = 40;
	let initial_block_hash = H256::default();
	let account_id = AccountId::new([0; 32]);

	let mut state_chain_client = MockStateChainClient::new();

	state_chain_client.expect_account_id().once().return_once({
		let account_id = account_id.clone();
		|| account_id
	});

	state_chain_client.expect_storage_map_entry::<pallet_cf_validator::HistoricalActiveEpochs<state_chain_runtime::Runtime>>()
		.with(eq(initial_block_hash), eq(account_id.clone()))
		.once()
		.return_once(move |_, _| Ok(vec![]));
	state_chain_client
		.expect_storage_value::<pallet_cf_validator::CurrentEpoch<state_chain_runtime::Runtime>>()
		.with(eq(initial_block_hash))
		.once()
		.return_once(move |_| Ok(initial_epoch));
	state_chain_client
		.expect_storage_map_entry::<pallet_cf_vaults::Vaults<
			state_chain_runtime::Runtime,
			state_chain_runtime::EthereumInstance,
		>>()
		.with(eq(initial_block_hash), eq(initial_epoch))
		.once()
		.return_once(move |_, _| {
			Ok(Some(Vault {
				public_key: Default::default(),
				active_from_block: initial_epoch_from_block,
			}))
		});

	let empty_block_header = test_header(20);
	let new_epoch_block_header = test_header(21);
	let new_epoch_block_header_hash = new_epoch_block_header.hash();
	let sc_block_stream =
		tokio_stream::iter(vec![empty_block_header.clone(), new_epoch_block_header.clone()]);
	state_chain_client
		.expect_storage_value::<frame_system::Events<state_chain_runtime::Runtime>>()
		.with(eq(empty_block_header.hash()))
		.once()
		.return_once(move |_| Ok(vec![]));
	state_chain_client
		.expect_storage_value::<frame_system::Events<state_chain_runtime::Runtime>>()
		.with(eq(new_epoch_block_header_hash))
		.once()
		.return_once(move |_| {
			Ok(vec![Box::new(frame_system::EventRecord {
				phase: Phase::ApplyExtrinsic(0),
				event: state_chain_runtime::Event::Validator(pallet_cf_validator::Event::NewEpoch(
					new_epoch,
				)),
				topics: vec![H256::default()],
			})])
		});

	state_chain_client
		.expect_storage_map_entry::<pallet_cf_vaults::Vaults<
			state_chain_runtime::Runtime,
			state_chain_runtime::EthereumInstance,
		>>()
		.with(eq(new_epoch_block_header_hash), eq(new_epoch))
		.once()
		.return_once(move |_, _| {
			Ok(Some(Vault {
				public_key: Default::default(),
				active_from_block: new_epoch_from_block,
			}))
		});
	state_chain_client.expect_storage_double_map_entry::<pallet_cf_validator::AuthorityIndex<state_chain_runtime::Runtime>>()
		.with(eq(new_epoch_block_header_hash), eq(new_epoch), eq(account_id.clone()))
		.once()
		.return_once(move |_, _, _| Ok(Some(1)));

	let logger = new_test_logger();

	let eth_rpc_mock = MockEthRpcApi::new();

	let eth_broadcaster = EthBroadcaster::new_test(eth_rpc_mock, &logger);

	let eth_multisig_client = MockMultisigClientApi::new();
	let dot_multisig_client = MockMultisigClientApi::new();

	let (account_peer_mapping_change_sender, _account_peer_mapping_change_receiver) =
		tokio::sync::mpsc::unbounded_channel();

	let (epoch_start_sender, epoch_start_receiver) = async_broadcast::broadcast(10);

	let (cfe_settings_update_sender, _) = watch::channel::<CfeSettings>(CfeSettings::default());

	#[cfg(feature = "ibiza")]
	let (eth_monitor_ingress_sender, _eth_monitor_ingress_receiver) =
		tokio::sync::mpsc::unbounded_channel();
	#[cfg(feature = "ibiza")]
	let (eth_monitor_flip_ingress_sender, _eth_monitor_flip_ingress_receiver) =
		tokio::sync::mpsc::unbounded_channel();
	#[cfg(feature = "ibiza")]
	let (eth_monitor_usdc_ingress_sender, _eth_monitor_usdc_ingress_receiver) =
		tokio::sync::mpsc::unbounded_channel();

	sc_observer::start(
		Arc::new(state_chain_client),
		sc_block_stream,
		eth_broadcaster,
		eth_multisig_client,
		dot_multisig_client,
		account_peer_mapping_change_sender,
		epoch_start_sender,
		#[cfg(feature = "ibiza")]
		eth_monitor_ingress_sender,
		#[cfg(feature = "ibiza")]
		eth_monitor_flip_ingress_sender,
		#[cfg(feature = "ibiza")]
		eth_monitor_usdc_ingress_sender,
		cfe_settings_update_sender,
		initial_block_hash,
		logger,
	)
	.await
	.unwrap_err();

	assert_eq!(
		epoch_start_receiver.collect::<Vec<_>>().await,
		vec![
			EpochStart::<Ethereum> {
				epoch_index: initial_epoch,
				block_number: initial_epoch_from_block,
				current: true,
				participant: false
			},
			EpochStart::<Ethereum> {
				epoch_index: new_epoch,
				block_number: new_epoch_from_block,
				current: true,
				participant: true
			}
		]
	);
}

#[tokio::test]
async fn current_authority_to_historical_on_new_epoch_event() {
	let initial_epoch = 3;
	let initial_epoch_from_block = 30;
	let new_epoch = 4;
	let new_epoch_from_block = 40;
	let initial_block_hash = H256::default();
	let account_id = AccountId::new([0; 32]);

	let mut state_chain_client = MockStateChainClient::new();

	state_chain_client.expect_account_id().once().return_once({
		let account_id = account_id.clone();
		|| account_id
	});

	state_chain_client.expect_storage_map_entry::<pallet_cf_validator::HistoricalActiveEpochs<state_chain_runtime::Runtime>>()
		.with(eq(initial_block_hash), eq(account_id.clone()))
		.once()
		.return_once(move |_, _| Ok(vec![initial_epoch]));
	state_chain_client
		.expect_storage_value::<pallet_cf_validator::CurrentEpoch<state_chain_runtime::Runtime>>()
		.with(eq(initial_block_hash))
		.once()
		.return_once(move |_| Ok(initial_epoch));
	state_chain_client
		.expect_storage_map_entry::<pallet_cf_vaults::Vaults<
			state_chain_runtime::Runtime,
			state_chain_runtime::EthereumInstance,
		>>()
		.with(eq(initial_block_hash), eq(3))
		.once()
		.return_once(move |_, _| {
			Ok(Some(Vault {
				public_key: Default::default(),
				active_from_block: initial_epoch_from_block,
			}))
		});

	let empty_block_header = test_header(20);
	let new_epoch_block_header = test_header(21);
	let new_epoch_block_header_hash = new_epoch_block_header.hash();
	let sc_block_stream =
		tokio_stream::iter([empty_block_header.clone(), new_epoch_block_header.clone()]);

	state_chain_client
		.expect_storage_value::<frame_system::Events<state_chain_runtime::Runtime>>()
		.with(eq(empty_block_header.hash()))
		.once()
		.return_once(move |_| Ok(vec![]));
	state_chain_client
		.expect_storage_value::<frame_system::Events<state_chain_runtime::Runtime>>()
		.with(eq(new_epoch_block_header_hash))
		.once()
		.return_once(move |_| {
			Ok(vec![Box::new(frame_system::EventRecord {
				phase: Phase::ApplyExtrinsic(0),
				event: state_chain_runtime::Event::Validator(pallet_cf_validator::Event::NewEpoch(
					new_epoch,
				)),
				topics: vec![H256::default()],
			})])
		});

	state_chain_client
		.expect_storage_map_entry::<pallet_cf_vaults::Vaults<
			state_chain_runtime::Runtime,
			state_chain_runtime::EthereumInstance,
		>>()
		.with(eq(new_epoch_block_header_hash), eq(new_epoch))
		.once()
		.return_once(move |_, _| {
			Ok(Some(Vault {
				public_key: Default::default(),
				active_from_block: new_epoch_from_block,
			}))
		});
	state_chain_client.expect_storage_double_map_entry::<pallet_cf_validator::AuthorityIndex<state_chain_runtime::Runtime>>()
		.with(eq(new_epoch_block_header_hash), eq(4), eq(account_id.clone()))
		.once()
		.return_once(move |_, _, _| Ok(None));

	let logger = new_test_logger();

	let eth_rpc_mock = MockEthRpcApi::new();

	let eth_broadcaster = EthBroadcaster::new_test(eth_rpc_mock, &logger);

	let eth_multisig_client = MockMultisigClientApi::new();
	let dot_multisig_client = MockMultisigClientApi::new();

	let (account_peer_mapping_change_sender, _account_peer_mapping_change_receiver) =
		tokio::sync::mpsc::unbounded_channel();

	let (epoch_start_sender, epoch_start_receiver) = async_broadcast::broadcast(10);

	let (cfe_settings_update_sender, _) = watch::channel::<CfeSettings>(CfeSettings::default());

	#[cfg(feature = "ibiza")]
	let (eth_monitor_ingress_sender, _eth_monitor_ingress_receiver) =
		tokio::sync::mpsc::unbounded_channel();
	#[cfg(feature = "ibiza")]
	let (eth_monitor_flip_ingress_sender, _eth_monitor_flip_ingress_receiver) =
		tokio::sync::mpsc::unbounded_channel();
	#[cfg(feature = "ibiza")]
	let (eth_monitor_usdc_ingress_sender, _eth_monitor_usdc_ingress_receiver) =
		tokio::sync::mpsc::unbounded_channel();

	sc_observer::start(
		Arc::new(state_chain_client),
		sc_block_stream,
		eth_broadcaster,
		eth_multisig_client,
		dot_multisig_client,
		account_peer_mapping_change_sender,
		epoch_start_sender,
		#[cfg(feature = "ibiza")]
		eth_monitor_ingress_sender,
		#[cfg(feature = "ibiza")]
		eth_monitor_flip_ingress_sender,
		#[cfg(feature = "ibiza")]
		eth_monitor_usdc_ingress_sender,
		cfe_settings_update_sender,
		initial_block_hash,
		logger,
	)
	.await
	.unwrap_err();

	assert_eq!(
		epoch_start_receiver.collect::<Vec<_>>().await,
		vec![
			EpochStart::<Ethereum> {
				epoch_index: initial_epoch,
				block_number: initial_epoch_from_block,
				current: true,
				participant: true
			},
			EpochStart::<Ethereum> {
				epoch_index: new_epoch,
				block_number: new_epoch_from_block,
				current: true,
				participant: false
			}
		]
	);
}

// TODO: We should test that this works for historical epochs too. We should be able to sign for
// historical epochs we were a part of
#[tokio::test]
async fn only_encodes_and_signs_when_specified() {
	let initial_block_hash = H256::default();
	let account_id = AccountId::new([0; 32]);

	let mut state_chain_client = MockStateChainClient::new();

	state_chain_client.expect_account_id().once().return_once({
		let account_id = account_id.clone();
		|| account_id
	});

	state_chain_client.expect_storage_map_entry::<pallet_cf_validator::HistoricalActiveEpochs<state_chain_runtime::Runtime>>()
		.with(eq(initial_block_hash), eq(account_id.clone()))
		.once()
		.return_once(move |_, _| Ok(vec![3]));
	state_chain_client
		.expect_storage_value::<pallet_cf_validator::CurrentEpoch<state_chain_runtime::Runtime>>()
		.with(eq(initial_block_hash))
		.once()
		.return_once(move |_| Ok(3));
	state_chain_client
		.expect_storage_map_entry::<pallet_cf_vaults::Vaults<
			state_chain_runtime::Runtime,
			state_chain_runtime::EthereumInstance,
		>>()
		.with(eq(initial_block_hash), eq(3))
		.once()
		.return_once(move |_, _| {
			Ok(Some(Vault { public_key: Default::default(), active_from_block: 30 }))
		});

	let block_header = test_header(21);
	let sc_block_stream = tokio_stream::iter([block_header.clone()]);

	let mut eth_rpc_mock = MockEthRpcApi::new();

	// when we are selected to sign we must estimate gas and sign
	// NB: We only do this once, since we are only selected to sign once
	eth_rpc_mock.expect_estimate_gas().once().returning(|_| Ok(U256::from(100_000)));

	eth_rpc_mock.expect_sign_transaction().once().return_once(|_, _| {
		// just a nothing signed transaction
		Ok(SignedTransaction {
			message_hash: H256::default(),
			v: 1,
			r: H256::default(),
			s: H256::default(),
			raw_transaction: Bytes(Vec::new()),
			transaction_hash: H256::default(),
		})
	});

	eth_rpc_mock
		.expect_send_raw_transaction()
		.once()
		.return_once(|tx| Ok(Keccak256::hash(&tx.0[..])));

	state_chain_client
		.expect_storage_value::<frame_system::Events<state_chain_runtime::Runtime>>()
		.with(eq(block_header.hash()))
		.once()
		.return_once(move |_| {
			Ok(vec![
				Box::new(frame_system::EventRecord {
					phase: Phase::ApplyExtrinsic(0),
					event: state_chain_runtime::Event::EthereumBroadcaster(
						pallet_cf_broadcast::Event::TransactionBroadcastRequest {
							broadcast_attempt_id: BroadcastAttemptId::default(),
							nominee: account_id,
							unsigned_tx: Transaction::default(),
						},
					),
					topics: vec![H256::default()],
				}),
				Box::new(frame_system::EventRecord {
					phase: Phase::ApplyExtrinsic(1),
					event: state_chain_runtime::Event::EthereumBroadcaster(
						pallet_cf_broadcast::Event::TransactionBroadcastRequest {
							broadcast_attempt_id: BroadcastAttemptId::default(),
							nominee: AccountId32::new([1; 32]), // NOT OUR ACCOUNT ID
							unsigned_tx: Transaction::default(),
						},
					),
					topics: vec![H256::default()],
				}),
			])
		});

	let logger = new_test_logger();

	let eth_broadcaster = EthBroadcaster::new_test(eth_rpc_mock, &logger);

	let eth_multisig_client = MockMultisigClientApi::new();
	let dot_multisig_client = MockMultisigClientApi::new();

	let (account_peer_mapping_change_sender, _account_peer_mapping_change_receiver) =
		tokio::sync::mpsc::unbounded_channel();

	let (epoch_start_sender, _epoch_start_receiver) = async_broadcast::broadcast(10);

	let (cfe_settings_update_sender, _) = watch::channel::<CfeSettings>(CfeSettings::default());

	#[cfg(feature = "ibiza")]
	let (eth_monitor_ingress_sender, _eth_monitor_ingress_receiver) =
		tokio::sync::mpsc::unbounded_channel();
	#[cfg(feature = "ibiza")]
	let (eth_monitor_flip_ingress_sender, _eth_monitor_flip_ingress_receiver) =
		tokio::sync::mpsc::unbounded_channel();
	#[cfg(feature = "ibiza")]
	let (eth_monitor_usdc_ingress_sender, _eth_monitor_usdc_ingress_receiver) =
		tokio::sync::mpsc::unbounded_channel();

	sc_observer::start(
		Arc::new(state_chain_client),
		sc_block_stream,
		eth_broadcaster,
		eth_multisig_client,
		dot_multisig_client,
		account_peer_mapping_change_sender,
		epoch_start_sender,
		#[cfg(feature = "ibiza")]
		eth_monitor_ingress_sender,
		#[cfg(feature = "ibiza")]
		eth_monitor_flip_ingress_sender,
		#[cfg(feature = "ibiza")]
		eth_monitor_usdc_ingress_sender,
		cfe_settings_update_sender,
		initial_block_hash,
		logger,
	)
	.await
	.unwrap_err();
}

#[tokio::test]
#[ignore = "runs forever, useful for testing without having to start the whole CFE"]
async fn run_the_sc_observer() {
<<<<<<< HEAD
	let settings = Settings::new_test().unwrap();
	let logger = new_test_logger();

	let (initial_block_hash, block_stream, state_chain_client) =
		crate::state_chain_observer::client::StateChainClient::new(
			&settings.state_chain,
			false,
			&logger,
		)
		.await
		.unwrap();

	let (account_peer_mapping_change_sender, _account_peer_mapping_change_receiver) =
		tokio::sync::mpsc::unbounded_channel();

	let eth_ws_rpc_client = EthWsRpcClient::new(&settings.eth, &logger).await.unwrap();
	let eth_broadcaster =
		EthBroadcaster::new(&settings.eth, eth_ws_rpc_client.clone(), &logger).unwrap();

	let eth_multisig_client = MockMultisigClientApi::new();
	let dot_multisig_client = MockMultisigClientApi::new();

	let (epoch_start_sender, _epoch_start_receiver) = async_broadcast::broadcast(10);

	let (cfe_settings_update_sender, _) = watch::channel::<CfeSettings>(CfeSettings::default());

	#[cfg(feature = "ibiza")]
	let (eth_monitor_ingress_sender, _eth_monitor_ingress_receiver) =
		tokio::sync::mpsc::unbounded_channel();
	#[cfg(feature = "ibiza")]
	let (eth_monitor_flip_ingress_sender, _eth_monitor_flip_ingress_receiver) =
		tokio::sync::mpsc::unbounded_channel();
	#[cfg(feature = "ibiza")]
	let (eth_monitor_usdc_ingress_sender, _eth_monitor_usdc_ingress_receiver) =
		tokio::sync::mpsc::unbounded_channel();
=======
	task_scope(|scope| {
		async {
			let settings = Settings::new_test().unwrap();
			let logger = new_test_logger();

			let (initial_block_hash, block_stream, state_chain_client) =
				crate::state_chain_observer::client::StateChainClient::new(
					scope,
					&settings.state_chain,
					AccountRole::None,
					false,
					&logger,
				)
				.await
				.unwrap();

			let (account_peer_mapping_change_sender, _account_peer_mapping_change_receiver) =
				tokio::sync::mpsc::unbounded_channel();

			let eth_ws_rpc_client = EthWsRpcClient::new(&settings.eth, &logger).await.unwrap();
			let eth_broadcaster =
				EthBroadcaster::new(&settings.eth, eth_ws_rpc_client.clone(), &logger).unwrap();

			let eth_multisig_client = Arc::new(MockMultisigClientApi::new());
			let dot_multisig_client = Arc::new(MockMultisigClientApi::new());

			let (epoch_start_sender, _epoch_start_receiver) = async_broadcast::broadcast(10);

			let (cfe_settings_update_sender, _) =
				watch::channel::<CfeSettings>(CfeSettings::default());

			#[cfg(feature = "ibiza")]
			let (eth_monitor_ingress_sender, _eth_monitor_ingress_receiver) =
				tokio::sync::mpsc::unbounded_channel();
			#[cfg(feature = "ibiza")]
			let (eth_monitor_flip_ingress_sender, _eth_monitor_flip_ingress_receiver) =
				tokio::sync::mpsc::unbounded_channel();
			#[cfg(feature = "ibiza")]
			let (eth_monitor_usdc_ingress_sender, _eth_monitor_usdc_ingress_receiver) =
				tokio::sync::mpsc::unbounded_channel();

			sc_observer::start(
				state_chain_client,
				block_stream,
				eth_broadcaster,
				eth_multisig_client,
				dot_multisig_client,
				account_peer_mapping_change_sender,
				epoch_start_sender,
				#[cfg(feature = "ibiza")]
				eth_monitor_ingress_sender,
				#[cfg(feature = "ibiza")]
				eth_monitor_flip_ingress_sender,
				#[cfg(feature = "ibiza")]
				eth_monitor_usdc_ingress_sender,
				cfe_settings_update_sender,
				initial_block_hash,
				logger,
			)
			.await
			.unwrap_err();
>>>>>>> 3a41abb0

			Ok(())
		}
		.boxed()
	})
	.await
	.unwrap();
}

// Test that the ceremony requests are calling the correct MultisigClientApi functions
// depending on whether we are participating in the ceremony or not.
#[tokio::test]
async fn should_handle_signing_request() {
	let logger = new_test_logger();
	let first_ceremony_id = 1;
	let key_id = crate::multisig::KeyId(vec![0u8; 32]);
	let sign_data = crate::multisig::MessageHash([0u8; 32]);
	let our_account_id = AccountId32::new([0; 32]);
	let not_our_account_id = AccountId32::new([1u8; 32]);
	assert_ne!(our_account_id, not_our_account_id);

	let mut state_chain_client = MockStateChainClient::new();
	state_chain_client
		.expect_account_id()
		.times(2)
		.return_const(our_account_id.clone());
	state_chain_client.expect_submit_signed_extrinsic::<pallet_cf_threshold_signature::Call<state_chain_runtime::Runtime, EthereumInstance>>()
		.once()
		.return_once(|_, _| Ok(H256::default()));
	let state_chain_client = Arc::new(state_chain_client);

	let mut multisig_client = MockMultisigClientApi::new();
	multisig_client
		.expect_update_latest_ceremony_id()
		.with(predicate::eq(first_ceremony_id))
		.once()
		.returning(|_| ());

	let next_ceremony_id = first_ceremony_id + 1;
	multisig_client
		.expect_initiate_signing()
		.with(
			predicate::eq(next_ceremony_id),
			predicate::eq(key_id.clone()),
			predicate::eq(BTreeSet::from_iter([our_account_id.clone()])),
			predicate::eq(sign_data.clone()),
		)
		.once()
		.return_once(|_, _, _, _| {
			futures::future::ready(Err((
				BTreeSet::new(),
				SigningFailureReason::InvalidParticipants,
			)))
			.boxed()
		});

	task_scope(|scope| {
		async {
			// Handle a signing request that we are not participating in
			sc_observer::handle_signing_request(
				scope,
				&multisig_client,
				state_chain_client.clone(),
				first_ceremony_id,
				key_id.clone(),
				BTreeSet::from_iter([not_our_account_id.clone()]),
				sign_data.clone(),
				logger.clone(),
			)
			.await;

			// Handle a signing request that we are participating in
			sc_observer::handle_signing_request(
				scope,
				&multisig_client,
				state_chain_client.clone(),
				next_ceremony_id,
				key_id,
				BTreeSet::from_iter([our_account_id]),
				sign_data,
				logger,
			)
			.await;

			Ok(())
		}
		.boxed()
	})
	.await
	.unwrap();
}

#[tokio::test]
async fn should_handle_keygen_request() {
	let logger = new_test_logger();
	let first_ceremony_id = 1;
	let our_account_id = AccountId32::new([0; 32]);
	let not_our_account_id = AccountId32::new([1u8; 32]);
	assert_ne!(our_account_id, not_our_account_id);

	let mut state_chain_client = MockStateChainClient::new();
	state_chain_client
		.expect_account_id()
		.times(2)
		.return_const(our_account_id.clone());
	state_chain_client.expect_submit_signed_extrinsic::<pallet_cf_vaults::Call<state_chain_runtime::Runtime, EthereumInstance>>()
		.once()
		.return_once(|_, _| Ok(H256::default()));
	let state_chain_client = Arc::new(state_chain_client);

	let mut multisig_client = MockMultisigClientApi::new();
	multisig_client
		.expect_update_latest_ceremony_id()
		.with(predicate::eq(first_ceremony_id))
		.once()
		.return_once(|_| ());

	let next_ceremony_id = first_ceremony_id + 1;
	// Set up the mock api to expect the keygen and sign calls for the ceremonies we are
	// participating in. It doesn't matter what failure reasons they return.
	multisig_client
		.expect_initiate_keygen()
		.with(
			predicate::eq(next_ceremony_id),
			predicate::eq(BTreeSet::from_iter([our_account_id.clone()])),
		)
		.once()
		.return_once(|_, _| {
			futures::future::ready(Err((BTreeSet::new(), KeygenFailureReason::InvalidParticipants)))
				.boxed()
		});

	task_scope(|scope| {
		async {
			// Handle a keygen request that we are not participating in
			sc_observer::handle_keygen_request(
				scope,
				&multisig_client,
				state_chain_client.clone(),
				first_ceremony_id,
				BTreeSet::from_iter([not_our_account_id.clone()]),
				logger.clone(),
			)
			.await;

			// Handle a keygen request that we are participating in
			sc_observer::handle_keygen_request(
				scope,
				&multisig_client,
				state_chain_client.clone(),
				next_ceremony_id,
				BTreeSet::from_iter([our_account_id]),
				logger.clone(),
			)
			.await;
			Ok(())
		}
		.boxed()
	})
	.await
	.unwrap();
}<|MERGE_RESOLUTION|>--- conflicted
+++ resolved
@@ -932,43 +932,6 @@
 #[tokio::test]
 #[ignore = "runs forever, useful for testing without having to start the whole CFE"]
 async fn run_the_sc_observer() {
-<<<<<<< HEAD
-	let settings = Settings::new_test().unwrap();
-	let logger = new_test_logger();
-
-	let (initial_block_hash, block_stream, state_chain_client) =
-		crate::state_chain_observer::client::StateChainClient::new(
-			&settings.state_chain,
-			false,
-			&logger,
-		)
-		.await
-		.unwrap();
-
-	let (account_peer_mapping_change_sender, _account_peer_mapping_change_receiver) =
-		tokio::sync::mpsc::unbounded_channel();
-
-	let eth_ws_rpc_client = EthWsRpcClient::new(&settings.eth, &logger).await.unwrap();
-	let eth_broadcaster =
-		EthBroadcaster::new(&settings.eth, eth_ws_rpc_client.clone(), &logger).unwrap();
-
-	let eth_multisig_client = MockMultisigClientApi::new();
-	let dot_multisig_client = MockMultisigClientApi::new();
-
-	let (epoch_start_sender, _epoch_start_receiver) = async_broadcast::broadcast(10);
-
-	let (cfe_settings_update_sender, _) = watch::channel::<CfeSettings>(CfeSettings::default());
-
-	#[cfg(feature = "ibiza")]
-	let (eth_monitor_ingress_sender, _eth_monitor_ingress_receiver) =
-		tokio::sync::mpsc::unbounded_channel();
-	#[cfg(feature = "ibiza")]
-	let (eth_monitor_flip_ingress_sender, _eth_monitor_flip_ingress_receiver) =
-		tokio::sync::mpsc::unbounded_channel();
-	#[cfg(feature = "ibiza")]
-	let (eth_monitor_usdc_ingress_sender, _eth_monitor_usdc_ingress_receiver) =
-		tokio::sync::mpsc::unbounded_channel();
-=======
 	task_scope(|scope| {
 		async {
 			let settings = Settings::new_test().unwrap();
@@ -992,8 +955,8 @@
 			let eth_broadcaster =
 				EthBroadcaster::new(&settings.eth, eth_ws_rpc_client.clone(), &logger).unwrap();
 
-			let eth_multisig_client = Arc::new(MockMultisigClientApi::new());
-			let dot_multisig_client = Arc::new(MockMultisigClientApi::new());
+			let eth_multisig_client = MockMultisigClientApi::new();
+			let dot_multisig_client = MockMultisigClientApi::new();
 
 			let (epoch_start_sender, _epoch_start_receiver) = async_broadcast::broadcast(10);
 
@@ -1030,7 +993,6 @@
 			)
 			.await
 			.unwrap_err();
->>>>>>> 3a41abb0
 
 			Ok(())
 		}
