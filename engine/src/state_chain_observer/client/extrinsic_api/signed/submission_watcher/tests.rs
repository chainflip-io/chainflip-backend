--- conflicted
+++ resolved
@@ -1,19 +1,12 @@
-<<<<<<< HEAD
-use cf_chains::dot;
 use frame_system::AccountInfo;
 use jsonrpsee::types::ErrorObject;
 use lazy_static::lazy_static;
 use mockall::predicate::eq;
-use pallet_cf_chain_tracking::ChainState;
 use sp_core::{
 	storage::{StorageData, StorageKey},
 	Encode,
 };
 use utilities::assert_ok;
-=======
-use cf_chains::{dot, ChainState};
-use jsonrpsee::types::ErrorObject;
->>>>>>> bf710c80
 
 use super::{signer::PairSigner, *};
 use crate::{
@@ -27,12 +20,9 @@
 lazy_static! {
 	// Just some dummy call to test with
 	static ref DUMMY_CALL: state_chain_runtime::RuntimeCall = state_chain_runtime::RuntimeCall::Witnesser(pallet_cf_witnesser::Call::witness_at_epoch {
-		call: Box::new(state_chain_runtime::RuntimeCall::PolkadotChainTracking(
-			pallet_cf_chain_tracking::Call::update_chain_state {
-				new_chain_state: ChainState {
-					block_height: 0,
-					tracked_data: dot::PolkadotTrackedData { median_tip: 0 },
-				},
+		call: Box::new(state_chain_runtime::RuntimeCall::EthereumBroadcaster(
+			pallet_cf_broadcast::Call::transaction_signing_failure {
+				broadcast_attempt_id: Default::default(),
 			},
 		)),
 		epoch_index: 0,
@@ -227,25 +217,6 @@
 
 	let (mut watcher, _requests) = new_watcher_with_defaults(mock_rpc_api);
 
-<<<<<<< HEAD
-=======
-	// Just some dummy call to test with
-	let call =
-		state_chain_runtime::RuntimeCall::Witnesser(pallet_cf_witnesser::Call::witness_at_epoch {
-			call: Box::new(state_chain_runtime::RuntimeCall::PolkadotChainTracking(
-				pallet_cf_chain_tracking::Call::update_chain_state {
-					new_chain_state: ChainState {
-						block_height: 0,
-						tracked_data: dot::PolkadotTrackedData {
-							median_tip: 0,
-							runtime_version: Default::default(),
-						},
-					},
-				},
-			)),
-			epoch_index: 0,
-		});
->>>>>>> bf710c80
 	let mut request = Request {
 		id: REQUEST_ID,
 		pending_submissions: 0,
@@ -421,6 +392,7 @@
 		genesis_hash: Default::default(),
 		extrinsic_lifetime: SIGNED_EXTRINSIC_LIFETIME,
 		base_rpc_client: Arc::new(mock_rpc_api),
+		error_decoder: Default::default(),
 	};
 
 	// Sanity check that the number of submissions match up
@@ -625,6 +597,7 @@
 		genesis_hash: Default::default(),
 		extrinsic_lifetime: SIGNED_EXTRINSIC_LIFETIME,
 		base_rpc_client: Arc::new(mock_rpc_api),
+		error_decoder: Default::default(),
 	};
 
 	watcher.find_submission_and_process(&extrinsic, events.iter().cloned(), &mut requests, &block);
