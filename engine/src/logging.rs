--- conflicted
+++ resolved
@@ -107,12 +107,12 @@
         slog::Logger::root(Fuse(PrintlnDrainVerbose), o!())
     }
 
-<<<<<<< HEAD
     /// Logger that discards everything, useful when typical logging isn't necessary
     /// or is distracting e.g. in the CLI
     pub fn new_discard_logger() -> slog::Logger {
         slog::Logger::root(slog::Discard, o!())
-=======
+    }
+
     /// Creates an async json logger with the 'tag' added as a key (not a key by default)
     /// ```sh
     /// {"msg":"...","level":"TRCE","ts":"2021-10-21T12:49:22.492673400+11:00","tag":"...", "my_key":"my value"}
@@ -198,7 +198,6 @@
         }
         .fuse();
         slog::Logger::root(slog_async::Async::new(drain).build().fuse(), o!())
->>>>>>> 0ce47e60
     }
 }
 
