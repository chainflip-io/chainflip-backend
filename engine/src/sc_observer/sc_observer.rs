use anyhow::Result;
use substrate_subxt::{Client, ClientBuilder, EventSubscription};

use crate::{
    mq::{nats_client::NatsMQClientFactory, IMQClient, IMQClientFactory, Subject},
    settings::{self, Settings},
};

use log::{debug, error, info, trace};

use super::{
    helpers::create_subxt_client,
    runtime::StateChainRuntime,
    sc_event::{sc_event_from_raw_event, subject_from_raw_event},
};

/// Kick off the state chain observer process
pub async fn start(settings: Settings) {
    info!("Begin subscribing to state chain events");

    let mq_client_builder = NatsMQClientFactory::new(&settings.message_queue);

    let mq_client = mq_client_builder.create().await.unwrap();

    let subxt_client = create_subxt_client(settings.state_chain)
        .await
        .expect("Could not create subxt client");

    subscribe_to_events(*mq_client, subxt_client)
        .await
        .expect("Could not subscribe to state chain events");
}

<<<<<<< HEAD
=======
/// Create a substrate subxt client over the StateChainRuntime
async fn create_subxt_client(
    subxt_settings: settings::StateChain,
) -> Result<Client<StateChainRuntime>> {
    let client = ClientBuilder::<StateChainRuntime>::new()
        .skip_type_sizes_check()
        .set_url(format!(
            "ws://{}:{}",
            subxt_settings.hostname, subxt_settings.port
        ))
        .build()
        .await?;

    Ok(client)
}

>>>>>>> ffbbcbfc
async fn subscribe_to_events<M: 'static + IMQClient>(
    mq_client: M,
    subxt_client: Client<StateChainRuntime>,
) -> Result<()> {
    // subscribe to all finalised events, and then redirect them
    let sub = subxt_client
        .subscribe_finalized_events()
        .await
        .expect("Could not subscribe to state chain events");
    let decoder = subxt_client.events_decoder();
    let mut sub = EventSubscription::new(sub, decoder);
    while let Some(res_event) = sub.next().await {
        let raw_event = match res_event {
            Ok(raw_event) => raw_event,
            Err(e) => {
                error!("Next event could not be read: {}", e);
                continue;
            }
        };

        let subject: Option<Subject> = subject_from_raw_event(&raw_event);

        if let Some(subject) = subject {
            let message = sc_event_from_raw_event(raw_event)?;
            match message {
                Some(event) => {
                    // Publish the message to the message queue
                    match mq_client.publish(subject, &event).await {
                        Err(err) => {
                            error!(
                                "Could not publish message `{:?}` to subject `{}`. Error: {}",
                                event,
                                subject.to_string(),
                                err
                            );
                        }
                        Ok(_) => trace!("Event: {:#?} pushed to message queue", event),
                    };
                }
                None => {
                    debug!(
                        "Event decoding for an event under subject: {} doesn't exist",
                        subject
                    )
                }
            }
        } else {
            trace!("Not routing event {:?} to message queue", raw_event);
        };
    }
    Ok(())
}

#[cfg(test)]
mod tests {

    use crate::settings::StateChain;

    use super::*;

    #[tokio::test]
    #[ignore = "depends on running state chain at the specifed url"]
    async fn create_subxt_client_test() {
        let subxt_settings = StateChain {
            hostname: "localhost".to_string(),
            port: 9944,
        };
        assert!(create_subxt_client(subxt_settings).await.is_ok())
    }
}<|MERGE_RESOLUTION|>--- conflicted
+++ resolved
@@ -31,25 +31,6 @@
         .expect("Could not subscribe to state chain events");
 }
 
-<<<<<<< HEAD
-=======
-/// Create a substrate subxt client over the StateChainRuntime
-async fn create_subxt_client(
-    subxt_settings: settings::StateChain,
-) -> Result<Client<StateChainRuntime>> {
-    let client = ClientBuilder::<StateChainRuntime>::new()
-        .skip_type_sizes_check()
-        .set_url(format!(
-            "ws://{}:{}",
-            subxt_settings.hostname, subxt_settings.port
-        ))
-        .build()
-        .await?;
-
-    Ok(client)
-}
-
->>>>>>> ffbbcbfc
 async fn subscribe_to_events<M: 'static + IMQClient>(
     mq_client: M,
     subxt_client: Client<StateChainRuntime>,
