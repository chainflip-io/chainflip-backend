--- conflicted
+++ resolved
@@ -171,11 +171,7 @@
                 format!("staking.stake_refund")
             }
             Subject::ClaimSignatureIssued => {
-<<<<<<< HEAD
-                format!("staking.auction_started")
-=======
                 format!("staking.claim_signature_issued")
->>>>>>> f88961e5
             }
             Subject::AccountRetired => {
                 format!("staking.account_retired")
