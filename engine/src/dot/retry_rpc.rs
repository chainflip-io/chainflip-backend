--- conflicted
+++ resolved
@@ -48,13 +48,8 @@
 	) -> Result<Self> {
 		let f_create_clients = |endpoints: WsHttpEndpoints| {
 			Result::<_, anyhow::Error>::Ok((
-<<<<<<< HEAD
-				DotHttpRpcClient::new(endpoints.http_node_endpoint, expected_genesis_hash)?,
-				DotSubClient::new(endpoints.ws_node_endpoint, expected_genesis_hash),
-=======
-				DotHttpRpcClient::new(endpoints.http_endpoint)?,
-				DotSubClient::new(endpoints.ws_endpoint),
->>>>>>> 42a9c45e
+				DotHttpRpcClient::new(endpoints.http_endpoint, expected_genesis_hash)?,
+				DotSubClient::new(endpoints.ws_endpoint, expected_genesis_hash),
 			))
 		};
 
