use std::{
	collections::{BTreeSet, HashMap},
	pin::Pin,
	sync::Arc,
};

use cf_chains::{
	dot::{
		Polkadot, PolkadotBalance, PolkadotExtrinsicIndex, PolkadotHash, PolkadotProxyType,
		PolkadotPublicKey, PolkadotUncheckedExtrinsic,
	},
	eth::assets,
};
use cf_primitives::{PolkadotAccountId, PolkadotBlockNumber, TxId};
use codec::{Decode, Encode};
use frame_support::scale_info::TypeInfo;
use futures::{stream, Stream, StreamExt};
use pallet_cf_ingress_egress::IngressWitness;
use sp_runtime::MultiSignature;
use state_chain_runtime::PolkadotInstance;
use subxt::{
	config::Header,
	events::{Phase, StaticEvent},
};

use crate::{
	multisig::{ChainTag, PersistentKeyDB},
	state_chain_observer::client::extrinsic_api::ExtrinsicApi,
	witnesser::{
		block_head_stream_from::block_head_stream_from,
		checkpointing::{get_witnesser_start_block_with_checkpointing, WitnessedUntil},
		epoch_witnesser::{self, should_end_witnessing},
		BlockNumberable, EpochStart,
	},
};

use anyhow::{Context, Result};

use super::rpc::DotRpcApi;

#[derive(Debug, Clone, Copy)]
pub struct MiniHeader {
	pub block_number: PolkadotBlockNumber,
	block_hash: PolkadotHash,
}

impl BlockNumberable for MiniHeader {
	type BlockNumber = PolkadotBlockNumber;

	fn block_number(&self) -> Self::BlockNumber {
		self.block_number
	}
}

/// This event represents a rotation of the agg key. We have handed over control of the vault
/// to the new aggregrate at this event.
#[derive(Debug, Encode, Decode, Clone, Eq, PartialEq, TypeInfo)]
pub struct ProxyAdded {
	delegator: PolkadotAccountId,
	delegatee: PolkadotAccountId,
	proxy_type: PolkadotProxyType,
	delay: PolkadotBlockNumber,
}

impl StaticEvent for ProxyAdded {
	const PALLET: &'static str = "Proxy";
	const EVENT: &'static str = "ProxyAdded";
}

/// This event must match the Transfer event definition of the Polkadot chain.
#[derive(Debug, Encode, Decode, Clone, Eq, PartialEq, TypeInfo)]
pub struct Transfer {
	from: PolkadotAccountId,
	to: PolkadotAccountId,
	amount: PolkadotBalance,
}

impl StaticEvent for Transfer {
	const PALLET: &'static str = "Balances";
	const EVENT: &'static str = "Transfer";
}

/// This event must match the TransactionFeePaid event definition of the Polkadot chain.
#[derive(Debug, Encode, Decode, Clone, Eq, PartialEq, TypeInfo)]
struct TransactionFeePaid {
	who: PolkadotAccountId,
	// includes the tip
	actual_fee: PolkadotBalance,
	tip: PolkadotBalance,
}

impl StaticEvent for TransactionFeePaid {
	const PALLET: &'static str = "TransactionPayment";
	const EVENT: &'static str = "TransactionFeePaid";
}

#[derive(Clone)]
enum EventWrapper {
	ProxyAdded(ProxyAdded),
	Transfer(Transfer),
	TransactionFeePaid(TransactionFeePaid),
}

pub async fn dot_block_head_stream_from<BlockHeaderStream, DotRpc>(
	from_block: PolkadotBlockNumber,
	safe_head_stream: BlockHeaderStream,
	dot_client: DotRpc,
	logger: &slog::Logger,
) -> Result<Pin<Box<dyn Stream<Item = MiniHeader> + Send + 'static>>>
where
	BlockHeaderStream: Stream<Item = MiniHeader> + 'static + Send,
	DotRpc: DotRpcApi + 'static + Send + Clone,
{
	block_head_stream_from(
		from_block,
		safe_head_stream,
		move |block_number| {
			let dot_client = dot_client.clone();
			Box::pin(async move {
				let block_hash = dot_client
					.block_hash(block_number)
					.await?
					.expect("Called on a finalised stream, so the block will exist");
				Ok(MiniHeader { block_number, block_hash })
			})
		},
		logger,
	)
	.await
}

/// Takes a stream of Results and terminates when it hits an error, logging the error before
/// terminating.
fn take_while_ok<InStream, T, E>(
	inner_stream: InStream,
	logger: &slog::Logger,
) -> impl Stream<Item = T>
where
	InStream: Stream<Item = std::result::Result<T, E>> + Send,
	E: std::fmt::Debug,
{
	struct StreamState<FromStream, T, E>
	where
		FromStream: Stream<Item = std::result::Result<T, E>>,
	{
		stream: FromStream,
		logger: slog::Logger,
	}

	let init_state = StreamState { stream: Box::pin(inner_stream), logger: logger.clone() };

	stream::unfold(init_state, move |mut state| async move {
		match state.stream.next().await {
			Some(Ok(item)) => Some((item, state)),
			Some(Err(err)) => {
				slog::error!(&state.logger, "Error on stream: {:?}", err);
				None
			},
			None => None,
		}
	})
}

#[allow(clippy::vec_box)]
fn check_for_interesting_events_in_block(
	block_events: Vec<(Phase, EventWrapper)>,
	block_number: PolkadotBlockNumber,
	our_vault: &PolkadotAccountId,
	ingress_address_receiver: &mut tokio::sync::mpsc::UnboundedReceiver<PolkadotAccountId>,
	monitored_ingress_addresses: &mut BTreeSet<PolkadotAccountId>,
	logger: &slog::Logger,
) -> (
	Vec<(PolkadotExtrinsicIndex, PolkadotBalance)>,
	Vec<IngressWitness<Polkadot>>,
	Vec<Box<state_chain_runtime::RuntimeCall>>,
) {
	// to contain all the ingress witnessse for this block
	let mut ingress_witnesses = Vec::new();
	// We only want to attempt to decode extrinsics that were sent by us. Since
	// a) we know how to decode calls we create (but not necessarily all calls on Polkadot)
	// b) these are the only extrinsics we are interested in
	let mut interesting_indices = Vec::new();
	let mut vault_key_rotated_calls: Vec<Box<_>> = Vec::new();
	let mut fee_paid_for_xt_at_index = HashMap::new();
	let events_iter = block_events.iter();
	for (phase, wrapped_event) in events_iter {
		if let Phase::ApplyExtrinsic(extrinsic_index) = *phase {
			match wrapped_event {
				EventWrapper::ProxyAdded(ProxyAdded { delegator, delegatee, .. }) => {
					if AsRef::<[u8; 32]>::as_ref(&delegator) !=
						AsRef::<[u8; 32]>::as_ref(&our_vault)
					{
						continue
					}

					interesting_indices.push(extrinsic_index);

					let new_public_key =
						PolkadotPublicKey::from(*AsRef::<[u8; 32]>::as_ref(&delegatee));
					slog::info!(
						logger,
						"Witnessing ProxyAdded. new public key: {new_public_key:?} at block number {block_number} and extrinsic_index; {extrinsic_index}"
					);

					vault_key_rotated_calls.push(Box::new(
						pallet_cf_vaults::Call::<_, PolkadotInstance>::vault_key_rotated {
							new_public_key,
							block_number,
							tx_id: TxId { block_number, extrinsic_index },
						}
						.into(),
					));
				},
				EventWrapper::Transfer(Transfer { to, amount, from }) => {
					// When we get a transfer event, we want to check that we have
					// pulled the latest addresses to monitor from the chain first
					while let Ok(address) = ingress_address_receiver.try_recv() {
						monitored_ingress_addresses.insert(address);
					}

					if monitored_ingress_addresses.contains(to) {
						slog::info!(
							logger,
							"Witnessing DOT Ingress {{ amount: {amount:?}, to: {to:?} }}"
						);
						ingress_witnesses.push(IngressWitness {
							ingress_address: to.clone(),
							asset: assets::dot::Asset::Dot,
							amount: *amount,
							tx_id: TxId { block_number, extrinsic_index },
						});
					}

					// if `from` is our_vault then we're doing an egress
					// if `to` is our_vault then we're doing an "ingress fetch"
					if from == our_vault || to == our_vault {
						slog::info!(logger, "Transfer from or to our_vault at block: {block_number}, extrinsic index: {extrinsic_index}");
						interesting_indices.push(extrinsic_index);
					}
				},
				EventWrapper::TransactionFeePaid(TransactionFeePaid { actual_fee, .. }) => {
					fee_paid_for_xt_at_index.insert(extrinsic_index, *actual_fee);
				},
			}
		}
	}

	(
		interesting_indices
			.into_iter()
			.map(|index| (index, *fee_paid_for_xt_at_index.get(&index).unwrap()))
			.collect(),
		ingress_witnesses,
		vault_key_rotated_calls,
	)
}

/// Polkadot witnesser
///
/// This component does all witnessing activities for Polkadot. This includes rotation witnessing,
/// ingress witnessing and broadcast/egress witnessing.
///
/// We use events for rotation and ingress witnessing but for broadcast/egress witnessing we use the
/// signature of the extrinsic.
pub async fn start<StateChainClient, DotRpc>(
	epoch_starts_receiver: async_broadcast::Receiver<EpochStart<Polkadot>>,
	dot_client: DotRpc,
	ingress_address_receiver: tokio::sync::mpsc::UnboundedReceiver<PolkadotAccountId>,
	monitored_ingress_addresses: BTreeSet<PolkadotAccountId>,
	signature_receiver: tokio::sync::mpsc::UnboundedReceiver<[u8; 64]>,
	monitored_signatures: BTreeSet<[u8; 64]>,
	state_chain_client: Arc<StateChainClient>,
<<<<<<< HEAD
	db: Arc<PersistentKeyDB>,
	logger: &slog::Logger,
) -> Result<()>
=======
	logger: slog::Logger,
) -> std::result::Result<(), (async_broadcast::Receiver<EpochStart<Polkadot>>, anyhow::Error)>
>>>>>>> 5c06a7f9
where
	StateChainClient: ExtrinsicApi + 'static + Send + Sync,
	DotRpc: DotRpcApi + 'static + Send + Sync + Clone,
{
	epoch_witnesser::start(
		"DOT".to_string(),
		epoch_starts_receiver,
		|_epoch_start| true,
		(monitored_ingress_addresses, ingress_address_receiver, monitored_signatures, signature_receiver),
		move |end_witnessing_signal,
		    epoch_start,
		    (mut monitored_ingress_addresses, mut ingress_address_receiver, mut monitored_signatures, mut signature_receiver),
		    logger| {
			let dot_client = dot_client.clone();
			let state_chain_client = state_chain_client.clone();
			let db = db.clone();
			async move {
				let (from_block, witnessed_until_sender) = match get_witnesser_start_block_with_checkpointing(ChainTag::Polkadot, &epoch_start, db, &logger){
					Some((from_block, witnessed_until_sender)) => (from_block, witnessed_until_sender),
					None => return Ok((monitored_ingress_addresses, ingress_address_receiver, monitored_signatures, signature_receiver)),
				};

				let safe_head_stream =
					take_while_ok(dot_client.subscribe_finalized_heads().await?, &logger)
						.map(|header| MiniHeader {
							block_number: header.number,
							block_hash: header.hash(),
						});

				let block_head_stream_from = dot_block_head_stream_from(
					from_block,
					safe_head_stream,
					dot_client.clone(),
					&logger,
				)
				.await?;

				let our_vault = epoch_start.data.vault_account;

				// Stream of Events objects. Each `Events` contains the events for a particular
				// block
				let mut block_events_stream = Box::pin(
					take_while_ok(
						block_head_stream_from.then(|mini_header| {
							let dot_client = dot_client.clone();
							slog::debug!(
								&logger,
								"Fetching Polkadot events for block: {}",
								mini_header.block_number
							);
							// TODO: This will not work if the block we are querying metadata has
							// different metadata than the latest block since this client fetches
							// the latest metadata and always uses it.
							// https://github.com/chainflip-io/chainflip-backend/issues/2542
							async move {
								Result::<_, anyhow::Error>::Ok((mini_header.block_hash, mini_header.block_number, dot_client.events(mini_header.block_hash).await?))
							}
						}),
						&logger,
					)
					.map(|(block_hash, block_number, events)| {
						(block_hash, block_number, events.iter().filter_map(|event_details| {
							match event_details {
								Ok(event_details) => {
									match (event_details.pallet_name(), event_details.variant_name()) {
										(ProxyAdded::PALLET, ProxyAdded::EVENT) => {
											Some(EventWrapper::ProxyAdded(event_details.as_event::<ProxyAdded>().unwrap().unwrap()))
										},
										(Transfer::PALLET, Transfer::EVENT) => {
											Some(EventWrapper::Transfer(event_details.as_event::<Transfer>().unwrap().unwrap()))
										},
										(TransactionFeePaid::PALLET, TransactionFeePaid::EVENT) => {
											Some(EventWrapper::TransactionFeePaid(event_details.as_event::<TransactionFeePaid>().unwrap().unwrap()))
										},
										_ => None,
									}.map(|event| (event_details.phase(), event))
								}
								Err(err) => {
									slog::error!(
										&logger,
										"Error while parsing event: {:?}", err
									);
									None
								}
							}
						}).collect())
					}),
				);

				while let Some((block_hash, block_number, block_event_details)) =
					block_events_stream.next().await
				{
					if should_end_witnessing::<Polkadot>(
						end_witnessing_signal.clone(),
						block_number,
						&logger,
					) {
						break
					}

					let (
						interesting_indices,
						ingress_witnesses,
						vault_key_rotated_calls,
					) = check_for_interesting_events_in_block(
							block_event_details,
							block_number,
							&our_vault,
							&mut ingress_address_receiver,
							&mut monitored_ingress_addresses,
							&logger);

					for call in vault_key_rotated_calls {
						let _result = state_chain_client
								.submit_signed_extrinsic(
									pallet_cf_witnesser::Call::witness_at_epoch {
										call,
										epoch_index: epoch_start.epoch_index,
									},
									&logger,
								)
								.await;
					}

					if !interesting_indices.is_empty() {
						slog::info!(logger, "We got an interesting block at block: {block_number}, hash: {block_hash:?}");

						let block = dot_client
						.block(block_hash)
						.await
						.context("Failed fetching block from DOT RPC")?
						.context(format!(
							"Polkadot block does not exist for block hash: {block_hash:?}",
						))?;

						while let Ok(sig) = signature_receiver.try_recv()
						{
							monitored_signatures.insert(sig);
						}
						for (extrinsic_index, tx_fee) in interesting_indices {
							let xt = block.extrinsics.get(extrinsic_index as usize).expect("We know this exists since we got this index from the event, from the block we are querying.");
							let xt_encoded = xt.0.encode();
							let mut xt_bytes = xt_encoded.as_slice();
							let unchecked = PolkadotUncheckedExtrinsic::decode(&mut xt_bytes);
							if let Ok(unchecked) = unchecked {
								let signature = unchecked.signature.unwrap().1;
								if let MultiSignature::Sr25519(sig) = signature {
									if monitored_signatures.contains(&sig.0) {
										slog::info!(
											logger,
											"Witnessing signature_accepted. signature: {sig:?}"
										);

										let _result = state_chain_client
											.submit_signed_extrinsic(
												pallet_cf_witnesser::Call::witness_at_epoch {
													call: Box::new(
														pallet_cf_broadcast::Call::<_, PolkadotInstance>::signature_accepted {
															signature: sig.clone(),
															signer_id: our_vault.clone(),
															tx_fee
														}
														.into(),
													),
													epoch_index: epoch_start.epoch_index,
												},
												&logger,
											)
											.await;

										monitored_signatures.remove(&sig.0);
									}
								} else {
									slog::error!(logger, "Signature not Sr25519. Got {:?} instead.", signature);
								}
							} else {
								slog::error!(logger, "Failed to decode UncheckedExtrinsic {:?}", unchecked);
							}
						}
					}

					if !ingress_witnesses.is_empty() {
						let _result =
							state_chain_client
								.submit_signed_extrinsic(
									pallet_cf_witnesser::Call::witness_at_epoch {
										call:
											Box::new(
												pallet_cf_ingress_egress::Call::<
													_,
													PolkadotInstance,
												>::do_ingress {
													ingress_witnesses,
												}
												.into(),
											),
										epoch_index: epoch_start.epoch_index,
									},
									&logger,
								)
								.await;
					}

					witnessed_until_sender
					.send(WitnessedUntil {
						epoch_index: epoch_start.epoch_index,
						block_number: block_number as u64,
					})
					.unwrap();
				}
				Ok((monitored_ingress_addresses, ingress_address_receiver, monitored_signatures, signature_receiver))
			}
		},
		&logger,
	)
	.await
}

#[cfg(test)]
mod tests {

	use std::str::FromStr;

	use super::*;

	use cf_chains::dot;
	use cf_primitives::PolkadotAccountId;

	use crate::{
		dot::rpc::DotRpcClient, logging::test_utils::new_test_logger,
		state_chain_observer::client::mocks::MockStateChainClient,
	};

	fn mock_proxy_added(
		delegator: &PolkadotAccountId,
		delegatee: &PolkadotAccountId,
	) -> EventWrapper {
		EventWrapper::ProxyAdded(ProxyAdded {
			delegator: delegator.clone(),
			delegatee: delegatee.clone(),
			proxy_type: PolkadotProxyType::Any,
			delay: 0,
		})
	}

	fn mock_tx_fee_paid(actual_fee: PolkadotBalance) -> EventWrapper {
		EventWrapper::TransactionFeePaid(TransactionFeePaid {
			actual_fee,
			who: PolkadotAccountId::from([0xab; 32]),
			tip: Default::default(),
		})
	}

	fn mock_transfer(
		from: &PolkadotAccountId,
		to: &PolkadotAccountId,
		amount: PolkadotBalance,
	) -> EventWrapper {
		EventWrapper::Transfer(Transfer { from: from.clone(), to: to.clone(), amount })
	}

	fn phase_and_events(
		events: &[(PolkadotExtrinsicIndex, EventWrapper)],
	) -> Vec<(Phase, EventWrapper)> {
		events
			.iter()
			.map(|(xt_index, event)| (Phase::ApplyExtrinsic(*xt_index), event.clone()))
			.collect()
	}

	#[test]
	fn proxy_added_event_for_our_vault_witnessed() {
		let our_vault = PolkadotAccountId::from([0; 32]);
		let other_acct = PolkadotAccountId::from([1; 32]);
		let our_proxy_added_index = 1u32;
		let fee_paid = 10000;
		let block_event_details = phase_and_events(&[
			// we should witness this one
			(our_proxy_added_index, mock_proxy_added(&our_vault, &other_acct)),
			(our_proxy_added_index, mock_tx_fee_paid(fee_paid)),
			// we should not witness this one
			(3u32, mock_proxy_added(&other_acct, &our_vault)),
			(3u32, mock_tx_fee_paid(20000)),
		]);

		let (_monitor_ingress_sender, mut monitor_ingress_receiver) =
			tokio::sync::mpsc::unbounded_channel();

		let (mut interesting_indices, ingress_witnesses, vault_key_rotated_calls) =
			check_for_interesting_events_in_block(
				block_event_details,
				Default::default(),
				&our_vault,
				&mut monitor_ingress_receiver,
				&mut Default::default(),
				&new_test_logger(),
			);

		assert_eq!(vault_key_rotated_calls.len(), 1);
		assert_eq!(interesting_indices.pop().unwrap(), (our_proxy_added_index, fee_paid));
		assert!(ingress_witnesses.is_empty());
	}

	#[test]
	fn witness_ingresses_for_addresses_we_monitor() {
		// we want two monitors, one sent through at start, and one sent through channel
		const TRANSFER_1_INDEX: u32 = 1;
		let transfer_1_ingress_addr = PolkadotAccountId::from([1; 32]);
		const TRANSFER_1_AMOUNT: PolkadotBalance = 10000;

		const TRANSFER_2_INDEX: u32 = 2;
		let transfer_2_ingress_addr = PolkadotAccountId::from([2; 32]);
		const TRANSFER_2_AMOUNT: PolkadotBalance = 20000;

		let block_event_details = phase_and_events(&[
			// we'll be witnessing this from the start
			(
				TRANSFER_1_INDEX,
				mock_transfer(
					&PolkadotAccountId::from([7; 32]),
					&transfer_1_ingress_addr,
					TRANSFER_1_AMOUNT,
				),
			),
			// we'll receive this address from the channel
			(
				TRANSFER_2_INDEX,
				mock_transfer(
					&PolkadotAccountId::from([7; 32]),
					&transfer_2_ingress_addr,
					TRANSFER_2_AMOUNT,
				),
			),
			// this one is not for us
			(
				19,
				mock_transfer(
					&PolkadotAccountId::from([7; 32]),
					&PolkadotAccountId::from([9; 32]),
					93232,
				),
			),
		]);

		let (monitor_ingress_sender, mut monitor_ingress_receiver) =
			tokio::sync::mpsc::unbounded_channel();

		monitor_ingress_sender.send(transfer_2_ingress_addr).unwrap();

		let (interesting_indices, ingress_witnesses, vault_key_rotated_calls) =
			check_for_interesting_events_in_block(
				block_event_details,
				20,
				// arbitrary, not focus of the test
				&PolkadotAccountId::from([0xda; 32]),
				&mut monitor_ingress_receiver,
				&mut BTreeSet::from([transfer_1_ingress_addr]),
				&new_test_logger(),
			);

		assert_eq!(ingress_witnesses.len(), 2);
		assert_eq!(ingress_witnesses.get(0).unwrap().amount, TRANSFER_1_AMOUNT);
		assert_eq!(ingress_witnesses.get(1).unwrap().amount, TRANSFER_2_AMOUNT);

		// We don't need to submit signature accepted for ingress witnesses
		assert_eq!(interesting_indices.len(), 0);
		assert!(vault_key_rotated_calls.is_empty());
	}

	#[test]
	fn ingress_fetch_and_egress_witnessed() {
		let egress_index = 3;
		let egress_amount = 30000;

		let ingress_fetch_index = 4;
		let ingress_fetch_amount = 40000;
		let our_vault = PolkadotAccountId::from([3; 32]);

		let block_event_details = phase_and_events(&[
			// we'll be witnessing this from the start
			(
				egress_index,
				// egress, from our vault
				mock_transfer(&our_vault, &PolkadotAccountId::from([6; 32]), egress_amount),
			),
			// fee same as amount for simpler testing
			(egress_index, mock_tx_fee_paid(egress_amount)),
			// we'll receive this address from the channel
			(
				ingress_fetch_index,
				// ingress fetch, to our vault
				mock_transfer(&PolkadotAccountId::from([7; 32]), &our_vault, ingress_fetch_amount),
			),
			(ingress_fetch_index, mock_tx_fee_paid(ingress_fetch_amount)),
			// this one is not for us
			(
				19,
				mock_transfer(
					&PolkadotAccountId::from([7; 32]),
					&PolkadotAccountId::from([9; 32]),
					93232,
				),
			),
		]);

		let (_monitor_ingress_sender, mut monitor_ingress_receiver) =
			tokio::sync::mpsc::unbounded_channel();

		let (interesting_indices, ingress_witnesses, vault_key_rotated_calls) =
			check_for_interesting_events_in_block(
				block_event_details,
				20,
				// arbitrary, not focus of the test
				&our_vault,
				&mut monitor_ingress_receiver,
				&mut BTreeSet::default(),
				&new_test_logger(),
			);

		assert!(
			interesting_indices.contains(&(egress_index, egress_amount)) &&
				interesting_indices.contains(&(ingress_fetch_index, ingress_fetch_amount))
		);

		assert!(vault_key_rotated_calls.is_empty());
		assert!(ingress_witnesses.is_empty());
	}

	#[ignore = "This test is helpful for local testing. Requires connection to westend"]
	#[tokio::test]
	async fn start_witnessing() {
		let url = "url";

		let logger = new_test_logger();

		println!("Connecting to: {url}");
		let dot_rpc_client = DotRpcClient::new(url).await.unwrap();

		let (epoch_starts_sender, epoch_starts_receiver) = async_broadcast::broadcast(10);

		let (_dot_monitor_ingress_sender, ingress_address_receiver) =
			tokio::sync::mpsc::unbounded_channel();

		let (dot_monitor_signature_sender, signature_receiver) =
			tokio::sync::mpsc::unbounded_channel();

		let state_chain_client = Arc::new(MockStateChainClient::new());

		// proxy type any
		// epoch_starts_sender
		// 	.broadcast(EpochStart {
		// 		epoch_index: 3,
		// 		block_number: 13544356,
		// 		current: true,
		// 		participant: true,
		// 		data: dot::EpochStartData {
		// 			vault_account: PolkadotAccountId::from_str(
		// 				"5EsWs6A7fT2X7AP4hwQUMzi4Aixz6hbtUZB3EAdpfRS4Qv36",
		// 			)
		// 			.unwrap(),
		// 		},
		// 	})
		// 	.await
		// 	.unwrap();

		// Monitor for transfers
		// dot_monitor_ingress_sender
		// 	.send(
		// 		PolkadotAccountId::from_str("5DJVVEYPDFZjj9JtJRE2vGvpeSnzBAUA74VXPSpkGKhJSHbN")
		// 			.unwrap(),
		// 	)
		// 	.unwrap();

		let signature: [u8; 64] = hex::decode("7c388203aefbcdc22077ed91bec9af80a23c56f8ff2ee24d40f4c2791d51773342f4aed0e8f0652ed33d404d9b78366a927be9fad02f5204f2f2ffbea7459886").unwrap().try_into().unwrap();

		dot_monitor_signature_sender.send(signature).unwrap();

		// proxy type governance
		epoch_starts_sender
			.broadcast(EpochStart {
				epoch_index: 3,
				block_number: 534,
				current: true,
				participant: true,
				data: dot::EpochStartData {
					vault_account: PolkadotAccountId::from_str(
						"12RtzLB2z2dsg9RUGtTuxhuyzsTFScYG8hBT7hJcaNbFqCry",
					)
					.unwrap(),
				},
			})
			.await
			.unwrap();

		let (_dir, db_path) = crate::testing::new_temp_directory_with_nonexistent_file();
		let db = PersistentKeyDB::new_and_migrate_to_latest(&db_path, None, &logger).unwrap();

		start(
			epoch_starts_receiver,
			dot_rpc_client,
			ingress_address_receiver,
			BTreeSet::default(),
			signature_receiver,
			BTreeSet::default(),
			state_chain_client,
<<<<<<< HEAD
			Arc::new(db),
			&logger,
=======
			logger,
>>>>>>> 5c06a7f9
		)
		.await
		.unwrap();
	}
}<|MERGE_RESOLUTION|>--- conflicted
+++ resolved
@@ -270,14 +270,9 @@
 	signature_receiver: tokio::sync::mpsc::UnboundedReceiver<[u8; 64]>,
 	monitored_signatures: BTreeSet<[u8; 64]>,
 	state_chain_client: Arc<StateChainClient>,
-<<<<<<< HEAD
 	db: Arc<PersistentKeyDB>,
-	logger: &slog::Logger,
-) -> Result<()>
-=======
 	logger: slog::Logger,
 ) -> std::result::Result<(), (async_broadcast::Receiver<EpochStart<Polkadot>>, anyhow::Error)>
->>>>>>> 5c06a7f9
 where
 	StateChainClient: ExtrinsicApi + 'static + Send + Sync,
 	DotRpc: DotRpcApi + 'static + Send + Sync + Clone,
@@ -783,12 +778,8 @@
 			signature_receiver,
 			BTreeSet::default(),
 			state_chain_client,
-<<<<<<< HEAD
 			Arc::new(db),
-			&logger,
-=======
 			logger,
->>>>>>> 5c06a7f9
 		)
 		.await
 		.unwrap();
