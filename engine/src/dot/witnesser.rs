use std::{
	collections::{BTreeSet, HashMap},
	pin::Pin,
	sync::Arc,
};

use cf_chains::{
	dot::{
		Polkadot, PolkadotBalance, PolkadotExtrinsicIndex, PolkadotHash, PolkadotProxyType,
		PolkadotPublicKey, PolkadotUncheckedExtrinsic,
	},
	eth::assets,
};
use cf_primitives::{PolkadotAccountId, PolkadotBlockNumber, TxId};
use codec::{Decode, Encode};
use frame_support::scale_info::TypeInfo;
use futures::{stream, Stream, StreamExt};
use pallet_cf_ingress_egress::IngressWitness;
use sp_runtime::MultiSignature;
use state_chain_runtime::PolkadotInstance;
use subxt::{
	config::Header,
	events::{Phase, StaticEvent},
};

use crate::{
	multisig::{ChainTag, PersistentKeyDB},
	state_chain_observer::client::extrinsic_api::ExtrinsicApi,
	witnesser::{
		block_head_stream_from::block_head_stream_from,
		checkpointing::{
			get_witnesser_start_block_with_checkpointing, StartCheckpointing, WitnessedUntil,
		},
		epoch_witnesser::{self, should_end_witnessing},
		BlockNumberable, EpochStart,
	},
};

use anyhow::{Context, Result};

use super::rpc::DotRpcApi;

#[derive(Debug, Clone, Copy)]
pub struct MiniHeader {
	pub block_number: PolkadotBlockNumber,
	block_hash: PolkadotHash,
}

impl BlockNumberable for MiniHeader {
	type BlockNumber = PolkadotBlockNumber;

	fn block_number(&self) -> Self::BlockNumber {
		self.block_number
	}
}

/// This event represents a rotation of the agg key. We have handed over control of the vault
/// to the new aggregrate at this event.
#[derive(Debug, Encode, Decode, Clone, Eq, PartialEq, TypeInfo)]
pub struct ProxyAdded {
	delegator: PolkadotAccountId,
	delegatee: PolkadotAccountId,
	proxy_type: PolkadotProxyType,
	delay: PolkadotBlockNumber,
}

impl StaticEvent for ProxyAdded {
	const PALLET: &'static str = "Proxy";
	const EVENT: &'static str = "ProxyAdded";
}

/// This event must match the Transfer event definition of the Polkadot chain.
#[derive(Debug, Encode, Decode, Clone, Eq, PartialEq, TypeInfo)]
pub struct Transfer {
	from: PolkadotAccountId,
	to: PolkadotAccountId,
	amount: PolkadotBalance,
}

impl StaticEvent for Transfer {
	const PALLET: &'static str = "Balances";
	const EVENT: &'static str = "Transfer";
}

/// This event must match the TransactionFeePaid event definition of the Polkadot chain.
#[derive(Debug, Encode, Decode, Clone, Eq, PartialEq, TypeInfo)]
struct TransactionFeePaid {
	who: PolkadotAccountId,
	// includes the tip
	actual_fee: PolkadotBalance,
	tip: PolkadotBalance,
}

impl StaticEvent for TransactionFeePaid {
	const PALLET: &'static str = "TransactionPayment";
	const EVENT: &'static str = "TransactionFeePaid";
}

#[derive(Clone)]
enum EventWrapper {
	ProxyAdded(ProxyAdded),
	Transfer(Transfer),
	TransactionFeePaid(TransactionFeePaid),
}

pub async fn dot_block_head_stream_from<BlockHeaderStream, DotRpc>(
	from_block: PolkadotBlockNumber,
	safe_head_stream: BlockHeaderStream,
	dot_client: DotRpc,
	logger: &slog::Logger,
) -> Result<Pin<Box<dyn Stream<Item = MiniHeader> + Send + 'static>>>
where
	BlockHeaderStream: Stream<Item = MiniHeader> + 'static + Send,
	DotRpc: DotRpcApi + 'static + Send + Clone,
{
	block_head_stream_from(
		from_block,
		safe_head_stream,
		move |block_number| {
			let dot_client = dot_client.clone();
			Box::pin(async move {
				let block_hash = dot_client
					.block_hash(block_number)
					.await?
					.expect("Called on a finalised stream, so the block will exist");
				Ok(MiniHeader { block_number, block_hash })
			})
		},
		logger,
	)
	.await
}

/// Takes a stream of Results and terminates when it hits an error, logging the error before
/// terminating.
fn take_while_ok<InStream, T, E>(
	inner_stream: InStream,
	logger: &slog::Logger,
) -> impl Stream<Item = T>
where
	InStream: Stream<Item = std::result::Result<T, E>> + Send,
	E: std::fmt::Debug,
{
	struct StreamState<FromStream, T, E>
	where
		FromStream: Stream<Item = std::result::Result<T, E>>,
	{
		stream: FromStream,
		logger: slog::Logger,
	}

	let init_state = StreamState { stream: Box::pin(inner_stream), logger: logger.clone() };

	stream::unfold(init_state, move |mut state| async move {
		match state.stream.next().await {
			Some(Ok(item)) => Some((item, state)),
			Some(Err(err)) => {
				slog::error!(&state.logger, "Error on stream: {:?}", err);
				None
			},
			None => None,
		}
	})
}

#[allow(clippy::vec_box)]
fn check_for_interesting_events_in_block(
	block_events: Vec<(Phase, EventWrapper)>,
	block_number: PolkadotBlockNumber,
	our_vault: &PolkadotAccountId,
	ingress_address_receiver: &mut tokio::sync::mpsc::UnboundedReceiver<PolkadotAccountId>,
	monitored_ingress_addresses: &mut BTreeSet<PolkadotAccountId>,
	logger: &slog::Logger,
) -> (
	Vec<(PolkadotExtrinsicIndex, PolkadotBalance)>,
	Vec<IngressWitness<Polkadot>>,
	Vec<Box<state_chain_runtime::RuntimeCall>>,
) {
	// to contain all the ingress witnessse for this block
	let mut ingress_witnesses = Vec::new();
	// We only want to attempt to decode extrinsics that were sent by us. Since
	// a) we know how to decode calls we create (but not necessarily all calls on Polkadot)
	// b) these are the only extrinsics we are interested in
	let mut interesting_indices = Vec::new();
	let mut vault_key_rotated_calls: Vec<Box<_>> = Vec::new();
	let mut fee_paid_for_xt_at_index = HashMap::new();
	let events_iter = block_events.iter();
	for (phase, wrapped_event) in events_iter {
		if let Phase::ApplyExtrinsic(extrinsic_index) = *phase {
			match wrapped_event {
				EventWrapper::ProxyAdded(ProxyAdded { delegator, delegatee, .. }) => {
					if AsRef::<[u8; 32]>::as_ref(&delegator) !=
						AsRef::<[u8; 32]>::as_ref(&our_vault)
					{
						continue
					}

					interesting_indices.push(extrinsic_index);

					let new_public_key =
						PolkadotPublicKey::from(*AsRef::<[u8; 32]>::as_ref(&delegatee));
					slog::info!(
						logger,
						"Witnessing ProxyAdded. new public key: {new_public_key:?} at block number {block_number} and extrinsic_index; {extrinsic_index}"
					);

					vault_key_rotated_calls.push(Box::new(
						pallet_cf_vaults::Call::<_, PolkadotInstance>::vault_key_rotated {
							new_public_key,
							block_number,
							tx_id: TxId { block_number, extrinsic_index },
						}
						.into(),
					));
				},
				EventWrapper::Transfer(Transfer { to, amount, from }) => {
					// When we get a transfer event, we want to check that we have
					// pulled the latest addresses to monitor from the chain first
					while let Ok(address) = ingress_address_receiver.try_recv() {
						monitored_ingress_addresses.insert(address);
					}

					if monitored_ingress_addresses.contains(to) {
						slog::info!(
							logger,
							"Witnessing DOT Ingress {{ amount: {amount:?}, to: {to:?} }}"
						);
						ingress_witnesses.push(IngressWitness {
							ingress_address: to.clone(),
							asset: assets::dot::Asset::Dot,
							amount: *amount,
							tx_id: TxId { block_number, extrinsic_index },
						});
					}

					// if `from` is our_vault then we're doing an egress
					// if `to` is our_vault then we're doing an "ingress fetch"
					if from == our_vault || to == our_vault {
						slog::info!(logger, "Transfer from or to our_vault at block: {block_number}, extrinsic index: {extrinsic_index}");
						interesting_indices.push(extrinsic_index);
					}
				},
				EventWrapper::TransactionFeePaid(TransactionFeePaid { actual_fee, .. }) => {
					fee_paid_for_xt_at_index.insert(extrinsic_index, *actual_fee);
				},
			}
		}
	}

	(
		interesting_indices
			.into_iter()
			.map(|index| (index, *fee_paid_for_xt_at_index.get(&index).unwrap()))
			.collect(),
		ingress_witnesses,
		vault_key_rotated_calls,
	)
}

/// Polkadot witnesser
///
/// This component does all witnessing activities for Polkadot. This includes rotation witnessing,
/// ingress witnessing and broadcast/egress witnessing.
///
/// We use events for rotation and ingress witnessing but for broadcast/egress witnessing we use the
/// signature of the extrinsic.
pub async fn start<StateChainClient, DotRpc>(
	epoch_starts_receiver: async_broadcast::Receiver<EpochStart<Polkadot>>,
	dot_client: DotRpc,
	ingress_address_receiver: tokio::sync::mpsc::UnboundedReceiver<PolkadotAccountId>,
	monitored_ingress_addresses: BTreeSet<PolkadotAccountId>,
	signature_receiver: tokio::sync::mpsc::UnboundedReceiver<[u8; 64]>,
	monitored_signatures: BTreeSet<[u8; 64]>,
	state_chain_client: Arc<StateChainClient>,
	db: Arc<PersistentKeyDB>,
	logger: slog::Logger,
) -> std::result::Result<(), (async_broadcast::Receiver<EpochStart<Polkadot>>, anyhow::Error)>
where
	StateChainClient: ExtrinsicApi + 'static + Send + Sync,
	DotRpc: DotRpcApi + 'static + Send + Sync + Clone,
{
	epoch_witnesser::start(
		"DOT".to_string(),
		epoch_starts_receiver,
		|_epoch_start| true,
		(monitored_ingress_addresses, ingress_address_receiver, monitored_signatures, signature_receiver),
		move |
			end_witnessing_signal,
			epoch_start,
			(
				mut monitored_ingress_addresses,
				mut ingress_address_receiver,
				mut monitored_signatures,
				mut signature_receiver
			),
			logger
		| {
			let dot_client = dot_client.clone();
			let state_chain_client = state_chain_client.clone();
			let db = db.clone();
			async move {
<<<<<<< HEAD
				let (from_block, witnessed_until_sender) = match get_witnesser_start_block_with_checkpointing(ChainTag::Polkadot, &epoch_start, db, &logger).await{
					StartCheckpointing::Started((from_block, witnessed_until_sender)) => (from_block, witnessed_until_sender),
					StartCheckpointing::AlreadyWitnessedEpoch => return Ok((monitored_ingress_addresses, ingress_address_receiver, monitored_signatures, signature_receiver)),
=======
				let (from_block, witnessed_until_sender) = match get_witnesser_start_block_with_checkpointing::<Polkadot>(
					ChainTag::Polkadot,
					epoch_start.epoch_index,
					epoch_start.block_number,
					db,
					&logger
				) {
					StartCheckpointing::Started((from_block, witnessed_until_sender)) =>
						(from_block, witnessed_until_sender),
					StartCheckpointing::AlreadyWitnessedEpoch =>
						return Ok((
							monitored_ingress_addresses,
							ingress_address_receiver,
							monitored_signatures,
							signature_receiver
						)),
>>>>>>> d584643b
				};

				let safe_head_stream =
					take_while_ok(dot_client.subscribe_finalized_heads().await?, &logger)
						.map(|header| MiniHeader {
							block_number: header.number,
							block_hash: header.hash(),
						});

				let block_head_stream_from = dot_block_head_stream_from(
					from_block,
					safe_head_stream,
					dot_client.clone(),
					&logger,
				)
				.await?;

				let our_vault = epoch_start.data.vault_account;

				// Stream of Events objects. Each `Events` contains the events for a particular
				// block
				let mut block_events_stream = Box::pin(
					take_while_ok(
						block_head_stream_from.then(|mini_header| {
							let dot_client = dot_client.clone();
							slog::debug!(
								&logger,
								"Fetching Polkadot events for block: {}",
								mini_header.block_number
							);
							// TODO: This will not work if the block we are querying metadata has
							// different metadata than the latest block since this client fetches
							// the latest metadata and always uses it.
							// https://github.com/chainflip-io/chainflip-backend/issues/2542
							async move {
								Result::<_, anyhow::Error>::Ok((
									mini_header.block_hash,
									mini_header.block_number,
									dot_client.events(mini_header.block_hash).await?
								))
							}
						}),
						&logger,
					)
					.map(|(block_hash, block_number, events)| {
						(block_hash, block_number, events.iter().filter_map(|event_details| {
							match event_details {
								Ok(event_details) => {
									match (event_details.pallet_name(), event_details.variant_name()) {
										(ProxyAdded::PALLET, ProxyAdded::EVENT) => {
											Some(EventWrapper::ProxyAdded(event_details.as_event::<ProxyAdded>().unwrap().unwrap()))
										},
										(Transfer::PALLET, Transfer::EVENT) => {
											Some(EventWrapper::Transfer(event_details.as_event::<Transfer>().unwrap().unwrap()))
										},
										(TransactionFeePaid::PALLET, TransactionFeePaid::EVENT) => {
											Some(EventWrapper::TransactionFeePaid(event_details.as_event::<TransactionFeePaid>().unwrap().unwrap()))
										},
										_ => None,
									}.map(|event| (event_details.phase(), event))
								}
								Err(err) => {
									slog::error!(
										&logger,
										"Error while parsing event: {:?}", err
									);
									None
								}
							}
						}).collect())
					}),
				);

				while let Some((block_hash, block_number, block_event_details)) =
					block_events_stream.next().await
				{
					if should_end_witnessing::<Polkadot>(
						end_witnessing_signal.clone(),
						block_number,
						&logger,
					) {
						break
					}

					let (
						interesting_indices,
						ingress_witnesses,
						vault_key_rotated_calls,
					) = check_for_interesting_events_in_block(
							block_event_details,
							block_number,
							&our_vault,
							&mut ingress_address_receiver,
							&mut monitored_ingress_addresses,
							&logger);

					for call in vault_key_rotated_calls {
						let _result = state_chain_client
								.submit_signed_extrinsic(
									pallet_cf_witnesser::Call::witness_at_epoch {
										call,
										epoch_index: epoch_start.epoch_index,
									},
									&logger,
								)
								.await;
					}

					if !interesting_indices.is_empty() {
						slog::info!(logger, "We got an interesting block at block: {block_number}, hash: {block_hash:?}");

						let block = dot_client
						.block(block_hash)
						.await
						.context("Failed fetching block from DOT RPC")?
						.context(format!(
							"Polkadot block does not exist for block hash: {block_hash:?}",
						))?;

						while let Ok(sig) = signature_receiver.try_recv()
						{
							monitored_signatures.insert(sig);
						}
						for (extrinsic_index, tx_fee) in interesting_indices {
							let xt = block.extrinsics.get(extrinsic_index as usize).expect("We know this exists since we got this index from the event, from the block we are querying.");
							let xt_encoded = xt.0.encode();
							let mut xt_bytes = xt_encoded.as_slice();
							let unchecked = PolkadotUncheckedExtrinsic::decode(&mut xt_bytes);
							if let Ok(unchecked) = unchecked {
								let signature = unchecked.signature.unwrap().1;
								if let MultiSignature::Sr25519(sig) = signature {
									if monitored_signatures.contains(&sig.0) {
										slog::info!(
											logger,
											"Witnessing signature_accepted. signature: {sig:?}"
										);

										let _result = state_chain_client
											.submit_signed_extrinsic(
												pallet_cf_witnesser::Call::witness_at_epoch {
													call: Box::new(
														pallet_cf_broadcast::Call::<_, PolkadotInstance>::signature_accepted {
															signature: sig.clone(),
															signer_id: our_vault.clone(),
															tx_fee
														}
														.into(),
													),
													epoch_index: epoch_start.epoch_index,
												},
												&logger,
											)
											.await;

										monitored_signatures.remove(&sig.0);
									}
								} else {
									slog::error!(logger, "Signature not Sr25519. Got {:?} instead.", signature);
								}
							} else {
								slog::error!(logger, "Failed to decode UncheckedExtrinsic {:?}", unchecked);
							}
						}
					}

					if !ingress_witnesses.is_empty() {
						let _result =
							state_chain_client
								.submit_signed_extrinsic(
									pallet_cf_witnesser::Call::witness_at_epoch {
										call:
											Box::new(
												pallet_cf_ingress_egress::Call::<
													_,
													PolkadotInstance,
												>::do_ingress {
													ingress_witnesses,
												}
												.into(),
											),
										epoch_index: epoch_start.epoch_index,
									},
									&logger,
								)
								.await;
					}

					witnessed_until_sender
					.send(WitnessedUntil {
						epoch_index: epoch_start.epoch_index,
						block_number: block_number as u64,
					})
					.unwrap();
				}
				Ok((monitored_ingress_addresses, ingress_address_receiver, monitored_signatures, signature_receiver))
			}
		},
		&logger,
	)
	.await
}

#[cfg(test)]
mod tests {

	use std::str::FromStr;

	use super::*;

	use cf_chains::dot;
	use cf_primitives::PolkadotAccountId;

	use crate::{
		dot::rpc::DotRpcClient, logging::test_utils::new_test_logger,
		state_chain_observer::client::mocks::MockStateChainClient,
	};

	fn mock_proxy_added(
		delegator: &PolkadotAccountId,
		delegatee: &PolkadotAccountId,
	) -> EventWrapper {
		EventWrapper::ProxyAdded(ProxyAdded {
			delegator: delegator.clone(),
			delegatee: delegatee.clone(),
			proxy_type: PolkadotProxyType::Any,
			delay: 0,
		})
	}

	fn mock_tx_fee_paid(actual_fee: PolkadotBalance) -> EventWrapper {
		EventWrapper::TransactionFeePaid(TransactionFeePaid {
			actual_fee,
			who: PolkadotAccountId::from([0xab; 32]),
			tip: Default::default(),
		})
	}

	fn mock_transfer(
		from: &PolkadotAccountId,
		to: &PolkadotAccountId,
		amount: PolkadotBalance,
	) -> EventWrapper {
		EventWrapper::Transfer(Transfer { from: from.clone(), to: to.clone(), amount })
	}

	fn phase_and_events(
		events: &[(PolkadotExtrinsicIndex, EventWrapper)],
	) -> Vec<(Phase, EventWrapper)> {
		events
			.iter()
			.map(|(xt_index, event)| (Phase::ApplyExtrinsic(*xt_index), event.clone()))
			.collect()
	}

	#[test]
	fn proxy_added_event_for_our_vault_witnessed() {
		let our_vault = PolkadotAccountId::from([0; 32]);
		let other_acct = PolkadotAccountId::from([1; 32]);
		let our_proxy_added_index = 1u32;
		let fee_paid = 10000;
		let block_event_details = phase_and_events(&[
			// we should witness this one
			(our_proxy_added_index, mock_proxy_added(&our_vault, &other_acct)),
			(our_proxy_added_index, mock_tx_fee_paid(fee_paid)),
			// we should not witness this one
			(3u32, mock_proxy_added(&other_acct, &our_vault)),
			(3u32, mock_tx_fee_paid(20000)),
		]);

		let (_monitor_ingress_sender, mut monitor_ingress_receiver) =
			tokio::sync::mpsc::unbounded_channel();

		let (mut interesting_indices, ingress_witnesses, vault_key_rotated_calls) =
			check_for_interesting_events_in_block(
				block_event_details,
				Default::default(),
				&our_vault,
				&mut monitor_ingress_receiver,
				&mut Default::default(),
				&new_test_logger(),
			);

		assert_eq!(vault_key_rotated_calls.len(), 1);
		assert_eq!(interesting_indices.pop().unwrap(), (our_proxy_added_index, fee_paid));
		assert!(ingress_witnesses.is_empty());
	}

	#[test]
	fn witness_ingresses_for_addresses_we_monitor() {
		// we want two monitors, one sent through at start, and one sent through channel
		const TRANSFER_1_INDEX: u32 = 1;
		let transfer_1_ingress_addr = PolkadotAccountId::from([1; 32]);
		const TRANSFER_1_AMOUNT: PolkadotBalance = 10000;

		const TRANSFER_2_INDEX: u32 = 2;
		let transfer_2_ingress_addr = PolkadotAccountId::from([2; 32]);
		const TRANSFER_2_AMOUNT: PolkadotBalance = 20000;

		let block_event_details = phase_and_events(&[
			// we'll be witnessing this from the start
			(
				TRANSFER_1_INDEX,
				mock_transfer(
					&PolkadotAccountId::from([7; 32]),
					&transfer_1_ingress_addr,
					TRANSFER_1_AMOUNT,
				),
			),
			// we'll receive this address from the channel
			(
				TRANSFER_2_INDEX,
				mock_transfer(
					&PolkadotAccountId::from([7; 32]),
					&transfer_2_ingress_addr,
					TRANSFER_2_AMOUNT,
				),
			),
			// this one is not for us
			(
				19,
				mock_transfer(
					&PolkadotAccountId::from([7; 32]),
					&PolkadotAccountId::from([9; 32]),
					93232,
				),
			),
		]);

		let (monitor_ingress_sender, mut monitor_ingress_receiver) =
			tokio::sync::mpsc::unbounded_channel();

		monitor_ingress_sender.send(transfer_2_ingress_addr).unwrap();

		let (interesting_indices, ingress_witnesses, vault_key_rotated_calls) =
			check_for_interesting_events_in_block(
				block_event_details,
				20,
				// arbitrary, not focus of the test
				&PolkadotAccountId::from([0xda; 32]),
				&mut monitor_ingress_receiver,
				&mut BTreeSet::from([transfer_1_ingress_addr]),
				&new_test_logger(),
			);

		assert_eq!(ingress_witnesses.len(), 2);
		assert_eq!(ingress_witnesses.get(0).unwrap().amount, TRANSFER_1_AMOUNT);
		assert_eq!(ingress_witnesses.get(1).unwrap().amount, TRANSFER_2_AMOUNT);

		// We don't need to submit signature accepted for ingress witnesses
		assert_eq!(interesting_indices.len(), 0);
		assert!(vault_key_rotated_calls.is_empty());
	}

	#[test]
	fn ingress_fetch_and_egress_witnessed() {
		let egress_index = 3;
		let egress_amount = 30000;

		let ingress_fetch_index = 4;
		let ingress_fetch_amount = 40000;
		let our_vault = PolkadotAccountId::from([3; 32]);

		let block_event_details = phase_and_events(&[
			// we'll be witnessing this from the start
			(
				egress_index,
				// egress, from our vault
				mock_transfer(&our_vault, &PolkadotAccountId::from([6; 32]), egress_amount),
			),
			// fee same as amount for simpler testing
			(egress_index, mock_tx_fee_paid(egress_amount)),
			// we'll receive this address from the channel
			(
				ingress_fetch_index,
				// ingress fetch, to our vault
				mock_transfer(&PolkadotAccountId::from([7; 32]), &our_vault, ingress_fetch_amount),
			),
			(ingress_fetch_index, mock_tx_fee_paid(ingress_fetch_amount)),
			// this one is not for us
			(
				19,
				mock_transfer(
					&PolkadotAccountId::from([7; 32]),
					&PolkadotAccountId::from([9; 32]),
					93232,
				),
			),
		]);

		let (_monitor_ingress_sender, mut monitor_ingress_receiver) =
			tokio::sync::mpsc::unbounded_channel();

		let (interesting_indices, ingress_witnesses, vault_key_rotated_calls) =
			check_for_interesting_events_in_block(
				block_event_details,
				20,
				// arbitrary, not focus of the test
				&our_vault,
				&mut monitor_ingress_receiver,
				&mut BTreeSet::default(),
				&new_test_logger(),
			);

		assert!(
			interesting_indices.contains(&(egress_index, egress_amount)) &&
				interesting_indices.contains(&(ingress_fetch_index, ingress_fetch_amount))
		);

		assert!(vault_key_rotated_calls.is_empty());
		assert!(ingress_witnesses.is_empty());
	}

	#[ignore = "This test is helpful for local testing. Requires connection to westend"]
	#[tokio::test]
	async fn start_witnessing() {
		let url = "url";

		let logger = new_test_logger();

		println!("Connecting to: {url}");
		let dot_rpc_client = DotRpcClient::new(url).await.unwrap();

		let (epoch_starts_sender, epoch_starts_receiver) = async_broadcast::broadcast(10);

		let (_dot_monitor_ingress_sender, ingress_address_receiver) =
			tokio::sync::mpsc::unbounded_channel();

		let (dot_monitor_signature_sender, signature_receiver) =
			tokio::sync::mpsc::unbounded_channel();

		let state_chain_client = Arc::new(MockStateChainClient::new());

		// proxy type any
		// epoch_starts_sender
		// 	.broadcast(EpochStart {
		// 		epoch_index: 3,
		// 		block_number: 13544356,
		// 		current: true,
		// 		participant: true,
		// 		data: dot::EpochStartData {
		// 			vault_account: PolkadotAccountId::from_str(
		// 				"5EsWs6A7fT2X7AP4hwQUMzi4Aixz6hbtUZB3EAdpfRS4Qv36",
		// 			)
		// 			.unwrap(),
		// 		},
		// 	})
		// 	.await
		// 	.unwrap();

		// Monitor for transfers
		// dot_monitor_ingress_sender
		// 	.send(
		// 		PolkadotAccountId::from_str("5DJVVEYPDFZjj9JtJRE2vGvpeSnzBAUA74VXPSpkGKhJSHbN")
		// 			.unwrap(),
		// 	)
		// 	.unwrap();

		let signature: [u8; 64] = hex::decode("7c388203aefbcdc22077ed91bec9af80a23c56f8ff2ee24d40f4c2791d51773342f4aed0e8f0652ed33d404d9b78366a927be9fad02f5204f2f2ffbea7459886").unwrap().try_into().unwrap();

		dot_monitor_signature_sender.send(signature).unwrap();

		// proxy type governance
		epoch_starts_sender
			.broadcast(EpochStart {
				epoch_index: 3,
				block_number: 534,
				current: true,
				participant: true,
				data: dot::EpochStartData {
					vault_account: PolkadotAccountId::from_str(
						"12RtzLB2z2dsg9RUGtTuxhuyzsTFScYG8hBT7hJcaNbFqCry",
					)
					.unwrap(),
				},
			})
			.await
			.unwrap();

		let (_dir, db_path) = crate::testing::new_temp_directory_with_nonexistent_file();
		let db = PersistentKeyDB::new_and_migrate_to_latest(&db_path, None, &logger).unwrap();

		start(
			epoch_starts_receiver,
			dot_rpc_client,
			ingress_address_receiver,
			BTreeSet::default(),
			signature_receiver,
			BTreeSet::default(),
			state_chain_client,
			Arc::new(db),
			logger,
		)
		.await
		.unwrap();
	}
}<|MERGE_RESOLUTION|>--- conflicted
+++ resolved
@@ -299,18 +299,13 @@
 			let state_chain_client = state_chain_client.clone();
 			let db = db.clone();
 			async move {
-<<<<<<< HEAD
-				let (from_block, witnessed_until_sender) = match get_witnesser_start_block_with_checkpointing(ChainTag::Polkadot, &epoch_start, db, &logger).await{
-					StartCheckpointing::Started((from_block, witnessed_until_sender)) => (from_block, witnessed_until_sender),
-					StartCheckpointing::AlreadyWitnessedEpoch => return Ok((monitored_ingress_addresses, ingress_address_receiver, monitored_signatures, signature_receiver)),
-=======
 				let (from_block, witnessed_until_sender) = match get_witnesser_start_block_with_checkpointing::<Polkadot>(
 					ChainTag::Polkadot,
 					epoch_start.epoch_index,
 					epoch_start.block_number,
 					db,
 					&logger
-				) {
+				).await {
 					StartCheckpointing::Started((from_block, witnessed_until_sender)) =>
 						(from_block, witnessed_until_sender),
 					StartCheckpointing::AlreadyWitnessedEpoch =>
@@ -320,7 +315,6 @@
 							monitored_signatures,
 							signature_receiver
 						)),
->>>>>>> d584643b
 				};
 
 				let safe_head_stream =
