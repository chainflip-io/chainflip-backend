use std::{
	collections::HashMap,
	ffi::OsStr,
	fmt,
	net::IpAddr,
	path::{Path, PathBuf},
};

use anyhow::bail;
use config::{Config, ConfigBuilder, ConfigError, Environment, File, Map, Source, Value};
use serde::{de, Deserialize, Deserializer};

pub use anyhow::Result;
use sp_runtime::DeserializeOwned;
use url::Url;

use clap::Parser;
use utilities::Port;

use crate::constants::{CONFIG_ROOT, DEFAULT_CONFIG_ROOT};

#[derive(Debug, Deserialize, Clone, PartialEq, Eq)]
pub struct P2P {
	#[serde(deserialize_with = "deser_path")]
	pub node_key_file: PathBuf,
	pub ip_address: IpAddr,
	pub port: Port,
	pub allow_local_ip: bool,
}

#[derive(Debug, Deserialize, Clone, Default, PartialEq, Eq)]
pub struct StateChain {
	pub ws_endpoint: String,
	#[serde(deserialize_with = "deser_path")]
	pub signing_key_file: PathBuf,
}

impl StateChain {
	pub fn validate_settings(&self) -> Result<(), ConfigError> {
		validate_websocket_endpoint(&self.ws_endpoint)
			.map_err(|e| ConfigError::Message(e.to_string()))?;
		Ok(())
	}
}

#[derive(Debug, Deserialize, Clone, Default, PartialEq, Eq)]
pub struct Eth {
	pub ws_node_endpoint: String,
	pub http_node_endpoint: String,
	#[serde(deserialize_with = "deser_path")]
	pub private_key_file: PathBuf,
}

#[cfg(feature = "ibiza")]
#[derive(Debug, Deserialize, Clone, Default, PartialEq, Eq)]
pub struct Dot {
	pub ws_node_endpoint: String,
}

#[cfg(feature = "ibiza")]
impl Dot {
	pub fn validate_settings(&self) -> Result<(), ConfigError> {
		validate_websocket_endpoint(&self.ws_node_endpoint)
			.map_err(|e| ConfigError::Message(e.to_string()))?;
		Ok(())
	}
}

impl Eth {
	pub fn validate_settings(&self) -> Result<(), ConfigError> {
		validate_websocket_endpoint(&self.ws_node_endpoint)
			.map_err(|e| ConfigError::Message(e.to_string()))?;
		validate_http_endpoint(&self.http_node_endpoint)
			.map_err(|e| ConfigError::Message(e.to_string()))?;
		Ok(())
	}
}

#[derive(Debug, Deserialize, Clone, Default, PartialEq, Eq)]
pub struct HealthCheck {
	pub hostname: String,
	pub port: Port,
}

#[derive(Debug, Deserialize, Clone, PartialEq, Eq)]
pub struct Signing {
	#[serde(deserialize_with = "deser_path")]
	pub db_file: PathBuf,
}

#[derive(Debug, Deserialize, Clone, Default, PartialEq, Eq)]
pub struct Log {
	pub whitelist: Vec<String>,
	pub blacklist: Vec<String>,
}

#[derive(Debug, Deserialize, Clone, PartialEq, Eq)]
pub struct Settings {
	pub node_p2p: P2P,
	pub state_chain: StateChain,
	pub eth: Eth,
	#[cfg(feature = "ibiza")]
	pub dot: Dot,
	pub health_check: Option<HealthCheck>,
	pub signing: Signing,
	#[serde(default)]
	pub log: Log,
}

#[derive(Parser, Debug, Clone, Default)]
pub struct StateChainOptions {
	#[clap(long = "state_chain.ws_endpoint")]
	pub state_chain_ws_endpoint: Option<String>,
	#[clap(long = "state_chain.signing_key_file")]
	pub state_chain_signing_key_file: Option<PathBuf>,
}

#[derive(Parser, Debug, Clone, Default)]
pub struct EthOptions {
	#[clap(long = "eth.ws_node_endpoint")]
	pub eth_ws_node_endpoint: Option<String>,
	#[clap(long = "eth.http_node_endpoint")]
	pub eth_http_node_endpoint: Option<String>,
	#[clap(long = "eth.private_key_file")]
	pub eth_private_key_file: Option<PathBuf>,
}

#[cfg(feature = "ibiza")]
#[derive(Parser, Debug, Clone, Default)]
pub struct DotOptions {
	pub dot_ws_node_endpoint: Option<String>,
}

#[derive(Parser, Debug, Clone, Default)]
pub struct P2POptions {
	#[clap(long = "p2p.node_key_file", parse(from_os_str))]
	node_key_file: Option<PathBuf>,
	#[clap(long = "p2p.ip_address")]
	ip_address: Option<IpAddr>,
	#[clap(long = "p2p.port")]
	p2p_port: Option<Port>,
	#[clap(long = "p2p.allow_local_ip")]
	allow_local_ip: Option<bool>,
}

<<<<<<< HEAD
#[derive(Parser, Debug, Clone)]
=======
#[derive(Parser, Debug, Clone, Default)]
#[clap(version = env!("SUBSTRATE_CLI_IMPL_VERSION"))]
>>>>>>> 0abdc4a5
pub struct CommandLineOptions {
	// Misc Options
	#[clap(short = 'c', long = "config-root", env = CONFIG_ROOT, default_value = DEFAULT_CONFIG_ROOT)]
	config_root: String,
	#[clap(short = 'w', long = "log-whitelist")]
	log_whitelist: Option<Vec<String>>,
	#[clap(short = 'b', long = "log-blacklist")]
	log_blacklist: Option<Vec<String>>,

	#[clap(flatten)]
	p2p_opts: P2POptions,

	#[clap(flatten)]
	state_chain_opts: StateChainOptions,

	#[clap(flatten)]
	eth_opts: EthOptions,

	#[cfg(feature = "ibiza")]
	#[clap(flatten)]
	dot_opts: DotOptions,

	// Health Check Settings
	#[clap(long = "health_check.hostname")]
	health_check_hostname: Option<String>,
	#[clap(long = "health_check.port")]
	health_check_port: Option<Port>,

	// Signing Settings
	#[clap(long = "signing.db_file", parse(from_os_str))]
	signing_db_file: Option<PathBuf>,
}

impl Default for CommandLineOptions {
	fn default() -> Self {
		Self {
			config_root: DEFAULT_CONFIG_ROOT.to_owned(),
			log_whitelist: None,
			log_blacklist: None,
			p2p_opts: P2POptions::default(),
			state_chain_opts: StateChainOptions::default(),
			eth_opts: EthOptions::default(),
			#[cfg(feature = "ibiza")]
			dot_opts: DotOptions::default(),
			health_check_hostname: None,
			health_check_port: None,
			signing_db_file: None,
		}
	}
}

const NODE_P2P_KEY_FILE: &str = "node_p2p.node_key_file";
const NODE_P2P_PORT: &str = "node_p2p.port";
const NODE_P2P_ALLOW_LOCAL_IP: &str = "node_p2p.allow_local_ip";

const STATE_CHAIN_WS_ENDPOINT: &str = "state_chain.ws_endpoint";
const STATE_CHAIN_SIGNING_KEY_FILE: &str = "state_chain.signing_key_file";

const ETH_PRIVATE_KEY_FILE: &str = "eth.private_key_file";

const SIGNING_DB_FILE: &str = "signing.db_file";

// We use PathBuf because the value must be Sized, Path is not Sized
fn deser_path<'de, D>(deserializer: D) -> std::result::Result<PathBuf, D::Error>
where
	D: Deserializer<'de>,
{
	struct PathVisitor;

	impl<'de> de::Visitor<'de> for PathVisitor {
		type Value = PathBuf;

		fn expecting(&self, formatter: &mut fmt::Formatter) -> fmt::Result {
			formatter.write_str("A string containing a path")
		}

		fn visit_str<E>(self, v: &str) -> std::result::Result<Self::Value, E>
		where
			E: de::Error,
		{
			Ok(PathBuf::from(v))
		}
	}

	// use our visitor to deserialize a `PathBuf`
	deserializer.deserialize_any(PathVisitor)
}

/// Describes behaviour required by a struct to be used for as settings/configuration
pub trait CfSettings
where
	Self: DeserializeOwned,
{
	type CommandLineOptions: Source + Send + Sync + 'static;

	/// Merges settings from a TOML file, environment and provided command line options.
	/// Merge priority is:
	/// 1 - Command line options
	/// 2 - Environment
	/// 3 - TOML file (if found)
	/// 4 - Default value
	fn load_settings_from_all_sources(
		config_root: String,
		opts: Self::CommandLineOptions,
	) -> Result<Self, ConfigError> {
		// Set the default settings
		let mut builder = Self::set_defaults(Config::builder(), &config_root)?;

		// If the file does not exist we will try and continue anyway.
		// Because if all of the settings are covered in the environment, cli options and defaults,
		// then we don't need it.
		let settings_file = PathBuf::from(config_root.clone()).join("config/Settings.toml");
		let file_present = settings_file.is_file();
		if file_present {
			builder = builder.add_source(File::from(settings_file.clone()));
		} else if config_root != DEFAULT_CONFIG_ROOT {
			// If the user has set a custom base config path but the settings file is missing, then
			// error.
			return Err(ConfigError::Message(format!(
				"File not found: {}",
				settings_file.to_string_lossy()
			)))
		}

		let settings: Self = builder
			.add_source(Environment::default().separator("__"))
			.add_source(opts)
			.build()?
			.try_deserialize()
			.map_err(|e| {
				// Add context to the error message if the settings file was missing.
				ConfigError::Message(if file_present {
					e.to_string()
				} else {
					format!("Config file is missing {}: {}", settings_file.to_string_lossy(), e)
				})
			})?;

		settings.validate_settings()?;

		Ok(settings)
	}

	/// Set the default values of any settings. These values will be overridden by all other
	/// sources. Any set this way will become optional (If no other source contains the settings, it
	/// will NOT error).
	fn set_defaults(
		config_builder: ConfigBuilder<config::builder::DefaultState>,
		_config_root: &str,
	) -> Result<ConfigBuilder<config::builder::DefaultState>, ConfigError> {
		// This function is optional, so just pass it through.
		Ok(config_builder)
	}

	/// Validate the formatting of some settings
	fn validate_settings(&self) -> Result<(), ConfigError>;
}

impl CfSettings for Settings {
	type CommandLineOptions = CommandLineOptions;

	fn validate_settings(&self) -> Result<(), ConfigError> {
		self.eth.validate_settings()?;

		#[cfg(feature = "ibiza")]
		self.dot.validate_settings()?;

		self.state_chain.validate_settings()?;

		is_valid_db_path(self.signing.db_file.as_path())
			.map_err(|e| ConfigError::Message(e.to_string()))
	}

	fn set_defaults(
		config_builder: ConfigBuilder<config::builder::DefaultState>,
		config_root: &str,
	) -> Result<ConfigBuilder<config::builder::DefaultState>, ConfigError> {
		config_builder
			.set_default(NODE_P2P_ALLOW_LOCAL_IP, false)?
			.set_default(
				NODE_P2P_KEY_FILE,
				PathBuf::from(config_root)
					.join("keys/node_key_file")
					.to_str()
					.expect("Invalid node_key_file path"),
			)?
			.set_default(NODE_P2P_PORT, 8078)?
			.set_default(STATE_CHAIN_WS_ENDPOINT, "ws://localhost:9944")?
			.set_default(
				STATE_CHAIN_SIGNING_KEY_FILE,
				PathBuf::from(config_root)
					.join("keys/signing_key_file")
					.to_str()
					.expect("Invalid signing_key_file path"),
			)?
			.set_default(
				ETH_PRIVATE_KEY_FILE,
				PathBuf::from(config_root)
					.join("keys/eth_private_key")
					.to_str()
					.expect("Invalid eth_private_key path"),
			)?
			.set_default(
				SIGNING_DB_FILE,
				PathBuf::from(config_root)
					.join("data.db")
					.to_str()
					.expect("Invalid signing_db_file path"),
			)
	}
}

impl Source for CommandLineOptions {
	fn clone_into_box(&self) -> Box<dyn Source + Send + Sync> {
		Box::new((*self).clone())
	}

	fn collect(&self) -> std::result::Result<Map<String, Value>, ConfigError> {
		let mut map: HashMap<String, Value> = HashMap::new();

		self.p2p_opts.insert_all(&mut map);

		self.state_chain_opts.insert_all(&mut map);

		self.eth_opts.insert_all(&mut map);

		#[cfg(feature = "ibiza")]
		insert_command_line_option(
			&mut map,
			"dot.ws_node_endpoint",
			&self.dot_opts.dot_ws_node_endpoint,
		);

		insert_command_line_option(&mut map, "health_check.hostname", &self.health_check_hostname);
		insert_command_line_option(&mut map, "health_check.port", &self.health_check_port);
		insert_command_line_option_path(&mut map, SIGNING_DB_FILE, &self.signing_db_file);
		insert_command_line_option(&mut map, "log.whitelist", &self.log_whitelist);
		insert_command_line_option(&mut map, "log.blacklist", &self.log_blacklist);

		Ok(map)
	}
}

/// Inserts the provided option (if Some) as a `config::Value` into the map using the setting_str as
/// the key. Used in the `impl Source for CommandLineOptions` to help build a map of the options.
pub fn insert_command_line_option<T>(
	map: &mut HashMap<String, Value>,
	setting_str: &str,
	option: &Option<T>,
) where
	T: Into<Value> + Clone,
{
	if let Some(value) = option {
		map.insert(setting_str.to_string(), value.clone().into());
	}
}

pub fn insert_command_line_option_path(
	map: &mut HashMap<String, Value>,
	setting_str: &str,
	option: &Option<PathBuf>,
) {
	insert_command_line_option(
		map,
		setting_str,
		&option.as_ref().map(|path| path.to_string_lossy().to_string()),
	);
}

impl StateChainOptions {
	/// Inserts all the State Chain Options into the given map (if Some)
	pub fn insert_all(&self, map: &mut HashMap<String, Value>) {
		insert_command_line_option(map, STATE_CHAIN_WS_ENDPOINT, &self.state_chain_ws_endpoint);
		insert_command_line_option_path(
			map,
			STATE_CHAIN_SIGNING_KEY_FILE,
			&self.state_chain_signing_key_file,
		);
	}
}

impl EthOptions {
	/// Inserts all the Eth Options into the given map (if Some)
	pub fn insert_all(&self, map: &mut HashMap<String, Value>) {
		insert_command_line_option(map, "eth.ws_node_endpoint", &self.eth_ws_node_endpoint);
		insert_command_line_option(map, "eth.http_node_endpoint", &self.eth_http_node_endpoint);
		insert_command_line_option_path(map, ETH_PRIVATE_KEY_FILE, &self.eth_private_key_file);
	}
}

impl P2POptions {
	/// Inserts all the P2P Options into the given map (if Some)
	pub fn insert_all(&self, map: &mut HashMap<String, Value>) {
		insert_command_line_option_path(map, NODE_P2P_KEY_FILE, &self.node_key_file);
		insert_command_line_option(
			map,
			"node_p2p.ip_address",
			&self.ip_address.map(|ip| ip.to_string()),
		);
		insert_command_line_option(map, NODE_P2P_PORT, &self.p2p_port);
		insert_command_line_option(map, NODE_P2P_ALLOW_LOCAL_IP, &self.allow_local_ip);
	}
}

impl Settings {
	/// New settings loaded from "$base_config_path/config/Settings.toml",
	/// environment and `CommandLineOptions`
	pub fn new(opts: CommandLineOptions) -> Result<Self, ConfigError> {
		Self::load_settings_from_all_sources(opts.config_root.clone(), opts)
	}

	#[cfg(test)]
	pub fn new_test() -> Result<Self, ConfigError> {
		tests::set_test_env();
		Settings::load_settings_from_all_sources(
			"config/testing/".to_owned(),
			CommandLineOptions::default(),
		)
	}
}

/// Validate a websocket endpoint URL
pub fn validate_websocket_endpoint(url: &str) -> Result<()> {
	validate_endpoint(vec!["ws", "wss"], url)
}

/// Validate a http endpoint URL
pub fn validate_http_endpoint(url: &str) -> Result<()> {
	validate_endpoint(vec!["http", "https"], url)
}

/// Parse the URL to check that it is the correct scheme and a valid endpoint URL
fn validate_endpoint(valid_schemes: Vec<&str>, url: &str) -> Result<()> {
	let parsed_url = Url::parse(url)?;
	let scheme = parsed_url.scheme();
	if !valid_schemes.contains(&scheme) {
		bail!("Invalid scheme: `{}`", scheme);
	}
	if parsed_url.host() == None ||
		parsed_url.username() != "" ||
		parsed_url.password() != None ||
		parsed_url.query() != None ||
		parsed_url.fragment() != None ||
		parsed_url.cannot_be_a_base()
	{
		bail!("Invalid URL data.");
	}

	Ok(())
}

fn is_valid_db_path(db_file: &Path) -> Result<()> {
	if db_file.extension() != Some(OsStr::new("db")) {
		bail!("Db path does not have '.db' extension");
	}
	Ok(())
}

#[cfg(test)]
mod tests {

	use utilities::assert_ok;

	use super::*;
	use std::env;

	pub fn set_test_env() {
		use crate::constants::{ETH_HTTP_NODE_ENDPOINT, ETH_WS_NODE_ENDPOINT, NODE_P2P_IP_ADDRESS};

		env::set_var(ETH_HTTP_NODE_ENDPOINT, "http://localhost:8545");
		env::set_var(ETH_WS_NODE_ENDPOINT, "ws://localhost:8545");
		env::set_var(NODE_P2P_IP_ADDRESS, "1.1.1.1");
		#[cfg(feature = "ibiza")]
		env::set_var("DOT__WS_NODE_ENDPOINT", "wss://my_fake_polkadot_rpc:443/<secret_key>");
	}

	#[test]
	fn init_default_config() {
		set_test_env();

		let settings = Settings::new(CommandLineOptions {
			state_chain_opts: StateChainOptions {
				state_chain_ws_endpoint: None,
				state_chain_signing_key_file: Some(PathBuf::from("")),
			},
			..Default::default()
		})
		.unwrap();
		assert_eq!(settings.state_chain.ws_endpoint, "ws://localhost:9944");
		assert_eq!(settings.eth.http_node_endpoint, "http://localhost:8545");
	}

	#[test]
	fn test_init_config_with_testing_config() {
		let test_settings = Settings::new_test().unwrap();

		assert_eq!(
			test_settings.state_chain.signing_key_file,
			PathBuf::from("./tests/test_keystore/alice_key")
		);
	}

	#[test]
	fn test_websocket_endpoint_url_parsing() {
		assert_ok!(validate_websocket_endpoint(
			"wss://network.my_eth_node:80/d2er2easdfasdfasdf2e"
		));
		assert_ok!(validate_websocket_endpoint("wss://network.my_eth_node:80/<secret_key>"));
		assert_ok!(validate_websocket_endpoint("wss://network.my_eth_node/<secret_key>"));
		assert_ok!(validate_websocket_endpoint("ws://network.my_eth_node/<secret_key>"));
		assert_ok!(validate_websocket_endpoint("wss://network.my_eth_node"));
		assert!(validate_websocket_endpoint("https://wrong_scheme.com").is_err());
		assert!(validate_websocket_endpoint("").is_err());
	}

	#[test]
	fn test_http_endpoint_url_parsing() {
		assert_ok!(validate_http_endpoint("http://network.my_eth_node:80/d2er2easdfasdfasdf2e"));
		assert_ok!(validate_http_endpoint("http://network.my_eth_node:80/<secret_key>"));
		assert_ok!(validate_http_endpoint("http://network.my_eth_node/<secret_key>"));
		assert_ok!(validate_http_endpoint("https://network.my_eth_node/<secret_key>"));
		assert_ok!(validate_http_endpoint("http://network.my_eth_node"));
		assert!(validate_http_endpoint("wss://wrong_scheme.com").is_err());
		assert!(validate_http_endpoint("").is_err());
	}

	#[test]
	fn test_db_file_path_parsing() {
		assert_ok!(is_valid_db_path(Path::new("data.db")));
		assert_ok!(is_valid_db_path(Path::new("/my/user/data/data.db")));
		assert!(is_valid_db_path(Path::new("data.errdb")).is_err());
		assert!(is_valid_db_path(Path::new("thishasnoextension")).is_err());
	}

	#[test]
	fn test_base_config_path_command_line_option() {
		set_test_env();

		// Load the settings using a custom base config path.
		let test_base_config_path = "config/testing/";
		let custom_base_path_settings = Settings::new(CommandLineOptions {
			config_root: test_base_config_path.to_owned(),
			..Default::default()
		})
		.unwrap();

		let default_settings = Settings::new(CommandLineOptions::default()).unwrap();

		// Check that the settings file at "config/testing/config/Settings.toml" was loaded by
		// by comparing it to the default settings. Note: This check will fail if the
		// Settings.toml contains only default or no values.
		assert_ne!(custom_base_path_settings, default_settings);

		// Check that a key file is a child of the custom base path.
		// Note: This check will break if the `node_p2p.node_key_file` settings is set in
		// "config/testing/config/Settings.toml".
		assert!(custom_base_path_settings
			.node_p2p
			.node_key_file
			.to_string_lossy()
			.contains(test_base_config_path));
	}

	#[test]
	fn test_all_command_line_options() {
		use std::str::FromStr;
		// Fill the options with test values that will pass the parsing/validation.
		// The test values need to be different from the default values set during `set_defaults()`
		// for the test to work. The `config_root` option is covered in a separate test.
		let opts = CommandLineOptions {
			config_root: CommandLineOptions::default().config_root,
			log_whitelist: Some(vec!["test1".to_owned()]),
			log_blacklist: Some(vec!["test2".to_owned()]),
			p2p_opts: P2POptions {
				node_key_file: Some(PathBuf::from_str("node_key_file").unwrap()),
				ip_address: Some("1.1.1.1".parse().unwrap()),
				p2p_port: Some(8087),
				allow_local_ip: Some(false),
			},
			state_chain_opts: StateChainOptions {
				state_chain_ws_endpoint: Some("ws://endpoint:1234".to_owned()),
				state_chain_signing_key_file: Some(PathBuf::from_str("signing_key_file").unwrap()),
			},
			eth_opts: EthOptions {
				eth_ws_node_endpoint: Some("ws://endpoint:4321".to_owned()),
				eth_http_node_endpoint: Some("http://endpoint:4321".to_owned()),
				eth_private_key_file: Some(PathBuf::from_str("eth_key_file").unwrap()),
			},
			#[cfg(feature = "ibiza")]
			dot_opts: DotOptions { dot_ws_node_endpoint: Some("ws://endpoint:4321".to_owned()) },
			health_check_hostname: Some("health_check_hostname".to_owned()),
			health_check_port: Some(1337),
			signing_db_file: Some(PathBuf::from_str("also/not/real.db").unwrap()),
		};

		// Load the test opts into the settings
		let settings = Settings::new(opts.clone()).unwrap();

		// Compare the opts and the settings
		assert_eq!(opts.p2p_opts.node_key_file.unwrap(), settings.node_p2p.node_key_file);
		assert_eq!(opts.p2p_opts.p2p_port.unwrap(), settings.node_p2p.port);
		assert_eq!(opts.p2p_opts.ip_address.unwrap(), settings.node_p2p.ip_address);
		assert_eq!(opts.p2p_opts.allow_local_ip.unwrap(), settings.node_p2p.allow_local_ip);

		assert_eq!(
			opts.state_chain_opts.state_chain_ws_endpoint.unwrap(),
			settings.state_chain.ws_endpoint
		);
		assert_eq!(
			opts.state_chain_opts.state_chain_signing_key_file.unwrap(),
			settings.state_chain.signing_key_file
		);

		assert_eq!(opts.eth_opts.eth_ws_node_endpoint.unwrap(), settings.eth.ws_node_endpoint);
		assert_eq!(opts.eth_opts.eth_http_node_endpoint.unwrap(), settings.eth.http_node_endpoint);
		assert_eq!(opts.eth_opts.eth_private_key_file.unwrap(), settings.eth.private_key_file);

		#[cfg(feature = "ibiza")]
		assert_eq!(opts.dot_opts.dot_ws_node_endpoint.unwrap(), settings.dot.ws_node_endpoint);

		assert_eq!(
			opts.health_check_hostname.unwrap(),
			settings.health_check.as_ref().unwrap().hostname
		);
		assert_eq!(opts.health_check_port.unwrap(), settings.health_check.as_ref().unwrap().port);

		assert_eq!(opts.signing_db_file.unwrap(), settings.signing.db_file);

		assert_eq!(opts.log_whitelist.unwrap(), settings.log.whitelist);
		assert_eq!(opts.log_blacklist.unwrap(), settings.log.blacklist);
	}
}<|MERGE_RESOLUTION|>--- conflicted
+++ resolved
@@ -143,12 +143,8 @@
 	allow_local_ip: Option<bool>,
 }
 
-<<<<<<< HEAD
 #[derive(Parser, Debug, Clone)]
-=======
-#[derive(Parser, Debug, Clone, Default)]
 #[clap(version = env!("SUBSTRATE_CLI_IMPL_VERSION"))]
->>>>>>> 0abdc4a5
 pub struct CommandLineOptions {
 	// Misc Options
 	#[clap(short = 'c', long = "config-root", env = CONFIG_ROOT, default_value = DEFAULT_CONFIG_ROOT)]
