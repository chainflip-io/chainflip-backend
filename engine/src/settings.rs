--- conflicted
+++ resolved
@@ -123,7 +123,12 @@
 	pub eth_private_key_file: Option<PathBuf>,
 }
 
-<<<<<<< HEAD
+#[cfg(feature = "ibiza")]
+#[derive(Parser, Debug, Clone, Default)]
+pub struct DotOptions {
+	pub dot_ws_node_endpoint: Option<String>,
+}
+
 #[derive(Parser, Debug, Clone, Default)]
 pub struct P2POptions {
 	#[clap(long = "p2p.node_key_file", parse(from_os_str))]
@@ -137,15 +142,6 @@
 }
 
 #[derive(Parser, Debug, Clone, Default)]
-=======
-#[cfg(feature = "ibiza")]
-#[derive(Parser, Debug, Clone, Default)]
-pub struct DotOptions {
-	pub dot_ws_node_endpoint: Option<String>,
-}
-
-#[derive(Parser, Debug, Clone)]
->>>>>>> b448d94a
 pub struct CommandLineOptions {
 	// Misc Options
 	#[clap(short = 'c', long = "config-path")]
@@ -181,37 +177,7 @@
 
 const HEALTH_CHECK_HOSTNAME: &str = "health_check.hostname";
 const HEALTH_CHECK_PORT: &str = "health_check.port";
-<<<<<<< HEAD
 const ALLOW_LOCAL_IP: &str = "node_p2p.allow_local_ip";
-=======
-
-impl CommandLineOptions {
-	/// Creates an empty CommandLineOptions with `None` for all fields
-	pub fn new() -> CommandLineOptions {
-		CommandLineOptions {
-			config_path: None,
-			log_whitelist: None,
-			log_blacklist: None,
-			node_key_file: None,
-			ip_address: None,
-			p2p_port: None,
-			state_chain_opts: StateChainOptions::default(),
-			eth_opts: EthOptions::default(),
-			#[cfg(feature = "ibiza")]
-			dot_opts: DotOptions::default(),
-			health_check_hostname: None,
-			health_check_port: None,
-			signing_db_file: None,
-		}
-	}
-}
-
-impl Default for CommandLineOptions {
-	fn default() -> Self {
-		Self::new()
-	}
-}
->>>>>>> b448d94a
 
 // We use PathBuf because the value must be Sized, Path is not Sized
 fn deser_path<'de, D>(deserializer: D) -> std::result::Result<PathBuf, D::Error>
@@ -360,6 +326,17 @@
 			&self.dot_opts.dot_ws_node_endpoint,
 		);
 
+		self.state_chain_opts.insert_all(&mut map);
+
+		self.eth_opts.insert_all(&mut map);
+
+		#[cfg(feature = "ibiza")]
+		insert_command_line_option(
+			&mut map,
+			"dot.ws_node_endpoint",
+			&self.dot_opts.dot_ws_node_endpoint,
+		);
+
 		insert_command_line_option(&mut map, HEALTH_CHECK_HOSTNAME, &self.health_check_hostname);
 		insert_command_line_option(&mut map, HEALTH_CHECK_PORT, &self.health_check_port);
 		insert_command_line_option_path(&mut map, "signing.db_file", &self.signing_db_file);
@@ -559,35 +536,25 @@
 	#[test]
 	fn test_config_command_line_option() {
 		// Load both the settings files using the --config command line option
-<<<<<<< HEAD
 		let settings1 = Settings::new(CommandLineOptions {
 			config_path: Some("config/Testing.toml".to_owned()),
 			..Default::default()
 		})
 		.unwrap();
 
+		#[cfg(not(feature = "ibiza"))]
 		let settings2 = Settings::new(CommandLineOptions {
 			config_path: Some("config/Default.toml".to_owned()),
 			..Default::default()
 		})
 		.unwrap();
-=======
-		let mut opts = CommandLineOptions::new();
-		opts.config_path = Some("config/Testing.toml".to_owned());
-
-		let settings1 = Settings::new(opts).unwrap();
-
-		let mut opts = CommandLineOptions::new();
-
-		#[cfg(not(feature = "ibiza"))]
-		let default_file = "config/Default.toml";
+
 		#[cfg(feature = "ibiza")]
-		let default_file = "config/IbizaDefault.toml";
-
-		opts.config_path = Some(default_file.to_owned());
-
-		let settings2 = Settings::new(opts).unwrap();
->>>>>>> b448d94a
+		let settings2 = Settings::new(CommandLineOptions {
+			config_path: Some("config/IbizaDefault.toml".to_owned()),
+			..Default::default()
+		})
+		.unwrap();
 
 		// Now compare a value that should be different to confirm that both files loaded.
 		// Note: This test will break/fail if the Testing.toml and Default.toml have the same
@@ -650,6 +617,9 @@
 		assert_eq!(opts.eth_opts.eth_http_node_endpoint.unwrap(), settings.eth.http_node_endpoint);
 		assert_eq!(opts.eth_opts.eth_private_key_file.unwrap(), settings.eth.private_key_file);
 
+		#[cfg(feature = "ibiza")]
+		assert_eq!(opts.dot_opts.dot_ws_node_endpoint.unwrap(), settings.dot.ws_node_endpoint);
+
 		assert_eq!(
 			opts.health_check_hostname.unwrap(),
 			settings.health_check.as_ref().unwrap().hostname
