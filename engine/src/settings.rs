use config::{Config, ConfigError, File};
use std::env;

use serde::Deserialize;

#[derive(Debug, Deserialize, Clone)]
pub struct MessageQueue {
    pub hostname: String,
    pub port: u16,
}

#[derive(Debug, Deserialize, Clone)]
pub struct StateChain {
    pub hostname: String,
    pub port: u16,
}

#[derive(Debug, Deserialize, Clone)]
pub struct Eth {
    pub hostname: String,
    pub port: u16,

    // TODO: Into an Ethereum Address type?
    pub stake_manager_eth_address: String,
}

#[derive(Debug, Deserialize, Clone)]
pub struct Settings {
    pub message_queue: MessageQueue,
    pub state_chain: StateChain,
    pub eth: Eth,
}

impl Settings {
    pub fn new() -> Result<Self, ConfigError> {
        let mut s = Config::new();

        // Start off by merging in the "default" configuration file
        s.merge(File::with_name("config/Default.toml"))?;

        // You can deserialize (and thus freeze) the entire configuration as
        s.try_into()
    }
}

#[cfg(test)]
pub mod test_utils {
    use super::*;

    pub fn new_test_settings() -> Result<Settings, ConfigError> {
        let mut s = Config::new();

        // Start off by merging in the "testing" configuration file
        s.merge(File::with_name("config/Testing.toml"))?;

        // You can deserialize (and thus freeze) the entire configuration as
        s.try_into()
    }
}

#[cfg(test)]
mod tests {

    use super::*;

    #[test]
    fn init_config() {
        let settings = Settings::new();
        assert!(settings.is_ok());

        let settings = settings.unwrap();
        assert_eq!(settings.message_queue.hostname, "localhost");
<<<<<<< HEAD
=======
    }

    #[test]
    fn test_init_config_with_testing_config() {
        let test_settings = test_utils::new_test_settings();
        assert!(test_settings.is_ok());

        let test_settings = test_settings.unwrap();
        assert_eq!(test_settings.message_queue.hostname, "localhost");
>>>>>>> ffbbcbfc
    }
}<|MERGE_RESOLUTION|>--- conflicted
+++ resolved
@@ -70,8 +70,6 @@
 
         let settings = settings.unwrap();
         assert_eq!(settings.message_queue.hostname, "localhost");
-<<<<<<< HEAD
-=======
     }
 
     #[test]
@@ -81,6 +79,5 @@
 
         let test_settings = test_settings.unwrap();
         assert_eq!(test_settings.message_queue.hostname, "localhost");
->>>>>>> ffbbcbfc
     }
 }