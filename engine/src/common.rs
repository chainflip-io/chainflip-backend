use std::{
	ops::{Deref, DerefMut},
	time::Duration,
};

<<<<<<< HEAD
use anyhow::{anyhow, Context};
=======
>>>>>>> b2aea68c
use futures::Future;

struct MutexStateAndPoisonFlag<T> {
	poisoned: bool,
	state: T,
}

pub struct MutexGuard<'a, T> {
	guard: tokio::sync::MutexGuard<'a, MutexStateAndPoisonFlag<T>>,
}
impl<'a, T> Deref for MutexGuard<'a, T> {
	type Target = T;

	fn deref(&self) -> &Self::Target {
		&self.guard.deref().state
	}
}
impl<'a, T> DerefMut for MutexGuard<'a, T> {
	fn deref_mut(&mut self) -> &mut Self::Target {
		&mut self.guard.deref_mut().state
	}
}
impl<'a, T> Drop for MutexGuard<'a, T> {
	fn drop(&mut self) {
		let guarded = self.guard.deref_mut();
		if !guarded.poisoned && std::thread::panicking() {
			guarded.poisoned = true;
		}
	}
}

/// This mutex implementation will panic when it is locked iff a thread previously panicked while
/// holding it. This ensures potentially broken data cannot be seen by other threads.
pub struct Mutex<T> {
	mutex: tokio::sync::Mutex<MutexStateAndPoisonFlag<T>>,
}
impl<T> Mutex<T> {
	pub fn new(t: T) -> Self {
		Self {
			mutex: tokio::sync::Mutex::new(MutexStateAndPoisonFlag { poisoned: false, state: t }),
		}
	}
	pub async fn lock(&self) -> MutexGuard<'_, T> {
		let guard = self.mutex.lock().await;

		if guard.deref().poisoned {
			panic!("Another thread panicked while holding this lock");
		} else {
			MutexGuard { guard }
		}
	}
}

#[cfg(test)]
mod tests {
	use utilities::assert_future_panics;

	use super::*;
	use std::sync::Arc;

	#[tokio::test]
	async fn mutex_panics_if_poisoned() {
		let mutex = Arc::new(Mutex::new(0));
		{
			let mutex_clone = mutex.clone();
			tokio::spawn(async move {
				let _inner = mutex_clone.lock().await;
				panic!();
			})
			.await
			.unwrap_err();
		}
		assert_future_panics!(mutex.lock());
	}

	#[tokio::test]
	async fn mutex_doesnt_panic_if_not_poisoned() {
		let mutex = Arc::new(Mutex::new(0));
		{
			let mutex_clone = mutex.clone();
			tokio::spawn(async move {
				let _inner = mutex_clone.lock().await;
			})
			.await
			.unwrap();
		}
		mutex.lock().await;
	}
}

/// Starts a task and restarts if it fails.
/// If it succeeds it will terminate, and not attempt a restart.
/// The `StaticState` is used to allow for state to be shared between restarts.
/// Such as a Receiver a task might need to continue to receive data from some other task,
/// despite the fact it has been restarted.
pub async fn start_with_restart_on_failure<TaskFut, TaskGenerator>(task_generator: TaskGenerator)
where
	TaskFut: Future<Output = Result<(), ()>> + Send + 'static,
	TaskGenerator: Fn() -> TaskFut,
{
	// Spawn with handle and then wait for future to finish
	while task_generator().await.is_err() {
		// give it some time before the restart
		tokio::time::sleep(Duration::from_secs(2)).await;
	}
}

#[cfg(test)]
mod test_restart_on_failure {

	use super::*;

	#[tokio::test(start_paused = true)]
	async fn test_restart_on_failure() {
		use std::sync::{Arc, Mutex};
		let restart_count = Arc::new(Mutex::new(0));
		let restart_count_to_move = restart_count.clone();

		const TARGET: usize = 6;

		let start_up_some_loop = move || {
			let restart_count = restart_count_to_move.clone();
			async move {
				let mut restart_count = restart_count.lock().unwrap();
				*restart_count += 1;

				if *restart_count == TARGET {
					return Ok(())
				}

				for i in 0..10 {
					if i == 4 {
						return Err(())
					}
				}

				panic!("Should not reach here");
			}
		};

		start_with_restart_on_failure(start_up_some_loop).await;

		assert_eq!(*restart_count.lock().unwrap(), TARGET);
	}
<<<<<<< HEAD
}

pub fn read_clean_and_decode_hex_str_file<V, T: FnOnce(&str) -> Result<V, anyhow::Error>>(
	file: &Path,
	context: &str,
	t: T,
) -> Result<V, anyhow::Error> {
	std::fs::read_to_string(file)
		.map_err(|e| anyhow!("Failed to read {context} file at {}: {e}", file.display()))
		.and_then(|string| {
			let mut str = string.as_str();
			str = str.trim();
			str = str.trim_matches(['"', '\''].as_ref());
			if let Some(stripped_str) = str.strip_prefix("0x") {
				str = stripped_str;
			}
			// Note if str is valid hex or not is determined by t()
			t(str)
		})
		.with_context(|| format!("Failed to decode {} file at {}", context, file.display()))
}

#[cfg(test)]
mod tests_read_clean_and_decode_hex_str_file {
	use crate::testing::with_file;
	use utilities::assert_ok;

	use super::*;

	#[test]
	fn load_hex_file() {
		with_file(b"   \"\'\'\"0xhex\"\'  ", |file_path| {
			assert_eq!(
				assert_ok!(read_clean_and_decode_hex_str_file(file_path, "TEST", |str| Ok(
					str.to_string()
				))),
				"hex".to_string()
			);
		});
	}

	#[test]
	fn load_invalid_hex_file() {
		with_file(b"   h\" \'ex  ", |file_path| {
			assert_eq!(
				assert_ok!(read_clean_and_decode_hex_str_file(file_path, "TEST", |str| Ok(
					str.to_string()
				))),
				"h\" \'ex".to_string()
			);
		});
	}
}

pub fn format_iterator<'a, It: 'a + IntoIterator>(it: It) -> itertools::Format<'a, It::IntoIter>
where
	It::Item: Display,
{
	it.into_iter().format(", ")
}

pub fn all_same<Item: PartialEq, It: IntoIterator<Item = Item>>(it: It) -> Option<Item> {
	let mut it = it.into_iter();
	let option_item = it.next();
	match option_item {
		Some(item) =>
			if it.all(|other_items| other_items == item) {
				Some(item)
			} else {
				None
			},
		None => panic!(),
	}
}

pub fn split_at<C: FromIterator<It::Item>, It: IntoIterator>(it: It, index: usize) -> (C, C)
where
	It::IntoIter: ExactSizeIterator,
{
	struct IteratorRef<'a, T, It: Iterator<Item = T>> {
		it: &'a mut It,
	}
	impl<'a, T, It: Iterator<Item = T>> Iterator for IteratorRef<'a, T, It> {
		type Item = T;

		fn next(&mut self) -> Option<Self::Item> {
			self.it.next()
		}
	}

	let mut it = it.into_iter();
	assert!(index < it.len());
	let wrapped_it = IteratorRef { it: &mut it };
	(wrapped_it.take(index).collect(), it.collect())
}

#[test]
fn test_split_at() {
	let (left, right) = split_at::<Vec<_>, _>(vec![4, 5, 6, 3, 4, 5], 3);

	assert_eq!(&left[..], &[4, 5, 6]);
	assert_eq!(&right[..], &[3, 4, 5]);
=======
>>>>>>> b2aea68c
}<|MERGE_RESOLUTION|>--- conflicted
+++ resolved
@@ -3,10 +3,6 @@
 	time::Duration,
 };
 
-<<<<<<< HEAD
-use anyhow::{anyhow, Context};
-=======
->>>>>>> b2aea68c
 use futures::Future;
 
 struct MutexStateAndPoisonFlag<T> {
@@ -151,109 +147,4 @@
 
 		assert_eq!(*restart_count.lock().unwrap(), TARGET);
 	}
-<<<<<<< HEAD
-}
-
-pub fn read_clean_and_decode_hex_str_file<V, T: FnOnce(&str) -> Result<V, anyhow::Error>>(
-	file: &Path,
-	context: &str,
-	t: T,
-) -> Result<V, anyhow::Error> {
-	std::fs::read_to_string(file)
-		.map_err(|e| anyhow!("Failed to read {context} file at {}: {e}", file.display()))
-		.and_then(|string| {
-			let mut str = string.as_str();
-			str = str.trim();
-			str = str.trim_matches(['"', '\''].as_ref());
-			if let Some(stripped_str) = str.strip_prefix("0x") {
-				str = stripped_str;
-			}
-			// Note if str is valid hex or not is determined by t()
-			t(str)
-		})
-		.with_context(|| format!("Failed to decode {} file at {}", context, file.display()))
-}
-
-#[cfg(test)]
-mod tests_read_clean_and_decode_hex_str_file {
-	use crate::testing::with_file;
-	use utilities::assert_ok;
-
-	use super::*;
-
-	#[test]
-	fn load_hex_file() {
-		with_file(b"   \"\'\'\"0xhex\"\'  ", |file_path| {
-			assert_eq!(
-				assert_ok!(read_clean_and_decode_hex_str_file(file_path, "TEST", |str| Ok(
-					str.to_string()
-				))),
-				"hex".to_string()
-			);
-		});
-	}
-
-	#[test]
-	fn load_invalid_hex_file() {
-		with_file(b"   h\" \'ex  ", |file_path| {
-			assert_eq!(
-				assert_ok!(read_clean_and_decode_hex_str_file(file_path, "TEST", |str| Ok(
-					str.to_string()
-				))),
-				"h\" \'ex".to_string()
-			);
-		});
-	}
-}
-
-pub fn format_iterator<'a, It: 'a + IntoIterator>(it: It) -> itertools::Format<'a, It::IntoIter>
-where
-	It::Item: Display,
-{
-	it.into_iter().format(", ")
-}
-
-pub fn all_same<Item: PartialEq, It: IntoIterator<Item = Item>>(it: It) -> Option<Item> {
-	let mut it = it.into_iter();
-	let option_item = it.next();
-	match option_item {
-		Some(item) =>
-			if it.all(|other_items| other_items == item) {
-				Some(item)
-			} else {
-				None
-			},
-		None => panic!(),
-	}
-}
-
-pub fn split_at<C: FromIterator<It::Item>, It: IntoIterator>(it: It, index: usize) -> (C, C)
-where
-	It::IntoIter: ExactSizeIterator,
-{
-	struct IteratorRef<'a, T, It: Iterator<Item = T>> {
-		it: &'a mut It,
-	}
-	impl<'a, T, It: Iterator<Item = T>> Iterator for IteratorRef<'a, T, It> {
-		type Item = T;
-
-		fn next(&mut self) -> Option<Self::Item> {
-			self.it.next()
-		}
-	}
-
-	let mut it = it.into_iter();
-	assert!(index < it.len());
-	let wrapped_it = IteratorRef { it: &mut it };
-	(wrapped_it.take(index).collect(), it.collect())
-}
-
-#[test]
-fn test_split_at() {
-	let (left, right) = split_at::<Vec<_>, _>(vec![4, 5, 6, 3, 4, 5], 3);
-
-	assert_eq!(&left[..], &[4, 5, 6]);
-	assert_eq!(&right[..], &[3, 4, 5]);
-=======
->>>>>>> b2aea68c
 }