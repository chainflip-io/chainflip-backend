--- conflicted
+++ resolved
@@ -5,13 +5,8 @@
 	time::Duration,
 };
 
-<<<<<<< HEAD
 use anyhow::{anyhow, Context};
-use futures::{Future, TryStream};
-=======
-use anyhow::Context;
 use futures::Future;
->>>>>>> 98aec206
 use itertools::Itertools;
 
 struct MutexStateAndPoisonFlag<T> {
