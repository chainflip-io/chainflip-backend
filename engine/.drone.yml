--- conflicted
+++ resolved
@@ -57,12 +57,6 @@
   type: ci
 
 tolerations:
-<<<<<<< HEAD
   - key: "workloadKind"
     operator: "Equal"
-    value: "ci"
-=======
-  - key: workloadKind
-    operator: Exists
-    effect: NoSchedule
->>>>>>> e2cdb0fd
+    value: "ci"