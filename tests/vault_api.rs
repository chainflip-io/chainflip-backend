use chainflip::{
    common::*,
    utils::test_utils::staking::get_fake_staker,
    utils::test_utils::{self, *},
    vault::api::APIServer,
};
use chainflip_common::types::coin::Coin;
use data::TestData;
use reqwest::StatusCode;
use serde::Serialize;
use std::sync::Arc;

lazy_static::lazy_static! {
    static ref CLIENT: reqwest::Client = reqwest::Client::new();
}

<<<<<<< HEAD
async fn send_quote_req<T>(req: &T) -> (StatusCode, QuoteResponseWrapped)
where
    T: Serialize,
{
    let res = CLIENT
        .post("http://localhost:3030/v1/quote")
        .json(&req)
        .send()
        .await
        .unwrap();

    let status = res.status();

    let res = res.json::<QuoteResponseWrapped>().await.unwrap();

    (status, res)
}

=======
>>>>>>> afc19836
async fn send_events_req<T>(query: &T) -> StatusCode
where
    T: Serialize + ?Sized,
{
    let res = CLIENT
        .get("http://localhost:3030/v1/events")
        .query(query)
        .send()
        .await
        .unwrap();

    res.status()
}

async fn post_withdraw_req<T>(req: &T) -> StatusCode
where
    T: Serialize + ?Sized,
{
    let res = CLIENT
        .post("http://localhost:3030/v1/withdraw")
        .json(req)
        .send()
        .await
        .unwrap();

    let status = res.status();
    let _text = res.text().await;

    status
}

async fn send_portions_req<T>(query: &T) -> StatusCode
where
    T: Serialize + ?Sized,
{
    let res = CLIENT
        .get("http://localhost:3030/v1/portions")
        .query(query)
        .send()
        .await
        .unwrap();

    let status = res.status();

    let _text = res.text().await;

    status
}

async fn check_withdraw_endpoint(config: &TestConfig) -> StatusCode {
    let mut tx = TestData::withdraw_request_for_staker(&config.staker, Coin::ETH);

    tx.sign(&config.staker.keys)
        .expect("failed to sign withdraw request");

    let req = serde_json::json!({
        "stakerId": config.staker.public_key(),
        "pool": "ETH",
        "baseAddress": tx.base_address.to_string(),
        "otherAddress": tx.other_address.to_string(),
        "timestamp": tx.timestamp.to_string(),
        "fraction": tx.fraction,
        "signature": base64::encode(tx.signature),
    });

    post_withdraw_req(&req).await
}

struct TestConfig {
    /// A valid (known) staker
    pub staker: Staker,
}

impl TestConfig {
    /// Create an arbitrary instance
    fn default() -> Self {
        TestConfig {
            staker: get_fake_staker(),
        }
    }
}

/// Setup some state on the side chain for the tests to interact with
fn setup_state(config: &TestConfig, runner: &mut TestRunner) {
    // Add a valid deposit

    let oxen_amount = OxenAmount::from_decimal_string("1.0");
    let eth_amount = GenericCoinAmount::from_decimal_string(Coin::ETH, "2.0");

    let keypair = &config.staker;

    runner.add_witnessed_deposit_quote(&keypair.id(), oxen_amount, eth_amount);
    runner.sync();
}

/// Note that we reuse the same server instance in all of these tests
/// to reduce the overhead and preventing potential "Address already in use"
/// errors when tests are running in parallel
#[tokio::test]
async fn vault_http_server_tests() {
    // ***********************
    // ******** SETUP ********
    // ***********************

    test_utils::logging::init();

    let mut runner = TestRunner::new();

    let chain = Arc::clone(&runner.store);
    let provider = Arc::clone(&runner.provider);

    let (tx, rx) = tokio::sync::oneshot::channel();

    let thread_handle = std::thread::spawn(move || {
        APIServer::serve(&get_fake_config(), chain, provider, rx);
    });

    let config = TestConfig::default();

    setup_state(&config, &mut runner);

    // ***********************
    // ******** TESTS ********
    // ***********************

    {
        // number=0&limit=1
        let status = send_events_req(&[("number", 0u32), ("limit", 1u32)]).await;
        assert_eq!(status, StatusCode::OK);
    }

    {
        let staker_id = config.staker.public_key();
        let pool = "ETH".to_owned();
        let status = send_portions_req(&[("stakerId", staker_id), ("pool", pool)]).await;
        assert_eq!(status, StatusCode::OK);
    }

    // POST requests

    {
        // v1/withdraw
        let status = check_withdraw_endpoint(&config).await;
        assert_eq!(status, StatusCode::OK);
    }

    // ***********************
    // ******* CLEANUP *******
    // ***********************

    // shutdown the server
    let _ = tx.send(());

    thread_handle.join().unwrap();
}<|MERGE_RESOLUTION|>--- conflicted
+++ resolved
@@ -14,27 +14,6 @@
     static ref CLIENT: reqwest::Client = reqwest::Client::new();
 }
 
-<<<<<<< HEAD
-async fn send_quote_req<T>(req: &T) -> (StatusCode, QuoteResponseWrapped)
-where
-    T: Serialize,
-{
-    let res = CLIENT
-        .post("http://localhost:3030/v1/quote")
-        .json(&req)
-        .send()
-        .await
-        .unwrap();
-
-    let status = res.status();
-
-    let res = res.json::<QuoteResponseWrapped>().await.unwrap();
-
-    (status, res)
-}
-
-=======
->>>>>>> afc19836
 async fn send_events_req<T>(query: &T) -> StatusCode
 where
     T: Serialize + ?Sized,
