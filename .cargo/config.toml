[env]
CF_ETH_CONTRACT_ABI_ROOT = { value = "contract-interfaces/eth-contract-abis", relative = true }
<<<<<<< HEAD
CF_ETH_CONTRACT_ABI_TAG = "v1.1.0"
=======
CF_ETH_CONTRACT_ABI_TAG = "v1.1.2"
>>>>>>> 68292246
CF_SOL_PROGRAM_IDL_ROOT = { value = "contract-interfaces/sol-program-idls", relative = true }
CF_SOL_PROGRAM_IDL_TAG = "v0.1.1"
CF_TEST_CONFIG_ROOT = { value = "engine/config/testing", relative = true }

# Note: If you just want to save typing command commands, you can install tab completions for most shells. Type
# `rustup completions --help` to find out how to set this up.

[alias]
cf-test = "test --features runtime-benchmarks,try-runtime"
cf-test-ci = "test --release --features runtime-benchmarks,slow-tests,try-runtime"
cf-test-cfe = "test --package chainflip-engine --package multisig"

cf-clippy = "clippy --all-targets --features runtime-benchmarks,try-runtime,runtime-integration-tests,slow-tests -- -D warnings -A deprecated"
cf-clippy-ci = "clippy --all-targets --features runtime-benchmarks,try-runtime,runtime-integration-tests,slow-tests -- -D warnings -A deprecated"

cf-build-benchmarks = "build --release --features=runtime-benchmarks"
cf-build-try-runtime = "build --release --features try-runtime"
cf-build-release = "build --release"
cf-build-production = "build --profile=production"
# Check for feature inconsistencies.
check-sc-features = '''
tree --no-default-features --depth 1 --edges=features,normal
    -p state-chain-*
    -p pallet-cf-*
    -p cf-*
'''

# The `cf-audit` command is configured to ignore the following advisories:
# Vulnerabilities:
# - RUSTSEC-2022-0093: This advisory is related to ed25519-dalek's public api design, which we don't expose.
# Unsound:
# - RUSTSEC-2021-0145: This advisory only affects the windows platform. It's a transitive dependency of `substrate`.
# Unmaintained:
# - RUSTSEC-2020-0168: This advisory comes from `mach`, which is unmaintained but not a security issue. It's a dependency of `subxt`.
# - RUSTSEC-2021-0139: This advisory comes from `ansi_term`, which is unmaintained but not a security issue. It's a dependency of `subxt`.
# - RUSTSEC-2022-0061: This advisory is related to the deprecated `parity-wasm`, not a security issue. It's a dependency of `substrate`.
cf-audit = '''
audit -D unmaintained -D unsound
    --ignore RUSTSEC-2022-0093
    --ignore RUSTSEC-2021-0139
    --ignore RUSTSEC-2020-0168
    --ignore RUSTSEC-2022-0061
    --ignore RUSTSEC-2021-0145
'''<|MERGE_RESOLUTION|>--- conflicted
+++ resolved
@@ -1,10 +1,6 @@
 [env]
 CF_ETH_CONTRACT_ABI_ROOT = { value = "contract-interfaces/eth-contract-abis", relative = true }
-<<<<<<< HEAD
-CF_ETH_CONTRACT_ABI_TAG = "v1.1.0"
-=======
 CF_ETH_CONTRACT_ABI_TAG = "v1.1.2"
->>>>>>> 68292246
 CF_SOL_PROGRAM_IDL_ROOT = { value = "contract-interfaces/sol-program-idls", relative = true }
 CF_SOL_PROGRAM_IDL_TAG = "v0.1.1"
 CF_TEST_CONFIG_ROOT = { value = "engine/config/testing", relative = true }
