[env]
CF_ETH_CONTRACT_ABI_ROOT = { value = "contract-interfaces/eth-contract-abis", relative = true }
CF_ETH_CONTRACT_ABI_TAG = "v1.2.1"
CF_SOL_PROGRAM_IDL_ROOT = { value = "contract-interfaces/sol-program-idls", relative = true }
CF_SOL_PROGRAM_IDL_TAG = "v1.2.2"
CF_ARB_CONTRACT_ABI_ROOT = { value = "contract-interfaces/arb-contract-abis", relative = true }
CF_TEST_CONFIG_ROOT = { value = "engine/config/testing", relative = true }

# Note: If you just want to save typing command commands, you can install tab completions for most shells. Type
# `rustup completions --help` to find out how to set this up.

[alias]
cf-test = "test --features runtime-benchmarks,try-runtime"
cf-test-ci = "test --release --features runtime-benchmarks,slow-tests,try-runtime"
cf-test-ci-nextest = "nextest run --release --features runtime-benchmarks,slow-tests,try-runtime"
cf-test-cfe = "test --package chainflip-engine --package multisig"

cf-clippy = "clippy --all-targets --features runtime-benchmarks,try-runtime,runtime-integration-tests,slow-tests -- -D warnings -A deprecated"
cf-clippy-ci = "clippy --all-targets --features runtime-benchmarks,try-runtime,runtime-integration-tests,slow-tests -- -D warnings -A deprecated"

cf-build-benchmarks = "build --release --features=runtime-benchmarks"
cf-build-try-runtime = "build --release --features try-runtime"
cf-build-release = "build --release"
cf-build-production = "build --profile=production"
# Check for feature inconsistencies.
check-sc-features = '''
tree --no-default-features --depth 1 --edges=features,normal
	-p state-chain-*
	-p pallet-cf-*
	-p cf-*
'''

# Requires `cargo-audit`. Run `cargo install cargo-audit` to install it.
# The `cf-audit` command is configured to ignore the following advisories:
# Vulnerabilities:
# - RUSTSEC-2024-0344: curve25519-dalek is a transitive dependency of `substrate`
# Unmaintained:
# - RUSTSEC-2020-0168: This advisory comes from `mach`, which is unmaintained but not a security issue. It's a dependency of `subxt`.
# - RUSTSEC-2021-0139: This advisory comes from `ansi_term`, which is unmaintained but not a security issue. It's a dependency of `subxt`.
# - RUSTSEC-2022-0061: This advisory is related to the deprecated `parity-wasm`, not a security issue. It's a dependency of `substrate`.
# - RUSTSEC-2022-0080: This advisory comes from `parity-util-mem`, which is unmaintained but not a security issue. It's a dependency of `subxt`.
# - RUSTSEC-2024-0336: This adivsory comes from rustls, which is a dependency of the `try-runtime-cli` crate.
# - RUSTSEC-2024-0320: Unmaintained transitive `yaml-rust` dependency of `insta` crate. We only use insta for testing.
# - RUSTSEC-2024-0370: Unmaintained transitive dependency. Only affects macro generation efficiency.
# - RUSTSEC-2024-0388: Unmaintained transitive dependency `derivative` used by substrate.
# - RUSTSEC-2024-0384: Unmaintained transitive dependency `instant` used by substrate.
# - RUSTSEC-2024-0421: Transitive dependency `idna` used by libp2p, among others.
# - RUSTSEC-2025-0009: Transitive dependency use by rustls 0.20.9, as per the advisory, TLS is unaffected.
# - RUSTSEC-2025-0010: Transitive dependency use by rustls 0.20.9, as per the advisory, TLS is unaffected.
# - RUSTSEC-2024-0436: Paste is no longer maintained. This is a pre-processor macro, so not an immediate security concern.
# - RUSTSEC-2025-0017: The `trust-dns` project has been rebranded to `hickory-dns`. Used by substrate.
# - RUSTSEC-2023-0091: Low severity, difficult to exploit of wasmtime, dependency of substrate.
# - RUSTSEC-2024-0438: Wasmtime security issue for Windows devices, so not applicable. Dependency of substrate.
# - RUSTSEC-2024-0442: Wasmtime jit debugger issue.
cf-audit = '''
audit -D unmaintained -D unsound
<<<<<<< HEAD
    --ignore RUSTSEC-2021-0139
    --ignore RUSTSEC-2020-0168
    --ignore RUSTSEC-2022-0061
    --ignore RUSTSEC-2022-0080
    --ignore RUSTSEC-2024-0320
    --ignore RUSTSEC-2024-0336
    --ignore RUSTSEC-2024-0344
    --ignore RUSTSEC-2024-0370
    --ignore RUSTSEC-2024-0388
    --ignore RUSTSEC-2024-0384
    --ignore RUSTSEC-2024-0421
    --ignore RUSTSEC-2025-0009
    --ignore RUSTSEC-2025-0010
    --ignore RUSTSEC-2024-0436
    --ignore RUSTSEC-2025-0017
    --ignore RUSTSEC-2023-0091
    --ignore RUSTSEC-2024-0438
'''

[build]
rustflags = ["--cfg", "tokio_unstable"]
=======
	--ignore RUSTSEC-2021-0139
	--ignore RUSTSEC-2020-0168
	--ignore RUSTSEC-2022-0061
	--ignore RUSTSEC-2022-0080
	--ignore RUSTSEC-2024-0320
	--ignore RUSTSEC-2024-0336
	--ignore RUSTSEC-2024-0344
	--ignore RUSTSEC-2024-0370
	--ignore RUSTSEC-2024-0388
	--ignore RUSTSEC-2024-0384
	--ignore RUSTSEC-2024-0421
	--ignore RUSTSEC-2025-0009
	--ignore RUSTSEC-2025-0010
	--ignore RUSTSEC-2024-0436
	--ignore RUSTSEC-2025-0017
	--ignore RUSTSEC-2023-0091
	--ignore RUSTSEC-2024-0438
	--ignore RUSTSEC-2024-0442
'''
>>>>>>> 09fe791c
<|MERGE_RESOLUTION|>--- conflicted
+++ resolved
@@ -54,29 +54,6 @@
 # - RUSTSEC-2024-0442: Wasmtime jit debugger issue.
 cf-audit = '''
 audit -D unmaintained -D unsound
-<<<<<<< HEAD
-    --ignore RUSTSEC-2021-0139
-    --ignore RUSTSEC-2020-0168
-    --ignore RUSTSEC-2022-0061
-    --ignore RUSTSEC-2022-0080
-    --ignore RUSTSEC-2024-0320
-    --ignore RUSTSEC-2024-0336
-    --ignore RUSTSEC-2024-0344
-    --ignore RUSTSEC-2024-0370
-    --ignore RUSTSEC-2024-0388
-    --ignore RUSTSEC-2024-0384
-    --ignore RUSTSEC-2024-0421
-    --ignore RUSTSEC-2025-0009
-    --ignore RUSTSEC-2025-0010
-    --ignore RUSTSEC-2024-0436
-    --ignore RUSTSEC-2025-0017
-    --ignore RUSTSEC-2023-0091
-    --ignore RUSTSEC-2024-0438
-'''
-
-[build]
-rustflags = ["--cfg", "tokio_unstable"]
-=======
 	--ignore RUSTSEC-2021-0139
 	--ignore RUSTSEC-2020-0168
 	--ignore RUSTSEC-2022-0061
@@ -96,4 +73,6 @@
 	--ignore RUSTSEC-2024-0438
 	--ignore RUSTSEC-2024-0442
 '''
->>>>>>> 09fe791c
+
+[build]
+rustflags = ["--cfg", "tokio_unstable"]