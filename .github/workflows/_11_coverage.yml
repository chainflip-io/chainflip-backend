--- conflicted
+++ resolved
@@ -14,10 +14,8 @@
   SCCACHE_REDIS: ${{ secrets.SCCACHE_REDIS }}
 
 jobs:
-<<<<<<< HEAD
-=======
   unit-tests:
-    runs-on: [hetzner]
+    runs-on: [nscloud-ubuntu-22.04-amd64-2x4]
     container:
       image: "ghcr.io/${{ github.repository }}/rust-base:nightly-2024-02-04-ubuntu-20.04-44"
       credentials:
@@ -35,29 +33,16 @@
           cargo cf-test-ci --locked
           sccache --show-stats
 
->>>>>>> 775a75bb
   coverage:
-#    runs-on: [hetzner]
-    runs-on: [namespace-profile-rust-builder]
+    runs-on: [nscloud-ubuntu-22.04-amd64-2x4]
     container:
       image: "ghcr.io/${{ github.repository }}/rust-base:nightly-2024-02-04-ubuntu-20.04-44"
       credentials:
         username: ${{ github.actor }}
         password: ${{ secrets.GITHUB_TOKEN }}
-      env:
-        NSC_CACHE_PATH: ${{ env.NSC_CACHE_PATH }} # env.NSC_CACHE_PATH contains the path to Cache Volume directory, that is `/cache`.
-      volumes:
-        - /cache:/cache # Where the Cache Volume is mounted.
-      options: --cap-add=SYS_ADMIN # Required to by nscloud-cache-action to call `mount`.
-
     steps:
       - name: Checkout
         uses: actions/checkout@b4ffde65f46336ab88eb53be808477a3936bae11
-
-      - name: Setup Rust cache
-        uses: namespacelabs/nscloud-cache-action@v1
-        with:
-          cache: rust
 
       - name: Setup sccache
         run: ./ci/scripts/install_sccache.sh $SCCACHE_VERSION
