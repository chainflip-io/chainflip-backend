# This CI runs a lot of the jobs in parallel to speed up development time. We also run a simpler suite of bouncer tests.
name: Release Chainflip Development
on:
  pull_request:
    branches:
      - main
      - "release/*"
concurrency:
  group: ${{ github.ref }}-release-development
  cancel-in-progress: true

jobs:
  pre-check:
    uses: ./.github/workflows/_01_pre_check.yml
    secrets: inherit
  force-version-bump:
      uses: ./.github/workflows/_05_force_version_bump.yml
      secrets: inherit
  test:
    uses: ./.github/workflows/_10_test.yml
    secrets: inherit
  coverage:
    uses: ./.github/workflows/_11_coverage.yml
    with:
      test_features: runtime-benchmarks
    secrets: inherit
  build:
    uses: ./.github/workflows/_20_build.yml
    secrets: inherit
    with:
      profile: "release"
  # Used to test upgrades to this version from the latest release
  build-try-runtime:
    uses: ./.github/workflows/_20_build.yml
    secrets: inherit
    with:
      profile: "try-runtime"
      upload-name: "chainflip-backend-bin-try-runtime"
      binary-subdir: release
  docker:
    needs: [build]
    uses: ./.github/workflows/_24_docker.yml
    secrets: inherit
    with:
      network: "test"
      environment: "development"
  package:
    needs: [build]
    uses: ./.github/workflows/_25_package.yml
    with:
      network: "test"
    secrets: inherit
  post-check:
    needs: [build]
    uses: ./.github/workflows/_40_post_check.yml
    secrets: inherit
    with:
      full_bouncer: false

  upgrade-check:
<<<<<<< HEAD
    needs: [build-try-runtime]
    uses: ./.github/workflows/upgrade-test.yml
    secrets: inherit
    with:
      upgrade-from-release: "sisyphos"
      upgrade-to-workflow-name: "ci-main.yml"
  
  # upgrade-check:
  #   runs-on: ubuntu-22.04
  #   if: false
  #   steps:
  #     - run: echo "Upgrade check is disabled. This is a placeholder to hack around the fact we just want to run this in the merge queue. But for it to still be required"
=======
    uses: ./.github/workflows/upgrade-test.yml
    secrets: inherit
    with:
      run-job: false
      upgrade-from-release: "sisyphos"
      upgrade-to-workflow-name: "ci-main.yml"
>>>>>>> 512cb60b
  publish:
    needs: [package]
    uses: ./.github/workflows/_30_publish.yml
    with:
      version: ci/${{ github.sha }}/
      environment: "development"
    secrets: inherit
  merge-commit-summary:
    needs: [publish]
    uses: ./.github/workflows/_04_merge_commit_summary.yml<|MERGE_RESOLUTION|>--- conflicted
+++ resolved
@@ -58,27 +58,12 @@
       full_bouncer: false
 
   upgrade-check:
-<<<<<<< HEAD
-    needs: [build-try-runtime]
-    uses: ./.github/workflows/upgrade-test.yml
-    secrets: inherit
-    with:
-      upgrade-from-release: "sisyphos"
-      upgrade-to-workflow-name: "ci-main.yml"
-  
-  # upgrade-check:
-  #   runs-on: ubuntu-22.04
-  #   if: false
-  #   steps:
-  #     - run: echo "Upgrade check is disabled. This is a placeholder to hack around the fact we just want to run this in the merge queue. But for it to still be required"
-=======
     uses: ./.github/workflows/upgrade-test.yml
     secrets: inherit
     with:
       run-job: false
       upgrade-from-release: "sisyphos"
       upgrade-to-workflow-name: "ci-main.yml"
->>>>>>> 512cb60b
   publish:
     needs: [package]
     uses: ./.github/workflows/_30_publish.yml
