on:
  workflow_call:
    inputs:
      network:
        type: string
        required: false
        default: perseverance

env:
  FORCE_COLOR: 1

jobs:
  check-version:
#    runs-on: ubuntu-latest
    runs-on: [nscloud-ubuntu-22.04-amd64-2x4]
    strategy:
      matrix:
        manifest:
          - state-chain/node/Cargo.toml
          - engine/Cargo.toml
          - api/bin/chainflip-cli/Cargo.toml
          - api/bin/chainflip-broker-api/Cargo.toml
          - api/bin/chainflip-lp-api/Cargo.toml
          - state-chain/runtime/Cargo.toml
    steps:
      - name: Checkout 🏁
        uses: actions/checkout@b4ffde65f46336ab88eb53be808477a3936bae11

      - name: Install Rust 🦀
        uses: actions-rs/toolchain@b2417cde72dcf67f306c0ae8e0828a81bf0b189f
        with:
          toolchain: stable
          override: true

      - name: Extract version from Cargo.toml 🌽
        id: cargo
        shell: bash
        run: |
          echo "version=$(cargo read-manifest --manifest-path ${{ matrix.manifest }} | jq -r .version)" >> $GITHUB_OUTPUT

      - name: Check systemd files and debian package config 👀
        shell: bash
        run: ./ci/scripts/check_engine_systemd_config.sh ${{ steps.cargo.outputs.version }}

      - name: Check tag version matches Cargo.toml 🕵️‍♂️
        shell: bash
        if: inputs.network != 'sisyphos'
        run: |
          if [[ "${{ github.ref_name }}" != "${{ steps.cargo.outputs.version }}" ]]; then
            echo "Tag version (${{ github.ref_name }}) does not match version (${{ steps.cargo.outputs.version }}) in ${{ matrix.manifest }}"
            exit 1
          fi

<<<<<<< HEAD
      - name: Check systemd files and debian package config 👀
        shell: bash
        run: ./ci/scripts/check_engine_systemd_config.sh ${{ inputs.tag }}

  check-engine-systemd:
#    runs-on: ubuntu-latest
    runs-on: [nscloud-ubuntu-22.04-amd64-2x4]
    steps:
      - name: Checkout 🏁
        uses: actions/checkout@b4ffde65f46336ab88eb53be808477a3936bae11

      - name: Check systemd files and debian package config 👀
        shell: bash
        run: ./ci/scripts/check_engine_systemd_config.sh ${{ inputs.tag }}

  check-changelog:
#    runs-on: ubuntu-latest
    runs-on: [nscloud-ubuntu-22.04-amd64-2x4]
=======
  check-changelog:
    runs-on: ubuntu-latest
    if: inputs.network != 'sisyphos'
>>>>>>> 775a75bb
    steps:
      - name: Checkout 🏁
        uses: actions/checkout@b4ffde65f46336ab88eb53be808477a3936bae11

      - name: Check changelog 📝
        shell: bash
        run: ./ci/scripts/check_changelog.sh ${{ github.ref_name }}

  check-runtime-spec-version:
#    runs-on: ubuntu-latest
    runs-on: [nscloud-ubuntu-22.04-amd64-2x4]
    steps:
      - name: Checkout 🏁
        uses: actions/checkout@b4ffde65f46336ab88eb53be808477a3936bae11

      - name: Check changelog 📝
        shell: bash
        run: ./ci/scripts/check_runtime_spec_version.sh ${{ inputs.network }}<|MERGE_RESOLUTION|>--- conflicted
+++ resolved
@@ -11,7 +11,6 @@
 
 jobs:
   check-version:
-#    runs-on: ubuntu-latest
     runs-on: [nscloud-ubuntu-22.04-amd64-2x4]
     strategy:
       matrix:
@@ -51,30 +50,9 @@
             exit 1
           fi
 
-<<<<<<< HEAD
-      - name: Check systemd files and debian package config 👀
-        shell: bash
-        run: ./ci/scripts/check_engine_systemd_config.sh ${{ inputs.tag }}
-
-  check-engine-systemd:
-#    runs-on: ubuntu-latest
+  check-changelog:
     runs-on: [nscloud-ubuntu-22.04-amd64-2x4]
-    steps:
-      - name: Checkout 🏁
-        uses: actions/checkout@b4ffde65f46336ab88eb53be808477a3936bae11
-
-      - name: Check systemd files and debian package config 👀
-        shell: bash
-        run: ./ci/scripts/check_engine_systemd_config.sh ${{ inputs.tag }}
-
-  check-changelog:
-#    runs-on: ubuntu-latest
-    runs-on: [nscloud-ubuntu-22.04-amd64-2x4]
-=======
-  check-changelog:
-    runs-on: ubuntu-latest
     if: inputs.network != 'sisyphos'
->>>>>>> 775a75bb
     steps:
       - name: Checkout 🏁
         uses: actions/checkout@b4ffde65f46336ab88eb53be808477a3936bae11
@@ -84,7 +62,6 @@
         run: ./ci/scripts/check_changelog.sh ${{ github.ref_name }}
 
   check-runtime-spec-version:
-#    runs-on: ubuntu-latest
     runs-on: [nscloud-ubuntu-22.04-amd64-2x4]
     steps:
       - name: Checkout 🏁
