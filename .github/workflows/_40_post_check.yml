name: Post build checks
on:
  workflow_call:
    inputs:
      simple_bouncer:
        type: boolean
        default: false
      timeout-minutes:
        type: number
        required: false
        default: 10
jobs:
  bouncer:
    runs-on: [hetzner]
    timeout-minutes: ${{ inputs.timeout-minutes }}
    container:
      image: "ghcr.io/${{ github.repository }}/rust-base:nightly-2022-12-16"
      credentials:
        username: ${{ github.actor }}
        password: ${{ secrets.GITHUB_TOKEN }}
    services:
      bitcoin:
        credentials:
          username: ${{ github.actor }}
          password: ${{ secrets.GITHUB_TOKEN }}
        image: ghcr.io/chainflip-io/chainflip-bitcoin-regtest:v24.0.1
        ports:
          - 8332:8332
      polkadot:
        credentials:
          username: ${{ github.actor }}
          password: ${{ secrets.GITHUB_TOKEN }}
        image: ghcr.io/chainflip-io/chainflip-private-polkadot/polkadot:v0.9.36-ci
        ports:
          - 9934:9933
          - 9945:9944
      geth:
        credentials:
          username: ${{ github.actor }}
          password: ${{ secrets.GITHUB_TOKEN }}
        image: ghcr.io/chainflip-io/chainflip-eth-contracts/geth:perseverance-rc10-1-node
        ports:
          - 30303:30303
          - 30303:30303/udp
          - 8545:8545
          - 8546:8546
          - 8551:8551
    steps:
      - name: Checkout chainflip-backend
        uses: actions/checkout@v3

      - name: Configure NodeJS
        uses: actions/setup-node@v3
        with:
          node-version: 16

      - name: Download binaries
        uses: actions/download-artifact@v3
        with:
          name: chainflip-backend-bin

      - name: Checkout chainflip-bouncer
        uses: actions/checkout@v3
        with:
          repository: chainflip-io/chainflip-bouncer
          token: ${{ secrets.CF_GITHUB_BOT_TOKEN }}
          path: bouncer

      - name: Install node dependencies
        working-directory: bouncer
        run: npm i

      - name: Start a localnet
        env:
          BINARIES_LOCATION: .
        run: |
          echo -n ${{ secrets.CF_LOCALNET_SIGNING_KEY }} > ./localnet/init/secrets/signing_key_file
          echo -n ${{ secrets.CF_LOCALNET_NODE_KEY }} > ./localnet/init/secrets/node_key_file
          echo -n ${{ secrets.CF_LOCALNET_ETH_PRIVATE_KEY }} > ./localnet/init/secrets/eth_private_key_file
          chmod +x ${{ env.BINARIES_LOCATION }}/chainflip-*
          ./localnet/manage.sh

      - name: Run EinfachHeuteLeiderNicht.exe
        if: inputs.simple_bouncer
        working-directory: bouncer
        env:
          POLKADOT_ENDPOINT: ws://polkadot:9944
          BTC_ENDPOINT: http://bitcoin:8332
          ETH_ENDPOINT: http://geth:8545
        run: |
          ./run_simple.sh

      - name: Run HeuteLeiderNicht.exe
        id: heuteleidernicht
        if: ${{ ! inputs.simple_bouncer }}
        working-directory: bouncer
        env:
          POLKADOT_ENDPOINT: ws://polkadot:9944
          BTC_ENDPOINT: http://bitcoin:8332
          ETH_ENDPOINT: http://geth:8545
        run: |
          ./tests/produces_blocks.sh 3 # TODO: Change this back to ./run.sh

<<<<<<< HEAD
      - name: Print chainflip-engine Localnet Logs
        run: |
          cat /tmp/chainflip/chainflip-engine.log

      - name: Print chainflip-node logs
        run: |
          cat /tmp/chainflip/chainflip-node.log

      - name: Notify on failed build
        if: failure() && github.ref_name == 'main'
        env:
          DISCORD_USERNAME: 'Nightly build'
          DISCORD_WEBHOOK: ${{ secrets.CF_DISCORD_ALERTS_CRITICAL }}
        uses: Ilshidur/action-discord@0.3.2
        with:
          args: |
            ❗️❗️❗️❗️ Nightly Build Failed on `main` ❗️❗️❗️❗️
            👾 Link to job: ${{ github.server_url }}/${{ github.repository }}/actions/runs/${{ github.run_id }}
            #️⃣ Tagging: <@&939151218708709416>
            https://media.giphy.com/media/wHfwCBZzCMhmE/giphy.gif

=======
>>>>>>> f37a0a19
  benchmarks:
    runs-on: [hetzner]
    timeout-minutes: ${{ inputs.timeout-minutes }}
    steps:
      - name: Checkout
        uses: actions/checkout@v3

      - name: Download previously built binaries
        uses: actions/download-artifact@v3
        with:
          name: chainflip-backend-bin
          path: ./target/release

      - name: Run benchmarks
        run: |
          chmod +x ./target/release/chainflip-node
          ./state-chain/scripts/benchmark-all.sh --binary ./target/release/chainflip-node --steps 2 --repetitions 1<|MERGE_RESOLUTION|>--- conflicted
+++ resolved
@@ -101,7 +101,6 @@
         run: |
           ./tests/produces_blocks.sh 3 # TODO: Change this back to ./run.sh
 
-<<<<<<< HEAD
       - name: Print chainflip-engine Localnet Logs
         run: |
           cat /tmp/chainflip/chainflip-engine.log
@@ -123,8 +122,6 @@
             #️⃣ Tagging: <@&939151218708709416>
             https://media.giphy.com/media/wHfwCBZzCMhmE/giphy.gif
 
-=======
->>>>>>> f37a0a19
   benchmarks:
     runs-on: [hetzner]
     timeout-minutes: ${{ inputs.timeout-minutes }}
