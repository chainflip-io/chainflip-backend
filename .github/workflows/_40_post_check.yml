--- conflicted
+++ resolved
@@ -98,62 +98,38 @@
           ./run.sh
 
       - name: Print chainflip-engine logs 🚗
-<<<<<<< HEAD
-        if: failure() || cancelled()
-=======
         if: always()
         continue-on-error: true
->>>>>>> 58c952c2
         run: |
           cat /tmp/chainflip/*/chainflip-engine.log
 
       - name: Print chainflip-node logs 📡
-<<<<<<< HEAD
-        if: failure() || cancelled()
-=======
         if: always()
         continue-on-error: true
->>>>>>> 58c952c2
         run: |
           cat /tmp/chainflip/*/chainflip-node.log
 
       - name: Print chainflip-broker-api logs 💼
-<<<<<<< HEAD
-        if: failure() || cancelled()
-=======
         if: always()
         continue-on-error: true
->>>>>>> 58c952c2
         run: |
           cat /tmp/chainflip/chainflip-broker-api.log
 
       - name: Print chainflip-lp-api logs 🤑
-<<<<<<< HEAD
-        if: failure() || cancelled()
-=======
         if: always()
         continue-on-error: true
->>>>>>> 58c952c2
         run: |
           cat /tmp/chainflip/chainflip-lp-api.log
 
       - name: Print localnet init debug logs 🕵️‍♂️
-<<<<<<< HEAD
-        if: failure() || cancelled()
-=======
         if: always()
         continue-on-error: true
->>>>>>> 58c952c2
         run: |
           cat /tmp/chainflip/debug.log
 
       - name: Print solana logs ☀️
-<<<<<<< HEAD
-        if: failure() || cancelled()
-=======
         if: always()
         continue-on-error: true
->>>>>>> 58c952c2
         run: |
           cat /tmp/solana/solana.log
 
