--- conflicted
+++ resolved
@@ -10,14 +10,11 @@
         type: number
         required: false
         default: 120
-<<<<<<< HEAD
-=======
 
 permissions:
   packages: read
   contents: read
 
->>>>>>> 193ab6f3
 jobs:
   bouncer:
     runs-on: ubuntu-20.04
@@ -55,21 +52,6 @@
 
       - name: Setup ngrok
         run: |
-<<<<<<< HEAD
-          curl -s https://ngrok-agent.s3.amazonaws.com/ngrok.asc | sudo tee /etc/apt/trusted.gpg.d/ngrok.asc >/dev/null 
-          echo "deb https://ngrok-agent.s3.amazonaws.com buster main" | sudo tee /etc/apt/sources.list.d/ngrok.list 
-          sudo apt update 
-          sudo apt install ngrok
-
-      - name: Configure NodeJS
-        uses: actions/setup-node@v3
-        with:
-          node-version: 20
-
-      - name: Install pnpm
-        run: npm i -g pnpm
-
-=======
           curl -s https://ngrok-agent.s3.amazonaws.com/ngrok.asc | sudo tee /etc/apt/trusted.gpg.d/ngrok.asc >/dev/null
           echo "deb https://ngrok-agent.s3.amazonaws.com buster main" | sudo tee /etc/apt/sources.list.d/ngrok.list
           sudo apt update
@@ -92,7 +74,6 @@
           pnpm set @chainflip-io:registry=https://npm.pkg.github.com/
           pnpm set //npm.pkg.github.com/:_authToken=${{ secrets.GITHUB_TOKEN }}
 
->>>>>>> 193ab6f3
       - name: Install system packages
         run: |
           sudo apt-get update
@@ -158,11 +139,7 @@
       - name: Notify on failed bouncer
         if: failure() && github.ref_name == 'main' || cancelled() && github.ref_name == 'main'
         env:
-<<<<<<< HEAD
-          DISCORD_USERNAME: 'HEUTE LEIDER NICHT'
-=======
           DISCORD_USERNAME: "HEUTE LEIDER NICHT"
->>>>>>> 193ab6f3
           DISCORD_WEBHOOK: ${{ secrets.CF_DISCORD_ALERTS_CRITICAL }}
         uses: Ilshidur/action-discord@0.3.2
         with:
