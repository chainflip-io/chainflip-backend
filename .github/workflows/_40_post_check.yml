name: Post build checks

on:
  workflow_call:
    inputs:
      full_bouncer:
        type: boolean
        default: false
      timeout-minutes:
        type: number
        default: 120
      ngrok:
        type: boolean
        default: false
      node-count:
        type: number
        default: 1

env:
  FORCE_COLOR: 1
<<<<<<< HEAD
  SOLANA_VERSION: v1.18.17
=======
  SOLANA_VERSION: v1.18.8
  NODE_COUNT: "${{ inputs.node-count }}-node"
>>>>>>> 3b3287e0

permissions:
  packages: read
  contents: read

jobs:
  bouncer:
    runs-on: digitalocean
    timeout-minutes: ${{ inputs.timeout-minutes }}
    steps:
      - name: Setup ngrok ✨
        if: inputs.ngrok
        run: |
          curl -s https://ngrok-agent.s3.amazonaws.com/ngrok.asc | sudo tee /etc/apt/trusted.gpg.d/ngrok.asc >/dev/null
          echo "deb https://ngrok-agent.s3.amazonaws.com buster main" | sudo tee /etc/apt/sources.list.d/ngrok.list
          sudo apt update
          sudo apt install ngrok

      - name: Checkout chainflip-backend 🛒
        uses: actions/checkout@b4ffde65f46336ab88eb53be808477a3936bae11

      - name: Login to Github Container Registry 🔑
        uses: docker/login-action@343f7c4344506bcbf9b4de18042ae17996df046d
        with:
          registry: ghcr.io
          username: ${{ github.actor }}
          password: ${{ secrets.GITHUB_TOKEN }}

      - name: Login to DockerHub 🔑
        uses: docker/login-action@343f7c4344506bcbf9b4de18042ae17996df046d
        with:
          username: ${{ secrets.CF_DOCKERHUB_USERNAME }}
          password: ${{ secrets.CF_DOCKERHUB_TOKEN }}

      - name: Configure NodeJS 🛠️
        uses: actions/setup-node@8f152de45cc393bb48ce5d89d36b731f54556e65
        with:
          node-version: 20
          cache: "pnpm"
          cache-dependency-path: "bouncer/pnpm-lock.yaml"

      - name: Install system packages 💿
        run: |
          sudo apt update
          sudo apt install -y bc xxd

      - name: Install wscat 🐈
        run: |
          npm install -g wscat

      - name: Download binaries 📥
        uses: actions/download-artifact@9bc31d5ccc31df68ecc42ccf4149144866c47d8a
        with:
          name: chainflip-backend-bin

      - name: Install node dependencies 📦
        working-directory: bouncer
        run: pnpm install

      - name: Install solana ☀️
        run: |
          sh -c "$(curl -sSfL https://release.solana.com/$SOLANA_VERSION/install)"

      - name: Start a localnet 🚀
        env:
          BINARY_ROOT_PATH: .
          DEBUG_OUTPUT_DESTINATION: /tmp/chainflip/debug.log
        run: |
          set -x
          export PATH="$HOME/.local/share/solana/install/active_release/bin:$PATH"
          mkdir -p /tmp/chainflip/bashful
          mkdir -p /tmp/chainflip/doc
          mkdir -p /tmp/chainflip/dopey
          touch /tmp/chainflip/debug.log
          chmod +x ${{ env.BINARY_ROOT_PATH }}/chainflip-*
          chmod +x ${{ env.BINARY_ROOT_PATH }}/engine-runner
          echo "Check for libchainflip_engine_v*.so"
          ls -l /usr/lib/
          # TODO: These shouldn't be required: PRO-1510
          sudo cp ${{ env.BINARY_ROOT_PATH }}/libchainflip_engine_v*.so /usr/lib/
          sudo cp ./old-engine-dylib/libchainflip_engine_v*.so /usr/lib/
          echo "Check /usr/lib after copy"
          ls -l /usr/lib/
          touch ./localnet/.setup_complete
          ./localnet/manage.sh

      - name: Expose endpoints for Polkadot and Chainflip 🤿
        if: inputs.ngrok
        env:
          NGROK_AUTHTOKEN: ${{ secrets.CF_NGROK_AUTHTOKEN }}
        continue-on-error: true
        run: |
          ngrok http http://localhost:9944 --log-format=logfmt --log=/tmp/ngrok-chainflip-node.log &
          ngrok http http://localhost:9945 --log-format=logfmt --log=/tmp/ngrok-polkadot.log &
          sleep 10

      - name: Get ngrok URLs 🔗
        if: inputs.ngrok
        continue-on-error: true
        id: ngrok-urls
        run: python3 ./ci/scripts/get_ngrok_urls.py

      - name: Run HeuteLeiderNicht.voll.exe 🙅‍♂️
        if: inputs.full_bouncer
        working-directory: bouncer
        run: |
          ./full_bouncer.sh

      - name: Run HeuteLeiderNicht.einfach.exe 🦺
        if: ${{ ! inputs.full_bouncer }}
        working-directory: bouncer
        run: |
          ./run.sh

      - name: Write chain explorer to file 📝
        if: failure()
        continue-on-error: true
        working-directory: bouncer
        run: |
          BLOCK_HEIGHT=$(curl -s -H "Content-Type: application/json" \
          -d '{"jsonrpc":"2.0","method":"chain_getHeader","params":[],"id":1}' \
          http://localhost:9944 \
          | jq -r '.result.number' \
          | xargs printf "%d\n")
          ./commands/explorer.ts 0 $BLOCK_HEIGHT > /tmp/chainflip/explorer.txt

      - name: Upload chain explorer 📤
        if: failure()
        continue-on-error: true
        uses: actions/upload-artifact@a8a3f3ad30e3422c9c7b888a15615d19a852ae32
        with:
          name: chain-explorer
          path: /tmp/chainflip/explorer.txt

      - name: Print chainflip-engine logs 🚗
        if: always()
        continue-on-error: true
        run: |
          cat /tmp/chainflip/*/chainflip-engine.*log

      - name: Print chainflip-node logs 📡
        if: always()
        continue-on-error: true
        run: |
          cat /tmp/chainflip/*/chainflip-node.*log

      - name: Print chainflip-broker-api logs 💼
        if: always()
        continue-on-error: true
        run: |
          cat /tmp/chainflip/chainflip-broker-api.*log

      - name: Print chainflip-lp-api logs 🤑
        if: always()
        continue-on-error: true
        run: |
          cat /tmp/chainflip/chainflip-lp-api.*log

      - name: Print localnet init debug logs 🕵️‍♂️
        if: always()
        continue-on-error: true
        run: |
          cat /tmp/chainflip/debug.log

      - name: Print solana logs ☀️
        if: always()
        continue-on-error: true
        run: |
          cat /tmp/solana/*.log
          cat /tmp/solana/test-ledger/validator.log

      - name: Upload Localnet Logs 💾
        if: always()
        continue-on-error: true
        uses: actions/upload-artifact@a8a3f3ad30e3422c9c7b888a15615d19a852ae32
        with:
          name: localnet-logs
          path: |
            /tmp/chainflip/*/chainflip-*.*log
            /tmp/chainflip/chainflip-*.*log
            /tmp/chainflip/debug.*log
            /tmp/solana/*.*log

      - name: List /tmp/chainflip 📂
        if: always()
        continue-on-error: true
        run: ls -alR /tmp/chainflip

      - name: List /tmp/solana 📂
        if: always()
        continue-on-error: true
        run: ls -alR /tmp/solana

      - name: Show logs from docker containers 🐳🕵️‍♂️
        if: always()
        continue-on-error: true
        run: docker compose -f localnet/docker-compose.yml -p "chainflip-localnet" logs

      - name: Clean Up docker containers 🧹
        if: always()
        continue-on-error: true
        run: |
          docker compose -f localnet/docker-compose.yml -p "chainflip-localnet" down --volumes --remove-orphans

      - name: Notify on failed bouncer 📢
        if: failure() && github.ref_name == 'main' || cancelled() && github.ref_name == 'main' || failure() && contains(github.ref_name, 'release/') || cancelled() && contains(github.ref_name, 'release/')
        env:
          DISCORD_USERNAME: "HEUTE LEIDER NICHT"
          DISCORD_WEBHOOK: ${{ secrets.CF_DISCORD_ALERTS_CRITICAL }}
        uses: Ilshidur/action-discord@0c4b27844ba47cb1c7bee539c8eead5284ce9fa9
        with:
          args: |
            ❗️❗️❗️❗️ Sorry **${{ github.actor }}**, the Bouncer has rejected you ❗️❗️❗️❗️
            The Bouncer has rejected the build on branch `${{ github.ref_name }}`
            👾 Link to job: <${{ github.server_url }}/${{ github.repository }}/actions/runs/${{ github.run_id }}>

  chainspec-compatibility:
    runs-on: ubuntu-22.04
    strategy:
      fail-fast: false
      matrix:
        network: [sisyphos, perseverance, berghain]
    steps:
      - name: Checkout chainflip-backend 🛒
        uses: actions/checkout@b4ffde65f46336ab88eb53be808477a3936bae11

      - name: Download Binaries 📥
        uses: actions/download-artifact@9bc31d5ccc31df68ecc42ccf4149144866c47d8a
        with:
          name: chainflip-backend-bin

      - name: Make Binaries Executable 🛠️
        run: |
          chmod +x chainflip-*

      - name: Run Test 🧪
        shell: bash
        run: ./ci/scripts/check_node_syncing.sh --network ${{ matrix.network }} --binary-root-path .

      - name: Print logs 📜
        if: always()
        continue-on-error: true
        run: |
          cat /tmp/chainflip-node.log<|MERGE_RESOLUTION|>--- conflicted
+++ resolved
@@ -18,12 +18,8 @@
 
 env:
   FORCE_COLOR: 1
-<<<<<<< HEAD
   SOLANA_VERSION: v1.18.17
-=======
-  SOLANA_VERSION: v1.18.8
   NODE_COUNT: "${{ inputs.node-count }}-node"
->>>>>>> 3b3287e0
 
 permissions:
   packages: read
