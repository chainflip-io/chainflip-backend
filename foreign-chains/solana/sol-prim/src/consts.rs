--- conflicted
+++ resolved
@@ -41,14 +41,4 @@
 
 pub const NONCE_ACCOUNT_LENGTH: u64 = 80u64;
 
-<<<<<<< HEAD
-pub const SOL_USDC_DECIMAL: u8 = 6u8;
-
-pub const CCM_BYTES_PER_ACCOUNT: usize = 33usize;
-/// Failure mechanism is implemented for CCMs that are too long.
-/// Therefore this limit only needs to be roughly correct.
-pub const MAX_CCM_BYTES_SOL: usize = 750usize; // Exact limit is 738
-pub const MAX_CCM_BYTES_USDC: usize = 530usize; // Exact limit is 525
-=======
-pub const SOL_USDC_DECIMAL: u8 = 6u8;
->>>>>>> be7018b0
+pub const SOL_USDC_DECIMAL: u8 = 6u8;