//! Witness has the following responsibilities:
//! - It is subscribed to the side chain for *quotes*
//! - It monitors foreign blockchains for *incoming transactions*

// Events: Oxend transaction, Ether transaction, Swap transaction from Side Chain

mod btc_spv;
mod ethereum;
<<<<<<< HEAD
mod loki_witness;
mod witness_confirmer;

pub use btc_spv::BtcSPVWitness;
pub use ethereum::EthereumWitness;
pub use loki_witness::LokiWitness;
pub use witness_confirmer::WitnessConfirmer;
=======
mod oxen_witness;

pub use btc_spv::BtcSPVWitness;
pub use ethereum::EthereumWitness;
pub use oxen_witness::OxenWitness;
>>>>>>> afc19836

/// A fake witness
pub mod fake_witness;<|MERGE_RESOLUTION|>--- conflicted
+++ resolved
@@ -6,21 +6,13 @@
 
 mod btc_spv;
 mod ethereum;
-<<<<<<< HEAD
-mod loki_witness;
+mod oxen_witness;
 mod witness_confirmer;
 
 pub use btc_spv::BtcSPVWitness;
 pub use ethereum::EthereumWitness;
-pub use loki_witness::LokiWitness;
+pub use oxen_witness::OxenWitness;
 pub use witness_confirmer::WitnessConfirmer;
-=======
-mod oxen_witness;
-
-pub use btc_spv::BtcSPVWitness;
-pub use ethereum::EthereumWitness;
-pub use oxen_witness::OxenWitness;
->>>>>>> afc19836
 
 /// A fake witness
 pub mod fake_witness;