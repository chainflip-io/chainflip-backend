//! Witness has the following responsibilities:
//! - It is subscribed to the side chain for *quote transactions*
//! - It monitors foreign blockchains for *incoming transactions*

/// Ethereum witness
pub mod ethereum;

// Events: Lokid transaction, Ether transaction, Swap transaction from Side Chain

mod fake_witness;
mod loki_witness;

<<<<<<< HEAD
use crossbeam_channel::Receiver;

use crate::common::Block;
use crate::side_chain::{ISideChain, SideChainTx};
use crate::transactions::{CoinTx, QuoteTx, WitnessTx};

/// Witness Mock
pub struct Witness<T>
where
    T: ISideChain + Send,
{
    /// Outstanding quotes (make sure this stays synced)
    quotes: Vec<QuoteTx>,
    loki_connection: Receiver<Block>,
    side_chain: Arc<Mutex<T>>,
    // We should save this to a DB (maybe not, because when we restart, we might want to rescan the db for all quotes?)
    next_block_idx: u32, // block from the side chain
}

impl<T> Witness<T>
where
    T: ISideChain + Send + 'static,
{
    pub fn new(bc: Receiver<Block>, side_chain: Arc<Mutex<T>>) -> Witness<T> {
        let next_block_idx = 0;

        Witness {
            quotes: vec![],
            loki_connection: bc,
            side_chain,
            next_block_idx,
        }
    }

    fn poll_side_chain(&mut self) {
        let mut quote_txs = vec![];

        let side_chain = self.side_chain.lock().unwrap();

        while let Some(block) = side_chain.get_block(self.next_block_idx) {
            for tx in &block.txs {
                if let SideChainTx::QuoteTx(tx) = tx {
                    debug!("Registered quote tx: {:?}", tx.id);
                    quote_txs.push(tx.clone());
                }
            }

            self.next_block_idx = self.next_block_idx + 1;
        }

        self.quotes.append(&mut quote_txs);
    }

    fn poll_main_chain(&self) {
        loop {
            match self.loki_connection.try_recv() {
                Ok(block) => {
                    debug!("Received message from loki blockchain: {:?}", block);
                    self.process_main_chain_block(block);
                }
                Err(crossbeam_channel::TryRecvError::Disconnected) => {
                    error!("Failed to receive message: Disconnected");
                    break;
                }
                Err(crossbeam_channel::TryRecvError::Empty) => {
                    break;
                }
            }
        }
    }

    fn event_loop(mut self) {
        loop {
            // Check the blockchain for quote tx on the side chain
            self.poll_side_chain();

            self.poll_main_chain();

            std::thread::sleep(std::time::Duration::from_millis(10));
        }
    }

    pub fn start(self) {
        std::thread::spawn(move || {
            self.event_loop();
        });
    }

    /// Check whether `tx` matches any outstanding qoute
    fn find_quote(&self, tx: &CoinTx) -> Option<&QuoteTx> {
        self.quotes
            .iter()
            .find(|quote| tx.deposit_address == quote.input_address)
    }

    /// Publish witness tx for `quote`
    fn publish_witness_tx(&self, quote: &QuoteTx) {
        debug!("Publishing witness transaction for quote: {:?}", &quote);

        let mut side_chain = self.side_chain.lock().unwrap();

        let tx = WitnessTx {
            quote_id: quote.id,
            transaction_id: "0".to_owned(),
            transaction_block_number: 0,
            transaction_index: 0,
            amount: 0,
            sender: None,
        };

        let tx = SideChainTx::WitnessTx(tx);

        side_chain
            .add_block(vec![tx])
            .expect("Could not publish witness tx");

        // Do we remove the quote here?
    }

    /// Stuff to do whenever we receive a new block from
    /// a foreign chain
    fn process_main_chain_block(&self, block: Block) {
        for tx in &block.txs {
            if let Some(quote) = self.find_quote(tx) {
                self.publish_witness_tx(quote);
            }
        }
    }
}
=======
pub use fake_witness::FakeWitness;
pub use loki_witness::LokiWitness;
>>>>>>> fe3a1f9c
<|MERGE_RESOLUTION|>--- conflicted
+++ resolved
@@ -2,145 +2,12 @@
 //! - It is subscribed to the side chain for *quote transactions*
 //! - It monitors foreign blockchains for *incoming transactions*
 
-/// Ethereum witness
-pub mod ethereum;
-
 // Events: Lokid transaction, Ether transaction, Swap transaction from Side Chain
 
+mod ethereum;
 mod fake_witness;
 mod loki_witness;
 
-<<<<<<< HEAD
-use crossbeam_channel::Receiver;
-
-use crate::common::Block;
-use crate::side_chain::{ISideChain, SideChainTx};
-use crate::transactions::{CoinTx, QuoteTx, WitnessTx};
-
-/// Witness Mock
-pub struct Witness<T>
-where
-    T: ISideChain + Send,
-{
-    /// Outstanding quotes (make sure this stays synced)
-    quotes: Vec<QuoteTx>,
-    loki_connection: Receiver<Block>,
-    side_chain: Arc<Mutex<T>>,
-    // We should save this to a DB (maybe not, because when we restart, we might want to rescan the db for all quotes?)
-    next_block_idx: u32, // block from the side chain
-}
-
-impl<T> Witness<T>
-where
-    T: ISideChain + Send + 'static,
-{
-    pub fn new(bc: Receiver<Block>, side_chain: Arc<Mutex<T>>) -> Witness<T> {
-        let next_block_idx = 0;
-
-        Witness {
-            quotes: vec![],
-            loki_connection: bc,
-            side_chain,
-            next_block_idx,
-        }
-    }
-
-    fn poll_side_chain(&mut self) {
-        let mut quote_txs = vec![];
-
-        let side_chain = self.side_chain.lock().unwrap();
-
-        while let Some(block) = side_chain.get_block(self.next_block_idx) {
-            for tx in &block.txs {
-                if let SideChainTx::QuoteTx(tx) = tx {
-                    debug!("Registered quote tx: {:?}", tx.id);
-                    quote_txs.push(tx.clone());
-                }
-            }
-
-            self.next_block_idx = self.next_block_idx + 1;
-        }
-
-        self.quotes.append(&mut quote_txs);
-    }
-
-    fn poll_main_chain(&self) {
-        loop {
-            match self.loki_connection.try_recv() {
-                Ok(block) => {
-                    debug!("Received message from loki blockchain: {:?}", block);
-                    self.process_main_chain_block(block);
-                }
-                Err(crossbeam_channel::TryRecvError::Disconnected) => {
-                    error!("Failed to receive message: Disconnected");
-                    break;
-                }
-                Err(crossbeam_channel::TryRecvError::Empty) => {
-                    break;
-                }
-            }
-        }
-    }
-
-    fn event_loop(mut self) {
-        loop {
-            // Check the blockchain for quote tx on the side chain
-            self.poll_side_chain();
-
-            self.poll_main_chain();
-
-            std::thread::sleep(std::time::Duration::from_millis(10));
-        }
-    }
-
-    pub fn start(self) {
-        std::thread::spawn(move || {
-            self.event_loop();
-        });
-    }
-
-    /// Check whether `tx` matches any outstanding qoute
-    fn find_quote(&self, tx: &CoinTx) -> Option<&QuoteTx> {
-        self.quotes
-            .iter()
-            .find(|quote| tx.deposit_address == quote.input_address)
-    }
-
-    /// Publish witness tx for `quote`
-    fn publish_witness_tx(&self, quote: &QuoteTx) {
-        debug!("Publishing witness transaction for quote: {:?}", &quote);
-
-        let mut side_chain = self.side_chain.lock().unwrap();
-
-        let tx = WitnessTx {
-            quote_id: quote.id,
-            transaction_id: "0".to_owned(),
-            transaction_block_number: 0,
-            transaction_index: 0,
-            amount: 0,
-            sender: None,
-        };
-
-        let tx = SideChainTx::WitnessTx(tx);
-
-        side_chain
-            .add_block(vec![tx])
-            .expect("Could not publish witness tx");
-
-        // Do we remove the quote here?
-    }
-
-    /// Stuff to do whenever we receive a new block from
-    /// a foreign chain
-    fn process_main_chain_block(&self, block: Block) {
-        for tx in &block.txs {
-            if let Some(quote) = self.find_quote(tx) {
-                self.publish_witness_tx(quote);
-            }
-        }
-    }
-}
-=======
+pub use ethereum::EthereumWitness;
 pub use fake_witness::FakeWitness;
-pub use loki_witness::LokiWitness;
->>>>>>> fe3a1f9c
+pub use loki_witness::LokiWitness;