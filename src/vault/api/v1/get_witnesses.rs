--- conflicted
+++ resolved
@@ -6,11 +6,12 @@
 use reqwest::StatusCode;
 use serde::{Deserialize, Serialize};
 use std::sync::{Arc, Mutex};
+use warp::sse::event;
 
 /// Parameters for GET /get_witnesses request
 #[derive(Debug, Deserialize, Serialize)]
 pub struct WitnessQueryParams {
-    last_seen: Option<String>,
+    last_seen: Option<u64>,
 }
 
 /// Typed representation of the response for /get_witnesses
@@ -25,52 +26,18 @@
 ///
 /// # Example Query
 ///
-/// > GET /v1/witnesses
-<<<<<<< HEAD
+/// > GET /v1/witnesses?last_seen=2
 pub(super) async fn get_local_witnesses<L: ILocalStore>(
+    params: WitnessQueryParams,
     local_store: Arc<Mutex<L>>,
 ) -> Result<WitnessQueryResponse, ResponseError> {
     let mut local_store = local_store.lock().unwrap();
-=======
-pub(super) async fn get_witnesses<S: ISideChain>(
-    params: WitnessQueryParams,
-    side_chain: Arc<Mutex<S>>,
-) -> Result<WitnessQueryResponse, ResponseError> {
-    let side_chain = side_chain.lock().unwrap();
 
     let WitnessQueryParams { last_seen } = params;
 
-    let last_seen = match last_seen {
-        Some(ts) => ts.parse::<u128>().map_err(|_| {
-            ResponseError::new(StatusCode::BAD_REQUEST, "Invalid value for last_seen")
-        })?,
-        None => 0,
-    };
-
-    let total = side_chain.total_blocks();
->>>>>>> 10381d5e
-
-    let mut witness_txs = vec![];
-
-    // get *all* events from the beginning of time
-    let events = local_store.get_events(0).expect("invalid index");
-
-<<<<<<< HEAD
-    for evt in &events {
-        if let LocalEvent::Witness(e) = evt {
-            witness_txs.push(e.clone());
-=======
-        for tx in &block.transactions {
-            if let SideChainTx::Witness(tx) = tx {
-                // There is a risk that we might get two witnesses with exact
-                // same timestamp (down to a millisecond), but for now the timestamps will do.
-                if tx.timestamp.0 > last_seen as u128 {
-                    witness_txs.push(tx.clone());
-                }
-            }
->>>>>>> 10381d5e
-        }
-    }
+    let witness_txs = local_store
+        .get_witnesses(last_seen.unwrap_or(0))
+        .expect("invalid index");
 
     Ok(WitnessQueryResponse { witness_txs })
 }
@@ -78,7 +45,7 @@
 #[cfg(test)]
 mod tests {
 
-    use chainflip_common::types::{coin::Coin, Timestamp, UUIDv4};
+    use chainflip_common::types::{coin::Coin, UUIDv4};
 
     use super::*;
     use crate::{
@@ -97,36 +64,23 @@
         let eth_amount = GenericCoinAmount::from_decimal_string(Coin::ETH, "10");
 
         let witness = TestData::witness(quote.id, loki_amount.to_atomic(), Coin::LOKI);
+        let witness2 = TestData::witness(quote.id, eth_amount.to_atomic(), Coin::ETH);
 
         store
-            .add_events(vec![witness.into()])
-            .expect("adding events");
-
-        let witness = TestData::witness(quote.id, eth_amount.to_atomic(), Coin::ETH);
-
-        store
-            .add_events(vec![witness.into()])
+            .add_events(vec![witness.into(), witness2.into()])
             .expect("adding events");
 
         store
     }
 
     #[tokio::test]
-<<<<<<< HEAD
     async fn check_get_witnesses() {
         let store = init();
         let store = Arc::new(Mutex::new(store));
 
-        let res = get_local_witnesses(store)
-=======
-    async fn get_witnesses_returns_all() {
-        let chain = init();
-        let chain = Arc::new(Mutex::new(chain));
-
         let params = WitnessQueryParams { last_seen: None };
 
-        let res = get_witnesses(params, chain)
->>>>>>> 10381d5e
+        let res = get_local_witnesses(params, store)
             .await
             .expect("result should be OK");
 
@@ -135,34 +89,30 @@
 
     #[tokio::test]
     async fn get_witnesses_returns_recent_only() {
-        use std::thread::sleep;
-        use std::time::Duration;
+        let store = init();
+        let store = Arc::new(Mutex::new(store));
 
-        let chain = init();
-        let chain = Arc::new(Mutex::new(chain));
-
-        let last_seen = Some(Timestamp::now().to_string());
-
-        sleep(Duration::from_millis(1));
+        let last_seen: Option<u64> = Some(1);
 
         let params = WitnessQueryParams { last_seen };
 
-        // Add a fresh witness
+        // Add a fresh witness, to the 2 already in there
         {
-            let mut chain = chain.lock().unwrap();
+            let mut store = store.lock().unwrap();
 
-            let tx =
-                crate::utils::test_utils::data::TestData::witness(UUIDv4::new(), 10, Coin::BTC);
+            let evt1 = TestData::witness(UUIDv4::new(), 10, Coin::BTC);
 
-            chain
-                .add_block(vec![tx.into()])
-                .expect("Could not add block");
+            store
+                .add_events(vec![evt1.into()])
+                .expect("Could not add event");
         }
 
-        let res = get_witnesses(params, chain)
+        let res = get_local_witnesses(params, store)
             .await
             .expect("result should be OK");
 
-        assert_eq!(res.witness_txs.len(), 1);
+        println!("The witnesses: {:#?}", res.witness_txs);
+
+        assert_eq!(res.witness_txs.len(), 2);
     }
 }