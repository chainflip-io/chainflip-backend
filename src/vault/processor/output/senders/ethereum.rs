use super::{
    group_outputs_by_sending_amounts,
    wallet_utils::{get_sending_wallets, WalletBalance},
    OutputSender,
};
use crate::{
    common::GenericCoinAmount,
    utils::{bip44::KeyPair, primitives::U256},
    vault::blockchain_connection::ethereum::{EstimateRequest, EthereumClient, SendTransaction},
};
use chainflip_common::types::{
    addresses::EthereumAddress,
    chain::{Output, OutputSent, Validate},
    coin::Coin,
    Network, Timestamp, UUIDv4,
};
use itertools::Itertools;
use std::{convert::TryFrom, str::FromStr};

// ==============================================================================
// TODO: Modify this sender to use Vault contract and multi-sig for sending ETH
// ==============================================================================

/// An output sender for Ethereum
pub struct EthOutputSender<E: EthereumClient> {
    client: E,
    key_pair: KeyPair,
    network: Network,
}

impl<E: EthereumClient> EthOutputSender<E> {
    /// Create a new output sender
    pub fn new(client: E, key_pair: KeyPair, network: Network) -> Self {
        Self {
            client,
            key_pair,
            network,
        }
    }

    async fn send_outputs_inner(
        &self,
        outputs: &[&Output],
        key_pair: &KeyPair,
    ) -> Result<OutputSent, String> {
        if outputs.is_empty() {
            return Err("Empty outputs".to_owned());
        }

        let total_amount = outputs.iter().fold(U256::from(0), |amount, tx| {
            amount.saturating_add(tx.amount.into())
        });
        let total_amount = match u128::try_from(total_amount) {
            Ok(amount) => amount,
            Err(_) => return Err("Total output amount is greater than u128::Max".to_owned()),
        };

        let address = &outputs.first().unwrap().address;
        if !outputs.iter().all(|tx| &tx.address == address) {
            return Err("Received eth outputs with different addresses!".to_owned());
        }

        let eth_address = match EthereumAddress::from_str(&address.to_string()) {
            Ok(address) => address,
            Err(_) => {
                return Err(format!(
                    "Failed to convert to ethereum address: {}",
                    address
                ));
            }
        };

        let request = EstimateRequest {
            from: key_pair.clone().into(),
            to: eth_address,
            amount: GenericCoinAmount::from_atomic(Coin::ETH, total_amount),
        };

        let estimate = match self.client.get_estimated_fee(&request).await {
            Ok(result) => result,
            Err(err) => return Err(format!("Failed to get estimate: {}", err)),
        };

        let fee = U256::from(estimate.gas_limit).saturating_mul(estimate.gas_price.into());
        let fee = match u128::try_from(fee) {
            Ok(fee) if fee > 0 && fee < total_amount => fee,
            Ok(fee) => return Err(format!("Invalid fee: {}", fee)),
            _ => return Err("Eth Fee is higher than U128::MAX".to_owned()),
        };

        let new_amount = total_amount - fee;

        // Send!
        let transaction = SendTransaction {
            from: key_pair.clone(),
            to: eth_address,
            amount: GenericCoinAmount::from_atomic(Coin::ETH, new_amount),
            gas_limit: estimate.gas_limit,
            gas_price: estimate.gas_price,
        };

        let tx_hash = match self.client.send(&transaction).await {
            Ok(hash) => hash,
            Err(err) => return Err(format!("Failed to send eth transaction: {}", err)),
        };

        let uuids = outputs.iter().map(|tx| tx.id).collect_vec();

        let sent = OutputSent {
            id: UUIDv4::new(),
            outputs: uuids,
            coin: Coin::ETH,
            address: address.clone(),
            amount: new_amount,
            fee,
            transaction_id: tx_hash.to_string().into(),
            event_number: None,
        };

        match sent.validate(self.network) {
            Ok(_) => Ok(sent),
            // Panic here because we sent money but didn't record it into the system
            Err(err) => panic!(
                "Failed to create output tx for {:?} with hash {}: {}",
                outputs, tx_hash, err
            ),
        }
    }

    async fn send_outputs(&self, outputs: &[Output], key_pair: &KeyPair) -> Vec<OutputSent> {
        let mut sent_txs: Vec<OutputSent> = vec![];

        // Split outputs into chunks of u128
        let groups = group_outputs_by_sending_amounts(outputs);
        for (_, outputs) in groups {
            match self.send_outputs_inner(&outputs, key_pair).await {
                Ok(sent_tx) => sent_txs.push(sent_tx),
                Err(err) => {
                    error!("{}", err);
                    debug!("{:?}", outputs);
                    continue;
                }
            }
        }

        sent_txs
    }
}

#[async_trait]
impl<E: EthereumClient + Sync + Send> OutputSender for EthOutputSender<E> {
    async fn send(&self, outputs: &[Output]) -> Vec<OutputSent> {
        if (outputs.is_empty()) {
            return vec![];
        }

        if let Some(tx) = outputs.iter().find(|quote| quote.coin != Coin::ETH) {
            error!("Invalid output {:?} sent to ETH output sender", tx);
            return vec![];
        }

        // For now get the balance of our address and use that for sending
        let our_address =
            EthereumAddress::from_public_key(self.key_pair.public_key.serialize_uncompressed());
        let our_balance = match self.client.get_balance(our_address.clone()).await {
            Ok(balance) => WalletBalance::new(self.key_pair.clone(), balance),
            Err(err) => {
                error!("Failed to fetch balance for {}: {}", our_address, err);
                return vec![];
            }
        };

        let wallet_outputs = get_sending_wallets(&vec![our_balance], outputs);

        let mut sent_txs: Vec<OutputSent> = vec![];
        for output in wallet_outputs {
            let sent = self.send_outputs(&[output.output], &output.wallet).await;
            sent_txs.extend(sent);
        }
        sent_txs
    }
}

#[cfg(test)]
mod test {
    use super::*;
    use crate::{
        common::ethereum,
<<<<<<< HEAD
        local_store::MemoryLocalStore,
        utils::test_utils::{data::TestData, ethereum::TestEthereumClient, TEST_ROOT_KEY},
        vault::{
            blockchain_connection::ethereum::EstimateResult,
            transactions::MemoryTransactionsProvider,
        },
=======
        utils::test_utils::{data::TestData, ethereum::TestEthereumClient},
        vault::blockchain_connection::ethereum::EstimateResult,
>>>>>>> 7a78f222
    };

    fn get_key_pair() -> KeyPair {
        KeyPair::from_private_key(
            "58a99f6e6f89cbbb7fc8c86ea95e6012b68a9cd9a41c4ffa7c8f20c201d0667f",
        )
        .unwrap()
    }

<<<<<<< HEAD
    fn get_output_sender(
    ) -> EthOutputSender<TestEthereumClient, MemoryTransactionsProvider<MemoryLocalStore>> {
        let local_store = MemoryLocalStore::new();
        let local_store = Arc::new(Mutex::new(local_store));
        let provider = MemoryTransactionsProvider::new_protected(local_store.clone());
=======
    fn get_output_sender() -> EthOutputSender<TestEthereumClient> {
>>>>>>> 7a78f222
        let client = TestEthereumClient::new();
        let key = get_key_pair();
        EthOutputSender::new(client, key, Network::Testnet)
    }

    #[tokio::test]
    async fn send_outputs_inner_throws_errors() {
        let mut sender = get_output_sender();
        let key_pair = get_key_pair();
        assert_eq!(
            &sender.send_outputs_inner(&[], &key_pair).await.unwrap_err(),
            "Empty outputs"
        );

        // =================

        let output_1 = TestData::output(Coin::ETH, u128::MAX);
        let output_2 = TestData::output(Coin::ETH, 100);

        assert_eq!(
            &sender
                .send_outputs_inner(&[&output_1, &output_2], &key_pair)
                .await
                .unwrap_err(),
            "Total output amount is greater than u128::Max"
        );

        // =================

        let output_1 = TestData::output(Coin::ETH, 100);
        let mut output_2 = TestData::output(Coin::ETH, 100);
        output_2.address = "different".into();

        assert_eq!(
            &sender
                .send_outputs_inner(&[&output_1, &output_2], &key_pair)
                .await
                .unwrap_err(),
            "Received eth outputs with different addresses!"
        );

        // =================

        let mut output_1 = TestData::output(Coin::ETH, 100);
        let mut output_2 = TestData::output(Coin::ETH, 100);
        output_1.address = "invalid".into();
        output_2.address = output_1.address.clone();

        assert!(sender
            .send_outputs_inner(&[&output_1, &output_2], &key_pair)
            .await
            .unwrap_err()
            .contains("Failed to convert to ethereum address"));

        // =================

        let output_1 = TestData::output(Coin::ETH, 100);
        sender
            .client
            .set_get_estimate_fee_handler(|_| Err("Error".into()));

        assert_eq!(
            &sender
                .send_outputs_inner(&[&output_1], &key_pair)
                .await
                .unwrap_err(),
            "Failed to get estimate: Error"
        );

        // =================
        // Fee higher than or equal to total amount

        let mut output_1 = TestData::output(Coin::ETH, 100);
        sender.client.set_get_estimate_fee_handler(|_| {
            Ok(EstimateResult {
                gas_limit: 100,
                gas_price: 1,
            })
        });

        assert_eq!(
            &sender
                .send_outputs_inner(&[&output_1], &key_pair)
                .await
                .unwrap_err(),
            "Invalid fee: 100"
        );

        output_1.amount = 90;
        assert_eq!(
            &sender
                .send_outputs_inner(&[&output_1], &key_pair)
                .await
                .unwrap_err(),
            "Invalid fee: 100"
        );

        // =================

        let output_1 = TestData::output(Coin::ETH, 100);
        sender.client.set_get_estimate_fee_handler(|_| {
            Ok(EstimateResult {
                gas_limit: 100,
                gas_price: 0,
            })
        });

        assert_eq!(
            &sender
                .send_outputs_inner(&[&output_1], &key_pair)
                .await
                .unwrap_err(),
            "Invalid fee: 0"
        );

        // =================

        let output_1 = TestData::output(Coin::ETH, 100);
        sender.client.set_get_estimate_fee_handler(|_| {
            Ok(EstimateResult {
                gas_limit: u128::MAX,
                gas_price: u128::MAX,
            })
        });

        assert_eq!(
            &sender
                .send_outputs_inner(&[&output_1], &key_pair)
                .await
                .unwrap_err(),
            "Eth Fee is higher than U128::MAX"
        );

        // =================

        let output_1 = TestData::output(Coin::ETH, 100);
        sender.client.set_get_estimate_fee_handler(|_| {
            Ok(EstimateResult {
                gas_limit: 1,
                gas_price: 1,
            })
        });
        sender.client.set_send_handler(|_| Err("Send Error".into()));

        assert_eq!(
            &sender
                .send_outputs_inner(&[&output_1], &key_pair)
                .await
                .unwrap_err(),
            "Failed to send eth transaction: Send Error"
        );
    }

    #[tokio::test]
    async fn send_outputs_inner_returns_output_sent_tx_on_success() {
        let mut sender = get_output_sender();
        let key_pair = get_key_pair();
        let key_pair_public_key = (&key_pair.public_key).to_string();

        let mut output_1 = TestData::output(Coin::ETH, 100);
        let mut output_2 = TestData::output(Coin::ETH, 200);

        let address = "0x70e7db0678460c5e53f1ffc9221d1c692111dcc5";
        output_1.address = address.into();
        output_2.address = address.into();

        sender.client.set_get_estimate_fee_handler(|_| {
            Ok(EstimateResult {
                gas_limit: 1,
                gas_price: 1,
            })
        });

        let hash = "0xe8be8a8cd13e077730b2bf58af9434a8f2b53878372e693dbf61c06a08dfc5af";

        sender.client.set_send_handler(move |tx| {
            assert_eq!(tx.from.public_key.to_string(), key_pair_public_key);
            assert_eq!(&tx.to.to_string().to_lowercase(), address);
            assert_eq!(tx.amount.to_atomic(), 299);
            assert_eq!(tx.gas_limit, 1);
            assert_eq!(tx.gas_price, 1);

            Ok(ethereum::Hash::from_str(hash).unwrap())
        });

        let sent_tx = sender
            .send_outputs_inner(&[&output_1, &output_2], &key_pair)
            .await
            .unwrap();

        assert_eq!(sent_tx.outputs, vec![output_1.id, output_2.id]);
        assert_eq!(sent_tx.coin, Coin::ETH);
        assert_eq!(sent_tx.address, address.into());
        assert_eq!(sent_tx.amount, 299);
        assert_eq!(sent_tx.fee, 1);
        assert_eq!(sent_tx.transaction_id, hash.into());
    }

    #[tokio::test]
    async fn send_outputs_skips_outputs_with_errors() {
        let mut sender = get_output_sender();
        let key_pair = get_key_pair();

        // Make sure send_outputs splits these outputs in 2 distinct sends
        let output_1 = TestData::output(Coin::ETH, u128::MAX);
        let output_2 = TestData::output(Coin::ETH, 200);

        sender.client.set_get_estimate_fee_handler(|_| {
            Ok(EstimateResult {
                gas_limit: 1,
                gas_price: 1,
            })
        });

        sender.client.set_send_handler(|tx| {
            // Make output_1 fail
            if tx.amount.to_atomic() != 199 {
                Err("Oh no! send error".to_owned())
            } else {
                Ok(ethereum::Hash::from_str(
                    "0xe8be8a8cd13e077730b2bf58af9434a8f2b53878372e693dbf61c06a08dfc5af",
                )
                .unwrap())
            }
        });

        let sent = sender
            .send_outputs(&[output_1, output_2.clone()], &key_pair)
            .await;
        assert_eq!(sent.len(), 1);

        let first = sent.first().unwrap();
        assert_eq!(&first.outputs, &[output_2.id]);
        assert_eq!(first.amount, 199);
        assert_eq!(first.fee, 1);
    }
}<|MERGE_RESOLUTION|>--- conflicted
+++ resolved
@@ -186,17 +186,8 @@
     use super::*;
     use crate::{
         common::ethereum,
-<<<<<<< HEAD
-        local_store::MemoryLocalStore,
-        utils::test_utils::{data::TestData, ethereum::TestEthereumClient, TEST_ROOT_KEY},
-        vault::{
-            blockchain_connection::ethereum::EstimateResult,
-            transactions::MemoryTransactionsProvider,
-        },
-=======
         utils::test_utils::{data::TestData, ethereum::TestEthereumClient},
         vault::blockchain_connection::ethereum::EstimateResult,
->>>>>>> 7a78f222
     };
 
     fn get_key_pair() -> KeyPair {
@@ -206,15 +197,7 @@
         .unwrap()
     }
 
-<<<<<<< HEAD
-    fn get_output_sender(
-    ) -> EthOutputSender<TestEthereumClient, MemoryTransactionsProvider<MemoryLocalStore>> {
-        let local_store = MemoryLocalStore::new();
-        let local_store = Arc::new(Mutex::new(local_store));
-        let provider = MemoryTransactionsProvider::new_protected(local_store.clone());
-=======
     fn get_output_sender() -> EthOutputSender<TestEthereumClient> {
->>>>>>> 7a78f222
         let client = TestEthereumClient::new();
         let key = get_key_pair();
         EthOutputSender::new(client, key, Network::Testnet)
