# Changelog

All notable changes included in each Chainflip release will be documented in this file.

<<<<<<< HEAD
=======
## [1.1.3] - 2023-12-19

### Fixes

- Remove pre-witnessing functionality ([#4359](https://github.com/chainflip-io/chainflip-backend/issues/4359))

>>>>>>> fe59ba72
## [1.1.1] - 2023-12-13

### Features

- Track btc fees on success ([#4334](https://github.com/chainflip-io/chainflip-backend/issues/4334))
- Shave fees on ingress ([#4335](https://github.com/chainflip-io/chainflip-backend/issues/4335))

### Fixes

- CFE Witnessing, use parent block metadata when decoding events ([#4331](https://github.com/chainflip-io/chainflip-backend/issues/4331))
- Sweeping before withdrawal ([#4337](https://github.com/chainflip-io/chainflip-backend/issues/4337))

### Testing

- Latest_then adapter testing ([#4322](https://github.com/chainflip-io/chainflip-backend/issues/4322))

## [1.1.0] - 2023-12-07

### Features

- Handle failed vault transfers ([#4304](https://github.com/chainflip-io/chainflip-backend/issues/4304))
- Rpc to get list of supported assets. ([#4222](https://github.com/chainflip-io/chainflip-backend/issues/4222))
- Try-runtime loop ([#4267](https://github.com/chainflip-io/chainflip-backend/issues/4267))
- Original order size and accumulative fees ([#4211](https://github.com/chainflip-io/chainflip-backend/issues/4211))
- Store witness safety margins on SC ([#4260](https://github.com/chainflip-io/chainflip-backend/issues/4260))
- Simulate order book RPC ([#4269](https://github.com/chainflip-io/chainflip-backend/issues/4269))
- Upgrade_network command using prebuilt binaries ([#4280](https://github.com/chainflip-io/chainflip-backend/issues/4280))
- Try runtime in upgrade tool ([#4282](https://github.com/chainflip-io/chainflip-backend/issues/4282))
- Re-sign failed CCMs ([#4277](https://github.com/chainflip-io/chainflip-backend/issues/4277))
- ([PRO-932](https://linear.app/chainflip/issue/PRO-932)): add fee info to cf_pool_orders tpc ([#4295](https://github.com/chainflip-io/chainflip-backend/issues/4295))
- Add max swap amounts to swapping env ([#4306](https://github.com/chainflip-io/chainflip-backend/issues/4306))
- Broadcast barrier ([#4207](https://github.com/chainflip-io/chainflip-backend/issues/4207))
- Add redeeming to LP API ([#4292](https://github.com/chainflip-io/chainflip-backend/issues/4292))
- Try-runtime build to CI ([#4293](https://github.com/chainflip-io/chainflip-backend/issues/4293))
- New Lp Interfaces ([#4313](https://github.com/chainflip-io/chainflip-backend/issues/4313))
- Lp_subscribe_order_fills ([#4319](https://github.com/chainflip-io/chainflip-backend/issues/4319))

### Fixes

- Correlate new and old broadcast ids [([WEB-575](https://linear.app/chainflip/issue/WEB-575))] ([#4221](https://github.com/chainflip-io/chainflip-backend/issues/4221))
- Build sisyphos with production profile ([#4327](https://github.com/chainflip-io/chainflip-backend/issues/4327))
- Substract broker fee from swap ([#4226](https://github.com/chainflip-io/chainflip-backend/issues/4226))
- Reduce permissions of backend token ([#4265](https://github.com/chainflip-io/chainflip-backend/issues/4265))
- No dup chain tracking submissions for reorgs on unsafe stream ([#4268](https://github.com/chainflip-io/chainflip-backend/issues/4268))
- Disable spec version check for try-runtime ([#4272](https://github.com/chainflip-io/chainflip-backend/issues/4272))
- Set_fees ([#4255](https://github.com/chainflip-io/chainflip-backend/issues/4255))
- Add missing migration hook ([#4275](https://github.com/chainflip-io/chainflip-backend/issues/4275))
- Use current MAB for bond ([#4279](https://github.com/chainflip-io/chainflip-backend/issues/4279))
- Typos ([#4283](https://github.com/chainflip-io/chainflip-backend/issues/4283))
- Make restricted address storage optional ([#4285](https://github.com/chainflip-io/chainflip-backend/issues/4285))
- Bump openssl as per cargo audit ([#4289](https://github.com/chainflip-io/chainflip-backend/issues/4289))
- Correct amm migration ([#4288](https://github.com/chainflip-io/chainflip-backend/issues/4288))
- Don't remove awaiting broadcast before retry ([#4291](https://github.com/chainflip-io/chainflip-backend/issues/4291))
- Lp logs in localnet ([#4297](https://github.com/chainflip-io/chainflip-backend/issues/4297))
- Ignore extra btc vouts ([#4296](https://github.com/chainflip-io/chainflip-backend/issues/4296))
- Transaction already in chain reported as success ([#4300](https://github.com/chainflip-io/chainflip-backend/issues/4300))
- Allow deposits to different addresses in the same tx ([#4299](https://github.com/chainflip-io/chainflip-backend/issues/4299))
- Don't block unfinalised dot source when can't find events ([#4301](https://github.com/chainflip-io/chainflip-backend/issues/4301))
- Benchmark ([#4308](https://github.com/chainflip-io/chainflip-backend/issues/4308))
- Update release version on runtime upgrade ([#4281](https://github.com/chainflip-io/chainflip-backend/issues/4281))
- CLI redeem amount rounding error ([#4303](https://github.com/chainflip-io/chainflip-backend/issues/4303))
- Current release version bumped checks ([#4311](https://github.com/chainflip-io/chainflip-backend/issues/4311))
- Threshold sig migrations ([#4312](https://github.com/chainflip-io/chainflip-backend/issues/4312))
- Add migration for PendingRequestInstructions ([#4316](https://github.com/chainflip-io/chainflip-backend/issues/4316))
- Broker endpoint as env var ([#4317](https://github.com/chainflip-io/chainflip-backend/issues/4317))

### Refactor

- Keyless eth rpc client  ([#4256](https://github.com/chainflip-io/chainflip-backend/issues/4256))
- Remove generic from AssetPair types ([#4290](https://github.com/chainflip-io/chainflip-backend/issues/4290))

## [1.0.3] - 2023-12-07

### Fixes

- Use current MAB to set bond ([#4276](https://github.com/chainflip-io/chainflip-backend/issues/4276))

## [1.0.2] - 2023-11-21

### Features

- Add MAB to current auction state ([#4253](https://github.com/chainflip-io/chainflip-backend/issues/4253))
- Add SECURITY.md file ([#4263](https://github.com/chainflip-io/chainflip-backend/issues/4263))
- Get new block streams from scc after creation ([#4217](https://github.com/chainflip-io/chainflip-backend/issues/4217))
- Prewitnessing uses unfinalised sc stream ([#4220](https://github.com/chainflip-io/chainflip-backend/issues/4220))
- Improve Dot Existential Deposit Test ([#4195](https://github.com/chainflip-io/chainflip-backend/issues/4195))
- Dynamic min authority count ([#4224](https://github.com/chainflip-io/chainflip-backend/issues/4224))
- User friendly error on asset parse failure ([#4229](https://github.com/chainflip-io/chainflip-backend/issues/4229))
- CLI generate keys outputs peer id ([#4241](https://github.com/chainflip-io/chainflip-backend/issues/4241))
- Maximum Swap amount ([#4238](https://github.com/chainflip-io/chainflip-backend/issues/4238))

### Fixes

- All lp api return NumberOrHex ([#4247](https://github.com/chainflip-io/chainflip-backend/issues/4247))
- Revert restricted balances ([#4237](https://github.com/chainflip-io/chainflip-backend/issues/4237))
- Add missing spans in multisig logs ([#4239](https://github.com/chainflip-io/chainflip-backend/issues/4239))
- Remove bound addresses on account deletion ([#4244](https://github.com/chainflip-io/chainflip-backend/issues/4244))
- Remove existential deposit ([#4243](https://github.com/chainflip-io/chainflip-backend/issues/4243))
- Egress id race condition ([#4235](https://github.com/chainflip-io/chainflip-backend/issues/4235))
- Remove unwrap when getting tx receipt ([#4231](https://github.com/chainflip-io/chainflip-backend/issues/4231))
- Protect against double witnessing after safe mode ([#4254](https://github.com/chainflip-io/chainflip-backend/issues/4254))
- Runtime upgrade utils and migrations ([#4258](https://github.com/chainflip-io/chainflip-backend/issues/4258))

### Documentation

- Deposit channel lifecycle ([#4261](https://github.com/chainflip-io/chainflip-backend/issues/4261))

### Refactor

- Replace latest_finalized_hash with latest_finalized_header ([#4206](https://github.com/chainflip-io/chainflip-backend/issues/4206))
- Use btc rpc client for mempool tracker ([#4227](https://github.com/chainflip-io/chainflip-backend/issues/4227))
- Shared source inside chunked_by adapters ([#4232](https://github.com/chainflip-io/chainflip-backend/issues/4232))

## [1.0.0] - 2023-11-03

### Features

- Don't include dust btc amounts on rotation ([#4063](https://github.com/chainflip-io/chainflip-backend/issues/4063))
- Set pool fees ([#4050](https://github.com/chainflip-io/chainflip-backend/issues/4050))
- Ensure correct process termination in ingress/egress tracker ([#4101](https://github.com/chainflip-io/chainflip-backend/issues/4101))
- Ingress-egress tracking for DOT ([#4121](https://github.com/chainflip-io/chainflip-backend/issues/4121))
- Btc ingress egress tracking ([#4133](https://github.com/chainflip-io/chainflip-backend/issues/4133))
- Wait for registration before starting p2p ([#4160](https://github.com/chainflip-io/chainflip-backend/issues/4160))
- Add dry run CLI and use it in register_account_role ([#3992](https://github.com/chainflip-io/chainflip-backend/issues/3992))
- Shorter protocol id ([#3906](https://github.com/chainflip-io/chainflip-backend/issues/3906))
- New lp interface ([#3886](https://github.com/chainflip-io/chainflip-backend/issues/3886))
- More forgiving dot address parsing ([#3938](https://github.com/chainflip-io/chainflip-backend/issues/3938))
- ([PRO-474](https://linear.app/chainflip/issue/PRO-474)) broadcast safe mode ([#3902](https://github.com/chainflip-io/chainflip-backend/issues/3902))
- Backup RPC ([#3951](https://github.com/chainflip-io/chainflip-backend/issues/3951))
- Governance-pre-authorised-calls ([#3964](https://github.com/chainflip-io/chainflip-backend/issues/3964))
- Threshold signing with specific fixed key ([#3979](https://github.com/chainflip-io/chainflip-backend/issues/3979))
- Add new archive node service file ([#3937](https://github.com/chainflip-io/chainflip-backend/issues/3937))
- Qualify nodes by minimum cfe version ([#4003](https://github.com/chainflip-io/chainflip-backend/issues/4003))
- Update substrate dependency ([#3994](https://github.com/chainflip-io/chainflip-backend/issues/3994)) ([#4004](https://github.com/chainflip-io/chainflip-backend/issues/4004))
- Calculate ccm gas limit ([#3935](https://github.com/chainflip-io/chainflip-backend/issues/3935))
- [([PRO-823](https://linear.app/chainflip/issue/PRO-823))] bind-nodes-executor-to-address ([#3987](https://github.com/chainflip-io/chainflip-backend/issues/3987))
- Witnesser dispatch call filter ([#4001](https://github.com/chainflip-io/chainflip-backend/issues/4001))
- Subcribe_price and depth rpc ([#3978](https://github.com/chainflip-io/chainflip-backend/issues/3978))
- Speedy scc (([PRO-777](https://linear.app/chainflip/issue/PRO-777)) ([PRO-593](https://linear.app/chainflip/issue/PRO-593))) ([#3986](https://github.com/chainflip-io/chainflip-backend/issues/3986))
- Add initiated_at block number for egresses ([#4046](https://github.com/chainflip-io/chainflip-backend/issues/4046))
- Simple pre-witnessing ([#4056](https://github.com/chainflip-io/chainflip-backend/issues/4056))
- Size limit for CCM ([#4015](https://github.com/chainflip-io/chainflip-backend/issues/4015))
- Add WS subscription for prewitnessed swaps ([#4065](https://github.com/chainflip-io/chainflip-backend/issues/4065))
- Added logging server port setting ([#4076](https://github.com/chainflip-io/chainflip-backend/issues/4076))
- Add account roles and LP info to custom RPC ([#4089](https://github.com/chainflip-io/chainflip-backend/issues/4089))
- Add external expiry block to event [([WEB-496](https://linear.app/chainflip/issue/WEB-496))] ([#4097](https://github.com/chainflip-io/chainflip-backend/issues/4097))
- Add websocket eth subscription to deposit tracker ([#4081](https://github.com/chainflip-io/chainflip-backend/issues/4081))
- Catch dot port missing early ([#4082](https://github.com/chainflip-io/chainflip-backend/issues/4082))
- Add expiry block to liquidity channel event ([#4111](https://github.com/chainflip-io/chainflip-backend/issues/4111))
- Use snake case for lp api method names ([#4108](https://github.com/chainflip-io/chainflip-backend/issues/4108))
- Add restricted balances to AccountInfoV2 ([#4048](https://github.com/chainflip-io/chainflip-backend/issues/4048))
- Add flip balance to account info ([#4119](https://github.com/chainflip-io/chainflip-backend/issues/4119))
- Bouncer command for submitting runtime upgrades ([#4122](https://github.com/chainflip-io/chainflip-backend/issues/4122))
- Changelog config file. ([#4095](https://github.com/chainflip-io/chainflip-backend/issues/4095))
- Account_info_v2 APY ([#4112](https://github.com/chainflip-io/chainflip-backend/issues/4112))
- Required changes for multi engine release ([#4123](https://github.com/chainflip-io/chainflip-backend/issues/4123))
- Bouncer, auto bump spec version for runtime upgrades ([#4143](https://github.com/chainflip-io/chainflip-backend/issues/4143))
- Add ingress-egress documentation ([#4140](https://github.com/chainflip-io/chainflip-backend/issues/4140))
- Auto sweep earnings and accurate free balance rpc (([PRO-856](https://linear.app/chainflip/issue/PRO-856))) ([#4145](https://github.com/chainflip-io/chainflip-backend/issues/4145))
- Nested polkadot fetch ([#4006](https://github.com/chainflip-io/chainflip-backend/issues/4006))
- Verify transaction metadata ([#4078](https://github.com/chainflip-io/chainflip-backend/issues/4078))(([PRO-819](https://linear.app/chainflip/issue/PRO-819)))
- Automate compatible CFE upgrades ([#4149](https://github.com/chainflip-io/chainflip-backend/issues/4149))
- Restricted address should override bound restrictions ([#4159](https://github.com/chainflip-io/chainflip-backend/issues/4159))
- Improve environment RPC ([#4154](https://github.com/chainflip-io/chainflip-backend/issues/4154))
- Replace NumberOrHex ([#4163](https://github.com/chainflip-io/chainflip-backend/issues/4163))
- 3-node localnet ([#4086](https://github.com/chainflip-io/chainflip-backend/issues/4086))
- Update slashing values for mainnet ([#4148](https://github.com/chainflip-io/chainflip-backend/issues/4148))
- Optimistic polkadot rotation ([#4182](https://github.com/chainflip-io/chainflip-backend/issues/4182))
- Implement dry-run ([#4155](https://github.com/chainflip-io/chainflip-backend/issues/4155))
- P2p stale connections ([#4189](https://github.com/chainflip-io/chainflip-backend/issues/4189))

### Fixes

- Correct Select Median Implementation ([#3934](https://github.com/chainflip-io/chainflip-backend/issues/3934))
- Ensure existing p2p connection is removed before reconnecting ([#4045](https://github.com/chainflip-io/chainflip-backend/issues/4045))
- Limit ZMQ Buffer Size for Outgoing Messages ([#4051](https://github.com/chainflip-io/chainflip-backend/issues/4051))
- Correctly handle peer updates while waiting to reconnect ([#4052](https://github.com/chainflip-io/chainflip-backend/issues/4052))
- Correct rotation transitions on failure ([#3875](https://github.com/chainflip-io/chainflip-backend/issues/3875))
- Start ARB network and increase polkadot rpc connection limit 🐛🚀 ([#3897](https://github.com/chainflip-io/chainflip-backend/issues/3897))
- Index and hash log ([#3898](https://github.com/chainflip-io/chainflip-backend/issues/3898))
- Strictly monotonic ([#3899](https://github.com/chainflip-io/chainflip-backend/issues/3899))
- Dot decode xt ([#3904](https://github.com/chainflip-io/chainflip-backend/issues/3904))
- Is_qualified should be called for all checks ([#3910](https://github.com/chainflip-io/chainflip-backend/issues/3910))
- Broadcast success should be witnessable after a rotation ([#3921](https://github.com/chainflip-io/chainflip-backend/issues/3921))
- Log error when we try to transfer *more* than we have fetched ([#3930](https://github.com/chainflip-io/chainflip-backend/issues/3930))
- Independent witnessing startup ([#3913](https://github.com/chainflip-io/chainflip-backend/issues/3913))
- Only burn flip if non zero ([#3932](https://github.com/chainflip-io/chainflip-backend/issues/3932))
- Duplicate logging ([#3939](https://github.com/chainflip-io/chainflip-backend/issues/3939))
- Update substrate ref to use Kademlia fix ([#3941](https://github.com/chainflip-io/chainflip-backend/issues/3941))
- Tweak cli generate-keys output ([#3943](https://github.com/chainflip-io/chainflip-backend/issues/3943))
- CanonicalAssetPair encoding issue ([#3958](https://github.com/chainflip-io/chainflip-backend/issues/3958))
- Prefer finalize_signed_extrinsic in engine ([#3956](https://github.com/chainflip-io/chainflip-backend/issues/3956))
- Scale encoding skip phantom data ([#3967](https://github.com/chainflip-io/chainflip-backend/issues/3967))
- Set limit order to zero ([#3971](https://github.com/chainflip-io/chainflip-backend/issues/3971))
- Clear failed broadcasters after abort ([#3972](https://github.com/chainflip-io/chainflip-backend/issues/3972))
- Submit eip1559 transactions ([#3973](https://github.com/chainflip-io/chainflip-backend/issues/3973))
- Release build ([#3975](https://github.com/chainflip-io/chainflip-backend/issues/3975))
- Fund-redeem test ([#3982](https://github.com/chainflip-io/chainflip-backend/issues/3982))
- Set network fee to 10bps ([#4010](https://github.com/chainflip-io/chainflip-backend/issues/4010))
- Use stderr for cli messages ([#4022](https://github.com/chainflip-io/chainflip-backend/issues/4022))
- Update cfe version record even if Idle ([#4002](https://github.com/chainflip-io/chainflip-backend/issues/4002))
- Use saturating sub while calculating change amount ([#4026](https://github.com/chainflip-io/chainflip-backend/issues/4026))
- Deposit channel expiry ([#3998](https://github.com/chainflip-io/chainflip-backend/issues/3998))
- Polkadot nonce issue ([#4054](https://github.com/chainflip-io/chainflip-backend/issues/4054))
- Warn -> info ([#4060](https://github.com/chainflip-io/chainflip-backend/issues/4060))
- Loop_select conditions (([PRO-587](https://linear.app/chainflip/issue/PRO-587))) ([#4061](https://github.com/chainflip-io/chainflip-backend/issues/4061))
- Take settings backup only if migration required ([#4077](https://github.com/chainflip-io/chainflip-backend/issues/4077))
- Use percentage for eth fee history ([#4071](https://github.com/chainflip-io/chainflip-backend/issues/4071))
- Delete auction phase check for redeem cli command ([#4090](https://github.com/chainflip-io/chainflip-backend/issues/4090))
- Stop LPs without refund addresses for both assets from creating orders in a pool (([PRO-896](https://linear.app/chainflip/issue/PRO-896))) ([#4099](https://github.com/chainflip-io/chainflip-backend/issues/4099))
- Stale error handling for unsigned extrinsics (([PRO-804](https://linear.app/chainflip/issue/PRO-804))) ([#4100](https://github.com/chainflip-io/chainflip-backend/issues/4100))
- Don't abort broadcast if signers are unavailable ([#4104](https://github.com/chainflip-io/chainflip-backend/issues/4104))
- Don't egress empty all_batch calls ([#4102](https://github.com/chainflip-io/chainflip-backend/issues/4102))
- DOT swap output less than existential deposit ([#4062](https://github.com/chainflip-io/chainflip-backend/issues/4062))
- Account_info rpc address conversion ([#4144](https://github.com/chainflip-io/chainflip-backend/issues/4144))
- Add .rpc for consistency in engine settings ([#4158](https://github.com/chainflip-io/chainflip-backend/issues/4158))
- Use sc client to synchronise cfe upgrade ([#4157](https://github.com/chainflip-io/chainflip-backend/issues/4157))
- Don't ignore valid deposits when another one fails ([#4165](https://github.com/chainflip-io/chainflip-backend/issues/4165))
- Sweep broke lp returned events ([#4176](https://github.com/chainflip-io/chainflip-backend/issues/4176))
- Use `ubuntu:22.04` for docker containers 🐛 ([#4188](https://github.com/chainflip-io/chainflip-backend/issues/4188))
- Handle relative path to db ([#4164](https://github.com/chainflip-io/chainflip-backend/issues/4164))
- Change panic to bail on LP and Broker API's ([#4190](https://github.com/chainflip-io/chainflip-backend/issues/4190))

### Documentation

- Metadata fetching ([#3900](https://github.com/chainflip-io/chainflip-backend/issues/3900))
- Update funding readme with redemption restrictions ([#3914](https://github.com/chainflip-io/chainflip-backend/issues/3914))
- Amm and pools pallet ([#4005](https://github.com/chainflip-io/chainflip-backend/issues/4005))

## [0.10.0] - 2023-10-18

### Features

- Backup RPC
    Operators can now configure a backup rpc provider for the engine.
- Qualify nodes by minimum cfe version
    Operators that have not upgraded their Engines can now be excluded from Keygen ceremonies.
- Calculate ccm gas limit
    Cross chain messages now set the correct gas limit on egress.
- Executor address binding
    Accounts can now be irreversibly bound to a specific Redemption Executor.
- Witnesser dispatch call filter
    Enables selective witnessing during safe mode.
- Subcribe_price and depth rpc
    Adds AMM price and depth rpc subscriptions.
- Speedy SCC
    Extrinsic submissions via the apis no longer wait for finality.
- Add initiated_at block number for egresses
    Egress event now contains the block number at which it occurred.
- Size limit for CCM
    Limits the size of cross-chain messages.
- Required changes for multi engine release
    Adds configuration for running two Engines in parallel.

### Fixes

- Ensure existing p2p connection is removed before reconnecting
- Correctly handle peer updates while waiting to reconnect
- Clear failed broadcasters after abort
- Use stderr for cli messages
- Update cfe version record even if Idle
- State Chain client drives runtime upgrade activation<|MERGE_RESOLUTION|>--- conflicted
+++ resolved
@@ -2,15 +2,12 @@
 
 All notable changes included in each Chainflip release will be documented in this file.
 
-<<<<<<< HEAD
-=======
 ## [1.1.3] - 2023-12-19
 
 ### Fixes
 
 - Remove pre-witnessing functionality ([#4359](https://github.com/chainflip-io/chainflip-backend/issues/4359))
 
->>>>>>> fe59ba72
 ## [1.1.1] - 2023-12-13
 
 ### Features
