// Code mostly taken from here: https://github.com/gautamdhameja/substrate-validator-set
// modifications to it, such as validation (since we're not using sudo to add validators)
// will come later

#![cfg_attr(not(feature = "std"), no_std)]

use frame_support::{decl_error, decl_event, decl_module, decl_storage, dispatch, StorageValue};
use frame_system::{self as system, ensure_signed};
use sp_runtime::traits::Convert;
use sp_std::prelude::*;

mod mock;
mod tests;

pub trait Trait: system::Trait + pallet_session::Trait {
    type Event: From<Event<Self>> + Into<<Self as system::Trait>::Event>;
}

decl_storage! {
    trait Store for Module<T: Trait> as Validator {
        pub Validators get(fn validators) config(): Option<Vec<T::AccountId>>;
        Flag get(fn flag): bool;
    }
}

decl_event!(
    pub enum Event<T>
    where
        AccountId = <T as system::Trait>::AccountId,
    {
        // New validator added.
        ValidatorAdded(AccountId),

        // Validator removed.
        ValidatorRemoved(AccountId),
    }
);

decl_error! {
    /// Errors for the module.
    pub enum Error for Module<T: Trait> {
        NoValidators,
    }
}

decl_module! {
    pub struct Module<T: Trait> for enum Call where origin: T::Origin {
        fn deposit_event() = default;

        /// New validator's session keys should be set in session module before calling this.
        #[weight = 0]
        pub fn add_validator(origin, validator_id: T::AccountId) -> dispatch::DispatchResult {
            ensure_signed(origin)?;
            let mut validators = Self::validators().ok_or(Error::<T>::NoValidators)?;
            validators.push(validator_id.clone());
            <Validators<T>>::put(validators);
            // Calling rotate_session to queue the new session keys.
            <pallet_session::Module<T>>::rotate_session();
            Self::deposit_event(RawEvent::ValidatorAdded(validator_id));

            // Triggering rotate session again for the queued keys to take effect immediately
            Flag::put(true);
            Ok(())
        }

        #[weight = 0]
        pub fn remove_validator(origin, validator_id: T::AccountId) -> dispatch::DispatchResult {
            ensure_signed(origin)?;
            let mut validators = Self::validators().ok_or(Error::<T>::NoValidators)?;
            // Assuming that this will be a PoA network for enterprise use-cases,
            // the validator count may not be too big; the for loop shouldn't be too heavy.
            // In case the validator count is large, we need to find another way.
            for (i, v) in validators.clone().into_iter().enumerate() {
                if v == validator_id {
                    validators.swap_remove(i);
                }
            }
            <Validators<T>>::put(validators);
            // Calling rotate_session to queue the new session keys.
            <pallet_session::Module<T>>::rotate_session();
            Self::deposit_event(RawEvent::ValidatorRemoved(validator_id));

            // Triggering rotate session again for the queued keys to take effect.
            Flag::put(true);
            Ok(())
        }
    }
}

/// Indicates to the session module if the session should be rotated.
/// We set this flag to true when we add/remove a validator.
impl<T: Trait> pallet_session::ShouldEndSession<T::BlockNumber> for Module<T> {
    fn should_end_session(_now: T::BlockNumber) -> bool {
        Self::flag()
    }
}

/// Provides the new set of validators to the session module when session is being rotated.
impl<T: Trait> pallet_session::SessionManager<T::AccountId> for Module<T> {
    fn new_session(_new_index: u32) -> Option<Vec<T::AccountId>> {
        // Flag is set to false so that the session doesn't keep rotating.
        Flag::put(false);

        Self::validators()
    }

    fn end_session(_end_index: u32) {}

    fn start_session(_start_index: u32) {}
}

impl<T: Trait> frame_support::traits::EstimateNextSessionRotation<T::BlockNumber> for Module<T> {
    fn estimate_next_session_rotation(_now: T::BlockNumber) -> Option<T::BlockNumber> {
        None
    }

    // The validity of this weight depends on the implementation of `estimate_next_session_rotation`
    fn weight(_now: T::BlockNumber) -> u64 {
        0
    }
}

/// Implementation of Convert trait for mapping ValidatorId with AccountId.
/// This is mainly used to map stash and controller keys.
/// In this module, for simplicity, we just return the same AccountId.
pub struct ValidatorOf<T>(sp_std::marker::PhantomData<T>);

impl<T: Trait> Convert<T::AccountId, Option<T::AccountId>> for ValidatorOf<T> {
<<<<<<< HEAD
	fn convert(account: T::AccountId) -> Option<T::AccountId> {
		Some(account)
	}
}

impl<T: Trait> Module<T> {
	pub fn get_validators() -> Result<Vec<T::AccountId>, &'static  str> {
        match Self::validators().ok_or(Error::<T>::NoValidators) {
			Ok(validators) => {
				frame_support::debug::info!("Validators found: {:#?}", validators);
				return Ok(validators);
			},
			Err(e) => {
				frame_support::debug::error!("{:#?}", e);
				return Err("No validators found");
			}
		};
=======
    fn convert(account: T::AccountId) -> Option<T::AccountId> {
        Some(account)
    }
}

impl<T: Trait> Module<T> {
    pub fn is_validator(account_id: &T::AccountId) -> bool {
        if let Some(vs) = <Validators<T>>::get() {
            return vs.contains(account_id);
        }

        return false;
>>>>>>> 529bee69
    }
}<|MERGE_RESOLUTION|>--- conflicted
+++ resolved
@@ -126,7 +126,6 @@
 pub struct ValidatorOf<T>(sp_std::marker::PhantomData<T>);
 
 impl<T: Trait> Convert<T::AccountId, Option<T::AccountId>> for ValidatorOf<T> {
-<<<<<<< HEAD
 	fn convert(account: T::AccountId) -> Option<T::AccountId> {
 		Some(account)
 	}
@@ -144,19 +143,13 @@
 				return Err("No validators found");
 			}
 		};
-=======
-    fn convert(account: T::AccountId) -> Option<T::AccountId> {
-        Some(account)
     }
-}
 
-impl<T: Trait> Module<T> {
     pub fn is_validator(account_id: &T::AccountId) -> bool {
         if let Some(vs) = <Validators<T>>::get() {
             return vs.contains(account_id);
         }
 
         return false;
->>>>>>> 529bee69
     }
 }