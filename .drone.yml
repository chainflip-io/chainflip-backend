--- conflicted
+++ resolved
@@ -102,18 +102,6 @@
         - Dockerfile.rust-base
         - .drone.yml
 
-<<<<<<< HEAD
-  #  Compiles the entire backend
-  - name: compile-chainflip-backend
-    image: ghcr.io/chainflip-io/chainflip-backend/rust-base:latest
-    depends_on:
-      - rust-base
-    commands:
-      - cargo build
-      - if ! sccache -s; then echo 'warning - sccache is unhealthy'; fi
-
-
-=======
   #  Format checks
   - name: fmt-validator-package
     image: ghcr.io/chainflip-io/chainflip-backend/rust-base:latest
@@ -136,7 +124,15 @@
         -- --check
       - if ! sccache -s; then echo 'warning - sccache is unhealthy'; fi
 
->>>>>>> 2d295a97
+  #  Compiles the entire backend
+  - name: compile-chainflip-backend
+    image: ghcr.io/chainflip-io/chainflip-backend/rust-base:latest
+    depends_on:
+      - rust-base
+    commands:
+      - cargo build
+      - if ! sccache -s; then echo 'warning - sccache is unhealthy'; fi
+
   #  Performs all unit tests
   - name: test-validator-package
     image: ghcr.io/chainflip-io/chainflip-backend/rust-base:latest
