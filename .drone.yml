# Secrets
kind: secret
name: aws_access_key_id
get:
  path: repo-secret
  name: aws_access_key_id
---
kind: secret
name: aws_secret_access_key
get:
  path: repo-secret
  name: aws_secret_access_key
---
kind: secret
name: docker_username
get:
  path: repo-secret
  name: docker_username
---
kind: secret
name: docker_password
get:
  path: repo-secret
  name: docker_password
---
kind: secret
name: discord_webhook_id
get:
  path: repo-secret
  name: discord_webhook_id
---
kind: secret
name: discord_webhook_token
get:
  path: repo-secret
  name: discord_webhook_token
---
kind: secret
name: discord_webhook_id_info
get:
  path: repo-secret
  name: discord_webhook_id_info
---
kind: secret
name: discord_webhook_token_info
get:
  path: repo-secret
  name: discord_webhook_token_info
---
kind: secret
name: dockerconfigjson
get:
  path: dockerconfigjson
  name: .dockerconfigjson
---
kind: secret
name: drone_token
get:
  path: repo-secret
  name: drone_token
---
kind: secret
name: rinkeby_infura_url
get:
  path: repo-secret
  name: rinkeby_infura_url
---
<<<<<<< HEAD
# Runs on every PR
kind: pipeline
name: chainflip-backend-checks
type: kubernetes

environment:
  SCCACHE_REDIS: redis://drone-redis-headless:6379/
  SCCACHE_CACHE_SIZE: 14G

steps:
  #  Checks the the .drone.yml file is formatted correctly
  - name: lint-drone-yml
    image: ghcr.io/chainflip-io/infrastructure/chainflip-master:latest
    resources:
      limits:
        cpu: 3000
    commands:
      - drone lint --trusted

  #  Builds the base image for running build jobs
  - name: rust-base
    image: plugins/docker
    settings:
      username:
        from_secret: docker_username
      password:
        from_secret: docker_password
      repo: ghcr.io/chainflip-io/chainflip-backend/rust-base
      dockerfile: Dockerfile.rust-base
      registry: ghcr.io
      tags: latest
      cache_from: ghcr.io/chainflip-io/chainflip-backend/rust-base:latest
    when:
      paths:
        - Dockerfile.rust-base
        - .drone.yml

  #  Format checks
  - name: fmt-validator-package
    image: ghcr.io/chainflip-io/chainflip-backend/rust-base:latest
    commands:
      - >
        cargo fmt -p chainflip-engine
        -p cf-p2p
        -p cf-p2p-rpc
        -p pallet-cf-auction
        -p pallet-cf-emissions
        -p pallet-cf-rewards
        -p pallet-cf-reputation
        -p pallet-cf-vaults
        -p pallet-cf-witnesser
        -p pallet-cf-witnesser-api
        -p pallet-cf-flip
        -p pallet-cf-staking
        -p pallet-cf-validator
        -p cf-traits
        -- --check
      - if ! sccache -s; then echo 'warning - sccache is unhealthy'; fi

  #  Run cargo check on the entire backend
  - name: check-chainflip-backend
    image: ghcr.io/chainflip-io/chainflip-backend/rust-base:latest
    commands:
      - cargo check --all-targets

  #  Performs all unit tests
  - name: test-validator-package
    image: ghcr.io/chainflip-io/chainflip-backend/rust-base:latest
    commands:
      - cargo test --locked --lib --release
      - if ! sccache -s; then echo 'warning - sccache is unhealthy'; fi

trigger:
  branch:
    exclude:
      - devnet/*
  event:
    - pull_request

image_pull_secrets:
  - dockerconfigjson

node_selector:
  type: ci

tolerations:
  - key: "workloadKind"
    operator: "Equal"
    value: "ci"
---
=======
>>>>>>> f17a5757
# Runs when PR is merged to release branch and develop
kind: pipeline
type: kubernetes
name: chainflip-backend-release

environment:
  SCCACHE_REDIS: redis://drone-redis-headless:6379/
  SCCACHE_CACHE_SIZE: 14G

steps:
  # Notify when files change
  - name: notify-file-change
    image: appleboy/drone-discord
    when:
      branch:
        - develop
      paths:
        - engine/config/Default.toml
        - state-chain/types.json
    settings:
      username: Testnet Bot
      webhook_id:
        from_secret: discord_webhook_id_info
      webhook_token:
        from_secret: discord_webhook_token_info
      message: |
        ℹ Config updated: `{{commit.branch}}` ℹ
        Please update your [types.json](https://github.com/chainflip-io/chainflip-backend/blob/develop/state-chain/types.json)
        and/or [Default.toml](https://github.com/chainflip-io/chainflip-backend/blob/develop/engine/config/Default.toml)

  #  Builds the base image for running build jobs
  - name: rust-base
    resources:
      limits:
        cpu: 3000
    image: plugins/docker
    settings:
      username: &docker_username
        from_secret: docker_username
      password: &docker_password
        from_secret: docker_password
      repo: ghcr.io/chainflip-io/chainflip-backend/rust-base
      dockerfile: Dockerfile.rust-base
      registry: ghcr.io
      tags: latest
      cache_from: ghcr.io/chainflip-io/chainflip-backend/rust-base:latest
    when:
      paths:
        - Dockerfile.rust-base
        - .drone.yml

  #  Compiles the entire backend
  - name: compile-chainflip-backend
    image: ghcr.io/chainflip-io/chainflip-backend/rust-base:latest
    depends_on:
      - rust-base
    commands:
      - cargo build --locked --release
      - if ! sccache -s; then echo 'warning - sccache is unhealthy'; fi

  #  Compiles runs all unit tests
  - name: test-chainflip-backend
    image: ghcr.io/chainflip-io/chainflip-backend/rust-base:latest
    depends_on:
      - compile-chainflip-backend
    commands:
      - cargo test --locked --lib --release
      - if ! sccache -s; then echo 'warning - sccache is unhealthy'; fi

  - name: prepare-files
    image: busybox
    depends_on:
      - test-chainflip-backend
    commands:
      - echo -n "latest,$DRONE_COMMIT_SHA" > .tags
      - mkdir bin
      - cp target/release/state-chain-node bin
      - cp target/release/chainflip-engine bin

  - name: upload-binaries
    image: plugins/s3
    depends_on:
      - prepare-files
    settings:
      region: eu-central-1
      bucket: chainflip-drone-ci-cache
      access_key:
        from_secret: aws_access_key_id
      secret_key:
        from_secret: aws_secret_access_key
      source: bin/**/*
      target: /bin/${DRONE_COMMIT_SHA}
      strip_prefix: bin/

  #  Create docker image for state-chain-node
  - name: build-state-chain-node
    image: plugins/docker
    depends_on:
      - prepare-files
    environment:
      SERVICE: state-chain-node
    settings:
      username: *docker_username
      password: *docker_password
      registry: ghcr.io
      repo: ghcr.io/chainflip-io/chainflip-backend/state-chain-node
      build_args_from_env:
        - SERVICE

  #  Create docker image for chainflip-engine
  - name: build-chainflip-engine
    image: plugins/docker
    depends_on:
      - prepare-files
    environment:
      SERVICE: chainflip-engine
    settings:
      username: *docker_username
      password: *docker_password
      registry: ghcr.io
      repo: ghcr.io/chainflip-io/chainflip-backend/chainflip-engine
      build_args_from_env:
        - SERVICE

  #  Create docker image for chainflip-engine
  - name: notify-build-failure
    image: appleboy/drone-discord
    depends_on:
      - test-chainflip-backend
    when:
      status:
        - failure
    settings:
      username: Sauron
      webhook_id:
        from_secret: discord_webhook_id
      webhook_token:
        from_secret: discord_webhook_token
      message: |
        ⚠️ Build Failure ⚠️

        The latest `chainflip-backend` compile has failed.
        Logs: {{build.link}}
        Duration: `{{since build.started}}`
        Responsible parties: <@401244824440799233>, <@472886957920485386>, <@464710706567053313>, <@261113437642424320>

  # Get the latest cluster repo
  - name: clone-cluster
    image: alpine/git
    when:
      branch:
        - release/*
        - devnet/*
    depends_on:
      - test-chainflip-backend
    commands:
      - git clone https://github.com/chainflip-io/chainflip-cluster.git cluster
      - chmod +x cluster/build.sh

  # Notify devs that Testnet is going down
  - name: notify-testnet-down
    image: appleboy/drone-discord
    when:
      branch:
        - release/*
        - devnet/*
    depends_on:
      - test-chainflip-backend
    settings:
      username: Testnet Bot
      webhook_id:
        from_secret: discord_webhook_id_info
      webhook_token:
        from_secret: discord_webhook_token_info
      message: |
        ⚠️ Testnet Reboot In Progress: `{{commit.branch}}` ⚠️
        Testnet will be recreated in 1m0s
        To cancel this build head here: {{build.link}}

  # Destroy the testnet
  - name: destroy-current-testnet
    image: ghcr.io/chainflip-io/infrastructure/chainflip-master:latest
    when:
      branch:
        - release/*
        - devnet/*
    pull: always
    failure: ignore
    depends_on:
      - clone-cluster
      - test-chainflip-backend
    commands:
      - sleep 60
      - cluster/build.sh --branch=$DRONE_COMMIT_BRANCH --destroy --rpc

  # Create new testnet
  - name: create-new-testnet
    image: ghcr.io/chainflip-io/infrastructure/chainflip-master:latest
    when:
      branch:
        - release/*
        - devnet/*
    pull: always
    depends_on:
      - build-state-chain-node
      - build-chainflip-engine
      - destroy-current-testnet
    environment:
      INFURA_URL:
        from_secret: rinkeby_infura_url
      DOCKER_CONFIG_JSON:
        from_secret: dockerconfigjson
    commands:
      - cd cluster
      - ./build.sh --branch=$DRONE_COMMIT_BRANCH --tag=$DRONE_COMMIT_SHA

  # Notify devs Testnet is up
  - name: notify-testnet-up
    image: ghcr.io/chainflip-io/drone-discord
    when:
      branch:
        - release/*
        - devnet/*
    depends_on:
      - create-new-testnet
    settings:
      username: Testnet Bot
      webhook_id:
        from_secret: discord_webhook_id_info
      webhook_token:
        from_secret: discord_webhook_token_info
      message: |
        ✅ Testnet Reboot Successful: `{{commit.branch}}` ✅
        Testnet released with commit hash: `{{commit.sha}}`
        [Check the logs here](https://monitor.chainflip.xyz/explore?orgId=1&left=%5B%22now-1h%22%2C%22now%22%2C%22Loki%22%2C%7B%22expr%22:%22%7Bchainflip_xyz_tag%3D%5C%22{{commit.sha}}%5C%22%7D%22%7D%5D)
        [Bashful Polkadot](https://polkadot.js.org/apps/?rpc=wss%3A%2F%2Fbashful-{{ regexReplace "/" source.branch "-" }}.chainflip.xyz#/explorer)
  # Notify devs Testnet has failed to launch
  - name: notify-testnet-failure
    image: appleboy/drone-discord
    when:
      branch:
        - release/*
        - devnet/*
      status:
        - failure
    depends_on:
      - create-new-testnet
    settings:
      username: Testnet Bot
      webhook_id:
        from_secret: discord_webhook_id_info
      webhook_token:
        from_secret: discord_webhook_token_info
      message: |
        ❌ Testnet Reboot Failure ❌
        Commit hash: `{{commit.sha}}`
        Branch: `{{commit.branch}}`
        Build: {{build.link}}
        <@508234815254953985> sort it out!!

  # Destroy the testnet on failure
  - name: destroy-testnet-on-failure
    image: ghcr.io/chainflip-io/infrastructure/chainflip-master:latest
    pull: always
    when:
      branch:
        - release/*
        - devnet/*
      status:
        - failure
    depends_on:
      - create-new-testnet
    failure: ignore
    commands:
      - export branch=$(echo $DRONE_COMMIT_BRANCH | tr \/ -)
      - kubectl get pods -n $branch
      - kubectl logs -l app.kubernetes.io/name=chainflip-engine -n $branch --tail=-1
      - kubectl logs -l app.kubernetes.io/name=state-chain-node -n $branch --tail=-1
      - cluster/build.sh --branch=$branch --destroy --rpc

service_account_name: drone-runner-kube

# Config
trigger:
  branch:
    - release/*
    - devnet/*
    - develop
  event:
    - push

image_pull_secrets:
  - dockerconfigjson

node_selector:
  type: ci

tolerations:
  - key: "workloadKind"
    operator: "Equal"
    value: "ci"

---
# Runs when PR is merged to main
kind: pipeline
type: kubernetes
name: chainflip-backend-main

environment:
  SCCACHE_REDIS: redis://drone-redis-headless:6379/
  SCCACHE_CACHE_SIZE: 14G

steps:
  #  Builds the base image for running build jobs
  - name: rust-base
    resources:
      limits:
        cpu: 3000
    image: plugins/docker
    settings:
      username: &docker_username
        from_secret: docker_username
      password: &docker_password
        from_secret: docker_password
      repo: ghcr.io/chainflip-io/chainflip-backend/rust-base
      dockerfile: Dockerfile.rust-base
      registry: ghcr.io
      tags: latest
      cache_from: ghcr.io/chainflip-io/chainflip-backend/rust-base:latest
    when:
      paths:
        - Dockerfile.rust-base
        - .drone.yml

  #  Compiles the entire backend
  - name: compile-chainflip-backend
    image: ghcr.io/chainflip-io/chainflip-backend/rust-base:latest
    commands:
      - cargo build --locked --release
      - if ! sccache -s; then echo 'warning - sccache is unhealthy'; fi

  #  Compiles runs all unit tests
  - name: test-chainflip-backend
    image: ghcr.io/chainflip-io/chainflip-backend/rust-base:latest
    commands:
      - cargo test --locked --lib --release
      - if ! sccache -s; then echo 'warning - sccache is unhealthy'; fi

  #  Create docker image for chainflip-engine
  - name: notify
    image: appleboy/drone-discord
    when:
      status:
        - failure
    settings:
      username: Sauron
      webhook_id:
        from_secret: discord_webhook_id
      webhook_token:
        from_secret: discord_webhook_token
      message: |
        ⚠️ Build Failure ⚠️

        The latest `chainflip-backend` compile has failed.
        Logs: {{build.link}}
        Duration: `{{since build.started}}`
        Responsible parties: <@401244824440799233>, <@472886957920485386>, <@464710706567053313>, <@261113437642424320>

# Config
trigger:
  branch:
    - main
  event:
    - push

image_pull_secrets:
  - dockerconfigjson

node_selector:
  type: ci

tolerations:
  - key: "workloadKind"
    operator: "Equal"
    value: "ci"

---
#  Runs all tests at night
kind: pipeline
type: kubernetes
name: chainflip-backend-nightly

environment:
  SCCACHE_REDIS: redis://drone-redis-headless:6379/
  SCCACHE_CACHE_SIZE: 14G

services:
  - image: trufflesuite/ganache-cli:latest
    name: ganache
    ports: [8545]
    entrypoint:
      - "node"
      - "/app/ganache-core.docker.cli.js"
      - "--mnemonic chainflip"
  - image: nats:latest
    ports: [4222, 8222]
    name: nats

steps:
  - name: run-tests
    image: ghcr.io/chainflip-io/chainflip-backend/rust-base:latest
    commands:
      - cargo test --locked --release

# Config
trigger:
  event:
    - cron
  cron:
    - nightly

image_pull_secrets:
  - dockerconfigjson

node_selector:
  type: ci

tolerations:
  - key: "workloadKind"
    operator: "Equal"
    value: "ci"<|MERGE_RESOLUTION|>--- conflicted
+++ resolved
@@ -65,99 +65,6 @@
   path: repo-secret
   name: rinkeby_infura_url
 ---
-<<<<<<< HEAD
-# Runs on every PR
-kind: pipeline
-name: chainflip-backend-checks
-type: kubernetes
-
-environment:
-  SCCACHE_REDIS: redis://drone-redis-headless:6379/
-  SCCACHE_CACHE_SIZE: 14G
-
-steps:
-  #  Checks the the .drone.yml file is formatted correctly
-  - name: lint-drone-yml
-    image: ghcr.io/chainflip-io/infrastructure/chainflip-master:latest
-    resources:
-      limits:
-        cpu: 3000
-    commands:
-      - drone lint --trusted
-
-  #  Builds the base image for running build jobs
-  - name: rust-base
-    image: plugins/docker
-    settings:
-      username:
-        from_secret: docker_username
-      password:
-        from_secret: docker_password
-      repo: ghcr.io/chainflip-io/chainflip-backend/rust-base
-      dockerfile: Dockerfile.rust-base
-      registry: ghcr.io
-      tags: latest
-      cache_from: ghcr.io/chainflip-io/chainflip-backend/rust-base:latest
-    when:
-      paths:
-        - Dockerfile.rust-base
-        - .drone.yml
-
-  #  Format checks
-  - name: fmt-validator-package
-    image: ghcr.io/chainflip-io/chainflip-backend/rust-base:latest
-    commands:
-      - >
-        cargo fmt -p chainflip-engine
-        -p cf-p2p
-        -p cf-p2p-rpc
-        -p pallet-cf-auction
-        -p pallet-cf-emissions
-        -p pallet-cf-rewards
-        -p pallet-cf-reputation
-        -p pallet-cf-vaults
-        -p pallet-cf-witnesser
-        -p pallet-cf-witnesser-api
-        -p pallet-cf-flip
-        -p pallet-cf-staking
-        -p pallet-cf-validator
-        -p cf-traits
-        -- --check
-      - if ! sccache -s; then echo 'warning - sccache is unhealthy'; fi
-
-  #  Run cargo check on the entire backend
-  - name: check-chainflip-backend
-    image: ghcr.io/chainflip-io/chainflip-backend/rust-base:latest
-    commands:
-      - cargo check --all-targets
-
-  #  Performs all unit tests
-  - name: test-validator-package
-    image: ghcr.io/chainflip-io/chainflip-backend/rust-base:latest
-    commands:
-      - cargo test --locked --lib --release
-      - if ! sccache -s; then echo 'warning - sccache is unhealthy'; fi
-
-trigger:
-  branch:
-    exclude:
-      - devnet/*
-  event:
-    - pull_request
-
-image_pull_secrets:
-  - dockerconfigjson
-
-node_selector:
-  type: ci
-
-tolerations:
-  - key: "workloadKind"
-    operator: "Equal"
-    value: "ci"
----
-=======
->>>>>>> f17a5757
 # Runs when PR is merged to release branch and develop
 kind: pipeline
 type: kubernetes
@@ -168,7 +75,7 @@
   SCCACHE_CACHE_SIZE: 14G
 
 steps:
-  # Notify when files change
+# Notify when files change
   - name: notify-file-change
     image: appleboy/drone-discord
     when:
