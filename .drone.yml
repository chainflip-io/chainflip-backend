--- conflicted
+++ resolved
@@ -80,7 +80,6 @@
       paths:
         - Dockerfile.rust-base
 
-<<<<<<< HEAD
 ##  Performs all unit tests
 #  - name: check-validator-package
 #    image: ghcr.io/chainflip-io/chainflip-backend/rust-base:latest
@@ -89,9 +88,6 @@
 #      - if ! sccache -s; then echo 'warning - sccache is unhealthy'; fi
 
 #  Format checks
-=======
-  #  Format checks
->>>>>>> b986f693
   - name: fmt-validator-package
     image: ghcr.io/chainflip-io/chainflip-backend/rust-base:latest
     commands:
@@ -108,11 +104,24 @@
         -- --check
       - if ! sccache -s; then echo 'warning - sccache is unhealthy'; fi
 
-<<<<<<< HEAD
-#  Performs all unit tests
-=======
+  #  Format checks
+  - name: fmt-validator-package
+    image: ghcr.io/chainflip-io/chainflip-backend/rust-base:latest
+    commands:
+      - >
+        cargo fmt -p chainflip-engine
+        -p cf-p2p
+        -p cf-p2p-rpc
+        -p pallet-cf-auction
+        -p pallet-cf-flip
+        -p pallet-cf-staking
+        -p pallet-cf-validator
+        -p pallet-cf-witness
+        -p cf-traits
+        -- --check
+      - if ! sccache -s; then echo 'warning - sccache is unhealthy'; fi
+
   #  Performs all unit tests
->>>>>>> b986f693
   - name: test-validator-package
     image: ghcr.io/chainflip-io/chainflip-backend/rust-base:latest
     commands:
