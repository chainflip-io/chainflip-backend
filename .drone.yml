# Secrets
kind: secret
name: docker_username
get:
  path: repo-secret
  name: docker_username
---
kind: secret
name: docker_password
get:
  path: repo-secret
  name: docker_password
---
kind: secret
name: discord_webhook_id
get:
  path: repo-secret
  name: discord_webhook_id
---
kind: secret
name: discord_webhook_token
get:
  path: repo-secret
  name: discord_webhook_token
---
kind: secret
name: dockerconfigjson
get:
  path: dockerconfigjson
  name: .dockerconfigjson
---
kind: secret
name: drone_token
get:
  path: repo-secret
  name: drone_token
---
kind: secret
name: rinkeby_infura_url
get:
  path: repo-secret
  name: rinkeby_infura_url
---

# Runs on every PR
kind: pipeline
name: chainflip-backend-checks
type: kubernetes

environment:
  SCCACHE_REDIS: redis://redis-headless:6379/
  SCCACHE_CACHE_SIZE: 14G

steps:
  #  Checks the the .drone.yml file is formatted correctly
  - name: lint-drone-yml
    image: ghcr.io/chainflip-io/infrastructure/chainflip-master:latest
    resources:
      limits:
        cpu: 3000
    commands:
      - drone lint --trusted

  #  Builds the base image for running build jobs
  - name: rust-base
    image: plugins/docker
    settings:
      username:
        from_secret: docker_username
      password:
        from_secret: docker_password
      repo: ghcr.io/chainflip-io/chainflip-backend/rust-base
      dockerfile: Dockerfile.rust-base
      registry: ghcr.io
      tags: latest
      cache_from: ghcr.io/chainflip-io/chainflip-backend/rust-base:latest
    when:
      paths:
        - Dockerfile.rust-base
        - .drone.yml

  #  Performs all unit tests
  - name: test-validator-package
    image: ghcr.io/chainflip-io/chainflip-backend/rust-base:latest
    commands:
      - cargo test --lib --release
      - if ! sccache -s; then echo 'warning - sccache is unhealthy'; fi

trigger:
  event:
    - pull_request

image_pull_secrets:
  - dockerconfigjson

node_selector:
  type: ci

tolerations:
  - key: "workloadKind"
    operator: "Equal"
    value: "ci"
---
# Runs when PR is merged to release branch
kind: pipeline
type: kubernetes
<<<<<<< HEAD
name: chainflip-backend-release
=======
name: chainflip-backend-plum
>>>>>>> 87140d8c

environment:
  SCCACHE_REDIS: redis://redis-headless:6379/
  SCCACHE_CACHE_SIZE: 14G

steps:
  #  Builds the base image for running build jobs
  - name: rust-base
    resources:
      limits:
        cpu: 3000
    image: plugins/docker
    settings:
      username: &docker_username
        from_secret: docker_username
      password: &docker_password
        from_secret: docker_password
      repo: ghcr.io/chainflip-io/chainflip-backend/rust-base
      dockerfile: Dockerfile.rust-base
      registry: ghcr.io
      tags: latest
      cache_from: ghcr.io/chainflip-io/chainflip-backend/rust-base:latest
    when:
      paths:
        - Dockerfile.rust-base
        - .drone.yml

  #  Compiles the entire backend
  - name: compile-chainflip-backend
    image: ghcr.io/chainflip-io/chainflip-backend/rust-base:latest
    commands:
      - cargo build --release
      - if ! sccache -s; then echo 'warning - sccache is unhealthy'; fi

  #  Compiles runs all unit tests
  - name: test-chainflip-backend
    image: ghcr.io/chainflip-io/chainflip-backend/rust-base:latest
    depends_on:
      - rust-base
    commands:
      - cargo test --lib --release
      - if ! sccache -s; then echo 'warning - sccache is unhealthy'; fi
      - echo -n "latest,$DRONE_COMMIT_SHA" > .tags

  #  Create docker image for state-chain-node
  - name: build-state-chain-node
    image: plugins/docker
    depends_on:
      - test-chainflip-backend
    environment:
      SERVICE: state-chain-node
    settings:
      username: *docker_username
      password: *docker_password
      registry: ghcr.io
      repo: ghcr.io/chainflip-io/chainflip-backend/state-chain-node
      cache_from: ghcr.io/chainflip-io/chainflip-backend/state-chain-node:latest
      build_args_from_env:
        - SERVICE

  #  Create docker image for chainflip-engine
  - name: build-chainflip-engine
    image: plugins/docker
    depends_on:
      - test-chainflip-backend
    environment:
      SERVICE: chainflip-engine
    settings:
      username: *docker_username
      password: *docker_password
      registry: ghcr.io
      repo: ghcr.io/chainflip-io/chainflip-backend/chainflip-engine
      cache_from: ghcr.io/chainflip-io/chainflip-backend/chainflip-engine:latest
      build_args_from_env:
        - SERVICE

  #  Create docker image for chainflip-engine
  - name: notify
    image: appleboy/drone-discord
<<<<<<< HEAD
    depends_on:
      - test-chainflip-backend
=======
>>>>>>> 87140d8c
    when:
      status:
        - failure
    settings:
      username: Sauron
      webhook_id:
        from_secret: discord_webhook_id
      webhook_token:
        from_secret: discord_webhook_token
      message: |
        ⚠️ Build Failure ⚠️

        The latest `chainflip-backend` compile has failed.
        Logs: {{build.link}}
        Duration: `{{since build.started}}`
        Responsible parties: <@401244824440799233>, <@472886957920485386>, <@464710706567053313>, <@261113437642424320>

<<<<<<< HEAD
# Get the latest cluster repo
  - name: clone-cluster
    image: alpine/git
    depends_on:
      - test-chainflip-backend
    commands:
      - git clone https://github.com/chainflip-io/chainflip-cluster.git cluster
      - cd cluster/applications/staging/chainflip-validator
      - chmod +x ./build.sh

# Notify devs that Testnet is going down
  - name: notify-testnet-down
    image: appleboy/drone-discord
    depends_on:
      - test-chainflip-backend
    settings:
      username: Testnet Bot
      webhook_id:
        from_secret: discord_webhook_id
      webhook_token:
        from_secret: discord_webhook_token
      message: >
        ⚠️ Testnet Reboot In Progress ⚠️
        Testnet will be recreated in 5m0s

# Destroy the testnet
  - name: destroy
    pull: always
    image: ghcr.io/chainflip-io/infrastructure/chainflip-master:latest
    depends_on:
      - clone-cluster
      - test-chainflip-backend
    commands:
      - echo Waiting for 5 minutes
      - sleep 300
      - cd cluster/applications/staging/chainflip-validator
      - ./build.sh --branch=testnet --destroy --rpc

# Create new testnet
  - name: create
    pull: always
    depends_on:
      - build-state-chain-node
      - build-chainflip-engine
      - destroy
    environment:
      INFURA_URL:
        from_secret: rinkeby_infura_url
      DOCKER_CONFIG_JSON:
        from_secret: dockerconfigjson
    image: ghcr.io/chainflip-io/infrastructure/chainflip-master:latest
    commands:
      - cd cluster/applications/staging/chainflip-validator
      - helm repo add chartmuseum http://chartmuseum.chartmuseum:8080
      - helm dependency update
      - ./build.sh --branch=testnet --tag=$DRONE_COMMIT_SHA --rpc

# Notify devs Testnet is up
  - name: notify-testnet-up
    image: appleboy/drone-discord
    depends_on:
      - create
    settings:
      username: Testnet Bot
      webhook_id:
        from_secret: discord_webhook_id
      webhook_token:
        from_secret: discord_webhook_token
      message: |
        ✅ Testnet Reboot Successful ✅
        Testnet released with commit hash: `{{build.commit}}`

# Notify devs Testnet has failed to launch
  - name: notify-testnet-failure
    image: appleboy/drone-discord
    depends_on:
      - create
    when:
      status:
        - failure
    settings:
      username: Testnet Bot
      webhook_id:
        from_secret: discord_webhook_id
      webhook_token:
        from_secret: discord_webhook_token
      message: |
        ❌ Testnet Reboot Failure ❌
        Commit hash: `{{build.commit}}`
        Build: {{build.link}}
        <@508234815254953985> sort it out!!

service_account_name: drone-runner-kube

=======
>>>>>>> 87140d8c
# Config
trigger:
  branch:
    - release/*
  event:
    - push

image_pull_secrets:
  - dockerconfigjson

node_selector:
  type: ci

tolerations:
  - key: "workloadKind"
    operator: "Equal"
    value: "ci"

---
# Runs when PR is merged to main
kind: pipeline
type: kubernetes
name: chainflip-backend-main

environment:
  SCCACHE_REDIS: redis://redis-headless:6379/
  SCCACHE_CACHE_SIZE: 14G

steps:
<<<<<<< HEAD
  #  Builds the base image for running build jobs
=======
#  Builds the base image for running build jobs
>>>>>>> 87140d8c
  - name: rust-base
    resources:
      limits:
        cpu: 3000
    image: plugins/docker
    settings:
      username: &docker_username
        from_secret: docker_username
      password: &docker_password
        from_secret: docker_password
      repo: ghcr.io/chainflip-io/chainflip-backend/rust-base
      dockerfile: Dockerfile.rust-base
      registry: ghcr.io
      tags: latest
      cache_from: ghcr.io/chainflip-io/chainflip-backend/rust-base:latest
    when:
      paths:
        - Dockerfile.rust-base
        - .drone.yml

<<<<<<< HEAD
  #  Compiles runs all unit tests
=======
#  Compiles the entire backend
  - name: compile-chainflip-backend
    image: ghcr.io/chainflip-io/chainflip-backend/rust-base:latest
    commands:
      - cargo build --release
      - if ! sccache -s; then echo 'warning - sccache is unhealthy'; fi

#  Compiles runs all unit tests
>>>>>>> 87140d8c
  - name: test-chainflip-backend
    image: ghcr.io/chainflip-io/chainflip-backend/rust-base:latest
    commands:
      - cargo test --lib --release
      - if ! sccache -s; then echo 'warning - sccache is unhealthy'; fi

<<<<<<< HEAD
  #  Create docker image for chainflip-engine
=======
#  Create docker image for chainflip-engine
>>>>>>> 87140d8c
  - name: notify
    image: appleboy/drone-discord
    when:
      status:
        - failure
    settings:
      username: Sauron
      webhook_id:
        from_secret: discord_webhook_id
      webhook_token:
        from_secret: discord_webhook_token
      message: |
        ⚠️ Build Failure ⚠️

        The latest `chainflip-backend` compile has failed.
        Logs: {{build.link}}
        Duration: `{{since build.started}}`
        Responsible parties: <@401244824440799233>, <@472886957920485386>, <@464710706567053313>, <@261113437642424320>

# Config
trigger:
  branch:
    - main
  event:
    - push

image_pull_secrets:
  - dockerconfigjson

node_selector:
  type: ci

tolerations:
  - key: "workloadKind"
    operator: "Equal"
    value: "ci"

---
#  Runs all tests at night
kind: pipeline
type: kubernetes
name: chainflip-backend-nightly

environment:
  SCCACHE_REDIS: redis://redis-headless:6379/
  SCCACHE_CACHE_SIZE: 14G

services:
  - image: trufflesuite/ganache-cli:latest
    name: ganache
    ports: [8545]
    entrypoint:
      - "node"
      - "/app/ganache-core.docker.cli.js"
      - "--mnemonic chainflip"
  - image: nats:latest
    ports: [4222,8222]
    name: nats


steps:
  - name: run-tests
    image: ghcr.io/chainflip-io/chainflip-backend/rust-base:latest
    commands:
      - cargo test --release

# Config
trigger:
  event:
    - cron
  cron:
    - nightly

image_pull_secrets:
  - dockerconfigjson

node_selector:
  type: ci

tolerations:
  - key: "workloadKind"
    operator: "Equal"
    value: "ci"<|MERGE_RESOLUTION|>--- conflicted
+++ resolved
@@ -104,11 +104,7 @@
 # Runs when PR is merged to release branch
 kind: pipeline
 type: kubernetes
-<<<<<<< HEAD
 name: chainflip-backend-release
-=======
-name: chainflip-backend-plum
->>>>>>> 87140d8c
 
 environment:
   SCCACHE_REDIS: redis://redis-headless:6379/
@@ -188,11 +184,8 @@
   #  Create docker image for chainflip-engine
   - name: notify
     image: appleboy/drone-discord
-<<<<<<< HEAD
-    depends_on:
-      - test-chainflip-backend
-=======
->>>>>>> 87140d8c
+    depends_on:
+      - test-chainflip-backend
     when:
       status:
         - failure
@@ -210,7 +203,6 @@
         Duration: `{{since build.started}}`
         Responsible parties: <@401244824440799233>, <@472886957920485386>, <@464710706567053313>, <@261113437642424320>
 
-<<<<<<< HEAD
 # Get the latest cluster repo
   - name: clone-cluster
     image: alpine/git
@@ -305,8 +297,6 @@
 
 service_account_name: drone-runner-kube
 
-=======
->>>>>>> 87140d8c
 # Config
 trigger:
   branch:
@@ -336,11 +326,7 @@
   SCCACHE_CACHE_SIZE: 14G
 
 steps:
-<<<<<<< HEAD
   #  Builds the base image for running build jobs
-=======
-#  Builds the base image for running build jobs
->>>>>>> 87140d8c
   - name: rust-base
     resources:
       limits:
@@ -361,29 +347,21 @@
         - Dockerfile.rust-base
         - .drone.yml
 
-<<<<<<< HEAD
-  #  Compiles runs all unit tests
-=======
-#  Compiles the entire backend
+  #  Compiles the entire backend
   - name: compile-chainflip-backend
     image: ghcr.io/chainflip-io/chainflip-backend/rust-base:latest
     commands:
       - cargo build --release
       - if ! sccache -s; then echo 'warning - sccache is unhealthy'; fi
 
-#  Compiles runs all unit tests
->>>>>>> 87140d8c
+  #  Compiles runs all unit tests
   - name: test-chainflip-backend
     image: ghcr.io/chainflip-io/chainflip-backend/rust-base:latest
     commands:
       - cargo test --lib --release
       - if ! sccache -s; then echo 'warning - sccache is unhealthy'; fi
 
-<<<<<<< HEAD
   #  Create docker image for chainflip-engine
-=======
-#  Create docker image for chainflip-engine
->>>>>>> 87140d8c
   - name: notify
     image: appleboy/drone-discord
     when:
