version: "3.8"

services:
  geth:
<<<<<<< HEAD
    image: ghcr.io/chainflip-io/chainflip-eth-contracts/geth:perseverance-rc9-1-node-10052023
=======
    image: ghcr.io/chainflip-io/chainflip-eth-contracts/geth:perseverance-rc9-1-node
>>>>>>> 59e8c826
    pull_policy: if_not_present
    stop_grace_period: 5s
    stop_signal: SIGINT
    container_name: geth
    platform: linux/amd64
    restart: unless-stopped
    ports:
      - 30303:30303
      - 30303:30303/udp
      - 8545:8545
      - 8546:8546
      - 8551:8551
    healthcheck:
      test: ["CMD-SHELL", "curl" ,"-H 'Content-Type: application/json'" ,"--data '{\"jsonrpc\":\"2.0\",\"method\":\"net_version\",\"params\":[],\"id\":67}'" ,"http://localhost:8545"]
      interval: 10s
      timeout: 5s
      retries: 5
      start_period: 10s
    command:
      - --allow-insecure-unlock
      - --datadir=/geth/data
      - --gcmode=archive
      - --http
      - --http.addr=0.0.0.0
      - --http.api=admin,db,debug,eth,miner,net,personal,shh,txpool,web3
      - --http.corsdomain=*
      - --http.vhosts=*
      - --mine
      - --miner.threads=1
      - --networkid=10997
      - --nodiscover
      - --password=/geth/password
      - --rpc.allow-unprotected-txs
      - --unlock=0xa994738936572Fb88564d69134F67Aaa7C7d4A6E
      - --ws
      - --ws.addr=0.0.0.0
      - --ws.api=web3,eth,debug
      - --ws.origins=*
      - --ws.port=8546

  polkadot:
    container_name: polkadot
    platform: linux/amd64
    image: ghcr.io/chainflip-io/chainflip-private-polkadot/polkadot:v0.9.36
    pull_policy: if_not_present
    stop_grace_period: 5s
    stop_signal: SIGINT
    ports:
      # - 30333:30333 # p2p port
      - 9934:9933 # rpc port
      - 9945:9944 # ws port
    volumes:
      - ./init/polkadot/chainspec.json:/chainspec.json
    healthcheck:
      test: ["CMD-SHELL", "curl", "-H 'Content-Type: application/json;'", "-d '{\"id\":1, \"jsonrpc\":\"2.0\", \"method\": \"chain_getBlockHash\", \"params\" : [0]}'", "http://localhost:9945"]
      interval: 10s
      timeout: 5s
      retries: 5
      start_period: 20s
    command:
      - --alice
      - --blocks-pruning=archive
      - --chain=/chainspec.json
      - --force-authoring
      - --name=PolkaDocker
      - --rpc-cors=all
      - --rpc-external
      - --rpc-methods=unsafe
      - --state-pruning=archive
      - --validator
      - --ws-external

  bitcoin:
    image: ghcr.io/chainflip-io/chainflip-bitcoin-regtest:v24.0.1
    platform: linux/amd64
    pull_policy: if_not_present
    container_name: bitcoin
    restart: unless-stopped
    ports:
      - 8332:8332
    stop_signal: SIGINT
    stop_grace_period: 5s
    healthcheck:
      test: ["CMD-SHELL", "curl", "--user flip:flip", "-H 'Content-Type: text/plain;'", "-d '{\"jsonrpc\":\"1.0\", \"id\": \"1\", \"method\": \"getblockchaininfo\", \"params\" : []}'", "http://127.0.0.1:8332"]
      interval: 10s
      timeout: 5s
      retries: 5
      start_period: 10s<|MERGE_RESOLUTION|>--- conflicted
+++ resolved
@@ -2,11 +2,7 @@
 
 services:
   geth:
-<<<<<<< HEAD
     image: ghcr.io/chainflip-io/chainflip-eth-contracts/geth:perseverance-rc9-1-node-10052023
-=======
-    image: ghcr.io/chainflip-io/chainflip-eth-contracts/geth:perseverance-rc9-1-node
->>>>>>> 59e8c826
     pull_policy: if_not_present
     stop_grace_period: 5s
     stop_signal: SIGINT
@@ -20,7 +16,14 @@
       - 8546:8546
       - 8551:8551
     healthcheck:
-      test: ["CMD-SHELL", "curl" ,"-H 'Content-Type: application/json'" ,"--data '{\"jsonrpc\":\"2.0\",\"method\":\"net_version\",\"params\":[],\"id\":67}'" ,"http://localhost:8545"]
+      test:
+        [
+          "CMD-SHELL",
+          "curl",
+          "-H 'Content-Type: application/json'",
+          "--data '{\"jsonrpc\":\"2.0\",\"method\":\"net_version\",\"params\":[],\"id\":67}'",
+          "http://localhost:8545"
+        ]
       interval: 10s
       timeout: 5s
       retries: 5
@@ -61,7 +64,14 @@
     volumes:
       - ./init/polkadot/chainspec.json:/chainspec.json
     healthcheck:
-      test: ["CMD-SHELL", "curl", "-H 'Content-Type: application/json;'", "-d '{\"id\":1, \"jsonrpc\":\"2.0\", \"method\": \"chain_getBlockHash\", \"params\" : [0]}'", "http://localhost:9945"]
+      test:
+        [
+          "CMD-SHELL",
+          "curl",
+          "-H 'Content-Type: application/json;'",
+          "-d '{\"id\":1, \"jsonrpc\":\"2.0\", \"method\": \"chain_getBlockHash\", \"params\" : [0]}'",
+          "http://localhost:9945"
+        ]
       interval: 10s
       timeout: 5s
       retries: 5
@@ -90,7 +100,15 @@
     stop_signal: SIGINT
     stop_grace_period: 5s
     healthcheck:
-      test: ["CMD-SHELL", "curl", "--user flip:flip", "-H 'Content-Type: text/plain;'", "-d '{\"jsonrpc\":\"1.0\", \"id\": \"1\", \"method\": \"getblockchaininfo\", \"params\" : []}'", "http://127.0.0.1:8332"]
+      test:
+        [
+          "CMD-SHELL",
+          "curl",
+          "--user flip:flip",
+          "-H 'Content-Type: text/plain;'",
+          "-d '{\"jsonrpc\":\"1.0\", \"id\": \"1\", \"method\": \"getblockchaininfo\", \"params\" : []}'",
+          "http://127.0.0.1:8332"
+        ]
       interval: 10s
       timeout: 5s
       retries: 5
