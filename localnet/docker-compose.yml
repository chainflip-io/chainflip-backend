--- conflicted
+++ resolved
@@ -9,13 +9,8 @@
     command: /bin/sh -c "cp -R /initial-state/* /localnet-initial-state"
 
   solana-init:
-<<<<<<< HEAD
     image: ghcr.io/chainflip-io/solana-localnet-ledger:v0.5.0
-    pull_policy: always
-=======
-    image: ghcr.io/chainflip-io/solana-localnet-ledger:v0.3.2
     pull_policy: if_not_present
->>>>>>> 5adf6b17
     container_name: init-solana
     platform: linux/amd64
     volumes:
