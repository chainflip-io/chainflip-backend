--- conflicted
+++ resolved
@@ -14,10 +14,7 @@
   --ws-external \
   --rpc-methods=Unsafe \
   --name=bashful \
-<<<<<<< HEAD
   --execution Native \
-=======
   --blocks-pruning=archive \
   --state-pruning=archive \
->>>>>>> 13e4b94c
   --state-cache-size=0 > /tmp/chainflip/chainflip-node.log 2>&1 &