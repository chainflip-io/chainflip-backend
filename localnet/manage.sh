--- conflicted
+++ resolved
@@ -136,9 +136,6 @@
 
   ./$LOCALNET_INIT_DIR/scripts/start-engine.sh $BINARIES_LOCATION
   echo "🚗 Waiting for chainflip-engine to start"
-<<<<<<< HEAD
-  check_endpoint_health 'http://localhost:5555/health'
-=======
   while true; do
       output=$(check_endpoint_health 'http://localhost:5555/health')
       if [[ $output == "RUNNING" ]]; then
@@ -147,7 +144,6 @@
       fi
       sleep 1
   done
->>>>>>> 1950d70d
 
 }
 
