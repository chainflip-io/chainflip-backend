#!/bin/bash

LOCALNET_INIT_DIR=localnet/init
WORKFLOW=build-localnet
GENESIS_NODES=("bashful" "doc" "dopey")
SELECTED_NODES=("bashful")
REQUIRED_BINARIES="chainflip-engine chainflip-node"
INITIAL_CONTAINERS="init init-solana"
CORE_CONTAINERS="bitcoin geth polkadot redis"
ARB_CONTAINERS="sequencer staker-unsafe poster"
export NODE_COUNT="1-node"

DEBUG_OUTPUT_DESTINATION=${DEBUG_OUTPUT_DESTINATION:-'/tmp/chainflip/debug.log'}

source ./localnet/helper.sh

mkdir -p /tmp/chainflip/
touch /tmp/chainflip/debug.log

set -eo pipefail

if [[ $CI == true ]]; then
  additional_docker_compose_up_args="--quiet-pull"
  additional_docker_compose_down_args="--volumes --remove-orphans --rmi all"
else
  additional_docker_compose_up_args=""
  additional_docker_compose_down_args="--volumes --remove-orphans"
fi

setup() {
  echo "🤗 Welcome to Localnet manager"
  sleep 2
  echo "👽 We need to do some quick set up to get you ready!"
  sleep 3

  if ! which op; then
    echo "❌  OnePassword CLI not installed."
    echo "https://developer.1password.com/docs/cli/get-started/#install"
    exit 1
  fi

  if ! which docker; then
    echo "❌  docker CLI not installed."
    echo "https://docs.docker.com/get-docker/"
    exit 1
  fi

  echo "🐳 Logging in to our Docker Registry. You'll need to create a Classic PAT with packages:read permissions"
  echo "https://docs.github.com/en/authentication/keeping-your-account-and-data-secure/creating-a-personal-access-token"
  docker login ghcr.io

  touch localnet/.setup_complete
}

get-workflow() {
  echo "❓ Would you like to build, recreate or destroy your Localnet? (Type 1, 2, 3, 4, 5 or 6)"
  select WORKFLOW in build-localnet recreate destroy logs yeet bouncer; do
    echo "You have chosen $WORKFLOW"
    break
  done
  if [[ $WORKFLOW =~ build-localnet|recreate ]]; then
    echo "❓ Would you like to run a 1 or 3 node network? (Type 1 or 3)"
    read -r NODE_COUNT
    if [[ $NODE_COUNT == "1" ]]; then
      SELECTED_NODES=("${GENESIS_NODES[0]}")
    elif [[ $NODE_COUNT == "3" ]]; then
      SELECTED_NODES=("${GENESIS_NODES[@]}")
    else
      echo "Invalid NODE_COUNT value: $NODE_COUNT"
      exit 1
    fi
    echo "You have chosen $NODE_COUNT node(s) network"
    export NODE_COUNT="$NODE_COUNT-node"

    if [[ -z "${BINARY_ROOT_PATH}" ]]; then
      echo "💻 Please provide the location to the binaries you would like to use."
      read -p "(default: ./target/debug/) " BINARY_ROOT_PATH
      echo
      export BINARY_ROOT_PATH=${BINARY_ROOT_PATH:-"./target/debug"}
    fi

    echo "Do you want to start ingress-egress-tracker? (Type y or leave empty)"
    read -p "(default: NO) " START_TRACKER
    echo
    export START_TRACKER=${START_TRACKER}

  fi
}

build-localnet() {

  if [[ ! -d $BINARY_ROOT_PATH ]]; then
    echo "❌  Couldn't find directory at $BINARY_ROOT_PATH"
    exit 1
  fi
  for binary in $REQUIRED_BINARIES; do
    if [[ ! -f $BINARY_ROOT_PATH/$binary ]]; then
      echo "❌ Couldn't find $binary at $BINARY_ROOT_PATH"
      exit 1
    fi
  done

  mkdir -p /tmp/chainflip/
  touch /tmp/chainflip/debug.log

  echo "🔮 Initializing Network"
  docker compose -f localnet/docker-compose.yml -p "chainflip-localnet" up $INITIAL_CONTAINERS -d $additional_docker_compose_up_args
  echo "🦺 Updating init state files permissions ..."
  if [[ $CI == true ]]; then
    sudo chmod -R 777 /tmp/chainflip
    sudo chmod -R 777 /tmp/solana
  else
    chmod -R 777 /tmp/chainflip
    chmod -R 777 /tmp/solana
  fi
  echo "🏗 Building network"
  docker compose -f localnet/docker-compose.yml -p "chainflip-localnet" up $CORE_CONTAINERS -d $additional_docker_compose_up_args

  echo "🪙 Waiting for Bitcoin node to start"
  check_endpoint_health -s --user flip:flip -H 'Content-Type: text/plain;' --data '{"jsonrpc":"1.0", "id": "1", "method": "getblockchaininfo", "params" : []}' http://localhost:8332

  echo "💎 Waiting for ETH node to start"
  check_endpoint_health -s -H "Content-Type: application/json" --data '{"jsonrpc":"2.0","method":"net_version","params":[],"id":67}' http://localhost:8545
  wscat -c ws://127.0.0.1:8546 -x '{"jsonrpc":"2.0","method":"net_version","params":[],"id":67}'

  echo "🚦 Waiting for polkadot node to start"
  REPLY=$(check_endpoint_health -H "Content-Type: application/json" -s -d '{"id":1, "jsonrpc":"2.0", "method": "chain_getBlockHash", "params":[0]}' 'http://localhost:9947') || [ -z $(echo $REPLY | grep -o '\"result\":\"0x[^"]*' | grep -o '0x.*') ]
  DOT_GENESIS_HASH=$(echo $REPLY | grep -o '\"result\":\"0x[^"]*' | grep -o '0x.*')

  if which solana-test-validator; then
    echo "☀️ Waiting for Solana node to start"
    ./localnet/init/scripts/start-solana.sh
    until curl -s http://localhost:8899 >> $DEBUG_OUTPUT_DESTINATION 2>&1; do sleep 1; done
  else
    echo "☀️ Solana not installed, skipping..."
  fi

  echo "🦑 Waiting for Arbitrum nodes to start"
  docker compose -f localnet/docker-compose.yml -p "chainflip-localnet" up $ARB_CONTAINERS -d $additional_docker_compose_up_args


  INIT_RPC_PORT=9944

  # This is unset on `destroy()`
  export DOT_GENESIS_HASH=${DOT_GENESIS_HASH:2}

  KEYS_DIR=./$LOCALNET_INIT_DIR/keys

  BINARY_ROOT_PATH=$BINARY_ROOT_PATH \
  SELECTED_NODES=${SELECTED_NODES[@]} \
  NODE_COUNT=$NODE_COUNT \
  INIT_RPC_PORT=$INIT_RPC_PORT \
  LOCALNET_INIT_DIR=$LOCALNET_INIT_DIR \
  KEYS_DIR=$KEYS_DIR \
  ./$LOCALNET_INIT_DIR/scripts/start-all-nodes.sh

  echo "🚧 Checking health ..."

  RPC_PORT=$INIT_RPC_PORT
<<<<<<< HEAD
  for NODE in "${SELECTED_NODES[@]}"; do
    check_endpoint_health -s -H "Content-Type: application/json" -d '{"id":1, "jsonrpc":"2.0", "method": "chain_getBlock"}' "http://localhost:$RPC_PORT"
    echo "💚 $NODE's chainflip-node is running!"
    ((RPC_PORT++))
=======
  for NODE in $SELECTED_NODES; do
      check_endpoint_health -s -H "Content-Type: application/json" -d '{"id":1, "jsonrpc":"2.0", "method": "chain_getBlock"}' "http://localhost:$RPC_PORT" >>$DEBUG_OUTPUT_DESTINATION
      echo "💚 $NODE's chainflip-node is running!"
      ((RPC_PORT++))
>>>>>>> e70f6497
  done

  NODE_COUNT=$NODE_COUNT \
  BINARY_ROOT_PATH=$BINARY_ROOT_PATH \
  SC_RPC_PORT=$INIT_RPC_PORT \
  LOCALNET_INIT_DIR=$LOCALNET_INIT_DIR \
  SELECTED_NODES=${SELECTED_NODES[@]} \
  ./$LOCALNET_INIT_DIR/scripts/start-all-engines.sh

  HEALTH_PORT=5555
  for NODE in "${SELECTED_NODES[@]}"; do
    while true; do
        output=$(check_endpoint_health "http://localhost:$HEALTH_PORT/health")
        if [[ $output == "RUNNING" ]]; then
            echo "💚 $NODE's chainflip-engine is running!"
            break
        fi
        sleep 1
    done
    ((HEALTH_PORT++))
  done

  wait

  echo "🕺 Starting Broker API ..."
  KEYS_DIR=$KEYS_DIR ./$LOCALNET_INIT_DIR/scripts/start-broker-api.sh $BINARY_ROOT_PATH

  echo "🤑 Starting LP API ..."
  KEYS_DIR=$KEYS_DIR ./$LOCALNET_INIT_DIR/scripts/start-lp-api.sh $BINARY_ROOT_PATH

  if [[ $START_TRACKER == "y" ]]; then
    echo "👁 Starting Ingress-Egress-tracker ..."
    KEYS_DIR=$KEYS_DIR ./$LOCALNET_INIT_DIR/scripts/start-ingress-egress-tracker.sh $BINARY_ROOT_PATH
  fi

  print_success
}

destroy() {
  echo -n "💣 Destroying network..."
  docker compose -f localnet/docker-compose.yml -p "chainflip-localnet" down $additional_docker_compose_down_args
  for pid in $(ps -ef | grep chainflip | grep -v grep | awk '{print $2}'); do kill -9 $pid; done
  for pid in $(ps -ef | grep solana | grep -v grep | awk '{print $2}'); do kill -9 $pid; done
  rm -rf /tmp/chainflip
  rm -rf /tmp/solana/

  unset DOT_GENESIS_HASH

  echo "done"
}

yeet() {
    destroy
    read -p "🚨💣 WARNING 💣🚨 Do you want to delete all Docker images and containers on your machine? [yesPleaseYeetAll/N] " YEET
    YEET=${YEET:-"N"}
    if [[ $YEET == "yesPleaseYeetAll" ]]; then
      echo "🚨💣🚨💣 Yeeting all docker containers and images 🚨💣🚨💣"
      # Stop all running Docker containers
      if [[ "$(docker ps -q -a)" ]]; then
          docker stop $(docker ps -a -q)
      else
          echo "No Docker containers found, skipping..."
      fi

      # Remove all Docker containers
      if [[ "$(docker ps -q -a)" ]]; then
          docker rm $(docker ps -a -q)
      else
          echo "No Docker containers found, skipping..."
      fi

      # Remove all Docker images
      if [[ "$(docker images -q -a)" ]]; then
          docker rmi $(docker images -a -q)
      else
          echo "No Docker images found, skipping..."
      fi

      # Remove all Docker networks
      if [[ "$(docker network ls -q)" ]]; then
          docker network prune -f
      else
          echo "No Docker networks found, skipping..."
      fi

      # Remove all Docker volumes
      if [[ "$(docker volume ls -q)" ]]; then
          docker volume prune -f
      else
          echo "No Docker volumes found, skipping..."
      fi
  fi
}

logs() {
  echo "🤖 Which service would you like to tail?"
  select SERVICE in node engine broker lp polkadot geth bitcoin solana poster sequencer staker debug redis all ingress-egress-tracker; do
    if [[ $SERVICE == "all" ]]; then
      docker compose -f localnet/docker-compose.yml -p "chainflip-localnet" logs --follow
      tail -f /tmp/chainflip/chainflip-*.log
    fi
    if [[ $SERVICE == "polkadot" ]]; then
      docker compose -f localnet/docker-compose.yml -p "chainflip-localnet" logs --follow polkadot
    fi
    if [[ $SERVICE == "geth" ]]; then
      docker compose -f localnet/docker-compose.yml -p "chainflip-localnet" logs --follow geth
    fi
    if [[ $SERVICE == "bitcoin" ]]; then
      docker compose -f localnet/docker-compose.yml -p "chainflip-localnet" logs --follow bitcoin
    fi
    if [[ $SERVICE == "poster" ]]; then
      docker compose -f localnet/docker-compose.yml -p "chainflip-localnet" logs --follow poster
    fi
    if [[ $SERVICE == "redis" ]]; then
      docker compose -f localnet/docker-compose.yml -p "chainflip-localnet" logs --follow redis
    fi
    if [[ $SERVICE == "sequencer" ]]; then
      docker compose -f localnet/docker-compose.yml -p "chainflip-localnet" logs --follow sequencer
    fi
    if [[ $SERVICE == "staker" ]]; then
      docker compose -f localnet/docker-compose.yml -p "chainflip-localnet" logs --follow staker-unsafe
    fi
    if [[ $SERVICE == "node" ]] || [[ $SERVICE == "engine" ]]; then
      select NODE in bashful doc dopey; do
        tail -f /tmp/chainflip/$NODE/chainflip-$SERVICE.log
      done
    fi
    if [[ $SERVICE == "broker" ]]; then
      tail -f /tmp/chainflip/chainflip-broker-api.log
    fi
    if [[ $SERVICE == "lp" ]]; then
      tail -f /tmp/chainflip/chainflip-lp-api.log
    fi
    if [[ $SERVICE == "ingress-egress-tracker" ]]; then
      tail -f /tmp/chainflip/chainflip-ingress-egress-tracker.log
    fi
    if [[ $SERVICE == "solana" ]]; then
      tail -f /tmp/solana/solana.log
    fi
    if [[ $SERVICE == "debug" ]]; then
      cat /tmp/chainflip/debug.log
    fi
    break
  done
}

bouncer() {
  (
    cd ./bouncer
    pnpm install
    ./run.sh $NODE_COUNT
  )
}

main() {
    if ! which wscat; then
        echo "wscat is not installed. Installing now..."
        npm install -g wscat
    fi
    if [[ ! -f ./localnet/.setup_complete ]]; then
        setup
    fi
    if [ -z $CI ]; then
      get-workflow
    fi

    case "$WORKFLOW" in
        build-localnet)
            build-localnet
            ;;
        recreate)
            destroy
            sleep 5
            build-localnet
            ;;
        destroy)
            destroy
            ;;
        logs)
            logs
            ;;
        yeet)
            yeet
            ;;
        bouncer)
            bouncer
            ;;
        *)
            echo "Invalid option: $WORKFLOW"
            exit 1
            ;;
    esac
}

main "$@"<|MERGE_RESOLUTION|>--- conflicted
+++ resolved
@@ -157,17 +157,10 @@
   echo "🚧 Checking health ..."
 
   RPC_PORT=$INIT_RPC_PORT
-<<<<<<< HEAD
-  for NODE in "${SELECTED_NODES[@]}"; do
-    check_endpoint_health -s -H "Content-Type: application/json" -d '{"id":1, "jsonrpc":"2.0", "method": "chain_getBlock"}' "http://localhost:$RPC_PORT"
-    echo "💚 $NODE's chainflip-node is running!"
-    ((RPC_PORT++))
-=======
   for NODE in $SELECTED_NODES; do
       check_endpoint_health -s -H "Content-Type: application/json" -d '{"id":1, "jsonrpc":"2.0", "method": "chain_getBlock"}' "http://localhost:$RPC_PORT" >>$DEBUG_OUTPUT_DESTINATION
       echo "💚 $NODE's chainflip-node is running!"
       ((RPC_PORT++))
->>>>>>> e70f6497
   done
 
   NODE_COUNT=$NODE_COUNT \
