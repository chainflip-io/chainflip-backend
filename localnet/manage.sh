--- conflicted
+++ resolved
@@ -74,17 +74,6 @@
 
   echo "🏗 Building network"
   docker-compose -f localnet/docker-compose.yml up -d
-<<<<<<< HEAD
-  while ! REPLY=$(curl -H "Content-Type: application/json" -s -d '{"id":1, "jsonrpc":"2.0", "method": "chain_getBlockHash", "params":[0]}' 'http://localhost:9945') || [ -z $(echo $REPLY | grep -o '\"result\":\"0x[^"]*' | grep -o '0x.*') ]; do
-    echo "🚦 Waiting for polkadot node to start"
-    sleep 3
-  done
-  DOT_GENESIS_HASH=$(echo $REPLY | grep -o '\"result\":\"0x[^"]*' | grep -o '0x.*') ./$LOCALNET_INIT_DIR/scripts/start-node.sh $BINARIES_LOCATION
-  while ! curl -H "Content-Type: application/json" -d '{"id":1, "jsonrpc":"2.0", "method": "chain_getBlock"}' 'http://localhost:9933' > /dev/null 2>&1 ; do
-    echo "🚧 Waiting for chainflip-node to start"
-    sleep 3
-=======
-  ./$LOCALNET_INIT_DIR/scripts/start-node.sh $BINARIES_LOCATION
   while ! curl --user flip:flip -H 'Content-Type: text/plain;' -d '{"jsonrpc":"1.0", "id": "1", "method": "getblockchaininfo", "params" : []}' -v http://127.0.0.1:8332 > /dev/null 2>&1 ; do
     echo "🪙 Waiting for Bitcoin node to start"
     sleep 5
@@ -93,14 +82,14 @@
     echo "💎 Waiting for ETH node to start"
     sleep 5
   done
-  while ! curl -H "Content-Type: application/json" -d '{"id":1, "jsonrpc":"2.0", "method": "chain_getBlock"}' 'http://localhost:9945' > /dev/null 2>&1 ; do
+  while ! REPLY=$(curl -H "Content-Type: application/json" -s -d '{"id":1, "jsonrpc":"2.0", "method": "chain_getBlockHash", "params":[0]}' 'http://localhost:9945') || [ -z $(echo $REPLY | grep -o '\"result\":\"0x[^"]*' | grep -o '0x.*') ]; do
     echo "🚦 Waiting for polkadot node to start"
     sleep 5
   done
+  DOT_GENESIS_HASH=$(echo $REPLY | grep -o '\"result\":\"0x[^"]*' | grep -o '0x.*') ./$LOCALNET_INIT_DIR/scripts/start-node.sh $BINARIES_LOCATION
   while ! curl -H "Content-Type: application/json" -d '{"id":1, "jsonrpc":"2.0", "method": "chain_getBlock"}' 'http://localhost:9933' > /dev/null 2>&1 ; do
     echo "🚧 Waiting for chainflip-node to start"
     sleep 5
->>>>>>> bbf92faa
   done
   ./$LOCALNET_INIT_DIR/scripts/start-engine.sh $BINARIES_LOCATION
 
